<<<<<<< HEAD
import logging
import os
from pathlib import Path
import sys
from typing import Any, Dict, List, Optional, Set, Union
import yaml

import ray
from ray._private.runtime_env.plugin import RuntimeEnvPlugin, encode_plugin_uri
from ray._private.runtime_env.utils import RuntimeEnv
from ray._private.utils import import_attr
from ray._private.runtime_env import conda

logger = logging.getLogger(__name__)


def validate_uri(uri: str):
    if not isinstance(uri, str):
        raise TypeError(
            "URIs for working_dir and py_modules must be " f"strings, got {type(uri)}."
        )

    try:
        from ray._private.runtime_env.packaging import parse_uri, Protocol

        protocol, path = parse_uri(uri)
    except ValueError:
        raise ValueError(
            f"{uri} is not a valid URI. Passing directories or modules to "
            "be dynamically uploaded is only supported at the job level "
            "(i.e., passed to `ray.init`)."
        )

    if protocol in Protocol.remote_protocols() and not path.endswith(".zip"):
        raise ValueError("Only .zip files supported for remote URIs.")


def parse_and_validate_py_modules(py_modules: List[str]) -> List[str]:
    """Parses and validates a 'py_modules' option.

    This should be a list of URIs.
    """
    if not isinstance(py_modules, list):
        raise TypeError(
            "`py_modules` must be a list of strings, got " f"{type(py_modules)}."
        )

    for uri in py_modules:
        validate_uri(uri)

    return py_modules


def parse_and_validate_working_dir(working_dir: str) -> str:
    """Parses and validates a 'working_dir' option.

    This should be a URI.
    """
    assert working_dir is not None

    if not isinstance(working_dir, str):
        raise TypeError("`working_dir` must be a string, got " f"{type(working_dir)}.")

    validate_uri(working_dir)

    return working_dir


def parse_and_validate_conda(conda: Union[str, dict]) -> Union[str, dict]:
    """Parses and validates a user-provided 'conda' option.

    Conda can be one of three cases:
        1) A dictionary describing the env. This is passed through directly.
        2) A string referring to the name of a preinstalled conda env.
        3) A string pointing to a local conda YAML file. This is detected
           by looking for a '.yaml' or '.yml' suffix. In this case, the file
           will be read as YAML and passed through as a dictionary.
    """
    assert conda is not None

    result = None
    if sys.platform == "win32":
        raise NotImplementedError(
            "The 'conda' field in runtime_env "
            "is not currently supported on "
            "Windows."
        )
    elif isinstance(conda, str):
        yaml_file = Path(conda)
        if yaml_file.suffix in (".yaml", ".yml"):
            if not yaml_file.is_file():
                raise ValueError(f"Can't find conda YAML file {yaml_file}.")
            try:
                result = yaml.safe_load(yaml_file.read_text())
            except Exception as e:
                raise ValueError(f"Failed to read conda file {yaml_file}: {e}.")
        else:
            # Assume it's a pre-existing conda environment name.
            result = conda
    elif isinstance(conda, dict):
        result = conda
    else:
        raise TypeError(
            "runtime_env['conda'] must be of type str or " f"dict, got {type(conda)}."
        )

    return result


def parse_and_validate_pip(pip: Union[str, List[str]]) -> Optional[List[str]]:
    """Parses and validates a user-provided 'pip' option.

    Conda can be one of two cases:
        1) A List[str] describing the requirements. This is passed through.
        2) A string pointing to a local requirements file. In this case, the
           file contents will be read split into a list.
    """
    assert pip is not None

    result = None
    if sys.platform == "win32":
        raise NotImplementedError(
            "The 'pip' field in runtime_env "
            "is not currently supported on "
            "Windows."
        )
    elif isinstance(pip, str):
        # We have been given a path to a requirements.txt file.
        pip_file = Path(pip)
        if not pip_file.is_file():
            raise ValueError(f"{pip_file} is not a valid file")
        result = pip_file.read_text().strip().split("\n")
    elif isinstance(pip, list) and all(isinstance(dep, str) for dep in pip):
        if len(pip) == 0:
            result = None
        else:
            result = pip
    else:
        raise TypeError(
            "runtime_env['pip'] must be of type str or " f"List[str], got {type(pip)}"
        )

    return result


def parse_and_validate_container(container: List[str]) -> List[str]:
    """Parses and validates a user-provided 'container' option.

    This is passed through without validation (for now).
    """
    assert container is not None
    return container


def parse_and_validate_excludes(excludes: List[str]) -> List[str]:
    """Parses and validates a user-provided 'excludes' option.

    This is validated to verify that it is of type List[str].

    If an empty list is passed, we return `None` for consistency.
    """
    assert excludes is not None

    if isinstance(excludes, list) and len(excludes) == 0:
        return None

    if isinstance(excludes, list) and all(isinstance(path, str) for path in excludes):
        return excludes
    else:
        raise TypeError(
            "runtime_env['excludes'] must be of type "
            f"List[str], got {type(excludes)}"
        )


def parse_and_validate_env_vars(env_vars: Dict[str, str]) -> Optional[Dict[str, str]]:
    """Parses and validates a user-provided 'env_vars' option.

    This is validated to verify that all keys and vals are strings.

    If an empty dictionary is passed, we return `None` for consistency.
    """
    assert env_vars is not None
    if len(env_vars) == 0:
        return None

    if not (
        isinstance(env_vars, dict)
        and all(
            isinstance(k, str) and isinstance(v, str) for (k, v) in env_vars.items()
        )
    ):
        raise TypeError("runtime_env['env_vars'] must be of type " "Dict[str, str]")

    return env_vars


# Dictionary mapping runtime_env options with the function to parse and
# validate them.
OPTION_TO_VALIDATION_FN = {
    "py_modules": parse_and_validate_py_modules,
    "working_dir": parse_and_validate_working_dir,
    "excludes": parse_and_validate_excludes,
    "conda": parse_and_validate_conda,
    "pip": parse_and_validate_pip,
    "env_vars": parse_and_validate_env_vars,
    "container": parse_and_validate_container,
}


class ParsedRuntimeEnv(dict):
    """An internal wrapper for runtime_env that is parsed and validated.

    This should be constructed from user-provided input (the API runtime_env)
    and used everywhere that the runtime_env is passed around internally.

    All options in the resulting dictionary will have non-None values.

    Currently supported options:
        py_modules (List[URI]): List of URIs (either in the GCS or external
            storage), each of which is a zip file that will be unpacked and
            inserted into the PYTHONPATH of the workers.
        working_dir (URI): URI (either in the GCS or external storage) of a zip
            file that will be unpacked in the directory of each task/actor.
        pip (List[str] | str): Either a list of pip packages, or a string
            containing the path to a pip requirements.txt file.
        conda (dict | str): Either the conda YAML config, the name of a
            local conda env (e.g., "pytorch_p36"), or the path to a conda
            environment.yaml file.
            The Ray dependency will be automatically injected into the conda
            env to ensure compatibility with the cluster Ray. The conda name
            may be mangled automatically to avoid conflicts between runtime
            envs.
            This field cannot be specified at the same time as the 'pip' field.
            To use pip with conda, please specify your pip dependencies within
            the conda YAML config:
            https://conda.io/projects/conda/en/latest/user-guide/tasks/manage-e
            nvironments.html#create-env-file-manually
            Examples:
                {"channels": ["defaults"], "dependencies": ["codecov"]}
                "pytorch_p36"   # Found on DLAMIs
        container (dict): Require a given (Docker) container image,
            The Ray worker process will run in a container with this image.
            The `worker_path` is the default_worker.py path.
            The `run_options` list spec is here:
            https://docs.docker.com/engine/reference/run/
            Examples:
                {"image": "anyscale/ray-ml:nightly-py38-cpu",
                 "worker_path": "/root/python/ray/workers/default_worker.py",
                 "run_options": ["--cap-drop SYS_ADMIN","--log-level=debug"]}
        env_vars (dict): Environment variables to set.
            Examples:
                {"OMP_NUM_THREADS": "32", "TF_WARNINGS": "none"}
    """

    known_fields: Set[str] = {
        "py_modules",
        "working_dir",
        "conda",
        "pip",
        "container",
        "excludes",
        "env_vars",
        "_ray_release",
        "_ray_commit",
        "_inject_current_ray",
        "plugins",
        "eager_install",
    }

    def __init__(self, runtime_env: Dict[str, Any], _validate: bool = True):
        super().__init__()
        self._cached_pb = None

        # Blindly trust that the runtime_env has already been validated.
        # This is dangerous and should only be used internally (e.g., on the
        # deserialization codepath.
        if not _validate:
            self.update(runtime_env)
            return

        if runtime_env.get("conda") and runtime_env.get("pip"):
            raise ValueError(
                "The 'pip' field and 'conda' field of "
                "runtime_env cannot both be specified.\n"
                f"specified pip field: {runtime_env['pip']}\n"
                f"specified conda field: {runtime_env['conda']}\n"
                "To use pip with conda, please only set the 'conda' "
                "field, and specify your pip dependencies "
                "within the conda YAML config dict: see "
                "https://conda.io/projects/conda/en/latest/"
                "user-guide/tasks/manage-environments.html"
                "#create-env-file-manually"
            )

        for option, validate_fn in OPTION_TO_VALIDATION_FN.items():
            option_val = runtime_env.get(option)
            if option_val is not None:
                validated_option_val = validate_fn(option_val)
                if validated_option_val is not None:
                    self[option] = validated_option_val

        if "_ray_release" in runtime_env:
            self["_ray_release"] = runtime_env["_ray_release"]

        if "_ray_commit" in runtime_env:
            self["_ray_commit"] = runtime_env["_ray_commit"]
        else:
            if self.get("pip") or self.get("conda"):
                self["_ray_commit"] = ray.__commit__

        # Used for testing wheels that have not yet been merged into master.
        # If this is set to True, then we do not inject Ray into the conda
        # or pip dependencies.
        if "_inject_current_ray" in runtime_env:
            self["_inject_current_ray"] = runtime_env["_inject_current_ray"]
        elif "RAY_RUNTIME_ENV_LOCAL_DEV_MODE" in os.environ:
            self["_inject_current_ray"] = True

        if "plugins" in runtime_env:
            self["plugins"] = dict()
            for class_path, plugin_field in runtime_env["plugins"].items():
                plugin_class: RuntimeEnvPlugin = import_attr(class_path)
                if not issubclass(plugin_class, RuntimeEnvPlugin):
                    # TODO(simon): move the inferface to public once ready.
                    raise TypeError(
                        f"{class_path} must be inherit from "
                        "ray._private.runtime_env.plugin.RuntimeEnvPlugin."
                    )
                # TODO(simon): implement uri support.
                _ = plugin_class.validate(runtime_env)
                # Validation passed, add the entry to parsed runtime env.
                self["plugins"][class_path] = plugin_field

        unknown_fields = set(runtime_env.keys()) - ParsedRuntimeEnv.known_fields
        if len(unknown_fields):
            logger.warning(
                "The following unknown entries in the runtime_env dictionary "
                f"will be ignored: {unknown_fields}. If you intended to use "
                "them as plugins, they must be nested in the `plugins` field."
            )

        # NOTE(architkulkarni): This allows worker caching code in C++ to check
        # if a runtime env is empty without deserializing it.  This is a catch-
        # all; for validated inputs we won't set the key if the value is None.
        if all(val is None for val in self.values()):
            self.clear()

    def get_uris(self) -> List[str]:
        # TODO(architkulkarni): this should programmatically be extended with
        # URIs from all plugins.
        plugin_uris = []
        if "working_dir" in self:
            plugin_uris.append(encode_plugin_uri("working_dir", self["working_dir"]))
        if "py_modules" in self:
            for uri in self["py_modules"]:
                plugin_uris.append(encode_plugin_uri("py_modules", uri))
        if "conda" or "pip" in self:
            uri = conda.get_uri(self)
            if uri is not None:
                plugin_uris.append(encode_plugin_uri("conda", uri))

        return plugin_uris

    def get_proto_runtime_env(self):
        """Return the protobuf structure of runtime env."""
        if self._cached_pb is None:
            self._cached_pb = RuntimeEnv.from_dict(self, conda.get_uri)

        return self._cached_pb

    @classmethod
    def deserialize(cls, serialized: str) -> "ParsedRuntimeEnv":
        runtime_env = RuntimeEnv(serialized_runtime_env=serialized)
        return cls(runtime_env.to_dict(), _validate=False)

    def serialize(self) -> str:
        return self.get_proto_runtime_env().serialize()
=======
import logging
import os
from pathlib import Path
import sys
from typing import Any, Dict, List, Optional, Set, Union
from pkg_resources import Requirement
from collections import OrderedDict
import yaml

import ray
from ray._private.runtime_env.plugin import RuntimeEnvPlugin, encode_plugin_uri
from ray._private.runtime_env.utils import RuntimeEnv
from ray._private.utils import import_attr
from ray._private.runtime_env.conda import (
    _resolve_install_from_source_ray_extras,
    get_uri as get_conda_uri,
)
from ray._private.runtime_env.pip import RAY_RUNTIME_ENV_ALLOW_RAY_IN_PIP

from ray._private.runtime_env.pip import get_uri as get_pip_uri

logger = logging.getLogger(__name__)


def validate_uri(uri: str):
    if not isinstance(uri, str):
        raise TypeError(
            "URIs for working_dir and py_modules must be " f"strings, got {type(uri)}."
        )

    try:
        from ray._private.runtime_env.packaging import parse_uri, Protocol

        protocol, path = parse_uri(uri)
    except ValueError:
        raise ValueError(
            f"{uri} is not a valid URI. Passing directories or modules to "
            "be dynamically uploaded is only supported at the job level "
            "(i.e., passed to `ray.init`)."
        )

    if protocol in Protocol.remote_protocols() and not path.endswith(".zip"):
        raise ValueError("Only .zip files supported for remote URIs.")


def parse_and_validate_py_modules(py_modules: List[str]) -> List[str]:
    """Parses and validates a 'py_modules' option.

    This should be a list of URIs.
    """
    if not isinstance(py_modules, list):
        raise TypeError(
            "`py_modules` must be a list of strings, got " f"{type(py_modules)}."
        )

    for uri in py_modules:
        validate_uri(uri)

    return py_modules


def parse_and_validate_working_dir(working_dir: str) -> str:
    """Parses and validates a 'working_dir' option.

    This should be a URI.
    """
    assert working_dir is not None

    if not isinstance(working_dir, str):
        raise TypeError("`working_dir` must be a string, got " f"{type(working_dir)}.")

    validate_uri(working_dir)

    return working_dir


def parse_and_validate_conda(conda: Union[str, dict]) -> Union[str, dict]:
    """Parses and validates a user-provided 'conda' option.

    Conda can be one of three cases:
        1) A dictionary describing the env. This is passed through directly.
        2) A string referring to the name of a preinstalled conda env.
        3) A string pointing to a local conda YAML file. This is detected
           by looking for a '.yaml' or '.yml' suffix. In this case, the file
           will be read as YAML and passed through as a dictionary.
    """
    assert conda is not None

    result = None
    if sys.platform == "win32":
        raise NotImplementedError(
            "The 'conda' field in runtime_env "
            "is not currently supported on "
            "Windows."
        )
    elif isinstance(conda, str):
        yaml_file = Path(conda)
        if yaml_file.suffix in (".yaml", ".yml"):
            if not yaml_file.is_file():
                raise ValueError(f"Can't find conda YAML file {yaml_file}.")
            try:
                result = yaml.safe_load(yaml_file.read_text())
            except Exception as e:
                raise ValueError(f"Failed to read conda file {yaml_file}: {e}.")
        else:
            # Assume it's a pre-existing conda environment name.
            result = conda
    elif isinstance(conda, dict):
        result = conda
    else:
        raise TypeError(
            "runtime_env['conda'] must be of type str or " f"dict, got {type(conda)}."
        )

    return result


def _rewrite_pip_list_ray_libraries(pip_list: List[str]) -> List[str]:
    result = []
    for specifier in pip_list:
        requirement = Requirement.parse(specifier)
        package_name = requirement.name
        if package_name == "ray":
            libraries = requirement.extras  # e.g. ("serve", "tune")
            if libraries == ():
                # Ray alone was specified (e.g. "ray" or "ray>1.4"). Remove it.
                if os.environ.get(RAY_RUNTIME_ENV_ALLOW_RAY_IN_PIP) != "1":
                    logger.warning(
                        "Ray was specified in the `pip` field of the "
                        f"`runtime_env`: '{specifier}'. This is not needed; "
                        "Ray is already installed on the cluster, so that Ray"
                        "installation will be used. To prevent Ray version "
                        f"incompatibility issues, '{specifier}' has been "
                        "deleted from the `pip` field. To disable this "
                        "deletion, set the environment variable "
                        f"{RAY_RUNTIME_ENV_ALLOW_RAY_IN_PIP} to 1."
                    )
                else:
                    result.append(specifier)
            else:
                # Replace the library with its dependencies.
                extras = _resolve_install_from_source_ray_extras()
                for library in libraries:
                    result += extras[library]
        else:
            # Pass through all non-Ray packages unmodified.
            result.append(specifier)
    return result


def parse_and_validate_pip(pip: Union[str, List[str]]) -> Optional[List[str]]:
    """Parses and validates a user-provided 'pip' option.

    The value of the input 'pip' field can be one of two cases:
        1) A List[str] describing the requirements. This is passed through.
        2) A string pointing to a local requirements file. In this case, the
           file contents will be read split into a list.

    The returned parsed value will be a list of pip packages. If a Ray library
    (e.g. "ray[serve]") is specified, it will be deleted and replaced by its
    dependencies (e.g. "uvicorn", "requests").

    If the base Ray package (e.g. "ray>1.4" or "ray") is specified in the
    input, it will be removed, unless the environment variable
    RAY_RUNTIME_ENV_ALLOW_RAY_IN_PIP is set to 1.
    """
    assert pip is not None

    pip_list = None
    if sys.platform == "win32":
        raise NotImplementedError(
            "The 'pip' field in runtime_env "
            "is not currently supported on "
            "Windows."
        )
    elif isinstance(pip, str):
        # We have been given a path to a requirements.txt file.
        pip_file = Path(pip)
        if not pip_file.is_file():
            raise ValueError(f"{pip_file} is not a valid file")
        pip_list = pip_file.read_text().strip().split("\n")
    elif isinstance(pip, list) and all(isinstance(dep, str) for dep in pip):
        pip_list = pip
    else:
        raise TypeError(
            "runtime_env['pip'] must be of type str or " f"List[str], got {type(pip)}"
        )

    result = _rewrite_pip_list_ray_libraries(pip_list)

    # Eliminate duplicates to prevent `pip install` from erroring. Use
    # OrderedDict to preserve the order of the list.  This makes the output
    # deterministic and easier to debug, because pip install can have
    # different behavior depending on the order of the input.
    result = list(OrderedDict.fromkeys(result))

    if len(result) == 0:
        result = None

    logger.debug(f"Rewrote runtime_env `pip` field from {pip} to {result}.")

    return result


def parse_and_validate_container(container: List[str]) -> List[str]:
    """Parses and validates a user-provided 'container' option.

    This is passed through without validation (for now).
    """
    assert container is not None
    return container


def parse_and_validate_excludes(excludes: List[str]) -> List[str]:
    """Parses and validates a user-provided 'excludes' option.

    This is validated to verify that it is of type List[str].

    If an empty list is passed, we return `None` for consistency.
    """
    assert excludes is not None

    if isinstance(excludes, list) and len(excludes) == 0:
        return None

    if isinstance(excludes, list) and all(isinstance(path, str) for path in excludes):
        return excludes
    else:
        raise TypeError(
            "runtime_env['excludes'] must be of type "
            f"List[str], got {type(excludes)}"
        )


def parse_and_validate_env_vars(env_vars: Dict[str, str]) -> Optional[Dict[str, str]]:
    """Parses and validates a user-provided 'env_vars' option.

    This is validated to verify that all keys and vals are strings.

    If an empty dictionary is passed, we return `None` for consistency.
    """
    assert env_vars is not None
    if len(env_vars) == 0:
        return None

    if not (
        isinstance(env_vars, dict)
        and all(
            isinstance(k, str) and isinstance(v, str) for (k, v) in env_vars.items()
        )
    ):
        raise TypeError("runtime_env['env_vars'] must be of type " "Dict[str, str]")

    return env_vars


# Dictionary mapping runtime_env options with the function to parse and
# validate them.
OPTION_TO_VALIDATION_FN = {
    "py_modules": parse_and_validate_py_modules,
    "working_dir": parse_and_validate_working_dir,
    "excludes": parse_and_validate_excludes,
    "conda": parse_and_validate_conda,
    "pip": parse_and_validate_pip,
    "env_vars": parse_and_validate_env_vars,
    "container": parse_and_validate_container,
}


class ParsedRuntimeEnv(dict):
    """An internal wrapper for runtime_env that is parsed and validated.

    This should be constructed from user-provided input (the API runtime_env)
    and used everywhere that the runtime_env is passed around internally.

    All options in the resulting dictionary will have non-None values.

    Currently supported options:
        py_modules (List[URI]): List of URIs (either in the GCS or external
            storage), each of which is a zip file that will be unpacked and
            inserted into the PYTHONPATH of the workers.
        working_dir (URI): URI (either in the GCS or external storage) of a zip
            file that will be unpacked in the directory of each task/actor.
        pip (List[str] | str): Either a list of pip packages, or a string
            containing the path to a pip requirements.txt file.
        conda (dict | str): Either the conda YAML config, the name of a
            local conda env (e.g., "pytorch_p36"), or the path to a conda
            environment.yaml file.
            The Ray dependency will be automatically injected into the conda
            env to ensure compatibility with the cluster Ray. The conda name
            may be mangled automatically to avoid conflicts between runtime
            envs.
            This field cannot be specified at the same time as the 'pip' field.
            To use pip with conda, please specify your pip dependencies within
            the conda YAML config:
            https://conda.io/projects/conda/en/latest/user-guide/tasks/manage-e
            nvironments.html#create-env-file-manually
            Examples:
                {"channels": ["defaults"], "dependencies": ["codecov"]}
                "pytorch_p36"   # Found on DLAMIs
        container (dict): Require a given (Docker) container image,
            The Ray worker process will run in a container with this image.
            The `worker_path` is the default_worker.py path.
            The `run_options` list spec is here:
            https://docs.docker.com/engine/reference/run/
            Examples:
                {"image": "anyscale/ray-ml:nightly-py38-cpu",
                 "worker_path": "/root/python/ray/workers/default_worker.py",
                 "run_options": ["--cap-drop SYS_ADMIN","--log-level=debug"]}
        env_vars (dict): Environment variables to set.
            Examples:
                {"OMP_NUM_THREADS": "32", "TF_WARNINGS": "none"}
    """

    known_fields: Set[str] = {
        "py_modules",
        "working_dir",
        "conda",
        "pip",
        "container",
        "excludes",
        "env_vars",
        "_ray_release",
        "_ray_commit",
        "_inject_current_ray",
        "plugins",
        "eager_install",
    }

    def __init__(self, runtime_env: Dict[str, Any], _validate: bool = True):
        super().__init__()
        self._cached_pb = None

        # Blindly trust that the runtime_env has already been validated.
        # This is dangerous and should only be used internally (e.g., on the
        # deserialization codepath.
        if not _validate:
            self.update(runtime_env)
            return

        if runtime_env.get("conda") and runtime_env.get("pip"):
            raise ValueError(
                "The 'pip' field and 'conda' field of "
                "runtime_env cannot both be specified.\n"
                f"specified pip field: {runtime_env['pip']}\n"
                f"specified conda field: {runtime_env['conda']}\n"
                "To use pip with conda, please only set the 'conda' "
                "field, and specify your pip dependencies "
                "within the conda YAML config dict: see "
                "https://conda.io/projects/conda/en/latest/"
                "user-guide/tasks/manage-environments.html"
                "#create-env-file-manually"
            )

        for option, validate_fn in OPTION_TO_VALIDATION_FN.items():
            option_val = runtime_env.get(option)
            if option_val is not None:
                validated_option_val = validate_fn(option_val)
                if validated_option_val is not None:
                    self[option] = validated_option_val

        if "_ray_release" in runtime_env:
            self["_ray_release"] = runtime_env["_ray_release"]

        if "_ray_commit" in runtime_env:
            self["_ray_commit"] = runtime_env["_ray_commit"]
        else:
            if self.get("pip") or self.get("conda"):
                self["_ray_commit"] = ray.__commit__

        # Used for testing wheels that have not yet been merged into master.
        # If this is set to True, then we do not inject Ray into the conda
        # or pip dependencies.
        if "_inject_current_ray" in runtime_env:
            self["_inject_current_ray"] = runtime_env["_inject_current_ray"]
        elif "RAY_RUNTIME_ENV_LOCAL_DEV_MODE" in os.environ:
            self["_inject_current_ray"] = True

        if "plugins" in runtime_env:
            self["plugins"] = dict()
            for class_path, plugin_field in runtime_env["plugins"].items():
                plugin_class: RuntimeEnvPlugin = import_attr(class_path)
                if not issubclass(plugin_class, RuntimeEnvPlugin):
                    # TODO(simon): move the inferface to public once ready.
                    raise TypeError(
                        f"{class_path} must be inherit from "
                        "ray._private.runtime_env.plugin.RuntimeEnvPlugin."
                    )
                # TODO(simon): implement uri support.
                _ = plugin_class.validate(runtime_env)
                # Validation passed, add the entry to parsed runtime env.
                self["plugins"][class_path] = plugin_field

        unknown_fields = set(runtime_env.keys()) - ParsedRuntimeEnv.known_fields
        if len(unknown_fields):
            logger.warning(
                "The following unknown entries in the runtime_env dictionary "
                f"will be ignored: {unknown_fields}. If you intended to use "
                "them as plugins, they must be nested in the `plugins` field."
            )

        # NOTE(architkulkarni): This allows worker caching code in C++ to check
        # if a runtime env is empty without deserializing it.  This is a catch-
        # all; for validated inputs we won't set the key if the value is None.
        if all(val is None for val in self.values()):
            self.clear()

    def get_uris(self) -> List[str]:
        # TODO(architkulkarni): this should programmatically be extended with
        # URIs from all plugins.
        plugin_uris = []
        if "working_dir" in self:
            plugin_uris.append(encode_plugin_uri("working_dir", self["working_dir"]))
        if "py_modules" in self:
            for uri in self["py_modules"]:
                plugin_uris.append(encode_plugin_uri("py_modules", uri))
        if "conda" in self:
            uri = get_conda_uri(self)
            if uri is not None:
                plugin_uris.append(encode_plugin_uri("conda", uri))
        if "pip" in self:
            uri = get_pip_uri(self)
            if uri is not None:
                plugin_uris.append(encode_plugin_uri("pip", uri))

        return plugin_uris

    def get_proto_runtime_env(self):
        """Return the protobuf structure of runtime env."""
        if self._cached_pb is None:
            self._cached_pb = RuntimeEnv.from_dict(self, get_conda_uri, get_pip_uri)

        return self._cached_pb

    @classmethod
    def deserialize(cls, serialized: str) -> "ParsedRuntimeEnv":
        runtime_env = RuntimeEnv(serialized_runtime_env=serialized)
        return cls(runtime_env.to_dict(), _validate=False)

    def serialize(self) -> str:
        return self.get_proto_runtime_env().serialize()
>>>>>>> 19672688
<|MERGE_RESOLUTION|>--- conflicted
+++ resolved
@@ -1,822 +1,441 @@
-<<<<<<< HEAD
-import logging
-import os
-from pathlib import Path
-import sys
-from typing import Any, Dict, List, Optional, Set, Union
-import yaml
-
-import ray
-from ray._private.runtime_env.plugin import RuntimeEnvPlugin, encode_plugin_uri
-from ray._private.runtime_env.utils import RuntimeEnv
-from ray._private.utils import import_attr
-from ray._private.runtime_env import conda
-
-logger = logging.getLogger(__name__)
-
-
-def validate_uri(uri: str):
-    if not isinstance(uri, str):
-        raise TypeError(
-            "URIs for working_dir and py_modules must be " f"strings, got {type(uri)}."
-        )
-
-    try:
-        from ray._private.runtime_env.packaging import parse_uri, Protocol
-
-        protocol, path = parse_uri(uri)
-    except ValueError:
-        raise ValueError(
-            f"{uri} is not a valid URI. Passing directories or modules to "
-            "be dynamically uploaded is only supported at the job level "
-            "(i.e., passed to `ray.init`)."
-        )
-
-    if protocol in Protocol.remote_protocols() and not path.endswith(".zip"):
-        raise ValueError("Only .zip files supported for remote URIs.")
-
-
-def parse_and_validate_py_modules(py_modules: List[str]) -> List[str]:
-    """Parses and validates a 'py_modules' option.
-
-    This should be a list of URIs.
-    """
-    if not isinstance(py_modules, list):
-        raise TypeError(
-            "`py_modules` must be a list of strings, got " f"{type(py_modules)}."
-        )
-
-    for uri in py_modules:
-        validate_uri(uri)
-
-    return py_modules
-
-
-def parse_and_validate_working_dir(working_dir: str) -> str:
-    """Parses and validates a 'working_dir' option.
-
-    This should be a URI.
-    """
-    assert working_dir is not None
-
-    if not isinstance(working_dir, str):
-        raise TypeError("`working_dir` must be a string, got " f"{type(working_dir)}.")
-
-    validate_uri(working_dir)
-
-    return working_dir
-
-
-def parse_and_validate_conda(conda: Union[str, dict]) -> Union[str, dict]:
-    """Parses and validates a user-provided 'conda' option.
-
-    Conda can be one of three cases:
-        1) A dictionary describing the env. This is passed through directly.
-        2) A string referring to the name of a preinstalled conda env.
-        3) A string pointing to a local conda YAML file. This is detected
-           by looking for a '.yaml' or '.yml' suffix. In this case, the file
-           will be read as YAML and passed through as a dictionary.
-    """
-    assert conda is not None
-
-    result = None
-    if sys.platform == "win32":
-        raise NotImplementedError(
-            "The 'conda' field in runtime_env "
-            "is not currently supported on "
-            "Windows."
-        )
-    elif isinstance(conda, str):
-        yaml_file = Path(conda)
-        if yaml_file.suffix in (".yaml", ".yml"):
-            if not yaml_file.is_file():
-                raise ValueError(f"Can't find conda YAML file {yaml_file}.")
-            try:
-                result = yaml.safe_load(yaml_file.read_text())
-            except Exception as e:
-                raise ValueError(f"Failed to read conda file {yaml_file}: {e}.")
-        else:
-            # Assume it's a pre-existing conda environment name.
-            result = conda
-    elif isinstance(conda, dict):
-        result = conda
-    else:
-        raise TypeError(
-            "runtime_env['conda'] must be of type str or " f"dict, got {type(conda)}."
-        )
-
-    return result
-
-
-def parse_and_validate_pip(pip: Union[str, List[str]]) -> Optional[List[str]]:
-    """Parses and validates a user-provided 'pip' option.
-
-    Conda can be one of two cases:
-        1) A List[str] describing the requirements. This is passed through.
-        2) A string pointing to a local requirements file. In this case, the
-           file contents will be read split into a list.
-    """
-    assert pip is not None
-
-    result = None
-    if sys.platform == "win32":
-        raise NotImplementedError(
-            "The 'pip' field in runtime_env "
-            "is not currently supported on "
-            "Windows."
-        )
-    elif isinstance(pip, str):
-        # We have been given a path to a requirements.txt file.
-        pip_file = Path(pip)
-        if not pip_file.is_file():
-            raise ValueError(f"{pip_file} is not a valid file")
-        result = pip_file.read_text().strip().split("\n")
-    elif isinstance(pip, list) and all(isinstance(dep, str) for dep in pip):
-        if len(pip) == 0:
-            result = None
-        else:
-            result = pip
-    else:
-        raise TypeError(
-            "runtime_env['pip'] must be of type str or " f"List[str], got {type(pip)}"
-        )
-
-    return result
-
-
-def parse_and_validate_container(container: List[str]) -> List[str]:
-    """Parses and validates a user-provided 'container' option.
-
-    This is passed through without validation (for now).
-    """
-    assert container is not None
-    return container
-
-
-def parse_and_validate_excludes(excludes: List[str]) -> List[str]:
-    """Parses and validates a user-provided 'excludes' option.
-
-    This is validated to verify that it is of type List[str].
-
-    If an empty list is passed, we return `None` for consistency.
-    """
-    assert excludes is not None
-
-    if isinstance(excludes, list) and len(excludes) == 0:
-        return None
-
-    if isinstance(excludes, list) and all(isinstance(path, str) for path in excludes):
-        return excludes
-    else:
-        raise TypeError(
-            "runtime_env['excludes'] must be of type "
-            f"List[str], got {type(excludes)}"
-        )
-
-
-def parse_and_validate_env_vars(env_vars: Dict[str, str]) -> Optional[Dict[str, str]]:
-    """Parses and validates a user-provided 'env_vars' option.
-
-    This is validated to verify that all keys and vals are strings.
-
-    If an empty dictionary is passed, we return `None` for consistency.
-    """
-    assert env_vars is not None
-    if len(env_vars) == 0:
-        return None
-
-    if not (
-        isinstance(env_vars, dict)
-        and all(
-            isinstance(k, str) and isinstance(v, str) for (k, v) in env_vars.items()
-        )
-    ):
-        raise TypeError("runtime_env['env_vars'] must be of type " "Dict[str, str]")
-
-    return env_vars
-
-
-# Dictionary mapping runtime_env options with the function to parse and
-# validate them.
-OPTION_TO_VALIDATION_FN = {
-    "py_modules": parse_and_validate_py_modules,
-    "working_dir": parse_and_validate_working_dir,
-    "excludes": parse_and_validate_excludes,
-    "conda": parse_and_validate_conda,
-    "pip": parse_and_validate_pip,
-    "env_vars": parse_and_validate_env_vars,
-    "container": parse_and_validate_container,
-}
-
-
-class ParsedRuntimeEnv(dict):
-    """An internal wrapper for runtime_env that is parsed and validated.
-
-    This should be constructed from user-provided input (the API runtime_env)
-    and used everywhere that the runtime_env is passed around internally.
-
-    All options in the resulting dictionary will have non-None values.
-
-    Currently supported options:
-        py_modules (List[URI]): List of URIs (either in the GCS or external
-            storage), each of which is a zip file that will be unpacked and
-            inserted into the PYTHONPATH of the workers.
-        working_dir (URI): URI (either in the GCS or external storage) of a zip
-            file that will be unpacked in the directory of each task/actor.
-        pip (List[str] | str): Either a list of pip packages, or a string
-            containing the path to a pip requirements.txt file.
-        conda (dict | str): Either the conda YAML config, the name of a
-            local conda env (e.g., "pytorch_p36"), or the path to a conda
-            environment.yaml file.
-            The Ray dependency will be automatically injected into the conda
-            env to ensure compatibility with the cluster Ray. The conda name
-            may be mangled automatically to avoid conflicts between runtime
-            envs.
-            This field cannot be specified at the same time as the 'pip' field.
-            To use pip with conda, please specify your pip dependencies within
-            the conda YAML config:
-            https://conda.io/projects/conda/en/latest/user-guide/tasks/manage-e
-            nvironments.html#create-env-file-manually
-            Examples:
-                {"channels": ["defaults"], "dependencies": ["codecov"]}
-                "pytorch_p36"   # Found on DLAMIs
-        container (dict): Require a given (Docker) container image,
-            The Ray worker process will run in a container with this image.
-            The `worker_path` is the default_worker.py path.
-            The `run_options` list spec is here:
-            https://docs.docker.com/engine/reference/run/
-            Examples:
-                {"image": "anyscale/ray-ml:nightly-py38-cpu",
-                 "worker_path": "/root/python/ray/workers/default_worker.py",
-                 "run_options": ["--cap-drop SYS_ADMIN","--log-level=debug"]}
-        env_vars (dict): Environment variables to set.
-            Examples:
-                {"OMP_NUM_THREADS": "32", "TF_WARNINGS": "none"}
-    """
-
-    known_fields: Set[str] = {
-        "py_modules",
-        "working_dir",
-        "conda",
-        "pip",
-        "container",
-        "excludes",
-        "env_vars",
-        "_ray_release",
-        "_ray_commit",
-        "_inject_current_ray",
-        "plugins",
-        "eager_install",
-    }
-
-    def __init__(self, runtime_env: Dict[str, Any], _validate: bool = True):
-        super().__init__()
-        self._cached_pb = None
-
-        # Blindly trust that the runtime_env has already been validated.
-        # This is dangerous and should only be used internally (e.g., on the
-        # deserialization codepath.
-        if not _validate:
-            self.update(runtime_env)
-            return
-
-        if runtime_env.get("conda") and runtime_env.get("pip"):
-            raise ValueError(
-                "The 'pip' field and 'conda' field of "
-                "runtime_env cannot both be specified.\n"
-                f"specified pip field: {runtime_env['pip']}\n"
-                f"specified conda field: {runtime_env['conda']}\n"
-                "To use pip with conda, please only set the 'conda' "
-                "field, and specify your pip dependencies "
-                "within the conda YAML config dict: see "
-                "https://conda.io/projects/conda/en/latest/"
-                "user-guide/tasks/manage-environments.html"
-                "#create-env-file-manually"
-            )
-
-        for option, validate_fn in OPTION_TO_VALIDATION_FN.items():
-            option_val = runtime_env.get(option)
-            if option_val is not None:
-                validated_option_val = validate_fn(option_val)
-                if validated_option_val is not None:
-                    self[option] = validated_option_val
-
-        if "_ray_release" in runtime_env:
-            self["_ray_release"] = runtime_env["_ray_release"]
-
-        if "_ray_commit" in runtime_env:
-            self["_ray_commit"] = runtime_env["_ray_commit"]
-        else:
-            if self.get("pip") or self.get("conda"):
-                self["_ray_commit"] = ray.__commit__
-
-        # Used for testing wheels that have not yet been merged into master.
-        # If this is set to True, then we do not inject Ray into the conda
-        # or pip dependencies.
-        if "_inject_current_ray" in runtime_env:
-            self["_inject_current_ray"] = runtime_env["_inject_current_ray"]
-        elif "RAY_RUNTIME_ENV_LOCAL_DEV_MODE" in os.environ:
-            self["_inject_current_ray"] = True
-
-        if "plugins" in runtime_env:
-            self["plugins"] = dict()
-            for class_path, plugin_field in runtime_env["plugins"].items():
-                plugin_class: RuntimeEnvPlugin = import_attr(class_path)
-                if not issubclass(plugin_class, RuntimeEnvPlugin):
-                    # TODO(simon): move the inferface to public once ready.
-                    raise TypeError(
-                        f"{class_path} must be inherit from "
-                        "ray._private.runtime_env.plugin.RuntimeEnvPlugin."
-                    )
-                # TODO(simon): implement uri support.
-                _ = plugin_class.validate(runtime_env)
-                # Validation passed, add the entry to parsed runtime env.
-                self["plugins"][class_path] = plugin_field
-
-        unknown_fields = set(runtime_env.keys()) - ParsedRuntimeEnv.known_fields
-        if len(unknown_fields):
-            logger.warning(
-                "The following unknown entries in the runtime_env dictionary "
-                f"will be ignored: {unknown_fields}. If you intended to use "
-                "them as plugins, they must be nested in the `plugins` field."
-            )
-
-        # NOTE(architkulkarni): This allows worker caching code in C++ to check
-        # if a runtime env is empty without deserializing it.  This is a catch-
-        # all; for validated inputs we won't set the key if the value is None.
-        if all(val is None for val in self.values()):
-            self.clear()
-
-    def get_uris(self) -> List[str]:
-        # TODO(architkulkarni): this should programmatically be extended with
-        # URIs from all plugins.
-        plugin_uris = []
-        if "working_dir" in self:
-            plugin_uris.append(encode_plugin_uri("working_dir", self["working_dir"]))
-        if "py_modules" in self:
-            for uri in self["py_modules"]:
-                plugin_uris.append(encode_plugin_uri("py_modules", uri))
-        if "conda" or "pip" in self:
-            uri = conda.get_uri(self)
-            if uri is not None:
-                plugin_uris.append(encode_plugin_uri("conda", uri))
-
-        return plugin_uris
-
-    def get_proto_runtime_env(self):
-        """Return the protobuf structure of runtime env."""
-        if self._cached_pb is None:
-            self._cached_pb = RuntimeEnv.from_dict(self, conda.get_uri)
-
-        return self._cached_pb
-
-    @classmethod
-    def deserialize(cls, serialized: str) -> "ParsedRuntimeEnv":
-        runtime_env = RuntimeEnv(serialized_runtime_env=serialized)
-        return cls(runtime_env.to_dict(), _validate=False)
-
-    def serialize(self) -> str:
-        return self.get_proto_runtime_env().serialize()
-=======
-import logging
-import os
-from pathlib import Path
-import sys
-from typing import Any, Dict, List, Optional, Set, Union
-from pkg_resources import Requirement
-from collections import OrderedDict
-import yaml
-
-import ray
-from ray._private.runtime_env.plugin import RuntimeEnvPlugin, encode_plugin_uri
-from ray._private.runtime_env.utils import RuntimeEnv
-from ray._private.utils import import_attr
-from ray._private.runtime_env.conda import (
-    _resolve_install_from_source_ray_extras,
-    get_uri as get_conda_uri,
-)
-from ray._private.runtime_env.pip import RAY_RUNTIME_ENV_ALLOW_RAY_IN_PIP
-
-from ray._private.runtime_env.pip import get_uri as get_pip_uri
-
-logger = logging.getLogger(__name__)
-
-
-def validate_uri(uri: str):
-    if not isinstance(uri, str):
-        raise TypeError(
-            "URIs for working_dir and py_modules must be " f"strings, got {type(uri)}."
-        )
-
-    try:
-        from ray._private.runtime_env.packaging import parse_uri, Protocol
-
-        protocol, path = parse_uri(uri)
-    except ValueError:
-        raise ValueError(
-            f"{uri} is not a valid URI. Passing directories or modules to "
-            "be dynamically uploaded is only supported at the job level "
-            "(i.e., passed to `ray.init`)."
-        )
-
-    if protocol in Protocol.remote_protocols() and not path.endswith(".zip"):
-        raise ValueError("Only .zip files supported for remote URIs.")
-
-
-def parse_and_validate_py_modules(py_modules: List[str]) -> List[str]:
-    """Parses and validates a 'py_modules' option.
-
-    This should be a list of URIs.
-    """
-    if not isinstance(py_modules, list):
-        raise TypeError(
-            "`py_modules` must be a list of strings, got " f"{type(py_modules)}."
-        )
-
-    for uri in py_modules:
-        validate_uri(uri)
-
-    return py_modules
-
-
-def parse_and_validate_working_dir(working_dir: str) -> str:
-    """Parses and validates a 'working_dir' option.
-
-    This should be a URI.
-    """
-    assert working_dir is not None
-
-    if not isinstance(working_dir, str):
-        raise TypeError("`working_dir` must be a string, got " f"{type(working_dir)}.")
-
-    validate_uri(working_dir)
-
-    return working_dir
-
-
-def parse_and_validate_conda(conda: Union[str, dict]) -> Union[str, dict]:
-    """Parses and validates a user-provided 'conda' option.
-
-    Conda can be one of three cases:
-        1) A dictionary describing the env. This is passed through directly.
-        2) A string referring to the name of a preinstalled conda env.
-        3) A string pointing to a local conda YAML file. This is detected
-           by looking for a '.yaml' or '.yml' suffix. In this case, the file
-           will be read as YAML and passed through as a dictionary.
-    """
-    assert conda is not None
-
-    result = None
-    if sys.platform == "win32":
-        raise NotImplementedError(
-            "The 'conda' field in runtime_env "
-            "is not currently supported on "
-            "Windows."
-        )
-    elif isinstance(conda, str):
-        yaml_file = Path(conda)
-        if yaml_file.suffix in (".yaml", ".yml"):
-            if not yaml_file.is_file():
-                raise ValueError(f"Can't find conda YAML file {yaml_file}.")
-            try:
-                result = yaml.safe_load(yaml_file.read_text())
-            except Exception as e:
-                raise ValueError(f"Failed to read conda file {yaml_file}: {e}.")
-        else:
-            # Assume it's a pre-existing conda environment name.
-            result = conda
-    elif isinstance(conda, dict):
-        result = conda
-    else:
-        raise TypeError(
-            "runtime_env['conda'] must be of type str or " f"dict, got {type(conda)}."
-        )
-
-    return result
-
-
-def _rewrite_pip_list_ray_libraries(pip_list: List[str]) -> List[str]:
-    result = []
-    for specifier in pip_list:
-        requirement = Requirement.parse(specifier)
-        package_name = requirement.name
-        if package_name == "ray":
-            libraries = requirement.extras  # e.g. ("serve", "tune")
-            if libraries == ():
-                # Ray alone was specified (e.g. "ray" or "ray>1.4"). Remove it.
-                if os.environ.get(RAY_RUNTIME_ENV_ALLOW_RAY_IN_PIP) != "1":
-                    logger.warning(
-                        "Ray was specified in the `pip` field of the "
-                        f"`runtime_env`: '{specifier}'. This is not needed; "
-                        "Ray is already installed on the cluster, so that Ray"
-                        "installation will be used. To prevent Ray version "
-                        f"incompatibility issues, '{specifier}' has been "
-                        "deleted from the `pip` field. To disable this "
-                        "deletion, set the environment variable "
-                        f"{RAY_RUNTIME_ENV_ALLOW_RAY_IN_PIP} to 1."
-                    )
-                else:
-                    result.append(specifier)
-            else:
-                # Replace the library with its dependencies.
-                extras = _resolve_install_from_source_ray_extras()
-                for library in libraries:
-                    result += extras[library]
-        else:
-            # Pass through all non-Ray packages unmodified.
-            result.append(specifier)
-    return result
-
-
-def parse_and_validate_pip(pip: Union[str, List[str]]) -> Optional[List[str]]:
-    """Parses and validates a user-provided 'pip' option.
-
-    The value of the input 'pip' field can be one of two cases:
-        1) A List[str] describing the requirements. This is passed through.
-        2) A string pointing to a local requirements file. In this case, the
-           file contents will be read split into a list.
-
-    The returned parsed value will be a list of pip packages. If a Ray library
-    (e.g. "ray[serve]") is specified, it will be deleted and replaced by its
-    dependencies (e.g. "uvicorn", "requests").
-
-    If the base Ray package (e.g. "ray>1.4" or "ray") is specified in the
-    input, it will be removed, unless the environment variable
-    RAY_RUNTIME_ENV_ALLOW_RAY_IN_PIP is set to 1.
-    """
-    assert pip is not None
-
-    pip_list = None
-    if sys.platform == "win32":
-        raise NotImplementedError(
-            "The 'pip' field in runtime_env "
-            "is not currently supported on "
-            "Windows."
-        )
-    elif isinstance(pip, str):
-        # We have been given a path to a requirements.txt file.
-        pip_file = Path(pip)
-        if not pip_file.is_file():
-            raise ValueError(f"{pip_file} is not a valid file")
-        pip_list = pip_file.read_text().strip().split("\n")
-    elif isinstance(pip, list) and all(isinstance(dep, str) for dep in pip):
-        pip_list = pip
-    else:
-        raise TypeError(
-            "runtime_env['pip'] must be of type str or " f"List[str], got {type(pip)}"
-        )
-
-    result = _rewrite_pip_list_ray_libraries(pip_list)
-
-    # Eliminate duplicates to prevent `pip install` from erroring. Use
-    # OrderedDict to preserve the order of the list.  This makes the output
-    # deterministic and easier to debug, because pip install can have
-    # different behavior depending on the order of the input.
-    result = list(OrderedDict.fromkeys(result))
-
-    if len(result) == 0:
-        result = None
-
-    logger.debug(f"Rewrote runtime_env `pip` field from {pip} to {result}.")
-
-    return result
-
-
-def parse_and_validate_container(container: List[str]) -> List[str]:
-    """Parses and validates a user-provided 'container' option.
-
-    This is passed through without validation (for now).
-    """
-    assert container is not None
-    return container
-
-
-def parse_and_validate_excludes(excludes: List[str]) -> List[str]:
-    """Parses and validates a user-provided 'excludes' option.
-
-    This is validated to verify that it is of type List[str].
-
-    If an empty list is passed, we return `None` for consistency.
-    """
-    assert excludes is not None
-
-    if isinstance(excludes, list) and len(excludes) == 0:
-        return None
-
-    if isinstance(excludes, list) and all(isinstance(path, str) for path in excludes):
-        return excludes
-    else:
-        raise TypeError(
-            "runtime_env['excludes'] must be of type "
-            f"List[str], got {type(excludes)}"
-        )
-
-
-def parse_and_validate_env_vars(env_vars: Dict[str, str]) -> Optional[Dict[str, str]]:
-    """Parses and validates a user-provided 'env_vars' option.
-
-    This is validated to verify that all keys and vals are strings.
-
-    If an empty dictionary is passed, we return `None` for consistency.
-    """
-    assert env_vars is not None
-    if len(env_vars) == 0:
-        return None
-
-    if not (
-        isinstance(env_vars, dict)
-        and all(
-            isinstance(k, str) and isinstance(v, str) for (k, v) in env_vars.items()
-        )
-    ):
-        raise TypeError("runtime_env['env_vars'] must be of type " "Dict[str, str]")
-
-    return env_vars
-
-
-# Dictionary mapping runtime_env options with the function to parse and
-# validate them.
-OPTION_TO_VALIDATION_FN = {
-    "py_modules": parse_and_validate_py_modules,
-    "working_dir": parse_and_validate_working_dir,
-    "excludes": parse_and_validate_excludes,
-    "conda": parse_and_validate_conda,
-    "pip": parse_and_validate_pip,
-    "env_vars": parse_and_validate_env_vars,
-    "container": parse_and_validate_container,
-}
-
-
-class ParsedRuntimeEnv(dict):
-    """An internal wrapper for runtime_env that is parsed and validated.
-
-    This should be constructed from user-provided input (the API runtime_env)
-    and used everywhere that the runtime_env is passed around internally.
-
-    All options in the resulting dictionary will have non-None values.
-
-    Currently supported options:
-        py_modules (List[URI]): List of URIs (either in the GCS or external
-            storage), each of which is a zip file that will be unpacked and
-            inserted into the PYTHONPATH of the workers.
-        working_dir (URI): URI (either in the GCS or external storage) of a zip
-            file that will be unpacked in the directory of each task/actor.
-        pip (List[str] | str): Either a list of pip packages, or a string
-            containing the path to a pip requirements.txt file.
-        conda (dict | str): Either the conda YAML config, the name of a
-            local conda env (e.g., "pytorch_p36"), or the path to a conda
-            environment.yaml file.
-            The Ray dependency will be automatically injected into the conda
-            env to ensure compatibility with the cluster Ray. The conda name
-            may be mangled automatically to avoid conflicts between runtime
-            envs.
-            This field cannot be specified at the same time as the 'pip' field.
-            To use pip with conda, please specify your pip dependencies within
-            the conda YAML config:
-            https://conda.io/projects/conda/en/latest/user-guide/tasks/manage-e
-            nvironments.html#create-env-file-manually
-            Examples:
-                {"channels": ["defaults"], "dependencies": ["codecov"]}
-                "pytorch_p36"   # Found on DLAMIs
-        container (dict): Require a given (Docker) container image,
-            The Ray worker process will run in a container with this image.
-            The `worker_path` is the default_worker.py path.
-            The `run_options` list spec is here:
-            https://docs.docker.com/engine/reference/run/
-            Examples:
-                {"image": "anyscale/ray-ml:nightly-py38-cpu",
-                 "worker_path": "/root/python/ray/workers/default_worker.py",
-                 "run_options": ["--cap-drop SYS_ADMIN","--log-level=debug"]}
-        env_vars (dict): Environment variables to set.
-            Examples:
-                {"OMP_NUM_THREADS": "32", "TF_WARNINGS": "none"}
-    """
-
-    known_fields: Set[str] = {
-        "py_modules",
-        "working_dir",
-        "conda",
-        "pip",
-        "container",
-        "excludes",
-        "env_vars",
-        "_ray_release",
-        "_ray_commit",
-        "_inject_current_ray",
-        "plugins",
-        "eager_install",
-    }
-
-    def __init__(self, runtime_env: Dict[str, Any], _validate: bool = True):
-        super().__init__()
-        self._cached_pb = None
-
-        # Blindly trust that the runtime_env has already been validated.
-        # This is dangerous and should only be used internally (e.g., on the
-        # deserialization codepath.
-        if not _validate:
-            self.update(runtime_env)
-            return
-
-        if runtime_env.get("conda") and runtime_env.get("pip"):
-            raise ValueError(
-                "The 'pip' field and 'conda' field of "
-                "runtime_env cannot both be specified.\n"
-                f"specified pip field: {runtime_env['pip']}\n"
-                f"specified conda field: {runtime_env['conda']}\n"
-                "To use pip with conda, please only set the 'conda' "
-                "field, and specify your pip dependencies "
-                "within the conda YAML config dict: see "
-                "https://conda.io/projects/conda/en/latest/"
-                "user-guide/tasks/manage-environments.html"
-                "#create-env-file-manually"
-            )
-
-        for option, validate_fn in OPTION_TO_VALIDATION_FN.items():
-            option_val = runtime_env.get(option)
-            if option_val is not None:
-                validated_option_val = validate_fn(option_val)
-                if validated_option_val is not None:
-                    self[option] = validated_option_val
-
-        if "_ray_release" in runtime_env:
-            self["_ray_release"] = runtime_env["_ray_release"]
-
-        if "_ray_commit" in runtime_env:
-            self["_ray_commit"] = runtime_env["_ray_commit"]
-        else:
-            if self.get("pip") or self.get("conda"):
-                self["_ray_commit"] = ray.__commit__
-
-        # Used for testing wheels that have not yet been merged into master.
-        # If this is set to True, then we do not inject Ray into the conda
-        # or pip dependencies.
-        if "_inject_current_ray" in runtime_env:
-            self["_inject_current_ray"] = runtime_env["_inject_current_ray"]
-        elif "RAY_RUNTIME_ENV_LOCAL_DEV_MODE" in os.environ:
-            self["_inject_current_ray"] = True
-
-        if "plugins" in runtime_env:
-            self["plugins"] = dict()
-            for class_path, plugin_field in runtime_env["plugins"].items():
-                plugin_class: RuntimeEnvPlugin = import_attr(class_path)
-                if not issubclass(plugin_class, RuntimeEnvPlugin):
-                    # TODO(simon): move the inferface to public once ready.
-                    raise TypeError(
-                        f"{class_path} must be inherit from "
-                        "ray._private.runtime_env.plugin.RuntimeEnvPlugin."
-                    )
-                # TODO(simon): implement uri support.
-                _ = plugin_class.validate(runtime_env)
-                # Validation passed, add the entry to parsed runtime env.
-                self["plugins"][class_path] = plugin_field
-
-        unknown_fields = set(runtime_env.keys()) - ParsedRuntimeEnv.known_fields
-        if len(unknown_fields):
-            logger.warning(
-                "The following unknown entries in the runtime_env dictionary "
-                f"will be ignored: {unknown_fields}. If you intended to use "
-                "them as plugins, they must be nested in the `plugins` field."
-            )
-
-        # NOTE(architkulkarni): This allows worker caching code in C++ to check
-        # if a runtime env is empty without deserializing it.  This is a catch-
-        # all; for validated inputs we won't set the key if the value is None.
-        if all(val is None for val in self.values()):
-            self.clear()
-
-    def get_uris(self) -> List[str]:
-        # TODO(architkulkarni): this should programmatically be extended with
-        # URIs from all plugins.
-        plugin_uris = []
-        if "working_dir" in self:
-            plugin_uris.append(encode_plugin_uri("working_dir", self["working_dir"]))
-        if "py_modules" in self:
-            for uri in self["py_modules"]:
-                plugin_uris.append(encode_plugin_uri("py_modules", uri))
-        if "conda" in self:
-            uri = get_conda_uri(self)
-            if uri is not None:
-                plugin_uris.append(encode_plugin_uri("conda", uri))
-        if "pip" in self:
-            uri = get_pip_uri(self)
-            if uri is not None:
-                plugin_uris.append(encode_plugin_uri("pip", uri))
-
-        return plugin_uris
-
-    def get_proto_runtime_env(self):
-        """Return the protobuf structure of runtime env."""
-        if self._cached_pb is None:
-            self._cached_pb = RuntimeEnv.from_dict(self, get_conda_uri, get_pip_uri)
-
-        return self._cached_pb
-
-    @classmethod
-    def deserialize(cls, serialized: str) -> "ParsedRuntimeEnv":
-        runtime_env = RuntimeEnv(serialized_runtime_env=serialized)
-        return cls(runtime_env.to_dict(), _validate=False)
-
-    def serialize(self) -> str:
-        return self.get_proto_runtime_env().serialize()
->>>>>>> 19672688
+import logging
+import os
+from pathlib import Path
+import sys
+from typing import Any, Dict, List, Optional, Set, Union
+from pkg_resources import Requirement
+from collections import OrderedDict
+import yaml
+
+import ray
+from ray._private.runtime_env.plugin import RuntimeEnvPlugin, encode_plugin_uri
+from ray._private.runtime_env.utils import RuntimeEnv
+from ray._private.utils import import_attr
+from ray._private.runtime_env.conda import (
+    _resolve_install_from_source_ray_extras,
+    get_uri as get_conda_uri,
+)
+from ray._private.runtime_env.pip import RAY_RUNTIME_ENV_ALLOW_RAY_IN_PIP
+
+from ray._private.runtime_env.pip import get_uri as get_pip_uri
+
+logger = logging.getLogger(__name__)
+
+
+def validate_uri(uri: str):
+    if not isinstance(uri, str):
+        raise TypeError(
+            "URIs for working_dir and py_modules must be " f"strings, got {type(uri)}."
+        )
+
+    try:
+        from ray._private.runtime_env.packaging import parse_uri, Protocol
+
+        protocol, path = parse_uri(uri)
+    except ValueError:
+        raise ValueError(
+            f"{uri} is not a valid URI. Passing directories or modules to "
+            "be dynamically uploaded is only supported at the job level "
+            "(i.e., passed to `ray.init`)."
+        )
+
+    if protocol in Protocol.remote_protocols() and not path.endswith(".zip"):
+        raise ValueError("Only .zip files supported for remote URIs.")
+
+
+def parse_and_validate_py_modules(py_modules: List[str]) -> List[str]:
+    """Parses and validates a 'py_modules' option.
+
+    This should be a list of URIs.
+    """
+    if not isinstance(py_modules, list):
+        raise TypeError(
+            "`py_modules` must be a list of strings, got " f"{type(py_modules)}."
+        )
+
+    for uri in py_modules:
+        validate_uri(uri)
+
+    return py_modules
+
+
+def parse_and_validate_working_dir(working_dir: str) -> str:
+    """Parses and validates a 'working_dir' option.
+
+    This should be a URI.
+    """
+    assert working_dir is not None
+
+    if not isinstance(working_dir, str):
+        raise TypeError("`working_dir` must be a string, got " f"{type(working_dir)}.")
+
+    validate_uri(working_dir)
+
+    return working_dir
+
+
+def parse_and_validate_conda(conda: Union[str, dict]) -> Union[str, dict]:
+    """Parses and validates a user-provided 'conda' option.
+
+    Conda can be one of three cases:
+        1) A dictionary describing the env. This is passed through directly.
+        2) A string referring to the name of a preinstalled conda env.
+        3) A string pointing to a local conda YAML file. This is detected
+           by looking for a '.yaml' or '.yml' suffix. In this case, the file
+           will be read as YAML and passed through as a dictionary.
+    """
+    assert conda is not None
+
+    result = None
+    if sys.platform == "win32":
+        raise NotImplementedError(
+            "The 'conda' field in runtime_env "
+            "is not currently supported on "
+            "Windows."
+        )
+    elif isinstance(conda, str):
+        yaml_file = Path(conda)
+        if yaml_file.suffix in (".yaml", ".yml"):
+            if not yaml_file.is_file():
+                raise ValueError(f"Can't find conda YAML file {yaml_file}.")
+            try:
+                result = yaml.safe_load(yaml_file.read_text())
+            except Exception as e:
+                raise ValueError(f"Failed to read conda file {yaml_file}: {e}.")
+        else:
+            # Assume it's a pre-existing conda environment name.
+            result = conda
+    elif isinstance(conda, dict):
+        result = conda
+    else:
+        raise TypeError(
+            "runtime_env['conda'] must be of type str or " f"dict, got {type(conda)}."
+        )
+
+    return result
+
+
+def _rewrite_pip_list_ray_libraries(pip_list: List[str]) -> List[str]:
+    result = []
+    for specifier in pip_list:
+        requirement = Requirement.parse(specifier)
+        package_name = requirement.name
+        if package_name == "ray":
+            libraries = requirement.extras  # e.g. ("serve", "tune")
+            if libraries == ():
+                # Ray alone was specified (e.g. "ray" or "ray>1.4"). Remove it.
+                if os.environ.get(RAY_RUNTIME_ENV_ALLOW_RAY_IN_PIP) != "1":
+                    logger.warning(
+                        "Ray was specified in the `pip` field of the "
+                        f"`runtime_env`: '{specifier}'. This is not needed; "
+                        "Ray is already installed on the cluster, so that Ray"
+                        "installation will be used. To prevent Ray version "
+                        f"incompatibility issues, '{specifier}' has been "
+                        "deleted from the `pip` field. To disable this "
+                        "deletion, set the environment variable "
+                        f"{RAY_RUNTIME_ENV_ALLOW_RAY_IN_PIP} to 1."
+                    )
+                else:
+                    result.append(specifier)
+            else:
+                # Replace the library with its dependencies.
+                extras = _resolve_install_from_source_ray_extras()
+                for library in libraries:
+                    result += extras[library]
+        else:
+            # Pass through all non-Ray packages unmodified.
+            result.append(specifier)
+    return result
+
+
+def parse_and_validate_pip(pip: Union[str, List[str]]) -> Optional[List[str]]:
+    """Parses and validates a user-provided 'pip' option.
+
+    The value of the input 'pip' field can be one of two cases:
+        1) A List[str] describing the requirements. This is passed through.
+        2) A string pointing to a local requirements file. In this case, the
+           file contents will be read split into a list.
+
+    The returned parsed value will be a list of pip packages. If a Ray library
+    (e.g. "ray[serve]") is specified, it will be deleted and replaced by its
+    dependencies (e.g. "uvicorn", "requests").
+
+    If the base Ray package (e.g. "ray>1.4" or "ray") is specified in the
+    input, it will be removed, unless the environment variable
+    RAY_RUNTIME_ENV_ALLOW_RAY_IN_PIP is set to 1.
+    """
+    assert pip is not None
+
+    pip_list = None
+    if sys.platform == "win32":
+        raise NotImplementedError(
+            "The 'pip' field in runtime_env "
+            "is not currently supported on "
+            "Windows."
+        )
+    elif isinstance(pip, str):
+        # We have been given a path to a requirements.txt file.
+        pip_file = Path(pip)
+        if not pip_file.is_file():
+            raise ValueError(f"{pip_file} is not a valid file")
+        pip_list = pip_file.read_text().strip().split("\n")
+    elif isinstance(pip, list) and all(isinstance(dep, str) for dep in pip):
+        pip_list = pip
+    else:
+        raise TypeError(
+            "runtime_env['pip'] must be of type str or " f"List[str], got {type(pip)}"
+        )
+
+    result = _rewrite_pip_list_ray_libraries(pip_list)
+
+    # Eliminate duplicates to prevent `pip install` from erroring. Use
+    # OrderedDict to preserve the order of the list.  This makes the output
+    # deterministic and easier to debug, because pip install can have
+    # different behavior depending on the order of the input.
+    result = list(OrderedDict.fromkeys(result))
+
+    if len(result) == 0:
+        result = None
+
+    logger.debug(f"Rewrote runtime_env `pip` field from {pip} to {result}.")
+
+    return result
+
+
+def parse_and_validate_container(container: List[str]) -> List[str]:
+    """Parses and validates a user-provided 'container' option.
+
+    This is passed through without validation (for now).
+    """
+    assert container is not None
+    return container
+
+
+def parse_and_validate_excludes(excludes: List[str]) -> List[str]:
+    """Parses and validates a user-provided 'excludes' option.
+
+    This is validated to verify that it is of type List[str].
+
+    If an empty list is passed, we return `None` for consistency.
+    """
+    assert excludes is not None
+
+    if isinstance(excludes, list) and len(excludes) == 0:
+        return None
+
+    if isinstance(excludes, list) and all(isinstance(path, str) for path in excludes):
+        return excludes
+    else:
+        raise TypeError(
+            "runtime_env['excludes'] must be of type "
+            f"List[str], got {type(excludes)}"
+        )
+
+
+def parse_and_validate_env_vars(env_vars: Dict[str, str]) -> Optional[Dict[str, str]]:
+    """Parses and validates a user-provided 'env_vars' option.
+
+    This is validated to verify that all keys and vals are strings.
+
+    If an empty dictionary is passed, we return `None` for consistency.
+    """
+    assert env_vars is not None
+    if len(env_vars) == 0:
+        return None
+
+    if not (
+        isinstance(env_vars, dict)
+        and all(
+            isinstance(k, str) and isinstance(v, str) for (k, v) in env_vars.items()
+        )
+    ):
+        raise TypeError("runtime_env['env_vars'] must be of type " "Dict[str, str]")
+
+    return env_vars
+
+
+# Dictionary mapping runtime_env options with the function to parse and
+# validate them.
+OPTION_TO_VALIDATION_FN = {
+    "py_modules": parse_and_validate_py_modules,
+    "working_dir": parse_and_validate_working_dir,
+    "excludes": parse_and_validate_excludes,
+    "conda": parse_and_validate_conda,
+    "pip": parse_and_validate_pip,
+    "env_vars": parse_and_validate_env_vars,
+    "container": parse_and_validate_container,
+}
+
+
+class ParsedRuntimeEnv(dict):
+    """An internal wrapper for runtime_env that is parsed and validated.
+
+    This should be constructed from user-provided input (the API runtime_env)
+    and used everywhere that the runtime_env is passed around internally.
+
+    All options in the resulting dictionary will have non-None values.
+
+    Currently supported options:
+        py_modules (List[URI]): List of URIs (either in the GCS or external
+            storage), each of which is a zip file that will be unpacked and
+            inserted into the PYTHONPATH of the workers.
+        working_dir (URI): URI (either in the GCS or external storage) of a zip
+            file that will be unpacked in the directory of each task/actor.
+        pip (List[str] | str): Either a list of pip packages, or a string
+            containing the path to a pip requirements.txt file.
+        conda (dict | str): Either the conda YAML config, the name of a
+            local conda env (e.g., "pytorch_p36"), or the path to a conda
+            environment.yaml file.
+            The Ray dependency will be automatically injected into the conda
+            env to ensure compatibility with the cluster Ray. The conda name
+            may be mangled automatically to avoid conflicts between runtime
+            envs.
+            This field cannot be specified at the same time as the 'pip' field.
+            To use pip with conda, please specify your pip dependencies within
+            the conda YAML config:
+            https://conda.io/projects/conda/en/latest/user-guide/tasks/manage-e
+            nvironments.html#create-env-file-manually
+            Examples:
+                {"channels": ["defaults"], "dependencies": ["codecov"]}
+                "pytorch_p36"   # Found on DLAMIs
+        container (dict): Require a given (Docker) container image,
+            The Ray worker process will run in a container with this image.
+            The `worker_path` is the default_worker.py path.
+            The `run_options` list spec is here:
+            https://docs.docker.com/engine/reference/run/
+            Examples:
+                {"image": "anyscale/ray-ml:nightly-py38-cpu",
+                 "worker_path": "/root/python/ray/workers/default_worker.py",
+                 "run_options": ["--cap-drop SYS_ADMIN","--log-level=debug"]}
+        env_vars (dict): Environment variables to set.
+            Examples:
+                {"OMP_NUM_THREADS": "32", "TF_WARNINGS": "none"}
+    """
+
+    known_fields: Set[str] = {
+        "py_modules",
+        "working_dir",
+        "conda",
+        "pip",
+        "container",
+        "excludes",
+        "env_vars",
+        "_ray_release",
+        "_ray_commit",
+        "_inject_current_ray",
+        "plugins",
+        "eager_install",
+    }
+
+    def __init__(self, runtime_env: Dict[str, Any], _validate: bool = True):
+        super().__init__()
+        self._cached_pb = None
+
+        # Blindly trust that the runtime_env has already been validated.
+        # This is dangerous and should only be used internally (e.g., on the
+        # deserialization codepath.
+        if not _validate:
+            self.update(runtime_env)
+            return
+
+        if runtime_env.get("conda") and runtime_env.get("pip"):
+            raise ValueError(
+                "The 'pip' field and 'conda' field of "
+                "runtime_env cannot both be specified.\n"
+                f"specified pip field: {runtime_env['pip']}\n"
+                f"specified conda field: {runtime_env['conda']}\n"
+                "To use pip with conda, please only set the 'conda' "
+                "field, and specify your pip dependencies "
+                "within the conda YAML config dict: see "
+                "https://conda.io/projects/conda/en/latest/"
+                "user-guide/tasks/manage-environments.html"
+                "#create-env-file-manually"
+            )
+
+        for option, validate_fn in OPTION_TO_VALIDATION_FN.items():
+            option_val = runtime_env.get(option)
+            if option_val is not None:
+                validated_option_val = validate_fn(option_val)
+                if validated_option_val is not None:
+                    self[option] = validated_option_val
+
+        if "_ray_release" in runtime_env:
+            self["_ray_release"] = runtime_env["_ray_release"]
+
+        if "_ray_commit" in runtime_env:
+            self["_ray_commit"] = runtime_env["_ray_commit"]
+        else:
+            if self.get("pip") or self.get("conda"):
+                self["_ray_commit"] = ray.__commit__
+
+        # Used for testing wheels that have not yet been merged into master.
+        # If this is set to True, then we do not inject Ray into the conda
+        # or pip dependencies.
+        if "_inject_current_ray" in runtime_env:
+            self["_inject_current_ray"] = runtime_env["_inject_current_ray"]
+        elif "RAY_RUNTIME_ENV_LOCAL_DEV_MODE" in os.environ:
+            self["_inject_current_ray"] = True
+
+        if "plugins" in runtime_env:
+            self["plugins"] = dict()
+            for class_path, plugin_field in runtime_env["plugins"].items():
+                plugin_class: RuntimeEnvPlugin = import_attr(class_path)
+                if not issubclass(plugin_class, RuntimeEnvPlugin):
+                    # TODO(simon): move the inferface to public once ready.
+                    raise TypeError(
+                        f"{class_path} must be inherit from "
+                        "ray._private.runtime_env.plugin.RuntimeEnvPlugin."
+                    )
+                # TODO(simon): implement uri support.
+                _ = plugin_class.validate(runtime_env)
+                # Validation passed, add the entry to parsed runtime env.
+                self["plugins"][class_path] = plugin_field
+
+        unknown_fields = set(runtime_env.keys()) - ParsedRuntimeEnv.known_fields
+        if len(unknown_fields):
+            logger.warning(
+                "The following unknown entries in the runtime_env dictionary "
+                f"will be ignored: {unknown_fields}. If you intended to use "
+                "them as plugins, they must be nested in the `plugins` field."
+            )
+
+        # NOTE(architkulkarni): This allows worker caching code in C++ to check
+        # if a runtime env is empty without deserializing it.  This is a catch-
+        # all; for validated inputs we won't set the key if the value is None.
+        if all(val is None for val in self.values()):
+            self.clear()
+
+    def get_uris(self) -> List[str]:
+        # TODO(architkulkarni): this should programmatically be extended with
+        # URIs from all plugins.
+        plugin_uris = []
+        if "working_dir" in self:
+            plugin_uris.append(encode_plugin_uri("working_dir", self["working_dir"]))
+        if "py_modules" in self:
+            for uri in self["py_modules"]:
+                plugin_uris.append(encode_plugin_uri("py_modules", uri))
+        if "conda" in self:
+            uri = get_conda_uri(self)
+            if uri is not None:
+                plugin_uris.append(encode_plugin_uri("conda", uri))
+        if "pip" in self:
+            uri = get_pip_uri(self)
+            if uri is not None:
+                plugin_uris.append(encode_plugin_uri("pip", uri))
+
+        return plugin_uris
+
+    def get_proto_runtime_env(self):
+        """Return the protobuf structure of runtime env."""
+        if self._cached_pb is None:
+            self._cached_pb = RuntimeEnv.from_dict(self, get_conda_uri, get_pip_uri)
+
+        return self._cached_pb
+
+    @classmethod
+    def deserialize(cls, serialized: str) -> "ParsedRuntimeEnv":
+        runtime_env = RuntimeEnv(serialized_runtime_env=serialized)
+        return cls(runtime_env.to_dict(), _validate=False)
+
+    def serialize(self) -> str:
+        return self.get_proto_runtime_env().serialize()