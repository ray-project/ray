<<<<<<< HEAD
from typing import Dict, List, Tuple, Any
import json
from ray.core.generated.runtime_env_common_pb2 import RuntimeEnv as ProtoRuntimeEnv
from google.protobuf import json_format


def _build_proto_pip_runtime_env(runtime_env_dict: dict, runtime_env: ProtoRuntimeEnv):
    """Construct pip runtime env protobuf from runtime env dict."""
    if runtime_env_dict.get("pip"):
        runtime_env.pip_runtime_env.config.packages.extend(runtime_env_dict["pip"])


def _parse_proto_pip_runtime_env(runtime_env: ProtoRuntimeEnv, runtime_env_dict: dict):
    """Parse pip runtime env protobuf to runtime env dict."""
    if runtime_env.HasField("pip_runtime_env"):
        runtime_env_dict["pip"] = list(runtime_env.pip_runtime_env.config.packages)


def _build_proto_conda_runtime_env(
    runtime_env_dict: dict, runtime_env: ProtoRuntimeEnv
):
    """Construct conda runtime env protobuf from runtime env dict."""
    if runtime_env_dict.get("conda"):
        if isinstance(runtime_env_dict["conda"], str):
            runtime_env.conda_runtime_env.conda_env_name = runtime_env_dict["conda"]
        else:
            runtime_env.conda_runtime_env.config = json.dumps(
                runtime_env_dict["conda"], sort_keys=True
            )


def _parse_proto_conda_runtime_env(
    runtime_env: ProtoRuntimeEnv, runtime_env_dict: dict
):
    """Parse conda runtime env protobuf to runtime env dict."""
    if runtime_env.HasField("conda_runtime_env"):
        runtime_env_dict["conda"] = json.loads(runtime_env.conda_runtime_env.config)


def _build_proto_container_runtime_env(
    runtime_env_dict: dict, runtime_env: ProtoRuntimeEnv
):
    """Construct container runtime env protobuf from runtime env dict."""
    if runtime_env_dict.get("container"):
        container = runtime_env_dict["container"]
        runtime_env.py_container_runtime_env.image = container.get("image", "")
        runtime_env.py_container_runtime_env.worker_path = container.get(
            "worker_path", ""
        )
        runtime_env.py_container_runtime_env.run_options.extend(
            container.get("run_options", [])
        )


def _parse_proto_container_runtime_env(
    runtime_env: ProtoRuntimeEnv, runtime_env_dict: dict
):
    """Parse container runtime env protobuf to runtime env dict."""
    if runtime_env.HasField("py_container_runtime_env"):
        runtime_env_dict["container"]["image"] = runtime_env.container_runtime_env.image
        runtime_env_dict["container"][
            "worker_path"
        ] = runtime_env.container_runtime_env.worker_path
        runtime_env_dict["container"]["run_options"] = list(
            runtime_env.container_runtime_env.run_options
        )


def _build_proto_plugin_runtime_env(
    runtime_env_dict: dict, runtime_env: ProtoRuntimeEnv
):
    """Construct plugin runtime env protobuf from runtime env dict."""
    if runtime_env_dict.get("plugins"):
        for class_path, plugin_field in runtime_env_dict["plugins"].items():
            plugin = runtime_env.py_plugin_runtime_env.plugins.add()
            plugin.class_path = class_path
            plugin.config = json.dumps(plugin_field, sort_keys=True)


def _parse_proto_plugin_runtime_env(
    runtime_env: ProtoRuntimeEnv, runtime_env_dict: dict
):
    """Parse plugin runtime env protobuf to runtime env dict."""
    if runtime_env.HasField("py_plugin_runtime_env"):
        for plugin in runtime_env.py_plugin_runtime_env.plugins:
            runtime_env_dict["plugins"][plugin.class_path] = dict(
                json.loads(plugin.config)
            )


class RuntimeEnv:
    """
    A wrap class of runtime env protobuf.
    """

    def __init__(
        self, serialized_runtime_env=None, proto_runtime_env: ProtoRuntimeEnv = None
    ):
        if serialized_runtime_env:
            self._proto_runtime_env = json_format.Parse(
                serialized_runtime_env, ProtoRuntimeEnv()
            )
        elif proto_runtime_env:
            self._proto_runtime_env = proto_runtime_env
        else:
            self._proto_runtime_env = ProtoRuntimeEnv()

    def to_dict(self) -> Dict:
        initialize_dict: Dict[str, Any] = {}
        if self._proto_runtime_env.py_modules:
            initialize_dict["py_modules"] = list(self._proto_runtime_env.py_modules)
        if self._proto_runtime_env.working_dir:
            initialize_dict["working_dir"] = self._proto_runtime_env.working_dir
        if self._proto_runtime_env.env_vars:
            initialize_dict["env_vars"] = dict(self._proto_runtime_env.env_vars)
        if self._proto_runtime_env.extensions:
            initialize_dict.update(dict(self._proto_runtime_env.extensions))
        _parse_proto_pip_runtime_env(self._proto_runtime_env, initialize_dict)
        _parse_proto_conda_runtime_env(self._proto_runtime_env, initialize_dict)
        _parse_proto_container_runtime_env(self._proto_runtime_env, initialize_dict)
        _parse_proto_plugin_runtime_env(self._proto_runtime_env, initialize_dict)
        return initialize_dict

    def has_uris(self) -> bool:
        uris = self._proto_runtime_env.uris
        if (
            uris.working_dir_uri
            or uris.py_modules_uris
            or uris.conda_uri
            or uris.plugin_uris
        ):
            return True
        return False

    def working_dir_uri(self) -> str:
        return self._proto_runtime_env.uris.working_dir_uri

    def py_modules_uris(self) -> List[str]:
        return list(self._proto_runtime_env.uris.py_modules_uris)

    def conda_uri(self) -> str:
        return self._proto_runtime_env.uris.conda_uri

    def plugin_uris(self) -> List[str]:
        return list(self._proto_runtime_env.uris.plugin_uris)

    def working_dir(self) -> str:
        return self._proto_runtime_env.working_dir

    def py_modules(self) -> List[str]:
        return list(self._proto_runtime_env.py_modules)

    def env_vars(self) -> Dict:
        return dict(self._proto_runtime_env.env_vars)

    def plugins(self) -> List[Tuple[str, str]]:
        result = list()
        for plugin in self._proto_runtime_env.py_plugin_runtime_env.plugins:
            result.append((plugin.class_path, plugin.config))
        return result

    def has_conda(self) -> str:
        return self._proto_runtime_env.HasField("conda_runtime_env")

    def conda_env_name(self) -> str:
        if not self.has_conda():
            return None
        if not self._proto_runtime_env.conda_runtime_env.HasField("conda_env_name"):
            return None
        return self._proto_runtime_env.conda_runtime_env.conda_env_name

    def conda_config(self) -> str:
        if not self.has_conda():
            return None
        if not self._proto_runtime_env.conda_runtime_env.HasField("config"):
            return None
        return self._proto_runtime_env.conda_runtime_env.config

    def has_pip(self) -> bool:
        return self._proto_runtime_env.HasField("pip_runtime_env")

    def pip_packages(self) -> List:
        if not self.has_pip():
            return []
        return list(self._proto_runtime_env.pip_runtime_env.config.packages)

    def serialize(self) -> str:
        # Sort the keys we can compare the serialized string for equality.
        return json.dumps(
            json.loads(json_format.MessageToJson(self._proto_runtime_env)),
            sort_keys=True,
        )

    def get_extension(self, key) -> str:
        return self._proto_runtime_env.extensions.get(key)

    def has_py_container(self) -> bool:
        return self._proto_runtime_env.HasField("py_container_runtime_env")

    def py_container_image(self) -> str:
        if not self.has_py_container():
            return None
        return self._proto_runtime_env.py_container_runtime_env.image

    def py_container_run_options(self) -> List:
        if not self.has_py_container():
            return None
        return list(self._proto_runtime_env.py_container_runtime_env.run_options)

    @classmethod
    def from_dict(
        cls, runtime_env_dict: Dict[str, Any], conda_get_uri_fn
    ) -> "RuntimeEnv":
        proto_runtime_env = ProtoRuntimeEnv()
        proto_runtime_env.py_modules.extend(runtime_env_dict.get("py_modules", []))
        proto_runtime_env.working_dir = runtime_env_dict.get("working_dir", "")
        if "working_dir" in runtime_env_dict:
            proto_runtime_env.uris.working_dir_uri = runtime_env_dict["working_dir"]
        if "py_modules" in runtime_env_dict:
            for uri in runtime_env_dict["py_modules"]:
                proto_runtime_env.uris.py_modules_uris.append(uri)
        if "conda" or "pip" in runtime_env_dict:
            uri = conda_get_uri_fn(runtime_env_dict)
            if uri is not None:
                proto_runtime_env.uris.conda_uri = uri
        env_vars = runtime_env_dict.get("env_vars", {})
        proto_runtime_env.env_vars.update(env_vars.items())
        if "_ray_release" in runtime_env_dict:
            proto_runtime_env.extensions["_ray_release"] = str(
                runtime_env_dict["_ray_release"]
            )
        if "_ray_commit" in runtime_env_dict:
            proto_runtime_env.extensions["_ray_commit"] = str(
                runtime_env_dict["_ray_commit"]
            )
        if "_inject_current_ray" in runtime_env_dict:
            proto_runtime_env.extensions["_inject_current_ray"] = str(
                runtime_env_dict["_inject_current_ray"]
            )
        _build_proto_pip_runtime_env(runtime_env_dict, proto_runtime_env)
        _build_proto_conda_runtime_env(runtime_env_dict, proto_runtime_env)
        _build_proto_container_runtime_env(runtime_env_dict, proto_runtime_env)
        _build_proto_plugin_runtime_env(runtime_env_dict, proto_runtime_env)
        return cls(proto_runtime_env=proto_runtime_env)
=======
from typing import Dict, List, Tuple, Any
import json
from ray.core.generated.runtime_env_common_pb2 import RuntimeEnv as ProtoRuntimeEnv
from google.protobuf import json_format


def _build_proto_pip_runtime_env(runtime_env_dict: dict, runtime_env: ProtoRuntimeEnv):
    """Construct pip runtime env protobuf from runtime env dict."""
    if runtime_env_dict.get("pip"):
        runtime_env.python_runtime_env.pip_runtime_env.config.packages.extend(
            runtime_env_dict["pip"]
        )


def _parse_proto_pip_runtime_env(runtime_env: ProtoRuntimeEnv, runtime_env_dict: dict):
    """Parse pip runtime env protobuf to runtime env dict."""
    if runtime_env.python_runtime_env.HasField("pip_runtime_env"):
        runtime_env_dict["pip"] = list(
            runtime_env.python_runtime_env.pip_runtime_env.config.packages
        )


def _build_proto_conda_runtime_env(
    runtime_env_dict: dict, runtime_env: ProtoRuntimeEnv
):
    """Construct conda runtime env protobuf from runtime env dict."""
    if runtime_env_dict.get("conda"):
        if isinstance(runtime_env_dict["conda"], str):
            runtime_env.python_runtime_env.conda_runtime_env.conda_env_name = (
                runtime_env_dict["conda"]
            )
        else:
            runtime_env.python_runtime_env.conda_runtime_env.config = json.dumps(
                runtime_env_dict["conda"], sort_keys=True
            )


def _parse_proto_conda_runtime_env(
    runtime_env: ProtoRuntimeEnv, runtime_env_dict: dict
):
    """Parse conda runtime env protobuf to runtime env dict."""
    if runtime_env.python_runtime_env.HasField("conda_runtime_env"):
        runtime_env_dict["conda"] = json.loads(
            runtime_env.python_runtime_env.conda_runtime_env.config
        )


def _build_proto_container_runtime_env(
    runtime_env_dict: dict, runtime_env: ProtoRuntimeEnv
):
    """Construct container runtime env protobuf from runtime env dict."""
    if runtime_env_dict.get("container"):
        container = runtime_env_dict["container"]
        runtime_env.python_runtime_env.container_runtime_env.image = container.get(
            "image", ""
        )
        runtime_env.python_runtime_env.container_runtime_env.worker_path = (
            container.get("worker_path", "")
        )
        runtime_env.python_runtime_env.container_runtime_env.run_options.extend(
            container.get("run_options", [])
        )


def _parse_proto_container_runtime_env(
    runtime_env: ProtoRuntimeEnv, runtime_env_dict: dict
):
    """Parse container runtime env protobuf to runtime env dict."""
    if runtime_env.python_runtime_env.HasField("container_runtime_env"):
        runtime_env_dict["container"][
            "image"
        ] = runtime_env.python_runtime_env.container_runtime_env.image
        runtime_env_dict["container"][
            "worker_path"
        ] = runtime_env.python_runtime_env.container_runtime_env.worker_path
        runtime_env_dict["container"]["run_options"] = list(
            runtime_env.python_runtime_env.container_runtime_env.run_options
        )


def _build_proto_plugin_runtime_env(
    runtime_env_dict: dict, runtime_env: ProtoRuntimeEnv
):
    """Construct plugin runtime env protobuf from runtime env dict."""
    if runtime_env_dict.get("plugins"):
        for class_path, plugin_field in runtime_env_dict["plugins"].items():
            plugin = runtime_env.python_runtime_env.plugin_runtime_env.plugins.add()
            plugin.class_path = class_path
            plugin.config = json.dumps(plugin_field, sort_keys=True)


def _parse_proto_plugin_runtime_env(
    runtime_env: ProtoRuntimeEnv, runtime_env_dict: dict
):
    """Parse plugin runtime env protobuf to runtime env dict."""
    if runtime_env.python_runtime_env.HasField("plugin_runtime_env"):
        for plugin in runtime_env.python_runtime_env.plugin_runtime_env.plugins:
            runtime_env_dict["plugins"][plugin.class_path] = dict(
                json.loads(plugin.config)
            )


class RuntimeEnv:
    """
    A wrap class of runtime env protobuf.
    """

    def __init__(
        self, serialized_runtime_env=None, proto_runtime_env: ProtoRuntimeEnv = None
    ):
        if serialized_runtime_env:
            self._proto_runtime_env = json_format.Parse(
                serialized_runtime_env, ProtoRuntimeEnv()
            )
        elif proto_runtime_env:
            self._proto_runtime_env = proto_runtime_env
        else:
            self._proto_runtime_env = ProtoRuntimeEnv()

    def to_dict(self) -> Dict:
        initialize_dict: Dict[str, Any] = {}
        if self._proto_runtime_env.python_runtime_env.py_modules:
            initialize_dict["py_modules"] = list(
                self._proto_runtime_env.python_runtime_env.py_modules
            )
        if self._proto_runtime_env.working_dir:
            initialize_dict["working_dir"] = self._proto_runtime_env.working_dir
        if self._proto_runtime_env.env_vars:
            initialize_dict["env_vars"] = dict(self._proto_runtime_env.env_vars)
        if self._proto_runtime_env.extensions:
            initialize_dict.update(dict(self._proto_runtime_env.extensions))
        _parse_proto_pip_runtime_env(self._proto_runtime_env, initialize_dict)
        _parse_proto_conda_runtime_env(self._proto_runtime_env, initialize_dict)
        _parse_proto_container_runtime_env(self._proto_runtime_env, initialize_dict)
        _parse_proto_plugin_runtime_env(self._proto_runtime_env, initialize_dict)
        return initialize_dict

    def has_uris(self) -> bool:
        uris = self._proto_runtime_env.uris
        if (
            uris.working_dir_uri
            or uris.py_modules_uris
            or uris.conda_uri
            or uris.pip_uri
            or uris.plugin_uris
        ):
            return True
        return False

    def working_dir_uri(self) -> str:
        return self._proto_runtime_env.uris.working_dir_uri

    def py_modules_uris(self) -> List[str]:
        return list(self._proto_runtime_env.uris.py_modules_uris)

    def conda_uri(self) -> str:
        return self._proto_runtime_env.uris.conda_uri

    def pip_uri(self) -> str:
        return self._proto_runtime_env.uris.pip_uri

    def plugin_uris(self) -> List[str]:
        return list(self._proto_runtime_env.uris.plugin_uris)

    def working_dir(self) -> str:
        return self._proto_runtime_env.working_dir

    def py_modules(self) -> List[str]:
        return list(self._proto_runtime_env.python_runtime_env.py_modules)

    def env_vars(self) -> Dict:
        return dict(self._proto_runtime_env.env_vars)

    def plugins(self) -> List[Tuple[str, str]]:
        result = list()
        for (
            plugin
        ) in self._proto_runtime_env.python_runtime_env.plugin_runtime_env.plugins:
            result.append((plugin.class_path, plugin.config))
        return result

    def has_conda(self) -> str:
        return self._proto_runtime_env.python_runtime_env.HasField("conda_runtime_env")

    def conda_env_name(self) -> str:
        if not self.has_conda():
            return None
        if not self._proto_runtime_env.python_runtime_env.conda_runtime_env.HasField(
            "conda_env_name"
        ):
            return None
        return (
            self._proto_runtime_env.python_runtime_env.conda_runtime_env.conda_env_name
        )

    def conda_config(self) -> str:
        if not self.has_conda():
            return None
        if not self._proto_runtime_env.python_runtime_env.conda_runtime_env.HasField(
            "config"
        ):
            return None
        return self._proto_runtime_env.python_runtime_env.conda_runtime_env.config

    def has_pip(self) -> bool:
        return self._proto_runtime_env.python_runtime_env.HasField("pip_runtime_env")

    def pip_packages(self) -> List:
        if not self.has_pip():
            return []
        return list(
            self._proto_runtime_env.python_runtime_env.pip_runtime_env.config.packages
        )

    def serialize(self) -> str:
        # Sort the keys we can compare the serialized string for equality.
        return json.dumps(
            json.loads(json_format.MessageToJson(self._proto_runtime_env)),
            sort_keys=True,
        )

    def get_extension(self, key) -> str:
        return self._proto_runtime_env.extensions.get(key)

    def has_py_container(self) -> bool:
        return self._proto_runtime_env.python_runtime_env.HasField(
            "container_runtime_env"
        )

    def py_container_image(self) -> str:
        if not self.has_py_container():
            return None
        return self._proto_runtime_env.python_runtime_env.container_runtime_env.image

    def py_container_run_options(self) -> List:
        if not self.has_py_container():
            return None
        return list(
            self._proto_runtime_env.python_runtime_env.container_runtime_env.run_options
        )

    @classmethod
    def from_dict(
        cls, runtime_env_dict: Dict[str, Any], conda_get_uri_fn, pip_get_uri_fn
    ) -> "RuntimeEnv":
        proto_runtime_env = ProtoRuntimeEnv()
        proto_runtime_env.working_dir = runtime_env_dict.get("working_dir", "")
        if "working_dir" in runtime_env_dict:
            proto_runtime_env.uris.working_dir_uri = runtime_env_dict["working_dir"]
        if "py_modules" in runtime_env_dict:
            proto_runtime_env.python_runtime_env.py_modules.extend(
                runtime_env_dict["py_modules"]
            )
            for uri in runtime_env_dict["py_modules"]:
                proto_runtime_env.uris.py_modules_uris.append(uri)
        if "conda" in runtime_env_dict:
            uri = conda_get_uri_fn(runtime_env_dict)
            if uri is not None:
                proto_runtime_env.uris.conda_uri = uri
        if "pip" in runtime_env_dict:
            uri = pip_get_uri_fn(runtime_env_dict)
            if uri is not None:
                proto_runtime_env.uris.pip_uri = uri
        env_vars = runtime_env_dict.get("env_vars", {})
        proto_runtime_env.env_vars.update(env_vars.items())
        if "_ray_release" in runtime_env_dict:
            proto_runtime_env.extensions["_ray_release"] = str(
                runtime_env_dict["_ray_release"]
            )
        if "_ray_commit" in runtime_env_dict:
            proto_runtime_env.extensions["_ray_commit"] = str(
                runtime_env_dict["_ray_commit"]
            )
        if "_inject_current_ray" in runtime_env_dict:
            proto_runtime_env.extensions["_inject_current_ray"] = str(
                runtime_env_dict["_inject_current_ray"]
            )
        _build_proto_pip_runtime_env(runtime_env_dict, proto_runtime_env)
        _build_proto_conda_runtime_env(runtime_env_dict, proto_runtime_env)
        _build_proto_container_runtime_env(runtime_env_dict, proto_runtime_env)
        _build_proto_plugin_runtime_env(runtime_env_dict, proto_runtime_env)
        return cls(proto_runtime_env=proto_runtime_env)
>>>>>>> 19672688
<|MERGE_RESOLUTION|>--- conflicted
+++ resolved
@@ -1,529 +1,282 @@
-<<<<<<< HEAD
-from typing import Dict, List, Tuple, Any
-import json
-from ray.core.generated.runtime_env_common_pb2 import RuntimeEnv as ProtoRuntimeEnv
-from google.protobuf import json_format
-
-
-def _build_proto_pip_runtime_env(runtime_env_dict: dict, runtime_env: ProtoRuntimeEnv):
-    """Construct pip runtime env protobuf from runtime env dict."""
-    if runtime_env_dict.get("pip"):
-        runtime_env.pip_runtime_env.config.packages.extend(runtime_env_dict["pip"])
-
-
-def _parse_proto_pip_runtime_env(runtime_env: ProtoRuntimeEnv, runtime_env_dict: dict):
-    """Parse pip runtime env protobuf to runtime env dict."""
-    if runtime_env.HasField("pip_runtime_env"):
-        runtime_env_dict["pip"] = list(runtime_env.pip_runtime_env.config.packages)
-
-
-def _build_proto_conda_runtime_env(
-    runtime_env_dict: dict, runtime_env: ProtoRuntimeEnv
-):
-    """Construct conda runtime env protobuf from runtime env dict."""
-    if runtime_env_dict.get("conda"):
-        if isinstance(runtime_env_dict["conda"], str):
-            runtime_env.conda_runtime_env.conda_env_name = runtime_env_dict["conda"]
-        else:
-            runtime_env.conda_runtime_env.config = json.dumps(
-                runtime_env_dict["conda"], sort_keys=True
-            )
-
-
-def _parse_proto_conda_runtime_env(
-    runtime_env: ProtoRuntimeEnv, runtime_env_dict: dict
-):
-    """Parse conda runtime env protobuf to runtime env dict."""
-    if runtime_env.HasField("conda_runtime_env"):
-        runtime_env_dict["conda"] = json.loads(runtime_env.conda_runtime_env.config)
-
-
-def _build_proto_container_runtime_env(
-    runtime_env_dict: dict, runtime_env: ProtoRuntimeEnv
-):
-    """Construct container runtime env protobuf from runtime env dict."""
-    if runtime_env_dict.get("container"):
-        container = runtime_env_dict["container"]
-        runtime_env.py_container_runtime_env.image = container.get("image", "")
-        runtime_env.py_container_runtime_env.worker_path = container.get(
-            "worker_path", ""
-        )
-        runtime_env.py_container_runtime_env.run_options.extend(
-            container.get("run_options", [])
-        )
-
-
-def _parse_proto_container_runtime_env(
-    runtime_env: ProtoRuntimeEnv, runtime_env_dict: dict
-):
-    """Parse container runtime env protobuf to runtime env dict."""
-    if runtime_env.HasField("py_container_runtime_env"):
-        runtime_env_dict["container"]["image"] = runtime_env.container_runtime_env.image
-        runtime_env_dict["container"][
-            "worker_path"
-        ] = runtime_env.container_runtime_env.worker_path
-        runtime_env_dict["container"]["run_options"] = list(
-            runtime_env.container_runtime_env.run_options
-        )
-
-
-def _build_proto_plugin_runtime_env(
-    runtime_env_dict: dict, runtime_env: ProtoRuntimeEnv
-):
-    """Construct plugin runtime env protobuf from runtime env dict."""
-    if runtime_env_dict.get("plugins"):
-        for class_path, plugin_field in runtime_env_dict["plugins"].items():
-            plugin = runtime_env.py_plugin_runtime_env.plugins.add()
-            plugin.class_path = class_path
-            plugin.config = json.dumps(plugin_field, sort_keys=True)
-
-
-def _parse_proto_plugin_runtime_env(
-    runtime_env: ProtoRuntimeEnv, runtime_env_dict: dict
-):
-    """Parse plugin runtime env protobuf to runtime env dict."""
-    if runtime_env.HasField("py_plugin_runtime_env"):
-        for plugin in runtime_env.py_plugin_runtime_env.plugins:
-            runtime_env_dict["plugins"][plugin.class_path] = dict(
-                json.loads(plugin.config)
-            )
-
-
-class RuntimeEnv:
-    """
-    A wrap class of runtime env protobuf.
-    """
-
-    def __init__(
-        self, serialized_runtime_env=None, proto_runtime_env: ProtoRuntimeEnv = None
-    ):
-        if serialized_runtime_env:
-            self._proto_runtime_env = json_format.Parse(
-                serialized_runtime_env, ProtoRuntimeEnv()
-            )
-        elif proto_runtime_env:
-            self._proto_runtime_env = proto_runtime_env
-        else:
-            self._proto_runtime_env = ProtoRuntimeEnv()
-
-    def to_dict(self) -> Dict:
-        initialize_dict: Dict[str, Any] = {}
-        if self._proto_runtime_env.py_modules:
-            initialize_dict["py_modules"] = list(self._proto_runtime_env.py_modules)
-        if self._proto_runtime_env.working_dir:
-            initialize_dict["working_dir"] = self._proto_runtime_env.working_dir
-        if self._proto_runtime_env.env_vars:
-            initialize_dict["env_vars"] = dict(self._proto_runtime_env.env_vars)
-        if self._proto_runtime_env.extensions:
-            initialize_dict.update(dict(self._proto_runtime_env.extensions))
-        _parse_proto_pip_runtime_env(self._proto_runtime_env, initialize_dict)
-        _parse_proto_conda_runtime_env(self._proto_runtime_env, initialize_dict)
-        _parse_proto_container_runtime_env(self._proto_runtime_env, initialize_dict)
-        _parse_proto_plugin_runtime_env(self._proto_runtime_env, initialize_dict)
-        return initialize_dict
-
-    def has_uris(self) -> bool:
-        uris = self._proto_runtime_env.uris
-        if (
-            uris.working_dir_uri
-            or uris.py_modules_uris
-            or uris.conda_uri
-            or uris.plugin_uris
-        ):
-            return True
-        return False
-
-    def working_dir_uri(self) -> str:
-        return self._proto_runtime_env.uris.working_dir_uri
-
-    def py_modules_uris(self) -> List[str]:
-        return list(self._proto_runtime_env.uris.py_modules_uris)
-
-    def conda_uri(self) -> str:
-        return self._proto_runtime_env.uris.conda_uri
-
-    def plugin_uris(self) -> List[str]:
-        return list(self._proto_runtime_env.uris.plugin_uris)
-
-    def working_dir(self) -> str:
-        return self._proto_runtime_env.working_dir
-
-    def py_modules(self) -> List[str]:
-        return list(self._proto_runtime_env.py_modules)
-
-    def env_vars(self) -> Dict:
-        return dict(self._proto_runtime_env.env_vars)
-
-    def plugins(self) -> List[Tuple[str, str]]:
-        result = list()
-        for plugin in self._proto_runtime_env.py_plugin_runtime_env.plugins:
-            result.append((plugin.class_path, plugin.config))
-        return result
-
-    def has_conda(self) -> str:
-        return self._proto_runtime_env.HasField("conda_runtime_env")
-
-    def conda_env_name(self) -> str:
-        if not self.has_conda():
-            return None
-        if not self._proto_runtime_env.conda_runtime_env.HasField("conda_env_name"):
-            return None
-        return self._proto_runtime_env.conda_runtime_env.conda_env_name
-
-    def conda_config(self) -> str:
-        if not self.has_conda():
-            return None
-        if not self._proto_runtime_env.conda_runtime_env.HasField("config"):
-            return None
-        return self._proto_runtime_env.conda_runtime_env.config
-
-    def has_pip(self) -> bool:
-        return self._proto_runtime_env.HasField("pip_runtime_env")
-
-    def pip_packages(self) -> List:
-        if not self.has_pip():
-            return []
-        return list(self._proto_runtime_env.pip_runtime_env.config.packages)
-
-    def serialize(self) -> str:
-        # Sort the keys we can compare the serialized string for equality.
-        return json.dumps(
-            json.loads(json_format.MessageToJson(self._proto_runtime_env)),
-            sort_keys=True,
-        )
-
-    def get_extension(self, key) -> str:
-        return self._proto_runtime_env.extensions.get(key)
-
-    def has_py_container(self) -> bool:
-        return self._proto_runtime_env.HasField("py_container_runtime_env")
-
-    def py_container_image(self) -> str:
-        if not self.has_py_container():
-            return None
-        return self._proto_runtime_env.py_container_runtime_env.image
-
-    def py_container_run_options(self) -> List:
-        if not self.has_py_container():
-            return None
-        return list(self._proto_runtime_env.py_container_runtime_env.run_options)
-
-    @classmethod
-    def from_dict(
-        cls, runtime_env_dict: Dict[str, Any], conda_get_uri_fn
-    ) -> "RuntimeEnv":
-        proto_runtime_env = ProtoRuntimeEnv()
-        proto_runtime_env.py_modules.extend(runtime_env_dict.get("py_modules", []))
-        proto_runtime_env.working_dir = runtime_env_dict.get("working_dir", "")
-        if "working_dir" in runtime_env_dict:
-            proto_runtime_env.uris.working_dir_uri = runtime_env_dict["working_dir"]
-        if "py_modules" in runtime_env_dict:
-            for uri in runtime_env_dict["py_modules"]:
-                proto_runtime_env.uris.py_modules_uris.append(uri)
-        if "conda" or "pip" in runtime_env_dict:
-            uri = conda_get_uri_fn(runtime_env_dict)
-            if uri is not None:
-                proto_runtime_env.uris.conda_uri = uri
-        env_vars = runtime_env_dict.get("env_vars", {})
-        proto_runtime_env.env_vars.update(env_vars.items())
-        if "_ray_release" in runtime_env_dict:
-            proto_runtime_env.extensions["_ray_release"] = str(
-                runtime_env_dict["_ray_release"]
-            )
-        if "_ray_commit" in runtime_env_dict:
-            proto_runtime_env.extensions["_ray_commit"] = str(
-                runtime_env_dict["_ray_commit"]
-            )
-        if "_inject_current_ray" in runtime_env_dict:
-            proto_runtime_env.extensions["_inject_current_ray"] = str(
-                runtime_env_dict["_inject_current_ray"]
-            )
-        _build_proto_pip_runtime_env(runtime_env_dict, proto_runtime_env)
-        _build_proto_conda_runtime_env(runtime_env_dict, proto_runtime_env)
-        _build_proto_container_runtime_env(runtime_env_dict, proto_runtime_env)
-        _build_proto_plugin_runtime_env(runtime_env_dict, proto_runtime_env)
-        return cls(proto_runtime_env=proto_runtime_env)
-=======
-from typing import Dict, List, Tuple, Any
-import json
-from ray.core.generated.runtime_env_common_pb2 import RuntimeEnv as ProtoRuntimeEnv
-from google.protobuf import json_format
-
-
-def _build_proto_pip_runtime_env(runtime_env_dict: dict, runtime_env: ProtoRuntimeEnv):
-    """Construct pip runtime env protobuf from runtime env dict."""
-    if runtime_env_dict.get("pip"):
-        runtime_env.python_runtime_env.pip_runtime_env.config.packages.extend(
-            runtime_env_dict["pip"]
-        )
-
-
-def _parse_proto_pip_runtime_env(runtime_env: ProtoRuntimeEnv, runtime_env_dict: dict):
-    """Parse pip runtime env protobuf to runtime env dict."""
-    if runtime_env.python_runtime_env.HasField("pip_runtime_env"):
-        runtime_env_dict["pip"] = list(
-            runtime_env.python_runtime_env.pip_runtime_env.config.packages
-        )
-
-
-def _build_proto_conda_runtime_env(
-    runtime_env_dict: dict, runtime_env: ProtoRuntimeEnv
-):
-    """Construct conda runtime env protobuf from runtime env dict."""
-    if runtime_env_dict.get("conda"):
-        if isinstance(runtime_env_dict["conda"], str):
-            runtime_env.python_runtime_env.conda_runtime_env.conda_env_name = (
-                runtime_env_dict["conda"]
-            )
-        else:
-            runtime_env.python_runtime_env.conda_runtime_env.config = json.dumps(
-                runtime_env_dict["conda"], sort_keys=True
-            )
-
-
-def _parse_proto_conda_runtime_env(
-    runtime_env: ProtoRuntimeEnv, runtime_env_dict: dict
-):
-    """Parse conda runtime env protobuf to runtime env dict."""
-    if runtime_env.python_runtime_env.HasField("conda_runtime_env"):
-        runtime_env_dict["conda"] = json.loads(
-            runtime_env.python_runtime_env.conda_runtime_env.config
-        )
-
-
-def _build_proto_container_runtime_env(
-    runtime_env_dict: dict, runtime_env: ProtoRuntimeEnv
-):
-    """Construct container runtime env protobuf from runtime env dict."""
-    if runtime_env_dict.get("container"):
-        container = runtime_env_dict["container"]
-        runtime_env.python_runtime_env.container_runtime_env.image = container.get(
-            "image", ""
-        )
-        runtime_env.python_runtime_env.container_runtime_env.worker_path = (
-            container.get("worker_path", "")
-        )
-        runtime_env.python_runtime_env.container_runtime_env.run_options.extend(
-            container.get("run_options", [])
-        )
-
-
-def _parse_proto_container_runtime_env(
-    runtime_env: ProtoRuntimeEnv, runtime_env_dict: dict
-):
-    """Parse container runtime env protobuf to runtime env dict."""
-    if runtime_env.python_runtime_env.HasField("container_runtime_env"):
-        runtime_env_dict["container"][
-            "image"
-        ] = runtime_env.python_runtime_env.container_runtime_env.image
-        runtime_env_dict["container"][
-            "worker_path"
-        ] = runtime_env.python_runtime_env.container_runtime_env.worker_path
-        runtime_env_dict["container"]["run_options"] = list(
-            runtime_env.python_runtime_env.container_runtime_env.run_options
-        )
-
-
-def _build_proto_plugin_runtime_env(
-    runtime_env_dict: dict, runtime_env: ProtoRuntimeEnv
-):
-    """Construct plugin runtime env protobuf from runtime env dict."""
-    if runtime_env_dict.get("plugins"):
-        for class_path, plugin_field in runtime_env_dict["plugins"].items():
-            plugin = runtime_env.python_runtime_env.plugin_runtime_env.plugins.add()
-            plugin.class_path = class_path
-            plugin.config = json.dumps(plugin_field, sort_keys=True)
-
-
-def _parse_proto_plugin_runtime_env(
-    runtime_env: ProtoRuntimeEnv, runtime_env_dict: dict
-):
-    """Parse plugin runtime env protobuf to runtime env dict."""
-    if runtime_env.python_runtime_env.HasField("plugin_runtime_env"):
-        for plugin in runtime_env.python_runtime_env.plugin_runtime_env.plugins:
-            runtime_env_dict["plugins"][plugin.class_path] = dict(
-                json.loads(plugin.config)
-            )
-
-
-class RuntimeEnv:
-    """
-    A wrap class of runtime env protobuf.
-    """
-
-    def __init__(
-        self, serialized_runtime_env=None, proto_runtime_env: ProtoRuntimeEnv = None
-    ):
-        if serialized_runtime_env:
-            self._proto_runtime_env = json_format.Parse(
-                serialized_runtime_env, ProtoRuntimeEnv()
-            )
-        elif proto_runtime_env:
-            self._proto_runtime_env = proto_runtime_env
-        else:
-            self._proto_runtime_env = ProtoRuntimeEnv()
-
-    def to_dict(self) -> Dict:
-        initialize_dict: Dict[str, Any] = {}
-        if self._proto_runtime_env.python_runtime_env.py_modules:
-            initialize_dict["py_modules"] = list(
-                self._proto_runtime_env.python_runtime_env.py_modules
-            )
-        if self._proto_runtime_env.working_dir:
-            initialize_dict["working_dir"] = self._proto_runtime_env.working_dir
-        if self._proto_runtime_env.env_vars:
-            initialize_dict["env_vars"] = dict(self._proto_runtime_env.env_vars)
-        if self._proto_runtime_env.extensions:
-            initialize_dict.update(dict(self._proto_runtime_env.extensions))
-        _parse_proto_pip_runtime_env(self._proto_runtime_env, initialize_dict)
-        _parse_proto_conda_runtime_env(self._proto_runtime_env, initialize_dict)
-        _parse_proto_container_runtime_env(self._proto_runtime_env, initialize_dict)
-        _parse_proto_plugin_runtime_env(self._proto_runtime_env, initialize_dict)
-        return initialize_dict
-
-    def has_uris(self) -> bool:
-        uris = self._proto_runtime_env.uris
-        if (
-            uris.working_dir_uri
-            or uris.py_modules_uris
-            or uris.conda_uri
-            or uris.pip_uri
-            or uris.plugin_uris
-        ):
-            return True
-        return False
-
-    def working_dir_uri(self) -> str:
-        return self._proto_runtime_env.uris.working_dir_uri
-
-    def py_modules_uris(self) -> List[str]:
-        return list(self._proto_runtime_env.uris.py_modules_uris)
-
-    def conda_uri(self) -> str:
-        return self._proto_runtime_env.uris.conda_uri
-
-    def pip_uri(self) -> str:
-        return self._proto_runtime_env.uris.pip_uri
-
-    def plugin_uris(self) -> List[str]:
-        return list(self._proto_runtime_env.uris.plugin_uris)
-
-    def working_dir(self) -> str:
-        return self._proto_runtime_env.working_dir
-
-    def py_modules(self) -> List[str]:
-        return list(self._proto_runtime_env.python_runtime_env.py_modules)
-
-    def env_vars(self) -> Dict:
-        return dict(self._proto_runtime_env.env_vars)
-
-    def plugins(self) -> List[Tuple[str, str]]:
-        result = list()
-        for (
-            plugin
-        ) in self._proto_runtime_env.python_runtime_env.plugin_runtime_env.plugins:
-            result.append((plugin.class_path, plugin.config))
-        return result
-
-    def has_conda(self) -> str:
-        return self._proto_runtime_env.python_runtime_env.HasField("conda_runtime_env")
-
-    def conda_env_name(self) -> str:
-        if not self.has_conda():
-            return None
-        if not self._proto_runtime_env.python_runtime_env.conda_runtime_env.HasField(
-            "conda_env_name"
-        ):
-            return None
-        return (
-            self._proto_runtime_env.python_runtime_env.conda_runtime_env.conda_env_name
-        )
-
-    def conda_config(self) -> str:
-        if not self.has_conda():
-            return None
-        if not self._proto_runtime_env.python_runtime_env.conda_runtime_env.HasField(
-            "config"
-        ):
-            return None
-        return self._proto_runtime_env.python_runtime_env.conda_runtime_env.config
-
-    def has_pip(self) -> bool:
-        return self._proto_runtime_env.python_runtime_env.HasField("pip_runtime_env")
-
-    def pip_packages(self) -> List:
-        if not self.has_pip():
-            return []
-        return list(
-            self._proto_runtime_env.python_runtime_env.pip_runtime_env.config.packages
-        )
-
-    def serialize(self) -> str:
-        # Sort the keys we can compare the serialized string for equality.
-        return json.dumps(
-            json.loads(json_format.MessageToJson(self._proto_runtime_env)),
-            sort_keys=True,
-        )
-
-    def get_extension(self, key) -> str:
-        return self._proto_runtime_env.extensions.get(key)
-
-    def has_py_container(self) -> bool:
-        return self._proto_runtime_env.python_runtime_env.HasField(
-            "container_runtime_env"
-        )
-
-    def py_container_image(self) -> str:
-        if not self.has_py_container():
-            return None
-        return self._proto_runtime_env.python_runtime_env.container_runtime_env.image
-
-    def py_container_run_options(self) -> List:
-        if not self.has_py_container():
-            return None
-        return list(
-            self._proto_runtime_env.python_runtime_env.container_runtime_env.run_options
-        )
-
-    @classmethod
-    def from_dict(
-        cls, runtime_env_dict: Dict[str, Any], conda_get_uri_fn, pip_get_uri_fn
-    ) -> "RuntimeEnv":
-        proto_runtime_env = ProtoRuntimeEnv()
-        proto_runtime_env.working_dir = runtime_env_dict.get("working_dir", "")
-        if "working_dir" in runtime_env_dict:
-            proto_runtime_env.uris.working_dir_uri = runtime_env_dict["working_dir"]
-        if "py_modules" in runtime_env_dict:
-            proto_runtime_env.python_runtime_env.py_modules.extend(
-                runtime_env_dict["py_modules"]
-            )
-            for uri in runtime_env_dict["py_modules"]:
-                proto_runtime_env.uris.py_modules_uris.append(uri)
-        if "conda" in runtime_env_dict:
-            uri = conda_get_uri_fn(runtime_env_dict)
-            if uri is not None:
-                proto_runtime_env.uris.conda_uri = uri
-        if "pip" in runtime_env_dict:
-            uri = pip_get_uri_fn(runtime_env_dict)
-            if uri is not None:
-                proto_runtime_env.uris.pip_uri = uri
-        env_vars = runtime_env_dict.get("env_vars", {})
-        proto_runtime_env.env_vars.update(env_vars.items())
-        if "_ray_release" in runtime_env_dict:
-            proto_runtime_env.extensions["_ray_release"] = str(
-                runtime_env_dict["_ray_release"]
-            )
-        if "_ray_commit" in runtime_env_dict:
-            proto_runtime_env.extensions["_ray_commit"] = str(
-                runtime_env_dict["_ray_commit"]
-            )
-        if "_inject_current_ray" in runtime_env_dict:
-            proto_runtime_env.extensions["_inject_current_ray"] = str(
-                runtime_env_dict["_inject_current_ray"]
-            )
-        _build_proto_pip_runtime_env(runtime_env_dict, proto_runtime_env)
-        _build_proto_conda_runtime_env(runtime_env_dict, proto_runtime_env)
-        _build_proto_container_runtime_env(runtime_env_dict, proto_runtime_env)
-        _build_proto_plugin_runtime_env(runtime_env_dict, proto_runtime_env)
-        return cls(proto_runtime_env=proto_runtime_env)
->>>>>>> 19672688
+from typing import Dict, List, Tuple, Any
+import json
+from ray.core.generated.runtime_env_common_pb2 import RuntimeEnv as ProtoRuntimeEnv
+from google.protobuf import json_format
+
+
+def _build_proto_pip_runtime_env(runtime_env_dict: dict, runtime_env: ProtoRuntimeEnv):
+    """Construct pip runtime env protobuf from runtime env dict."""
+    if runtime_env_dict.get("pip"):
+        runtime_env.python_runtime_env.pip_runtime_env.config.packages.extend(
+            runtime_env_dict["pip"]
+        )
+
+
+def _parse_proto_pip_runtime_env(runtime_env: ProtoRuntimeEnv, runtime_env_dict: dict):
+    """Parse pip runtime env protobuf to runtime env dict."""
+    if runtime_env.python_runtime_env.HasField("pip_runtime_env"):
+        runtime_env_dict["pip"] = list(
+            runtime_env.python_runtime_env.pip_runtime_env.config.packages
+        )
+
+
+def _build_proto_conda_runtime_env(
+    runtime_env_dict: dict, runtime_env: ProtoRuntimeEnv
+):
+    """Construct conda runtime env protobuf from runtime env dict."""
+    if runtime_env_dict.get("conda"):
+        if isinstance(runtime_env_dict["conda"], str):
+            runtime_env.python_runtime_env.conda_runtime_env.conda_env_name = (
+                runtime_env_dict["conda"]
+            )
+        else:
+            runtime_env.python_runtime_env.conda_runtime_env.config = json.dumps(
+                runtime_env_dict["conda"], sort_keys=True
+            )
+
+
+def _parse_proto_conda_runtime_env(
+    runtime_env: ProtoRuntimeEnv, runtime_env_dict: dict
+):
+    """Parse conda runtime env protobuf to runtime env dict."""
+    if runtime_env.python_runtime_env.HasField("conda_runtime_env"):
+        runtime_env_dict["conda"] = json.loads(
+            runtime_env.python_runtime_env.conda_runtime_env.config
+        )
+
+
+def _build_proto_container_runtime_env(
+    runtime_env_dict: dict, runtime_env: ProtoRuntimeEnv
+):
+    """Construct container runtime env protobuf from runtime env dict."""
+    if runtime_env_dict.get("container"):
+        container = runtime_env_dict["container"]
+        runtime_env.python_runtime_env.container_runtime_env.image = container.get(
+            "image", ""
+        )
+        runtime_env.python_runtime_env.container_runtime_env.worker_path = (
+            container.get("worker_path", "")
+        )
+        runtime_env.python_runtime_env.container_runtime_env.run_options.extend(
+            container.get("run_options", [])
+        )
+
+
+def _parse_proto_container_runtime_env(
+    runtime_env: ProtoRuntimeEnv, runtime_env_dict: dict
+):
+    """Parse container runtime env protobuf to runtime env dict."""
+    if runtime_env.python_runtime_env.HasField("container_runtime_env"):
+        runtime_env_dict["container"][
+            "image"
+        ] = runtime_env.python_runtime_env.container_runtime_env.image
+        runtime_env_dict["container"][
+            "worker_path"
+        ] = runtime_env.python_runtime_env.container_runtime_env.worker_path
+        runtime_env_dict["container"]["run_options"] = list(
+            runtime_env.python_runtime_env.container_runtime_env.run_options
+        )
+
+
+def _build_proto_plugin_runtime_env(
+    runtime_env_dict: dict, runtime_env: ProtoRuntimeEnv
+):
+    """Construct plugin runtime env protobuf from runtime env dict."""
+    if runtime_env_dict.get("plugins"):
+        for class_path, plugin_field in runtime_env_dict["plugins"].items():
+            plugin = runtime_env.python_runtime_env.plugin_runtime_env.plugins.add()
+            plugin.class_path = class_path
+            plugin.config = json.dumps(plugin_field, sort_keys=True)
+
+
+def _parse_proto_plugin_runtime_env(
+    runtime_env: ProtoRuntimeEnv, runtime_env_dict: dict
+):
+    """Parse plugin runtime env protobuf to runtime env dict."""
+    if runtime_env.python_runtime_env.HasField("plugin_runtime_env"):
+        for plugin in runtime_env.python_runtime_env.plugin_runtime_env.plugins:
+            runtime_env_dict["plugins"][plugin.class_path] = dict(
+                json.loads(plugin.config)
+            )
+
+
+class RuntimeEnv:
+    """
+    A wrap class of runtime env protobuf.
+    """
+
+    def __init__(
+        self, serialized_runtime_env=None, proto_runtime_env: ProtoRuntimeEnv = None
+    ):
+        if serialized_runtime_env:
+            self._proto_runtime_env = json_format.Parse(
+                serialized_runtime_env, ProtoRuntimeEnv()
+            )
+        elif proto_runtime_env:
+            self._proto_runtime_env = proto_runtime_env
+        else:
+            self._proto_runtime_env = ProtoRuntimeEnv()
+
+    def to_dict(self) -> Dict:
+        initialize_dict: Dict[str, Any] = {}
+        if self._proto_runtime_env.python_runtime_env.py_modules:
+            initialize_dict["py_modules"] = list(
+                self._proto_runtime_env.python_runtime_env.py_modules
+            )
+        if self._proto_runtime_env.working_dir:
+            initialize_dict["working_dir"] = self._proto_runtime_env.working_dir
+        if self._proto_runtime_env.env_vars:
+            initialize_dict["env_vars"] = dict(self._proto_runtime_env.env_vars)
+        if self._proto_runtime_env.extensions:
+            initialize_dict.update(dict(self._proto_runtime_env.extensions))
+        _parse_proto_pip_runtime_env(self._proto_runtime_env, initialize_dict)
+        _parse_proto_conda_runtime_env(self._proto_runtime_env, initialize_dict)
+        _parse_proto_container_runtime_env(self._proto_runtime_env, initialize_dict)
+        _parse_proto_plugin_runtime_env(self._proto_runtime_env, initialize_dict)
+        return initialize_dict
+
+    def has_uris(self) -> bool:
+        uris = self._proto_runtime_env.uris
+        if (
+            uris.working_dir_uri
+            or uris.py_modules_uris
+            or uris.conda_uri
+            or uris.pip_uri
+            or uris.plugin_uris
+        ):
+            return True
+        return False
+
+    def working_dir_uri(self) -> str:
+        return self._proto_runtime_env.uris.working_dir_uri
+
+    def py_modules_uris(self) -> List[str]:
+        return list(self._proto_runtime_env.uris.py_modules_uris)
+
+    def conda_uri(self) -> str:
+        return self._proto_runtime_env.uris.conda_uri
+
+    def pip_uri(self) -> str:
+        return self._proto_runtime_env.uris.pip_uri
+
+    def plugin_uris(self) -> List[str]:
+        return list(self._proto_runtime_env.uris.plugin_uris)
+
+    def working_dir(self) -> str:
+        return self._proto_runtime_env.working_dir
+
+    def py_modules(self) -> List[str]:
+        return list(self._proto_runtime_env.python_runtime_env.py_modules)
+
+    def env_vars(self) -> Dict:
+        return dict(self._proto_runtime_env.env_vars)
+
+    def plugins(self) -> List[Tuple[str, str]]:
+        result = list()
+        for (
+            plugin
+        ) in self._proto_runtime_env.python_runtime_env.plugin_runtime_env.plugins:
+            result.append((plugin.class_path, plugin.config))
+        return result
+
+    def has_conda(self) -> str:
+        return self._proto_runtime_env.python_runtime_env.HasField("conda_runtime_env")
+
+    def conda_env_name(self) -> str:
+        if not self.has_conda():
+            return None
+        if not self._proto_runtime_env.python_runtime_env.conda_runtime_env.HasField(
+            "conda_env_name"
+        ):
+            return None
+        return (
+            self._proto_runtime_env.python_runtime_env.conda_runtime_env.conda_env_name
+        )
+
+    def conda_config(self) -> str:
+        if not self.has_conda():
+            return None
+        if not self._proto_runtime_env.python_runtime_env.conda_runtime_env.HasField(
+            "config"
+        ):
+            return None
+        return self._proto_runtime_env.python_runtime_env.conda_runtime_env.config
+
+    def has_pip(self) -> bool:
+        return self._proto_runtime_env.python_runtime_env.HasField("pip_runtime_env")
+
+    def pip_packages(self) -> List:
+        if not self.has_pip():
+            return []
+        return list(
+            self._proto_runtime_env.python_runtime_env.pip_runtime_env.config.packages
+        )
+
+    def serialize(self) -> str:
+        # Sort the keys we can compare the serialized string for equality.
+        return json.dumps(
+            json.loads(json_format.MessageToJson(self._proto_runtime_env)),
+            sort_keys=True,
+        )
+
+    def get_extension(self, key) -> str:
+        return self._proto_runtime_env.extensions.get(key)
+
+    def has_py_container(self) -> bool:
+        return self._proto_runtime_env.python_runtime_env.HasField(
+            "container_runtime_env"
+        )
+
+    def py_container_image(self) -> str:
+        if not self.has_py_container():
+            return None
+        return self._proto_runtime_env.python_runtime_env.container_runtime_env.image
+
+    def py_container_run_options(self) -> List:
+        if not self.has_py_container():
+            return None
+        return list(
+            self._proto_runtime_env.python_runtime_env.container_runtime_env.run_options
+        )
+
+    @classmethod
+    def from_dict(
+        cls, runtime_env_dict: Dict[str, Any], conda_get_uri_fn, pip_get_uri_fn
+    ) -> "RuntimeEnv":
+        proto_runtime_env = ProtoRuntimeEnv()
+        proto_runtime_env.working_dir = runtime_env_dict.get("working_dir", "")
+        if "working_dir" in runtime_env_dict:
+            proto_runtime_env.uris.working_dir_uri = runtime_env_dict["working_dir"]
+        if "py_modules" in runtime_env_dict:
+            proto_runtime_env.python_runtime_env.py_modules.extend(
+                runtime_env_dict["py_modules"]
+            )
+            for uri in runtime_env_dict["py_modules"]:
+                proto_runtime_env.uris.py_modules_uris.append(uri)
+        if "conda" in runtime_env_dict:
+            uri = conda_get_uri_fn(runtime_env_dict)
+            if uri is not None:
+                proto_runtime_env.uris.conda_uri = uri
+        if "pip" in runtime_env_dict:
+            uri = pip_get_uri_fn(runtime_env_dict)
+            if uri is not None:
+                proto_runtime_env.uris.pip_uri = uri
+        env_vars = runtime_env_dict.get("env_vars", {})
+        proto_runtime_env.env_vars.update(env_vars.items())
+        if "_ray_release" in runtime_env_dict:
+            proto_runtime_env.extensions["_ray_release"] = str(
+                runtime_env_dict["_ray_release"]
+            )
+        if "_ray_commit" in runtime_env_dict:
+            proto_runtime_env.extensions["_ray_commit"] = str(
+                runtime_env_dict["_ray_commit"]
+            )
+        if "_inject_current_ray" in runtime_env_dict:
+            proto_runtime_env.extensions["_inject_current_ray"] = str(
+                runtime_env_dict["_inject_current_ray"]
+            )
+        _build_proto_pip_runtime_env(runtime_env_dict, proto_runtime_env)
+        _build_proto_conda_runtime_env(runtime_env_dict, proto_runtime_env)
+        _build_proto_container_runtime_env(runtime_env_dict, proto_runtime_env)
+        _build_proto_plugin_runtime_env(runtime_env_dict, proto_runtime_env)
+        return cls(proto_runtime_env=proto_runtime_env)