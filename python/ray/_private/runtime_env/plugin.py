--- conflicted
+++ resolved
@@ -6,19 +6,9 @@
 from ray.util.annotations import DeveloperAPI
 from ray._private.runtime_env.context import RuntimeEnvContext
 
-
-<<<<<<< HEAD
-# TODO(SongGuyang): This function exists in both C++ and Python.
-# We should make this logic clearly.
-def encode_plugin_uri(plugin: str, uri: str) -> str:
-    return plugin + "|" + uri
-
-
 default_logger = logging.getLogger(__name__)
 
 
-=======
->>>>>>> c9f31af2
 @DeveloperAPI
 class RuntimeEnvPlugin(ABC):
     """Abstract base class for runtime environment plugins."""
