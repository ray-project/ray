<<<<<<< HEAD
import logging
import os
from types import ModuleType
from typing import Any, Dict, Optional
from pathlib import Path

from ray.experimental.internal_kv import _internal_kv_initialized
from ray._private.runtime_env.context import RuntimeEnvContext
from ray._private.runtime_env.packaging import (
    download_and_unpack_package,
    delete_package,
    get_uri_for_directory,
    parse_uri,
    Protocol,
    upload_package_if_needed,
)
from ray._private.runtime_env.utils import RuntimeEnv

default_logger = logging.getLogger(__name__)


def _check_is_uri(s: str) -> bool:
    try:
        protocol, path = parse_uri(s)
    except ValueError:
        protocol, path = None, None

    if protocol in Protocol.remote_protocols() and not path.endswith(".zip"):
        raise ValueError("Only .zip files supported for remote URIs.")

    return protocol is not None


def upload_py_modules_if_needed(
    runtime_env: Dict[str, Any],
    scratch_dir: str,
    logger: Optional[logging.Logger] = default_logger,
) -> Dict[str, Any]:
    """Uploads the entries in py_modules and replaces them with a list of URIs.

    For each entry that is already a URI, this is a no-op.
    """
    py_modules = runtime_env.get("py_modules")
    if py_modules is None:
        return runtime_env

    if not isinstance(py_modules, list):
        raise TypeError(
            "py_modules must be a List of local paths, imported modules, or "
            f"URIs, got {type(py_modules)}."
        )

    py_modules_uris = []
    for module in py_modules:
        if isinstance(module, str):
            # module_path is a local path or a URI.
            module_path = module
        elif isinstance(module, Path):
            module_path = str(module)
        elif isinstance(module, ModuleType):
            # NOTE(edoakes): Python allows some installed Python packages to
            # be split into multiple directories. We could probably handle
            # this, but it seems tricky & uncommon. If it's a problem for
            # users, we can add this support on demand.
            if len(module.__path__) > 1:
                raise ValueError(
                    "py_modules only supports modules whose " "__path__ has length 1."
                )
            [module_path] = module.__path__
        else:
            raise TypeError(
                "py_modules must be a list of file paths, URIs, "
                f"or imported modules, got {type(module)}."
            )

        if _check_is_uri(module_path):
            module_uri = module_path
        else:
            # module_path is a local path.
            excludes = runtime_env.get("excludes", None)
            module_uri = get_uri_for_directory(module_path, excludes=excludes)
            upload_package_if_needed(
                module_uri,
                scratch_dir,
                module_path,
                excludes=excludes,
                include_parent_dir=True,
                logger=logger,
            )

        py_modules_uris.append(module_uri)

    # TODO(architkulkarni): Expose a single URI for py_modules.  This plugin
    # should internally handle the "sub-URIs", the individual modules.

    runtime_env["py_modules"] = py_modules_uris
    return runtime_env


class PyModulesManager:
    def __init__(self, resources_dir: str):
        self._resources_dir = os.path.join(resources_dir, "py_modules_files")
        if not os.path.isdir(self._resources_dir):
            os.makedirs(self._resources_dir)
        assert _internal_kv_initialized()

    def delete_uri(
        self, uri: str, logger: Optional[logging.Logger] = default_logger
    ) -> bool:

        deleted = delete_package(uri, self._resources_dir)
        if not deleted:
            logger.warning(f"Tried to delete nonexistent URI: {uri}.")

        return deleted

    def setup(
        self,
        runtime_env: RuntimeEnv,
        context: RuntimeEnvContext,
        logger: Optional[logging.Logger] = default_logger,
    ):
        if not runtime_env.py_modules():
            return

        module_dirs = []
        for uri in runtime_env.py_modules():
            module_dir = download_and_unpack_package(
                uri, self._resources_dir, logger=logger
            )
            module_dirs.append(module_dir)

        # Insert the py_modules directories into the PYTHONPATH.
        python_path = os.pathsep.join(module_dirs)
        if "PYTHONPATH" in context.env_vars:
            python_path += os.pathsep + context.env_vars["PYTHONPATH"]
        context.env_vars["PYTHONPATH"] = python_path
=======
import logging
import os
from types import ModuleType
from typing import Any, Dict, Optional
from pathlib import Path

from ray.experimental.internal_kv import _internal_kv_initialized
from ray._private.runtime_env.context import RuntimeEnvContext
from ray._private.runtime_env.packaging import (
    download_and_unpack_package,
    delete_package,
    get_uri_for_directory,
    parse_uri,
    Protocol,
    upload_package_if_needed,
)
from ray._private.runtime_env.utils import RuntimeEnv
from ray._private.utils import try_to_create_directory

default_logger = logging.getLogger(__name__)


def _check_is_uri(s: str) -> bool:
    try:
        protocol, path = parse_uri(s)
    except ValueError:
        protocol, path = None, None

    if protocol in Protocol.remote_protocols() and not path.endswith(".zip"):
        raise ValueError("Only .zip files supported for remote URIs.")

    return protocol is not None


def upload_py_modules_if_needed(
    runtime_env: Dict[str, Any],
    scratch_dir: str,
    logger: Optional[logging.Logger] = default_logger,
) -> Dict[str, Any]:
    """Uploads the entries in py_modules and replaces them with a list of URIs.

    For each entry that is already a URI, this is a no-op.
    """
    py_modules = runtime_env.get("py_modules")
    if py_modules is None:
        return runtime_env

    if not isinstance(py_modules, list):
        raise TypeError(
            "py_modules must be a List of local paths, imported modules, or "
            f"URIs, got {type(py_modules)}."
        )

    py_modules_uris = []
    for module in py_modules:
        if isinstance(module, str):
            # module_path is a local path or a URI.
            module_path = module
        elif isinstance(module, Path):
            module_path = str(module)
        elif isinstance(module, ModuleType):
            # NOTE(edoakes): Python allows some installed Python packages to
            # be split into multiple directories. We could probably handle
            # this, but it seems tricky & uncommon. If it's a problem for
            # users, we can add this support on demand.
            if len(module.__path__) > 1:
                raise ValueError(
                    "py_modules only supports modules whose " "__path__ has length 1."
                )
            [module_path] = module.__path__
        else:
            raise TypeError(
                "py_modules must be a list of file paths, URIs, "
                f"or imported modules, got {type(module)}."
            )

        if _check_is_uri(module_path):
            module_uri = module_path
        else:
            # module_path is a local path.
            excludes = runtime_env.get("excludes", None)
            module_uri = get_uri_for_directory(module_path, excludes=excludes)
            upload_package_if_needed(
                module_uri,
                scratch_dir,
                module_path,
                excludes=excludes,
                include_parent_dir=True,
                logger=logger,
            )

        py_modules_uris.append(module_uri)

    # TODO(architkulkarni): Expose a single URI for py_modules.  This plugin
    # should internally handle the "sub-URIs", the individual modules.

    runtime_env["py_modules"] = py_modules_uris
    return runtime_env


class PyModulesManager:
    def __init__(self, resources_dir: str):
        self._resources_dir = os.path.join(resources_dir, "py_modules_files")
        try_to_create_directory(self._resources_dir)
        assert _internal_kv_initialized()

    def delete_uri(
        self, uri: str, logger: Optional[logging.Logger] = default_logger
    ) -> bool:

        deleted = delete_package(uri, self._resources_dir)
        if not deleted:
            logger.warning(f"Tried to delete nonexistent URI: {uri}.")

        return deleted

    def setup(
        self,
        runtime_env: RuntimeEnv,
        context: RuntimeEnvContext,
        logger: Optional[logging.Logger] = default_logger,
    ):
        if not runtime_env.py_modules():
            return

        module_dirs = []
        for uri in runtime_env.py_modules():
            module_dir = download_and_unpack_package(
                uri, self._resources_dir, logger=logger
            )
            module_dirs.append(module_dir)

        # Insert the py_modules directories into the PYTHONPATH.
        python_path = os.pathsep.join(module_dirs)
        if "PYTHONPATH" in context.env_vars:
            python_path += os.pathsep + context.env_vars["PYTHONPATH"]
        context.env_vars["PYTHONPATH"] = python_path
>>>>>>> 19672688
<|MERGE_RESOLUTION|>--- conflicted
+++ resolved
@@ -1,277 +1,137 @@
-<<<<<<< HEAD
-import logging
-import os
-from types import ModuleType
-from typing import Any, Dict, Optional
-from pathlib import Path
-
-from ray.experimental.internal_kv import _internal_kv_initialized
-from ray._private.runtime_env.context import RuntimeEnvContext
-from ray._private.runtime_env.packaging import (
-    download_and_unpack_package,
-    delete_package,
-    get_uri_for_directory,
-    parse_uri,
-    Protocol,
-    upload_package_if_needed,
-)
-from ray._private.runtime_env.utils import RuntimeEnv
-
-default_logger = logging.getLogger(__name__)
-
-
-def _check_is_uri(s: str) -> bool:
-    try:
-        protocol, path = parse_uri(s)
-    except ValueError:
-        protocol, path = None, None
-
-    if protocol in Protocol.remote_protocols() and not path.endswith(".zip"):
-        raise ValueError("Only .zip files supported for remote URIs.")
-
-    return protocol is not None
-
-
-def upload_py_modules_if_needed(
-    runtime_env: Dict[str, Any],
-    scratch_dir: str,
-    logger: Optional[logging.Logger] = default_logger,
-) -> Dict[str, Any]:
-    """Uploads the entries in py_modules and replaces them with a list of URIs.
-
-    For each entry that is already a URI, this is a no-op.
-    """
-    py_modules = runtime_env.get("py_modules")
-    if py_modules is None:
-        return runtime_env
-
-    if not isinstance(py_modules, list):
-        raise TypeError(
-            "py_modules must be a List of local paths, imported modules, or "
-            f"URIs, got {type(py_modules)}."
-        )
-
-    py_modules_uris = []
-    for module in py_modules:
-        if isinstance(module, str):
-            # module_path is a local path or a URI.
-            module_path = module
-        elif isinstance(module, Path):
-            module_path = str(module)
-        elif isinstance(module, ModuleType):
-            # NOTE(edoakes): Python allows some installed Python packages to
-            # be split into multiple directories. We could probably handle
-            # this, but it seems tricky & uncommon. If it's a problem for
-            # users, we can add this support on demand.
-            if len(module.__path__) > 1:
-                raise ValueError(
-                    "py_modules only supports modules whose " "__path__ has length 1."
-                )
-            [module_path] = module.__path__
-        else:
-            raise TypeError(
-                "py_modules must be a list of file paths, URIs, "
-                f"or imported modules, got {type(module)}."
-            )
-
-        if _check_is_uri(module_path):
-            module_uri = module_path
-        else:
-            # module_path is a local path.
-            excludes = runtime_env.get("excludes", None)
-            module_uri = get_uri_for_directory(module_path, excludes=excludes)
-            upload_package_if_needed(
-                module_uri,
-                scratch_dir,
-                module_path,
-                excludes=excludes,
-                include_parent_dir=True,
-                logger=logger,
-            )
-
-        py_modules_uris.append(module_uri)
-
-    # TODO(architkulkarni): Expose a single URI for py_modules.  This plugin
-    # should internally handle the "sub-URIs", the individual modules.
-
-    runtime_env["py_modules"] = py_modules_uris
-    return runtime_env
-
-
-class PyModulesManager:
-    def __init__(self, resources_dir: str):
-        self._resources_dir = os.path.join(resources_dir, "py_modules_files")
-        if not os.path.isdir(self._resources_dir):
-            os.makedirs(self._resources_dir)
-        assert _internal_kv_initialized()
-
-    def delete_uri(
-        self, uri: str, logger: Optional[logging.Logger] = default_logger
-    ) -> bool:
-
-        deleted = delete_package(uri, self._resources_dir)
-        if not deleted:
-            logger.warning(f"Tried to delete nonexistent URI: {uri}.")
-
-        return deleted
-
-    def setup(
-        self,
-        runtime_env: RuntimeEnv,
-        context: RuntimeEnvContext,
-        logger: Optional[logging.Logger] = default_logger,
-    ):
-        if not runtime_env.py_modules():
-            return
-
-        module_dirs = []
-        for uri in runtime_env.py_modules():
-            module_dir = download_and_unpack_package(
-                uri, self._resources_dir, logger=logger
-            )
-            module_dirs.append(module_dir)
-
-        # Insert the py_modules directories into the PYTHONPATH.
-        python_path = os.pathsep.join(module_dirs)
-        if "PYTHONPATH" in context.env_vars:
-            python_path += os.pathsep + context.env_vars["PYTHONPATH"]
-        context.env_vars["PYTHONPATH"] = python_path
-=======
-import logging
-import os
-from types import ModuleType
-from typing import Any, Dict, Optional
-from pathlib import Path
-
-from ray.experimental.internal_kv import _internal_kv_initialized
-from ray._private.runtime_env.context import RuntimeEnvContext
-from ray._private.runtime_env.packaging import (
-    download_and_unpack_package,
-    delete_package,
-    get_uri_for_directory,
-    parse_uri,
-    Protocol,
-    upload_package_if_needed,
-)
-from ray._private.runtime_env.utils import RuntimeEnv
-from ray._private.utils import try_to_create_directory
-
-default_logger = logging.getLogger(__name__)
-
-
-def _check_is_uri(s: str) -> bool:
-    try:
-        protocol, path = parse_uri(s)
-    except ValueError:
-        protocol, path = None, None
-
-    if protocol in Protocol.remote_protocols() and not path.endswith(".zip"):
-        raise ValueError("Only .zip files supported for remote URIs.")
-
-    return protocol is not None
-
-
-def upload_py_modules_if_needed(
-    runtime_env: Dict[str, Any],
-    scratch_dir: str,
-    logger: Optional[logging.Logger] = default_logger,
-) -> Dict[str, Any]:
-    """Uploads the entries in py_modules and replaces them with a list of URIs.
-
-    For each entry that is already a URI, this is a no-op.
-    """
-    py_modules = runtime_env.get("py_modules")
-    if py_modules is None:
-        return runtime_env
-
-    if not isinstance(py_modules, list):
-        raise TypeError(
-            "py_modules must be a List of local paths, imported modules, or "
-            f"URIs, got {type(py_modules)}."
-        )
-
-    py_modules_uris = []
-    for module in py_modules:
-        if isinstance(module, str):
-            # module_path is a local path or a URI.
-            module_path = module
-        elif isinstance(module, Path):
-            module_path = str(module)
-        elif isinstance(module, ModuleType):
-            # NOTE(edoakes): Python allows some installed Python packages to
-            # be split into multiple directories. We could probably handle
-            # this, but it seems tricky & uncommon. If it's a problem for
-            # users, we can add this support on demand.
-            if len(module.__path__) > 1:
-                raise ValueError(
-                    "py_modules only supports modules whose " "__path__ has length 1."
-                )
-            [module_path] = module.__path__
-        else:
-            raise TypeError(
-                "py_modules must be a list of file paths, URIs, "
-                f"or imported modules, got {type(module)}."
-            )
-
-        if _check_is_uri(module_path):
-            module_uri = module_path
-        else:
-            # module_path is a local path.
-            excludes = runtime_env.get("excludes", None)
-            module_uri = get_uri_for_directory(module_path, excludes=excludes)
-            upload_package_if_needed(
-                module_uri,
-                scratch_dir,
-                module_path,
-                excludes=excludes,
-                include_parent_dir=True,
-                logger=logger,
-            )
-
-        py_modules_uris.append(module_uri)
-
-    # TODO(architkulkarni): Expose a single URI for py_modules.  This plugin
-    # should internally handle the "sub-URIs", the individual modules.
-
-    runtime_env["py_modules"] = py_modules_uris
-    return runtime_env
-
-
-class PyModulesManager:
-    def __init__(self, resources_dir: str):
-        self._resources_dir = os.path.join(resources_dir, "py_modules_files")
-        try_to_create_directory(self._resources_dir)
-        assert _internal_kv_initialized()
-
-    def delete_uri(
-        self, uri: str, logger: Optional[logging.Logger] = default_logger
-    ) -> bool:
-
-        deleted = delete_package(uri, self._resources_dir)
-        if not deleted:
-            logger.warning(f"Tried to delete nonexistent URI: {uri}.")
-
-        return deleted
-
-    def setup(
-        self,
-        runtime_env: RuntimeEnv,
-        context: RuntimeEnvContext,
-        logger: Optional[logging.Logger] = default_logger,
-    ):
-        if not runtime_env.py_modules():
-            return
-
-        module_dirs = []
-        for uri in runtime_env.py_modules():
-            module_dir = download_and_unpack_package(
-                uri, self._resources_dir, logger=logger
-            )
-            module_dirs.append(module_dir)
-
-        # Insert the py_modules directories into the PYTHONPATH.
-        python_path = os.pathsep.join(module_dirs)
-        if "PYTHONPATH" in context.env_vars:
-            python_path += os.pathsep + context.env_vars["PYTHONPATH"]
-        context.env_vars["PYTHONPATH"] = python_path
->>>>>>> 19672688
+import logging
+import os
+from types import ModuleType
+from typing import Any, Dict, Optional
+from pathlib import Path
+
+from ray.experimental.internal_kv import _internal_kv_initialized
+from ray._private.runtime_env.context import RuntimeEnvContext
+from ray._private.runtime_env.packaging import (
+    download_and_unpack_package,
+    delete_package,
+    get_uri_for_directory,
+    parse_uri,
+    Protocol,
+    upload_package_if_needed,
+)
+from ray._private.runtime_env.utils import RuntimeEnv
+from ray._private.utils import try_to_create_directory
+
+default_logger = logging.getLogger(__name__)
+
+
+def _check_is_uri(s: str) -> bool:
+    try:
+        protocol, path = parse_uri(s)
+    except ValueError:
+        protocol, path = None, None
+
+    if protocol in Protocol.remote_protocols() and not path.endswith(".zip"):
+        raise ValueError("Only .zip files supported for remote URIs.")
+
+    return protocol is not None
+
+
+def upload_py_modules_if_needed(
+    runtime_env: Dict[str, Any],
+    scratch_dir: str,
+    logger: Optional[logging.Logger] = default_logger,
+) -> Dict[str, Any]:
+    """Uploads the entries in py_modules and replaces them with a list of URIs.
+
+    For each entry that is already a URI, this is a no-op.
+    """
+    py_modules = runtime_env.get("py_modules")
+    if py_modules is None:
+        return runtime_env
+
+    if not isinstance(py_modules, list):
+        raise TypeError(
+            "py_modules must be a List of local paths, imported modules, or "
+            f"URIs, got {type(py_modules)}."
+        )
+
+    py_modules_uris = []
+    for module in py_modules:
+        if isinstance(module, str):
+            # module_path is a local path or a URI.
+            module_path = module
+        elif isinstance(module, Path):
+            module_path = str(module)
+        elif isinstance(module, ModuleType):
+            # NOTE(edoakes): Python allows some installed Python packages to
+            # be split into multiple directories. We could probably handle
+            # this, but it seems tricky & uncommon. If it's a problem for
+            # users, we can add this support on demand.
+            if len(module.__path__) > 1:
+                raise ValueError(
+                    "py_modules only supports modules whose " "__path__ has length 1."
+                )
+            [module_path] = module.__path__
+        else:
+            raise TypeError(
+                "py_modules must be a list of file paths, URIs, "
+                f"or imported modules, got {type(module)}."
+            )
+
+        if _check_is_uri(module_path):
+            module_uri = module_path
+        else:
+            # module_path is a local path.
+            excludes = runtime_env.get("excludes", None)
+            module_uri = get_uri_for_directory(module_path, excludes=excludes)
+            upload_package_if_needed(
+                module_uri,
+                scratch_dir,
+                module_path,
+                excludes=excludes,
+                include_parent_dir=True,
+                logger=logger,
+            )
+
+        py_modules_uris.append(module_uri)
+
+    # TODO(architkulkarni): Expose a single URI for py_modules.  This plugin
+    # should internally handle the "sub-URIs", the individual modules.
+
+    runtime_env["py_modules"] = py_modules_uris
+    return runtime_env
+
+
+class PyModulesManager:
+    def __init__(self, resources_dir: str):
+        self._resources_dir = os.path.join(resources_dir, "py_modules_files")
+        try_to_create_directory(self._resources_dir)
+        assert _internal_kv_initialized()
+
+    def delete_uri(
+        self, uri: str, logger: Optional[logging.Logger] = default_logger
+    ) -> bool:
+
+        deleted = delete_package(uri, self._resources_dir)
+        if not deleted:
+            logger.warning(f"Tried to delete nonexistent URI: {uri}.")
+
+        return deleted
+
+    def setup(
+        self,
+        runtime_env: RuntimeEnv,
+        context: RuntimeEnvContext,
+        logger: Optional[logging.Logger] = default_logger,
+    ):
+        if not runtime_env.py_modules():
+            return
+
+        module_dirs = []
+        for uri in runtime_env.py_modules():
+            module_dir = download_and_unpack_package(
+                uri, self._resources_dir, logger=logger
+            )
+            module_dirs.append(module_dir)
+
+        # Insert the py_modules directories into the PYTHONPATH.
+        python_path = os.pathsep.join(module_dirs)
+        if "PYTHONPATH" in context.env_vars:
+            python_path += os.pathsep + context.env_vars["PYTHONPATH"]
+        context.env_vars["PYTHONPATH"] = python_path