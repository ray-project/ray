--- conflicted
+++ resolved
@@ -3,12 +3,9 @@
 from pathlib import Path
 from types import ModuleType
 from typing import Any, Dict, List, Optional
-<<<<<<< HEAD
-=======
 from pathlib import Path
 import asyncio
 from ray._private.runtime_env.plugin import RuntimeEnvPlugin
->>>>>>> 0f600362
 
 from ray._private.gcs_utils import GcsAioClient
 from ray._private.runtime_env.conda_utils import exec_cmd_stream_to_logger
@@ -130,16 +127,11 @@
     return runtime_env
 
 
-<<<<<<< HEAD
-class PyModulesManager:
-    def __init__(self, resources_dir: str, gcs_aio_client: GcsAioClient):
-=======
 class PyModulesPlugin(RuntimeEnvPlugin):
 
     name = "py_modules"
 
-    def __init__(self, resources_dir: str):
->>>>>>> 0f600362
+    def __init__(self, resources_dir: str, gcs_client: GcsAioClient):
         self._resources_dir = os.path.join(resources_dir, "py_modules_files")
         self._gcs_aio_client = gcs_aio_client
         try_to_create_directory(self._resources_dir)
