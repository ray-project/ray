import logging
import os
import shutil
import tempfile
from types import ModuleType
from typing import Any, Dict, List, Optional
from pathlib import Path
import asyncio

from ray.experimental.internal_kv import _internal_kv_initialized
from ray._private.runtime_env.conda_utils import exec_cmd_stream_to_logger
from ray._private.runtime_env.context import RuntimeEnvContext
from ray._private.runtime_env.packaging import (
    download_and_unpack_package,
    delete_package,
    get_local_dir_from_uri,
    get_uri_for_directory,
    parse_uri,
    Protocol,
    upload_package_if_needed,
)
from ray._private.utils import get_directory_size_bytes
from ray._private.utils import try_to_create_directory

default_logger = logging.getLogger(__name__)


def _check_is_uri(s: str) -> bool:
    try:
        protocol, path = parse_uri(s)
    except ValueError:
        protocol, path = None, None

    if protocol in Protocol.remote_protocols() and not path.endswith(".zip"):
        raise ValueError("Only .zip files supported for remote URIs.")

    return protocol is not None


def upload_py_modules_if_needed(
    runtime_env: Dict[str, Any],
    scratch_dir: str,
    logger: Optional[logging.Logger] = default_logger,
) -> Dict[str, Any]:
    """Uploads the entries in py_modules and replaces them with a list of URIs.

    For each entry that is already a URI, this is a no-op.
    """
    py_modules = runtime_env.get("py_modules")
    if py_modules is None:
        return runtime_env

    if not isinstance(py_modules, list):
        raise TypeError(
            "py_modules must be a List of local paths, imported modules, or "
            f"URIs, got {type(py_modules)}."
        )

    py_modules_uris = []
    for module in py_modules:
        if isinstance(module, str):
            # module_path is a local path or a URI.
            module_path = module
        elif isinstance(module, Path):
            module_path = str(module)
        elif isinstance(module, ModuleType):
            # NOTE(edoakes): Python allows some installed Python packages to
            # be split into multiple directories. We could probably handle
            # this, but it seems tricky & uncommon. If it's a problem for
            # users, we can add this support on demand.
            if len(module.__path__) > 1:
                raise ValueError(
                    "py_modules only supports modules whose " "__path__ has length 1."
                )
            [module_path] = module.__path__
        else:
            raise TypeError(
                "py_modules must be a list of file paths, URIs, "
                f"or imported modules, got {type(module)}."
            )

        if _check_is_uri(module_path):
            module_uri = module_path
        else:
            # module_path is a local path.
            if Path(module_path).is_dir():
                excludes = runtime_env.get("excludes", None)
                module_uri = get_uri_for_directory(module_path, excludes=excludes)
                upload_package_if_needed(
                    module_uri,
                    scratch_dir,
                    module_path,
                    excludes=excludes,
                    include_parent_dir=True,
                    logger=logger,
                )
            elif Path(module_path).suffix == ".whl":
                with tempfile.TemporaryDirectory() as temp_dir:
                    shutil.copy2(module_path, temp_dir)
                    module_uri = get_uri_for_directory(temp_dir)
                    upload_package_if_needed(
                        module_uri,
                        scratch_dir,
                        module_path,
                        include_parent_dir=True,
                        logger=logger,
                    )
            else:
                raise ValueError(
                    "py_modules entry must be a directory or a .whl file; "
                    f"got {module_path}"
                )

        py_modules_uris.append(module_uri)

    # TODO(architkulkarni): Expose a single URI for py_modules.  This plugin
    # should internally handle the "sub-URIs", the individual modules.

    runtime_env["py_modules"] = py_modules_uris
    return runtime_env


class PyModulesManager:
    def __init__(self, resources_dir: str):
        self._resources_dir = os.path.join(resources_dir, "py_modules_files")
        try_to_create_directory(self._resources_dir)
        assert _internal_kv_initialized()

    def delete_uri(
        self, uri: str, logger: Optional[logging.Logger] = default_logger
    ) -> int:
        """Delete URI and return the number of bytes deleted."""
        local_dir = get_local_dir_from_uri(uri, self._resources_dir)
        local_dir_size = get_directory_size_bytes(local_dir)

        deleted = delete_package(uri, self._resources_dir)
        if not deleted:
            logger.warning(f"Tried to delete nonexistent URI: {uri}.")
            return 0

        return local_dir_size

    def get_uris(self, runtime_env: dict) -> Optional[List[str]]:
        return runtime_env.py_modules()

    async def create(
        self,
        uri: str,
        runtime_env: "RuntimeEnv",  # noqa: F821
        context: RuntimeEnvContext,
        logger: Optional[logging.Logger] = default_logger,
    ) -> int:
<<<<<<< HEAD
        module_dir = download_and_unpack_package(
            uri, self._resources_dir, logger=logger
        )
        if (
            len(os.listdir(module_dir)) == 1
            and Path(os.listdir(module_dir)[0]).suffix == ".whl"
        ):
            whl_file_path = Path(os.listdir(module_dir)[0])
            pip_install_cmd = [
                "pip",
                "install",
                str(whl_file_path),
                f"--target={module_dir}",
            ]
            logger.info("Installing python requirements to %s", module_dir)
            exit_code, output = exec_cmd_stream_to_logger(pip_install_cmd, logger)
            if exit_code != 0:
                raise RuntimeError(
                    f"Failed to install python requirements to {module_dir}:\n{output}"
                )

        return get_directory_size_bytes(module_dir)
=======
        # Currently create method is still a sync process, to avoid blocking
        # the loop, need to run this function in another thread.
        # TODO(Catch-Bull): Refactor method create into an async process, and
        # make this method running in current loop.
        def _create():
            module_dir = download_and_unpack_package(
                uri, self._resources_dir, logger=logger
            )
            return get_directory_size_bytes(module_dir)

        loop = asyncio.get_event_loop()
        return await loop.run_in_executor(None, _create)
>>>>>>> 3bc0858a

    def modify_context(
        self,
        uris: Optional[List[str]],
        runtime_env_dict: Dict,
        context: RuntimeEnvContext,
        logger: Optional[logging.Logger] = default_logger,
    ):
        if uris is None:
            return
        module_dirs = []
        for uri in uris:
            module_dir = get_local_dir_from_uri(uri, self._resources_dir)
            if not module_dir.exists():
                raise ValueError(
                    f"Local directory {module_dir} for URI {uri} does "
                    "not exist on the cluster. Something may have gone wrong while "
                    "downloading or unpacking the py_modules files."
                )
            module_dirs.append(str(module_dir))
        # Insert the py_modules directories into the PYTHONPATH.
        python_path = os.pathsep.join(module_dirs)
        if "PYTHONPATH" in context.env_vars:
            python_path += os.pathsep + context.env_vars["PYTHONPATH"]
        context.env_vars["PYTHONPATH"] = python_path<|MERGE_RESOLUTION|>--- conflicted
+++ resolved
@@ -150,30 +150,6 @@
         context: RuntimeEnvContext,
         logger: Optional[logging.Logger] = default_logger,
     ) -> int:
-<<<<<<< HEAD
-        module_dir = download_and_unpack_package(
-            uri, self._resources_dir, logger=logger
-        )
-        if (
-            len(os.listdir(module_dir)) == 1
-            and Path(os.listdir(module_dir)[0]).suffix == ".whl"
-        ):
-            whl_file_path = Path(os.listdir(module_dir)[0])
-            pip_install_cmd = [
-                "pip",
-                "install",
-                str(whl_file_path),
-                f"--target={module_dir}",
-            ]
-            logger.info("Installing python requirements to %s", module_dir)
-            exit_code, output = exec_cmd_stream_to_logger(pip_install_cmd, logger)
-            if exit_code != 0:
-                raise RuntimeError(
-                    f"Failed to install python requirements to {module_dir}:\n{output}"
-                )
-
-        return get_directory_size_bytes(module_dir)
-=======
         # Currently create method is still a sync process, to avoid blocking
         # the loop, need to run this function in another thread.
         # TODO(Catch-Bull): Refactor method create into an async process, and
@@ -182,11 +158,28 @@
             module_dir = download_and_unpack_package(
                 uri, self._resources_dir, logger=logger
             )
+            if (
+                len(os.listdir(module_dir)) == 1
+                and Path(os.listdir(module_dir)[0]).suffix == ".whl"
+            ):
+                whl_file_path = Path(os.listdir(module_dir)[0])
+                pip_install_cmd = [
+                    "pip",
+                    "install",
+                    str(whl_file_path),
+                    f"--target={module_dir}",
+                ]
+                logger.info("Installing python requirements to %s", module_dir)
+                exit_code, output = exec_cmd_stream_to_logger(pip_install_cmd, logger)
+                if exit_code != 0:
+                    raise RuntimeError(
+                        f"Failed to install python requirements to {module_dir}:\n{output}"
+                    )
+
             return get_directory_size_bytes(module_dir)
 
         loop = asyncio.get_event_loop()
         return await loop.run_in_executor(None, _create)
->>>>>>> 3bc0858a
 
     def modify_context(
         self,
