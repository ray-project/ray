--- conflicted
+++ resolved
@@ -1,24 +1,17 @@
 import logging
 import os
 from types import ModuleType
-<<<<<<< HEAD
 from typing import Any, Dict, List, Optional
-=======
-from typing import Any, Dict, Optional
 from pathlib import Path
->>>>>>> 7efe1bef
 
 from ray.experimental.internal_kv import _internal_kv_initialized
 from ray._private.runtime_env.context import RuntimeEnvContext
 from ray._private.runtime_env.packaging import (
     download_and_unpack_package, delete_package, get_uri_for_directory,
     parse_uri, Protocol, upload_package_if_needed)
-<<<<<<< HEAD
 from ray._private.utils import get_directory_size
-=======
 from ray._private.runtime_env.utils import RuntimeEnv
 from ray._private.utils import try_to_create_directory
->>>>>>> 7efe1bef
 
 default_logger = logging.getLogger(__name__)
 
@@ -112,13 +105,12 @@
 
         return deleted
 
-<<<<<<< HEAD
     def get_uris(self, runtime_env: dict) -> Optional[List[str]]:
-        return runtime_env.get("py_modules")
+        return runtime_env.py_modules()
 
     def create(self,
                uri: str,
-               runtime_env: dict,
+               runtime_env: RuntimeEnv,
                context: RuntimeEnvContext,
                logger: Optional[logging.Logger] = default_logger) -> int:
         module_dir = download_and_unpack_package(
@@ -133,19 +125,6 @@
             module_dir = self._uris_to_module_dirs.get(uri)
             if module_dir is None:
                 raise ValueError(f"Local directory not found for URI {uri}")
-=======
-    def setup(self,
-              runtime_env: RuntimeEnv,
-              context: RuntimeEnvContext,
-              logger: Optional[logging.Logger] = default_logger):
-        if not runtime_env.py_modules():
-            return
-
-        module_dirs = []
-        for uri in runtime_env.py_modules():
-            module_dir = download_and_unpack_package(
-                uri, self._resources_dir, logger=logger)
->>>>>>> 7efe1bef
             module_dirs.append(module_dir)
         # Insert the py_modules directories into the PYTHONPATH.
         python_path = os.pathsep.join(module_dirs)
