import asyncio
import os
import sys
import json
import logging
import hashlib
import shutil

from filelock import FileLock
from typing import Optional, List, Dict, Tuple

from ray._private.runtime_env.context import RuntimeEnvContext
from ray._private.runtime_env.packaging import Protocol, parse_uri
from ray._private.runtime_env.utils import RuntimeEnv, check_output_cmd
from ray._private.utils import (
    get_directory_size_bytes,
    try_to_create_directory,
    asynccontextmanager,
)

default_logger = logging.getLogger(__name__)


def _get_pip_hash(pip_list: List[str]) -> str:
    serialized_pip_spec = json.dumps(pip_list, sort_keys=True)
    hash = hashlib.sha1(serialized_pip_spec.encode("utf-8")).hexdigest()
    return hash


def get_uri(runtime_env: Dict) -> Optional[str]:
    """Return `"pip://<hashed_dependencies>"`, or None if no GC required."""
    pip = runtime_env.get("pip")
    if pip is not None:
        if isinstance(pip, list):
            uri = "pip://" + _get_pip_hash(pip_list=pip)
        else:
            raise TypeError(
                "pip field received by RuntimeEnvAgent must be "
                f"list, not {type(pip).__name__}."
            )
    else:
        uri = None
    return uri


class _PathHelper:
    @staticmethod
    def get_virtualenv_path(target_dir: str) -> str:
        return os.path.join(target_dir, "virtualenv")

    @classmethod
    def get_virtualenv_python(cls, target_dir: str) -> str:
        virtualenv_path = cls.get_virtualenv_path(target_dir)
        return os.path.join(virtualenv_path, "bin/python")

    @staticmethod
    def get_requirements_file(target_dir: str) -> str:
        return os.path.join(target_dir, "requirements.txt")


class PipProcessor:
    def __init__(
        self,
        target_dir: str,
        runtime_env: RuntimeEnv,
        logger: Optional[logging.Logger] = default_logger,
    ):
        try:
            import virtualenv  # noqa: F401 ensure virtualenv exists.
        except ImportError:
            raise RuntimeError(
                f"Please install virtualenv "
                f"`{sys.executable} -m pip install virtualenv`"
                f"to enable pip runtime env."
            )
        logger.debug("Setting up pip for runtime_env: %s", runtime_env)
        self._target_dir = target_dir
        self._runtime_env = runtime_env
        self._logger = logger

    @staticmethod
    def _is_in_virtualenv() -> bool:
        # virtualenv <= 16.7.9 sets the real_prefix,
        # virtualenv > 16.7.9 & venv set the base_prefix.
        # So, we check both of them here.
        # https://github.com/pypa/virtualenv/issues/1622#issuecomment-586186094
        return hasattr(sys, "real_prefix") or (
            hasattr(sys, "base_prefix") and sys.base_prefix != sys.prefix
        )

    @staticmethod
    @asynccontextmanager
    async def _check_ray(python: str, cwd: str, logger: logging.Logger):
        """A context manager to check ray is not overwritten.

        Currently, we only check ray version and path. It works for virtualenv,
          - ray is in Python's site-packages.
          - ray is overwritten during yield.
          - ray is in virtualenv's site-packages.
        """

        async def _get_ray_version_and_path() -> Tuple[str, str]:
            check_ray_cmd = [
                python,
                "-c",
                "import ray; print(ray.__version__, ray.__path__[0])",
            ]
            output = await check_output_cmd(
                check_ray_cmd, logger=logger, cwd=cwd, env={}
            )
            # print after import ray may have [0m endings, so we strip them by *_
            ray_version, ray_path, *_ = [s.strip() for s in output.split()]
            return ray_version, ray_path

        version, path = await _get_ray_version_and_path()
        yield
        actual_version, actual_path = await _get_ray_version_and_path()
        if actual_version != version or actual_path != path:
            raise RuntimeError(
                "Changing the ray version is not allowed: \n"
                f"  current version: {actual_version}, "
                f"current path: {actual_path}\n"
                f"  expect version: {version}, "
                f"expect path: {path}\n"
                "Please ensure the dependencies in the runtime_env pip field "
                "do not install a different version of Ray."
            )

    @classmethod
    async def _create_or_get_virtualenv(
        cls, path: str, cwd: str, logger: logging.Logger
    ):
        """Create or get a virtualenv from path."""

        python = sys.executable
        virtualenv_path = os.path.join(path, "virtualenv")
        virtualenv_app_data_path = os.path.join(path, "virtualenv_app_data")
        current_python_dir = os.path.abspath(
            os.path.join(os.path.dirname(python), "..")
        )

        if cls._is_in_virtualenv():
            # virtualenv-clone homepage:
            # https://github.com/edwardgeorge/virtualenv-clone
            # virtualenv-clone Usage:
            # virtualenv-clone /path/to/existing/venv /path/to/cloned/ven
            # or
            # python -m clonevirtualenv /path/to/existing/venv /path/to/cloned/ven
            clonevirtualenv = os.path.join(
                os.path.dirname(__file__), "_clonevirtualenv.py"
            )
            create_venv_cmd = [
                python,
                clonevirtualenv,
                current_python_dir,
                virtualenv_path,
            ]
            logger.info(
                "Cloning virtualenv %s to %s", current_python_dir, virtualenv_path
            )
        else:
            # virtualenv options:
            # https://virtualenv.pypa.io/en/latest/cli_interface.html
            #
            # --app-data
            # --reset-app-data
            #   Set an empty seperated app data folder for current virtualenv.
            #
            # --no-periodic-update
            #   Disable the periodic (once every 14 days) update of the embedded
            #   wheels.
            #
<<<<<<< HEAD
            # So, we decide to raise an exception until creating virtualenv
            # from virtualenv is fully supported.
            raise RuntimeError("Can't create virtualenv from virtualenv.")
        python = sys.executable
        virtualenv_path = os.path.join(path, "virtualenv")
        virtualenv_app_data_path = os.path.join(path, "virtualenv_app_data")
        # virtualenv options:
        # https://virtualenv.pypa.io/en/latest/cli_interface.html
        #
        # --app-data
        # --reset-app-data
        #   Set an empty seperated app data folder for current virtualenv.
        #
        # --no-periodic-update
        #   Disable the periodic (once every 14 days) update of the embedded
        #   wheels.
        #
        # --system-site-packages
        #   Inherit site packages.
        #
        # --no-download
        #   Never download the latest pip/setuptools/wheel from PyPI.
        create_venv_cmd = [
            python,
            "-m",
            "virtualenv",
            "--app-data",
            virtualenv_app_data_path,
            "--reset-app-data",
            "--no-periodic-update",
            "--system-site-packages",
            "--no-download",
            virtualenv_path,
        ]
        logger.info("Creating virtualenv at %s", virtualenv_path)
        await check_output_cmd(create_venv_cmd, logger=logger, cwd=cwd, env={})
=======
            # --system-site-packages
            #   Inherit site packages.
            #
            # --no-download
            #   Never download the latest pip/setuptools/wheel from PyPI.
            create_venv_cmd = [
                python,
                "-m",
                "virtualenv",
                "--app-data",
                virtualenv_app_data_path,
                "--reset-app-data",
                "--no-periodic-update",
                "--system-site-packages",
                "--no-download",
                virtualenv_path,
            ]
            logger.info(
                "Creating virtualenv at %s, current python dir %s",
                virtualenv_path,
                current_python_dir,
            )
        exit_code, output = exec_cmd_stream_to_logger(
            create_venv_cmd, logger, cwd=cwd, env={}
        )
        if exit_code != 0:
            raise RuntimeError(
                f"Failed to create virtualenv {virtualenv_path}:\n{output}"
            )
>>>>>>> 10172d86

    @classmethod
    async def _install_pip_packages(
        cls,
        path: str,
        pip_packages: List[str],
        cwd: str,
        logger: logging.Logger,
    ):
        virtualenv_path = _PathHelper.get_virtualenv_path(path)
        python = _PathHelper.get_virtualenv_python(path)
        # TODO(fyrestone): Support -i, --no-deps, --no-cache-dir, ...
        pip_requirements_file = _PathHelper.get_requirements_file(path)

        def _gen_requirements_txt():
            with open(pip_requirements_file, "w") as file:
                for line in pip_packages:
                    file.write(line + "\n")

        # Avoid blocking the event loop.
        loop = asyncio.get_running_loop()
        await loop.run_in_executor(None, _gen_requirements_txt)

        pip_install_cmd = [
            python,
            "-m",
            "pip",
            "install",
            "--disable-pip-version-check",
            "-r",
            pip_requirements_file,
        ]
        logger.info("Installing python requirements to %s", virtualenv_path)
        await check_output_cmd(pip_install_cmd, logger=logger, cwd=cwd, env={})

    async def run(self):
        path = self._target_dir
        logger = self._logger
        pip_packages = self._runtime_env.pip_packages()
        # We create an empty directory for exec cmd so that the cmd will
        # run more stable. e.g. if cwd has ray, then checking ray will
        # look up ray in cwd instead of site packages.
        exec_cwd = os.path.join(path, "exec_cwd")
        os.makedirs(exec_cwd, exist_ok=True)
        try:
            await self._create_or_get_virtualenv(path, exec_cwd, logger)
            python = _PathHelper.get_virtualenv_python(path)
            async with self._check_ray(python, exec_cwd, logger):
                await self._install_pip_packages(path, pip_packages, exec_cwd, logger)
            # TODO(fyrestone): pip check.
        except Exception:
            logger.info("Delete incomplete virtualenv: %s", path)
            shutil.rmtree(path, ignore_errors=True)
            logger.exception("Failed to install pip packages.")
            raise


class PipManager:
    def __init__(self, resources_dir: str):
        self._pip_resources_dir = os.path.join(resources_dir, "pip")
        try_to_create_directory(self._pip_resources_dir)
        # Concurrent pip installs are unsafe.  This lock prevents concurrent
        # installs (and deletions).
        self._installs_and_deletions_file_lock = os.path.join(
            self._pip_resources_dir, "ray-pip-installs-and-deletions.lock"
        )

    def _get_path_from_hash(self, hash: str) -> str:
        """Generate a path from the hash of a pip spec.

        Example output:
            /tmp/ray/session_2021-11-03_16-33-59_356303_41018/runtime_resources
                /pip/ray-9a7972c3a75f55e976e620484f58410c920db091
        """
        return os.path.join(self._pip_resources_dir, hash)

    def get_uri(self, runtime_env: RuntimeEnv) -> Optional[str]:
        """Return the pip URI from the RuntimeEnv if it exists, else None."""
        pip_uri = runtime_env.pip_uri()
        if pip_uri != "":
            return pip_uri
        return None

    def delete_uri(
        self, uri: str, logger: Optional[logging.Logger] = default_logger
    ) -> int:
        """Delete URI and return the number of bytes deleted."""
        logger.info("Got request to delete pip URI %s", uri)
        protocol, hash = parse_uri(uri)
        if protocol != Protocol.PIP:
            raise ValueError(
                "PipManager can only delete URIs with protocol "
                f"pip. Received protocol {protocol}, URI {uri}"
            )

        pip_env_path = self._get_path_from_hash(hash)
        local_dir_size = get_directory_size_bytes(pip_env_path)
        try:
            with FileLock(self._installs_and_deletions_file_lock):
                shutil.rmtree(pip_env_path)
        except OSError as e:
            logger.warning(f"Error when deleting pip env {pip_env_path}: {str(e)}")
            return 0

        return local_dir_size

    async def create(
        self,
        uri: str,
        runtime_env: RuntimeEnv,
        context: RuntimeEnvContext,
        logger: Optional[logging.Logger] = default_logger,
    ) -> int:
        if not runtime_env.has_pip():
            return 0

        protocol, hash = parse_uri(uri)
        target_dir = self._get_path_from_hash(hash)

        with FileLock(self._installs_and_deletions_file_lock):
            pip_processor = PipProcessor(target_dir, runtime_env, logger)
            await pip_processor.run()

        loop = asyncio.get_running_loop()
        return await loop.run_in_executor(None, get_directory_size_bytes, target_dir)

    def modify_context(
        self,
        uri: str,
        runtime_env: RuntimeEnv,
        context: RuntimeEnvContext,
        logger: Optional[logging.Logger] = default_logger,
    ):
        if not runtime_env.has_pip():
            return
        # Update py_executable.
        protocol, hash = parse_uri(uri)
        target_dir = self._get_path_from_hash(hash)
        virtualenv_python = _PathHelper.get_virtualenv_python(target_dir)

        if not os.path.exists(virtualenv_python):
            raise ValueError(
                f"Local directory {target_dir} for URI {uri} does "
                "not exist on the cluster. Something may have gone wrong while "
                "installing the runtime_env `pip` packages."
            )
        context.py_executable = virtualenv_python<|MERGE_RESOLUTION|>--- conflicted
+++ resolved
@@ -170,44 +170,6 @@
             #   Disable the periodic (once every 14 days) update of the embedded
             #   wheels.
             #
-<<<<<<< HEAD
-            # So, we decide to raise an exception until creating virtualenv
-            # from virtualenv is fully supported.
-            raise RuntimeError("Can't create virtualenv from virtualenv.")
-        python = sys.executable
-        virtualenv_path = os.path.join(path, "virtualenv")
-        virtualenv_app_data_path = os.path.join(path, "virtualenv_app_data")
-        # virtualenv options:
-        # https://virtualenv.pypa.io/en/latest/cli_interface.html
-        #
-        # --app-data
-        # --reset-app-data
-        #   Set an empty seperated app data folder for current virtualenv.
-        #
-        # --no-periodic-update
-        #   Disable the periodic (once every 14 days) update of the embedded
-        #   wheels.
-        #
-        # --system-site-packages
-        #   Inherit site packages.
-        #
-        # --no-download
-        #   Never download the latest pip/setuptools/wheel from PyPI.
-        create_venv_cmd = [
-            python,
-            "-m",
-            "virtualenv",
-            "--app-data",
-            virtualenv_app_data_path,
-            "--reset-app-data",
-            "--no-periodic-update",
-            "--system-site-packages",
-            "--no-download",
-            virtualenv_path,
-        ]
-        logger.info("Creating virtualenv at %s", virtualenv_path)
-        await check_output_cmd(create_venv_cmd, logger=logger, cwd=cwd, env={})
-=======
             # --system-site-packages
             #   Inherit site packages.
             #
@@ -230,14 +192,7 @@
                 virtualenv_path,
                 current_python_dir,
             )
-        exit_code, output = exec_cmd_stream_to_logger(
-            create_venv_cmd, logger, cwd=cwd, env={}
-        )
-        if exit_code != 0:
-            raise RuntimeError(
-                f"Failed to create virtualenv {virtualenv_path}:\n{output}"
-            )
->>>>>>> 10172d86
+        await check_output_cmd(create_venv_cmd, logger=logger, cwd=cwd, env={})
 
     @classmethod
     async def _install_pip_packages(
