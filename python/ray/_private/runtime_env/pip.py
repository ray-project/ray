--- conflicted
+++ resolved
@@ -323,15 +323,9 @@
         # PipPlugin only uses a single URI.
         uri = uris[0]
         # Update py_executable.
-<<<<<<< HEAD
-        protocol, hash = parse_uri(uri)
-        target_dir = self._get_path_from_hash(hash)
-        virtualenv_python = path_utils.PathHelper.get_virtualenv_python(target_dir)
-=======
         protocol, hash_val = parse_uri(uri)
         target_dir = self._get_path_from_hash(hash_val)
         virtualenv_python = _PathHelper.get_virtualenv_python(target_dir)
->>>>>>> 7e2ba282
 
         if not os.path.exists(virtualenv_python):
             raise ValueError(
