import logging
import os
from pathlib import Path
from typing import Any, Dict, List, Optional
from contextlib import contextmanager

import ray._private.ray_constants as ray_constants
from ray._private.runtime_env.context import RuntimeEnvContext
from ray._private.runtime_env.packaging import (
    Protocol,
    delete_package,
    download_and_unpack_package,
    get_local_dir_from_uri,
    get_uri_for_directory,
    get_uri_for_package,
    parse_uri,
    upload_package_if_needed,
    upload_package_to_gcs,
)
from ray._private.runtime_env.plugin import RuntimeEnvPlugin
from ray._private.utils import get_directory_size_bytes, try_to_create_directory
from ray.exceptions import RuntimeEnvSetupError
from ray._raylet import GcsClient

default_logger = logging.getLogger(__name__)

_WIN32 = os.name == "nt"


def upload_working_dir_if_needed(
    runtime_env: Dict[str, Any],
    scratch_dir: Optional[str] = os.getcwd(),
    logger: Optional[logging.Logger] = default_logger,
    upload_fn=None,
) -> Dict[str, Any]:
    """Uploads the working_dir and replaces it with a URI.

    If the working_dir is already a URI, this is a no-op.
    """
    working_dir = runtime_env.get("working_dir")
    if working_dir is None:
        return runtime_env

    if not isinstance(working_dir, str) and not isinstance(working_dir, Path):
        raise TypeError(
            "working_dir must be a string or Path (either a local path "
            f"or remote URI), got {type(working_dir)}."
        )

    if isinstance(working_dir, Path):
        working_dir = str(working_dir)

    # working_dir is already a URI -- just pass it through.
    try:
        protocol, path = parse_uri(working_dir)
    except ValueError:
        protocol, path = None, None

    if protocol is not None:
        if protocol is Protocol.GIT:
            pass
        elif protocol in Protocol.remote_protocols() and not path.endswith(".zip"):
            raise ValueError("Only .zip files supported for remote URIs.")
        return runtime_env

    excludes = runtime_env.get("excludes", None)
    try:
        working_dir_uri = get_uri_for_directory(working_dir, excludes=excludes)
    except ValueError:  # working_dir is not a directory
        package_path = Path(working_dir)
        if not package_path.exists() or package_path.suffix != ".zip":
            raise ValueError(
                f"directory {package_path} must be an existing "
                "directory or a zip package"
            )

        pkg_uri = get_uri_for_package(package_path)
        try:
            upload_package_to_gcs(pkg_uri, package_path.read_bytes())
        except Exception as e:
            raise RuntimeEnvSetupError(
                f"Failed to upload package {package_path} to the Ray cluster: {e}"
            ) from e
        runtime_env["working_dir"] = pkg_uri
        return runtime_env
    if upload_fn is None:
        try:
            upload_package_if_needed(
                working_dir_uri,
                scratch_dir,
                working_dir,
                include_parent_dir=False,
                excludes=excludes,
                logger=logger,
            )
        except Exception as e:
            raise RuntimeEnvSetupError(
                f"Failed to upload working_dir {working_dir} to the Ray cluster: {e}"
            ) from e
    else:
        upload_fn(working_dir, excludes=excludes)

    runtime_env["working_dir"] = working_dir_uri
    return runtime_env


def set_pythonpath_in_context(python_path: str, context: RuntimeEnvContext):
    """Insert the path as the first entry in PYTHONPATH in the runtime env.

    This is compatible with users providing their own PYTHONPATH in env_vars,
    and is also compatible with the existing PYTHONPATH in the cluster.

    The import priority is as follows:
    this python_path arg > env_vars PYTHONPATH > existing cluster env PYTHONPATH.
    """
    if "PYTHONPATH" in context.env_vars:
        python_path += os.pathsep + context.env_vars["PYTHONPATH"]
    # if "PYTHONPATH" in os.environ:
    #     python_path += os.pathsep + os.environ["PYTHONPATH"]
    context.env_vars["PYTHONPATH"] = python_path


class WorkingDirPlugin(RuntimeEnvPlugin):

    name = "working_dir"

    # Note working_dir is not following the priority order of other plugins. Instead
    # it's specially treated to happen before all other plugins.
    priority = 5

    def __init__(self, resources_dir: str, gcs_client: GcsClient):
        self._resources_dir = os.path.join(resources_dir, "working_dir_files")
        self._gcs_client = gcs_client
        try_to_create_directory(self._resources_dir)

    def delete_uri(
        self, uri: str, logger: Optional[logging.Logger] = default_logger
    ) -> int:
        """Delete URI and return the number of bytes deleted."""
        logger.info("Got request to delete working dir URI %s", uri)
        local_dir = get_local_dir_from_uri(uri, self._resources_dir)
        local_dir_size = get_directory_size_bytes(local_dir)

        deleted = delete_package(uri, self._resources_dir)
        if not deleted:
            logger.warning(f"Tried to delete nonexistent URI: {uri}.")
            return 0

        return local_dir_size

    def get_uris(self, runtime_env: "RuntimeEnv") -> List[str]:  # noqa: F821
        working_dir_uri = runtime_env.working_dir()
        if working_dir_uri != "":
            return [working_dir_uri]
        return []

    async def create(
        self,
        uri: Optional[str],
        runtime_env: dict,
        context: RuntimeEnvContext,
        logger: logging.Logger = default_logger,
    ) -> int:
        local_dir = await download_and_unpack_package(
            uri,
            self._resources_dir,
<<<<<<< HEAD
            self._gcs_aio_client,
            logger=logger,
            runtime_env=runtime_env,
=======
            self._gcs_client,
            logger=logger,
            overwrite=True,
>>>>>>> 4919aa49
        )
        return get_directory_size_bytes(local_dir)

    def modify_context(
        self,
        uris: List[str],
        runtime_env_dict: Dict,
        context: RuntimeEnvContext,
        logger: Optional[logging.Logger] = default_logger,
    ):
        if not uris:
            return

        # WorkingDirPlugin uses a single URI.
        uri = uris[0]
        local_dir = get_local_dir_from_uri(uri, self._resources_dir)
        if not local_dir.exists():
            raise ValueError(
                f"Local directory {local_dir} for URI {uri} does "
                "not exist on the cluster. Something may have gone wrong while "
                "downloading or unpacking the working_dir."
            )

        if not _WIN32:
            context.command_prefix += ["cd", str(local_dir), "&&"]
        else:
            # Include '/d' incase temp folder is on different drive than Ray install.
            context.command_prefix += ["cd", "/d", f"{local_dir}", "&&"]
        set_pythonpath_in_context(python_path=str(local_dir), context=context)

    @contextmanager
    def with_working_dir_env(self, uri):
        """
        If uri is not None, add the local working directory to the environment variable
        as "RAY_RUNTIME_ENV_CREATE_WORKING_DIR". This is useful for other plugins to
        create their environment with reference to the working directory. For example
        `pip -r ${RAY_RUNTIME_ENV_CREATE_WORKING_DIR}/requirements.txt`

        The environment variable is removed after the context manager exits.
        """
        if uri is None:
            yield
        else:
            local_dir = get_local_dir_from_uri(uri, self._resources_dir)
            if not local_dir.exists():
                raise ValueError(
                    f"Local directory {local_dir} for URI {uri} does "
                    "not exist on the cluster. Something may have gone wrong while "
                    "downloading or unpacking the working_dir."
                )
            key = ray_constants.RAY_RUNTIME_ENV_CREATE_WORKING_DIR_ENV_VAR
            prev = os.environ.get(key)
            # Windows backslash paths are weird. When it's passed to the env var, and
            # when Pip expands it, the backslashes are interpreted as escape characters
            # and messes up the whole path. So we convert it to forward slashes.
            # This works at least for all Python applications, including pip.
            os.environ[key] = local_dir.as_posix()
            try:
                yield
            finally:
                if prev is None:
                    del os.environ[key]
                else:
                    os.environ[key] = prev<|MERGE_RESOLUTION|>--- conflicted
+++ resolved
@@ -164,15 +164,10 @@
         local_dir = await download_and_unpack_package(
             uri,
             self._resources_dir,
-<<<<<<< HEAD
-            self._gcs_aio_client,
+            self._gcs_client,
             logger=logger,
             runtime_env=runtime_env,
-=======
-            self._gcs_client,
-            logger=logger,
             overwrite=True,
->>>>>>> 4919aa49
         )
         return get_directory_size_bytes(local_dir)
 
