--- conflicted
+++ resolved
@@ -9,12 +9,8 @@
 from ray._private.runtime_env.packaging import (
     download_and_unpack_package, delete_package, get_uri_for_directory,
     parse_uri, Protocol, upload_package_if_needed)
-<<<<<<< HEAD
-from ray._private.utils import get_directory_size
-=======
-from ray._private.utils import try_to_create_directory
+from ray._private.utils import get_directory_size, try_to_create_directory
 
->>>>>>> 7efe1bef
 default_logger = logging.getLogger(__name__)
 
 
@@ -66,15 +62,10 @@
 class WorkingDirManager:
     def __init__(self, resources_dir: str):
         self._resources_dir = os.path.join(resources_dir, "working_dir_files")
-<<<<<<< HEAD
-        if not os.path.isdir(self._resources_dir):
-            os.makedirs(self._resources_dir)
+        try_to_create_directory(self._resources_dir)
         # TODO(architkulkarni): This dict is not necessary, we should use the
         # same URI parsing function used elsewhere to convert URIs to paths.
         self._uris_to_local_dirs = dict()
-=======
-        try_to_create_directory(self._resources_dir)
->>>>>>> 7efe1bef
         assert _internal_kv_initialized()
 
     def delete_uri(self,
@@ -87,9 +78,8 @@
 
         return deleted
 
-<<<<<<< HEAD
     def get_uri(self, runtime_env: dict) -> Optional[str]:
-        return runtime_env.get("working_dir")
+        return runtime_env.working_dir()
 
     def create(self,
                uri: str,
@@ -108,19 +98,6 @@
             raise ValueError(f"Local directory not found for URI {uri}")
 
         context.command_prefix += [f"cd {local_dir}"]
-=======
-    def setup(self,
-              runtime_env: RuntimeEnv,
-              context: RuntimeEnvContext,
-              logger: Optional[logging.Logger] = default_logger):
-        if not runtime_env.working_dir():
-            return
-
-        logger.info(f"Setup working dir for {runtime_env.working_dir()}")
-        working_dir = download_and_unpack_package(
-            runtime_env.working_dir(), self._resources_dir, logger=logger)
-        context.command_prefix += [f"cd {working_dir}"]
->>>>>>> 7efe1bef
 
         # Insert the working_dir as the first entry in PYTHONPATH. This is
         # compatible with users providing their own PYTHONPATH in env_vars.
