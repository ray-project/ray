import hashlib
import json
import logging
import os
import platform
import runpy
import shutil
import subprocess
import sys
from pathlib import Path
from typing import Any, Dict, List, Optional

import yaml
from filelock import FileLock

import ray
from ray._private.runtime_env.conda_utils import (
    create_conda_env_if_needed,
    delete_conda_env,
    get_conda_activate_commands,
<<<<<<< HEAD
    get_conda_bin_executable,
=======
    get_conda_env_list,
>>>>>>> f3114952
)
from ray._private.runtime_env.context import RuntimeEnvContext
from ray._private.runtime_env.packaging import Protocol, parse_uri
from ray._private.runtime_env.plugin import RuntimeEnvPlugin
from ray._private.runtime_env.validation import parse_and_validate_conda
from ray._private.utils import (
    get_directory_size_bytes,
    get_master_wheel_url,
    get_or_create_event_loop,
    get_release_wheel_url,
    get_wheel_filename,
    try_to_create_directory,
    get_conda_env_dir,
)

default_logger = logging.getLogger(__name__)

_WIN32 = os.name == "nt"


def _resolve_current_ray_path() -> str:
    # When ray is built from source with pip install -e,
    # ray.__file__ returns .../python/ray/__init__.py and this function returns
    # ".../python".
    # When ray is installed from a prebuilt binary, ray.__file__ returns
    # .../site-packages/ray/__init__.py and this function returns
    # ".../site-packages".
    return os.path.split(os.path.split(ray.__file__)[0])[0]


def _get_ray_setup_spec():
    """Find the Ray setup_spec from the currently running Ray.

    This function works even when Ray is built from source with pip install -e.
    """
    ray_source_python_path = _resolve_current_ray_path()
    setup_py_path = os.path.join(ray_source_python_path, "setup.py")
    return runpy.run_path(setup_py_path)["setup_spec"]


def _resolve_install_from_source_ray_dependencies():
    """Find the Ray dependencies when Ray is installed from source."""
    deps = (
        _get_ray_setup_spec().install_requires + _get_ray_setup_spec().extras["default"]
    )
    # Remove duplicates
    return list(set(deps))


def _inject_ray_to_conda_site(
    conda_path, logger: Optional[logging.Logger] = default_logger
):
    """Write the current Ray site package directory to a new site"""
    if _WIN32:
        python_binary = os.path.join(conda_path, "python")
    else:
        python_binary = os.path.join(conda_path, "bin/python")
    site_packages_path = (
        subprocess.check_output(
            [
                python_binary,
                "-c",
                "import sysconfig; print(sysconfig.get_paths()['purelib'])",
            ]
        )
        .decode()
        .strip()
    )

    ray_path = _resolve_current_ray_path()
    logger.warning(
        f"Injecting {ray_path} to environment site-packages {site_packages_path} "
        "because _inject_current_ray flag is on."
    )

    maybe_ray_dir = os.path.join(site_packages_path, "ray")
    if os.path.isdir(maybe_ray_dir):
        logger.warning(f"Replacing existing ray installation with {ray_path}")
        shutil.rmtree(maybe_ray_dir)

    # See usage of *.pth file at
    # https://docs.python.org/3/library/site.html
    with open(os.path.join(site_packages_path, "ray_shared.pth"), "w") as f:
        f.write(ray_path)


def _inject_libstdcxx_to_conda_site(base_env_dir: str, conda_env_dir: str):
    """Copy libstdc++.so.6 from base env to (new) conda env."""
    if base_env_dir == conda_env_dir:
        return

    for filename in ["libstdc++.so", "libstdc++.so.6"]:
        base_path = os.path.join(base_env_dir, "lib", filename)
        env_path = os.path.join(conda_env_dir, "lib", filename)
        if not os.path.exists(base_path):
            continue
        if os.path.exists(env_path):
            os.unlink(env_path)
        shutil.copy(base_path, env_path)


def _current_py_version():
    return ".".join(map(str, sys.version_info[:3]))  # like 3.6.10


def _is_m1_mac():
    return sys.platform == "darwin" and platform.machine() == "arm64"


def current_ray_pip_specifier(
    logger: Optional[logging.Logger] = default_logger,
) -> Optional[str]:
    """The pip requirement specifier for the running version of Ray.

    Returns:
        A string which can be passed to `pip install` to install the
        currently running Ray version, or None if running on a version
        built from source locally (likely if you are developing Ray).

    Examples:
        Returns "https://s3-us-west-2.amazonaws.com/ray-wheels/[..].whl"
            if running a stable release, a nightly or a specific commit
    """
    if os.environ.get("RAY_CI_POST_WHEEL_TESTS"):
        # Running in Buildkite CI after the wheel has been built.
        # Wheels are at in the ray/.whl directory, but use relative path to
        # allow for testing locally if needed.
        return os.path.join(
            Path(ray.__file__).resolve().parents[2], ".whl", get_wheel_filename()
        )
    elif ray.__commit__ == "{{RAY_COMMIT_SHA}}":
        # Running on a version built from source locally.
        if os.environ.get("RAY_RUNTIME_ENV_LOCAL_DEV_MODE") != "1":
            logger.warning(
                "Current Ray version could not be detected, most likely "
                "because you have manually built Ray from source.  To use "
                "runtime_env in this case, set the environment variable "
                "RAY_RUNTIME_ENV_LOCAL_DEV_MODE=1."
            )
        return None
    elif "dev" in ray.__version__:
        # Running on a nightly wheel.
        if _is_m1_mac():
            raise ValueError("Nightly wheels are not available for M1 Macs.")
        return get_master_wheel_url()
    else:
        if _is_m1_mac():
            # M1 Mac release wheels are currently not uploaded to AWS S3; they
            # are only available on PyPI.  So unfortunately, this codepath is
            # not end-to-end testable prior to the release going live on PyPI.
            return f"ray=={ray.__version__}"
        else:
            return get_release_wheel_url()


def inject_dependencies(
    conda_dict: Dict[Any, Any],
    py_version: str,
    pip_dependencies: Optional[List[str]] = None,
) -> Dict[Any, Any]:
    """Add Ray, Python and (optionally) extra pip dependencies to a conda dict.

    Args:
        conda_dict: A dict representing the JSON-serialized conda
            environment YAML file.  This dict will be modified and returned.
        py_version: A string representing a Python version to inject
            into the conda dependencies, e.g. "3.7.7"
        pip_dependencies (List[str]): A list of pip dependencies that
            will be prepended to the list of pip dependencies in
            the conda dict.  If the conda dict does not already have a "pip"
            field, one will be created.
    Returns:
        The modified dict.  (Note: the input argument conda_dict is modified
        and returned.)
    """
    if pip_dependencies is None:
        pip_dependencies = []
    if conda_dict.get("dependencies") is None:
        conda_dict["dependencies"] = []

    # Inject Python dependency.
    deps = conda_dict["dependencies"]

    # Add current python dependency.  If the user has already included a
    # python version dependency, conda will raise a readable error if the two
    # are incompatible, e.g:
    #   ResolvePackageNotFound: - python[version='3.5.*,>=3.6']
    deps.append(f"python={py_version}")

    if "pip" not in deps:
        deps.append("pip")

    # Insert pip dependencies.
    found_pip_dict = False
    for dep in deps:
        if isinstance(dep, dict) and dep.get("pip") and isinstance(dep["pip"], list):
            dep["pip"] = pip_dependencies + dep["pip"]
            found_pip_dict = True
            break
    if not found_pip_dict:
        deps.append({"pip": pip_dependencies})

    return conda_dict


def _get_conda_env_hash(conda_dict: Dict) -> str:
    # Set `sort_keys=True` so that different orderings yield the same hash.
    serialized_conda_spec = json.dumps(conda_dict, sort_keys=True)
    hash = hashlib.sha1(serialized_conda_spec.encode("utf-8")).hexdigest()
    return hash


def get_uri(runtime_env: Dict) -> Optional[str]:
    """Return `"conda://<hashed_dependencies>"`, or None if no GC required."""
    conda = runtime_env.get("conda")
    if conda is not None:
        if isinstance(conda, str):
            # User-preinstalled conda env.  We don't garbage collect these, so
            # we don't track them with URIs.
            uri = None
        elif isinstance(conda, dict):
            uri = f"conda://{_get_conda_env_hash(conda_dict=conda)}"
        else:
            raise TypeError(
                "conda field received by RuntimeEnvAgent must be "
                f"str or dict, not {type(conda).__name__}."
            )
    else:
        uri = None
    return uri


def _get_conda_dict_with_ray_inserted(
    runtime_env: "RuntimeEnv",  # noqa: F821
    logger: Optional[logging.Logger] = default_logger,
) -> Dict[str, Any]:
    """Returns the conda spec with the Ray and `python` dependency inserted."""
    conda_dict = json.loads(runtime_env.conda_config())
    assert conda_dict is not None

    ray_pip = current_ray_pip_specifier(logger=logger)
    if ray_pip:
        extra_pip_dependencies = [ray_pip, "ray[default]"]
    elif runtime_env.get_extension("_inject_current_ray"):
        extra_pip_dependencies = _resolve_install_from_source_ray_dependencies()
    else:
        extra_pip_dependencies = []
    conda_dict = inject_dependencies(
        conda_dict, _current_py_version(), extra_pip_dependencies
    )
    return conda_dict


class CondaPlugin(RuntimeEnvPlugin):

    name = "conda"

    def __init__(self, resources_dir: str):
        self._resources_dir = os.path.join(resources_dir, "conda")
        try_to_create_directory(self._resources_dir)

        # It is not safe for multiple processes to install conda envs
        # concurrently, even if the envs are different, so use a global
        # lock for all conda installs and deletions.
        # See https://github.com/ray-project/ray/issues/17086
        self._installs_and_deletions_file_lock = os.path.join(
            self._resources_dir, "ray-conda-installs-and-deletions.lock"
        )
        # A set of named conda environments (instead of yaml or dict)
        # that are validated to exist.
        # NOTE: It has to be only used within the same thread, which
        # is an event loop.
        # Also, we don't need to GC this field because it is pretty small.
        self._validated_named_conda_env = set()

    def _get_path_from_hash(self, hash: str) -> str:
        """Generate a path from the hash of a conda or pip spec.

        The output path also functions as the name of the conda environment
        when using the `--prefix` option to `conda create` and `conda remove`.

        Example output:
            /tmp/ray/session_2021-11-03_16-33-59_356303_41018/runtime_resources
                /conda/ray-9a7972c3a75f55e976e620484f58410c920db091
        """
        return os.path.join(self._resources_dir, hash)

    def get_uris(self, runtime_env: "RuntimeEnv") -> List[str]:  # noqa: F821
        """Return the conda URI from the RuntimeEnv if it exists, else return []."""
        conda_uri = runtime_env.conda_uri()
        if conda_uri:
            return [conda_uri]
        return []

    def delete_uri(
        self, uri: str, logger: Optional[logging.Logger] = default_logger
    ) -> int:
        """Delete URI and return the number of bytes deleted."""
        logger.info(f"Got request to delete URI {uri}")
        protocol, hash = parse_uri(uri)
        if protocol != Protocol.CONDA:
            raise ValueError(
                "CondaPlugin can only delete URIs with protocol "
                f"conda.  Received protocol {protocol}, URI {uri}"
            )

        conda_env_path = self._get_path_from_hash(hash)
        local_dir_size = get_directory_size_bytes(conda_env_path)

        with FileLock(self._installs_and_deletions_file_lock):
            successful = delete_conda_env(prefix=conda_env_path, logger=logger)
        if not successful:
            logger.warning(f"Error when deleting conda env {conda_env_path}. ")
            return 0

        return local_dir_size

    async def create(
        self,
        uri: Optional[str],
        runtime_env: "RuntimeEnv",  # noqa: F821
        context: RuntimeEnvContext,
        logger: logging.Logger = default_logger,
    ) -> int:
        if not runtime_env.has_conda():
            return 0

        def _create():
            result = parse_and_validate_conda(runtime_env.get("conda"))

            if isinstance(result, str):
                # The conda env name is given.
                # In this case, we only verify if the given
                # conda env exists.

                # If the env is already validated, do nothing.
                if result in self._validated_named_conda_env:
                    return 0

                conda_env_list = get_conda_env_list()
                envs = [Path(env).name for env in conda_env_list]
                if result not in envs:
                    raise ValueError(
                        f"The given conda environment '{result}' "
                        f"from the runtime env {runtime_env} doesn't "
                        "exist from the output of `conda env list --json`. "
                        "You can only specify an env that already exists. "
                        f"Please make sure to create an env {result} "
                    )
                self._validated_named_conda_env.add(result)
                return 0

            logger.debug(
                "Setting up conda for runtime_env: " f"{runtime_env.serialize()}"
            )
            protocol, hash = parse_uri(uri)
            conda_env_name = self._get_path_from_hash(hash)

            conda_dict = _get_conda_dict_with_ray_inserted(runtime_env, logger=logger)

            logger.info(f"Setting up conda environment with {runtime_env}")
            with FileLock(self._installs_and_deletions_file_lock):
                try:
                    conda_yaml_file = os.path.join(
                        self._resources_dir, "environment.yml"
                    )
                    with open(conda_yaml_file, "w") as file:
                        yaml.dump(conda_dict, file)
                    create_conda_env_if_needed(
                        conda_yaml_file, prefix=conda_env_name, logger=logger
                    )
                finally:
                    os.remove(conda_yaml_file)

                if runtime_env.get_extension("_inject_current_ray"):
                    _inject_ray_to_conda_site(conda_path=conda_env_name, logger=logger)
                if runtime_env.get_extension("_inject_stdlibcxx"):
                    conda_exe = get_conda_bin_executable("conda")
                    if conda_exe == "conda":
                        # Not resolved from env variable, use shutil to detect
                        conda_exe = shutil.which("conda")
                    _inject_libstdcxx_to_conda_site(
                        base_env_dir=get_conda_env_dir("base", conda_exe=conda_exe),
                        conda_env_dir=get_conda_env_dir(
                            conda_env_name, conda_exe=conda_exe
                        ),
                    )

            logger.info(f"Finished creating conda environment at {conda_env_name}")
            return get_directory_size_bytes(conda_env_name)

        loop = get_or_create_event_loop()
        return await loop.run_in_executor(None, _create)

    def modify_context(
        self,
        uris: List[str],
        runtime_env: "RuntimeEnv",  # noqa: F821
        context: RuntimeEnvContext,
        logger: Optional[logging.Logger] = default_logger,
    ):
        if not runtime_env.has_conda():
            return

        if runtime_env.conda_env_name():
            conda_env_name = runtime_env.conda_env_name()
        else:
            protocol, hash = parse_uri(runtime_env.conda_uri())
            conda_env_name = self._get_path_from_hash(hash)
        context.py_executable = "python"
        context.command_prefix += get_conda_activate_commands(conda_env_name)<|MERGE_RESOLUTION|>--- conflicted
+++ resolved
@@ -18,11 +18,8 @@
     create_conda_env_if_needed,
     delete_conda_env,
     get_conda_activate_commands,
-<<<<<<< HEAD
     get_conda_bin_executable,
-=======
     get_conda_env_list,
->>>>>>> f3114952
 )
 from ray._private.runtime_env.context import RuntimeEnvContext
 from ray._private.runtime_env.packaging import Protocol, parse_uri
