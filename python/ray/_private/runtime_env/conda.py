import os
import sys
import json
import logging
import yaml
import hashlib
import subprocess
import runpy
import shutil

from filelock import FileLock
from typing import Optional, List, Dict, Any
from pathlib import Path

import ray

from ray._private.runtime_env.utils import RuntimeEnv
from ray._private.runtime_env.conda_utils import (
    get_conda_activate_commands, create_conda_env, delete_conda_env)
from ray._private.runtime_env.context import RuntimeEnvContext
from ray._private.utils import (get_directory_size, get_wheel_filename,
                                get_master_wheel_url, get_release_wheel_url,
                                try_to_create_directory)
from ray._private.runtime_env.packaging import Protocol, parse_uri

default_logger = logging.getLogger(__name__)


def _resolve_current_ray_path() -> str:
    # When ray is built from source with pip install -e,
    # ray.__file__ returns .../python/ray/__init__.py and this function returns
    # ".../python".
    # When ray is installed from a prebuilt binary, ray.__file__ returns
    # .../site-packages/ray/__init__.py and this function returns
    # ".../site-packages".
    return os.path.split(os.path.split(ray.__file__)[0])[0]


def _get_ray_setup_spec():
    """Find the Ray setup_spec from the currently running Ray.

    This function works even when Ray is built from source with pip install -e.
    """
    ray_source_python_path = _resolve_current_ray_path()
    setup_py_path = os.path.join(ray_source_python_path, "setup.py")
    return runpy.run_path(setup_py_path)["setup_spec"]


def _resolve_install_from_source_ray_dependencies():
    """Find the Ray dependencies when Ray is installed from source."""
    return _get_ray_setup_spec().install_requires


def _resolve_install_from_source_ray_extras() -> Dict[str, List[str]]:
    return _get_ray_setup_spec().extras


def _inject_ray_to_conda_site(
        conda_path, logger: Optional[logging.Logger] = default_logger):
    """Write the current Ray site package directory to a new site"""
    python_binary = os.path.join(conda_path, "bin/python")
    site_packages_path = subprocess.check_output(
        [python_binary, "-c",
         "import site; print(site.getsitepackages()[0])"]).decode().strip()

    ray_path = _resolve_current_ray_path()
    logger.warning(f"Injecting {ray_path} to environment {conda_path} "
                   "because _inject_current_ray flag is on.")

    maybe_ray_dir = os.path.join(site_packages_path, "ray")
    if os.path.isdir(maybe_ray_dir):
        logger.warning(f"Replacing existing ray installation with {ray_path}")
        shutil.rmtree(maybe_ray_dir)

    # See usage of *.pth file at
    # https://docs.python.org/3/library/site.html
    with open(os.path.join(site_packages_path, "ray.pth"), "w") as f:
        f.write(ray_path)


def _current_py_version():
    return ".".join(map(str, sys.version_info[:3]))  # like 3.6.10


def current_ray_pip_specifier(
        logger: Optional[logging.Logger] = default_logger) -> Optional[str]:
    """The pip requirement specifier for the running version of Ray.

    Returns:
        A string which can be passed to `pip install` to install the
        currently running Ray version, or None if running on a version
        built from source locally (likely if you are developing Ray).

    Examples:
        Returns "https://s3-us-west-2.amazonaws.com/ray-wheels/[..].whl"
            if running a stable release, a nightly or a specific commit
    """
    if os.environ.get("RAY_CI_POST_WHEEL_TESTS"):
        # Running in Buildkite CI after the wheel has been built.
        # Wheels are at in the ray/.whl directory, but use relative path to
        # allow for testing locally if needed.
        return os.path.join(
            Path(ray.__file__).resolve().parents[2], ".whl",
            get_wheel_filename())
    elif ray.__commit__ == "{{RAY_COMMIT_SHA}}":
        # Running on a version built from source locally.
        if os.environ.get("RAY_RUNTIME_ENV_LOCAL_DEV_MODE") != "1":
            logger.warning(
                "Current Ray version could not be detected, most likely "
                "because you have manually built Ray from source.  To use "
                "runtime_env in this case, set the environment variable "
                "RAY_RUNTIME_ENV_LOCAL_DEV_MODE=1.")
        return None
    elif "dev" in ray.__version__:
        # Running on a nightly wheel.
        return get_master_wheel_url()
    else:
        return get_release_wheel_url()


def inject_dependencies(
        conda_dict: Dict[Any, Any],
        py_version: str,
        pip_dependencies: Optional[List[str]] = None) -> Dict[Any, Any]:
    """Add Ray, Python and (optionally) extra pip dependencies to a conda dict.

    Args:
        conda_dict (dict): A dict representing the JSON-serialized conda
            environment YAML file.  This dict will be modified and returned.
        py_version (str): A string representing a Python version to inject
            into the conda dependencies, e.g. "3.7.7"
        pip_dependencies (List[str]): A list of pip dependencies that
            will be prepended to the list of pip dependencies in
            the conda dict.  If the conda dict does not already have a "pip"
            field, one will be created.
    Returns:
        The modified dict.  (Note: the input argument conda_dict is modified
        and returned.)
    """
    if pip_dependencies is None:
        pip_dependencies = []
    if conda_dict.get("dependencies") is None:
        conda_dict["dependencies"] = []

    # Inject Python dependency.
    deps = conda_dict["dependencies"]

    # Add current python dependency.  If the user has already included a
    # python version dependency, conda will raise a readable error if the two
    # are incompatible, e.g:
    #   ResolvePackageNotFound: - python[version='3.5.*,>=3.6']
    deps.append(f"python={py_version}")

    if "pip" not in deps:
        deps.append("pip")

    # Insert pip dependencies.
    found_pip_dict = False
    for dep in deps:
        if isinstance(dep, dict) and dep.get("pip") and isinstance(
                dep["pip"], list):
            dep["pip"] = pip_dependencies + dep["pip"]
            found_pip_dict = True
            break
    if not found_pip_dict:
        deps.append({"pip": pip_dependencies})

    return conda_dict


def _get_conda_env_hash(conda_dict: Dict) -> str:
    # Set `sort_keys=True` so that different orderings yield the same hash.
    serialized_conda_spec = json.dumps(conda_dict, sort_keys=True)
    hash = hashlib.sha1(serialized_conda_spec.encode("utf-8")).hexdigest()
    return hash


def get_uri(runtime_env: Dict) -> Optional[str]:
    """Return `"conda://<hashed_dependencies>"`, or None if no GC required."""
    conda = runtime_env.get("conda")
    if conda is not None:
        if isinstance(conda, str):
            # User-preinstalled conda env.  We don't garbage collect these, so
            # we don't track them with URIs.
            uri = None
        elif isinstance(conda, dict):
            uri = "conda://" + _get_conda_env_hash(conda_dict=conda)
        else:
            raise TypeError("conda field received by RuntimeEnvAgent must be "
                            f"str or dict, not {type(conda).__name__}.")
    else:
        uri = None
    return uri


class CondaManager:
    def __init__(self, resources_dir: str):
        self._resources_dir = os.path.join(resources_dir, "conda")
<<<<<<< HEAD
        if not os.path.isdir(self._resources_dir):
            os.makedirs(self._resources_dir)
=======
        try_to_create_directory(self._resources_dir)
        self._created_envs: Set[str] = set()
>>>>>>> 7efe1bef

    def _get_path_from_hash(self, hash: str) -> str:
        """Generate a path from the hash of a conda or pip spec.

        The output path also functions as the name of the conda environment
        when using the `--prefix` option to `conda create` and `conda remove`.

        Example output:
            /tmp/ray/session_2021-11-03_16-33-59_356303_41018/runtime_resources
                /conda/ray-9a7972c3a75f55e976e620484f58410c920db091
        """
        return os.path.join(self._resources_dir, hash)

    def get_uri(self, runtime_env: Dict) -> Optional[str]:
        """Return `"conda://<hash_dependencies>"` or None if no GC required."""
        conda = runtime_env.get("conda")
        pip = runtime_env.get("pip")
        if conda is not None:
            if isinstance(conda, str):
                # User-preinstalled conda env.  We don't garbage collect these,
                # so we don't track them with URIs.
                uri = None
            elif isinstance(conda, dict):
                uri = "conda://" + _get_conda_env_hash(conda_dict=conda)
            else:
                raise TypeError(
                    "conda field received by RuntimeEnvAgent must be "
                    f"str or dict, not {type(conda).__name__}.")
        elif pip is not None:
            if isinstance(pip, list):
                uri = "conda://" + _get_pip_hash(pip_list=pip)
            else:
                raise TypeError(
                    "pip field received by RuntimeEnvAgent must be "
                    f"list, not {type(pip).__name__}.")
        else:
            uri = None
        return uri

    def delete_uri(self,
                   uri: str,
                   logger: Optional[logging.Logger] = default_logger) -> bool:
        logger.info(f"Got request to delete URI {uri}")
        protocol, hash = parse_uri(uri)
        if protocol != Protocol.CONDA:
            raise ValueError(
                "CondaManager can only delete URIs with protocol "
                f"conda.  Received protocol {protocol}, URI {uri}")

        conda_env_path = self._get_path_from_hash(hash)
        # To be safe, disallow concurrent deletions and installs.
        file_lock_name = "ray-conda-install.lock"
        with FileLock(os.path.join(self._resources_dir, file_lock_name)):
            successful = delete_conda_env(prefix=conda_env_path, logger=logger)
        if not successful:
            logger.warning(f"Error when deleting conda env {conda_env_path}. ")
        return successful

<<<<<<< HEAD
    def create(self,
               uri: Optional[str],
               runtime_env: dict,
               context: RuntimeEnvContext,
               logger: Optional[logging.Logger] = default_logger) -> int:
        logger.debug(f"Setting up conda or pip for runtime_env: {runtime_env}")

        protocol, hash = parse_uri(uri)
        conda_env_name = self._get_path_from_hash(hash)

        conda_dict = get_conda_dict(runtime_env, self._resources_dir)
        assert conda_dict is not None

        ray_pip = current_ray_pip_specifier(logger=logger)
        if ray_pip:
            extra_pip_dependencies = [ray_pip, "ray[default]"]
        elif runtime_env.get("_inject_current_ray"):
            extra_pip_dependencies = (
                _resolve_install_from_source_ray_dependencies())
        else:
            extra_pip_dependencies = []
        conda_dict = inject_dependencies(conda_dict, _current_py_version(),
                                         extra_pip_dependencies)

        logger.info(f"Setting up conda environment with {runtime_env}")
        # It is not safe for multiple processes to install conda envs
        # concurrently, even if the envs are different, so use a global
        # lock for all conda installs.
        # See https://github.com/ray-project/ray/issues/17086
        file_lock_name = "ray-conda-install.lock"
        with FileLock(os.path.join(self._resources_dir, file_lock_name)):
            try:
                conda_yaml_file = os.path.join(self._resources_dir,
                                               "environment.yml")
                with open(conda_yaml_file, "w") as file:
                    yaml.dump(conda_dict, file)
                # TODO(architkulkarni): This fails and throws an exception
                # if the conda environment with this name already exists.
                # Should we be more lenient and only create if necessary?
                create_conda_env(
                    conda_yaml_file, prefix=conda_env_name, logger=logger)
            finally:
                os.remove(conda_yaml_file)

            if runtime_env.get("_inject_current_ray"):
                _inject_ray_to_conda_site(
                    conda_path=conda_env_name, logger=logger)
        return get_directory_size(conda_env_name)

    def modify_context(self,
                       uri: str,
                       runtime_env: Dict,
                       context: RuntimeEnvContext,
                       logger: Optional[logging.Logger] = default_logger):
        if runtime_env.get("conda") is None and runtime_env.get("pip") is None:
            return

        if isinstance(runtime_env.get("conda"), str):
            conda_env_name = runtime_env["conda"]
        else:
            protocol, hash = parse_uri(uri)
            conda_env_name = self._get_path_from_hash(hash)
=======
    def setup(self,
              runtime_env: RuntimeEnv,
              context: RuntimeEnvContext,
              logger: Optional[logging.Logger] = default_logger):
        if not runtime_env.has_conda():
            return

        logger.debug("Setting up conda or pip for runtime_env: "
                     f"{runtime_env.serialize()}")

        if runtime_env.conda_env_name():
            conda_env_name = runtime_env.conda_env_name()
        else:
            conda_dict = json.loads(runtime_env.conda_config())
            protocol, hash = parse_uri(runtime_env.conda_uri())
            conda_env_name = self._get_path_from_hash(hash)
            assert conda_dict is not None

            ray_pip = current_ray_pip_specifier(logger=logger)
            if ray_pip:
                extra_pip_dependencies = [ray_pip, "ray[default]"]
            elif runtime_env.get_extension("_inject_current_ray") == "True":
                extra_pip_dependencies = (
                    _resolve_install_from_source_ray_dependencies())
            else:
                extra_pip_dependencies = []
            conda_dict = inject_dependencies(conda_dict, _current_py_version(),
                                             extra_pip_dependencies)

            # It is not safe for multiple processes to install conda envs
            # concurrently, even if the envs are different, so use a global
            # lock for all conda installs.
            # See https://github.com/ray-project/ray/issues/17086
            file_lock_name = "ray-conda-install.lock"
            with FileLock(os.path.join(self._resources_dir, file_lock_name)):
                try:
                    conda_yaml_file = os.path.join(self._resources_dir,
                                                   "environment.yml")
                    with open(conda_yaml_file, "w") as file:
                        yaml.dump(conda_dict, file)

                    if conda_env_name in self._created_envs:
                        logger.debug(f"Conda env {conda_env_name} already "
                                     "created, skipping creation.")
                    else:
                        create_conda_env(
                            conda_yaml_file,
                            prefix=conda_env_name,
                            logger=logger)
                        self._created_envs.add(conda_env_name)
                finally:
                    os.remove(conda_yaml_file)

                if runtime_env.get_extension("_inject_current_ray"):
                    _inject_ray_to_conda_site(
                        conda_path=conda_env_name, logger=logger)

>>>>>>> 7efe1bef
        context.py_executable = "python"
        context.command_prefix += get_conda_activate_commands(conda_env_name)
        logger.info(
            f"Finished setting up runtime environment at {conda_env_name}")<|MERGE_RESOLUTION|>--- conflicted
+++ resolved
@@ -196,13 +196,7 @@
 class CondaManager:
     def __init__(self, resources_dir: str):
         self._resources_dir = os.path.join(resources_dir, "conda")
-<<<<<<< HEAD
-        if not os.path.isdir(self._resources_dir):
-            os.makedirs(self._resources_dir)
-=======
         try_to_create_directory(self._resources_dir)
-        self._created_envs: Set[str] = set()
->>>>>>> 7efe1bef
 
     def _get_path_from_hash(self, hash: str) -> str:
         """Generate a path from the hash of a conda or pip spec.
@@ -261,24 +255,23 @@
             logger.warning(f"Error when deleting conda env {conda_env_path}. ")
         return successful
 
-<<<<<<< HEAD
     def create(self,
                uri: Optional[str],
-               runtime_env: dict,
+               runtime_env: RuntimeEnv,
                context: RuntimeEnvContext,
                logger: Optional[logging.Logger] = default_logger) -> int:
-        logger.debug(f"Setting up conda or pip for runtime_env: {runtime_env}")
-
+        logger.debug("Setting up conda or pip for runtime_env: "
+                     f"{runtime_env.serialize()}")
         protocol, hash = parse_uri(uri)
         conda_env_name = self._get_path_from_hash(hash)
 
-        conda_dict = get_conda_dict(runtime_env, self._resources_dir)
+        conda_dict = json.loads(runtime_env.conda_config())
         assert conda_dict is not None
 
         ray_pip = current_ray_pip_specifier(logger=logger)
         if ray_pip:
             extra_pip_dependencies = [ray_pip, "ray[default]"]
-        elif runtime_env.get("_inject_current_ray"):
+        elif runtime_env.get_extension("_inject_current_ray") == "True":
             extra_pip_dependencies = (
                 _resolve_install_from_source_ray_dependencies())
         else:
@@ -306,83 +299,24 @@
             finally:
                 os.remove(conda_yaml_file)
 
-            if runtime_env.get("_inject_current_ray"):
+            if runtime_env.get_extension("_inject_current_ray") == "True":
                 _inject_ray_to_conda_site(
                     conda_path=conda_env_name, logger=logger)
         return get_directory_size(conda_env_name)
 
     def modify_context(self,
                        uri: str,
-                       runtime_env: Dict,
+                       runtime_env: RuntimeEnv,
                        context: RuntimeEnvContext,
                        logger: Optional[logging.Logger] = default_logger):
-        if runtime_env.get("conda") is None and runtime_env.get("pip") is None:
-            return
-
-        if isinstance(runtime_env.get("conda"), str):
-            conda_env_name = runtime_env["conda"]
-        else:
-            protocol, hash = parse_uri(uri)
-            conda_env_name = self._get_path_from_hash(hash)
-=======
-    def setup(self,
-              runtime_env: RuntimeEnv,
-              context: RuntimeEnvContext,
-              logger: Optional[logging.Logger] = default_logger):
         if not runtime_env.has_conda():
             return
-
-        logger.debug("Setting up conda or pip for runtime_env: "
-                     f"{runtime_env.serialize()}")
 
         if runtime_env.conda_env_name():
             conda_env_name = runtime_env.conda_env_name()
         else:
-            conda_dict = json.loads(runtime_env.conda_config())
             protocol, hash = parse_uri(runtime_env.conda_uri())
             conda_env_name = self._get_path_from_hash(hash)
-            assert conda_dict is not None
-
-            ray_pip = current_ray_pip_specifier(logger=logger)
-            if ray_pip:
-                extra_pip_dependencies = [ray_pip, "ray[default]"]
-            elif runtime_env.get_extension("_inject_current_ray") == "True":
-                extra_pip_dependencies = (
-                    _resolve_install_from_source_ray_dependencies())
-            else:
-                extra_pip_dependencies = []
-            conda_dict = inject_dependencies(conda_dict, _current_py_version(),
-                                             extra_pip_dependencies)
-
-            # It is not safe for multiple processes to install conda envs
-            # concurrently, even if the envs are different, so use a global
-            # lock for all conda installs.
-            # See https://github.com/ray-project/ray/issues/17086
-            file_lock_name = "ray-conda-install.lock"
-            with FileLock(os.path.join(self._resources_dir, file_lock_name)):
-                try:
-                    conda_yaml_file = os.path.join(self._resources_dir,
-                                                   "environment.yml")
-                    with open(conda_yaml_file, "w") as file:
-                        yaml.dump(conda_dict, file)
-
-                    if conda_env_name in self._created_envs:
-                        logger.debug(f"Conda env {conda_env_name} already "
-                                     "created, skipping creation.")
-                    else:
-                        create_conda_env(
-                            conda_yaml_file,
-                            prefix=conda_env_name,
-                            logger=logger)
-                        self._created_envs.add(conda_env_name)
-                finally:
-                    os.remove(conda_yaml_file)
-
-                if runtime_env.get_extension("_inject_current_ray"):
-                    _inject_ray_to_conda_site(
-                        conda_path=conda_env_name, logger=logger)
-
->>>>>>> 7efe1bef
         context.py_executable = "python"
         context.command_prefix += get_conda_activate_commands(conda_env_name)
         logger.info(
