import os
import sys
import json
import logging
import yaml
import hashlib
import subprocess
import runpy
import shutil
import json

from filelock import FileLock
from typing import Optional, List, Dict, Any, Set
from pathlib import Path

import ray
<<<<<<< HEAD
from ray.core.generated.common_pb2 import RuntimeEnv, CondaRuntimeEnv
from ray._private.runtime_env.conda_utils import (get_conda_activate_commands,
                                                  get_or_create_conda_env)
=======
from ray._private.runtime_env.conda_utils import (
    get_conda_activate_commands, create_conda_env, delete_conda_env)
>>>>>>> adb8d77b
from ray._private.runtime_env.context import RuntimeEnvContext
from ray._private.utils import (get_wheel_filename, get_master_wheel_url,
                                get_release_wheel_url, try_to_create_directory)
from ray._private.runtime_env.packaging import Protocol, parse_uri

default_logger = logging.getLogger(__name__)

def build_proto_conda_runtime_env(runtime_env_dict: dict, runtime_env: RuntimeEnv):
    """ Construct conda runtime env protobuf from runtime env dict.
    """
    if runtime_env_dict.get("conda"):
        if isinstance(runtime_env_dict["conda"], str):
            runtime_env.conda_runtime_env.conda_env_name = runtime_env_dict["conda"]
        else:
            runtime_env.conda_runtime_env.config = json.dumps(
                runtime_env_dict["conda"], sort_keys=True)


def parse_proto_conda_runtime_env(runtime_env: RuntimeEnv, runtime_env_dict: dict):
    """ Parse conda runtime env protobuf to runtime env dict.
    """
    if runtime_env.HasField("conda_runtime_env"):
        runtime_env_dict["conda"] = json.loads(runtime_env.conda_runtime_env.config)


def _resolve_current_ray_path():
    # When ray is built from source with pip install -e,
    # ray.__file__ returns .../python/ray/__init__.py.
    # When ray is installed from a prebuilt binary, it returns
    # .../site-packages/ray/__init__.py
    return os.path.split(os.path.split(ray.__file__)[0])[0]


def _resolve_install_from_source_ray_dependencies():
    """Find the ray dependencies when Ray is install from source"""
    ray_source_python_path = _resolve_current_ray_path()
    setup_py_path = os.path.join(ray_source_python_path, "setup.py")
    ray_install_requires = runpy.run_path(setup_py_path)[
        "setup_spec"].install_requires
    return ray_install_requires


def _inject_ray_to_conda_site(
        conda_path, logger: Optional[logging.Logger] = default_logger):
    """Write the current Ray site package directory to a new site"""
    python_binary = os.path.join(conda_path, "bin/python")
    site_packages_path = subprocess.check_output(
        [python_binary, "-c",
         "import site; print(site.getsitepackages()[0])"]).decode().strip()

    ray_path = _resolve_current_ray_path()
    logger.warning(f"Injecting {ray_path} to environment {conda_path} "
                   "because _inject_current_ray flag is on.")

    maybe_ray_dir = os.path.join(site_packages_path, "ray")
    if os.path.isdir(maybe_ray_dir):
        logger.warning(f"Replacing existing ray installation with {ray_path}")
        shutil.rmtree(maybe_ray_dir)

    # See usage of *.pth file at
    # https://docs.python.org/3/library/site.html
    with open(os.path.join(site_packages_path, "ray.pth"), "w") as f:
        f.write(ray_path)


def _current_py_version():
    return ".".join(map(str, sys.version_info[:3]))  # like 3.6.10


def get_conda_dict(runtime_env, resources_dir) -> Optional[Dict[Any, Any]]:
    """ Construct a conda dependencies dict from a runtime env.

        This function does not inject Ray or Python into the conda dict.
        If the runtime env does not specify pip or conda, or if it specifies
        the name of a preinstalled conda environment, this function returns
        None.  If pip is specified, a conda dict is created containing the
        pip dependencies.  If conda is already given as a dict, this function
        is the identity function.
    """
    if runtime_env.HasField("conda_runtime_env"):
        if runtime_env.conda_runtime_env.HasField("config"):
            return json.loads(runtime_env.conda_runtime_env.config)
        else:
            return None
    if runtime_env.HasField("pip_runtime_env"):
        requirements_txt = "\n".join(runtime_env.pip_runtime_env.config.packages) + "\n"
        pip_hash = hashlib.sha1(requirements_txt.encode("utf-8")).hexdigest()
        pip_hash_str = f"pip-generated-{pip_hash}"

        requirements_txt_path = os.path.join(
            resources_dir, f"requirements-{pip_hash_str}.txt")
        conda_dict = {
            "name": pip_hash_str,
            "dependencies": ["pip", {
                "pip": [f"-r {requirements_txt_path}"]
            }]
        }
        file_lock_name = f"ray-{pip_hash_str}.lock"
        with FileLock(os.path.join(resources_dir, file_lock_name)):
            try_to_create_directory(resources_dir)
            with open(requirements_txt_path, "w") as file:
                file.write(requirements_txt)
        return conda_dict
    return None


def current_ray_pip_specifier(
        logger: Optional[logging.Logger] = default_logger) -> Optional[str]:
    """The pip requirement specifier for the running version of Ray.

    Returns:
        A string which can be passed to `pip install` to install the
        currently running Ray version, or None if running on a version
        built from source locally (likely if you are developing Ray).

    Examples:
        Returns "https://s3-us-west-2.amazonaws.com/ray-wheels/[..].whl"
            if running a stable release, a nightly or a specific commit
    """
    if os.environ.get("RAY_CI_POST_WHEEL_TESTS"):
        # Running in Buildkite CI after the wheel has been built.
        # Wheels are at in the ray/.whl directory, but use relative path to
        # allow for testing locally if needed.
        return os.path.join(
            Path(ray.__file__).resolve().parents[2], ".whl",
            get_wheel_filename())
    elif ray.__commit__ == "{{RAY_COMMIT_SHA}}":
        # Running on a version built from source locally.
        if os.environ.get("RAY_RUNTIME_ENV_LOCAL_DEV_MODE") != "1":
            logger.warning(
                "Current Ray version could not be detected, most likely "
                "because you have manually built Ray from source.  To use "
                "runtime_env in this case, set the environment variable "
                "RAY_RUNTIME_ENV_LOCAL_DEV_MODE=1.")
        return None
    elif "dev" in ray.__version__:
        # Running on a nightly wheel.
        return get_master_wheel_url()
    else:
        return get_release_wheel_url()


def inject_dependencies(
        conda_dict: Dict[Any, Any],
        py_version: str,
        pip_dependencies: Optional[List[str]] = None) -> Dict[Any, Any]:
    """Add Ray, Python and (optionally) extra pip dependencies to a conda dict.

    Args:
        conda_dict (dict): A dict representing the JSON-serialized conda
            environment YAML file.  This dict will be modified and returned.
        py_version (str): A string representing a Python version to inject
            into the conda dependencies, e.g. "3.7.7"
        pip_dependencies (List[str]): A list of pip dependencies that
            will be prepended to the list of pip dependencies in
            the conda dict.  If the conda dict does not already have a "pip"
            field, one will be created.
    Returns:
        The modified dict.  (Note: the input argument conda_dict is modified
        and returned.)
    """
    if pip_dependencies is None:
        pip_dependencies = []
    if conda_dict.get("dependencies") is None:
        conda_dict["dependencies"] = []

    # Inject Python dependency.
    deps = conda_dict["dependencies"]

    # Add current python dependency.  If the user has already included a
    # python version dependency, conda will raise a readable error if the two
    # are incompatible, e.g:
    #   ResolvePackageNotFound: - python[version='3.5.*,>=3.6']
    deps.append(f"python={py_version}")

    if "pip" not in deps:
        deps.append("pip")

    # Insert pip dependencies.
    found_pip_dict = False
    for dep in deps:
        if isinstance(dep, dict) and dep.get("pip") and isinstance(
                dep["pip"], list):
            dep["pip"] = pip_dependencies + dep["pip"]
            found_pip_dict = True
            break
    if not found_pip_dict:
        deps.append({"pip": pip_dependencies})

    return conda_dict


def _get_conda_env_hash(conda_dict: Dict) -> str:
    # Set `sort_keys=True` so that different orderings yield the same hash.
    serialized_conda_spec = json.dumps(conda_dict, sort_keys=True)
    hash = hashlib.sha1(serialized_conda_spec.encode("utf-8")).hexdigest()
    return hash


def _get_pip_hash(pip_list: List[str]) -> str:
    serialized_pip_spec = json.dumps(pip_list)
    hash = hashlib.sha1(serialized_pip_spec.encode("utf-8")).hexdigest()
    return hash


def get_uri(runtime_env: Dict) -> Optional[str]:
    """Return `"conda://<hashed_dependencies>"`, or None if no GC required."""
    conda = runtime_env.get("conda")
    pip = runtime_env.get("pip")
    if conda is not None:
        if isinstance(conda, str):
            # User-preinstalled conda env.  We don't garbage collect these, so
            # we don't track them with URIs.
            uri = None
        elif isinstance(conda, dict):
            uri = "conda://" + _get_conda_env_hash(conda_dict=conda)
        else:
            raise TypeError("conda field received by RuntimeEnvAgent must be "
                            f"str or dict, not {type(conda).__name__}.")
    elif pip is not None:
        if isinstance(pip, list):
            uri = "conda://" + _get_pip_hash(pip_list=pip)
        else:
            raise TypeError("pip field received by RuntimeEnvAgent must be "
                            f"list, not {type(pip).__name__}.")
    else:
        uri = None
    return uri


class CondaManager:
    def __init__(self, resources_dir: str):
        self._resources_dir = os.path.join(resources_dir, "conda")
        if not os.path.isdir(self._resources_dir):
            os.makedirs(self._resources_dir)
        self._created_envs: Set[str] = set()

    def _get_path_from_hash(self, hash: str) -> str:
        """Generate a path from the hash of a conda or pip spec.

        The output path also functions as the name of the conda environment
        when using the `--prefix` option to `conda create` and `conda remove`.

        Example output:
            /tmp/ray/session_2021-11-03_16-33-59_356303_41018/runtime_resources
                /conda/ray-9a7972c3a75f55e976e620484f58410c920db091
        """
        return os.path.join(self._resources_dir, hash)

    def delete_uri(self,
                   uri: str,
                   logger: Optional[logging.Logger] = default_logger) -> bool:
        logger.error(f"Got request to delete URI {uri}")
        protocol, hash = parse_uri(uri)
        if protocol != Protocol.CONDA:
            raise ValueError(
                "CondaManager can only delete URIs with protocol "
                f"conda.  Received protocol {protocol}, URI {uri}")

        conda_env_path = self._get_path_from_hash(hash)
        self._created_envs.remove(conda_env_path)
        successful = delete_conda_env(prefix=conda_env_path, logger=logger)
        if not successful:
            logger.debug(f"Error when deleting conda env {conda_env_path}. ")
        return successful

    def setup(self,
<<<<<<< HEAD
              runtime_env: RuntimeEnv,
=======
              runtime_env: Dict,
>>>>>>> adb8d77b
              context: RuntimeEnvContext,
              logger: Optional[logging.Logger] = default_logger):
        if not runtime_env.HasField(
                "conda_runtime_env") and not runtime_env.HasField(
                    "pip_runtime_env"):
            return

<<<<<<< HEAD
        logger.debug(
            f"Setting up conda or pip for runtime_env: {runtime_env.SerializeToString()}"
        )
        conda_dict = get_conda_dict(runtime_env, self._resources_dir)

        if runtime_env.conda_runtime_env.HasField("conda_env_name"):
            conda_env_name = runtime_env.conda_runtime_env.conda_env_name
=======
        logger.debug(f"Setting up conda or pip for runtime_env: {runtime_env}")

        if isinstance(runtime_env.get("conda"), str):
            conda_env_name = runtime_env["conda"]
>>>>>>> adb8d77b
        else:
            conda_dict = get_conda_dict(runtime_env, self._resources_dir)
            protocol, hash = parse_uri(get_uri(runtime_env))
            conda_env_name = self._get_path_from_hash(hash)
            assert conda_dict is not None

            ray_pip = current_ray_pip_specifier(logger=logger)
            if ray_pip:
                extra_pip_dependencies = [ray_pip, "ray[default]"]
            elif runtime_env.extensions.get("_inject_current_ray"):
                extra_pip_dependencies = (
                    _resolve_install_from_source_ray_dependencies())
            else:
                extra_pip_dependencies = []
            conda_dict = inject_dependencies(conda_dict, _current_py_version(),
                                             extra_pip_dependencies)
<<<<<<< HEAD
            logger.info(
                f"Setting up conda environment with {runtime_env.SerializeToString()}"
            )
=======

            logger.info(f"Setting up conda environment with {runtime_env}")
>>>>>>> adb8d77b
            # It is not safe for multiple processes to install conda envs
            # concurrently, even if the envs are different, so use a global
            # lock for all conda installs.
            # See https://github.com/ray-project/ray/issues/17086
            file_lock_name = "ray-conda-install.lock"
            with FileLock(os.path.join(self._resources_dir, file_lock_name)):
<<<<<<< HEAD
                conda_dir = os.path.join(self._resources_dir, "conda")
                try_to_create_directory(conda_dir)
                conda_yaml_path = os.path.join(conda_dir, "environment.yml")
                with open(conda_yaml_path, "w") as file:
                    # Sort keys because we hash based on the file contents,
                    # and we don't want the hash to depend on the order
                    # of the dependencies.
                    yaml.dump(conda_dict, file, sort_keys=True)
                conda_env_name = get_or_create_conda_env(
                    conda_yaml_path, conda_dir, logger=logger)

            if runtime_env.extensions.get("_inject_current_ray"):
                conda_path = os.path.join(conda_dir, conda_env_name)
                _inject_ray_to_conda_site(conda_path, logger=logger)
=======
                conda_yaml_file = os.path.join(self._resources_dir,
                                               "environment.yml")
                with open(conda_yaml_file, "w") as file:
                    yaml.dump(conda_dict, file)

                if conda_env_name in self._created_envs:
                    logger.debug(f"Conda env {conda_env_name} already "
                                 "created, skipping creation.")
                else:
                    create_conda_env(
                        conda_yaml_file, prefix=conda_env_name, logger=logger)
                    self._created_envs.add(conda_env_name)
                os.remove(conda_yaml_file)

                if runtime_env.get("_inject_current_ray"):
                    _inject_ray_to_conda_site(
                        conda_path=conda_env_name, logger=logger)
>>>>>>> adb8d77b

        context.py_executable = "python"
        context.command_prefix += get_conda_activate_commands(conda_env_name)
        logger.info(
            f"Finished setting up runtime environment at {conda_env_name}")<|MERGE_RESOLUTION|>--- conflicted
+++ resolved
@@ -14,14 +14,10 @@
 from pathlib import Path
 
 import ray
-<<<<<<< HEAD
+
 from ray.core.generated.common_pb2 import RuntimeEnv, CondaRuntimeEnv
-from ray._private.runtime_env.conda_utils import (get_conda_activate_commands,
-                                                  get_or_create_conda_env)
-=======
 from ray._private.runtime_env.conda_utils import (
     get_conda_activate_commands, create_conda_env, delete_conda_env)
->>>>>>> adb8d77b
 from ray._private.runtime_env.context import RuntimeEnvContext
 from ray._private.utils import (get_wheel_filename, get_master_wheel_url,
                                 get_release_wheel_url, try_to_create_directory)
@@ -289,11 +285,8 @@
         return successful
 
     def setup(self,
-<<<<<<< HEAD
               runtime_env: RuntimeEnv,
-=======
-              runtime_env: Dict,
->>>>>>> adb8d77b
+              serialized_runtime_env: str,
               context: RuntimeEnvContext,
               logger: Optional[logging.Logger] = default_logger):
         if not runtime_env.HasField(
@@ -301,20 +294,10 @@
                     "pip_runtime_env"):
             return
 
-<<<<<<< HEAD
-        logger.debug(
-            f"Setting up conda or pip for runtime_env: {runtime_env.SerializeToString()}"
-        )
-        conda_dict = get_conda_dict(runtime_env, self._resources_dir)
+        logger.debug(f"Setting up conda or pip for runtime_env: {serialized_runtime_env}")
 
         if runtime_env.conda_runtime_env.HasField("conda_env_name"):
             conda_env_name = runtime_env.conda_runtime_env.conda_env_name
-=======
-        logger.debug(f"Setting up conda or pip for runtime_env: {runtime_env}")
-
-        if isinstance(runtime_env.get("conda"), str):
-            conda_env_name = runtime_env["conda"]
->>>>>>> adb8d77b
         else:
             conda_dict = get_conda_dict(runtime_env, self._resources_dir)
             protocol, hash = parse_uri(get_uri(runtime_env))
@@ -331,36 +314,15 @@
                 extra_pip_dependencies = []
             conda_dict = inject_dependencies(conda_dict, _current_py_version(),
                                              extra_pip_dependencies)
-<<<<<<< HEAD
-            logger.info(
-                f"Setting up conda environment with {runtime_env.SerializeToString()}"
-            )
-=======
-
-            logger.info(f"Setting up conda environment with {runtime_env}")
->>>>>>> adb8d77b
+
+            logger.info(f"Setting up conda environment with {serialized_runtime_env}")
+
             # It is not safe for multiple processes to install conda envs
             # concurrently, even if the envs are different, so use a global
             # lock for all conda installs.
             # See https://github.com/ray-project/ray/issues/17086
             file_lock_name = "ray-conda-install.lock"
             with FileLock(os.path.join(self._resources_dir, file_lock_name)):
-<<<<<<< HEAD
-                conda_dir = os.path.join(self._resources_dir, "conda")
-                try_to_create_directory(conda_dir)
-                conda_yaml_path = os.path.join(conda_dir, "environment.yml")
-                with open(conda_yaml_path, "w") as file:
-                    # Sort keys because we hash based on the file contents,
-                    # and we don't want the hash to depend on the order
-                    # of the dependencies.
-                    yaml.dump(conda_dict, file, sort_keys=True)
-                conda_env_name = get_or_create_conda_env(
-                    conda_yaml_path, conda_dir, logger=logger)
-
-            if runtime_env.extensions.get("_inject_current_ray"):
-                conda_path = os.path.join(conda_dir, conda_env_name)
-                _inject_ray_to_conda_site(conda_path, logger=logger)
-=======
                 conda_yaml_file = os.path.join(self._resources_dir,
                                                "environment.yml")
                 with open(conda_yaml_file, "w") as file:
@@ -375,10 +337,9 @@
                     self._created_envs.add(conda_env_name)
                 os.remove(conda_yaml_file)
 
-                if runtime_env.get("_inject_current_ray"):
+                if runtime_env.extensions.get("_inject_current_ray"):
                     _inject_ray_to_conda_site(
                         conda_path=conda_env_name, logger=logger)
->>>>>>> adb8d77b
 
         context.py_executable = "python"
         context.command_prefix += get_conda_activate_commands(conda_env_name)
