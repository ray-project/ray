--- conflicted
+++ resolved
@@ -82,34 +82,6 @@
         excludes.pop()
 
 
-<<<<<<< HEAD
-=======
-def _zip_module(root: Path,
-                relative_path: Path,
-                excludes: Optional[Callable],
-                zip_handler: ZipFile,
-                logger: Optional[logging.Logger] = default_logger) -> None:
-    """Go through all files and zip them into a zip file."""
-
-    def handler(path: Path):
-        # Pack this path if it's an empty directory or it's a file.
-        if path.is_dir() and next(path.iterdir(),
-                                  None) is None or path.is_file():
-            file_size = path.stat().st_size
-            if file_size >= FILE_SIZE_WARNING:
-                logger.warning(
-                    f"File {path} is very large ({file_size/(1024 * 1024):.1f}"
-                    " MiB). Consider adding this file to the 'excludes' list "
-                    "to skip uploading it: `ray.init(..., "
-                    f"runtime_env={{'excludes': ['{path}']}})`")
-            to_path = path.relative_to(relative_path)
-            zip_handler.write(path, to_path)
-
-    excludes = [] if excludes is None else [excludes]
-    _dir_travel(root, excludes, handler, logger=logger)
-
-
->>>>>>> 6bd49a8c
 def _hash_directory(
         root: Path,
         relative_path: Path,
@@ -198,29 +170,23 @@
 
 
 def _store_package_in_gcs(
-        gcs_key: str,
+        pkg_uri: str,
         data: bytes,
         logger: Optional[logging.Logger] = default_logger) -> int:
     file_size = len(data)
-    file_size_str = f"{file_size/(1024 * 1024):.1f} MiB"
+    size_str = _mib_string(file_size)
     if len(data) >= GCS_STORAGE_MAX_SIZE:
         raise RuntimeError(
-<<<<<<< HEAD
-            f"Package size ({_mib_string(len(data))}) exceeds the maximum "
-            f"size of {_mib_string(GCS_STORAGE_MAX_SIZE)}. You can exclude "
-            "large files using the 'excludes' option to the runtime_env.")
-
-=======
-            f"working_dir package has size {file_size_str}, which exceeds the "
-            "maximum size of 100 MiB. You can exclude large files using the "
-            "'excludes' field of the runtime_env.")
+            f"Package size ({size_str}) exceeds the maximum size of "
+            f"{_mib_string(GCS_STORAGE_MAX_SIZE)}. You can exclude large "
+            "files using the 'excludes' option to the runtime_env.")
+
     if file_size > SILENT_UPLOAD_SIZE_THRESHOLD:
-        logger.info(f"Pushing large local file package ({file_size_str}) "
-                    "to Ray cluster...")
->>>>>>> 6bd49a8c
-    _internal_kv_put(gcs_key, data)
+        logger.info(f"Pushing local file package {pkg_uri} ({size_str}) to "
+                    "Ray cluster...")
+    _internal_kv_put(pkg_uri, data)
     if file_size > SILENT_UPLOAD_SIZE_THRESHOLD:
-        logger.info("Pushed local files.")
+        logger.info("Successfully pushed local file package {pkg_uri}.")
     return len(data)
 
 
@@ -244,7 +210,6 @@
     """
     pkg_file = Path(output_path).absolute()
     with ZipFile(pkg_file, "w") as zip_handler:
-<<<<<<< HEAD
         # Put all files in the directory into the zip file.
         dir_path = Path(directory).absolute()
 
@@ -256,8 +221,10 @@
                 if file_size >= FILE_SIZE_WARNING:
                     logger.warning(
                         f"File {path} is very large "
-                        f"({_mib_string(file_size)}). "
-                        "Consider excluding this file using 'excludes'.")
+                        f"({_mib_string(file_size)}). Consider adding this "
+                        "file to the 'excludes' list to skip uploading it: "
+                        "`ray.init(..., "
+                        f"runtime_env={{'excludes': ['{path}']}})`")
                 to_path = path.relative_to(dir_path)
                 if include_parent_dir:
                     to_path = dir_path.name / to_path
@@ -265,41 +232,6 @@
 
         excludes = [_get_excludes(dir_path, excludes)]
         _dir_travel(dir_path, excludes, handler, logger=logger)
-=======
-        # Put all files in /path/directory into the zip file.
-        working_path = Path(directory).absolute()
-        _zip_module(
-            working_path,
-            working_path,
-            _get_excludes(working_path, excludes),
-            zip_handler,
-            logger=logger)
-
-
-def _push_package(pkg_uri: str,
-                  pkg_path: str,
-                  logger: Optional[logging.Logger] = default_logger) -> int:
-    """Push a package to a given URI.
-
-    This function is to push a local file to remote URI. Right now, only
-    storing in the GCS is supported.
-
-    Args:
-        pkg_uri (str): The URI of the package to upload to.
-        pkg_path (str): Path of the local file.
-
-    Returns:
-        The number of bytes uploaded.
-    """
-    protocol, pkg_name = parse_uri(pkg_uri)
-    data = Path(pkg_path).read_bytes()
-    if protocol == Protocol.GCS:
-        return _store_package_in_gcs(pkg_uri, data, logger)
-    elif protocol == Protocol.S3:
-        raise RuntimeError("push_package should not be called with s3 path.")
-    else:
-        raise NotImplementedError(f"Protocol {protocol} is not supported")
->>>>>>> 6bd49a8c
 
 
 def _package_exists(pkg_uri: str) -> bool:
@@ -387,7 +319,6 @@
     if logger is None:
         logger = default_logger
 
-<<<<<<< HEAD
     if _package_exists(pkg_uri):
         return False
 
@@ -404,7 +335,6 @@
     # Push the data to remote storage
     protocol, pkg_name = parse_uri(pkg_uri)
     data = Path(pkg_file).read_bytes()
-    logger.info(f"Pushing package {pkg_uri} ({_mib_string(len(data))}).")
     if protocol == Protocol.GCS:
         _store_package_in_gcs(pkg_uri, data)
     elif protocol == Protocol.S3:
@@ -412,23 +342,8 @@
     else:
         raise NotImplementedError(f"Protocol {protocol} is not supported")
 
-    logger.info(f"{pkg_uri} pushed successfully.")
-
     # Remove the local file to avoid accumulating temporary zip files.
     pkg_file.unlink()
-=======
-    created, uploaded = False, False
-    if not _package_exists(pkg_uri):
-        pkg_file = Path(_get_local_path(base_directory, pkg_uri))
-        if not pkg_file.exists():
-            created = True
-            logger.debug(f"Creating a new package for directory {directory}.")
-            _zip_directory(directory, excludes, pkg_file, logger=logger)
-        # Push the data to remote storage
-        pkg_size = _push_package(pkg_uri, pkg_file, logger=logger)
-        logger.debug(f"{pkg_uri} has been pushed with {pkg_size} bytes.")
-        uploaded = True
->>>>>>> 6bd49a8c
 
     return True
 
