<<<<<<< HEAD
from enum import Enum
from filelock import FileLock
import hashlib
import logging
import os
from pathlib import Path
import shutil
from typing import Callable, List, Optional, Tuple
from urllib.parse import urlparse
from zipfile import ZipFile
from ray.experimental.internal_kv import (
    _internal_kv_put,
    _internal_kv_get,
    _internal_kv_exists,
)
from ray._private.thirdparty.pathspec import PathSpec

default_logger = logging.getLogger(__name__)

# If an individual file is beyond this size, print a warning.
FILE_SIZE_WARNING = 10 * 1024 * 1024  # 10MiB
# NOTE(edoakes): we should be able to support up to 512 MiB based on the GCS'
# limit, but for some reason that causes failures when downloading.
GCS_STORAGE_MAX_SIZE = 100 * 1024 * 1024  # 100MiB
RAY_PKG_PREFIX = "_ray_pkg_"


def _mib_string(num_bytes: float) -> str:
    size_mib = float(num_bytes / 1024 ** 2)
    return f"{size_mib:.2f}MiB"


class Protocol(Enum):
    """A enum for supported storage backends."""

    # For docstring
    def __new__(cls, value, doc=None):
        self = object.__new__(cls)
        self._value_ = value
        if doc is not None:
            self.__doc__ = doc
        return self

    GCS = "gcs", "For packages dynamically uploaded and managed by the GCS."
    CONDA = "conda", "For conda environments installed locally on each node."
    HTTPS = "https", (
        "Remote https path, " "assumes everything packed in one zip file."
    )
    S3 = "s3", "Remote s3 path, assumes everything packed in one zip file."
    GS = "gs", (
        "Remote google storage path, " "assumes everything packed in one zip file."
    )

    @classmethod
    def remote_protocols(cls):
        # Returns a lit of protocols that support remote storage
        # These protocols should only be used with paths that end in ".zip"
        return [cls.HTTPS, cls.S3, cls.GS]


def _xor_bytes(left: bytes, right: bytes) -> bytes:
    if left and right:
        return bytes(a ^ b for (a, b) in zip(left, right))
    return left or right


def _dir_travel(
    path: Path,
    excludes: List[Callable],
    handler: Callable,
    logger: Optional[logging.Logger] = default_logger,
):
    """Travels the path recursively, calling the handler on each subpath.

    Respects excludes, which will be called to check if this path is skipped.
    """
    e = _get_gitignore(path)

    if e is not None:
        excludes.append(e)

    skip = any(e(path) for e in excludes)
    if not skip:
        try:
            handler(path)
        except Exception as e:
            logger.error(f"Issue with path: {path}")
            raise e
        if path.is_dir():
            for sub_path in path.iterdir():
                _dir_travel(sub_path, excludes, handler, logger=logger)

    if e is not None:
        excludes.pop()


def _hash_directory(
    root: Path,
    relative_path: Path,
    excludes: Optional[Callable],
    logger: Optional[logging.Logger] = default_logger,
) -> bytes:
    """Helper function to create hash of a directory.

    It'll go through all the files in the directory and xor
    hash(file_name, file_content) to create a hash value.
    """
    hash_val = b"0" * 8
    BUF_SIZE = 4096 * 1024

    def handler(path: Path):
        md5 = hashlib.md5()
        md5.update(str(path.relative_to(relative_path)).encode())
        if not path.is_dir():
            with path.open("rb") as f:
                data = f.read(BUF_SIZE)
                while len(data) != 0:
                    md5.update(data)
                    data = f.read(BUF_SIZE)
        nonlocal hash_val
        hash_val = _xor_bytes(hash_val, md5.digest())

    excludes = [] if excludes is None else [excludes]
    _dir_travel(root, excludes, handler, logger=logger)
    return hash_val


def parse_uri(pkg_uri: str) -> Tuple[Protocol, str]:
    """
    Parse resource uri into protocol and package name based on its format.
    Note that the output of this function is not for handling actual IO, it's
    only for setting up local directory folders by using package name as path.
    For GCS URIs, netloc is the package name.
        urlparse("gcs://_ray_pkg_029f88d5ecc55e1e4d64fc6e388fd103.zip")
            -> ParseResult(
                scheme='gcs',
                netloc='_ray_pkg_029f88d5ecc55e1e4d64fc6e388fd103.zip'
            )
            -> ("gcs", "_ray_pkg_029f88d5ecc55e1e4d64fc6e388fd103.zip")
    For HTTPS URIs, the netloc will have '.' replaced with '_', and
    the path will have '/' replaced with '_'. The package name will be the
    adjusted path with 'https_' prepended.
        urlparse(
            "https://github.com/shrekris-anyscale/test_module/archive/HEAD.zip"
        )
            -> ParseResult(
                scheme='https',
                netloc='github.com',
                path='/shrekris-anyscale/test_repo/archive/HEAD.zip'
            )
            -> ("https",
            "github_com_shrekris-anyscale_test_repo_archive_HEAD.zip")
    For S3 URIs, the bucket and path will have '/' replaced with '_'. The
    package name will be the adjusted path with 's3_' prepended.
        urlparse("s3://bucket/dir/file.zip")
            -> ParseResult(
                scheme='s3',
                netloc='bucket',
                path='/dir/file.zip'
            )
            -> ("s3", "bucket_dir_file.zip")
    For GS URIs, the path will have '/' replaced with '_'. The package name
    will be the adjusted path with 'gs_' prepended.
        urlparse("gs://public-runtime-env-test/test_module.zip")
            -> ParseResult(
                scheme='gs',
                netloc='public-runtime-env-test',
                path='/test_module.zip'
            )
            -> ("gs",
            "gs_public-runtime-env-test_test_module.zip")
    """
    uri = urlparse(pkg_uri)
    protocol = Protocol(uri.scheme)
    if protocol == Protocol.S3 or protocol == Protocol.GS:
        return (protocol, f"{protocol.value}_{uri.netloc}{uri.path.replace('/', '_')}")
    elif protocol == Protocol.HTTPS:
        return (
            protocol,
            f"https_{uri.netloc.replace('.', '_')}{uri.path.replace('/', '_')}",
        )
    else:
        return (protocol, uri.netloc)


def _get_excludes(path: Path, excludes: List[str]) -> Callable:
    path = path.absolute()
    pathspec = PathSpec.from_lines("gitwildmatch", excludes)

    def match(p: Path):
        path_str = str(p.absolute().relative_to(path))
        return pathspec.match_file(path_str)

    return match


def _get_gitignore(path: Path) -> Optional[Callable]:
    path = path.absolute()
    ignore_file = path / ".gitignore"
    if ignore_file.is_file():
        with ignore_file.open("r") as f:
            pathspec = PathSpec.from_lines("gitwildmatch", f.readlines())

        def match(p: Path):
            path_str = str(p.absolute().relative_to(path))
            return pathspec.match_file(path_str)

        return match
    else:
        return None


def _store_package_in_gcs(
    pkg_uri: str, data: bytes, logger: Optional[logging.Logger] = default_logger
) -> int:
    file_size = len(data)
    size_str = _mib_string(file_size)
    if len(data) >= GCS_STORAGE_MAX_SIZE:
        raise RuntimeError(
            f"Package size ({size_str}) exceeds the maximum size of "
            f"{_mib_string(GCS_STORAGE_MAX_SIZE)}. You can exclude large "
            "files using the 'excludes' option to the runtime_env."
        )

    logger.info(f"Pushing file package '{pkg_uri}' ({size_str}) to " "Ray cluster...")
    _internal_kv_put(pkg_uri, data)
    logger.info(f"Successfully pushed file package '{pkg_uri}'.")
    return len(data)


def _get_local_path(base_directory: str, pkg_uri: str) -> str:
    _, pkg_name = parse_uri(pkg_uri)
    return os.path.join(base_directory, pkg_name)


def _zip_directory(
    directory: str,
    excludes: List[str],
    output_path: str,
    include_parent_dir: bool = False,
    logger: Optional[logging.Logger] = default_logger,
) -> None:
    """Zip the target directory and write it to the output_path.

    directory (str): The directory to zip.
    excludes (List(str)): The directories or file to be excluded.
    output_path (str): The output path for the zip file.
    include_parent_dir: If true, includes the top-level directory as a
        directory inside the zip file.
    """
    pkg_file = Path(output_path).absolute()
    with ZipFile(pkg_file, "w") as zip_handler:
        # Put all files in the directory into the zip file.
        dir_path = Path(directory).absolute()

        def handler(path: Path):
            # Pack this path if it's an empty directory or it's a file.
            if path.is_dir() and next(path.iterdir(), None) is None or path.is_file():
                file_size = path.stat().st_size
                if file_size >= FILE_SIZE_WARNING:
                    logger.warning(
                        f"File {path} is very large "
                        f"({_mib_string(file_size)}). Consider adding this "
                        "file to the 'excludes' list to skip uploading it: "
                        "`ray.init(..., "
                        f"runtime_env={{'excludes': ['{path}']}})`"
                    )
                to_path = path.relative_to(dir_path)
                if include_parent_dir:
                    to_path = dir_path.name / to_path
                zip_handler.write(path, to_path)

        excludes = [_get_excludes(dir_path, excludes)]
        _dir_travel(dir_path, excludes, handler, logger=logger)


def package_exists(pkg_uri: str) -> bool:
    """Check whether the package with given URI exists or not.

    Args:
        pkg_uri (str): The uri of the package

    Return:
        True for package existing and False for not.
    """
    protocol, pkg_name = parse_uri(pkg_uri)
    if protocol == Protocol.GCS:
        return _internal_kv_exists(pkg_uri)
    else:
        raise NotImplementedError(f"Protocol {protocol} is not supported")


def get_uri_for_directory(directory: str, excludes: Optional[List[str]] = None) -> str:
    """Get a content-addressable URI from a directory's contents.

    This function will generate the name of the package by the directory.
    It'll go through all the files in the directory and hash the contents
    of the files to get the hash value of the package.
    The final package name is: _ray_pkg_<HASH_VAL>.zip of this package.
    e.g., _ray_pkg_029f88d5ecc55e1e4d64fc6e388fd103.zip

    Examples:

    .. code-block:: python
        >>> get_uri_for_directory("/my_directory")
        .... _ray_pkg_af2734982a741.zip

    Args:
        directory (str): The directory.
        excludes (list[str]): The dir or files that should be excluded.

    Returns:
        URI (str)

    Raises:
        ValueError if the directory doesn't exist.
    """
    if excludes is None:
        excludes = []

    directory = Path(directory).absolute()
    if not directory.exists() or not directory.is_dir():
        raise ValueError(f"directory {directory} must be an existing" " directory")

    hash_val = _hash_directory(directory, directory, _get_excludes(directory, excludes))

    return "{protocol}://{pkg_name}.zip".format(
        protocol=Protocol.GCS.value, pkg_name=RAY_PKG_PREFIX + hash_val.hex()
    )


def upload_package_to_gcs(pkg_uri: str, pkg_bytes: bytes):
    protocol, pkg_name = parse_uri(pkg_uri)
    if protocol == Protocol.GCS:
        _store_package_in_gcs(pkg_uri, pkg_bytes)
    elif protocol in Protocol.remote_protocols():
        raise RuntimeError("push_package should not be called with remote path.")
    else:
        raise NotImplementedError(f"Protocol {protocol} is not supported")


def create_package(
    directory: str,
    target_path: Path,
    include_parent_dir: bool = False,
    excludes: Optional[List[str]] = None,
    logger: Optional[logging.Logger] = default_logger,
):
    if excludes is None:
        excludes = []

    if logger is None:
        logger = default_logger

    if not target_path.exists():
        logger.info(f"Creating a file package for local directory '{directory}'.")
        _zip_directory(
            directory,
            excludes,
            target_path,
            include_parent_dir=include_parent_dir,
            logger=logger,
        )


def upload_package_if_needed(
    pkg_uri: str,
    base_directory: str,
    directory: str,
    include_parent_dir: bool = False,
    excludes: Optional[List[str]] = None,
    logger: Optional[logging.Logger] = default_logger,
) -> bool:
    """Upload the contents of the directory under the given URI.

    This will first create a temporary zip file under the passed
    base_directory.

    If the package already exists in storage, this is a no-op.

    Args:
        pkg_uri: URI of the package to upload.
        base_directory: Directory where package files are stored.
        directory: Directory to be uploaded.
        include_parent_dir: If true, includes the top-level directory as a
            directory inside the zip file.
        excludes: List specifying files to exclude.
    """
    if excludes is None:
        excludes = []

    if logger is None:
        logger = default_logger

    if package_exists(pkg_uri):
        return False

    package_file = Path(_get_local_path(base_directory, pkg_uri))
    create_package(
        directory,
        package_file,
        include_parent_dir=include_parent_dir,
        excludes=excludes,
    )

    upload_package_to_gcs(pkg_uri, package_file.read_bytes())

    # Remove the local file to avoid accumulating temporary zip files.
    package_file.unlink()

    return True


def download_and_unpack_package(
    pkg_uri: str,
    base_directory: str,
    logger: Optional[logging.Logger] = default_logger,
) -> str:
    """Download the package corresponding to this URI and unpack it.

    Will be written to a directory named {base_directory}/{uri}.
    """
    pkg_file = Path(_get_local_path(base_directory, pkg_uri))
    with FileLock(str(pkg_file) + ".lock"):
        if logger is None:
            logger = default_logger

        logger.debug(f"Fetching package for URI: {pkg_uri}")

        local_dir = pkg_file.with_suffix("")
        assert local_dir != pkg_file, "Invalid pkg_file!"
        if local_dir.exists():
            assert local_dir.is_dir(), f"{local_dir} is not a directory"
        else:
            protocol, pkg_name = parse_uri(pkg_uri)
            if protocol == Protocol.GCS:
                # Download package from the GCS.
                code = _internal_kv_get(pkg_uri)
                if code is None:
                    raise IOError(f"Failed to fetch URI {pkg_uri} from GCS.")
                code = code or b""
                pkg_file.write_bytes(code)
                unzip_package(
                    package_path=pkg_file,
                    target_dir=local_dir,
                    remove_top_level_directory=False,
                    unlink_zip=True,
                    logger=logger,
                )
            elif protocol in Protocol.remote_protocols():
                # Download package from remote URI
                tp = None

                if protocol == Protocol.S3:
                    try:
                        from smart_open import open
                        import boto3
                    except ImportError:
                        raise ImportError(
                            "You must `pip install smart_open` and "
                            "`pip install boto3` to fetch URIs in s3 "
                            "bucket."
                        )
                    tp = {"client": boto3.client("s3")}
                elif protocol == Protocol.GS:
                    try:
                        from smart_open import open
                        from google.cloud import storage  # noqa: F401
                    except ImportError:
                        raise ImportError(
                            "You must `pip install smart_open` and "
                            "`pip install google-cloud-storage` "
                            "to fetch URIs in Google Cloud Storage bucket."
                        )
                else:
                    try:
                        from smart_open import open
                    except ImportError:
                        raise ImportError(
                            "You must `pip install smart_open` "
                            f"to fetch {protocol.value.upper()} URIs."
                        )

                with open(pkg_uri, "rb", transport_params=tp) as package_zip:
                    with open(pkg_file, "wb") as fin:
                        fin.write(package_zip.read())

                unzip_package(
                    package_path=pkg_file,
                    target_dir=local_dir,
                    remove_top_level_directory=True,
                    unlink_zip=True,
                    logger=logger,
                )
            else:
                raise NotImplementedError(f"Protocol {protocol} is not supported")

        return str(local_dir)


def get_top_level_dir_from_compressed_package(package_path: str):
    """
    If compressed package at package_path contains a single top-level
    directory, returns the name of the top-level directory. Otherwise,
    returns None.
    """

    package_zip = ZipFile(package_path, "r")
    top_level_directory = None

    for file_name in package_zip.namelist():
        if top_level_directory is None:
            # Cache the top_level_directory name when checking
            # the first file in the zipped package
            if "/" in file_name:
                top_level_directory = file_name.split("/")[0]
            else:
                return None
        else:
            # Confirm that all other files
            # belong to the same top_level_directory
            if "/" not in file_name or file_name.split("/")[0] != top_level_directory:
                return None

    return top_level_directory


def extract_file_and_remove_top_level_dir(base_dir: str, fname: str, zip_ref: ZipFile):
    """
    Extracts fname file from zip_ref zip file, removes the top level directory
    from fname's file path, and stores fname in the base_dir.
    """

    fname_without_top_level_dir = "/".join(fname.split("/")[1:])

    # If this condition is false, it means there was no top-level directory,
    # so we do nothing
    if fname_without_top_level_dir:
        zip_ref.extract(fname, base_dir)
        os.rename(
            os.path.join(base_dir, fname),
            os.path.join(base_dir, fname_without_top_level_dir),
        )


def unzip_package(
    package_path: str,
    target_dir: str,
    remove_top_level_directory: bool,
    unlink_zip: bool,
    logger: Optional[logging.Logger] = default_logger,
):
    """
    Unzip the compressed package contained at package_path and store the
    contents in target_dir. If remove_top_level_directory is True, the function
    will automatically remove the top_level_directory and store the contents
    directly in target_dir. If unlink_zip is True, the function will unlink the
    zip file stored at package_path.
    """
    try:
        os.mkdir(target_dir)
    except FileExistsError:
        logger.info(f"Directory at {target_dir} already exists")

    logger.debug(f"Unpacking {package_path} to {target_dir}")

    if remove_top_level_directory:
        top_level_directory = get_top_level_dir_from_compressed_package(package_path)
        if top_level_directory is None:
            raise ValueError(
                "The package at package_path must contain "
                "a single top level directory. Make sure there "
                "are no hidden files at the same level as the "
                "top level directory."
            )
        with ZipFile(str(package_path), "r") as zip_ref:
            for fname in zip_ref.namelist():
                extract_file_and_remove_top_level_dir(
                    base_dir=target_dir, fname=fname, zip_ref=zip_ref
                )

            # Remove now-empty top_level_directory and any empty subdirectories
            # left over from extract_file_and_remove_top_level_dir operations
            leftover_top_level_directory = os.path.join(target_dir, top_level_directory)
            if os.path.isdir(leftover_top_level_directory):
                shutil.rmtree(leftover_top_level_directory)
    else:
        with ZipFile(str(package_path), "r") as zip_ref:
            zip_ref.extractall(target_dir)

    if unlink_zip:
        Path(package_path).unlink()


def delete_package(pkg_uri: str, base_directory: str) -> bool:
    """Deletes a specific URI from the local filesystem.

    Args:
        pkg_uri (str): URI to delete.

    Returns:
        True if the URI was successfully deleted, else False.
    """

    deleted = False
    path = Path(_get_local_path(base_directory, pkg_uri))
    with FileLock(str(path) + ".lock"):
        path = path.with_suffix("")
        if path.exists():
            if path.is_dir() and not path.is_symlink():
                shutil.rmtree(str(path))
            else:
                path.unlink()
            deleted = True

    return deleted
=======
from enum import Enum
from tempfile import TemporaryDirectory
from filelock import FileLock
import hashlib
import logging
import os
from pathlib import Path
import shutil
from typing import Callable, List, Optional, Tuple
from urllib.parse import urlparse
from zipfile import ZipFile
from ray.experimental.internal_kv import (
    _internal_kv_put,
    _internal_kv_get,
    _internal_kv_exists,
)
from ray._private.thirdparty.pathspec import PathSpec

default_logger = logging.getLogger(__name__)

# If an individual file is beyond this size, print a warning.
FILE_SIZE_WARNING = 10 * 1024 * 1024  # 10MiB
# NOTE(edoakes): we should be able to support up to 512 MiB based on the GCS'
# limit, but for some reason that causes failures when downloading.
GCS_STORAGE_MAX_SIZE = 100 * 1024 * 1024  # 100MiB
RAY_PKG_PREFIX = "_ray_pkg_"


def _mib_string(num_bytes: float) -> str:
    size_mib = float(num_bytes / 1024 ** 2)
    return f"{size_mib:.2f}MiB"


class Protocol(Enum):
    """A enum for supported storage backends."""

    # For docstring
    def __new__(cls, value, doc=None):
        self = object.__new__(cls)
        self._value_ = value
        if doc is not None:
            self.__doc__ = doc
        return self

    GCS = "gcs", "For packages dynamically uploaded and managed by the GCS."
    CONDA = "conda", "For conda environments installed locally on each node."
    PIP = "pip", "For pip environments installed locally on each node."
    HTTPS = "https", (
        "Remote https path, " "assumes everything packed in one zip file."
    )
    S3 = "s3", "Remote s3 path, assumes everything packed in one zip file."
    GS = "gs", (
        "Remote google storage path, " "assumes everything packed in one zip file."
    )

    @classmethod
    def remote_protocols(cls):
        # Returns a lit of protocols that support remote storage
        # These protocols should only be used with paths that end in ".zip"
        return [cls.HTTPS, cls.S3, cls.GS]


def _xor_bytes(left: bytes, right: bytes) -> bytes:
    if left and right:
        return bytes(a ^ b for (a, b) in zip(left, right))
    return left or right


def _dir_travel(
    path: Path,
    excludes: List[Callable],
    handler: Callable,
    logger: Optional[logging.Logger] = default_logger,
):
    """Travels the path recursively, calling the handler on each subpath.

    Respects excludes, which will be called to check if this path is skipped.
    """
    e = _get_gitignore(path)

    if e is not None:
        excludes.append(e)

    skip = any(e(path) for e in excludes)
    if not skip:
        try:
            handler(path)
        except Exception as e:
            logger.error(f"Issue with path: {path}")
            raise e
        if path.is_dir():
            for sub_path in path.iterdir():
                _dir_travel(sub_path, excludes, handler, logger=logger)

    if e is not None:
        excludes.pop()


def _hash_directory(
    root: Path,
    relative_path: Path,
    excludes: Optional[Callable],
    logger: Optional[logging.Logger] = default_logger,
) -> bytes:
    """Helper function to create hash of a directory.

    It'll go through all the files in the directory and xor
    hash(file_name, file_content) to create a hash value.
    """
    hash_val = b"0" * 8
    BUF_SIZE = 4096 * 1024

    def handler(path: Path):
        md5 = hashlib.md5()
        md5.update(str(path.relative_to(relative_path)).encode())
        if not path.is_dir():
            with path.open("rb") as f:
                data = f.read(BUF_SIZE)
                while len(data) != 0:
                    md5.update(data)
                    data = f.read(BUF_SIZE)
        nonlocal hash_val
        hash_val = _xor_bytes(hash_val, md5.digest())

    excludes = [] if excludes is None else [excludes]
    _dir_travel(root, excludes, handler, logger=logger)
    return hash_val


def parse_uri(pkg_uri: str) -> Tuple[Protocol, str]:
    """
    Parse resource uri into protocol and package name based on its format.
    Note that the output of this function is not for handling actual IO, it's
    only for setting up local directory folders by using package name as path.
    For GCS URIs, netloc is the package name.
        urlparse("gcs://_ray_pkg_029f88d5ecc55e1e4d64fc6e388fd103.zip")
            -> ParseResult(
                scheme='gcs',
                netloc='_ray_pkg_029f88d5ecc55e1e4d64fc6e388fd103.zip'
            )
            -> ("gcs", "_ray_pkg_029f88d5ecc55e1e4d64fc6e388fd103.zip")
    For HTTPS URIs, the netloc will have '.' replaced with '_', and
    the path will have '/' replaced with '_'. The package name will be the
    adjusted path with 'https_' prepended.
        urlparse(
            "https://github.com/shrekris-anyscale/test_module/archive/HEAD.zip"
        )
            -> ParseResult(
                scheme='https',
                netloc='github.com',
                path='/shrekris-anyscale/test_repo/archive/HEAD.zip'
            )
            -> ("https",
            "github_com_shrekris-anyscale_test_repo_archive_HEAD.zip")
    For S3 URIs, the bucket and path will have '/' replaced with '_'. The
    package name will be the adjusted path with 's3_' prepended.
        urlparse("s3://bucket/dir/file.zip")
            -> ParseResult(
                scheme='s3',
                netloc='bucket',
                path='/dir/file.zip'
            )
            -> ("s3", "bucket_dir_file.zip")
    For GS URIs, the path will have '/' replaced with '_'. The package name
    will be the adjusted path with 'gs_' prepended.
        urlparse("gs://public-runtime-env-test/test_module.zip")
            -> ParseResult(
                scheme='gs',
                netloc='public-runtime-env-test',
                path='/test_module.zip'
            )
            -> ("gs",
            "gs_public-runtime-env-test_test_module.zip")
    """
    uri = urlparse(pkg_uri)
    protocol = Protocol(uri.scheme)
    if protocol == Protocol.S3 or protocol == Protocol.GS:
        return (protocol, f"{protocol.value}_{uri.netloc}{uri.path.replace('/', '_')}")
    elif protocol == Protocol.HTTPS:
        return (
            protocol,
            f"https_{uri.netloc.replace('.', '_')}{uri.path.replace('/', '_')}",
        )
    else:
        return (protocol, uri.netloc)


def _get_excludes(path: Path, excludes: List[str]) -> Callable:
    path = path.absolute()
    pathspec = PathSpec.from_lines("gitwildmatch", excludes)

    def match(p: Path):
        path_str = str(p.absolute().relative_to(path))
        return pathspec.match_file(path_str)

    return match


def _get_gitignore(path: Path) -> Optional[Callable]:
    path = path.absolute()
    ignore_file = path / ".gitignore"
    if ignore_file.is_file():
        with ignore_file.open("r") as f:
            pathspec = PathSpec.from_lines("gitwildmatch", f.readlines())

        def match(p: Path):
            path_str = str(p.absolute().relative_to(path))
            return pathspec.match_file(path_str)

        return match
    else:
        return None


def _store_package_in_gcs(
    pkg_uri: str, data: bytes, logger: Optional[logging.Logger] = default_logger
) -> int:
    file_size = len(data)
    size_str = _mib_string(file_size)
    if len(data) >= GCS_STORAGE_MAX_SIZE:
        raise RuntimeError(
            f"Package size ({size_str}) exceeds the maximum size of "
            f"{_mib_string(GCS_STORAGE_MAX_SIZE)}. You can exclude large "
            "files using the 'excludes' option to the runtime_env."
        )

    logger.info(f"Pushing file package '{pkg_uri}' ({size_str}) to " "Ray cluster...")
    _internal_kv_put(pkg_uri, data)
    logger.info(f"Successfully pushed file package '{pkg_uri}'.")
    return len(data)


def _get_local_path(base_directory: str, pkg_uri: str) -> str:
    _, pkg_name = parse_uri(pkg_uri)
    return os.path.join(base_directory, pkg_name)


def _zip_directory(
    directory: str,
    excludes: List[str],
    output_path: str,
    include_parent_dir: bool = False,
    logger: Optional[logging.Logger] = default_logger,
) -> None:
    """Zip the target directory and write it to the output_path.

    directory (str): The directory to zip.
    excludes (List(str)): The directories or file to be excluded.
    output_path (str): The output path for the zip file.
    include_parent_dir: If true, includes the top-level directory as a
        directory inside the zip file.
    """
    pkg_file = Path(output_path).absolute()
    with ZipFile(pkg_file, "w") as zip_handler:
        # Put all files in the directory into the zip file.
        dir_path = Path(directory).absolute()

        def handler(path: Path):
            # Pack this path if it's an empty directory or it's a file.
            if path.is_dir() and next(path.iterdir(), None) is None or path.is_file():
                file_size = path.stat().st_size
                if file_size >= FILE_SIZE_WARNING:
                    logger.warning(
                        f"File {path} is very large "
                        f"({_mib_string(file_size)}). Consider adding this "
                        "file to the 'excludes' list to skip uploading it: "
                        "`ray.init(..., "
                        f"runtime_env={{'excludes': ['{path}']}})`"
                    )
                to_path = path.relative_to(dir_path)
                if include_parent_dir:
                    to_path = dir_path.name / to_path
                zip_handler.write(path, to_path)

        excludes = [_get_excludes(dir_path, excludes)]
        _dir_travel(dir_path, excludes, handler, logger=logger)


def package_exists(pkg_uri: str) -> bool:
    """Check whether the package with given URI exists or not.

    Args:
        pkg_uri (str): The uri of the package

    Return:
        True for package existing and False for not.
    """
    protocol, pkg_name = parse_uri(pkg_uri)
    if protocol == Protocol.GCS:
        return _internal_kv_exists(pkg_uri)
    else:
        raise NotImplementedError(f"Protocol {protocol} is not supported")


def get_uri_for_package(package: Path) -> str:
    """Get a content-addressable URI from a package's contents."""

    hash_val = hashlib.md5(package.read_bytes()).hexdigest()
    return "{protocol}://{pkg_name}.zip".format(
        protocol=Protocol.GCS.value, pkg_name=RAY_PKG_PREFIX + hash_val
    )


def get_uri_for_directory(directory: str, excludes: Optional[List[str]] = None) -> str:
    """Get a content-addressable URI from a directory's contents.

    This function will generate the name of the package by the directory.
    It'll go through all the files in the directory and hash the contents
    of the files to get the hash value of the package.
    The final package name is: _ray_pkg_<HASH_VAL>.zip of this package.
    e.g., _ray_pkg_029f88d5ecc55e1e4d64fc6e388fd103.zip

    Examples:

    .. code-block:: python
        >>> get_uri_for_directory("/my_directory")
        .... _ray_pkg_af2734982a741.zip

    Args:
        directory (str): The directory.
        excludes (list[str]): The dir or files that should be excluded.

    Returns:
        URI (str)

    Raises:
        ValueError if the directory doesn't exist.
    """
    if excludes is None:
        excludes = []

    directory = Path(directory).absolute()
    if not directory.exists() or not directory.is_dir():
        raise ValueError(f"directory {directory} must be an existing" " directory")

    hash_val = _hash_directory(directory, directory, _get_excludes(directory, excludes))

    return "{protocol}://{pkg_name}.zip".format(
        protocol=Protocol.GCS.value, pkg_name=RAY_PKG_PREFIX + hash_val.hex()
    )


def upload_package_to_gcs(pkg_uri: str, pkg_bytes: bytes):
    protocol, pkg_name = parse_uri(pkg_uri)
    if protocol == Protocol.GCS:
        _store_package_in_gcs(pkg_uri, pkg_bytes)
    elif protocol in Protocol.remote_protocols():
        raise RuntimeError("push_package should not be called with remote path.")
    else:
        raise NotImplementedError(f"Protocol {protocol} is not supported")


def create_package(
    directory: str,
    target_path: Path,
    include_parent_dir: bool = False,
    excludes: Optional[List[str]] = None,
    logger: Optional[logging.Logger] = default_logger,
):
    if excludes is None:
        excludes = []

    if logger is None:
        logger = default_logger

    if not target_path.exists():
        logger.info(f"Creating a file package for local directory '{directory}'.")
        _zip_directory(
            directory,
            excludes,
            target_path,
            include_parent_dir=include_parent_dir,
            logger=logger,
        )


def upload_package_if_needed(
    pkg_uri: str,
    base_directory: str,
    directory: str,
    include_parent_dir: bool = False,
    excludes: Optional[List[str]] = None,
    logger: Optional[logging.Logger] = default_logger,
) -> bool:
    """Upload the contents of the directory under the given URI.

    This will first create a temporary zip file under the passed
    base_directory.

    If the package already exists in storage, this is a no-op.

    Args:
        pkg_uri: URI of the package to upload.
        base_directory: Directory where package files are stored.
        directory: Directory to be uploaded.
        include_parent_dir: If true, includes the top-level directory as a
            directory inside the zip file.
        excludes: List specifying files to exclude.
    """
    if excludes is None:
        excludes = []

    if logger is None:
        logger = default_logger

    if package_exists(pkg_uri):
        return False

    package_file = Path(_get_local_path(base_directory, pkg_uri))
    create_package(
        directory,
        package_file,
        include_parent_dir=include_parent_dir,
        excludes=excludes,
    )

    upload_package_to_gcs(pkg_uri, package_file.read_bytes())

    # Remove the local file to avoid accumulating temporary zip files.
    package_file.unlink()

    return True


def download_and_unpack_package(
    pkg_uri: str,
    base_directory: str,
    logger: Optional[logging.Logger] = default_logger,
) -> str:
    """Download the package corresponding to this URI and unpack it.

    Will be written to a directory named {base_directory}/{uri}.
    """
    pkg_file = Path(_get_local_path(base_directory, pkg_uri))
    with FileLock(str(pkg_file) + ".lock"):
        if logger is None:
            logger = default_logger

        logger.debug(f"Fetching package for URI: {pkg_uri}")

        local_dir = pkg_file.with_suffix("")
        assert local_dir != pkg_file, "Invalid pkg_file!"
        if local_dir.exists():
            assert local_dir.is_dir(), f"{local_dir} is not a directory"
        else:
            protocol, pkg_name = parse_uri(pkg_uri)
            if protocol == Protocol.GCS:
                # Download package from the GCS.
                code = _internal_kv_get(pkg_uri)
                if code is None:
                    raise IOError(f"Failed to fetch URI {pkg_uri} from GCS.")
                code = code or b""
                pkg_file.write_bytes(code)
                unzip_package(
                    package_path=pkg_file,
                    target_dir=local_dir,
                    remove_top_level_directory=False,
                    unlink_zip=True,
                    logger=logger,
                )
            elif protocol in Protocol.remote_protocols():
                # Download package from remote URI
                tp = None

                if protocol == Protocol.S3:
                    try:
                        from smart_open import open
                        import boto3
                    except ImportError:
                        raise ImportError(
                            "You must `pip install smart_open` and "
                            "`pip install boto3` to fetch URIs in s3 "
                            "bucket."
                        )
                    tp = {"client": boto3.client("s3")}
                elif protocol == Protocol.GS:
                    try:
                        from smart_open import open
                        from google.cloud import storage  # noqa: F401
                    except ImportError:
                        raise ImportError(
                            "You must `pip install smart_open` and "
                            "`pip install google-cloud-storage` "
                            "to fetch URIs in Google Cloud Storage bucket."
                        )
                else:
                    try:
                        from smart_open import open
                    except ImportError:
                        raise ImportError(
                            "You must `pip install smart_open` "
                            f"to fetch {protocol.value.upper()} URIs."
                        )

                with open(pkg_uri, "rb", transport_params=tp) as package_zip:
                    with open(pkg_file, "wb") as fin:
                        fin.write(package_zip.read())

                unzip_package(
                    package_path=pkg_file,
                    target_dir=local_dir,
                    remove_top_level_directory=True,
                    unlink_zip=True,
                    logger=logger,
                )
            else:
                raise NotImplementedError(f"Protocol {protocol} is not supported")

        return str(local_dir)


def get_top_level_dir_from_compressed_package(package_path: str):
    """
    If compressed package at package_path contains a single top-level
    directory, returns the name of the top-level directory. Otherwise,
    returns None.
    """

    package_zip = ZipFile(package_path, "r")
    top_level_directory = None

    for file_name in package_zip.namelist():
        if top_level_directory is None:
            # Cache the top_level_directory name when checking
            # the first file in the zipped package
            if "/" in file_name:
                top_level_directory = file_name.split("/")[0]
            else:
                return None
        else:
            # Confirm that all other files
            # belong to the same top_level_directory
            if "/" not in file_name or file_name.split("/")[0] != top_level_directory:
                return None

    return top_level_directory


def remove_dir_from_filepaths(base_dir: str, rdir: str):
    """
    base_dir: String path of the directory containing rdir
    rdir: String path of directory relative to base_dir whose contents should
          be moved to its base_dir, its parent directory

    Removes rdir from the filepaths of all files and directories inside it.
    In other words, moves all the files inside rdir to the directory that
    contains rdir. Assumes base_dir's contents and rdir's contents have no
    name conflicts.
    """

    # Move rdir to a temporary directory, so its contents can be moved to
    # base_dir without any name conflicts
    with TemporaryDirectory() as tmp_dir:
        os.rename(os.path.join(base_dir, rdir), os.path.join(tmp_dir, rdir))

        # Shift children out of rdir and into base_dir
        rdir_children = os.listdir(os.path.join(tmp_dir, rdir))
        for child in rdir_children:
            os.rename(os.path.join(tmp_dir, rdir, child), os.path.join(base_dir, child))


def unzip_package(
    package_path: str,
    target_dir: str,
    remove_top_level_directory: bool,
    unlink_zip: bool,
    logger: Optional[logging.Logger] = default_logger,
):
    """
    Unzip the compressed package contained at package_path and store the
    contents in target_dir. If remove_top_level_directory is True, the function
    will automatically remove the top_level_directory and store the contents
    directly in target_dir. If unlink_zip is True, the function will unlink the
    zip file stored at package_path.
    """
    try:
        os.mkdir(target_dir)
    except FileExistsError:
        logger.info(f"Directory at {target_dir} already exists")

    logger.debug(f"Unpacking {package_path} to {target_dir}")

    with ZipFile(str(package_path), "r") as zip_ref:
        zip_ref.extractall(target_dir)
    if remove_top_level_directory:
        top_level_directory = get_top_level_dir_from_compressed_package(package_path)
        if top_level_directory is None:
            raise ValueError(
                "The package at package_path must contain "
                "a single top level directory. Make sure there "
                "are no hidden files at the same level as the "
                "top level directory."
            )

        remove_dir_from_filepaths(target_dir, top_level_directory)

    if unlink_zip:
        Path(package_path).unlink()


def delete_package(pkg_uri: str, base_directory: str) -> bool:
    """Deletes a specific URI from the local filesystem.

    Args:
        pkg_uri (str): URI to delete.

    Returns:
        True if the URI was successfully deleted, else False.
    """

    deleted = False
    path = Path(_get_local_path(base_directory, pkg_uri))
    with FileLock(str(path) + ".lock"):
        path = path.with_suffix("")
        if path.exists():
            if path.is_dir() and not path.is_symlink():
                shutil.rmtree(str(path))
            else:
                path.unlink()
            deleted = True

    return deleted
>>>>>>> 19672688
<|MERGE_RESOLUTION|>--- conflicted
+++ resolved
@@ -1,1241 +1,622 @@
-<<<<<<< HEAD
-from enum import Enum
-from filelock import FileLock
-import hashlib
-import logging
-import os
-from pathlib import Path
-import shutil
-from typing import Callable, List, Optional, Tuple
-from urllib.parse import urlparse
-from zipfile import ZipFile
-from ray.experimental.internal_kv import (
-    _internal_kv_put,
-    _internal_kv_get,
-    _internal_kv_exists,
-)
-from ray._private.thirdparty.pathspec import PathSpec
-
-default_logger = logging.getLogger(__name__)
-
-# If an individual file is beyond this size, print a warning.
-FILE_SIZE_WARNING = 10 * 1024 * 1024  # 10MiB
-# NOTE(edoakes): we should be able to support up to 512 MiB based on the GCS'
-# limit, but for some reason that causes failures when downloading.
-GCS_STORAGE_MAX_SIZE = 100 * 1024 * 1024  # 100MiB
-RAY_PKG_PREFIX = "_ray_pkg_"
-
-
-def _mib_string(num_bytes: float) -> str:
-    size_mib = float(num_bytes / 1024 ** 2)
-    return f"{size_mib:.2f}MiB"
-
-
-class Protocol(Enum):
-    """A enum for supported storage backends."""
-
-    # For docstring
-    def __new__(cls, value, doc=None):
-        self = object.__new__(cls)
-        self._value_ = value
-        if doc is not None:
-            self.__doc__ = doc
-        return self
-
-    GCS = "gcs", "For packages dynamically uploaded and managed by the GCS."
-    CONDA = "conda", "For conda environments installed locally on each node."
-    HTTPS = "https", (
-        "Remote https path, " "assumes everything packed in one zip file."
-    )
-    S3 = "s3", "Remote s3 path, assumes everything packed in one zip file."
-    GS = "gs", (
-        "Remote google storage path, " "assumes everything packed in one zip file."
-    )
-
-    @classmethod
-    def remote_protocols(cls):
-        # Returns a lit of protocols that support remote storage
-        # These protocols should only be used with paths that end in ".zip"
-        return [cls.HTTPS, cls.S3, cls.GS]
-
-
-def _xor_bytes(left: bytes, right: bytes) -> bytes:
-    if left and right:
-        return bytes(a ^ b for (a, b) in zip(left, right))
-    return left or right
-
-
-def _dir_travel(
-    path: Path,
-    excludes: List[Callable],
-    handler: Callable,
-    logger: Optional[logging.Logger] = default_logger,
-):
-    """Travels the path recursively, calling the handler on each subpath.
-
-    Respects excludes, which will be called to check if this path is skipped.
-    """
-    e = _get_gitignore(path)
-
-    if e is not None:
-        excludes.append(e)
-
-    skip = any(e(path) for e in excludes)
-    if not skip:
-        try:
-            handler(path)
-        except Exception as e:
-            logger.error(f"Issue with path: {path}")
-            raise e
-        if path.is_dir():
-            for sub_path in path.iterdir():
-                _dir_travel(sub_path, excludes, handler, logger=logger)
-
-    if e is not None:
-        excludes.pop()
-
-
-def _hash_directory(
-    root: Path,
-    relative_path: Path,
-    excludes: Optional[Callable],
-    logger: Optional[logging.Logger] = default_logger,
-) -> bytes:
-    """Helper function to create hash of a directory.
-
-    It'll go through all the files in the directory and xor
-    hash(file_name, file_content) to create a hash value.
-    """
-    hash_val = b"0" * 8
-    BUF_SIZE = 4096 * 1024
-
-    def handler(path: Path):
-        md5 = hashlib.md5()
-        md5.update(str(path.relative_to(relative_path)).encode())
-        if not path.is_dir():
-            with path.open("rb") as f:
-                data = f.read(BUF_SIZE)
-                while len(data) != 0:
-                    md5.update(data)
-                    data = f.read(BUF_SIZE)
-        nonlocal hash_val
-        hash_val = _xor_bytes(hash_val, md5.digest())
-
-    excludes = [] if excludes is None else [excludes]
-    _dir_travel(root, excludes, handler, logger=logger)
-    return hash_val
-
-
-def parse_uri(pkg_uri: str) -> Tuple[Protocol, str]:
-    """
-    Parse resource uri into protocol and package name based on its format.
-    Note that the output of this function is not for handling actual IO, it's
-    only for setting up local directory folders by using package name as path.
-    For GCS URIs, netloc is the package name.
-        urlparse("gcs://_ray_pkg_029f88d5ecc55e1e4d64fc6e388fd103.zip")
-            -> ParseResult(
-                scheme='gcs',
-                netloc='_ray_pkg_029f88d5ecc55e1e4d64fc6e388fd103.zip'
-            )
-            -> ("gcs", "_ray_pkg_029f88d5ecc55e1e4d64fc6e388fd103.zip")
-    For HTTPS URIs, the netloc will have '.' replaced with '_', and
-    the path will have '/' replaced with '_'. The package name will be the
-    adjusted path with 'https_' prepended.
-        urlparse(
-            "https://github.com/shrekris-anyscale/test_module/archive/HEAD.zip"
-        )
-            -> ParseResult(
-                scheme='https',
-                netloc='github.com',
-                path='/shrekris-anyscale/test_repo/archive/HEAD.zip'
-            )
-            -> ("https",
-            "github_com_shrekris-anyscale_test_repo_archive_HEAD.zip")
-    For S3 URIs, the bucket and path will have '/' replaced with '_'. The
-    package name will be the adjusted path with 's3_' prepended.
-        urlparse("s3://bucket/dir/file.zip")
-            -> ParseResult(
-                scheme='s3',
-                netloc='bucket',
-                path='/dir/file.zip'
-            )
-            -> ("s3", "bucket_dir_file.zip")
-    For GS URIs, the path will have '/' replaced with '_'. The package name
-    will be the adjusted path with 'gs_' prepended.
-        urlparse("gs://public-runtime-env-test/test_module.zip")
-            -> ParseResult(
-                scheme='gs',
-                netloc='public-runtime-env-test',
-                path='/test_module.zip'
-            )
-            -> ("gs",
-            "gs_public-runtime-env-test_test_module.zip")
-    """
-    uri = urlparse(pkg_uri)
-    protocol = Protocol(uri.scheme)
-    if protocol == Protocol.S3 or protocol == Protocol.GS:
-        return (protocol, f"{protocol.value}_{uri.netloc}{uri.path.replace('/', '_')}")
-    elif protocol == Protocol.HTTPS:
-        return (
-            protocol,
-            f"https_{uri.netloc.replace('.', '_')}{uri.path.replace('/', '_')}",
-        )
-    else:
-        return (protocol, uri.netloc)
-
-
-def _get_excludes(path: Path, excludes: List[str]) -> Callable:
-    path = path.absolute()
-    pathspec = PathSpec.from_lines("gitwildmatch", excludes)
-
-    def match(p: Path):
-        path_str = str(p.absolute().relative_to(path))
-        return pathspec.match_file(path_str)
-
-    return match
-
-
-def _get_gitignore(path: Path) -> Optional[Callable]:
-    path = path.absolute()
-    ignore_file = path / ".gitignore"
-    if ignore_file.is_file():
-        with ignore_file.open("r") as f:
-            pathspec = PathSpec.from_lines("gitwildmatch", f.readlines())
-
-        def match(p: Path):
-            path_str = str(p.absolute().relative_to(path))
-            return pathspec.match_file(path_str)
-
-        return match
-    else:
-        return None
-
-
-def _store_package_in_gcs(
-    pkg_uri: str, data: bytes, logger: Optional[logging.Logger] = default_logger
-) -> int:
-    file_size = len(data)
-    size_str = _mib_string(file_size)
-    if len(data) >= GCS_STORAGE_MAX_SIZE:
-        raise RuntimeError(
-            f"Package size ({size_str}) exceeds the maximum size of "
-            f"{_mib_string(GCS_STORAGE_MAX_SIZE)}. You can exclude large "
-            "files using the 'excludes' option to the runtime_env."
-        )
-
-    logger.info(f"Pushing file package '{pkg_uri}' ({size_str}) to " "Ray cluster...")
-    _internal_kv_put(pkg_uri, data)
-    logger.info(f"Successfully pushed file package '{pkg_uri}'.")
-    return len(data)
-
-
-def _get_local_path(base_directory: str, pkg_uri: str) -> str:
-    _, pkg_name = parse_uri(pkg_uri)
-    return os.path.join(base_directory, pkg_name)
-
-
-def _zip_directory(
-    directory: str,
-    excludes: List[str],
-    output_path: str,
-    include_parent_dir: bool = False,
-    logger: Optional[logging.Logger] = default_logger,
-) -> None:
-    """Zip the target directory and write it to the output_path.
-
-    directory (str): The directory to zip.
-    excludes (List(str)): The directories or file to be excluded.
-    output_path (str): The output path for the zip file.
-    include_parent_dir: If true, includes the top-level directory as a
-        directory inside the zip file.
-    """
-    pkg_file = Path(output_path).absolute()
-    with ZipFile(pkg_file, "w") as zip_handler:
-        # Put all files in the directory into the zip file.
-        dir_path = Path(directory).absolute()
-
-        def handler(path: Path):
-            # Pack this path if it's an empty directory or it's a file.
-            if path.is_dir() and next(path.iterdir(), None) is None or path.is_file():
-                file_size = path.stat().st_size
-                if file_size >= FILE_SIZE_WARNING:
-                    logger.warning(
-                        f"File {path} is very large "
-                        f"({_mib_string(file_size)}). Consider adding this "
-                        "file to the 'excludes' list to skip uploading it: "
-                        "`ray.init(..., "
-                        f"runtime_env={{'excludes': ['{path}']}})`"
-                    )
-                to_path = path.relative_to(dir_path)
-                if include_parent_dir:
-                    to_path = dir_path.name / to_path
-                zip_handler.write(path, to_path)
-
-        excludes = [_get_excludes(dir_path, excludes)]
-        _dir_travel(dir_path, excludes, handler, logger=logger)
-
-
-def package_exists(pkg_uri: str) -> bool:
-    """Check whether the package with given URI exists or not.
-
-    Args:
-        pkg_uri (str): The uri of the package
-
-    Return:
-        True for package existing and False for not.
-    """
-    protocol, pkg_name = parse_uri(pkg_uri)
-    if protocol == Protocol.GCS:
-        return _internal_kv_exists(pkg_uri)
-    else:
-        raise NotImplementedError(f"Protocol {protocol} is not supported")
-
-
-def get_uri_for_directory(directory: str, excludes: Optional[List[str]] = None) -> str:
-    """Get a content-addressable URI from a directory's contents.
-
-    This function will generate the name of the package by the directory.
-    It'll go through all the files in the directory and hash the contents
-    of the files to get the hash value of the package.
-    The final package name is: _ray_pkg_<HASH_VAL>.zip of this package.
-    e.g., _ray_pkg_029f88d5ecc55e1e4d64fc6e388fd103.zip
-
-    Examples:
-
-    .. code-block:: python
-        >>> get_uri_for_directory("/my_directory")
-        .... _ray_pkg_af2734982a741.zip
-
-    Args:
-        directory (str): The directory.
-        excludes (list[str]): The dir or files that should be excluded.
-
-    Returns:
-        URI (str)
-
-    Raises:
-        ValueError if the directory doesn't exist.
-    """
-    if excludes is None:
-        excludes = []
-
-    directory = Path(directory).absolute()
-    if not directory.exists() or not directory.is_dir():
-        raise ValueError(f"directory {directory} must be an existing" " directory")
-
-    hash_val = _hash_directory(directory, directory, _get_excludes(directory, excludes))
-
-    return "{protocol}://{pkg_name}.zip".format(
-        protocol=Protocol.GCS.value, pkg_name=RAY_PKG_PREFIX + hash_val.hex()
-    )
-
-
-def upload_package_to_gcs(pkg_uri: str, pkg_bytes: bytes):
-    protocol, pkg_name = parse_uri(pkg_uri)
-    if protocol == Protocol.GCS:
-        _store_package_in_gcs(pkg_uri, pkg_bytes)
-    elif protocol in Protocol.remote_protocols():
-        raise RuntimeError("push_package should not be called with remote path.")
-    else:
-        raise NotImplementedError(f"Protocol {protocol} is not supported")
-
-
-def create_package(
-    directory: str,
-    target_path: Path,
-    include_parent_dir: bool = False,
-    excludes: Optional[List[str]] = None,
-    logger: Optional[logging.Logger] = default_logger,
-):
-    if excludes is None:
-        excludes = []
-
-    if logger is None:
-        logger = default_logger
-
-    if not target_path.exists():
-        logger.info(f"Creating a file package for local directory '{directory}'.")
-        _zip_directory(
-            directory,
-            excludes,
-            target_path,
-            include_parent_dir=include_parent_dir,
-            logger=logger,
-        )
-
-
-def upload_package_if_needed(
-    pkg_uri: str,
-    base_directory: str,
-    directory: str,
-    include_parent_dir: bool = False,
-    excludes: Optional[List[str]] = None,
-    logger: Optional[logging.Logger] = default_logger,
-) -> bool:
-    """Upload the contents of the directory under the given URI.
-
-    This will first create a temporary zip file under the passed
-    base_directory.
-
-    If the package already exists in storage, this is a no-op.
-
-    Args:
-        pkg_uri: URI of the package to upload.
-        base_directory: Directory where package files are stored.
-        directory: Directory to be uploaded.
-        include_parent_dir: If true, includes the top-level directory as a
-            directory inside the zip file.
-        excludes: List specifying files to exclude.
-    """
-    if excludes is None:
-        excludes = []
-
-    if logger is None:
-        logger = default_logger
-
-    if package_exists(pkg_uri):
-        return False
-
-    package_file = Path(_get_local_path(base_directory, pkg_uri))
-    create_package(
-        directory,
-        package_file,
-        include_parent_dir=include_parent_dir,
-        excludes=excludes,
-    )
-
-    upload_package_to_gcs(pkg_uri, package_file.read_bytes())
-
-    # Remove the local file to avoid accumulating temporary zip files.
-    package_file.unlink()
-
-    return True
-
-
-def download_and_unpack_package(
-    pkg_uri: str,
-    base_directory: str,
-    logger: Optional[logging.Logger] = default_logger,
-) -> str:
-    """Download the package corresponding to this URI and unpack it.
-
-    Will be written to a directory named {base_directory}/{uri}.
-    """
-    pkg_file = Path(_get_local_path(base_directory, pkg_uri))
-    with FileLock(str(pkg_file) + ".lock"):
-        if logger is None:
-            logger = default_logger
-
-        logger.debug(f"Fetching package for URI: {pkg_uri}")
-
-        local_dir = pkg_file.with_suffix("")
-        assert local_dir != pkg_file, "Invalid pkg_file!"
-        if local_dir.exists():
-            assert local_dir.is_dir(), f"{local_dir} is not a directory"
-        else:
-            protocol, pkg_name = parse_uri(pkg_uri)
-            if protocol == Protocol.GCS:
-                # Download package from the GCS.
-                code = _internal_kv_get(pkg_uri)
-                if code is None:
-                    raise IOError(f"Failed to fetch URI {pkg_uri} from GCS.")
-                code = code or b""
-                pkg_file.write_bytes(code)
-                unzip_package(
-                    package_path=pkg_file,
-                    target_dir=local_dir,
-                    remove_top_level_directory=False,
-                    unlink_zip=True,
-                    logger=logger,
-                )
-            elif protocol in Protocol.remote_protocols():
-                # Download package from remote URI
-                tp = None
-
-                if protocol == Protocol.S3:
-                    try:
-                        from smart_open import open
-                        import boto3
-                    except ImportError:
-                        raise ImportError(
-                            "You must `pip install smart_open` and "
-                            "`pip install boto3` to fetch URIs in s3 "
-                            "bucket."
-                        )
-                    tp = {"client": boto3.client("s3")}
-                elif protocol == Protocol.GS:
-                    try:
-                        from smart_open import open
-                        from google.cloud import storage  # noqa: F401
-                    except ImportError:
-                        raise ImportError(
-                            "You must `pip install smart_open` and "
-                            "`pip install google-cloud-storage` "
-                            "to fetch URIs in Google Cloud Storage bucket."
-                        )
-                else:
-                    try:
-                        from smart_open import open
-                    except ImportError:
-                        raise ImportError(
-                            "You must `pip install smart_open` "
-                            f"to fetch {protocol.value.upper()} URIs."
-                        )
-
-                with open(pkg_uri, "rb", transport_params=tp) as package_zip:
-                    with open(pkg_file, "wb") as fin:
-                        fin.write(package_zip.read())
-
-                unzip_package(
-                    package_path=pkg_file,
-                    target_dir=local_dir,
-                    remove_top_level_directory=True,
-                    unlink_zip=True,
-                    logger=logger,
-                )
-            else:
-                raise NotImplementedError(f"Protocol {protocol} is not supported")
-
-        return str(local_dir)
-
-
-def get_top_level_dir_from_compressed_package(package_path: str):
-    """
-    If compressed package at package_path contains a single top-level
-    directory, returns the name of the top-level directory. Otherwise,
-    returns None.
-    """
-
-    package_zip = ZipFile(package_path, "r")
-    top_level_directory = None
-
-    for file_name in package_zip.namelist():
-        if top_level_directory is None:
-            # Cache the top_level_directory name when checking
-            # the first file in the zipped package
-            if "/" in file_name:
-                top_level_directory = file_name.split("/")[0]
-            else:
-                return None
-        else:
-            # Confirm that all other files
-            # belong to the same top_level_directory
-            if "/" not in file_name or file_name.split("/")[0] != top_level_directory:
-                return None
-
-    return top_level_directory
-
-
-def extract_file_and_remove_top_level_dir(base_dir: str, fname: str, zip_ref: ZipFile):
-    """
-    Extracts fname file from zip_ref zip file, removes the top level directory
-    from fname's file path, and stores fname in the base_dir.
-    """
-
-    fname_without_top_level_dir = "/".join(fname.split("/")[1:])
-
-    # If this condition is false, it means there was no top-level directory,
-    # so we do nothing
-    if fname_without_top_level_dir:
-        zip_ref.extract(fname, base_dir)
-        os.rename(
-            os.path.join(base_dir, fname),
-            os.path.join(base_dir, fname_without_top_level_dir),
-        )
-
-
-def unzip_package(
-    package_path: str,
-    target_dir: str,
-    remove_top_level_directory: bool,
-    unlink_zip: bool,
-    logger: Optional[logging.Logger] = default_logger,
-):
-    """
-    Unzip the compressed package contained at package_path and store the
-    contents in target_dir. If remove_top_level_directory is True, the function
-    will automatically remove the top_level_directory and store the contents
-    directly in target_dir. If unlink_zip is True, the function will unlink the
-    zip file stored at package_path.
-    """
-    try:
-        os.mkdir(target_dir)
-    except FileExistsError:
-        logger.info(f"Directory at {target_dir} already exists")
-
-    logger.debug(f"Unpacking {package_path} to {target_dir}")
-
-    if remove_top_level_directory:
-        top_level_directory = get_top_level_dir_from_compressed_package(package_path)
-        if top_level_directory is None:
-            raise ValueError(
-                "The package at package_path must contain "
-                "a single top level directory. Make sure there "
-                "are no hidden files at the same level as the "
-                "top level directory."
-            )
-        with ZipFile(str(package_path), "r") as zip_ref:
-            for fname in zip_ref.namelist():
-                extract_file_and_remove_top_level_dir(
-                    base_dir=target_dir, fname=fname, zip_ref=zip_ref
-                )
-
-            # Remove now-empty top_level_directory and any empty subdirectories
-            # left over from extract_file_and_remove_top_level_dir operations
-            leftover_top_level_directory = os.path.join(target_dir, top_level_directory)
-            if os.path.isdir(leftover_top_level_directory):
-                shutil.rmtree(leftover_top_level_directory)
-    else:
-        with ZipFile(str(package_path), "r") as zip_ref:
-            zip_ref.extractall(target_dir)
-
-    if unlink_zip:
-        Path(package_path).unlink()
-
-
-def delete_package(pkg_uri: str, base_directory: str) -> bool:
-    """Deletes a specific URI from the local filesystem.
-
-    Args:
-        pkg_uri (str): URI to delete.
-
-    Returns:
-        True if the URI was successfully deleted, else False.
-    """
-
-    deleted = False
-    path = Path(_get_local_path(base_directory, pkg_uri))
-    with FileLock(str(path) + ".lock"):
-        path = path.with_suffix("")
-        if path.exists():
-            if path.is_dir() and not path.is_symlink():
-                shutil.rmtree(str(path))
-            else:
-                path.unlink()
-            deleted = True
-
-    return deleted
-=======
-from enum import Enum
-from tempfile import TemporaryDirectory
-from filelock import FileLock
-import hashlib
-import logging
-import os
-from pathlib import Path
-import shutil
-from typing import Callable, List, Optional, Tuple
-from urllib.parse import urlparse
-from zipfile import ZipFile
-from ray.experimental.internal_kv import (
-    _internal_kv_put,
-    _internal_kv_get,
-    _internal_kv_exists,
-)
-from ray._private.thirdparty.pathspec import PathSpec
-
-default_logger = logging.getLogger(__name__)
-
-# If an individual file is beyond this size, print a warning.
-FILE_SIZE_WARNING = 10 * 1024 * 1024  # 10MiB
-# NOTE(edoakes): we should be able to support up to 512 MiB based on the GCS'
-# limit, but for some reason that causes failures when downloading.
-GCS_STORAGE_MAX_SIZE = 100 * 1024 * 1024  # 100MiB
-RAY_PKG_PREFIX = "_ray_pkg_"
-
-
-def _mib_string(num_bytes: float) -> str:
-    size_mib = float(num_bytes / 1024 ** 2)
-    return f"{size_mib:.2f}MiB"
-
-
-class Protocol(Enum):
-    """A enum for supported storage backends."""
-
-    # For docstring
-    def __new__(cls, value, doc=None):
-        self = object.__new__(cls)
-        self._value_ = value
-        if doc is not None:
-            self.__doc__ = doc
-        return self
-
-    GCS = "gcs", "For packages dynamically uploaded and managed by the GCS."
-    CONDA = "conda", "For conda environments installed locally on each node."
-    PIP = "pip", "For pip environments installed locally on each node."
-    HTTPS = "https", (
-        "Remote https path, " "assumes everything packed in one zip file."
-    )
-    S3 = "s3", "Remote s3 path, assumes everything packed in one zip file."
-    GS = "gs", (
-        "Remote google storage path, " "assumes everything packed in one zip file."
-    )
-
-    @classmethod
-    def remote_protocols(cls):
-        # Returns a lit of protocols that support remote storage
-        # These protocols should only be used with paths that end in ".zip"
-        return [cls.HTTPS, cls.S3, cls.GS]
-
-
-def _xor_bytes(left: bytes, right: bytes) -> bytes:
-    if left and right:
-        return bytes(a ^ b for (a, b) in zip(left, right))
-    return left or right
-
-
-def _dir_travel(
-    path: Path,
-    excludes: List[Callable],
-    handler: Callable,
-    logger: Optional[logging.Logger] = default_logger,
-):
-    """Travels the path recursively, calling the handler on each subpath.
-
-    Respects excludes, which will be called to check if this path is skipped.
-    """
-    e = _get_gitignore(path)
-
-    if e is not None:
-        excludes.append(e)
-
-    skip = any(e(path) for e in excludes)
-    if not skip:
-        try:
-            handler(path)
-        except Exception as e:
-            logger.error(f"Issue with path: {path}")
-            raise e
-        if path.is_dir():
-            for sub_path in path.iterdir():
-                _dir_travel(sub_path, excludes, handler, logger=logger)
-
-    if e is not None:
-        excludes.pop()
-
-
-def _hash_directory(
-    root: Path,
-    relative_path: Path,
-    excludes: Optional[Callable],
-    logger: Optional[logging.Logger] = default_logger,
-) -> bytes:
-    """Helper function to create hash of a directory.
-
-    It'll go through all the files in the directory and xor
-    hash(file_name, file_content) to create a hash value.
-    """
-    hash_val = b"0" * 8
-    BUF_SIZE = 4096 * 1024
-
-    def handler(path: Path):
-        md5 = hashlib.md5()
-        md5.update(str(path.relative_to(relative_path)).encode())
-        if not path.is_dir():
-            with path.open("rb") as f:
-                data = f.read(BUF_SIZE)
-                while len(data) != 0:
-                    md5.update(data)
-                    data = f.read(BUF_SIZE)
-        nonlocal hash_val
-        hash_val = _xor_bytes(hash_val, md5.digest())
-
-    excludes = [] if excludes is None else [excludes]
-    _dir_travel(root, excludes, handler, logger=logger)
-    return hash_val
-
-
-def parse_uri(pkg_uri: str) -> Tuple[Protocol, str]:
-    """
-    Parse resource uri into protocol and package name based on its format.
-    Note that the output of this function is not for handling actual IO, it's
-    only for setting up local directory folders by using package name as path.
-    For GCS URIs, netloc is the package name.
-        urlparse("gcs://_ray_pkg_029f88d5ecc55e1e4d64fc6e388fd103.zip")
-            -> ParseResult(
-                scheme='gcs',
-                netloc='_ray_pkg_029f88d5ecc55e1e4d64fc6e388fd103.zip'
-            )
-            -> ("gcs", "_ray_pkg_029f88d5ecc55e1e4d64fc6e388fd103.zip")
-    For HTTPS URIs, the netloc will have '.' replaced with '_', and
-    the path will have '/' replaced with '_'. The package name will be the
-    adjusted path with 'https_' prepended.
-        urlparse(
-            "https://github.com/shrekris-anyscale/test_module/archive/HEAD.zip"
-        )
-            -> ParseResult(
-                scheme='https',
-                netloc='github.com',
-                path='/shrekris-anyscale/test_repo/archive/HEAD.zip'
-            )
-            -> ("https",
-            "github_com_shrekris-anyscale_test_repo_archive_HEAD.zip")
-    For S3 URIs, the bucket and path will have '/' replaced with '_'. The
-    package name will be the adjusted path with 's3_' prepended.
-        urlparse("s3://bucket/dir/file.zip")
-            -> ParseResult(
-                scheme='s3',
-                netloc='bucket',
-                path='/dir/file.zip'
-            )
-            -> ("s3", "bucket_dir_file.zip")
-    For GS URIs, the path will have '/' replaced with '_'. The package name
-    will be the adjusted path with 'gs_' prepended.
-        urlparse("gs://public-runtime-env-test/test_module.zip")
-            -> ParseResult(
-                scheme='gs',
-                netloc='public-runtime-env-test',
-                path='/test_module.zip'
-            )
-            -> ("gs",
-            "gs_public-runtime-env-test_test_module.zip")
-    """
-    uri = urlparse(pkg_uri)
-    protocol = Protocol(uri.scheme)
-    if protocol == Protocol.S3 or protocol == Protocol.GS:
-        return (protocol, f"{protocol.value}_{uri.netloc}{uri.path.replace('/', '_')}")
-    elif protocol == Protocol.HTTPS:
-        return (
-            protocol,
-            f"https_{uri.netloc.replace('.', '_')}{uri.path.replace('/', '_')}",
-        )
-    else:
-        return (protocol, uri.netloc)
-
-
-def _get_excludes(path: Path, excludes: List[str]) -> Callable:
-    path = path.absolute()
-    pathspec = PathSpec.from_lines("gitwildmatch", excludes)
-
-    def match(p: Path):
-        path_str = str(p.absolute().relative_to(path))
-        return pathspec.match_file(path_str)
-
-    return match
-
-
-def _get_gitignore(path: Path) -> Optional[Callable]:
-    path = path.absolute()
-    ignore_file = path / ".gitignore"
-    if ignore_file.is_file():
-        with ignore_file.open("r") as f:
-            pathspec = PathSpec.from_lines("gitwildmatch", f.readlines())
-
-        def match(p: Path):
-            path_str = str(p.absolute().relative_to(path))
-            return pathspec.match_file(path_str)
-
-        return match
-    else:
-        return None
-
-
-def _store_package_in_gcs(
-    pkg_uri: str, data: bytes, logger: Optional[logging.Logger] = default_logger
-) -> int:
-    file_size = len(data)
-    size_str = _mib_string(file_size)
-    if len(data) >= GCS_STORAGE_MAX_SIZE:
-        raise RuntimeError(
-            f"Package size ({size_str}) exceeds the maximum size of "
-            f"{_mib_string(GCS_STORAGE_MAX_SIZE)}. You can exclude large "
-            "files using the 'excludes' option to the runtime_env."
-        )
-
-    logger.info(f"Pushing file package '{pkg_uri}' ({size_str}) to " "Ray cluster...")
-    _internal_kv_put(pkg_uri, data)
-    logger.info(f"Successfully pushed file package '{pkg_uri}'.")
-    return len(data)
-
-
-def _get_local_path(base_directory: str, pkg_uri: str) -> str:
-    _, pkg_name = parse_uri(pkg_uri)
-    return os.path.join(base_directory, pkg_name)
-
-
-def _zip_directory(
-    directory: str,
-    excludes: List[str],
-    output_path: str,
-    include_parent_dir: bool = False,
-    logger: Optional[logging.Logger] = default_logger,
-) -> None:
-    """Zip the target directory and write it to the output_path.
-
-    directory (str): The directory to zip.
-    excludes (List(str)): The directories or file to be excluded.
-    output_path (str): The output path for the zip file.
-    include_parent_dir: If true, includes the top-level directory as a
-        directory inside the zip file.
-    """
-    pkg_file = Path(output_path).absolute()
-    with ZipFile(pkg_file, "w") as zip_handler:
-        # Put all files in the directory into the zip file.
-        dir_path = Path(directory).absolute()
-
-        def handler(path: Path):
-            # Pack this path if it's an empty directory or it's a file.
-            if path.is_dir() and next(path.iterdir(), None) is None or path.is_file():
-                file_size = path.stat().st_size
-                if file_size >= FILE_SIZE_WARNING:
-                    logger.warning(
-                        f"File {path} is very large "
-                        f"({_mib_string(file_size)}). Consider adding this "
-                        "file to the 'excludes' list to skip uploading it: "
-                        "`ray.init(..., "
-                        f"runtime_env={{'excludes': ['{path}']}})`"
-                    )
-                to_path = path.relative_to(dir_path)
-                if include_parent_dir:
-                    to_path = dir_path.name / to_path
-                zip_handler.write(path, to_path)
-
-        excludes = [_get_excludes(dir_path, excludes)]
-        _dir_travel(dir_path, excludes, handler, logger=logger)
-
-
-def package_exists(pkg_uri: str) -> bool:
-    """Check whether the package with given URI exists or not.
-
-    Args:
-        pkg_uri (str): The uri of the package
-
-    Return:
-        True for package existing and False for not.
-    """
-    protocol, pkg_name = parse_uri(pkg_uri)
-    if protocol == Protocol.GCS:
-        return _internal_kv_exists(pkg_uri)
-    else:
-        raise NotImplementedError(f"Protocol {protocol} is not supported")
-
-
-def get_uri_for_package(package: Path) -> str:
-    """Get a content-addressable URI from a package's contents."""
-
-    hash_val = hashlib.md5(package.read_bytes()).hexdigest()
-    return "{protocol}://{pkg_name}.zip".format(
-        protocol=Protocol.GCS.value, pkg_name=RAY_PKG_PREFIX + hash_val
-    )
-
-
-def get_uri_for_directory(directory: str, excludes: Optional[List[str]] = None) -> str:
-    """Get a content-addressable URI from a directory's contents.
-
-    This function will generate the name of the package by the directory.
-    It'll go through all the files in the directory and hash the contents
-    of the files to get the hash value of the package.
-    The final package name is: _ray_pkg_<HASH_VAL>.zip of this package.
-    e.g., _ray_pkg_029f88d5ecc55e1e4d64fc6e388fd103.zip
-
-    Examples:
-
-    .. code-block:: python
-        >>> get_uri_for_directory("/my_directory")
-        .... _ray_pkg_af2734982a741.zip
-
-    Args:
-        directory (str): The directory.
-        excludes (list[str]): The dir or files that should be excluded.
-
-    Returns:
-        URI (str)
-
-    Raises:
-        ValueError if the directory doesn't exist.
-    """
-    if excludes is None:
-        excludes = []
-
-    directory = Path(directory).absolute()
-    if not directory.exists() or not directory.is_dir():
-        raise ValueError(f"directory {directory} must be an existing" " directory")
-
-    hash_val = _hash_directory(directory, directory, _get_excludes(directory, excludes))
-
-    return "{protocol}://{pkg_name}.zip".format(
-        protocol=Protocol.GCS.value, pkg_name=RAY_PKG_PREFIX + hash_val.hex()
-    )
-
-
-def upload_package_to_gcs(pkg_uri: str, pkg_bytes: bytes):
-    protocol, pkg_name = parse_uri(pkg_uri)
-    if protocol == Protocol.GCS:
-        _store_package_in_gcs(pkg_uri, pkg_bytes)
-    elif protocol in Protocol.remote_protocols():
-        raise RuntimeError("push_package should not be called with remote path.")
-    else:
-        raise NotImplementedError(f"Protocol {protocol} is not supported")
-
-
-def create_package(
-    directory: str,
-    target_path: Path,
-    include_parent_dir: bool = False,
-    excludes: Optional[List[str]] = None,
-    logger: Optional[logging.Logger] = default_logger,
-):
-    if excludes is None:
-        excludes = []
-
-    if logger is None:
-        logger = default_logger
-
-    if not target_path.exists():
-        logger.info(f"Creating a file package for local directory '{directory}'.")
-        _zip_directory(
-            directory,
-            excludes,
-            target_path,
-            include_parent_dir=include_parent_dir,
-            logger=logger,
-        )
-
-
-def upload_package_if_needed(
-    pkg_uri: str,
-    base_directory: str,
-    directory: str,
-    include_parent_dir: bool = False,
-    excludes: Optional[List[str]] = None,
-    logger: Optional[logging.Logger] = default_logger,
-) -> bool:
-    """Upload the contents of the directory under the given URI.
-
-    This will first create a temporary zip file under the passed
-    base_directory.
-
-    If the package already exists in storage, this is a no-op.
-
-    Args:
-        pkg_uri: URI of the package to upload.
-        base_directory: Directory where package files are stored.
-        directory: Directory to be uploaded.
-        include_parent_dir: If true, includes the top-level directory as a
-            directory inside the zip file.
-        excludes: List specifying files to exclude.
-    """
-    if excludes is None:
-        excludes = []
-
-    if logger is None:
-        logger = default_logger
-
-    if package_exists(pkg_uri):
-        return False
-
-    package_file = Path(_get_local_path(base_directory, pkg_uri))
-    create_package(
-        directory,
-        package_file,
-        include_parent_dir=include_parent_dir,
-        excludes=excludes,
-    )
-
-    upload_package_to_gcs(pkg_uri, package_file.read_bytes())
-
-    # Remove the local file to avoid accumulating temporary zip files.
-    package_file.unlink()
-
-    return True
-
-
-def download_and_unpack_package(
-    pkg_uri: str,
-    base_directory: str,
-    logger: Optional[logging.Logger] = default_logger,
-) -> str:
-    """Download the package corresponding to this URI and unpack it.
-
-    Will be written to a directory named {base_directory}/{uri}.
-    """
-    pkg_file = Path(_get_local_path(base_directory, pkg_uri))
-    with FileLock(str(pkg_file) + ".lock"):
-        if logger is None:
-            logger = default_logger
-
-        logger.debug(f"Fetching package for URI: {pkg_uri}")
-
-        local_dir = pkg_file.with_suffix("")
-        assert local_dir != pkg_file, "Invalid pkg_file!"
-        if local_dir.exists():
-            assert local_dir.is_dir(), f"{local_dir} is not a directory"
-        else:
-            protocol, pkg_name = parse_uri(pkg_uri)
-            if protocol == Protocol.GCS:
-                # Download package from the GCS.
-                code = _internal_kv_get(pkg_uri)
-                if code is None:
-                    raise IOError(f"Failed to fetch URI {pkg_uri} from GCS.")
-                code = code or b""
-                pkg_file.write_bytes(code)
-                unzip_package(
-                    package_path=pkg_file,
-                    target_dir=local_dir,
-                    remove_top_level_directory=False,
-                    unlink_zip=True,
-                    logger=logger,
-                )
-            elif protocol in Protocol.remote_protocols():
-                # Download package from remote URI
-                tp = None
-
-                if protocol == Protocol.S3:
-                    try:
-                        from smart_open import open
-                        import boto3
-                    except ImportError:
-                        raise ImportError(
-                            "You must `pip install smart_open` and "
-                            "`pip install boto3` to fetch URIs in s3 "
-                            "bucket."
-                        )
-                    tp = {"client": boto3.client("s3")}
-                elif protocol == Protocol.GS:
-                    try:
-                        from smart_open import open
-                        from google.cloud import storage  # noqa: F401
-                    except ImportError:
-                        raise ImportError(
-                            "You must `pip install smart_open` and "
-                            "`pip install google-cloud-storage` "
-                            "to fetch URIs in Google Cloud Storage bucket."
-                        )
-                else:
-                    try:
-                        from smart_open import open
-                    except ImportError:
-                        raise ImportError(
-                            "You must `pip install smart_open` "
-                            f"to fetch {protocol.value.upper()} URIs."
-                        )
-
-                with open(pkg_uri, "rb", transport_params=tp) as package_zip:
-                    with open(pkg_file, "wb") as fin:
-                        fin.write(package_zip.read())
-
-                unzip_package(
-                    package_path=pkg_file,
-                    target_dir=local_dir,
-                    remove_top_level_directory=True,
-                    unlink_zip=True,
-                    logger=logger,
-                )
-            else:
-                raise NotImplementedError(f"Protocol {protocol} is not supported")
-
-        return str(local_dir)
-
-
-def get_top_level_dir_from_compressed_package(package_path: str):
-    """
-    If compressed package at package_path contains a single top-level
-    directory, returns the name of the top-level directory. Otherwise,
-    returns None.
-    """
-
-    package_zip = ZipFile(package_path, "r")
-    top_level_directory = None
-
-    for file_name in package_zip.namelist():
-        if top_level_directory is None:
-            # Cache the top_level_directory name when checking
-            # the first file in the zipped package
-            if "/" in file_name:
-                top_level_directory = file_name.split("/")[0]
-            else:
-                return None
-        else:
-            # Confirm that all other files
-            # belong to the same top_level_directory
-            if "/" not in file_name or file_name.split("/")[0] != top_level_directory:
-                return None
-
-    return top_level_directory
-
-
-def remove_dir_from_filepaths(base_dir: str, rdir: str):
-    """
-    base_dir: String path of the directory containing rdir
-    rdir: String path of directory relative to base_dir whose contents should
-          be moved to its base_dir, its parent directory
-
-    Removes rdir from the filepaths of all files and directories inside it.
-    In other words, moves all the files inside rdir to the directory that
-    contains rdir. Assumes base_dir's contents and rdir's contents have no
-    name conflicts.
-    """
-
-    # Move rdir to a temporary directory, so its contents can be moved to
-    # base_dir without any name conflicts
-    with TemporaryDirectory() as tmp_dir:
-        os.rename(os.path.join(base_dir, rdir), os.path.join(tmp_dir, rdir))
-
-        # Shift children out of rdir and into base_dir
-        rdir_children = os.listdir(os.path.join(tmp_dir, rdir))
-        for child in rdir_children:
-            os.rename(os.path.join(tmp_dir, rdir, child), os.path.join(base_dir, child))
-
-
-def unzip_package(
-    package_path: str,
-    target_dir: str,
-    remove_top_level_directory: bool,
-    unlink_zip: bool,
-    logger: Optional[logging.Logger] = default_logger,
-):
-    """
-    Unzip the compressed package contained at package_path and store the
-    contents in target_dir. If remove_top_level_directory is True, the function
-    will automatically remove the top_level_directory and store the contents
-    directly in target_dir. If unlink_zip is True, the function will unlink the
-    zip file stored at package_path.
-    """
-    try:
-        os.mkdir(target_dir)
-    except FileExistsError:
-        logger.info(f"Directory at {target_dir} already exists")
-
-    logger.debug(f"Unpacking {package_path} to {target_dir}")
-
-    with ZipFile(str(package_path), "r") as zip_ref:
-        zip_ref.extractall(target_dir)
-    if remove_top_level_directory:
-        top_level_directory = get_top_level_dir_from_compressed_package(package_path)
-        if top_level_directory is None:
-            raise ValueError(
-                "The package at package_path must contain "
-                "a single top level directory. Make sure there "
-                "are no hidden files at the same level as the "
-                "top level directory."
-            )
-
-        remove_dir_from_filepaths(target_dir, top_level_directory)
-
-    if unlink_zip:
-        Path(package_path).unlink()
-
-
-def delete_package(pkg_uri: str, base_directory: str) -> bool:
-    """Deletes a specific URI from the local filesystem.
-
-    Args:
-        pkg_uri (str): URI to delete.
-
-    Returns:
-        True if the URI was successfully deleted, else False.
-    """
-
-    deleted = False
-    path = Path(_get_local_path(base_directory, pkg_uri))
-    with FileLock(str(path) + ".lock"):
-        path = path.with_suffix("")
-        if path.exists():
-            if path.is_dir() and not path.is_symlink():
-                shutil.rmtree(str(path))
-            else:
-                path.unlink()
-            deleted = True
-
-    return deleted
->>>>>>> 19672688
+from enum import Enum
+from tempfile import TemporaryDirectory
+from filelock import FileLock
+import hashlib
+import logging
+import os
+from pathlib import Path
+import shutil
+from typing import Callable, List, Optional, Tuple
+from urllib.parse import urlparse
+from zipfile import ZipFile
+from ray.experimental.internal_kv import (
+    _internal_kv_put,
+    _internal_kv_get,
+    _internal_kv_exists,
+)
+from ray._private.thirdparty.pathspec import PathSpec
+
+default_logger = logging.getLogger(__name__)
+
+# If an individual file is beyond this size, print a warning.
+FILE_SIZE_WARNING = 10 * 1024 * 1024  # 10MiB
+# NOTE(edoakes): we should be able to support up to 512 MiB based on the GCS'
+# limit, but for some reason that causes failures when downloading.
+GCS_STORAGE_MAX_SIZE = 100 * 1024 * 1024  # 100MiB
+RAY_PKG_PREFIX = "_ray_pkg_"
+
+
+def _mib_string(num_bytes: float) -> str:
+    size_mib = float(num_bytes / 1024 ** 2)
+    return f"{size_mib:.2f}MiB"
+
+
+class Protocol(Enum):
+    """A enum for supported storage backends."""
+
+    # For docstring
+    def __new__(cls, value, doc=None):
+        self = object.__new__(cls)
+        self._value_ = value
+        if doc is not None:
+            self.__doc__ = doc
+        return self
+
+    GCS = "gcs", "For packages dynamically uploaded and managed by the GCS."
+    CONDA = "conda", "For conda environments installed locally on each node."
+    PIP = "pip", "For pip environments installed locally on each node."
+    HTTPS = "https", (
+        "Remote https path, " "assumes everything packed in one zip file."
+    )
+    S3 = "s3", "Remote s3 path, assumes everything packed in one zip file."
+    GS = "gs", (
+        "Remote google storage path, " "assumes everything packed in one zip file."
+    )
+
+    @classmethod
+    def remote_protocols(cls):
+        # Returns a lit of protocols that support remote storage
+        # These protocols should only be used with paths that end in ".zip"
+        return [cls.HTTPS, cls.S3, cls.GS]
+
+
+def _xor_bytes(left: bytes, right: bytes) -> bytes:
+    if left and right:
+        return bytes(a ^ b for (a, b) in zip(left, right))
+    return left or right
+
+
+def _dir_travel(
+    path: Path,
+    excludes: List[Callable],
+    handler: Callable,
+    logger: Optional[logging.Logger] = default_logger,
+):
+    """Travels the path recursively, calling the handler on each subpath.
+
+    Respects excludes, which will be called to check if this path is skipped.
+    """
+    e = _get_gitignore(path)
+
+    if e is not None:
+        excludes.append(e)
+
+    skip = any(e(path) for e in excludes)
+    if not skip:
+        try:
+            handler(path)
+        except Exception as e:
+            logger.error(f"Issue with path: {path}")
+            raise e
+        if path.is_dir():
+            for sub_path in path.iterdir():
+                _dir_travel(sub_path, excludes, handler, logger=logger)
+
+    if e is not None:
+        excludes.pop()
+
+
+def _hash_directory(
+    root: Path,
+    relative_path: Path,
+    excludes: Optional[Callable],
+    logger: Optional[logging.Logger] = default_logger,
+) -> bytes:
+    """Helper function to create hash of a directory.
+
+    It'll go through all the files in the directory and xor
+    hash(file_name, file_content) to create a hash value.
+    """
+    hash_val = b"0" * 8
+    BUF_SIZE = 4096 * 1024
+
+    def handler(path: Path):
+        md5 = hashlib.md5()
+        md5.update(str(path.relative_to(relative_path)).encode())
+        if not path.is_dir():
+            with path.open("rb") as f:
+                data = f.read(BUF_SIZE)
+                while len(data) != 0:
+                    md5.update(data)
+                    data = f.read(BUF_SIZE)
+        nonlocal hash_val
+        hash_val = _xor_bytes(hash_val, md5.digest())
+
+    excludes = [] if excludes is None else [excludes]
+    _dir_travel(root, excludes, handler, logger=logger)
+    return hash_val
+
+
+def parse_uri(pkg_uri: str) -> Tuple[Protocol, str]:
+    """
+    Parse resource uri into protocol and package name based on its format.
+    Note that the output of this function is not for handling actual IO, it's
+    only for setting up local directory folders by using package name as path.
+    For GCS URIs, netloc is the package name.
+        urlparse("gcs://_ray_pkg_029f88d5ecc55e1e4d64fc6e388fd103.zip")
+            -> ParseResult(
+                scheme='gcs',
+                netloc='_ray_pkg_029f88d5ecc55e1e4d64fc6e388fd103.zip'
+            )
+            -> ("gcs", "_ray_pkg_029f88d5ecc55e1e4d64fc6e388fd103.zip")
+    For HTTPS URIs, the netloc will have '.' replaced with '_', and
+    the path will have '/' replaced with '_'. The package name will be the
+    adjusted path with 'https_' prepended.
+        urlparse(
+            "https://github.com/shrekris-anyscale/test_module/archive/HEAD.zip"
+        )
+            -> ParseResult(
+                scheme='https',
+                netloc='github.com',
+                path='/shrekris-anyscale/test_repo/archive/HEAD.zip'
+            )
+            -> ("https",
+            "github_com_shrekris-anyscale_test_repo_archive_HEAD.zip")
+    For S3 URIs, the bucket and path will have '/' replaced with '_'. The
+    package name will be the adjusted path with 's3_' prepended.
+        urlparse("s3://bucket/dir/file.zip")
+            -> ParseResult(
+                scheme='s3',
+                netloc='bucket',
+                path='/dir/file.zip'
+            )
+            -> ("s3", "bucket_dir_file.zip")
+    For GS URIs, the path will have '/' replaced with '_'. The package name
+    will be the adjusted path with 'gs_' prepended.
+        urlparse("gs://public-runtime-env-test/test_module.zip")
+            -> ParseResult(
+                scheme='gs',
+                netloc='public-runtime-env-test',
+                path='/test_module.zip'
+            )
+            -> ("gs",
+            "gs_public-runtime-env-test_test_module.zip")
+    """
+    uri = urlparse(pkg_uri)
+    protocol = Protocol(uri.scheme)
+    if protocol == Protocol.S3 or protocol == Protocol.GS:
+        return (protocol, f"{protocol.value}_{uri.netloc}{uri.path.replace('/', '_')}")
+    elif protocol == Protocol.HTTPS:
+        return (
+            protocol,
+            f"https_{uri.netloc.replace('.', '_')}{uri.path.replace('/', '_')}",
+        )
+    else:
+        return (protocol, uri.netloc)
+
+
+def _get_excludes(path: Path, excludes: List[str]) -> Callable:
+    path = path.absolute()
+    pathspec = PathSpec.from_lines("gitwildmatch", excludes)
+
+    def match(p: Path):
+        path_str = str(p.absolute().relative_to(path))
+        return pathspec.match_file(path_str)
+
+    return match
+
+
+def _get_gitignore(path: Path) -> Optional[Callable]:
+    path = path.absolute()
+    ignore_file = path / ".gitignore"
+    if ignore_file.is_file():
+        with ignore_file.open("r") as f:
+            pathspec = PathSpec.from_lines("gitwildmatch", f.readlines())
+
+        def match(p: Path):
+            path_str = str(p.absolute().relative_to(path))
+            return pathspec.match_file(path_str)
+
+        return match
+    else:
+        return None
+
+
+def _store_package_in_gcs(
+    pkg_uri: str, data: bytes, logger: Optional[logging.Logger] = default_logger
+) -> int:
+    file_size = len(data)
+    size_str = _mib_string(file_size)
+    if len(data) >= GCS_STORAGE_MAX_SIZE:
+        raise RuntimeError(
+            f"Package size ({size_str}) exceeds the maximum size of "
+            f"{_mib_string(GCS_STORAGE_MAX_SIZE)}. You can exclude large "
+            "files using the 'excludes' option to the runtime_env."
+        )
+
+    logger.info(f"Pushing file package '{pkg_uri}' ({size_str}) to " "Ray cluster...")
+    _internal_kv_put(pkg_uri, data)
+    logger.info(f"Successfully pushed file package '{pkg_uri}'.")
+    return len(data)
+
+
+def _get_local_path(base_directory: str, pkg_uri: str) -> str:
+    _, pkg_name = parse_uri(pkg_uri)
+    return os.path.join(base_directory, pkg_name)
+
+
+def _zip_directory(
+    directory: str,
+    excludes: List[str],
+    output_path: str,
+    include_parent_dir: bool = False,
+    logger: Optional[logging.Logger] = default_logger,
+) -> None:
+    """Zip the target directory and write it to the output_path.
+
+    directory (str): The directory to zip.
+    excludes (List(str)): The directories or file to be excluded.
+    output_path (str): The output path for the zip file.
+    include_parent_dir: If true, includes the top-level directory as a
+        directory inside the zip file.
+    """
+    pkg_file = Path(output_path).absolute()
+    with ZipFile(pkg_file, "w") as zip_handler:
+        # Put all files in the directory into the zip file.
+        dir_path = Path(directory).absolute()
+
+        def handler(path: Path):
+            # Pack this path if it's an empty directory or it's a file.
+            if path.is_dir() and next(path.iterdir(), None) is None or path.is_file():
+                file_size = path.stat().st_size
+                if file_size >= FILE_SIZE_WARNING:
+                    logger.warning(
+                        f"File {path} is very large "
+                        f"({_mib_string(file_size)}). Consider adding this "
+                        "file to the 'excludes' list to skip uploading it: "
+                        "`ray.init(..., "
+                        f"runtime_env={{'excludes': ['{path}']}})`"
+                    )
+                to_path = path.relative_to(dir_path)
+                if include_parent_dir:
+                    to_path = dir_path.name / to_path
+                zip_handler.write(path, to_path)
+
+        excludes = [_get_excludes(dir_path, excludes)]
+        _dir_travel(dir_path, excludes, handler, logger=logger)
+
+
+def package_exists(pkg_uri: str) -> bool:
+    """Check whether the package with given URI exists or not.
+
+    Args:
+        pkg_uri (str): The uri of the package
+
+    Return:
+        True for package existing and False for not.
+    """
+    protocol, pkg_name = parse_uri(pkg_uri)
+    if protocol == Protocol.GCS:
+        return _internal_kv_exists(pkg_uri)
+    else:
+        raise NotImplementedError(f"Protocol {protocol} is not supported")
+
+
+def get_uri_for_package(package: Path) -> str:
+    """Get a content-addressable URI from a package's contents."""
+
+    hash_val = hashlib.md5(package.read_bytes()).hexdigest()
+    return "{protocol}://{pkg_name}.zip".format(
+        protocol=Protocol.GCS.value, pkg_name=RAY_PKG_PREFIX + hash_val
+    )
+
+
+def get_uri_for_directory(directory: str, excludes: Optional[List[str]] = None) -> str:
+    """Get a content-addressable URI from a directory's contents.
+
+    This function will generate the name of the package by the directory.
+    It'll go through all the files in the directory and hash the contents
+    of the files to get the hash value of the package.
+    The final package name is: _ray_pkg_<HASH_VAL>.zip of this package.
+    e.g., _ray_pkg_029f88d5ecc55e1e4d64fc6e388fd103.zip
+
+    Examples:
+
+    .. code-block:: python
+        >>> get_uri_for_directory("/my_directory")
+        .... _ray_pkg_af2734982a741.zip
+
+    Args:
+        directory (str): The directory.
+        excludes (list[str]): The dir or files that should be excluded.
+
+    Returns:
+        URI (str)
+
+    Raises:
+        ValueError if the directory doesn't exist.
+    """
+    if excludes is None:
+        excludes = []
+
+    directory = Path(directory).absolute()
+    if not directory.exists() or not directory.is_dir():
+        raise ValueError(f"directory {directory} must be an existing" " directory")
+
+    hash_val = _hash_directory(directory, directory, _get_excludes(directory, excludes))
+
+    return "{protocol}://{pkg_name}.zip".format(
+        protocol=Protocol.GCS.value, pkg_name=RAY_PKG_PREFIX + hash_val.hex()
+    )
+
+
+def upload_package_to_gcs(pkg_uri: str, pkg_bytes: bytes):
+    protocol, pkg_name = parse_uri(pkg_uri)
+    if protocol == Protocol.GCS:
+        _store_package_in_gcs(pkg_uri, pkg_bytes)
+    elif protocol in Protocol.remote_protocols():
+        raise RuntimeError("push_package should not be called with remote path.")
+    else:
+        raise NotImplementedError(f"Protocol {protocol} is not supported")
+
+
+def create_package(
+    directory: str,
+    target_path: Path,
+    include_parent_dir: bool = False,
+    excludes: Optional[List[str]] = None,
+    logger: Optional[logging.Logger] = default_logger,
+):
+    if excludes is None:
+        excludes = []
+
+    if logger is None:
+        logger = default_logger
+
+    if not target_path.exists():
+        logger.info(f"Creating a file package for local directory '{directory}'.")
+        _zip_directory(
+            directory,
+            excludes,
+            target_path,
+            include_parent_dir=include_parent_dir,
+            logger=logger,
+        )
+
+
+def upload_package_if_needed(
+    pkg_uri: str,
+    base_directory: str,
+    directory: str,
+    include_parent_dir: bool = False,
+    excludes: Optional[List[str]] = None,
+    logger: Optional[logging.Logger] = default_logger,
+) -> bool:
+    """Upload the contents of the directory under the given URI.
+
+    This will first create a temporary zip file under the passed
+    base_directory.
+
+    If the package already exists in storage, this is a no-op.
+
+    Args:
+        pkg_uri: URI of the package to upload.
+        base_directory: Directory where package files are stored.
+        directory: Directory to be uploaded.
+        include_parent_dir: If true, includes the top-level directory as a
+            directory inside the zip file.
+        excludes: List specifying files to exclude.
+    """
+    if excludes is None:
+        excludes = []
+
+    if logger is None:
+        logger = default_logger
+
+    if package_exists(pkg_uri):
+        return False
+
+    package_file = Path(_get_local_path(base_directory, pkg_uri))
+    create_package(
+        directory,
+        package_file,
+        include_parent_dir=include_parent_dir,
+        excludes=excludes,
+    )
+
+    upload_package_to_gcs(pkg_uri, package_file.read_bytes())
+
+    # Remove the local file to avoid accumulating temporary zip files.
+    package_file.unlink()
+
+    return True
+
+
+def download_and_unpack_package(
+    pkg_uri: str,
+    base_directory: str,
+    logger: Optional[logging.Logger] = default_logger,
+) -> str:
+    """Download the package corresponding to this URI and unpack it.
+
+    Will be written to a directory named {base_directory}/{uri}.
+    """
+    pkg_file = Path(_get_local_path(base_directory, pkg_uri))
+    with FileLock(str(pkg_file) + ".lock"):
+        if logger is None:
+            logger = default_logger
+
+        logger.debug(f"Fetching package for URI: {pkg_uri}")
+
+        local_dir = pkg_file.with_suffix("")
+        assert local_dir != pkg_file, "Invalid pkg_file!"
+        if local_dir.exists():
+            assert local_dir.is_dir(), f"{local_dir} is not a directory"
+        else:
+            protocol, pkg_name = parse_uri(pkg_uri)
+            if protocol == Protocol.GCS:
+                # Download package from the GCS.
+                code = _internal_kv_get(pkg_uri)
+                if code is None:
+                    raise IOError(f"Failed to fetch URI {pkg_uri} from GCS.")
+                code = code or b""
+                pkg_file.write_bytes(code)
+                unzip_package(
+                    package_path=pkg_file,
+                    target_dir=local_dir,
+                    remove_top_level_directory=False,
+                    unlink_zip=True,
+                    logger=logger,
+                )
+            elif protocol in Protocol.remote_protocols():
+                # Download package from remote URI
+                tp = None
+
+                if protocol == Protocol.S3:
+                    try:
+                        from smart_open import open
+                        import boto3
+                    except ImportError:
+                        raise ImportError(
+                            "You must `pip install smart_open` and "
+                            "`pip install boto3` to fetch URIs in s3 "
+                            "bucket."
+                        )
+                    tp = {"client": boto3.client("s3")}
+                elif protocol == Protocol.GS:
+                    try:
+                        from smart_open import open
+                        from google.cloud import storage  # noqa: F401
+                    except ImportError:
+                        raise ImportError(
+                            "You must `pip install smart_open` and "
+                            "`pip install google-cloud-storage` "
+                            "to fetch URIs in Google Cloud Storage bucket."
+                        )
+                else:
+                    try:
+                        from smart_open import open
+                    except ImportError:
+                        raise ImportError(
+                            "You must `pip install smart_open` "
+                            f"to fetch {protocol.value.upper()} URIs."
+                        )
+
+                with open(pkg_uri, "rb", transport_params=tp) as package_zip:
+                    with open(pkg_file, "wb") as fin:
+                        fin.write(package_zip.read())
+
+                unzip_package(
+                    package_path=pkg_file,
+                    target_dir=local_dir,
+                    remove_top_level_directory=True,
+                    unlink_zip=True,
+                    logger=logger,
+                )
+            else:
+                raise NotImplementedError(f"Protocol {protocol} is not supported")
+
+        return str(local_dir)
+
+
+def get_top_level_dir_from_compressed_package(package_path: str):
+    """
+    If compressed package at package_path contains a single top-level
+    directory, returns the name of the top-level directory. Otherwise,
+    returns None.
+    """
+
+    package_zip = ZipFile(package_path, "r")
+    top_level_directory = None
+
+    for file_name in package_zip.namelist():
+        if top_level_directory is None:
+            # Cache the top_level_directory name when checking
+            # the first file in the zipped package
+            if "/" in file_name:
+                top_level_directory = file_name.split("/")[0]
+            else:
+                return None
+        else:
+            # Confirm that all other files
+            # belong to the same top_level_directory
+            if "/" not in file_name or file_name.split("/")[0] != top_level_directory:
+                return None
+
+    return top_level_directory
+
+
+def remove_dir_from_filepaths(base_dir: str, rdir: str):
+    """
+    base_dir: String path of the directory containing rdir
+    rdir: String path of directory relative to base_dir whose contents should
+          be moved to its base_dir, its parent directory
+
+    Removes rdir from the filepaths of all files and directories inside it.
+    In other words, moves all the files inside rdir to the directory that
+    contains rdir. Assumes base_dir's contents and rdir's contents have no
+    name conflicts.
+    """
+
+    # Move rdir to a temporary directory, so its contents can be moved to
+    # base_dir without any name conflicts
+    with TemporaryDirectory() as tmp_dir:
+        os.rename(os.path.join(base_dir, rdir), os.path.join(tmp_dir, rdir))
+
+        # Shift children out of rdir and into base_dir
+        rdir_children = os.listdir(os.path.join(tmp_dir, rdir))
+        for child in rdir_children:
+            os.rename(os.path.join(tmp_dir, rdir, child), os.path.join(base_dir, child))
+
+
+def unzip_package(
+    package_path: str,
+    target_dir: str,
+    remove_top_level_directory: bool,
+    unlink_zip: bool,
+    logger: Optional[logging.Logger] = default_logger,
+):
+    """
+    Unzip the compressed package contained at package_path and store the
+    contents in target_dir. If remove_top_level_directory is True, the function
+    will automatically remove the top_level_directory and store the contents
+    directly in target_dir. If unlink_zip is True, the function will unlink the
+    zip file stored at package_path.
+    """
+    try:
+        os.mkdir(target_dir)
+    except FileExistsError:
+        logger.info(f"Directory at {target_dir} already exists")
+
+    logger.debug(f"Unpacking {package_path} to {target_dir}")
+
+    with ZipFile(str(package_path), "r") as zip_ref:
+        zip_ref.extractall(target_dir)
+    if remove_top_level_directory:
+        top_level_directory = get_top_level_dir_from_compressed_package(package_path)
+        if top_level_directory is None:
+            raise ValueError(
+                "The package at package_path must contain "
+                "a single top level directory. Make sure there "
+                "are no hidden files at the same level as the "
+                "top level directory."
+            )
+
+        remove_dir_from_filepaths(target_dir, top_level_directory)
+
+    if unlink_zip:
+        Path(package_path).unlink()
+
+
+def delete_package(pkg_uri: str, base_directory: str) -> bool:
+    """Deletes a specific URI from the local filesystem.
+
+    Args:
+        pkg_uri (str): URI to delete.
+
+    Returns:
+        True if the URI was successfully deleted, else False.
+    """
+
+    deleted = False
+    path = Path(_get_local_path(base_directory, pkg_uri))
+    with FileLock(str(path) + ".lock"):
+        path = path.with_suffix("")
+        if path.exists():
+            if path.is_dir() and not path.is_symlink():
+                shutil.rmtree(str(path))
+            else:
+                path.unlink()
+            deleted = True
+
+    return deleted