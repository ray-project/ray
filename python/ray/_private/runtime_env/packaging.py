--- conflicted
+++ resolved
@@ -696,18 +696,7 @@
         local_dir = get_local_dir_from_uri(pkg_uri, base_directory)
         assert local_dir != pkg_file, "Invalid pkg_file!"
         if local_dir.exists():
-<<<<<<< HEAD
             shutil.rmtree(local_dir)
-=======
-            assert local_dir.is_dir(), f"{local_dir} is not a directory"
-        else:
-            protocol, _ = parse_uri(pkg_uri)
-            if protocol == Protocol.GCS:
-                if gcs_aio_client is None:
-                    raise ValueError(
-                        "GCS client must be provided to download from GCS."
-                    )
->>>>>>> bf022e24
 
         protocol, pkg_name = parse_uri(pkg_uri)
         if protocol == Protocol.GCS:
@@ -734,7 +723,6 @@
                     "If this fails, try re-running "
                     "after making any change to a file in the file package."
                 )
-<<<<<<< HEAD
             code = code or b""
             pkg_file.write_bytes(code)
 
@@ -766,47 +754,6 @@
                         "You must `pip install smart_open` and "
                         "`pip install boto3` to fetch URIs in s3 "
                         "bucket. " + install_warning
-=======
-                if os.environ.get(RAY_RUNTIME_ENV_FAIL_DOWNLOAD_FOR_TESTING_ENV_VAR):
-                    code = None
-                if code is None:
-                    raise IOError(
-                        f"Failed to download runtime_env file package {pkg_uri} "
-                        "from the GCS to the Ray worker node. The package may "
-                        "have prematurely been deleted from the GCS due to a "
-                        "long upload time or a problem with Ray. Try setting the "
-                        "environment variable "
-                        f"{RAY_RUNTIME_ENV_URI_PIN_EXPIRATION_S_ENV_VAR} "
-                        " to a value larger than the upload time in seconds "
-                        "(the default is "
-                        f"{RAY_RUNTIME_ENV_URI_PIN_EXPIRATION_S_DEFAULT}). "
-                        "If this fails, try re-running "
-                        "after making any change to a file in the file package."
-                    )
-                code = code or b""
-                pkg_file.write_bytes(code)
-
-                if is_zip_uri(pkg_uri):
-                    unzip_package(
-                        package_path=pkg_file,
-                        target_dir=local_dir,
-                        remove_top_level_directory=False,
-                        unlink_zip=True,
-                        logger=logger,
-                    )
-                else:
-                    return str(pkg_file)
-            elif protocol in Protocol.remote_protocols():
-                protocol.download_remote_uri(source_uri=pkg_uri, dest_file=pkg_file)
-
-                if pkg_file.suffix in [".zip", ".jar"]:
-                    unzip_package(
-                        package_path=pkg_file,
-                        target_dir=local_dir,
-                        remove_top_level_directory=True,
-                        unlink_zip=True,
-                        logger=logger,
->>>>>>> bf022e24
                     )
                 tp = {"client": boto3.client("s3")}
             elif protocol == Protocol.GS:
