--- conflicted
+++ resolved
@@ -3,11 +3,8 @@
 import logging
 import os
 import shutil
-<<<<<<< HEAD
 import tarfile
-=======
 import time
->>>>>>> 8ea94573
 from pathlib import Path
 from tempfile import TemporaryDirectory
 from typing import Callable, List, Optional, Tuple
@@ -22,12 +19,7 @@
     RAY_RUNTIME_ENV_IGNORE_GITIGNORE,
     RAY_RUNTIME_ENV_URI_PIN_EXPIRATION_S_DEFAULT,
     RAY_RUNTIME_ENV_URI_PIN_EXPIRATION_S_ENV_VAR,
-<<<<<<< HEAD
-    RAY_RUNTIME_ENV_IGNORE_GITIGNORE,
-    GRPC_CPP_MAX_MESSAGE_SIZE,
     RAY_UNPACKABLE_FILE_SUFFIXS,
-=======
->>>>>>> 8ea94573
 )
 from ray._private.runtime_env.conda_utils import exec_cmd_stream_to_logger
 from ray._private.runtime_env.protocol import Protocol
