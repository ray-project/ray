--- conflicted
+++ resolved
@@ -190,15 +190,6 @@
     )
     app.router.add_post("/get_runtime_envs_info", get_runtime_envs_info)
 
-<<<<<<< HEAD
-    web.run_app(
-        app,
-        host=args.node_ip_address,
-        port=args.runtime_env_agent_port,
-        loop=get_or_create_event_loop(),
-        keepalive_timeout=None,  # we want to always keep alive.
-    )
-=======
     loop = get_or_create_event_loop()
     check_raylet_task = None
     if sys.platform not in ["win32", "cygwin"]:
@@ -220,6 +211,7 @@
             host=args.node_ip_address,
             port=args.runtime_env_agent_port,
             loop=loop,
+            keepalive_timeout=None,  # we want to always keep alive.
         )
     except SystemExit as e:
         agent._logger.info(f"SystemExit! {e}")
@@ -227,5 +219,4 @@
         # "task exception was never retrieved".
         if check_raylet_task is not None:
             check_raylet_task.exception()
-        sys.exit(e.code)
->>>>>>> 49bd03bc
+        sys.exit(e.code)