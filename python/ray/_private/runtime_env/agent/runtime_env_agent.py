--- conflicted
+++ resolved
@@ -6,15 +6,11 @@
 import json
 from collections import defaultdict
 from dataclasses import dataclass
-<<<<<<< HEAD
 from typing import Callable, Dict, List, Set, Tuple, Optional, Union
 from copy import deepcopy
-=======
-from typing import Callable, Dict, List, Set, Tuple
 
 import ray._private.runtime_env.agent.runtime_env_consts as runtime_env_consts
 from ray._common.utils import get_or_create_event_loop
->>>>>>> 8ea94573
 from ray._private.ray_constants import (
     DEFAULT_RUNTIME_ENV_TIMEOUT_SECONDS,
 )
@@ -387,16 +383,9 @@
                 runtime_env_config: The configuration for the runtime environment.
 
             Returns:
-<<<<<<< HEAD
                 a tuple which contains result(bool), runtime env context(RuntimeEnvContext),
                 and error message(str).
 
-=======
-                Tuple[bool, str, str]: A tuple containing:
-                    - result (bool): Whether the creation was successful
-                    - runtime_env_context (str): The serialized context if successful, None otherwise
-                    - error_message (str): Error message if failed, None otherwise
->>>>>>> 8ea94573
             """
             self._logger.info(
                 f"Creating runtime env: {serialized_env} with timeout "
