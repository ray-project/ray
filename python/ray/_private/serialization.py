--- conflicted
+++ resolved
@@ -284,30 +284,20 @@
 
         enable_gpu_objects = tensor_transport != TensorTransportEnum.OBJECT_STORE
         if enable_gpu_objects:
-<<<<<<< HEAD
+            gpu_object_manager = ray._private.worker.global_worker.gpu_object_manager
+            if gpu_object_manager.is_managed_object(object_id):
+                gpu_object_manager.fetch_object(object_id)
+
             global_worker = ray._private.worker.global_worker
-            gpu_object_manager = global_worker.gpu_object_manager
-            if not gpu_object_manager.gpu_object_store.has_object(object_id) and gpu_object_manager.is_managed_object(object_id):
-                gpu_object_manager.fetch_object(object_id)
-
             # NOTE(swang): This lock is held during all deserialization
             # operations to prevent a race condition resulting in a partial
             # import. We have to release the lock here because it may be needed
             # to deserialize arguments for the task that receives and puts the
             # tensors into the GPU object store. Releasing the lock should be
-            # safe because we should not be mid-import.
+            # safe because we should not be in the middle of an import.
             global_worker.function_actor_manager.lock.release()
             tensors = gpu_object_manager.gpu_object_store.wait_and_pop_object(object_id, timeout=ray_constants.FETCH_WARN_TIMEOUT_SECONDS)
             global_worker.function_actor_manager.lock.acquire()
-=======
-            gpu_object_manager = ray._private.worker.global_worker.gpu_object_manager
-            if not gpu_object_manager.gpu_object_store.has_gpu_object(object_id):
-                assert gpu_object_manager.is_managed_gpu_object(
-                    object_id
-                ), f"obj_id={object_id} not found in GPU object store. This error is unexpected. Please report this issue on GitHub: https://github.com/ray-project/ray/issues/new/choose"
-                gpu_object_manager.fetch_gpu_object(object_id)
-            tensors = gpu_object_manager.gpu_object_store.get_gpu_object(object_id)
->>>>>>> c531c750
             ctx.reset_out_of_band_tensors(tensors)
 
         try:
