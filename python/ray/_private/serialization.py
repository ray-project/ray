--- conflicted
+++ resolved
@@ -648,15 +648,6 @@
             self._torch_custom_serializer_registered = True
 
         serialized_val, tensors = self._serialize_and_retrieve_tensors(value)
-<<<<<<< HEAD
-        if tensors is not None:
-            obj_id = obj_id.decode("ascii")
-            worker = ray._private.worker.global_worker
-            gpu_object_manager = worker.gpu_object_manager
-            gpu_object_manager.gpu_object_store.add_object(
-                obj_id, tensors, is_primary=True
-            )
-=======
         # Regardless of whether `tensors` is empty, we always store the GPU object
         # in the GPU object store. This ensures that `_get_tensor_meta` is not
         # blocked indefinitely.
@@ -664,7 +655,6 @@
         worker = ray._private.worker.global_worker
         gpu_object_manager = worker.gpu_object_manager
         gpu_object_manager.gpu_object_store.add_object(obj_id, tensors, is_primary=True)
->>>>>>> 646bfa8c
 
         return serialized_val
 
