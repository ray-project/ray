--- conflicted
+++ resolved
@@ -296,21 +296,22 @@
             # tensors into the GPU object store. Releasing the lock should be
             # safe because we should not be in the middle of an import.
             global_worker.function_actor_manager.lock.release()
-            tensors = gpu_object_manager.gpu_object_store.wait_and_pop_object(
-                object_id, timeout=ray_constants.FETCH_WARN_TIMEOUT_SECONDS
-            )
-            global_worker.function_actor_manager.lock.acquire()
-            ctx.reset_out_of_band_tensors(tensors)
-<<<<<<< HEAD
-=======
             gpu_object_store = gpu_object_manager.gpu_object_store
             # If the GPU object is the primary copy, it means the transfer is intra-actor.
             # In this case, we should not remove the GPU object after it is consumed once,
             # because the GPU object reference may be used again.
             # Instead, we should wait for the GC callback to clean it up.
-            if not gpu_object_store.is_primary_copy(object_id):
-                gpu_object_store.remove_gpu_object(object_id)
->>>>>>> 2fcc688c
+            pop_object = not gpu_object_store.is_primary_copy(object_id):
+            if pop_object:
+                tensors = gpu_object_manager.gpu_object_store.wait_and_pop_object(
+                    object_id, timeout=ray_constants.FETCH_WARN_TIMEOUT_SECONDS
+                )
+            else:
+                tensors = gpu_object_manager.gpu_object_store.wait_object(
+                    object_id, timeout=ray_constants.FETCH_WARN_TIMEOUT_SECONDS
+                )
+            global_worker.function_actor_manager.lock.acquire()
+            ctx.reset_out_of_band_tensors(tensors)
 
         try:
             in_band, buffers = unpack_pickle5_buffers(data)
@@ -651,13 +652,7 @@
             obj_id = obj_id.decode("ascii")
             worker = ray._private.worker.global_worker
             gpu_object_manager = worker.gpu_object_manager
-<<<<<<< HEAD
-            gpu_object_manager.gpu_object_store.add_object(obj_id, tensors)
-=======
-            gpu_object_manager.gpu_object_store.add_gpu_object(
-                obj_id, tensors, is_primary=True
-            )
->>>>>>> 2fcc688c
+            gpu_object_manager.gpu_object_store.add_object(obj_id, tensors, is_primary=True)
 
         return serialized_val
 
