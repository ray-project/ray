import io
import logging
import threading
import traceback
from typing import TYPE_CHECKING, Any, List, Optional, Tuple, Union

if TYPE_CHECKING:
    import torch

import google.protobuf.message

import ray._private.utils
import ray.cloudpickle as pickle
import ray.exceptions
from ray._private import ray_constants
from ray._private.custom_types import TensorTransportEnum
from ray._raylet import (
    DynamicObjectRefGenerator,
    MessagePackSerializedObject,
    MessagePackSerializer,
    Pickle5SerializedObject,
    Pickle5Writer,
    RawSerializedObject,
    SerializedRayObject,
    split_buffer,
    unpack_pickle5_buffers,
)
from ray.core.generated.common_pb2 import ErrorType, RayErrorInfo
from ray.exceptions import (
    ActorDiedError,
    ActorPlacementGroupRemoved,
    ActorUnavailableError,
    ActorUnschedulableError,
    LocalRayletDiedError,
    NodeDiedError,
    ObjectFetchTimedOutError,
    ObjectFreedError,
    ObjectLostError,
    ObjectReconstructionFailedError,
    ObjectReconstructionFailedLineageEvictedError,
    ObjectReconstructionFailedMaxAttemptsExceededError,
    ObjectRefStreamEndOfStreamError,
    OutOfDiskError,
    OutOfMemoryError,
    OwnerDiedError,
    PlasmaObjectNotAvailable,
    RayError,
    RaySystemError,
    RayTaskError,
    ReferenceCountingAssertionError,
    RuntimeEnvSetupError,
    TaskCancelledError,
    TaskPlacementGroupRemoved,
    TaskUnschedulableError,
    WorkerCrashedError,
)
from ray.experimental.compiled_dag_ref import CompiledDAGRef
from ray.util import inspect_serializability, serialization_addons

logger = logging.getLogger(__name__)
ALLOW_OUT_OF_BAND_OBJECT_REF_SERIALIZATION = ray_constants.env_bool(
    "RAY_allow_out_of_band_object_ref_serialization", True
)


class DeserializationError(Exception):
    pass


def pickle_dumps(obj: Any, error_msg: str):
    """Wrap cloudpickle.dumps to provide better error message
    when the object is not serializable.
    """
    try:
        return pickle.dumps(obj)
    except (TypeError, ray.exceptions.OufOfBandObjectRefSerializationException) as e:
        sio = io.StringIO()
        inspect_serializability(obj, print_file=sio)
        msg = f"{error_msg}:\n{sio.getvalue()}"
        if isinstance(e, TypeError):
            raise TypeError(msg) from e
        else:
            raise ray.exceptions.OufOfBandObjectRefSerializationException(msg)


def _object_ref_deserializer(binary, call_site, owner_address, object_status):
    # NOTE(suquark): This function should be a global function so
    # cloudpickle can access it directly. Otherwise cloudpickle
    # has to dump the whole function definition, which is inefficient.

    # NOTE(swang): Must deserialize the object first before asking
    # the core worker to resolve the value. This is to make sure
    # that the ref count for the ObjectRef is greater than 0 by the
    # time the core worker resolves the value of the object.
    obj_ref = ray.ObjectRef(binary, owner_address, call_site)

    # TODO(edoakes): we should be able to just capture a reference
    # to 'self' here instead, but this function is itself pickled
    # somewhere, which causes an error.
    if owner_address:
        worker = ray._private.worker.global_worker
        worker.check_connected()
        context = worker.get_serialization_context()
        outer_id = context.get_outer_object_ref()
        # outer_id is None in the case that this ObjectRef was closed
        # over in a function or pickled directly using pickle.dumps().
        if outer_id is None:
            outer_id = ray.ObjectRef.nil()
        worker.core_worker.deserialize_and_register_object_ref(
            obj_ref.binary(), outer_id, owner_address, object_status
        )
    return obj_ref


def _actor_handle_deserializer(serialized_obj, weak_ref):
    # If this actor handle was stored in another object, then tell the
    # core worker.
    context = ray._private.worker.global_worker.get_serialization_context()
    outer_id = context.get_outer_object_ref()
    return ray.actor.ActorHandle._deserialization_helper(
        serialized_obj, weak_ref, outer_id
    )


class SerializationContext:
    """Initialize the serialization library.

    This defines a custom serializer for object refs and also tells ray to
    serialize several exception classes that we define for error handling.
    """

    def __init__(self, worker):
        self.worker = worker
        self._thread_local = threading.local()

        def actor_handle_reducer(obj):
            ray._private.worker.global_worker.check_connected()
            serialized, actor_handle_id, weak_ref = obj._serialization_helper()
            # Update ref counting for the actor handle
            if not weak_ref:
                self.add_contained_object_ref(
                    actor_handle_id,
                    # Right now, so many tests are failing when this is set.
                    # Allow it for now, but we should eventually disallow it here.
                    allow_out_of_band_serialization=True,
                )
            return _actor_handle_deserializer, (serialized, weak_ref)

        self._register_cloudpickle_reducer(ray.actor.ActorHandle, actor_handle_reducer)

        def compiled_dag_ref_reducer(obj):
            raise TypeError("Serialization of CompiledDAGRef is not supported.")

        self._register_cloudpickle_reducer(CompiledDAGRef, compiled_dag_ref_reducer)

        def object_ref_reducer(obj):
            worker = ray._private.worker.global_worker
            worker.check_connected()
            self.add_contained_object_ref(
                obj,
                allow_out_of_band_serialization=(
                    ALLOW_OUT_OF_BAND_OBJECT_REF_SERIALIZATION
                ),
                call_site=obj.call_site(),
            )
            obj, owner_address, object_status = worker.core_worker.serialize_object_ref(
                obj
            )
            return _object_ref_deserializer, (
                obj.binary(),
                obj.call_site(),
                owner_address,
                object_status,
            )

        self._register_cloudpickle_reducer(ray.ObjectRef, object_ref_reducer)

        def object_ref_generator_reducer(obj):
            return DynamicObjectRefGenerator, (obj._refs,)

        self._register_cloudpickle_reducer(
            DynamicObjectRefGenerator, object_ref_generator_reducer
        )

        serialization_addons.apply(self)

    def _register_cloudpickle_reducer(self, cls, reducer):
        pickle.CloudPickler.dispatch[cls] = reducer

    def _unregister_cloudpickle_reducer(self, cls):
        pickle.CloudPickler.dispatch.pop(cls, None)

    def _register_cloudpickle_serializer(
        self, cls, custom_serializer, custom_deserializer
    ):
        def _CloudPicklerReducer(obj):
            return custom_deserializer, (custom_serializer(obj),)

        # construct a reducer
        pickle.CloudPickler.dispatch[cls] = _CloudPicklerReducer

    def is_in_band_serialization(self):
        return getattr(self._thread_local, "in_band", False)

    def set_in_band_serialization(self):
        self._thread_local.in_band = True

    def set_out_of_band_serialization(self):
        self._thread_local.in_band = False

    def get_outer_object_ref(self):
        stack = getattr(self._thread_local, "object_ref_stack", [])
        return stack[-1] if stack else None

    def get_and_clear_contained_object_refs(self):
        if not hasattr(self._thread_local, "object_refs"):
            self._thread_local.object_refs = set()
            return set()

        object_refs = self._thread_local.object_refs
        self._thread_local.object_refs = set()
        return object_refs

    def add_contained_object_ref(
        self,
        object_ref: "ray.ObjectRef",
        *,
        allow_out_of_band_serialization: bool,
        call_site: Optional[str] = None,
    ):
        if self.is_in_band_serialization():
            # This object ref is being stored in an object. Add the ID to the
            # list of IDs contained in the object so that we keep the inner
            # object value alive as long as the outer object is in scope.
            if not hasattr(self._thread_local, "object_refs"):
                self._thread_local.object_refs = set()
            self._thread_local.object_refs.add(object_ref)
        else:
            if not allow_out_of_band_serialization:
                raise ray.exceptions.OufOfBandObjectRefSerializationException(
                    f"It is not allowed to serialize ray.ObjectRef {object_ref.hex()}. "
                    "If you want to allow serialization, "
                    "set `RAY_allow_out_of_band_object_ref_serialization=1.` "
                    "If you set the env var, the object is pinned forever in the "
                    "lifetime of the worker process and can cause Ray object leaks. "
                    "See the callsite and trace to find where the serialization "
                    "occurs.\nCallsite: "
                    f"{call_site or 'Disabled. Set RAY_record_ref_creation_sites=1'}"
                )
            else:
                # If this serialization is out-of-band (e.g., from a call to
                # cloudpickle directly or captured in a remote function/actor),
                # then pin the object for the lifetime of this worker by adding
                # a local reference that won't ever be removed.
                ray._private.worker.global_worker.core_worker.add_object_ref_reference(
                    object_ref
                )

    def _deserialize_pickle5_data(
        self,
        data: Any,
        object_id: Optional[str] = None,
        tensor_transport: Optional[
            TensorTransportEnum
        ] = TensorTransportEnum.OBJECT_STORE,
    ) -> Any:
        """
        If `object_id` exists in `in_actor_object_store`, it means that tensors are sent
        out-of-band instead of through the object store. In this case, we need to retrieve
        the tensors from the in-actor object store. Then, we deserialize `data` with the
        retrieved tensors in the serialization context.

        Args:
            data: The data to deserialize.
            object_id: The object ID to use as the key for the in-actor object store
                to retrieve tensors.

        Returns:
            Any: The deserialized object.
        """
        from ray.experimental.channel import ChannelContext

        ctx = ChannelContext.get_current().serialization_context

<<<<<<< HEAD
        enable_gpu_objects = tensor_transport != TensorTransportEnum.OBJECT_STORE
        if enable_gpu_objects:
            gpu_object_manager = ray._private.worker.global_worker.gpu_object_manager
            if not gpu_object_manager.has_gpu_object(object_id):
                raise RuntimeError(f"obj_id={object_id} not found in GPU object store")
=======
        gpu_object_manager = worker.gpu_object_manager
        enable_gpu_objects = gpu_object_manager.has_gpu_object(
            object_id
        ) or gpu_object_manager.is_managed_gpu_object(object_id)
        if enable_gpu_objects:
            if gpu_object_manager.is_managed_gpu_object(object_id):
                gpu_object_manager.fetch_gpu_object(object_id)
>>>>>>> 1bc00874
            tensors = gpu_object_manager.get_gpu_object(object_id)
            ctx.reset_out_of_band_tensors(tensors)
            # TODO(kevin85421): The current garbage collection implementation for the in-actor object store
            # is naive. We garbage collect each object after it is consumed once.
            gpu_object_manager.remove_gpu_object(object_id)

        try:
            in_band, buffers = unpack_pickle5_buffers(data)
            if len(buffers) > 0:
                obj = pickle.loads(in_band, buffers=buffers)
            else:
                obj = pickle.loads(in_band)
        # cloudpickle does not provide error types
        except pickle.pickle.PicklingError:
            raise DeserializationError()
        finally:
            if enable_gpu_objects:
                ctx.reset_out_of_band_tensors([])
        return obj

    def _deserialize_msgpack_data(
        self,
        data,
        metadata_fields,
        object_id: Optional[str] = None,
        tensor_transport: Optional[
            TensorTransportEnum
        ] = TensorTransportEnum.OBJECT_STORE,
    ):
        msgpack_data, pickle5_data = split_buffer(data)

        if metadata_fields[0] == ray_constants.OBJECT_METADATA_TYPE_PYTHON:
            python_objects = self._deserialize_pickle5_data(
                pickle5_data, object_id, tensor_transport
            )
        else:
            python_objects = []

        try:

            def _python_deserializer(index):
                return python_objects[index]

            obj = MessagePackSerializer.loads(msgpack_data, _python_deserializer)
        except Exception:
            raise DeserializationError()
        return obj

    def _deserialize_error_info(self, data, metadata_fields):
        assert data
        pb_bytes = self._deserialize_msgpack_data(data, metadata_fields)
        assert pb_bytes

        ray_error_info = RayErrorInfo()
        ray_error_info.ParseFromString(pb_bytes)
        return ray_error_info

    def _deserialize_actor_died_error(self, data, metadata_fields):
        if not data:
            return ActorDiedError()
        ray_error_info = self._deserialize_error_info(data, metadata_fields)
        assert ray_error_info.HasField("actor_died_error")
        if ray_error_info.actor_died_error.HasField("creation_task_failure_context"):
            return RayError.from_ray_exception(
                ray_error_info.actor_died_error.creation_task_failure_context
            )
        else:
            assert ray_error_info.actor_died_error.HasField("actor_died_error_context")
            return ActorDiedError(
                cause=ray_error_info.actor_died_error.actor_died_error_context
            )

    def _deserialize_object(
        self, data, metadata, object_ref, tensor_transport_value: Optional[int]
    ):
        tensor_transport = TensorTransportEnum(
            tensor_transport_value if tensor_transport_value is not None else 0
        )
        if metadata:
            metadata_fields = metadata.split(b",")
            if metadata_fields[0] in [
                ray_constants.OBJECT_METADATA_TYPE_CROSS_LANGUAGE,
                ray_constants.OBJECT_METADATA_TYPE_PYTHON,
            ]:
                return self._deserialize_msgpack_data(
                    data, metadata_fields, object_ref.hex(), tensor_transport
                )
            # Check if the object should be returned as raw bytes.
            if metadata_fields[0] == ray_constants.OBJECT_METADATA_TYPE_RAW:
                if data is None:
                    return b""
                return data.to_pybytes()
            elif metadata_fields[0] == ray_constants.OBJECT_METADATA_TYPE_ACTOR_HANDLE:
                obj = self._deserialize_msgpack_data(data, metadata_fields)
                # The last character is a 1 if weak_ref=True and 0 else.
                serialized, weak_ref = obj[:-1], obj[-1:] == b"1"
                return _actor_handle_deserializer(serialized, weak_ref)
            # Otherwise, return an exception object based on
            # the error type.
            try:
                error_type = int(metadata_fields[0])
            except Exception:
                raise Exception(
                    f"Can't deserialize object: {object_ref}, " f"metadata: {metadata}"
                )

            # RayTaskError is serialized with pickle5 in the data field.
            # TODO (kfstorm): exception serialization should be language
            # independent.
            if error_type == ErrorType.Value("TASK_EXECUTION_EXCEPTION"):
                obj = self._deserialize_msgpack_data(data, metadata_fields)
                return RayError.from_bytes(obj)
            elif error_type == ErrorType.Value("WORKER_DIED"):
                return WorkerCrashedError()
            elif error_type == ErrorType.Value("ACTOR_DIED"):
                return self._deserialize_actor_died_error(data, metadata_fields)
            elif error_type == ErrorType.Value("LOCAL_RAYLET_DIED"):
                return LocalRayletDiedError()
            elif error_type == ErrorType.Value("TASK_CANCELLED"):
                # Task cancellations are serialized in two ways, so check both
                # deserialization paths.
                # TODO(swang): We should only have one serialization path.
                try:
                    # Deserialization from C++ (the CoreWorker task submitter).
                    # The error info will be stored as a RayErrorInfo.
                    error_message = ""
                    if data:
                        error_info = self._deserialize_error_info(data, metadata_fields)
                        error_message = error_info.error_message
                    return TaskCancelledError(error_message=error_message)
                except google.protobuf.message.DecodeError:
                    # Deserialization from Python. The TaskCancelledError is
                    # serialized and returned directly.
                    obj = self._deserialize_msgpack_data(data, metadata_fields)
                    return RayError.from_bytes(obj)
            elif error_type == ErrorType.Value("OBJECT_LOST"):
                return ObjectLostError(
                    object_ref.hex(), object_ref.owner_address(), object_ref.call_site()
                )
            elif error_type == ErrorType.Value("OBJECT_FETCH_TIMED_OUT"):
                return ObjectFetchTimedOutError(
                    object_ref.hex(), object_ref.owner_address(), object_ref.call_site()
                )
            elif error_type == ErrorType.Value("OUT_OF_DISK_ERROR"):
                return OutOfDiskError(
                    object_ref.hex(), object_ref.owner_address(), object_ref.call_site()
                )
            elif error_type == ErrorType.Value("OUT_OF_MEMORY"):
                error_info = self._deserialize_error_info(data, metadata_fields)
                return OutOfMemoryError(error_info.error_message)
            elif error_type == ErrorType.Value("NODE_DIED"):
                error_info = self._deserialize_error_info(data, metadata_fields)
                return NodeDiedError(error_info.error_message)
            elif error_type == ErrorType.Value("OBJECT_DELETED"):
                return ReferenceCountingAssertionError(
                    object_ref.hex(), object_ref.owner_address(), object_ref.call_site()
                )
            elif error_type == ErrorType.Value("OBJECT_FREED"):
                return ObjectFreedError(
                    object_ref.hex(), object_ref.owner_address(), object_ref.call_site()
                )
            elif error_type == ErrorType.Value("OWNER_DIED"):
                return OwnerDiedError(
                    object_ref.hex(), object_ref.owner_address(), object_ref.call_site()
                )
            elif error_type == ErrorType.Value("OBJECT_UNRECONSTRUCTABLE"):
                return ObjectReconstructionFailedError(
                    object_ref.hex(), object_ref.owner_address(), object_ref.call_site()
                )
            elif error_type == ErrorType.Value(
                "OBJECT_UNRECONSTRUCTABLE_MAX_ATTEMPTS_EXCEEDED"
            ):
                return ObjectReconstructionFailedMaxAttemptsExceededError(
                    object_ref.hex(), object_ref.owner_address(), object_ref.call_site()
                )
            elif error_type == ErrorType.Value(
                "OBJECT_UNRECONSTRUCTABLE_LINEAGE_EVICTED"
            ):
                return ObjectReconstructionFailedLineageEvictedError(
                    object_ref.hex(), object_ref.owner_address(), object_ref.call_site()
                )
            elif error_type == ErrorType.Value("RUNTIME_ENV_SETUP_FAILED"):
                error_info = self._deserialize_error_info(data, metadata_fields)
                # TODO(sang): Assert instead once actor also reports error messages.
                error_msg = ""
                if error_info.HasField("runtime_env_setup_failed_error"):
                    error_msg = error_info.runtime_env_setup_failed_error.error_message
                return RuntimeEnvSetupError(error_message=error_msg)
            elif error_type == ErrorType.Value("TASK_PLACEMENT_GROUP_REMOVED"):
                return TaskPlacementGroupRemoved()
            elif error_type == ErrorType.Value("ACTOR_PLACEMENT_GROUP_REMOVED"):
                return ActorPlacementGroupRemoved()
            elif error_type == ErrorType.Value("TASK_UNSCHEDULABLE_ERROR"):
                error_info = self._deserialize_error_info(data, metadata_fields)
                return TaskUnschedulableError(error_info.error_message)
            elif error_type == ErrorType.Value("ACTOR_UNSCHEDULABLE_ERROR"):
                error_info = self._deserialize_error_info(data, metadata_fields)
                return ActorUnschedulableError(error_info.error_message)
            elif error_type == ErrorType.Value("END_OF_STREAMING_GENERATOR"):
                return ObjectRefStreamEndOfStreamError()
            elif error_type == ErrorType.Value("ACTOR_UNAVAILABLE"):
                error_info = self._deserialize_error_info(data, metadata_fields)
                if error_info.HasField("actor_unavailable_error"):
                    actor_id = error_info.actor_unavailable_error.actor_id
                else:
                    actor_id = None
                return ActorUnavailableError(error_info.error_message, actor_id)
            else:
                return RaySystemError("Unrecognized error type " + str(error_type))
        elif data:
            raise ValueError("non-null object should always have metadata")
        else:
            # Object isn't available in plasma. This should never be returned
            # to the user. We should only reach this line if this object was
            # deserialized as part of a list, and another object in the list
            # throws an exception.
            return PlasmaObjectNotAvailable

    def deserialize_objects(
        self, serialized_ray_objects: List[SerializedRayObject], object_refs
    ):
        assert len(serialized_ray_objects) == len(object_refs)
        # initialize the thread-local field
        if not hasattr(self._thread_local, "object_ref_stack"):
            self._thread_local.object_ref_stack = []
        results = []
        for object_ref, (data, metadata, tensor_transport_value) in zip(
            object_refs, serialized_ray_objects
        ):
            try:
                # Push the object ref to the stack, so the object under
                # the object ref knows where it comes from.
                self._thread_local.object_ref_stack.append(object_ref)
                obj = self._deserialize_object(
                    data, metadata, object_ref, tensor_transport_value
                )
            except Exception as e:
                logger.exception(e)
                obj = RaySystemError(e, traceback.format_exc())
            finally:
                # Must clear ObjectRef to not hold a reference.
                if self._thread_local.object_ref_stack:
                    self._thread_local.object_ref_stack.pop()
            results.append(obj)
        return results

    def _serialize_to_pickle5(self, metadata, value):
        writer = Pickle5Writer()
        # TODO(swang): Check that contained_object_refs is empty.
        try:
            self.set_in_band_serialization()
            inband = pickle.dumps(
                value, protocol=5, buffer_callback=writer.buffer_callback
            )
        except Exception as e:
            self.get_and_clear_contained_object_refs()
            raise e
        finally:
            self.set_out_of_band_serialization()

        return Pickle5SerializedObject(
            metadata, inband, writer, self.get_and_clear_contained_object_refs()
        )

    def _serialize_to_msgpack(self, value):
        # Only RayTaskError is possible to be serialized here. We don't
        # need to deal with other exception types here.
        contained_object_refs = []

        if isinstance(value, RayTaskError):
            if issubclass(value.cause.__class__, TaskCancelledError):
                # Handle task cancellation errors separately because we never
                # want to warn about tasks that were intentionally cancelled by
                # the user.
                metadata = str(ErrorType.Value("TASK_CANCELLED")).encode("ascii")
                value = value.to_bytes()
            else:
                metadata = str(ErrorType.Value("TASK_EXECUTION_EXCEPTION")).encode(
                    "ascii"
                )
                value = value.to_bytes()
        elif isinstance(value, ray.actor.ActorHandle):
            # TODO(fyresone): ActorHandle should be serialized via the
            # custom type feature of cross-language.
            serialized, actor_handle_id, weak_ref = value._serialization_helper()
            if not weak_ref:
                contained_object_refs.append(actor_handle_id)
            # Update ref counting for the actor handle
            metadata = ray_constants.OBJECT_METADATA_TYPE_ACTOR_HANDLE
            # Append a 1 to mean weak ref or 0 for strong ref.
            # We do this here instead of in the main serialization helper
            # because msgpack expects a bytes object. We cannot serialize
            # `weak_ref` in the C++ code because the weak_ref property is only
            # available in the Python ActorHandle instance.
            value = serialized + (b"1" if weak_ref else b"0")
        else:
            metadata = ray_constants.OBJECT_METADATA_TYPE_CROSS_LANGUAGE

        python_objects = []

        def _python_serializer(o):
            index = len(python_objects)
            python_objects.append(o)
            return index

        msgpack_data = MessagePackSerializer.dumps(value, _python_serializer)

        if python_objects:
            metadata = ray_constants.OBJECT_METADATA_TYPE_PYTHON
            pickle5_serialized_object = self._serialize_to_pickle5(
                metadata, python_objects
            )
        else:
            pickle5_serialized_object = None

        return MessagePackSerializedObject(
            metadata, msgpack_data, contained_object_refs, pickle5_serialized_object
        )

    def serialize_and_store_gpu_objects(
        self,
        value: Any,
        obj_id: bytes,
    ) -> MessagePackSerializedObject:
        """Retrieve GPU data from `value` and store it in the GPU object store. Then, return the serialized value.

        Args:
            value: The value to serialize.
            obj_id: The object ID of the value. `obj_id` is required, and the GPU data (e.g. tensors) in `value`
                will be stored in the GPU object store with the key `obj_id`.

        Returns:
            Serialized value.
        """
        assert (
            obj_id is not None
        ), "`obj_id` is required, and it is the key to retrieve corresponding tensors from the GPU object store."
        serialized_val, tensors = self._serialize_and_retrieve_tensors(value)
        if tensors:
            obj_id = obj_id.decode("ascii")
            worker = ray._private.worker.global_worker
            gpu_object_manager = worker.gpu_object_manager
            gpu_object_manager.add_gpu_object(obj_id, tensors)

        return serialized_val

    def serialize(
        self, value: Any
    ) -> Union[RawSerializedObject, MessagePackSerializedObject]:
        """Serialize an object.

        Args:
            value: The value to serialize.

        Returns:
            Serialized value.
        """
        if isinstance(value, bytes):
            # If the object is a byte array, skip serializing it and
            # use a special metadata to indicate it's raw binary. So
            # that this object can also be read by Java.
            return RawSerializedObject(value)
        else:
            return self._serialize_to_msgpack(value)

    def _serialize_and_retrieve_tensors(
        self, value: Any
    ) -> Tuple[MessagePackSerializedObject, List["torch.Tensor"]]:
        """
        Serialize `value` and return the serialized value and any tensors retrieved from `value`.
        This is only used for GPU objects.
        """
        from ray.experimental.channel import ChannelContext

        ctx = ChannelContext.get_current().serialization_context
        prev_use_external_transport = ctx.use_external_transport
        ctx.set_use_external_transport(True)
        try:
            serialized_val = self._serialize_to_msgpack(value)
        finally:
            ctx.set_use_external_transport(prev_use_external_transport)

        tensors, _ = ctx.reset_out_of_band_tensors([])
        return serialized_val, tensors<|MERGE_RESOLUTION|>--- conflicted
+++ resolved
@@ -282,21 +282,14 @@
 
         ctx = ChannelContext.get_current().serialization_context
 
-<<<<<<< HEAD
         enable_gpu_objects = tensor_transport != TensorTransportEnum.OBJECT_STORE
         if enable_gpu_objects:
             gpu_object_manager = ray._private.worker.global_worker.gpu_object_manager
             if not gpu_object_manager.has_gpu_object(object_id):
-                raise RuntimeError(f"obj_id={object_id} not found in GPU object store")
-=======
-        gpu_object_manager = worker.gpu_object_manager
-        enable_gpu_objects = gpu_object_manager.has_gpu_object(
-            object_id
-        ) or gpu_object_manager.is_managed_gpu_object(object_id)
-        if enable_gpu_objects:
-            if gpu_object_manager.is_managed_gpu_object(object_id):
-                gpu_object_manager.fetch_gpu_object(object_id)
->>>>>>> 1bc00874
+                if gpu_object_manager.is_managed_gpu_object(object_id):
+                    gpu_object_manager.fetch_gpu_object(object_id)
+                else:
+                    raise RuntimeError(f"obj_id={object_id} not found in GPU object store")
             tensors = gpu_object_manager.get_gpu_object(object_id)
             ctx.reset_out_of_band_tensors(tensors)
             # TODO(kevin85421): The current garbage collection implementation for the in-actor object store
