import enum
import logging
from typing import List, Optional
from functools import wraps
import time

import grpc

from ray.core.generated.common_pb2 import ErrorType
from ray.core.generated import gcs_service_pb2_grpc
from ray.core.generated import gcs_service_pb2
from ray.core.generated.gcs_pb2 import (
    ActorTableData,
    GcsNodeInfo,
    AvailableResources,
    JobTableData,
    JobConfig,
    ErrorTableData,
    GcsEntry,
    ResourceUsageBatchData,
    ResourcesData,
    ObjectTableData,
    ProfileTableData,
    TablePrefix,
    TablePubsub,
    ResourceDemand,
    ResourceLoad,
    ResourceMap,
    ResourceTableData,
    PubSubMessage,
    WorkerTableData,
    PlacementGroupTableData,
)

logger = logging.getLogger(__name__)

__all__ = [
    "ActorTableData",
    "GcsNodeInfo",
    "AvailableResources",
    "JobTableData",
    "JobConfig",
    "ErrorTableData",
    "ErrorType",
    "GcsEntry",
    "ResourceUsageBatchData",
    "ResourcesData",
    "ObjectTableData",
    "ProfileTableData",
    "TablePrefix",
    "TablePubsub",
    "ResourceDemand",
    "ResourceLoad",
    "ResourceMap",
    "ResourceTableData",
    "PubSubMessage",
    "WorkerTableData",
    "PlacementGroupTableData",
]

LOG_FILE_CHANNEL = "RAY_LOG_CHANNEL"

# Actor pub/sub updates
RAY_ACTOR_PUBSUB_PATTERN = "ACTOR:*".encode("ascii")

RAY_ERROR_PUBSUB_PATTERN = "ERROR_INFO:*".encode("ascii")

# These prefixes must be kept up-to-date with the TablePrefix enum in
# gcs.proto.
TablePrefix_ACTOR_string = "ACTOR"

WORKER = 0
DRIVER = 1

# Cap messages at 512MB
_MAX_MESSAGE_LENGTH = 512 * 1024 * 1024
# Send keepalive every 60s
_GRPC_KEEPALIVE_TIME_MS = 60 * 1000
# Keepalive should be replied < 60s
_GRPC_KEEPALIVE_TIMEOUT_MS = 60 * 1000

# Also relying on these defaults:
# grpc.keepalive_permit_without_calls=0: No keepalive without inflight calls.
# grpc.use_local_subchannel_pool=0: Subchannels are shared.
_GRPC_OPTIONS = [("grpc.enable_http_proxy",
                  0), ("grpc.max_send_message_length", _MAX_MESSAGE_LENGTH),
                 ("grpc.max_receive_message_length", _MAX_MESSAGE_LENGTH),
                 ("grpc.keepalive_time_ms",
                  _GRPC_KEEPALIVE_TIME_MS), ("grpc.keepalive_timeout_ms",
                                             _GRPC_KEEPALIVE_TIMEOUT_MS)]


def use_gcs_for_bootstrap():
    import os
    from ray._private.gcs_pubsub import gcs_pubsub_enabled
    ret = os.environ.get("RAY_bootstrap_with_gcs") not in (None, "0", "false")
    if ret:
        assert gcs_pubsub_enabled()
    return ret


def get_gcs_address_from_redis(redis) -> str:
    """Reads GCS address from redis.

    Args:
        redis: Redis client to fetch GCS address.
    Returns:
        GCS address string.
    """
    gcs_address = redis.get("GcsServerAddress")
    if gcs_address is None:
        raise RuntimeError("Failed to look up gcs address through redis")
    return gcs_address.decode()


def create_gcs_channel(address: str, aio=False):
    """Returns a GRPC channel to GCS.

    Args:
        address: GCS address string, e.g. ip:port
        aio: Whether using grpc.aio
    Returns:
        grpc.Channel or grpc.aio.Channel to GCS
    """
    from ray._private.utils import init_grpc_channel
    return init_grpc_channel(address, optionamespace=_GRPC_OPTIONS, asynchronous=aio)


def _auto_reconnect(f):
    @wraps(f)
    def wrapper(self, *args, **kwargs):
        remaining_retry = self._nums_reconnect_retry
        while True:
            try:
                return f(self, *args, **kwargs)
            except grpc.RpcError as e:
                if remaining_retry <= 0:
                    raise
                if e.code() in (grpc.StatusCode.UNAVAILABLE,
                                grpc.StatusCode.UNKNOWN):
                    logger.debug(
                        "Failed to send request to gcs, reconnecting. "
                        f"Error {e}")
                    try:
                        self._connect()
                    except Exception:
                        logger.error(f"Connecting to gcs failed. Error {e}")
                    time.sleep(1)
                    remaining_retry -= 1
                    continue
                raise

    return wrapper


class GcsChannel:
    def __init__(self,
                 redis_client=None,
                 gcs_address: Optional[str] = None,
                 aio: bool = False):
        if redis_client is None and gcs_address is None:
            raise ValueError(
                "One of `redis_client` or `gcs_address` has to be set")
        if redis_client is not None and gcs_address is not None:
            raise ValueError(
                "Only one of `redis_client` or `gcs_address` can be set")
        self._redis_client = redis_client
        self._gcs_address = gcs_address
        self._aio = aio

    def connect(self):
        # GCS server uses a cached port, so it should use the same port after
        # restarting, whether in Redis or GCS bootstrapping mode. This means
        # GCS address should stay the same for the lifetime of the Ray cluster.
        if self._gcs_address is None:
            assert self._redis_client is not None
            gcs_address = get_gcs_address_from_redis(self._redis_client)
        else:
            gcs_address = self._gcs_address
        self._channel = create_gcs_channel(gcs_address, self._aio)

    def channel(self):
        return self._channel


class GcsCode(enum.IntEnum):
    # corresponding to ray/src/ray/common/status.h
    OK = 0
    NotFound = 17


class GcsClient:
    """Client to GCS using GRPC"""

    def __init__(self,
                 channel: Optional[GcsChannel] = None,
                 address: Optional[str] = None,
                 nums_reconnect_retry: int = 5):
        if channel is None:
            assert isinstance(address, str)
            channel = GcsChannel(gcs_address=address)
        assert isinstance(channel, GcsChannel)
        self._channel = channel
        self._connect()
        self._nums_reconnect_retry = nums_reconnect_retry

    def _connect(self):
        self._channel.connect()
        self._kv_stub = gcs_service_pb2_grpc.InternalKVGcsServiceStub(
            self._channel.channel())

    @property
    def address(self):
        return self._channel._gcs_address

    @_auto_reconnect
    def internal_kv_get(self, key: bytes, namespace: Optional[bytes]) -> bytes:
        logger.debug(f"internal_kv_get {key} {namespace}")
        req = gcs_service_pb2.InternalKVGetRequest(namespace=namespace, key=key)
        reply = self._kv_stub.InternalKVGet(req)
        if reply.status.code == GcsCode.OK:
            return reply.value
        elif reply.status.code == GcsCode.NotFound:
            return None
        else:
            raise RuntimeError(f"Failed to get value for key {key} "
                               f"due to error {reply.status.message}")

    @_auto_reconnect
    def internal_kv_put(self, key: bytes, value: bytes, overwrite: bool,
                        namespace: Optional[bytes]) -> int:
        logger.debug(f"internal_kv_put {key} {value} {overwrite} {namespace}")
        req = gcs_service_pb2.InternalKVPutRequest(
            namespace=namespace, key=key, value=value, overwrite=overwrite)
        reply = self._kv_stub.InternalKVPut(req)
        if reply.status.code == GcsCode.OK:
            return reply.added_num
        else:
            raise RuntimeError(f"Failed to put value {value} to key {key} "
                               f"due to error {reply.status.message}")

    @_auto_reconnect
<<<<<<< HEAD
    def internal_kv_del(self, key: bytes, del_by_prefix: bool,
                        namespace: Optional[bytes]) -> int:
        logger.debug(f"internal_kv_del {key} {del_by_prefix} {namespace}")
        req = gcs_service_pb2.InternalKVDelRequest(
            ns=namespace, key=key, del_by_prefix=del_by_prefix)
=======
    def internal_kv_del(self, key: bytes, namespace: Optional[bytes]) -> int:
        logger.debug(f"internal_kv_del {key} {namespace}")
        req = gcs_service_pb2.InternalKVDelRequest(namespace=namespace, key=key)
>>>>>>> e78f04bf
        reply = self._kv_stub.InternalKVDel(req)
        if reply.status.code == GcsCode.OK:
            return reply.deleted_num
        else:
            raise RuntimeError(f"Failed to delete key {key} "
                               f"due to error {reply.status.message}")

    @_auto_reconnect
    def internal_kv_exists(self, key: bytes,
                           namespace: Optional[bytes]) -> bool:
        logger.debug(f"internal_kv_exists {key} {namespace}")
        req = gcs_service_pb2.InternalKVExistsRequest(namespace=namespace, key=key)
        reply = self._kv_stub.InternalKVExists(req)
        if reply.status.code == GcsCode.OK:
            return reply.exists
        else:
            raise RuntimeError(f"Failed to check existence of key {key} "
                               f"due to error {reply.status.message}")

    @_auto_reconnect
    def internal_kv_keys(self, prefix: bytes,
                         namespace: Optional[bytes]) -> List[bytes]:
        logger.debug(f"internal_kv_keys {prefix} {namespace}")
        req = gcs_service_pb2.InternalKVKeysRequest(
            namespace=namespace, prefix=prefix)
        reply = self._kv_stub.InternalKVKeys(req)
        if reply.status.code == GcsCode.OK:
            return reply.results
        else:
            raise RuntimeError(f"Failed to list prefix {prefix} "
                               f"due to error {reply.status.message}")

    @staticmethod
    def create_from_redis(redis_cli):
        return GcsClient(GcsChannel(redis_client=redis_cli))

    @staticmethod
    def connect_to_gcs_by_redis_address(redis_address, redis_password):
        from ray._private.services import create_redis_client
        return GcsClient.create_from_redis(
            create_redis_client(redis_address, redis_password))<|MERGE_RESOLUTION|>--- conflicted
+++ resolved
@@ -240,17 +240,11 @@
                                f"due to error {reply.status.message}")
 
     @_auto_reconnect
-<<<<<<< HEAD
     def internal_kv_del(self, key: bytes, del_by_prefix: bool,
                         namespace: Optional[bytes]) -> int:
         logger.debug(f"internal_kv_del {key} {del_by_prefix} {namespace}")
         req = gcs_service_pb2.InternalKVDelRequest(
-            ns=namespace, key=key, del_by_prefix=del_by_prefix)
-=======
-    def internal_kv_del(self, key: bytes, namespace: Optional[bytes]) -> int:
-        logger.debug(f"internal_kv_del {key} {namespace}")
-        req = gcs_service_pb2.InternalKVDelRequest(namespace=namespace, key=key)
->>>>>>> e78f04bf
+            namespace=namespace, key=key, del_by_prefix=del_by_prefix)
         reply = self._kv_stub.InternalKVDel(req)
         if reply.status.code == GcsCode.OK:
             return reply.deleted_num
