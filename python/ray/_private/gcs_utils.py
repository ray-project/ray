--- conflicted
+++ resolved
@@ -95,11 +95,7 @@
 def use_gcs_for_bootstrap():
     import os
     from ray._private.gcs_pubsub import gcs_pubsub_enabled
-<<<<<<< HEAD
-    ret = os.environ.get("RAY_bootstrap_with_gcs") in ("1", "true")
-=======
     ret = os.environ.get("RAY_bootstrap_with_gcs") not in (None, "0", "false")
->>>>>>> ade8cb71
     if ret:
         assert gcs_pubsub_enabled()
     return ret
