import enum
import logging
import time
<<<<<<< HEAD
import traceback
=======
import inspect
import asyncio
>>>>>>> fdd5c53b
from functools import wraps
from typing import List, Optional

import grpc

import ray
from ray._private import ray_constants
from ray.core.generated import gcs_service_pb2, gcs_service_pb2_grpc
from ray.core.generated.common_pb2 import ErrorType
from ray.core.generated.gcs_pb2 import (
    ActorTableData,
    AvailableResources,
    ErrorTableData,
    GcsEntry,
    GcsNodeInfo,
    JobConfig,
    JobTableData,
    ObjectTableData,
    PlacementGroupTableData,
    ProfileTableData,
    PubSubMessage,
    ResourceDemand,
    ResourceLoad,
    ResourceMap,
    ResourcesData,
    ResourceTableData,
    ResourceUsageBatchData,
    TablePrefix,
    TablePubsub,
    WorkerTableData,
)

logger = logging.getLogger(__name__)

__all__ = [
    "ActorTableData",
    "GcsNodeInfo",
    "AvailableResources",
    "JobTableData",
    "JobConfig",
    "ErrorTableData",
    "ErrorType",
    "GcsEntry",
    "ResourceUsageBatchData",
    "ResourcesData",
    "ObjectTableData",
    "ProfileTableData",
    "TablePrefix",
    "TablePubsub",
    "ResourceDemand",
    "ResourceLoad",
    "ResourceMap",
    "ResourceTableData",
    "PubSubMessage",
    "WorkerTableData",
    "PlacementGroupTableData",
]


WORKER = 0
DRIVER = 1

# Cap messages at 512MB
_MAX_MESSAGE_LENGTH = 512 * 1024 * 1024
# Send keepalive every 60s
_GRPC_KEEPALIVE_TIME_MS = 60 * 1000
# Keepalive should be replied < 60s
_GRPC_KEEPALIVE_TIMEOUT_MS = 60 * 1000

# Also relying on these defaults:
# grpc.keepalive_permit_without_calls=0: No keepalive without inflight calls.
# grpc.use_local_subchannel_pool=0: Subchannels are shared.
_GRPC_OPTIONS = [
    *ray_constants.GLOBAL_GRPC_OPTIONS,
    ("grpc.max_send_message_length", _MAX_MESSAGE_LENGTH),
    ("grpc.max_receive_message_length", _MAX_MESSAGE_LENGTH),
    ("grpc.keepalive_time_ms", _GRPC_KEEPALIVE_TIME_MS),
    ("grpc.keepalive_timeout_ms", _GRPC_KEEPALIVE_TIMEOUT_MS),
]


def create_gcs_channel(address: str, aio=False):
    """Returns a GRPC channel to GCS.

    Args:
        address: GCS address string, e.g. ip:port
        aio: Whether using grpc.aio
    Returns:
        grpc.Channel or grpc.aio.Channel to GCS
    """
    from ray._private.utils import init_grpc_channel

    return init_grpc_channel(address, options=_GRPC_OPTIONS, asynchronous=aio)


def check_health(address: str, timeout=2, skip_version_check=False) -> bool:
    """Checks Ray cluster health, before / without actually connecting to the
    cluster via ray.init().

    Args:
        address: Ray cluster / GCS address string, e.g. ip:port.
        timeout: request timeout.
        skip_version_check: If True, will skip comparision of GCS Ray version with local
            Ray version. If False (default), will raise exception on mismatch.
    Returns:
        Returns True if the cluster is running and has matching Ray version.
        Returns False if no service is running.
        Raises an exception otherwise.
    """
    req = gcs_service_pb2.CheckAliveRequest()
    try:
        channel = create_gcs_channel(address)
        stub = gcs_service_pb2_grpc.HeartbeatInfoGcsServiceStub(channel)
        resp = stub.CheckAlive(req, timeout=timeout)
    except grpc.RpcError:
        traceback.print_exc()
        return False
    if resp.status.code != GcsCode.OK:
        raise RuntimeError(f"GCS running at {address} is unhealthy: {resp.status}")

    if skip_version_check:
        return True
    # Otherwise, continue to check for Ray version match.
    if resp.ray_version is None:
        resp.ray_version = "<= 1.12"
    if resp.ray_version != ray.__version__:
        raise RuntimeError(
            f"Ray cluster at {address} has version "
            f"{resp.ray_version}, but this process is running "
            f"Ray version {ray.__version__}."
        )
    return True


def _auto_reconnect(f):
    if inspect.iscoroutinefunction(f):

        @wraps(f)
        async def wrapper(self, *args, **kwargs):
            remaining_retry = self._nums_reconnect_retry
            while True:
                try:
                    return await f(self, *args, **kwargs)
                except grpc.RpcError as e:
                    if remaining_retry <= 0:
                        raise
                    if e.code() in (
                        grpc.StatusCode.UNAVAILABLE,
                        grpc.StatusCode.UNKNOWN,
                    ):
                        logger.debug(
                            "Failed to send request to gcs, reconnecting. " f"Error {e}"
                        )
                        try:
                            self._connect()
                        except Exception:
                            logger.error(f"Connecting to gcs failed. Error {e}")
                        await asyncio.sleep(1)
                        remaining_retry -= 1
                        continue
                    raise

        return wrapper
    else:

        @wraps(f)
        def wrapper(self, *args, **kwargs):
            remaining_retry = self._nums_reconnect_retry
            while True:
                try:
                    return f(self, *args, **kwargs)
                except grpc.RpcError as e:
                    if remaining_retry <= 0:
                        raise
                    if e.code() in (
                        grpc.StatusCode.UNAVAILABLE,
                        grpc.StatusCode.UNKNOWN,
                    ):
                        logger.debug(
                            "Failed to send request to gcs, reconnecting. " f"Error {e}"
                        )
                        try:
                            self._connect()
                        except Exception:
                            logger.error(f"Connecting to gcs failed. Error {e}")
                        time.sleep(1)
                        remaining_retry -= 1
                        continue
                    raise

        return wrapper


class GcsChannel:
    def __init__(self, gcs_address: Optional[str] = None, aio: bool = False):
        self._gcs_address = gcs_address
        self._aio = aio

    @property
    def address(self):
        return self._gcs_address

    def connect(self):
        # GCS server uses a cached port, so it should use the same port after
        # restarting. This means GCS address should stay the same for the
        # lifetime of the Ray cluster.
        self._channel = create_gcs_channel(self._gcs_address, self._aio)

    def channel(self):
        return self._channel


class GcsCode(enum.IntEnum):
    # corresponding to ray/src/ray/common/status.h
    OK = 0
    NotFound = 17
    GrpcUnavailable = 26


class GcsClient:
    """Client to GCS using GRPC"""

    def __init__(
        self,
        channel: Optional[GcsChannel] = None,
        address: Optional[str] = None,
        nums_reconnect_retry: int = 5,
    ):
        if channel is None:
            assert isinstance(address, str)
            channel = GcsChannel(gcs_address=address)
        assert isinstance(channel, GcsChannel)
        assert channel._aio is False
        self._channel = channel
        self._connect()
        self._nums_reconnect_retry = nums_reconnect_retry

    def _connect(self):
        self._channel.connect()
        self._kv_stub = gcs_service_pb2_grpc.InternalKVGcsServiceStub(
            self._channel.channel()
        )
        self._runtime_env_stub = gcs_service_pb2_grpc.RuntimeEnvGcsServiceStub(
            self._channel.channel()
        )

    @property
    def address(self):
        return self._channel._gcs_address

    @_auto_reconnect
    def internal_kv_get(
        self, key: bytes, namespace: Optional[bytes], timeout: Optional[float] = None
    ) -> Optional[bytes]:
        logger.debug(f"internal_kv_get {key!r} {namespace!r}")
        req = gcs_service_pb2.InternalKVGetRequest(namespace=namespace, key=key)
        reply = self._kv_stub.InternalKVGet(req, timeout=timeout)
        if reply.status.code == GcsCode.OK:
            return reply.value
        elif reply.status.code == GcsCode.NotFound:
            return None
        else:
            raise RuntimeError(
                f"Failed to get value for key {key!r} "
                f"due to error {reply.status.message}"
            )

    @_auto_reconnect
    def internal_kv_put(
        self,
        key: bytes,
        value: bytes,
        overwrite: bool,
        namespace: Optional[bytes],
        timeout: Optional[float] = None,
    ) -> int:
        logger.debug(f"internal_kv_put {key!r} {value!r} {overwrite} {namespace!r}")
        req = gcs_service_pb2.InternalKVPutRequest(
            namespace=namespace,
            key=key,
            value=value,
            overwrite=overwrite,
        )
        reply = self._kv_stub.InternalKVPut(req, timeout=timeout)
        if reply.status.code == GcsCode.OK:
            return reply.added_num
        else:
            raise RuntimeError(
                f"Failed to put value {value!r} to key {key!r} "
                f"due to error {reply.status.message}"
            )

    @_auto_reconnect
    def internal_kv_del(
        self,
        key: bytes,
        del_by_prefix: bool,
        namespace: Optional[bytes],
        timeout: Optional[float] = None,
    ) -> int:
        logger.debug(f"internal_kv_del {key!r} {del_by_prefix} {namespace!r}")
        req = gcs_service_pb2.InternalKVDelRequest(
            namespace=namespace, key=key, del_by_prefix=del_by_prefix
        )
        reply = self._kv_stub.InternalKVDel(req, timeout=timeout)
        if reply.status.code == GcsCode.OK:
            return reply.deleted_num
        else:
            raise RuntimeError(
                f"Failed to delete key {key!r} " f"due to error {reply.status.message}"
            )

    @_auto_reconnect
    def internal_kv_exists(
        self, key: bytes, namespace: Optional[bytes], timeout: Optional[float] = None
    ) -> bool:
        logger.debug(f"internal_kv_exists {key!r} {namespace!r}")
        req = gcs_service_pb2.InternalKVExistsRequest(namespace=namespace, key=key)
        reply = self._kv_stub.InternalKVExists(req, timeout=timeout)
        if reply.status.code == GcsCode.OK:
            return reply.exists
        else:
            raise RuntimeError(
                f"Failed to check existence of key {key!r} "
                f"due to error {reply.status.message}"
            )

    @_auto_reconnect
    def internal_kv_keys(
        self, prefix: bytes, namespace: Optional[bytes], timeout: Optional[float] = None
    ) -> List[bytes]:
        logger.debug(f"internal_kv_keys {prefix!r} {namespace!r}")
        req = gcs_service_pb2.InternalKVKeysRequest(namespace=namespace, prefix=prefix)
        reply = self._kv_stub.InternalKVKeys(req, timeout=timeout)
        if reply.status.code == GcsCode.OK:
            return reply.results
        else:
            raise RuntimeError(
                f"Failed to list prefix {prefix!r} "
                f"due to error {reply.status.message}"
            )

    @_auto_reconnect
    def pin_runtime_env_uri(self, uri: str, expiration_s: int) -> None:
        """Makes a synchronous call to the GCS to temporarily pin the URI."""
        req = gcs_service_pb2.PinRuntimeEnvURIRequest(
            uri=uri, expiration_s=expiration_s
        )
        reply = self._runtime_env_stub.PinRuntimeEnvURI(req)
        if reply.status.code == GcsCode.GrpcUnavailable:
            raise RuntimeError(
                f"Failed to pin URI reference {uri} due to the GCS being "
                f"unavailable, most likely it has crashed: {reply.status.message}."
            )
        elif reply.status.code != GcsCode.OK:
            raise RuntimeError(
                f"Failed to pin URI reference for {uri} "
                f"due to unexpected error {reply.status.message}."
            )


class GcsAioClient:
    def __init__(
        self,
        channel: Optional[GcsChannel] = None,
        address: Optional[str] = None,
        nums_reconnect_retry: int = 5,
    ):
        if channel is None:
            assert isinstance(address, str)
            channel = GcsChannel(gcs_address=address, aio=True)
        assert isinstance(channel, GcsChannel)
        assert channel._aio is True
        self._channel = channel
        self._connect()
        self._nums_reconnect_retry = nums_reconnect_retry

    @property
    def channel(self):
        return self._channel

    def _connect(self):
        self._channel.connect()
        self._kv_stub = gcs_service_pb2_grpc.InternalKVGcsServiceStub(
            self._channel.channel()
        )
        self._heartbeat_info_stub = gcs_service_pb2_grpc.HeartbeatInfoGcsServiceStub(
            self._channel.channel()
        )

    @_auto_reconnect
    async def check_alive(
        self, node_ips: List[bytes], timeout: Optional[float] = None
    ) -> List[bool]:
        req = gcs_service_pb2.CheckAliveRequest(raylet_address=node_ips)
        reply = await self._heartbeat_info_stub.CheckAlive(req, timeout=timeout)

        if reply.status.code != GcsCode.OK:
            raise RuntimeError(
                f"GCS running at {self._channel.address} is unhealthy: {reply.status}"
            )
        return list(reply.raylet_alive)

    @_auto_reconnect
    async def internal_kv_get(
        self, key: bytes, namespace: Optional[bytes], timeout: Optional[float] = None
    ) -> Optional[bytes]:
        logger.debug(f"internal_kv_get {key!r} {namespace!r}")
        req = gcs_service_pb2.InternalKVGetRequest(namespace=namespace, key=key)
        reply = await self._kv_stub.InternalKVGet(req, timeout=timeout)
        if reply.status.code == GcsCode.OK:
            return reply.value
        elif reply.status.code == GcsCode.NotFound:
            return None
        else:
            raise RuntimeError(
                f"Failed to get value for key {key!r} "
                f"due to error {reply.status.message}"
            )

    @_auto_reconnect
    async def internal_kv_put(
        self,
        key: bytes,
        value: bytes,
        overwrite: bool,
        namespace: Optional[bytes],
        timeout: Optional[float] = None,
    ) -> int:
        logger.debug(f"internal_kv_put {key!r} {value!r} {overwrite} {namespace!r}")
        req = gcs_service_pb2.InternalKVPutRequest(
            namespace=namespace,
            key=key,
            value=value,
            overwrite=overwrite,
        )
        reply = await self._kv_stub.InternalKVPut(req, timeout=timeout)
        if reply.status.code == GcsCode.OK:
            return reply.added_num
        else:
            raise RuntimeError(
                f"Failed to put value {value!r} to key {key!r} "
                f"due to error {reply.status.message}"
            )

    @_auto_reconnect
    async def internal_kv_del(
        self,
        key: bytes,
        del_by_prefix: bool,
        namespace: Optional[bytes],
        timeout: Optional[float] = None,
    ) -> int:
        logger.debug(f"internal_kv_del {key!r} {del_by_prefix} {namespace!r}")
        req = gcs_service_pb2.InternalKVDelRequest(
            namespace=namespace, key=key, del_by_prefix=del_by_prefix
        )
        reply = await self._kv_stub.InternalKVDel(req, timeout=timeout)
        if reply.status.code == GcsCode.OK:
            return reply.deleted_num
        else:
            raise RuntimeError(
                f"Failed to delete key {key!r} " f"due to error {reply.status.message}"
            )

    @_auto_reconnect
    async def internal_kv_exists(
        self, key: bytes, namespace: Optional[bytes], timeout: Optional[float] = None
    ) -> bool:
        logger.debug(f"internal_kv_exists {key!r} {namespace!r}")
        req = gcs_service_pb2.InternalKVExistsRequest(namespace=namespace, key=key)
        reply = await self._kv_stub.InternalKVExists(req, timeout=timeout)
        if reply.status.code == GcsCode.OK:
            return reply.exists
        else:
            raise RuntimeError(
                f"Failed to check existence of key {key!r} "
                f"due to error {reply.status.message}"
            )

    @_auto_reconnect
    async def internal_kv_keys(
        self, prefix: bytes, namespace: Optional[bytes], timeout: Optional[float] = None
    ) -> List[bytes]:
        logger.debug(f"internal_kv_keys {prefix!r} {namespace!r}")
        req = gcs_service_pb2.InternalKVKeysRequest(namespace=namespace, prefix=prefix)
        reply = await self._kv_stub.InternalKVKeys(req, timeout=timeout)
        if reply.status.code == GcsCode.OK:
            return reply.results
        else:
            raise RuntimeError(
                f"Failed to list prefix {prefix!r} "
                f"due to error {reply.status.message}"
            )


def use_gcs_for_bootstrap():
    """In the current version of Ray, we always use the GCS to bootstrap.
    (This was previously controlled by a feature flag.)

    This function is included for the purposes of backwards compatibility.
    """
    return True<|MERGE_RESOLUTION|>--- conflicted
+++ resolved
@@ -1,12 +1,9 @@
 import enum
 import logging
 import time
-<<<<<<< HEAD
 import traceback
-=======
 import inspect
 import asyncio
->>>>>>> fdd5c53b
 from functools import wraps
 from typing import List, Optional
 
