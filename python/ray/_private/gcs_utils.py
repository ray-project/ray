<<<<<<< HEAD
import enum
import logging
from typing import List, Optional
from functools import wraps
import time

import grpc

from ray.core.generated.common_pb2 import ErrorType
from ray.core.generated import gcs_service_pb2_grpc
from ray.core.generated import gcs_service_pb2
from ray.core.generated.gcs_pb2 import (
    ActorTableData,
    GcsNodeInfo,
    AvailableResources,
    JobTableData,
    JobConfig,
    ErrorTableData,
    GcsEntry,
    ResourceUsageBatchData,
    ResourcesData,
    ObjectTableData,
    ProfileTableData,
    TablePrefix,
    TablePubsub,
    TaskTableData,
    ResourceDemand,
    ResourceLoad,
    ResourceMap,
    ResourceTableData,
    PubSubMessage,
    WorkerTableData,
    PlacementGroupTableData,
)

logger = logging.getLogger(__name__)

__all__ = [
    "ActorTableData",
    "GcsNodeInfo",
    "AvailableResources",
    "JobTableData",
    "JobConfig",
    "ErrorTableData",
    "ErrorType",
    "GcsEntry",
    "ResourceUsageBatchData",
    "ResourcesData",
    "ObjectTableData",
    "ProfileTableData",
    "TablePrefix",
    "TablePubsub",
    "TaskTableData",
    "ResourceDemand",
    "ResourceLoad",
    "ResourceMap",
    "ResourceTableData",
    "PubSubMessage",
    "WorkerTableData",
    "PlacementGroupTableData",
]

LOG_FILE_CHANNEL = "RAY_LOG_CHANNEL"

# Actor pub/sub updates
RAY_ACTOR_PUBSUB_PATTERN = "ACTOR:*".encode("ascii")

RAY_ERROR_PUBSUB_PATTERN = "ERROR_INFO:*".encode("ascii")

# These prefixes must be kept up-to-date with the TablePrefix enum in
# gcs.proto.
TablePrefix_ACTOR_string = "ACTOR"

WORKER = 0
DRIVER = 1

# Cap messages at 512MB
_MAX_MESSAGE_LENGTH = 512 * 1024 * 1024
# Send keepalive every 60s
_GRPC_KEEPALIVE_TIME_MS = 60 * 1000
# Keepalive should be replied < 60s
_GRPC_KEEPALIVE_TIMEOUT_MS = 60 * 1000

# Also relying on these defaults:
# grpc.keepalive_permit_without_calls=0: No keepalive without inflight calls.
# grpc.use_local_subchannel_pool=0: Subchannels are shared.
_GRPC_OPTIONS = [
    ("grpc.enable_http_proxy", 0),
    ("grpc.max_send_message_length", _MAX_MESSAGE_LENGTH),
    ("grpc.max_receive_message_length", _MAX_MESSAGE_LENGTH),
    ("grpc.keepalive_time_ms", _GRPC_KEEPALIVE_TIME_MS),
    ("grpc.keepalive_timeout_ms", _GRPC_KEEPALIVE_TIMEOUT_MS),
]


def get_gcs_address_from_redis(redis) -> str:
    """Reads GCS address from redis.

    Args:
        redis: Redis client to fetch GCS address.
    Returns:
        GCS address string.
    """
    gcs_address = redis.get("GcsServerAddress")
    if gcs_address is None:
        raise RuntimeError("Failed to look up gcs address through redis")
    return gcs_address.decode()


def create_gcs_channel(address: str, aio=False):
    """Returns a GRPC channel to GCS.

    Args:
        address: GCS address string, e.g. ip:port
        aio: Whether using grpc.aio
    Returns:
        grpc.Channel or grpc.aio.Channel to GCS
    """
    from ray._private.utils import init_grpc_channel

    return init_grpc_channel(address, options=_GRPC_OPTIONS, asynchronous=aio)


def _auto_reconnect(f):
    @wraps(f)
    def wrapper(self, *args, **kwargs):
        remaining_retry = self._nums_reconnect_retry
        while True:
            try:
                return f(self, *args, **kwargs)
            except grpc.RpcError as e:
                if remaining_retry <= 0:
                    raise
                if e.code() in (grpc.StatusCode.UNAVAILABLE, grpc.StatusCode.UNKNOWN):
                    logger.error(
                        "Failed to send request to gcs, reconnecting. " f"Error {e}"
                    )
                    try:
                        self._connect()
                    except Exception:
                        logger.error(f"Connecting to gcs failed. Error {e}")
                    time.sleep(1)
                    remaining_retry -= 1
                    continue
                raise

    return wrapper


class GcsChannel:
    def __init__(
        self, redis_client=None, gcs_address: Optional[str] = None, aio: bool = False
    ):
        if redis_client is None and gcs_address is None:
            raise ValueError("One of `redis_client` or `gcs_address` has to be set")
        if redis_client is not None and gcs_address is not None:
            raise ValueError("Only one of `redis_client` or `gcs_address` can be set")
        self._redis_client = redis_client
        self._gcs_address = gcs_address
        self._aio = aio

    def connect(self):
        if self._redis_client is not None:
            gcs_address = get_gcs_address_from_redis(self._redis_client)
        else:
            gcs_address = self._gcs_address

        self._channel = create_gcs_channel(gcs_address, self._aio)

    def channel(self):
        return self._channel


class GcsCode(enum.IntEnum):
    # corresponding to ray/src/ray/common/status.h
    OK = 0
    NotFound = 17


# b'@:' will be the leading characters for namespace
# If the key in storage has this, it'll contain namespace
__NS_START_CHAR = b"@namespace_"


def _make_key(namespace: Optional[str], key: bytes) -> bytes:
    if namespace is None:
        if key.startswith(__NS_START_CHAR):
            raise ValueError("key is not allowed to start with" f" '{__NS_START_CHAR}'")
        return key
    assert isinstance(namespace, str)
    assert isinstance(key, bytes)
    return b":".join([__NS_START_CHAR + namespace.encode(), key])


def _get_key(key: bytes) -> bytes:
    assert isinstance(key, bytes)
    if not key.startswith(__NS_START_CHAR):
        return key
    _, key = key.split(b":", 1)
    return key


class GcsClient:
    """Client to GCS using GRPC"""

    def __init__(
        self,
        channel: Optional[GcsChannel] = None,
        address: Optional[str] = None,
        nums_reconnect_retry: int = 5,
    ):
        if channel is None:
            assert isinstance(address, str)
            channel = GcsChannel(gcs_address=address)
        assert isinstance(channel, GcsChannel)
        self._channel = channel
        self._connect()
        self._nums_reconnect_retry = nums_reconnect_retry

    def _connect(self):
        self._channel.connect()
        self._kv_stub = gcs_service_pb2_grpc.InternalKVGcsServiceStub(
            self._channel.channel()
        )

    @_auto_reconnect
    def internal_kv_get(self, key: bytes, namespace: Optional[str]) -> bytes:
        logger.debug(f"internal_kv_get {key} {namespace}")
        key = _make_key(namespace, key)
        req = gcs_service_pb2.InternalKVGetRequest(key=key)
        reply = self._kv_stub.InternalKVGet(req)
        if reply.status.code == GcsCode.OK:
            return reply.value
        elif reply.status.code == GcsCode.NotFound:
            return None
        else:
            raise RuntimeError(
                f"Failed to get value for key {key} "
                f"due to error {reply.status.message}"
            )

    @_auto_reconnect
    def internal_kv_put(
        self, key: bytes, value: bytes, overwrite: bool, namespace: Optional[str]
    ) -> int:
        logger.debug(f"internal_kv_put {key} {value} {overwrite} {namespace}")
        key = _make_key(namespace, key)
        req = gcs_service_pb2.InternalKVPutRequest(
            key=key, value=value, overwrite=overwrite
        )
        reply = self._kv_stub.InternalKVPut(req)
        if reply.status.code == GcsCode.OK:
            return reply.added_num
        else:
            raise RuntimeError(
                f"Failed to put value {value} to key {key} "
                f"due to error {reply.status.message}"
            )

    @_auto_reconnect
    def internal_kv_del(self, key: bytes, namespace: Optional[str]) -> int:
        logger.debug(f"internal_kv_del {key} {namespace}")
        key = _make_key(namespace, key)
        req = gcs_service_pb2.InternalKVDelRequest(key=key)
        reply = self._kv_stub.InternalKVDel(req)
        if reply.status.code == GcsCode.OK:
            return reply.deleted_num
        else:
            raise RuntimeError(
                f"Failed to delete key {key} " f"due to error {reply.status.message}"
            )

    @_auto_reconnect
    def internal_kv_exists(self, key: bytes, namespace: Optional[str]) -> bool:
        logger.debug(f"internal_kv_exists {key} {namespace}")
        key = _make_key(namespace, key)
        req = gcs_service_pb2.InternalKVExistsRequest(key=key)
        reply = self._kv_stub.InternalKVExists(req)
        if reply.status.code == GcsCode.OK:
            return reply.exists
        else:
            raise RuntimeError(
                f"Failed to check existence of key {key} "
                f"due to error {reply.status.message}"
            )

    @_auto_reconnect
    def internal_kv_keys(self, prefix: bytes, namespace: Optional[str]) -> List[bytes]:
        logger.debug(f"internal_kv_keys {prefix} {namespace}")
        prefix = _make_key(namespace, prefix)
        req = gcs_service_pb2.InternalKVKeysRequest(prefix=prefix)
        reply = self._kv_stub.InternalKVKeys(req)
        if reply.status.code == GcsCode.OK:
            return [_get_key(key) for key in reply.results]
        else:
            raise RuntimeError(
                f"Failed to list prefix {prefix} "
                f"due to error {reply.status.message}"
            )

    @staticmethod
    def create_from_redis(redis_cli):
        return GcsClient(GcsChannel(redis_client=redis_cli))

    @staticmethod
    def connect_to_gcs_by_redis_address(redis_address, redis_password):
        from ray._private.services import create_redis_client

        return GcsClient.create_from_redis(
            create_redis_client(redis_address, redis_password)
        )
=======
import enum
import logging
from typing import List, Optional
from functools import wraps
import time

import grpc

from ray.core.generated.common_pb2 import ErrorType
from ray.core.generated import gcs_service_pb2_grpc
from ray.core.generated import gcs_service_pb2
from ray.core.generated.gcs_pb2 import (
    ActorTableData,
    GcsNodeInfo,
    AvailableResources,
    JobTableData,
    JobConfig,
    ErrorTableData,
    GcsEntry,
    ResourceUsageBatchData,
    ResourcesData,
    ObjectTableData,
    ProfileTableData,
    TablePrefix,
    TablePubsub,
    ResourceDemand,
    ResourceLoad,
    ResourceMap,
    ResourceTableData,
    PubSubMessage,
    WorkerTableData,
    PlacementGroupTableData,
)

logger = logging.getLogger(__name__)

__all__ = [
    "ActorTableData",
    "GcsNodeInfo",
    "AvailableResources",
    "JobTableData",
    "JobConfig",
    "ErrorTableData",
    "ErrorType",
    "GcsEntry",
    "ResourceUsageBatchData",
    "ResourcesData",
    "ObjectTableData",
    "ProfileTableData",
    "TablePrefix",
    "TablePubsub",
    "ResourceDemand",
    "ResourceLoad",
    "ResourceMap",
    "ResourceTableData",
    "PubSubMessage",
    "WorkerTableData",
    "PlacementGroupTableData",
]

LOG_FILE_CHANNEL = "RAY_LOG_CHANNEL"

# Actor pub/sub updates
RAY_ACTOR_PUBSUB_PATTERN = "ACTOR:*".encode("ascii")

RAY_ERROR_PUBSUB_PATTERN = "ERROR_INFO:*".encode("ascii")

# These prefixes must be kept up-to-date with the TablePrefix enum in
# gcs.proto.
TablePrefix_ACTOR_string = "ACTOR"

WORKER = 0
DRIVER = 1

# Cap messages at 512MB
_MAX_MESSAGE_LENGTH = 512 * 1024 * 1024
# Send keepalive every 60s
_GRPC_KEEPALIVE_TIME_MS = 60 * 1000
# Keepalive should be replied < 60s
_GRPC_KEEPALIVE_TIMEOUT_MS = 60 * 1000
# Max retries to get GCS address from Redis server
_MAX_GET_GCS_SERVER_ADDRESS_RETRIES = 60

# Also relying on these defaults:
# grpc.keepalive_permit_without_calls=0: No keepalive without inflight calls.
# grpc.use_local_subchannel_pool=0: Subchannels are shared.
_GRPC_OPTIONS = [
    ("grpc.enable_http_proxy", 0),
    ("grpc.max_send_message_length", _MAX_MESSAGE_LENGTH),
    ("grpc.max_receive_message_length", _MAX_MESSAGE_LENGTH),
    ("grpc.keepalive_time_ms", _GRPC_KEEPALIVE_TIME_MS),
    ("grpc.keepalive_timeout_ms", _GRPC_KEEPALIVE_TIMEOUT_MS),
]


def use_gcs_for_bootstrap():
    from ray._private.gcs_pubsub import gcs_pubsub_enabled
    from ray._raylet import Config

    ret = Config.bootstrap_with_gcs()
    if ret:
        assert gcs_pubsub_enabled()
    return ret


def get_gcs_address_from_redis(redis) -> str:
    """Reads GCS address from redis.

    Args:
        redis: Redis client to fetch GCS address.
    Returns:
        GCS address string.
    """
    count = 0
    while count < _MAX_GET_GCS_SERVER_ADDRESS_RETRIES:
        gcs_address = redis.get("GcsServerAddress")
        if gcs_address is None:
            logger.debug("Failed to look up gcs address through redis, retrying.")
            time.sleep(1)
            count += 1
            continue
        return gcs_address.decode()
    raise RuntimeError("Failed to look up gcs address through redis")


def create_gcs_channel(address: str, aio=False):
    """Returns a GRPC channel to GCS.

    Args:
        address: GCS address string, e.g. ip:port
        aio: Whether using grpc.aio
    Returns:
        grpc.Channel or grpc.aio.Channel to GCS
    """
    from ray._private.utils import init_grpc_channel

    return init_grpc_channel(address, options=_GRPC_OPTIONS, asynchronous=aio)


def _auto_reconnect(f):
    @wraps(f)
    def wrapper(self, *args, **kwargs):
        remaining_retry = self._nums_reconnect_retry
        while True:
            try:
                return f(self, *args, **kwargs)
            except grpc.RpcError as e:
                if remaining_retry <= 0:
                    raise
                if e.code() in (grpc.StatusCode.UNAVAILABLE, grpc.StatusCode.UNKNOWN):
                    logger.debug(
                        "Failed to send request to gcs, reconnecting. " f"Error {e}"
                    )
                    try:
                        self._connect()
                    except Exception:
                        logger.error(f"Connecting to gcs failed. Error {e}")
                    time.sleep(1)
                    remaining_retry -= 1
                    continue
                raise

    return wrapper


class GcsChannel:
    def __init__(
        self, redis_client=None, gcs_address: Optional[str] = None, aio: bool = False
    ):
        if redis_client is None and gcs_address is None:
            raise ValueError("One of `redis_client` or `gcs_address` has to be set")
        if redis_client is not None and gcs_address is not None:
            raise ValueError("Only one of `redis_client` or `gcs_address` can be set")
        self._redis_client = redis_client
        self._gcs_address = gcs_address
        self._aio = aio

    def connect(self):
        # GCS server uses a cached port, so it should use the same port after
        # restarting, whether in Redis or GCS bootstrapping mode. This means
        # GCS address should stay the same for the lifetime of the Ray cluster.
        if self._gcs_address is None:
            assert self._redis_client is not None
            gcs_address = get_gcs_address_from_redis(self._redis_client)
        else:
            gcs_address = self._gcs_address
        self._channel = create_gcs_channel(gcs_address, self._aio)

    def channel(self):
        return self._channel


class GcsCode(enum.IntEnum):
    # corresponding to ray/src/ray/common/status.h
    OK = 0
    NotFound = 17


class GcsClient:
    """Client to GCS using GRPC"""

    def __init__(
        self,
        channel: Optional[GcsChannel] = None,
        address: Optional[str] = None,
        nums_reconnect_retry: int = 5,
    ):
        if channel is None:
            assert isinstance(address, str)
            channel = GcsChannel(gcs_address=address)
        assert isinstance(channel, GcsChannel)
        self._channel = channel
        self._connect()
        self._nums_reconnect_retry = nums_reconnect_retry

    def _connect(self):
        self._channel.connect()
        self._kv_stub = gcs_service_pb2_grpc.InternalKVGcsServiceStub(
            self._channel.channel()
        )

    @property
    def address(self):
        return self._channel._gcs_address

    @_auto_reconnect
    def internal_kv_get(self, key: bytes, namespace: Optional[bytes]) -> bytes:
        logger.debug(f"internal_kv_get {key} {namespace}")
        req = gcs_service_pb2.InternalKVGetRequest(namespace=namespace, key=key)
        reply = self._kv_stub.InternalKVGet(req)
        if reply.status.code == GcsCode.OK:
            return reply.value
        elif reply.status.code == GcsCode.NotFound:
            return None
        else:
            raise RuntimeError(
                f"Failed to get value for key {key} "
                f"due to error {reply.status.message}"
            )

    @_auto_reconnect
    def internal_kv_put(
        self, key: bytes, value: bytes, overwrite: bool, namespace: Optional[bytes]
    ) -> int:
        logger.debug(f"internal_kv_put {key} {value} {overwrite} {namespace}")
        req = gcs_service_pb2.InternalKVPutRequest(
            namespace=namespace, key=key, value=value, overwrite=overwrite
        )
        reply = self._kv_stub.InternalKVPut(req)
        if reply.status.code == GcsCode.OK:
            return reply.added_num
        else:
            raise RuntimeError(
                f"Failed to put value {value} to key {key} "
                f"due to error {reply.status.message}"
            )

    @_auto_reconnect
    def internal_kv_del(
        self, key: bytes, del_by_prefix: bool, namespace: Optional[bytes]
    ) -> int:
        logger.debug(f"internal_kv_del {key} {del_by_prefix} {namespace}")
        req = gcs_service_pb2.InternalKVDelRequest(
            namespace=namespace, key=key, del_by_prefix=del_by_prefix
        )
        reply = self._kv_stub.InternalKVDel(req)
        if reply.status.code == GcsCode.OK:
            return reply.deleted_num
        else:
            raise RuntimeError(
                f"Failed to delete key {key} " f"due to error {reply.status.message}"
            )

    @_auto_reconnect
    def internal_kv_exists(self, key: bytes, namespace: Optional[bytes]) -> bool:
        logger.debug(f"internal_kv_exists {key} {namespace}")
        req = gcs_service_pb2.InternalKVExistsRequest(namespace=namespace, key=key)
        reply = self._kv_stub.InternalKVExists(req)
        if reply.status.code == GcsCode.OK:
            return reply.exists
        else:
            raise RuntimeError(
                f"Failed to check existence of key {key} "
                f"due to error {reply.status.message}"
            )

    @_auto_reconnect
    def internal_kv_keys(
        self, prefix: bytes, namespace: Optional[bytes]
    ) -> List[bytes]:
        logger.debug(f"internal_kv_keys {prefix} {namespace}")
        req = gcs_service_pb2.InternalKVKeysRequest(namespace=namespace, prefix=prefix)
        reply = self._kv_stub.InternalKVKeys(req)
        if reply.status.code == GcsCode.OK:
            return reply.results
        else:
            raise RuntimeError(
                f"Failed to list prefix {prefix} "
                f"due to error {reply.status.message}"
            )

    @staticmethod
    def create_from_redis(redis_cli):
        return GcsClient(GcsChannel(redis_client=redis_cli))

    @staticmethod
    def connect_to_gcs_by_redis_address(redis_address, redis_password):
        from ray._private.services import create_redis_client

        return GcsClient.create_from_redis(
            create_redis_client(redis_address, redis_password)
        )
>>>>>>> 19672688
<|MERGE_RESOLUTION|>--- conflicted
+++ resolved
@@ -1,626 +1,312 @@
-<<<<<<< HEAD
-import enum
-import logging
-from typing import List, Optional
-from functools import wraps
-import time
-
-import grpc
-
-from ray.core.generated.common_pb2 import ErrorType
-from ray.core.generated import gcs_service_pb2_grpc
-from ray.core.generated import gcs_service_pb2
-from ray.core.generated.gcs_pb2 import (
-    ActorTableData,
-    GcsNodeInfo,
-    AvailableResources,
-    JobTableData,
-    JobConfig,
-    ErrorTableData,
-    GcsEntry,
-    ResourceUsageBatchData,
-    ResourcesData,
-    ObjectTableData,
-    ProfileTableData,
-    TablePrefix,
-    TablePubsub,
-    TaskTableData,
-    ResourceDemand,
-    ResourceLoad,
-    ResourceMap,
-    ResourceTableData,
-    PubSubMessage,
-    WorkerTableData,
-    PlacementGroupTableData,
-)
-
-logger = logging.getLogger(__name__)
-
-__all__ = [
-    "ActorTableData",
-    "GcsNodeInfo",
-    "AvailableResources",
-    "JobTableData",
-    "JobConfig",
-    "ErrorTableData",
-    "ErrorType",
-    "GcsEntry",
-    "ResourceUsageBatchData",
-    "ResourcesData",
-    "ObjectTableData",
-    "ProfileTableData",
-    "TablePrefix",
-    "TablePubsub",
-    "TaskTableData",
-    "ResourceDemand",
-    "ResourceLoad",
-    "ResourceMap",
-    "ResourceTableData",
-    "PubSubMessage",
-    "WorkerTableData",
-    "PlacementGroupTableData",
-]
-
-LOG_FILE_CHANNEL = "RAY_LOG_CHANNEL"
-
-# Actor pub/sub updates
-RAY_ACTOR_PUBSUB_PATTERN = "ACTOR:*".encode("ascii")
-
-RAY_ERROR_PUBSUB_PATTERN = "ERROR_INFO:*".encode("ascii")
-
-# These prefixes must be kept up-to-date with the TablePrefix enum in
-# gcs.proto.
-TablePrefix_ACTOR_string = "ACTOR"
-
-WORKER = 0
-DRIVER = 1
-
-# Cap messages at 512MB
-_MAX_MESSAGE_LENGTH = 512 * 1024 * 1024
-# Send keepalive every 60s
-_GRPC_KEEPALIVE_TIME_MS = 60 * 1000
-# Keepalive should be replied < 60s
-_GRPC_KEEPALIVE_TIMEOUT_MS = 60 * 1000
-
-# Also relying on these defaults:
-# grpc.keepalive_permit_without_calls=0: No keepalive without inflight calls.
-# grpc.use_local_subchannel_pool=0: Subchannels are shared.
-_GRPC_OPTIONS = [
-    ("grpc.enable_http_proxy", 0),
-    ("grpc.max_send_message_length", _MAX_MESSAGE_LENGTH),
-    ("grpc.max_receive_message_length", _MAX_MESSAGE_LENGTH),
-    ("grpc.keepalive_time_ms", _GRPC_KEEPALIVE_TIME_MS),
-    ("grpc.keepalive_timeout_ms", _GRPC_KEEPALIVE_TIMEOUT_MS),
-]
-
-
-def get_gcs_address_from_redis(redis) -> str:
-    """Reads GCS address from redis.
-
-    Args:
-        redis: Redis client to fetch GCS address.
-    Returns:
-        GCS address string.
-    """
-    gcs_address = redis.get("GcsServerAddress")
-    if gcs_address is None:
-        raise RuntimeError("Failed to look up gcs address through redis")
-    return gcs_address.decode()
-
-
-def create_gcs_channel(address: str, aio=False):
-    """Returns a GRPC channel to GCS.
-
-    Args:
-        address: GCS address string, e.g. ip:port
-        aio: Whether using grpc.aio
-    Returns:
-        grpc.Channel or grpc.aio.Channel to GCS
-    """
-    from ray._private.utils import init_grpc_channel
-
-    return init_grpc_channel(address, options=_GRPC_OPTIONS, asynchronous=aio)
-
-
-def _auto_reconnect(f):
-    @wraps(f)
-    def wrapper(self, *args, **kwargs):
-        remaining_retry = self._nums_reconnect_retry
-        while True:
-            try:
-                return f(self, *args, **kwargs)
-            except grpc.RpcError as e:
-                if remaining_retry <= 0:
-                    raise
-                if e.code() in (grpc.StatusCode.UNAVAILABLE, grpc.StatusCode.UNKNOWN):
-                    logger.error(
-                        "Failed to send request to gcs, reconnecting. " f"Error {e}"
-                    )
-                    try:
-                        self._connect()
-                    except Exception:
-                        logger.error(f"Connecting to gcs failed. Error {e}")
-                    time.sleep(1)
-                    remaining_retry -= 1
-                    continue
-                raise
-
-    return wrapper
-
-
-class GcsChannel:
-    def __init__(
-        self, redis_client=None, gcs_address: Optional[str] = None, aio: bool = False
-    ):
-        if redis_client is None and gcs_address is None:
-            raise ValueError("One of `redis_client` or `gcs_address` has to be set")
-        if redis_client is not None and gcs_address is not None:
-            raise ValueError("Only one of `redis_client` or `gcs_address` can be set")
-        self._redis_client = redis_client
-        self._gcs_address = gcs_address
-        self._aio = aio
-
-    def connect(self):
-        if self._redis_client is not None:
-            gcs_address = get_gcs_address_from_redis(self._redis_client)
-        else:
-            gcs_address = self._gcs_address
-
-        self._channel = create_gcs_channel(gcs_address, self._aio)
-
-    def channel(self):
-        return self._channel
-
-
-class GcsCode(enum.IntEnum):
-    # corresponding to ray/src/ray/common/status.h
-    OK = 0
-    NotFound = 17
-
-
-# b'@:' will be the leading characters for namespace
-# If the key in storage has this, it'll contain namespace
-__NS_START_CHAR = b"@namespace_"
-
-
-def _make_key(namespace: Optional[str], key: bytes) -> bytes:
-    if namespace is None:
-        if key.startswith(__NS_START_CHAR):
-            raise ValueError("key is not allowed to start with" f" '{__NS_START_CHAR}'")
-        return key
-    assert isinstance(namespace, str)
-    assert isinstance(key, bytes)
-    return b":".join([__NS_START_CHAR + namespace.encode(), key])
-
-
-def _get_key(key: bytes) -> bytes:
-    assert isinstance(key, bytes)
-    if not key.startswith(__NS_START_CHAR):
-        return key
-    _, key = key.split(b":", 1)
-    return key
-
-
-class GcsClient:
-    """Client to GCS using GRPC"""
-
-    def __init__(
-        self,
-        channel: Optional[GcsChannel] = None,
-        address: Optional[str] = None,
-        nums_reconnect_retry: int = 5,
-    ):
-        if channel is None:
-            assert isinstance(address, str)
-            channel = GcsChannel(gcs_address=address)
-        assert isinstance(channel, GcsChannel)
-        self._channel = channel
-        self._connect()
-        self._nums_reconnect_retry = nums_reconnect_retry
-
-    def _connect(self):
-        self._channel.connect()
-        self._kv_stub = gcs_service_pb2_grpc.InternalKVGcsServiceStub(
-            self._channel.channel()
-        )
-
-    @_auto_reconnect
-    def internal_kv_get(self, key: bytes, namespace: Optional[str]) -> bytes:
-        logger.debug(f"internal_kv_get {key} {namespace}")
-        key = _make_key(namespace, key)
-        req = gcs_service_pb2.InternalKVGetRequest(key=key)
-        reply = self._kv_stub.InternalKVGet(req)
-        if reply.status.code == GcsCode.OK:
-            return reply.value
-        elif reply.status.code == GcsCode.NotFound:
-            return None
-        else:
-            raise RuntimeError(
-                f"Failed to get value for key {key} "
-                f"due to error {reply.status.message}"
-            )
-
-    @_auto_reconnect
-    def internal_kv_put(
-        self, key: bytes, value: bytes, overwrite: bool, namespace: Optional[str]
-    ) -> int:
-        logger.debug(f"internal_kv_put {key} {value} {overwrite} {namespace}")
-        key = _make_key(namespace, key)
-        req = gcs_service_pb2.InternalKVPutRequest(
-            key=key, value=value, overwrite=overwrite
-        )
-        reply = self._kv_stub.InternalKVPut(req)
-        if reply.status.code == GcsCode.OK:
-            return reply.added_num
-        else:
-            raise RuntimeError(
-                f"Failed to put value {value} to key {key} "
-                f"due to error {reply.status.message}"
-            )
-
-    @_auto_reconnect
-    def internal_kv_del(self, key: bytes, namespace: Optional[str]) -> int:
-        logger.debug(f"internal_kv_del {key} {namespace}")
-        key = _make_key(namespace, key)
-        req = gcs_service_pb2.InternalKVDelRequest(key=key)
-        reply = self._kv_stub.InternalKVDel(req)
-        if reply.status.code == GcsCode.OK:
-            return reply.deleted_num
-        else:
-            raise RuntimeError(
-                f"Failed to delete key {key} " f"due to error {reply.status.message}"
-            )
-
-    @_auto_reconnect
-    def internal_kv_exists(self, key: bytes, namespace: Optional[str]) -> bool:
-        logger.debug(f"internal_kv_exists {key} {namespace}")
-        key = _make_key(namespace, key)
-        req = gcs_service_pb2.InternalKVExistsRequest(key=key)
-        reply = self._kv_stub.InternalKVExists(req)
-        if reply.status.code == GcsCode.OK:
-            return reply.exists
-        else:
-            raise RuntimeError(
-                f"Failed to check existence of key {key} "
-                f"due to error {reply.status.message}"
-            )
-
-    @_auto_reconnect
-    def internal_kv_keys(self, prefix: bytes, namespace: Optional[str]) -> List[bytes]:
-        logger.debug(f"internal_kv_keys {prefix} {namespace}")
-        prefix = _make_key(namespace, prefix)
-        req = gcs_service_pb2.InternalKVKeysRequest(prefix=prefix)
-        reply = self._kv_stub.InternalKVKeys(req)
-        if reply.status.code == GcsCode.OK:
-            return [_get_key(key) for key in reply.results]
-        else:
-            raise RuntimeError(
-                f"Failed to list prefix {prefix} "
-                f"due to error {reply.status.message}"
-            )
-
-    @staticmethod
-    def create_from_redis(redis_cli):
-        return GcsClient(GcsChannel(redis_client=redis_cli))
-
-    @staticmethod
-    def connect_to_gcs_by_redis_address(redis_address, redis_password):
-        from ray._private.services import create_redis_client
-
-        return GcsClient.create_from_redis(
-            create_redis_client(redis_address, redis_password)
-        )
-=======
-import enum
-import logging
-from typing import List, Optional
-from functools import wraps
-import time
-
-import grpc
-
-from ray.core.generated.common_pb2 import ErrorType
-from ray.core.generated import gcs_service_pb2_grpc
-from ray.core.generated import gcs_service_pb2
-from ray.core.generated.gcs_pb2 import (
-    ActorTableData,
-    GcsNodeInfo,
-    AvailableResources,
-    JobTableData,
-    JobConfig,
-    ErrorTableData,
-    GcsEntry,
-    ResourceUsageBatchData,
-    ResourcesData,
-    ObjectTableData,
-    ProfileTableData,
-    TablePrefix,
-    TablePubsub,
-    ResourceDemand,
-    ResourceLoad,
-    ResourceMap,
-    ResourceTableData,
-    PubSubMessage,
-    WorkerTableData,
-    PlacementGroupTableData,
-)
-
-logger = logging.getLogger(__name__)
-
-__all__ = [
-    "ActorTableData",
-    "GcsNodeInfo",
-    "AvailableResources",
-    "JobTableData",
-    "JobConfig",
-    "ErrorTableData",
-    "ErrorType",
-    "GcsEntry",
-    "ResourceUsageBatchData",
-    "ResourcesData",
-    "ObjectTableData",
-    "ProfileTableData",
-    "TablePrefix",
-    "TablePubsub",
-    "ResourceDemand",
-    "ResourceLoad",
-    "ResourceMap",
-    "ResourceTableData",
-    "PubSubMessage",
-    "WorkerTableData",
-    "PlacementGroupTableData",
-]
-
-LOG_FILE_CHANNEL = "RAY_LOG_CHANNEL"
-
-# Actor pub/sub updates
-RAY_ACTOR_PUBSUB_PATTERN = "ACTOR:*".encode("ascii")
-
-RAY_ERROR_PUBSUB_PATTERN = "ERROR_INFO:*".encode("ascii")
-
-# These prefixes must be kept up-to-date with the TablePrefix enum in
-# gcs.proto.
-TablePrefix_ACTOR_string = "ACTOR"
-
-WORKER = 0
-DRIVER = 1
-
-# Cap messages at 512MB
-_MAX_MESSAGE_LENGTH = 512 * 1024 * 1024
-# Send keepalive every 60s
-_GRPC_KEEPALIVE_TIME_MS = 60 * 1000
-# Keepalive should be replied < 60s
-_GRPC_KEEPALIVE_TIMEOUT_MS = 60 * 1000
-# Max retries to get GCS address from Redis server
-_MAX_GET_GCS_SERVER_ADDRESS_RETRIES = 60
-
-# Also relying on these defaults:
-# grpc.keepalive_permit_without_calls=0: No keepalive without inflight calls.
-# grpc.use_local_subchannel_pool=0: Subchannels are shared.
-_GRPC_OPTIONS = [
-    ("grpc.enable_http_proxy", 0),
-    ("grpc.max_send_message_length", _MAX_MESSAGE_LENGTH),
-    ("grpc.max_receive_message_length", _MAX_MESSAGE_LENGTH),
-    ("grpc.keepalive_time_ms", _GRPC_KEEPALIVE_TIME_MS),
-    ("grpc.keepalive_timeout_ms", _GRPC_KEEPALIVE_TIMEOUT_MS),
-]
-
-
-def use_gcs_for_bootstrap():
-    from ray._private.gcs_pubsub import gcs_pubsub_enabled
-    from ray._raylet import Config
-
-    ret = Config.bootstrap_with_gcs()
-    if ret:
-        assert gcs_pubsub_enabled()
-    return ret
-
-
-def get_gcs_address_from_redis(redis) -> str:
-    """Reads GCS address from redis.
-
-    Args:
-        redis: Redis client to fetch GCS address.
-    Returns:
-        GCS address string.
-    """
-    count = 0
-    while count < _MAX_GET_GCS_SERVER_ADDRESS_RETRIES:
-        gcs_address = redis.get("GcsServerAddress")
-        if gcs_address is None:
-            logger.debug("Failed to look up gcs address through redis, retrying.")
-            time.sleep(1)
-            count += 1
-            continue
-        return gcs_address.decode()
-    raise RuntimeError("Failed to look up gcs address through redis")
-
-
-def create_gcs_channel(address: str, aio=False):
-    """Returns a GRPC channel to GCS.
-
-    Args:
-        address: GCS address string, e.g. ip:port
-        aio: Whether using grpc.aio
-    Returns:
-        grpc.Channel or grpc.aio.Channel to GCS
-    """
-    from ray._private.utils import init_grpc_channel
-
-    return init_grpc_channel(address, options=_GRPC_OPTIONS, asynchronous=aio)
-
-
-def _auto_reconnect(f):
-    @wraps(f)
-    def wrapper(self, *args, **kwargs):
-        remaining_retry = self._nums_reconnect_retry
-        while True:
-            try:
-                return f(self, *args, **kwargs)
-            except grpc.RpcError as e:
-                if remaining_retry <= 0:
-                    raise
-                if e.code() in (grpc.StatusCode.UNAVAILABLE, grpc.StatusCode.UNKNOWN):
-                    logger.debug(
-                        "Failed to send request to gcs, reconnecting. " f"Error {e}"
-                    )
-                    try:
-                        self._connect()
-                    except Exception:
-                        logger.error(f"Connecting to gcs failed. Error {e}")
-                    time.sleep(1)
-                    remaining_retry -= 1
-                    continue
-                raise
-
-    return wrapper
-
-
-class GcsChannel:
-    def __init__(
-        self, redis_client=None, gcs_address: Optional[str] = None, aio: bool = False
-    ):
-        if redis_client is None and gcs_address is None:
-            raise ValueError("One of `redis_client` or `gcs_address` has to be set")
-        if redis_client is not None and gcs_address is not None:
-            raise ValueError("Only one of `redis_client` or `gcs_address` can be set")
-        self._redis_client = redis_client
-        self._gcs_address = gcs_address
-        self._aio = aio
-
-    def connect(self):
-        # GCS server uses a cached port, so it should use the same port after
-        # restarting, whether in Redis or GCS bootstrapping mode. This means
-        # GCS address should stay the same for the lifetime of the Ray cluster.
-        if self._gcs_address is None:
-            assert self._redis_client is not None
-            gcs_address = get_gcs_address_from_redis(self._redis_client)
-        else:
-            gcs_address = self._gcs_address
-        self._channel = create_gcs_channel(gcs_address, self._aio)
-
-    def channel(self):
-        return self._channel
-
-
-class GcsCode(enum.IntEnum):
-    # corresponding to ray/src/ray/common/status.h
-    OK = 0
-    NotFound = 17
-
-
-class GcsClient:
-    """Client to GCS using GRPC"""
-
-    def __init__(
-        self,
-        channel: Optional[GcsChannel] = None,
-        address: Optional[str] = None,
-        nums_reconnect_retry: int = 5,
-    ):
-        if channel is None:
-            assert isinstance(address, str)
-            channel = GcsChannel(gcs_address=address)
-        assert isinstance(channel, GcsChannel)
-        self._channel = channel
-        self._connect()
-        self._nums_reconnect_retry = nums_reconnect_retry
-
-    def _connect(self):
-        self._channel.connect()
-        self._kv_stub = gcs_service_pb2_grpc.InternalKVGcsServiceStub(
-            self._channel.channel()
-        )
-
-    @property
-    def address(self):
-        return self._channel._gcs_address
-
-    @_auto_reconnect
-    def internal_kv_get(self, key: bytes, namespace: Optional[bytes]) -> bytes:
-        logger.debug(f"internal_kv_get {key} {namespace}")
-        req = gcs_service_pb2.InternalKVGetRequest(namespace=namespace, key=key)
-        reply = self._kv_stub.InternalKVGet(req)
-        if reply.status.code == GcsCode.OK:
-            return reply.value
-        elif reply.status.code == GcsCode.NotFound:
-            return None
-        else:
-            raise RuntimeError(
-                f"Failed to get value for key {key} "
-                f"due to error {reply.status.message}"
-            )
-
-    @_auto_reconnect
-    def internal_kv_put(
-        self, key: bytes, value: bytes, overwrite: bool, namespace: Optional[bytes]
-    ) -> int:
-        logger.debug(f"internal_kv_put {key} {value} {overwrite} {namespace}")
-        req = gcs_service_pb2.InternalKVPutRequest(
-            namespace=namespace, key=key, value=value, overwrite=overwrite
-        )
-        reply = self._kv_stub.InternalKVPut(req)
-        if reply.status.code == GcsCode.OK:
-            return reply.added_num
-        else:
-            raise RuntimeError(
-                f"Failed to put value {value} to key {key} "
-                f"due to error {reply.status.message}"
-            )
-
-    @_auto_reconnect
-    def internal_kv_del(
-        self, key: bytes, del_by_prefix: bool, namespace: Optional[bytes]
-    ) -> int:
-        logger.debug(f"internal_kv_del {key} {del_by_prefix} {namespace}")
-        req = gcs_service_pb2.InternalKVDelRequest(
-            namespace=namespace, key=key, del_by_prefix=del_by_prefix
-        )
-        reply = self._kv_stub.InternalKVDel(req)
-        if reply.status.code == GcsCode.OK:
-            return reply.deleted_num
-        else:
-            raise RuntimeError(
-                f"Failed to delete key {key} " f"due to error {reply.status.message}"
-            )
-
-    @_auto_reconnect
-    def internal_kv_exists(self, key: bytes, namespace: Optional[bytes]) -> bool:
-        logger.debug(f"internal_kv_exists {key} {namespace}")
-        req = gcs_service_pb2.InternalKVExistsRequest(namespace=namespace, key=key)
-        reply = self._kv_stub.InternalKVExists(req)
-        if reply.status.code == GcsCode.OK:
-            return reply.exists
-        else:
-            raise RuntimeError(
-                f"Failed to check existence of key {key} "
-                f"due to error {reply.status.message}"
-            )
-
-    @_auto_reconnect
-    def internal_kv_keys(
-        self, prefix: bytes, namespace: Optional[bytes]
-    ) -> List[bytes]:
-        logger.debug(f"internal_kv_keys {prefix} {namespace}")
-        req = gcs_service_pb2.InternalKVKeysRequest(namespace=namespace, prefix=prefix)
-        reply = self._kv_stub.InternalKVKeys(req)
-        if reply.status.code == GcsCode.OK:
-            return reply.results
-        else:
-            raise RuntimeError(
-                f"Failed to list prefix {prefix} "
-                f"due to error {reply.status.message}"
-            )
-
-    @staticmethod
-    def create_from_redis(redis_cli):
-        return GcsClient(GcsChannel(redis_client=redis_cli))
-
-    @staticmethod
-    def connect_to_gcs_by_redis_address(redis_address, redis_password):
-        from ray._private.services import create_redis_client
-
-        return GcsClient.create_from_redis(
-            create_redis_client(redis_address, redis_password)
-        )
->>>>>>> 19672688
+import enum
+import logging
+from typing import List, Optional
+from functools import wraps
+import time
+
+import grpc
+
+from ray.core.generated.common_pb2 import ErrorType
+from ray.core.generated import gcs_service_pb2_grpc
+from ray.core.generated import gcs_service_pb2
+from ray.core.generated.gcs_pb2 import (
+    ActorTableData,
+    GcsNodeInfo,
+    AvailableResources,
+    JobTableData,
+    JobConfig,
+    ErrorTableData,
+    GcsEntry,
+    ResourceUsageBatchData,
+    ResourcesData,
+    ObjectTableData,
+    ProfileTableData,
+    TablePrefix,
+    TablePubsub,
+    ResourceDemand,
+    ResourceLoad,
+    ResourceMap,
+    ResourceTableData,
+    PubSubMessage,
+    WorkerTableData,
+    PlacementGroupTableData,
+)
+
+logger = logging.getLogger(__name__)
+
+__all__ = [
+    "ActorTableData",
+    "GcsNodeInfo",
+    "AvailableResources",
+    "JobTableData",
+    "JobConfig",
+    "ErrorTableData",
+    "ErrorType",
+    "GcsEntry",
+    "ResourceUsageBatchData",
+    "ResourcesData",
+    "ObjectTableData",
+    "ProfileTableData",
+    "TablePrefix",
+    "TablePubsub",
+    "ResourceDemand",
+    "ResourceLoad",
+    "ResourceMap",
+    "ResourceTableData",
+    "PubSubMessage",
+    "WorkerTableData",
+    "PlacementGroupTableData",
+]
+
+LOG_FILE_CHANNEL = "RAY_LOG_CHANNEL"
+
+# Actor pub/sub updates
+RAY_ACTOR_PUBSUB_PATTERN = "ACTOR:*".encode("ascii")
+
+RAY_ERROR_PUBSUB_PATTERN = "ERROR_INFO:*".encode("ascii")
+
+# These prefixes must be kept up-to-date with the TablePrefix enum in
+# gcs.proto.
+TablePrefix_ACTOR_string = "ACTOR"
+
+WORKER = 0
+DRIVER = 1
+
+# Cap messages at 512MB
+_MAX_MESSAGE_LENGTH = 512 * 1024 * 1024
+# Send keepalive every 60s
+_GRPC_KEEPALIVE_TIME_MS = 60 * 1000
+# Keepalive should be replied < 60s
+_GRPC_KEEPALIVE_TIMEOUT_MS = 60 * 1000
+# Max retries to get GCS address from Redis server
+_MAX_GET_GCS_SERVER_ADDRESS_RETRIES = 60
+
+# Also relying on these defaults:
+# grpc.keepalive_permit_without_calls=0: No keepalive without inflight calls.
+# grpc.use_local_subchannel_pool=0: Subchannels are shared.
+_GRPC_OPTIONS = [
+    ("grpc.enable_http_proxy", 0),
+    ("grpc.max_send_message_length", _MAX_MESSAGE_LENGTH),
+    ("grpc.max_receive_message_length", _MAX_MESSAGE_LENGTH),
+    ("grpc.keepalive_time_ms", _GRPC_KEEPALIVE_TIME_MS),
+    ("grpc.keepalive_timeout_ms", _GRPC_KEEPALIVE_TIMEOUT_MS),
+]
+
+
+def use_gcs_for_bootstrap():
+    from ray._private.gcs_pubsub import gcs_pubsub_enabled
+    from ray._raylet import Config
+
+    ret = Config.bootstrap_with_gcs()
+    if ret:
+        assert gcs_pubsub_enabled()
+    return ret
+
+
+def get_gcs_address_from_redis(redis) -> str:
+    """Reads GCS address from redis.
+
+    Args:
+        redis: Redis client to fetch GCS address.
+    Returns:
+        GCS address string.
+    """
+    count = 0
+    while count < _MAX_GET_GCS_SERVER_ADDRESS_RETRIES:
+        gcs_address = redis.get("GcsServerAddress")
+        if gcs_address is None:
+            logger.debug("Failed to look up gcs address through redis, retrying.")
+            time.sleep(1)
+            count += 1
+            continue
+        return gcs_address.decode()
+    raise RuntimeError("Failed to look up gcs address through redis")
+
+
+def create_gcs_channel(address: str, aio=False):
+    """Returns a GRPC channel to GCS.
+
+    Args:
+        address: GCS address string, e.g. ip:port
+        aio: Whether using grpc.aio
+    Returns:
+        grpc.Channel or grpc.aio.Channel to GCS
+    """
+    from ray._private.utils import init_grpc_channel
+
+    return init_grpc_channel(address, options=_GRPC_OPTIONS, asynchronous=aio)
+
+
+def _auto_reconnect(f):
+    @wraps(f)
+    def wrapper(self, *args, **kwargs):
+        remaining_retry = self._nums_reconnect_retry
+        while True:
+            try:
+                return f(self, *args, **kwargs)
+            except grpc.RpcError as e:
+                if remaining_retry <= 0:
+                    raise
+                if e.code() in (grpc.StatusCode.UNAVAILABLE, grpc.StatusCode.UNKNOWN):
+                    logger.debug(
+                        "Failed to send request to gcs, reconnecting. " f"Error {e}"
+                    )
+                    try:
+                        self._connect()
+                    except Exception:
+                        logger.error(f"Connecting to gcs failed. Error {e}")
+                    time.sleep(1)
+                    remaining_retry -= 1
+                    continue
+                raise
+
+    return wrapper
+
+
+class GcsChannel:
+    def __init__(
+        self, redis_client=None, gcs_address: Optional[str] = None, aio: bool = False
+    ):
+        if redis_client is None and gcs_address is None:
+            raise ValueError("One of `redis_client` or `gcs_address` has to be set")
+        if redis_client is not None and gcs_address is not None:
+            raise ValueError("Only one of `redis_client` or `gcs_address` can be set")
+        self._redis_client = redis_client
+        self._gcs_address = gcs_address
+        self._aio = aio
+
+    def connect(self):
+        # GCS server uses a cached port, so it should use the same port after
+        # restarting, whether in Redis or GCS bootstrapping mode. This means
+        # GCS address should stay the same for the lifetime of the Ray cluster.
+        if self._gcs_address is None:
+            assert self._redis_client is not None
+            gcs_address = get_gcs_address_from_redis(self._redis_client)
+        else:
+            gcs_address = self._gcs_address
+        self._channel = create_gcs_channel(gcs_address, self._aio)
+
+    def channel(self):
+        return self._channel
+
+
+class GcsCode(enum.IntEnum):
+    # corresponding to ray/src/ray/common/status.h
+    OK = 0
+    NotFound = 17
+
+
+class GcsClient:
+    """Client to GCS using GRPC"""
+
+    def __init__(
+        self,
+        channel: Optional[GcsChannel] = None,
+        address: Optional[str] = None,
+        nums_reconnect_retry: int = 5,
+    ):
+        if channel is None:
+            assert isinstance(address, str)
+            channel = GcsChannel(gcs_address=address)
+        assert isinstance(channel, GcsChannel)
+        self._channel = channel
+        self._connect()
+        self._nums_reconnect_retry = nums_reconnect_retry
+
+    def _connect(self):
+        self._channel.connect()
+        self._kv_stub = gcs_service_pb2_grpc.InternalKVGcsServiceStub(
+            self._channel.channel()
+        )
+
+    @property
+    def address(self):
+        return self._channel._gcs_address
+
+    @_auto_reconnect
+    def internal_kv_get(self, key: bytes, namespace: Optional[bytes]) -> bytes:
+        logger.debug(f"internal_kv_get {key} {namespace}")
+        req = gcs_service_pb2.InternalKVGetRequest(namespace=namespace, key=key)
+        reply = self._kv_stub.InternalKVGet(req)
+        if reply.status.code == GcsCode.OK:
+            return reply.value
+        elif reply.status.code == GcsCode.NotFound:
+            return None
+        else:
+            raise RuntimeError(
+                f"Failed to get value for key {key} "
+                f"due to error {reply.status.message}"
+            )
+
+    @_auto_reconnect
+    def internal_kv_put(
+        self, key: bytes, value: bytes, overwrite: bool, namespace: Optional[bytes]
+    ) -> int:
+        logger.debug(f"internal_kv_put {key} {value} {overwrite} {namespace}")
+        req = gcs_service_pb2.InternalKVPutRequest(
+            namespace=namespace, key=key, value=value, overwrite=overwrite
+        )
+        reply = self._kv_stub.InternalKVPut(req)
+        if reply.status.code == GcsCode.OK:
+            return reply.added_num
+        else:
+            raise RuntimeError(
+                f"Failed to put value {value} to key {key} "
+                f"due to error {reply.status.message}"
+            )
+
+    @_auto_reconnect
+    def internal_kv_del(
+        self, key: bytes, del_by_prefix: bool, namespace: Optional[bytes]
+    ) -> int:
+        logger.debug(f"internal_kv_del {key} {del_by_prefix} {namespace}")
+        req = gcs_service_pb2.InternalKVDelRequest(
+            namespace=namespace, key=key, del_by_prefix=del_by_prefix
+        )
+        reply = self._kv_stub.InternalKVDel(req)
+        if reply.status.code == GcsCode.OK:
+            return reply.deleted_num
+        else:
+            raise RuntimeError(
+                f"Failed to delete key {key} " f"due to error {reply.status.message}"
+            )
+
+    @_auto_reconnect
+    def internal_kv_exists(self, key: bytes, namespace: Optional[bytes]) -> bool:
+        logger.debug(f"internal_kv_exists {key} {namespace}")
+        req = gcs_service_pb2.InternalKVExistsRequest(namespace=namespace, key=key)
+        reply = self._kv_stub.InternalKVExists(req)
+        if reply.status.code == GcsCode.OK:
+            return reply.exists
+        else:
+            raise RuntimeError(
+                f"Failed to check existence of key {key} "
+                f"due to error {reply.status.message}"
+            )
+
+    @_auto_reconnect
+    def internal_kv_keys(
+        self, prefix: bytes, namespace: Optional[bytes]
+    ) -> List[bytes]:
+        logger.debug(f"internal_kv_keys {prefix} {namespace}")
+        req = gcs_service_pb2.InternalKVKeysRequest(namespace=namespace, prefix=prefix)
+        reply = self._kv_stub.InternalKVKeys(req)
+        if reply.status.code == GcsCode.OK:
+            return reply.results
+        else:
+            raise RuntimeError(
+                f"Failed to list prefix {prefix} "
+                f"due to error {reply.status.message}"
+            )
+
+    @staticmethod
+    def create_from_redis(redis_cli):
+        return GcsClient(GcsChannel(redis_client=redis_cli))
+
+    @staticmethod
+    def connect_to_gcs_by_redis_address(redis_address, redis_password):
+        from ray._private.services import create_redis_client
+
+        return GcsClient.create_from_redis(
+            create_redis_client(redis_address, redis_password)
+        )