import enum
import logging
from typing import List, Optional
from functools import wraps
import time

import grpc

<<<<<<< HEAD
from ray import ray_constants
=======
import ray
>>>>>>> a34dcfce
from ray.core.generated.common_pb2 import ErrorType
from ray.core.generated import gcs_service_pb2_grpc
from ray.core.generated import gcs_service_pb2
from ray.core.generated.gcs_pb2 import (
    ActorTableData,
    GcsNodeInfo,
    AvailableResources,
    JobTableData,
    JobConfig,
    ErrorTableData,
    GcsEntry,
    ResourceUsageBatchData,
    ResourcesData,
    ObjectTableData,
    ProfileTableData,
    TablePrefix,
    TablePubsub,
    ResourceDemand,
    ResourceLoad,
    ResourceMap,
    ResourceTableData,
    PubSubMessage,
    WorkerTableData,
    PlacementGroupTableData,
)

logger = logging.getLogger(__name__)

__all__ = [
    "ActorTableData",
    "GcsNodeInfo",
    "AvailableResources",
    "JobTableData",
    "JobConfig",
    "ErrorTableData",
    "ErrorType",
    "GcsEntry",
    "ResourceUsageBatchData",
    "ResourcesData",
    "ObjectTableData",
    "ProfileTableData",
    "TablePrefix",
    "TablePubsub",
    "ResourceDemand",
    "ResourceLoad",
    "ResourceMap",
    "ResourceTableData",
    "PubSubMessage",
    "WorkerTableData",
    "PlacementGroupTableData",
]


WORKER = 0
DRIVER = 1

# Cap messages at 512MB
_MAX_MESSAGE_LENGTH = 512 * 1024 * 1024
# Send keepalive every 60s
_GRPC_KEEPALIVE_TIME_MS = 60 * 1000
# Keepalive should be replied < 60s
_GRPC_KEEPALIVE_TIMEOUT_MS = 60 * 1000

# Also relying on these defaults:
# grpc.keepalive_permit_without_calls=0: No keepalive without inflight calls.
# grpc.use_local_subchannel_pool=0: Subchannels are shared.
_GRPC_OPTIONS = [
    *ray_constants.GLOBAL_GRPC_OPTIONS,
    ("grpc.max_send_message_length", _MAX_MESSAGE_LENGTH),
    ("grpc.max_receive_message_length", _MAX_MESSAGE_LENGTH),
    ("grpc.keepalive_time_ms", _GRPC_KEEPALIVE_TIME_MS),
    ("grpc.keepalive_timeout_ms", _GRPC_KEEPALIVE_TIMEOUT_MS),
]


def create_gcs_channel(address: str, aio=False):
    """Returns a GRPC channel to GCS.

    Args:
        address: GCS address string, e.g. ip:port
        aio: Whether using grpc.aio
    Returns:
        grpc.Channel or grpc.aio.Channel to GCS
    """
    from ray._private.utils import init_grpc_channel

    return init_grpc_channel(address, options=_GRPC_OPTIONS, asynchronous=aio)


def check_health(address: str, timeout=2) -> bool:
    """Checks Ray cluster health, before / without actually connecting to the
    cluster via ray.init().

    Args:
        address: Ray cluster / GCS address string, e.g. ip:port.
        timeout: request timeout.
    Returns:
        Returns True if the cluster is running and has matching Ray version.
        Returns False if no service is running.
        Raises an exception otherwise.
    """
    req = gcs_service_pb2.CheckAliveRequest()
    try:
        channel = create_gcs_channel(address)
        stub = gcs_service_pb2_grpc.HeartbeatInfoGcsServiceStub(channel)
        resp = stub.CheckAlive(req, timeout=timeout)
    except grpc.RpcError:
        return False
    if resp.status.code != GcsCode.OK:
        raise RuntimeError(f"GCS running at {address} is unhealthy: {resp.status}")
    if resp.ray_version is None:
        resp.ray_version = "<= 1.12"
    if resp.ray_version != ray.__version__:
        raise RuntimeError(
            f"Ray cluster at {address} has version "
            f"{resp.ray_version}, but this process is running "
            f"Ray version {ray.__version__}."
        )
    return True


def _auto_reconnect(f):
    @wraps(f)
    def wrapper(self, *args, **kwargs):
        remaining_retry = self._nums_reconnect_retry
        while True:
            try:
                return f(self, *args, **kwargs)
            except grpc.RpcError as e:
                if remaining_retry <= 0:
                    raise
                if e.code() in (grpc.StatusCode.UNAVAILABLE, grpc.StatusCode.UNKNOWN):
                    logger.debug(
                        "Failed to send request to gcs, reconnecting. " f"Error {e}"
                    )
                    try:
                        self._connect()
                    except Exception:
                        logger.error(f"Connecting to gcs failed. Error {e}")
                    time.sleep(1)
                    remaining_retry -= 1
                    continue
                raise

    return wrapper


class GcsChannel:
    def __init__(self, gcs_address: Optional[str] = None, aio: bool = False):
        self._gcs_address = gcs_address
        self._aio = aio

    def connect(self):
        # GCS server uses a cached port, so it should use the same port after
        # restarting. This means GCS address should stay the same for the
        # lifetime of the Ray cluster.
        self._channel = create_gcs_channel(self._gcs_address, self._aio)

    def channel(self):
        return self._channel


class GcsCode(enum.IntEnum):
    # corresponding to ray/src/ray/common/status.h
    OK = 0
    NotFound = 17


class GcsClient:
    """Client to GCS using GRPC"""

    def __init__(
        self,
        channel: Optional[GcsChannel] = None,
        address: Optional[str] = None,
        nums_reconnect_retry: int = 5,
    ):
        if channel is None:
            assert isinstance(address, str)
            channel = GcsChannel(gcs_address=address)
        assert isinstance(channel, GcsChannel)
        self._channel = channel
        self._connect()
        self._nums_reconnect_retry = nums_reconnect_retry

    def _connect(self):
        self._channel.connect()
        self._kv_stub = gcs_service_pb2_grpc.InternalKVGcsServiceStub(
            self._channel.channel()
        )

    @property
    def address(self):
        return self._channel._gcs_address

    @_auto_reconnect
    def internal_kv_get(self, key: bytes, namespace: Optional[bytes]) -> bytes:
        logger.debug(f"internal_kv_get {key} {namespace}")
        req = gcs_service_pb2.InternalKVGetRequest(namespace=namespace, key=key)
        reply = self._kv_stub.InternalKVGet(req)
        if reply.status.code == GcsCode.OK:
            return reply.value
        elif reply.status.code == GcsCode.NotFound:
            return None
        else:
            raise RuntimeError(
                f"Failed to get value for key {key} "
                f"due to error {reply.status.message}"
            )

    @_auto_reconnect
    def internal_kv_put(
        self, key: bytes, value: bytes, overwrite: bool, namespace: Optional[bytes]
    ) -> int:
        logger.debug(f"internal_kv_put {key} {value} {overwrite} {namespace}")
        req = gcs_service_pb2.InternalKVPutRequest(
            namespace=namespace, key=key, value=value, overwrite=overwrite
        )
        reply = self._kv_stub.InternalKVPut(req)
        if reply.status.code == GcsCode.OK:
            return reply.added_num
        else:
            raise RuntimeError(
                f"Failed to put value {value} to key {key} "
                f"due to error {reply.status.message}"
            )

    @_auto_reconnect
    def internal_kv_del(
        self, key: bytes, del_by_prefix: bool, namespace: Optional[bytes]
    ) -> int:
        logger.debug(f"internal_kv_del {key} {del_by_prefix} {namespace}")
        req = gcs_service_pb2.InternalKVDelRequest(
            namespace=namespace, key=key, del_by_prefix=del_by_prefix
        )
        reply = self._kv_stub.InternalKVDel(req)
        if reply.status.code == GcsCode.OK:
            return reply.deleted_num
        else:
            raise RuntimeError(
                f"Failed to delete key {key} " f"due to error {reply.status.message}"
            )

    @_auto_reconnect
    def internal_kv_exists(self, key: bytes, namespace: Optional[bytes]) -> bool:
        logger.debug(f"internal_kv_exists {key} {namespace}")
        req = gcs_service_pb2.InternalKVExistsRequest(namespace=namespace, key=key)
        reply = self._kv_stub.InternalKVExists(req)
        if reply.status.code == GcsCode.OK:
            return reply.exists
        else:
            raise RuntimeError(
                f"Failed to check existence of key {key} "
                f"due to error {reply.status.message}"
            )

    @_auto_reconnect
    def internal_kv_keys(
        self, prefix: bytes, namespace: Optional[bytes]
    ) -> List[bytes]:
        logger.debug(f"internal_kv_keys {prefix} {namespace}")
        req = gcs_service_pb2.InternalKVKeysRequest(namespace=namespace, prefix=prefix)
        reply = self._kv_stub.InternalKVKeys(req)
        if reply.status.code == GcsCode.OK:
            return reply.results
        else:
            raise RuntimeError(
                f"Failed to list prefix {prefix} "
                f"due to error {reply.status.message}"
            )


def use_gcs_for_bootstrap():
    """In the current version of Ray, we always use the GCS to bootstrap.
    (This was previously controlled by a feature flag.)

    This function is included for the purposes of backwards compatibility.
    """
    return True<|MERGE_RESOLUTION|>--- conflicted
+++ resolved
@@ -6,11 +6,8 @@
 
 import grpc
 
-<<<<<<< HEAD
+import ray
 from ray import ray_constants
-=======
-import ray
->>>>>>> a34dcfce
 from ray.core.generated.common_pb2 import ErrorType
 from ray.core.generated import gcs_service_pb2_grpc
 from ray.core.generated import gcs_service_pb2
