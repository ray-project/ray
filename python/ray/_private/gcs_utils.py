--- conflicted
+++ resolved
@@ -1,13 +1,9 @@
 import enum
 import logging
-<<<<<<< HEAD
-import time
-from typing import List, Callable
-=======
+
 from typing import List, Optional
 from functools import wraps
 import time
->>>>>>> 94ff4e9e
 
 import grpc
 
@@ -204,24 +200,6 @@
 class GcsClient:
     """Client to GCS using GRPC"""
 
-<<<<<<< HEAD
-    def __init__(self, get_address: Callable):
-        assert get_address is not None
-        self._get_address = get_address
-        self._connect()
-
-    def get_channel(self):
-        return self._channel
-
-    def _connect(self):
-        gcs_address = self._get_address()
-        logger.debug(f"Connecting to gcs address: {gcs_address}")
-        self._channel = create_gcs_channel(gcs_address)
-        self._kv_stub = gcs_service_pb2_grpc.InternalKVGcsServiceStub(
-            self._channel)
-
-    @auto_reconnect
-=======
     def __init__(self,
                  channel: Optional[GcsChannel] = None,
                  address: Optional[str] = None,
@@ -240,7 +218,6 @@
             self._channel.channel())
 
     @_auto_reconnect
->>>>>>> 94ff4e9e
     def internal_kv_get(self, key: bytes) -> bytes:
         logger.debug(f"internal_kv_get {key}")
         req = gcs_service_pb2.InternalKVGetRequest(key=key)
@@ -253,11 +230,7 @@
             raise RuntimeError(f"Failed to get value for key {key} "
                                f"due to error {reply.status.message}")
 
-<<<<<<< HEAD
-    @auto_reconnect
-=======
-    @_auto_reconnect
->>>>>>> 94ff4e9e
+    @_auto_reconnect
     def internal_kv_put(self, key: bytes, value: bytes,
                         overwrite: bool) -> int:
         logger.debug(f"internal_kv_put {key} {value} {overwrite}")
@@ -270,11 +243,7 @@
             raise RuntimeError(f"Failed to put value {value} to key {key} "
                                f"due to error {reply.status.message}")
 
-<<<<<<< HEAD
-    @auto_reconnect
-=======
-    @_auto_reconnect
->>>>>>> 94ff4e9e
+    @_auto_reconnect
     def internal_kv_del(self, key: bytes) -> int:
         logger.debug(f"internal_kv_del {key}")
         req = gcs_service_pb2.InternalKVDelRequest(key=key)
@@ -285,11 +254,7 @@
             raise RuntimeError(f"Failed to delete key {key} "
                                f"due to error {reply.status.message}")
 
-<<<<<<< HEAD
-    @auto_reconnect
-=======
-    @_auto_reconnect
->>>>>>> 94ff4e9e
+    @_auto_reconnect
     def internal_kv_exists(self, key: bytes) -> bool:
         logger.debug(f"internal_kv_exists {key}")
         req = gcs_service_pb2.InternalKVExistsRequest(key=key)
@@ -300,11 +265,7 @@
             raise RuntimeError(f"Failed to check existence of key {key} "
                                f"due to error {reply.status.message}")
 
-<<<<<<< HEAD
-    @auto_reconnect
-=======
-    @_auto_reconnect
->>>>>>> 94ff4e9e
+    @_auto_reconnect
     def internal_kv_keys(self, prefix: bytes) -> List[bytes]:
         logger.debug(f"internal_kv_keys {prefix}")
         req = gcs_service_pb2.InternalKVKeysRequest(prefix=prefix)
@@ -317,11 +278,7 @@
 
     @staticmethod
     def create_from_redis(redis_cli):
-<<<<<<< HEAD
-        return GcsClient(lambda: get_gcs_address_from_redis(redis_cli))
-=======
         return GcsClient(GcsChannel(redis_client=redis_cli))
->>>>>>> 94ff4e9e
 
     @staticmethod
     def connect_to_gcs_by_redis_address(redis_address, redis_password):
