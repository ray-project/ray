--- conflicted
+++ resolved
@@ -1,9 +1,5 @@
 import enum
 import logging
-<<<<<<< HEAD
-
-=======
->>>>>>> 87fa56de
 from typing import List, Optional
 from functools import wraps
 import time
@@ -138,11 +134,7 @@
                 if e.code() == grpc.StatusCode.UNAVAILABLE:
                     logger.error(
                         "Failed to send request to gcs, reconnecting. "
-<<<<<<< HEAD
-                        f"Error {e.code()}")
-=======
                         f"Error {e}")
->>>>>>> 87fa56de
                     try:
                         self._connect()
                     except Exception:
@@ -234,14 +226,9 @@
             self._channel.channel())
 
     @_auto_reconnect
-<<<<<<< HEAD
     def internal_kv_get(self, key: bytes, namespace: Optional[str]) -> bytes:
         logger.debug(f"internal_kv_get {key} {namespace}")
         key = _make_key(namespace, key)
-=======
-    def internal_kv_get(self, key: bytes) -> bytes:
-        logger.debug(f"internal_kv_get {key}")
->>>>>>> 87fa56de
         req = gcs_service_pb2.InternalKVGetRequest(key=key)
         reply = self._kv_stub.InternalKVGet(req)
         if reply.status.code == GcsCode.OK:
@@ -253,16 +240,10 @@
                                f"due to error {reply.status.message}")
 
     @_auto_reconnect
-<<<<<<< HEAD
     def internal_kv_put(self, key: bytes, value: bytes, overwrite: bool,
                         namespace: Optional[str]) -> int:
         logger.debug(f"internal_kv_put {key} {value} {overwrite} {namespace}")
         key = _make_key(namespace, key)
-=======
-    def internal_kv_put(self, key: bytes, value: bytes,
-                        overwrite: bool) -> int:
-        logger.debug(f"internal_kv_put {key} {value} {overwrite}")
->>>>>>> 87fa56de
         req = gcs_service_pb2.InternalKVPutRequest(
             key=key, value=value, overwrite=overwrite)
         reply = self._kv_stub.InternalKVPut(req)
@@ -273,14 +254,9 @@
                                f"due to error {reply.status.message}")
 
     @_auto_reconnect
-<<<<<<< HEAD
     def internal_kv_del(self, key: bytes, namespace: Optional[str]) -> int:
         logger.debug(f"internal_kv_del {key} {namespace}")
         key = _make_key(namespace, key)
-=======
-    def internal_kv_del(self, key: bytes) -> int:
-        logger.debug(f"internal_kv_del {key}")
->>>>>>> 87fa56de
         req = gcs_service_pb2.InternalKVDelRequest(key=key)
         reply = self._kv_stub.InternalKVDel(req)
         if reply.status.code == GcsCode.OK:
@@ -290,14 +266,9 @@
                                f"due to error {reply.status.message}")
 
     @_auto_reconnect
-<<<<<<< HEAD
     def internal_kv_exists(self, key: bytes, namespace: Optional[str]) -> bool:
         logger.debug(f"internal_kv_exists {key} {namespace}")
         key = _make_key(namespace, key)
-=======
-    def internal_kv_exists(self, key: bytes) -> bool:
-        logger.debug(f"internal_kv_exists {key}")
->>>>>>> 87fa56de
         req = gcs_service_pb2.InternalKVExistsRequest(key=key)
         reply = self._kv_stub.InternalKVExists(req)
         if reply.status.code == GcsCode.OK:
@@ -307,15 +278,10 @@
                                f"due to error {reply.status.message}")
 
     @_auto_reconnect
-<<<<<<< HEAD
     def internal_kv_keys(self, prefix: bytes,
                          namespace: Optional[str] = None) -> List[bytes]:
         logger.debug(f"internal_kv_keys {prefix} {namespace}")
         prefix = _make_key(namespace, prefix)
-=======
-    def internal_kv_keys(self, prefix: bytes) -> List[bytes]:
-        logger.debug(f"internal_kv_keys {prefix}")
->>>>>>> 87fa56de
         req = gcs_service_pb2.InternalKVKeysRequest(prefix=prefix)
         reply = self._kv_stub.InternalKVKeys(req)
         if reply.status.code == GcsCode.OK:
