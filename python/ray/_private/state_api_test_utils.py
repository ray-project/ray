import asyncio
from copy import deepcopy
from collections import defaultdict
import concurrent.futures
from dataclasses import dataclass, field
import logging
import numpy as np
import pprint
import time
import traceback
from typing import Callable, Dict, List, Optional
from ray.experimental.state.api import list_tasks
import ray
from ray.actor import ActorHandle
from ray.experimental.state.api import list_workers


@dataclass
class StateAPIMetric:
    latency_sec: float
    result_size: int


@dataclass
class StateAPICallSpec:
    api: Callable
    verify_cb: Callable
    kwargs: Dict = field(default_factory=dict)


@dataclass
class StateAPIStats:
    pending_calls: int = 0
    total_calls: int = 0
    calls: Dict = field(default_factory=lambda: defaultdict(list))


GLOBAL_STATE_STATS = StateAPIStats()

STATE_LIST_LIMIT = int(1e6)  # 1m
STATE_LIST_TIMEOUT = 600  # 10min


def invoke_state_api(
    verify_cb: Callable,
    state_api_fn: Callable,
    state_stats: StateAPIStats = GLOBAL_STATE_STATS,
    key_suffix: Optional[str] = None,
    print_result: Optional[bool] = False,
    err_msg: Optional[str] = None,
    **kwargs,
):
    """Invoke a State API

    Args:
        - verify_cb: Callback that takes in the response from `state_api_fn` and
            returns a boolean, indicating the correctness of the results.
        - state_api_fn: Function of the state API
        - state_stats: Stats
        - kwargs: Keyword arguments to be forwarded to the `state_api_fn`
    """
    if "timeout" not in kwargs:
        kwargs["timeout"] = STATE_LIST_TIMEOUT

    # Suppress missing output warning
    kwargs["raise_on_missing_output"] = False

    res = None
    try:
        state_stats.total_calls += 1
        state_stats.pending_calls += 1

        t_start = time.perf_counter()
        res = state_api_fn(**kwargs)
        t_end = time.perf_counter()

        if print_result:
            pprint.pprint(res)

        metric = StateAPIMetric(t_end - t_start, len(res))
        if key_suffix:
            key = f"{state_api_fn.__name__}_{key_suffix}"
        else:
            key = state_api_fn.__name__
        state_stats.calls[key].append(metric)
        assert verify_cb(
            res
        ), f"Calling State API failed. len(res)=({len(res)}): {err_msg}"
    except Exception as e:
        traceback.print_exc()
        assert (
            False
        ), f"Calling {state_api_fn.__name__}({kwargs}) failed with {repr(e)}."
    finally:
        state_stats.pending_calls -= 1

    return res


def aggregate_perf_results(state_stats: StateAPIStats = GLOBAL_STATE_STATS):
    """Aggregate stats of state API calls

    Return:
        This returns a dict of below fields:
            - max_{api_key_name}_latency_sec:
                Max latency of call to {api_key_name}
            - {api_key_name}_result_size_with_max_latency:
                The size of the result (or the number of bytes for get_log API)
                for the max latency invocation
            - avg/p99/p95/p50_{api_key_name}_latency_sec:
                The percentile latency stats
            - avg_state_api_latency_sec:
                The average latency of all the state apis tracked
    """
    # Prevent iteration when modifying error
    state_stats = deepcopy(state_stats)
    perf_result = {}
    for api_key_name, metrics in state_stats.calls.items():
        # Per api aggregation
        # Max latency
        latency_key = f"max_{api_key_name}_latency_sec"
        size_key = f"{api_key_name}_result_size_with_max_latency"
        metric = max(metrics, key=lambda metric: metric.latency_sec)

        perf_result[latency_key] = metric.latency_sec
        perf_result[size_key] = metric.result_size

        latency_list = np.array([metric.latency_sec for metric in metrics])
        # avg latency
        key = f"avg_{api_key_name}_latency_sec"
        perf_result[key] = np.average(latency_list)

        # p99 latency
        key = f"p99_{api_key_name}_latency_sec"
        perf_result[key] = np.percentile(latency_list, 99)

        # p95 latency
        key = f"p95_{api_key_name}_latency_sec"
        perf_result[key] = np.percentile(latency_list, 95)

        # p50 latency
        key = f"p50_{api_key_name}_latency_sec"
        perf_result[key] = np.percentile(latency_list, 50)

    all_state_api_latency = sum(
        metric.latency_sec
        for metric_samples in state_stats.calls.values()
        for metric in metric_samples
    )

    perf_result["avg_state_api_latency_sec"] = (
        (all_state_api_latency / state_stats.total_calls)
        if state_stats.total_calls != 0
        else -1
    )

    return perf_result


@ray.remote(num_cpus=0)
class StateAPIGeneratorActor:
    def __init__(
        self,
        apis: List[StateAPICallSpec],
        call_interval_s: float = 5.0,
        print_interval_s: float = 20.0,
        wait_after_stop: bool = True,
        print_result: bool = False,
    ) -> None:
        """An actor that periodically issues state API

        Args:
            - apis: List of StateAPICallSpec
            - call_interval_s: State apis in the `apis` will be issued
                every `call_interval_s` seconds.
            - print_interval_s: How frequent state api stats will be dumped.
            - wait_after_stop: When true, call to `ray.get(actor.stop.remote())`
                will wait for all pending state APIs to return.
                Setting it to `False` might miss some long-running state apis calls.
            - print_result: True if result of each API call is printed. Default False.
        """
        # Configs
        self._apis = apis
        self._call_interval_s = call_interval_s
        self._print_interval_s = print_interval_s
        self._wait_after_cancel = wait_after_stop
        self._logger = logging.getLogger(self.__class__.__name__)
        self._print_result = print_result

        # States
        self._tasks = None
        self._fut_queue = None
        self._executor = None
        self._loop = None
        self._stopping = False
        self._stopped = False
        self._stats = StateAPIStats()

    async def start(self):
        # Run the periodic api generator
        self._fut_queue = asyncio.Queue()
        self._executor = concurrent.futures.ThreadPoolExecutor()

        self._tasks = [
            asyncio.ensure_future(awt)
            for awt in [
                self._run_generator(),
                self._run_result_waiter(),
                self._run_stats_reporter(),
            ]
        ]
        await asyncio.gather(*self._tasks)

    def call(self, fn, verify_cb, **kwargs):
        def run_fn():
            try:
                self._logger.debug(f"calling {fn.__name__}({kwargs})")
                return invoke_state_api(
                    verify_cb,
                    fn,
                    state_stats=self._stats,
                    print_result=self._print_result,
                    **kwargs,
                )
            except Exception as e:
                self._logger.warning(f"{fn.__name__}({kwargs}) failed with: {repr(e)}")
                return None

        fut = asyncio.get_running_loop().run_in_executor(self._executor, run_fn)
        return fut

    async def _run_stats_reporter(self):
        while not self._stopped:
            # Keep the reporter running until all pending apis finish and the bool
            # `self._stopped` is then True
            self._logger.info(pprint.pprint(aggregate_perf_results(self._stats)))
            try:
                await asyncio.sleep(self._print_interval_s)
            except asyncio.CancelledError:
                self._logger.info(
                    "_run_stats_reporter cancelled, "
                    f"waiting for all api {self._stats.pending_calls}calls to return..."
                )

    async def _run_generator(self):
        try:
            while not self._stopping:
                # Run the state API in another thread
                for api_spec in self._apis:
                    fut = self.call(api_spec.api, api_spec.verify_cb, **api_spec.kwargs)
                    self._fut_queue.put_nowait(fut)

                await asyncio.sleep(self._call_interval_s)
        except asyncio.CancelledError:
            # Stop running
            self._logger.info("_run_generator cancelled, now stopping...")
            return

    async def _run_result_waiter(self):
        try:
            while not self._stopping:
                fut = await self._fut_queue.get()
                await fut
        except asyncio.CancelledError:
            self._logger.info(
                f"_run_result_waiter cancelled, cancelling {self._fut_queue.qsize()} "
                "pending futures..."
            )
            while not self._fut_queue.empty():
                fut = self._fut_queue.get_nowait()
                if self._wait_after_cancel:
                    await fut
                else:
                    # Ignore the queue futures if we are not
                    # waiting on them after stop() called
                    fut.cancel()
            return

    def get_stats(self):
        # deep copy to prevent race between reporting and modifying stats
        return aggregate_perf_results(self._stats)

    def ready(self):
        pass

    def stop(self):
        self._stopping = True
        self._logger.debug(f"calling stop, canceling {len(self._tasks)} tasks")
        for task in self._tasks:
            task.cancel()

        # This will block the stop() function until all futures are cancelled
        # if _wait_after_cancel=True. When _wait_after_cancel=False, it will still
        # wait for any in-progress futures.
        # See: https://docs.python.org/3.8/library/concurrent.futures.html
        self._executor.shutdown(wait=self._wait_after_cancel)
        self._stopped = True


def periodic_invoke_state_apis_with_actor(*args, **kwargs) -> ActorHandle:
    current_node_ip = ray._private.worker.global_worker.node_ip_address
    # Schedule the actor on the current node.
    actor = StateAPIGeneratorActor.options(
        resources={f"node:{current_node_ip}": 0.001}
    ).remote(*args, **kwargs)
    print("Waiting for state api actor to be ready...")
    ray.get(actor.ready.remote())
    print("State api actor is ready now.")
    actor.start.remote()
    return actor


<<<<<<< HEAD
def summarize_worker_startup_time():
    workers = list_workers(detail=True, filters=[("worker_type", "=", "WORKER")])
    time_to_launch = []
    time_to_initialize = []
    for worker in workers:
        launch_time = worker.get("worker_launch_time_ms")
        launched_time = worker.get("worker_launched_time_ms")
        start_time = worker.get("start_time_ms")

        if launched_time > 0:
            time_to_launch.append(launched_time - launch_time)
        if start_time:
            time_to_initialize.append(start_time - launched_time)
    time_to_launch.sort()
    time_to_initialize.sort()

    def print_latencies(latencies):
        print(f"Avg: {round(sum(latencies) / len(latencies), 2)} ms")
        print(f"P25: {round(latencies[int(len(latencies) * 0.25)], 2)} ms")
        print(f"P50: {round(latencies[int(len(latencies) * 0.5)], 2)} ms")
        print(f"P95: {round(latencies[int(len(latencies) * 0.95)], 2)} ms")
        print(f"P99: {round(latencies[int(len(latencies) * 0.99)], 2)} ms")

    print("Time to launch workers")
    print_latencies(time_to_launch)
    print("=======================")
    print("Time to initialize workers")
    print_latencies(time_to_initialize)
=======
def verify_failed_task(name: str, error_type: str) -> bool:
    """
    Check if a task with 'name' has failed with the exact error type 'error_type'
    """
    tasks = list_tasks(filters=[("name", "=", name)])
    assert len(tasks) == 1, tasks
    t = tasks[0]
    assert t["state"] == "FAILED", t
    assert t["error_type"] == error_type, t
    return True
>>>>>>> ed594039
<|MERGE_RESOLUTION|>--- conflicted
+++ resolved
@@ -310,7 +310,6 @@
     return actor
 
 
-<<<<<<< HEAD
 def summarize_worker_startup_time():
     workers = list_workers(detail=True, filters=[("worker_type", "=", "WORKER")])
     time_to_launch = []
@@ -339,7 +338,8 @@
     print("=======================")
     print("Time to initialize workers")
     print_latencies(time_to_initialize)
-=======
+
+
 def verify_failed_task(name: str, error_type: str) -> bool:
     """
     Check if a task with 'name' has failed with the exact error type 'error_type'
@@ -350,4 +350,3 @@
     assert t["state"] == "FAILED", t
     assert t["error_type"] == error_type, t
     return True
->>>>>>> ed594039
