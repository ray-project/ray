from enum import Enum
from typing import Literal

from ray.core.generated.common_pb2 import (
    ErrorType,
    Language,
    TaskStatus,
    TaskType,
    TensorTransport,
    WorkerExitType,
    WorkerType,
)
from ray.core.generated.gcs_pb2 import (
    ActorTableData,
    GcsNodeInfo,
    PlacementGroupTableData,
)

ACTOR_STATUS = [
    "DEPENDENCIES_UNREADY",
    "PENDING_CREATION",
    "ALIVE",
    "RESTARTING",
    "DEAD",
]
TypeActorStatus = Literal[tuple(ACTOR_STATUS)]
PLACEMENT_GROUP_STATUS = [
    "PENDING",
    "PREPARED",
    "CREATED",
    "REMOVED",
    "RESCHEDULING",
]
TypePlacementGroupStatus = Literal[tuple(PLACEMENT_GROUP_STATUS)]
TASK_STATUS = [
    "NIL",
    "PENDING_ARGS_AVAIL",
    "PENDING_NODE_ASSIGNMENT",
    "PENDING_OBJ_STORE_MEM_AVAIL",
    "PENDING_ARGS_FETCH",
    "SUBMITTED_TO_WORKER",
    "PENDING_ACTOR_TASK_ARGS_FETCH",
    "PENDING_ACTOR_TASK_ORDERING_OR_CONCURRENCY",
    "RUNNING",
    "RUNNING_IN_RAY_GET",
    "RUNNING_IN_RAY_WAIT",
    "FINISHED",
    "FAILED",
]
TypeTaskStatus = Literal[tuple(TASK_STATUS)]
NODE_STATUS = ["ALIVE", "DEAD"]
TypeNodeStatus = Literal[tuple(NODE_STATUS)]
WORKER_TYPE = [
    "WORKER",
    "DRIVER",
    "SPILL_WORKER",
    "RESTORE_WORKER",
]
TypeWorkerType = Literal[tuple(WORKER_TYPE)]
WORKER_EXIT_TYPE = [
    "SYSTEM_ERROR",
    "INTENDED_SYSTEM_EXIT",
    "USER_ERROR",
    "INTENDED_USER_EXIT",
    "NODE_OUT_OF_MEMORY",
]
TypeWorkerExitType = Literal[tuple(WORKER_EXIT_TYPE)]
TASK_TYPE = [
    "NORMAL_TASK",
    "ACTOR_CREATION_TASK",
    "ACTOR_TASK",
    "DRIVER_TASK",
]
TypeTaskType = Literal[tuple(TASK_TYPE)]
# TODO(kevin85421): `class ReferenceType(Enum)` is defined in
# `dashboard/memory_utils.py` to avoid complex dependencies. I redefined
# it here. Eventually, we should remove the one in `dashboard/memory_utils.py`
# and define it under `ray/_private`.
REFERENCE_TYPE = [
    "ACTOR_HANDLE",
    "PINNED_IN_MEMORY",
    "LOCAL_REFERENCE",
    "USED_BY_PENDING_TASK",
    "CAPTURED_IN_OBJECT",
    "UNKNOWN_STATUS",
]
TypeReferenceType = Literal[tuple(REFERENCE_TYPE)]
# The ErrorType enum is used in the export API so it is public
# and any modifications must be backward compatible.
ERROR_TYPE = [
    "WORKER_DIED",
    "ACTOR_DIED",
    "OBJECT_UNRECONSTRUCTABLE",
    "TASK_EXECUTION_EXCEPTION",
    "OBJECT_IN_PLASMA",
    "TASK_CANCELLED",
    "ACTOR_CREATION_FAILED",
    "RUNTIME_ENV_SETUP_FAILED",
    "OBJECT_LOST",
    "OWNER_DIED",
    "OBJECT_DELETED",
    "DEPENDENCY_RESOLUTION_FAILED",
    "OBJECT_UNRECONSTRUCTABLE_MAX_ATTEMPTS_EXCEEDED",
    "OBJECT_UNRECONSTRUCTABLE_LINEAGE_EVICTED",
    "OBJECT_FETCH_TIMED_OUT",
    "LOCAL_RAYLET_DIED",
    "TASK_PLACEMENT_GROUP_REMOVED",
    "ACTOR_PLACEMENT_GROUP_REMOVED",
    "TASK_UNSCHEDULABLE_ERROR",
    "ACTOR_UNSCHEDULABLE_ERROR",
    "OUT_OF_DISK_ERROR",
    "OBJECT_FREED",
    "OUT_OF_MEMORY",
    "NODE_DIED",
    "END_OF_STREAMING_GENERATOR",
    "ACTOR_UNAVAILABLE",
    "GENERATOR_TASK_FAILED_FOR_OBJECT_RECONSTRUCTION",
]
# The Language enum is used in the export API so it is public
# and any modifications must be backward compatible.
LANGUAGE = ["PYTHON", "JAVA", "CPP"]


# See `common.proto` for more details.
class TensorTransportEnum(Enum):
    OBJECT_STORE = TensorTransport.Value("OBJECT_STORE")
    NCCL = TensorTransport.Value("NCCL")
    GLOO = TensorTransport.Value("GLOO")
<<<<<<< HEAD
    HCCL = TensorTransport.Value("HCCL")
=======
    NIXL = TensorTransport.Value("NIXL")
>>>>>>> 9d4cbc43

    @classmethod
    def from_str(cls, name: str) -> "TensorTransportEnum":
        name = name.upper()
        if name not in cls.__members__:
            raise ValueError(
                f"Invalid tensor transport {name}, must be one of {list(cls.__members__.keys())}."
            )
        return cls[name]


def validate_protobuf_enum(grpc_enum, custom_enum):
    """Validate the literal contains the correct enum values from protobuf"""
    enum_vals = set(grpc_enum.DESCRIPTOR.values_by_name.keys())
    # Sometimes, the grpc enum is mocked, and it
    # doesn't include any values in that case.
    if len(enum_vals) > 0:
        assert enum_vals == set(
            custom_enum
        ), """Literals in `custom_types.py` and `.proto` files are out of sync. \
Consider building //:install_py_proto with Bazel or updating `custom_types.py`."""


# Do the enum validation here.
# It is necessary to avoid regression. Alternatively, we can auto generate this
# directly by protobuf.
validate_protobuf_enum(ActorTableData.ActorState, ACTOR_STATUS)
validate_protobuf_enum(
    PlacementGroupTableData.PlacementGroupState, PLACEMENT_GROUP_STATUS
)
validate_protobuf_enum(TaskStatus, TASK_STATUS)
validate_protobuf_enum(GcsNodeInfo.GcsNodeState, NODE_STATUS)
validate_protobuf_enum(WorkerType, WORKER_TYPE)
validate_protobuf_enum(WorkerExitType, WORKER_EXIT_TYPE)
validate_protobuf_enum(TaskType, TASK_TYPE)
validate_protobuf_enum(ErrorType, ERROR_TYPE)
validate_protobuf_enum(Language, LANGUAGE)
validate_protobuf_enum(TensorTransport, list(TensorTransportEnum.__members__.keys()))<|MERGE_RESOLUTION|>--- conflicted
+++ resolved
@@ -126,11 +126,8 @@
     OBJECT_STORE = TensorTransport.Value("OBJECT_STORE")
     NCCL = TensorTransport.Value("NCCL")
     GLOO = TensorTransport.Value("GLOO")
-<<<<<<< HEAD
+    NIXL = TensorTransport.Value("NIXL")
     HCCL = TensorTransport.Value("HCCL")
-=======
-    NIXL = TensorTransport.Value("NIXL")
->>>>>>> 9d4cbc43
 
     @classmethod
     def from_str(cls, name: str) -> "TensorTransportEnum":
