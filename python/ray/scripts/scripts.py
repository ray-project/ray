from typing import Optional, Set

import click
import copy
from datetime import datetime
import json
import logging
import os
import subprocess
import sys
import time
import urllib
import urllib.parse
import yaml
from socket import socket

import ray
import psutil
from ray._private.gcs_utils import use_gcs_for_bootstrap
import ray._private.services as services
import ray.ray_constants as ray_constants
import ray._private.utils
from ray.autoscaler._private.commands import (
    attach_cluster, exec_cluster, create_or_update_cluster, monitor_cluster,
    rsync, teardown_cluster, get_head_node_ip, kill_node, get_worker_node_ips,
    get_local_dump_archive, get_cluster_dump_archive, debug_status,
    RUN_ENV_TYPES)
from ray.autoscaler._private.constants import RAY_PROCESSES
from ray.autoscaler._private.fake_multi_node.node_provider import \
    FAKE_HEAD_NODE_ID

from ray.autoscaler._private.util import DEBUG_AUTOSCALING_ERROR, \
    DEBUG_AUTOSCALING_STATUS
from ray.internal.internal_api import memory_summary
from ray.autoscaler._private.cli_logger import (add_click_logging_options,
                                                cli_logger, cf)
from ray.core.generated import gcs_service_pb2
from ray.core.generated import gcs_service_pb2_grpc
from ray.dashboard.modules.job.cli import job_cli_group
from distutils.dir_util import copy_tree

logger = logging.getLogger(__name__)


@click.group()
@click.option(
    "--logging-level",
    required=False,
    default=ray_constants.LOGGER_LEVEL,
    type=str,
    help=ray_constants.LOGGER_LEVEL_HELP)
@click.option(
    "--logging-format",
    required=False,
    default=ray_constants.LOGGER_FORMAT,
    type=str,
    help=ray_constants.LOGGER_FORMAT_HELP)
@click.version_option()
def cli(logging_level, logging_format):
    level = logging.getLevelName(logging_level.upper())
    ray._private.ray_logging.setup_logger(level, logging_format)
    cli_logger.set_format(format_tmpl=logging_format)


@click.command()
@click.argument("cluster_config_file", required=True, type=str)
@click.option(
    "--cluster-name",
    "-n",
    required=False,
    type=str,
    help="Override the configured cluster name.")
@click.option(
    "--port",
    "-p",
    required=False,
    type=int,
    default=ray_constants.DEFAULT_DASHBOARD_PORT,
    help="The local port to forward to the dashboard")
@click.option(
    "--remote-port",
    required=False,
    type=int,
    default=ray_constants.DEFAULT_DASHBOARD_PORT,
    help="The remote port your dashboard runs on")
@click.option(
    "--no-config-cache",
    is_flag=True,
    default=False,
    help="Disable the local cluster config cache.")
def dashboard(cluster_config_file, cluster_name, port, remote_port,
              no_config_cache):
    """Port-forward a Ray cluster's dashboard to the local machine."""
    # Sleeping in a loop is preferable to `sleep infinity` because the latter
    # only works on linux.
    # Find the first open port sequentially from `remote_port`.
    try:
        port_forward = [
            (port, remote_port),
        ]
        click.echo("Attempting to establish dashboard locally at"
                   " localhost:{} connected to"
                   " remote port {}".format(port, remote_port))
        # We want to probe with a no-op that returns quickly to avoid
        # exceptions caused by network errors.
        exec_cluster(
            cluster_config_file,
            override_cluster_name=cluster_name,
            port_forward=port_forward,
            no_config_cache=no_config_cache)
        click.echo("Successfully established connection.")
    except Exception as e:
        raise click.ClickException(
            "Failed to forward dashboard from remote port {1} to local port "
            "{0}. There are a couple possibilities: \n 1. The remote port is "
            "incorrectly specified \n 2. The local port {0} is already in "
            "use.\n The exception is: {2}".format(port, remote_port, e)) \
                from None


def continue_debug_session(live_jobs: Set[str]):
    """Continue active debugging session.

    This function will connect 'ray debug' to the right debugger
    when a user is stepping between Ray tasks.
    """
    active_sessions = ray.experimental.internal_kv._internal_kv_list(
        "RAY_PDB_", namespace=ray_constants.KV_NAMESPACE_PDB)

    for active_session in active_sessions:
        if active_session.startswith(b"RAY_PDB_CONTINUE"):
            # Check to see that the relevant job is still alive.
            data = ray.experimental.internal_kv._internal_kv_get(
                active_session, namespace=ray_constants.KV_NAMESPACE_PDB)
            if json.loads(data)["job_id"] not in live_jobs:
                ray.experimental.internal_kv._internal_kv_del(
                    active_session, namespace=ray_constants.KV_NAMESPACE_PDB)
                continue

            print("Continuing pdb session in different process...")
            key = b"RAY_PDB_" + active_session[len("RAY_PDB_CONTINUE_"):]
            while True:
                data = ray.experimental.internal_kv._internal_kv_get(
                    key, namespace=ray_constants.KV_NAMESPACE_PDB)
                if data:
                    session = json.loads(data)
                    if ("exit_debugger" in session
                            or session["job_id"] not in live_jobs):
                        ray.experimental.internal_kv._internal_kv_del(
                            key, namespace=ray_constants.KV_NAMESPACE_PDB)
                        return
                    host, port = session["pdb_address"].split(":")
                    ray.util.rpdb.connect_pdb_client(host, int(port))
                    ray.experimental.internal_kv._internal_kv_del(
                        key, namespace=ray_constants.KV_NAMESPACE_PDB)
                    continue_debug_session(live_jobs)
                    return
                time.sleep(1.0)


def format_table(table):
    """Format a table as a list of lines with aligned columns."""
    result = []
    col_width = [max(len(x) for x in col) for col in zip(*table)]
    for line in table:
        result.append(" | ".join(
            "{0:{1}}".format(x, col_width[i]) for i, x in enumerate(line)))
    return result


@cli.command()
@click.option(
    "--address",
    required=False,
    type=str,
    help="Override the address to connect to.")
def debug(address):
    """Show all active breakpoints and exceptions in the Ray debugger."""
    address = services.canonicalize_bootstrap_address(address)
    logger.info(f"Connecting to Ray instance at {address}.")
    ray.init(address=address, log_to_driver=False)
    while True:
        # Used to filter out and clean up entries from dead jobs.
        live_jobs = {
            job["JobID"]
            for job in ray.state.jobs() if not job["IsDead"]
        }
        continue_debug_session(live_jobs)

        active_sessions = ray.experimental.internal_kv._internal_kv_list(
            "RAY_PDB_", namespace=ray_constants.KV_NAMESPACE_PDB)
        print("Active breakpoints:")
        sessions_data = []
        for active_session in active_sessions:
            data = json.loads(
                ray.experimental.internal_kv._internal_kv_get(
                    active_session, namespace=ray_constants.KV_NAMESPACE_PDB))
            # Check that the relevant job is alive, else clean up the entry.
            if data["job_id"] in live_jobs:
                sessions_data.append(data)
            else:
                ray.experimental.internal_kv._internal_kv_del(
                    active_session, namespace=ray_constants.KV_NAMESPACE_PDB)
        sessions_data = sorted(
            sessions_data, key=lambda data: data["timestamp"], reverse=True)
        table = [["index", "timestamp", "Ray task", "filename:lineno"]]
        for i, data in enumerate(sessions_data):
            date = datetime.utcfromtimestamp(
                data["timestamp"]).strftime("%Y-%m-%d %H:%M:%S")
            table.append([
                str(i), date, data["proctitle"],
                data["filename"] + ":" + str(data["lineno"])
            ])
        for i, line in enumerate(format_table(table)):
            print(line)
            if i >= 1 and not sessions_data[i - 1]["traceback"].startswith(
                    "NoneType: None"):
                print(sessions_data[i - 1]["traceback"])
        inp = input("Enter breakpoint index or press enter to refresh: ")
        if inp == "":
            print()
            continue
        else:
            index = int(inp)
            session = json.loads(
                ray.experimental.internal_kv._internal_kv_get(
                    active_sessions[index],
                    namespace=ray_constants.KV_NAMESPACE_PDB))
            host, port = session["pdb_address"].split(":")
            ray.util.rpdb.connect_pdb_client(host, int(port))


@cli.command()
@click.option(
    "--node-ip-address",
    required=False,
    type=str,
    help="the IP address of this node")
@click.option(
    "--address", required=False, type=str, help="the address to use for Ray")
@click.option(
    "--port",
    type=int,
    required=False,
    help=f"the port of the head ray process. If not provided, defaults to "
    f"{ray_constants.DEFAULT_PORT}; if port is set to 0, we will"
    f" allocate an available port.")
@click.option(
    "--redis-password",
    required=False,
    hidden=True,
    type=str,
    default=ray_constants.REDIS_DEFAULT_PASSWORD,
    help="If provided, secure Redis ports with this password")
@click.option(
    "--redis-shard-ports",
    required=False,
    hidden=True,
    type=str,
    help="the port to use for the Redis shards other than the "
    "primary Redis shard")
@click.option(
    "--object-manager-port",
    required=False,
    type=int,
    help="the port to use for starting the object manager")
@click.option(
    "--node-manager-port",
    required=False,
    type=int,
    default=0,
    help="the port to use for starting the node manager")
@click.option(
    "--gcs-server-port",
    required=False,
    type=int,
    help="Port number for the GCS server.")
@click.option(
    "--min-worker-port",
    required=False,
    type=int,
    default=10002,
    help="the lowest port number that workers will bind on. If not set, "
    "random ports will be chosen.")
@click.option(
    "--max-worker-port",
    required=False,
    type=int,
    default=19999,
    help="the highest port number that workers will bind on. If set, "
    "'--min-worker-port' must also be set.")
@click.option(
    "--worker-port-list",
    required=False,
    help="a comma-separated list of open ports for workers to bind on. "
    "Overrides '--min-worker-port' and '--max-worker-port'.")
@click.option(
    "--ray-client-server-port",
    required=False,
    type=int,
    default=10001,
    help="the port number the ray client server will bind on. If not set, "
    "the ray client server will not be started.")
@click.option(
    "--memory",
    required=False,
    hidden=True,
    type=int,
    help="The amount of memory (in bytes) to make available to workers. "
    "By default, this is set to the available memory on the node.")
@click.option(
    "--object-store-memory",
    required=False,
    type=int,
    help="The amount of memory (in bytes) to start the object store with. "
    "By default, this is capped at 20GB but can be set higher.")
@click.option(
    "--redis-max-memory",
    required=False,
    hidden=True,
    type=int,
    help="The max amount of memory (in bytes) to allow redis to use. Once the "
    "limit is exceeded, redis will start LRU eviction of entries. This only "
    "applies to the sharded redis tables (task, object, and profile tables). "
    "By default this is capped at 10GB but can be set higher.")
@click.option(
    "--num-cpus",
    required=False,
    type=int,
    help="the number of CPUs on this node")
@click.option(
    "--num-gpus",
    required=False,
    type=int,
    help="the number of GPUs on this node")
@click.option(
    "--resources",
    required=False,
    default="{}",
    type=str,
    help="a JSON serialized dictionary mapping resource name to "
    "resource quantity")
@click.option(
    "--head",
    is_flag=True,
    default=False,
    help="provide this argument for the head node")
@click.option(
    "--include-dashboard",
    default=None,
    type=bool,
    help="provide this argument to start the Ray dashboard GUI")
@click.option(
    "--dashboard-host",
    required=False,
    default="localhost",
    help="the host to bind the dashboard server to, either localhost "
    "(127.0.0.1) or 0.0.0.0 (available from all interfaces). By default, this"
    "is localhost.")
@click.option(
    "--dashboard-port",
    required=False,
    type=int,
    default=ray_constants.DEFAULT_DASHBOARD_PORT,
    help="the port to bind the dashboard server to--defaults to {}".format(
        ray_constants.DEFAULT_DASHBOARD_PORT))
@click.option(
    "--dashboard-agent-listen-port",
    type=int,
    hidden=True,
    default=0,
    help="the port for dashboard agents to listen for http on.")
@click.option(
    "--dashboard-agent-grpc-port",
    type=int,
    hidden=True,
    default=None,
    help="the port for dashboard agents to listen for grpc on.")
@click.option(
    "--block",
    is_flag=True,
    default=False,
    help="provide this argument to block forever in this command")
@click.option(
    "--plasma-directory",
    required=False,
    type=str,
    help="object store directory for memory mapped files")
@click.option(
    "--autoscaling-config",
    required=False,
    type=str,
    help="the file that contains the autoscaling config")
@click.option(
    "--no-redirect-output",
    is_flag=True,
    default=False,
    help="do not redirect non-worker stdout and stderr to files")
@click.option(
    "--plasma-store-socket-name",
    default=None,
    help="manually specify the socket name of the plasma store")
@click.option(
    "--raylet-socket-name",
    default=None,
    help="manually specify the socket path of the raylet process")
@click.option(
    "--temp-dir",
    hidden=True,
    default=None,
    help="manually specify the root temporary dir of the Ray process")
@click.option(
    "--system-config",
    default=None,
    hidden=True,
    type=json.loads,
    help="Override system configuration defaults.")
@click.option(
    "--enable-object-reconstruction",
    is_flag=True,
    default=False,
    hidden=True,
    help="Specify whether object reconstruction will be used for this cluster."
)
@click.option(
    "--metrics-export-port",
    type=int,
    hidden=True,
    default=None,
    help="the port to use to expose Ray metrics through a "
    "Prometheus endpoint.")
@click.option(
    "--no-monitor",
    is_flag=True,
    hidden=True,
    default=False,
    help="If True, the ray autoscaler monitor for this cluster will not be "
    "started.")
@click.option(
    "--tracing-startup-hook",
    type=str,
    hidden=True,
    default=None,
    help="The function that sets up tracing with a tracing provider, remote "
    "span processor, and additional instruments. See docs.ray.io/tracing.html "
    "for more info.")
@click.option(
    "--ray-debugger-external",
    is_flag=True,
    default=False,
    help="Make the Ray debugger available externally to the node. This is only"
    "safe to activate if the node is behind a firewall.")
@add_click_logging_options
def start(node_ip_address, address, port, redis_password, redis_shard_ports,
          object_manager_port, node_manager_port, gcs_server_port,
          min_worker_port, max_worker_port, worker_port_list,
          ray_client_server_port, memory, object_store_memory,
          redis_max_memory, num_cpus, num_gpus, resources, head,
          include_dashboard, dashboard_host, dashboard_port,
          dashboard_agent_listen_port, dashboard_agent_grpc_port, block,
          plasma_directory, autoscaling_config, no_redirect_output,
          plasma_store_socket_name, raylet_socket_name, temp_dir,
          system_config, enable_object_reconstruction, metrics_export_port,
          no_monitor, tracing_startup_hook, ray_debugger_external):
    """Start Ray processes manually on the local machine."""
    if use_gcs_for_bootstrap() and gcs_server_port is not None:
        cli_logger.error(
            "`{}` is deprecated and ignored. Use {} to specify "
            "GCS server port on head node.", cf.bold("--gcs-server-port"),
            cf.bold("--port"))

    explicit_node_ip_address = False
    if node_ip_address is not None:
        explicit_node_ip_address = True
        node_ip_address = services.convert_local_host_if_needed(
            node_ip_address)

    try:
        resources = json.loads(resources)
    except Exception:
        cli_logger.error("`{}` is not a valid JSON string.",
                         cf.bold("--resources"))
        cli_logger.abort(
            "Valid values look like this: `{}`",
            cf.bold("--resources='{\"CustomResource3\": 1, "
                    "\"CustomResource2\": 2}'"))

        raise Exception("Unable to parse the --resources argument using "
                        "json.loads. Try using a format like\n\n"
                        "    --resources='{\"CustomResource1\": 3, "
                        "\"CustomReseource2\": 2}'")

    redirect_output = None if not no_redirect_output else True
    ray_params = ray._private.parameter.RayParams(
        node_ip_address=node_ip_address,
        min_worker_port=min_worker_port,
        max_worker_port=max_worker_port,
        worker_port_list=worker_port_list,
        ray_client_server_port=ray_client_server_port,
        object_manager_port=object_manager_port,
        node_manager_port=node_manager_port,
        memory=memory,
        object_store_memory=object_store_memory,
        redis_password=redis_password,
        redirect_output=redirect_output,
        num_cpus=num_cpus,
        num_gpus=num_gpus,
        resources=resources,
        autoscaling_config=autoscaling_config,
        plasma_directory=plasma_directory,
        huge_pages=False,
        plasma_store_socket_name=plasma_store_socket_name,
        raylet_socket_name=raylet_socket_name,
        temp_dir=temp_dir,
        include_dashboard=include_dashboard,
        dashboard_host=dashboard_host,
        dashboard_port=dashboard_port,
        dashboard_agent_listen_port=dashboard_agent_listen_port,
        metrics_agent_port=dashboard_agent_grpc_port,
        _system_config=system_config,
        enable_object_reconstruction=enable_object_reconstruction,
        metrics_export_port=metrics_export_port,
        no_monitor=no_monitor,
        tracing_startup_hook=tracing_startup_hook,
        ray_debugger_external=ray_debugger_external)

    if head:
        # Start head node.

        if port is None:
            port = ray_constants.DEFAULT_PORT

        # Set bootstrap port.
        assert ray_params.redis_port is None
        assert ray_params.gcs_server_port is None
        if use_gcs_for_bootstrap():
            ray_params.gcs_server_port = port
        else:
            if port == 0:
                with socket() as s:
                    s.bind(("", 0))
                    port = s.getsockname()[1]
            ray_params.redis_port = port
            ray_params.gcs_server_port = gcs_server_port

        if os.environ.get("RAY_FAKE_CLUSTER"):
            ray_params.env_vars = {
                "RAY_OVERRIDE_NODE_ID_FOR_TESTING": FAKE_HEAD_NODE_ID
            }

        num_redis_shards = None
        # Start Ray on the head node.
        if redis_shard_ports is not None and address is None:
            redis_shard_ports = redis_shard_ports.split(",")
            # Infer the number of Redis shards from the ports if the number is
            # not provided.
            num_redis_shards = len(redis_shard_ports)

        address_env = os.environ.get("RAY_REDIS_ADDRESS")
        underlying_address = \
            address_env if address_env is not None else address
        if underlying_address is not None:
            cli_logger.print(
                "Will use `{}` as external Redis server address(es). "
                "If the primary one is not reachable, we starts new one(s) "
                "with `{}` in local.", cf.bold(underlying_address),
                cf.bold("--port"))
            external_addresses = underlying_address.split(",")

            # We reuse primary redis as sharding when there's only one
            # instance provided.
            if len(external_addresses) == 1:
                external_addresses.append(external_addresses[0])
            reachable = False
            try:
                [primary_redis_ip, port] = external_addresses[0].split(":")
                ray._private.services.wait_for_redis_to_start(
                    primary_redis_ip, port, password=redis_password)
                reachable = True
            # We catch a generic Exception here in case someone later changes
            # the type of the exception.
            except Exception:
                cli_logger.print(
                    "The primary external redis server `{}` is not reachable. "
                    "Will starts new one(s) with `{}` in local.",
                    cf.bold(external_addresses[0]), cf.bold("--port"))
            if reachable:
                ray_params.update_if_absent(
                    external_addresses=external_addresses)
                num_redis_shards = len(external_addresses) - 1
                if redis_password == ray_constants.REDIS_DEFAULT_PASSWORD:
                    cli_logger.warning(
                        "`{}` should not be specified as empty string if "
                        "external redis server(s) `{}` points to requires "
                        "password.", cf.bold("--redis-password"),
                        cf.bold("--address"))

        # Get the node IP address if one is not provided.
        ray_params.update_if_absent(
            node_ip_address=services.get_node_ip_address())
        cli_logger.labeled_value("Local node IP", ray_params.node_ip_address)

        # Initialize Redis settings.
        ray_params.update_if_absent(
            redis_shard_ports=redis_shard_ports,
            redis_max_memory=redis_max_memory,
            num_redis_shards=num_redis_shards,
            redis_max_clients=None,
        )

        # Fail early when starting a new cluster when one is already running
        if address is None:
            default_address = f"{ray_params.node_ip_address}:{port}"
            bootstrap_addresses = services.find_bootstrap_address()
            if default_address in bootstrap_addresses:
                raise ConnectionError(
                    f"Ray is trying to start at {default_address}, "
                    f"but is already running at {bootstrap_addresses}. "
                    "Please specify a different port using the `--port`"
                    " flag of `ray start` command.")

        node = ray.node.Node(
            ray_params, head=True, shutdown_at_exit=block, spawn_reaper=block)

        bootstrap_addresses = node.address
        if temp_dir is None:
            # Default temp directory.
            temp_dir = ray._private.utils.get_user_temp_dir()
        # Using the user-supplied temp dir unblocks on-prem
        # users who can't write to the default temp.
        current_cluster_path = os.path.join(temp_dir, "ray_current_cluster")
        # TODO: Consider using the custom temp_dir for this file across the
        # code base. (https://github.com/ray-project/ray/issues/16458)
        with open(current_cluster_path, "w") as f:
            print(bootstrap_addresses, file=f)

        # this is a noop if new-style is not set, so the old logger calls
        # are still in place
        cli_logger.newline()
        startup_msg = "Ray runtime started."
        cli_logger.success("-" * len(startup_msg))
        cli_logger.success(startup_msg)
        cli_logger.success("-" * len(startup_msg))
        cli_logger.newline()
        with cli_logger.group("Next steps"):
            cli_logger.print(
                "To connect to this Ray runtime from another node, run")
            # NOTE(kfstorm): Java driver rely on this line to get the address
            # of the cluster. Please be careful when updating this line.
            cli_logger.print(
                cf.bold("  ray start --address='{}'{}"), bootstrap_addresses,
                f" --redis-password='{redis_password}'"
                if redis_password else "")
            cli_logger.newline()
            cli_logger.print("Alternatively, use the following Python code:")
            with cli_logger.indented():
                cli_logger.print("{} ray", cf.magenta("import"))
                cli_logger.print(
                    "ray{}init(address{}{}{}{})", cf.magenta("."),
                    cf.magenta("="), cf.yellow("'auto'"),
                    ", _redis_password{}{}".format(
                        cf.magenta("="), cf.yellow("'" + redis_password + "'"))
                    if redis_password else "", ", _node_ip_address{}{}".format(
                        cf.magenta("="),
                        cf.yellow("'" + node_ip_address + "'"))
                    if explicit_node_ip_address else "")
            cli_logger.newline()
            cli_logger.print("To connect to this Ray runtime from outside of "
                             "the cluster, for example to")
            cli_logger.print("connect to a remote cluster from your laptop "
                             "directly, use the following")
            cli_logger.print("Python code:")
            with cli_logger.indented():
                cli_logger.print("{} ray", cf.magenta("import"))
                cli_logger.print(
                    "ray{}init(address{}{})", cf.magenta("."), cf.magenta("="),
                    cf.yellow("'ray://<head_node_ip_address>:"
                              f"{ray_client_server_port}'"))
            cli_logger.newline()
            cli_logger.print(
                cf.underlined("If connection fails, check your "
                              "firewall settings and "
                              "network configuration."))
            cli_logger.newline()
            cli_logger.print("To terminate the Ray runtime, run")
            cli_logger.print(cf.bold("  ray stop"))
    else:
        # Start worker node.

        # Ensure `--address` flag is specified.
        if address is None:
            cli_logger.abort(
                "`{}` is a required flag unless starting a head "
                "node with `{}`.", cf.bold("--address"), cf.bold("--head"))
            raise Exception("`--address` is a required flag unless starting a "
                            "head node with `--head`.")

        # Raise error if any head-only flag are specified.
        head_only_flags = {
            "--port": port,
            "--redis-shard-ports": redis_shard_ports,
            "--include-dashboard": include_dashboard,
        }
        for flag, val in head_only_flags.items():
            if val is None:
                continue
            cli_logger.abort(
                "`{}` should only be specified when starting head "
                "node with `{}`.", cf.bold(flag), cf.bold("--head"))
            raise ValueError(
                f"{flag} should only be specified when starting head node "
                "with `--head`.")

        # Start Ray on a non-head node.
        bootstrap_address = services.canonicalize_bootstrap_address(address)

        if bootstrap_address is None:
            cli_logger.abort("Cannot canonicalize address `{}={}`.",
                             cf.bold("--address"), cf.bold(address))
            raise Exception("Cannot canonicalize address "
                            f"`--address={address}`.")

        if use_gcs_for_bootstrap():
            ray_params.gcs_address = bootstrap_address
        else:
            ray_params.redis_address = bootstrap_address
            address_ip, address_port = services.extract_ip_port(
                bootstrap_address)
            # Wait for the Redis server to be started. And throw an exception
            # if we can't connect to it.
            services.wait_for_redis_to_start(
                address_ip, address_port, password=redis_password)

        # Get the node IP address if one is not provided.
        ray_params.update_if_absent(
            node_ip_address=services.get_node_ip_address(bootstrap_address))

        cli_logger.labeled_value("Local node IP", ray_params.node_ip_address)

        node = ray.node.Node(
            ray_params, head=False, shutdown_at_exit=block, spawn_reaper=block)

        # Ray and Python versions should probably be checked before
        # initializing Node.
        node.check_version_info()

        cli_logger.newline()
        startup_msg = "Ray runtime started."
        cli_logger.success("-" * len(startup_msg))
        cli_logger.success(startup_msg)
        cli_logger.success("-" * len(startup_msg))
        cli_logger.newline()
        cli_logger.print("To terminate the Ray runtime, run")
        cli_logger.print(cf.bold("  ray stop"))
        cli_logger.flush()

    if block:
        cli_logger.newline()
        with cli_logger.group(cf.bold("--block")):
            cli_logger.print(
                "This command will now block until terminated by a signal.")
            cli_logger.print(
                "Running subprocesses are monitored and a message will be "
                "printed if any of them terminate unexpectedly.")
            cli_logger.flush()

        while True:
            time.sleep(1)
            deceased = node.dead_processes()
            if len(deceased) > 0:
                cli_logger.newline()
                cli_logger.error("Some Ray subprcesses exited unexpectedly:")

                with cli_logger.indented():
                    for process_type, process in deceased:
                        cli_logger.error(
                            "{}",
                            cf.bold(str(process_type)),
                            _tags={"exit code": str(process.returncode)})

                # shutdown_at_exit will handle cleanup.
                cli_logger.newline()
                cli_logger.error("Remaining processes will be killed.")
                sys.exit(1)


@cli.command()
@click.option(
    "-f",
    "--force",
    is_flag=True,
    help="If set, ray will send SIGKILL instead of SIGTERM.")
@add_click_logging_options
def stop(force):
    """Stop Ray processes manually on the local machine."""

    # Note that raylet needs to exit before object store, otherwise
    # it cannot exit gracefully.
    is_linux = sys.platform.startswith("linux")
    processes_to_kill = RAY_PROCESSES

    process_infos = []
    for proc in psutil.process_iter(["name", "cmdline"]):
        try:
            process_infos.append((proc, proc.name(), proc.cmdline()))
        except psutil.Error:
            pass

    total_found = 0
    total_stopped = 0
    stopped = []
    for keyword, filter_by_cmd in processes_to_kill:
        if filter_by_cmd and is_linux and len(keyword) > 15:
            # getting here is an internal bug, so we do not use cli_logger
            msg = ("The filter string should not be more than {} "
                   "characters. Actual length: {}. Filter: {}").format(
                       15, len(keyword), keyword)
            raise ValueError(msg)

        found = []
        for candidate in process_infos:
            proc, proc_cmd, proc_args = candidate
            corpus = (proc_cmd
                      if filter_by_cmd else subprocess.list2cmdline(proc_args))
            if keyword in corpus:
                found.append(candidate)

        for proc, proc_cmd, proc_args in found:
            total_found += 1

            proc_string = str(subprocess.list2cmdline(proc_args))
            try:
                if force:
                    proc.kill()
                else:
                    # TODO(mehrdadn): On Windows, this is forceful termination.
                    # We don't want CTRL_BREAK_EVENT, because that would
                    # terminate the entire process group. What to do?
                    proc.terminate()

                if force:
                    cli_logger.verbose("Killed `{}` {} ", cf.bold(proc_string),
                                       cf.dimmed("(via SIGKILL)"))
                else:
                    cli_logger.verbose("Send termination request to `{}` {}",
                                       cf.bold(proc_string),
                                       cf.dimmed("(via SIGTERM)"))

                total_stopped += 1
                stopped.append(proc)
            except psutil.NoSuchProcess:
                cli_logger.verbose(
                    "Attempted to stop `{}`, but process was already dead.",
                    cf.bold(proc_string))
                total_stopped += 1
            except (psutil.Error, OSError) as ex:
                cli_logger.error("Could not terminate `{}` due to {}",
                                 cf.bold(proc_string), str(ex))

    if total_found == 0:
        cli_logger.print("Did not find any active Ray processes.")
    else:
        if total_stopped == total_found:
            cli_logger.success("Stopped all {} Ray processes.", total_stopped)
        else:
            cli_logger.warning(
                "Stopped only {} out of {} Ray processes. "
                "Set `{}` to see more details.", total_stopped, total_found,
                cf.bold("-v"))
            cli_logger.warning("Try running the command again, or use `{}`.",
                               cf.bold("--force"))

    try:
        os.remove(
            os.path.join(ray._private.utils.get_user_temp_dir(),
                         "ray_current_cluster"))
    except OSError:
        # This just means the file doesn't exist.
        pass
    # Wait for the processes to actually stop.
    psutil.wait_procs(stopped, timeout=2)


@cli.command()
@click.argument("cluster_config_file", required=True, type=str)
@click.option(
    "--min-workers",
    required=False,
    type=int,
    help="Override the configured min worker node count for the cluster.")
@click.option(
    "--max-workers",
    required=False,
    type=int,
    help="Override the configured max worker node count for the cluster.")
@click.option(
    "--no-restart",
    is_flag=True,
    default=False,
    help=("Whether to skip restarting Ray services during the update. "
          "This avoids interrupting running jobs."))
@click.option(
    "--restart-only",
    is_flag=True,
    default=False,
    help=("Whether to skip running setup commands and only restart Ray. "
          "This cannot be used with 'no-restart'."))
@click.option(
    "--yes",
    "-y",
    is_flag=True,
    default=False,
    help="Don't ask for confirmation.")
@click.option(
    "--cluster-name",
    "-n",
    required=False,
    type=str,
    help="Override the configured cluster name.")
@click.option(
    "--no-config-cache",
    is_flag=True,
    default=False,
    help="Disable the local cluster config cache.")
@click.option(
    "--redirect-command-output",
    is_flag=True,
    default=False,
    help="Whether to redirect command output to a file.")
@click.option(
    "--use-login-shells/--use-normal-shells",
    is_flag=True,
    default=True,
    help=("Ray uses login shells (bash --login -i) to run cluster commands "
          "by default. If your workflow is compatible with normal shells, "
          "this can be disabled for a better user experience."))
@add_click_logging_options
def up(cluster_config_file, min_workers, max_workers, no_restart, restart_only,
       yes, cluster_name, no_config_cache, redirect_command_output,
       use_login_shells):
    """Create or update a Ray cluster."""
    if restart_only or no_restart:
        cli_logger.doassert(restart_only != no_restart,
                            "`{}` is incompatible with `{}`.",
                            cf.bold("--restart-only"), cf.bold("--no-restart"))
        assert restart_only != no_restart, "Cannot set both 'restart_only' " \
            "and 'no_restart' at the same time!"

    if urllib.parse.urlparse(cluster_config_file).scheme in ("http", "https"):
        try:
            response = urllib.request.urlopen(cluster_config_file, timeout=5)
            content = response.read()
            file_name = cluster_config_file.split("/")[-1]
            with open(file_name, "wb") as f:
                f.write(content)
            cluster_config_file = file_name
        except urllib.error.HTTPError as e:
            cli_logger.warning("{}", str(e))
            cli_logger.warning(
                "Could not download remote cluster configuration file.")
    create_or_update_cluster(
        config_file=cluster_config_file,
        override_min_workers=min_workers,
        override_max_workers=max_workers,
        no_restart=no_restart,
        restart_only=restart_only,
        yes=yes,
        override_cluster_name=cluster_name,
        no_config_cache=no_config_cache,
        redirect_command_output=redirect_command_output,
        use_login_shells=use_login_shells)


@cli.command()
@click.argument("cluster_config_file", required=True, type=str)
@click.option(
    "--yes",
    "-y",
    is_flag=True,
    default=False,
    help="Don't ask for confirmation.")
@click.option(
    "--workers-only",
    is_flag=True,
    default=False,
    help="Only destroy the workers.")
@click.option(
    "--cluster-name",
    "-n",
    required=False,
    type=str,
    help="Override the configured cluster name.")
@click.option(
    "--keep-min-workers",
    is_flag=True,
    default=False,
    help="Retain the minimal amount of workers specified in the config.")
@add_click_logging_options
def down(cluster_config_file, yes, workers_only, cluster_name,
         keep_min_workers):
    """Tear down a Ray cluster."""
    teardown_cluster(cluster_config_file, yes, workers_only, cluster_name,
                     keep_min_workers)


@cli.command(hidden=True)
@click.argument("cluster_config_file", required=True, type=str)
@click.option(
    "--yes",
    "-y",
    is_flag=True,
    default=False,
    help="Don't ask for confirmation.")
@click.option(
    "--hard",
    is_flag=True,
    default=False,
    help="Terminates the node via node provider (defaults to a 'soft kill'"
    " which terminates Ray but does not actually delete the instances).")
@click.option(
    "--cluster-name",
    "-n",
    required=False,
    type=str,
    help="Override the configured cluster name.")
def kill_random_node(cluster_config_file, yes, hard, cluster_name):
    """Kills a random Ray node. For testing purposes only."""
    click.echo("Killed node with IP " +
               kill_node(cluster_config_file, yes, hard, cluster_name))


@cli.command()
@click.argument("cluster_config_file", required=True, type=str)
@click.option(
    "--lines",
    required=False,
    default=100,
    type=int,
    help="Number of lines to tail.")
@click.option(
    "--cluster-name",
    "-n",
    required=False,
    type=str,
    help="Override the configured cluster name.")
@add_click_logging_options
def monitor(cluster_config_file, lines, cluster_name):
    """Tails the autoscaler logs of a Ray cluster."""
    monitor_cluster(cluster_config_file, lines, cluster_name)


@cli.command()
@click.argument("cluster_config_file", required=True, type=str)
@click.option(
    "--start",
    is_flag=True,
    default=False,
    help="Start the cluster if needed.")
@click.option(
    "--screen", is_flag=True, default=False, help="Run the command in screen.")
@click.option(
    "--tmux", is_flag=True, default=False, help="Run the command in tmux.")
@click.option(
    "--cluster-name",
    "-n",
    required=False,
    type=str,
    help="Override the configured cluster name.")
@click.option(
    "--no-config-cache",
    is_flag=True,
    default=False,
    help="Disable the local cluster config cache.")
@click.option(
    "--new", "-N", is_flag=True, help="Force creation of a new screen.")
@click.option(
    "--port-forward",
    "-p",
    required=False,
    multiple=True,
    type=int,
    help="Port to forward. Use this multiple times to forward multiple ports.")
@add_click_logging_options
def attach(cluster_config_file, start, screen, tmux, cluster_name,
           no_config_cache, new, port_forward):
    """Create or attach to a SSH session to a Ray cluster."""
    port_forward = [(port, port) for port in list(port_forward)]
    attach_cluster(
        cluster_config_file,
        start,
        screen,
        tmux,
        cluster_name,
        no_config_cache=no_config_cache,
        new=new,
        port_forward=port_forward)


@cli.command()
@click.argument("cluster_config_file", required=True, type=str)
@click.argument("source", required=False, type=str)
@click.argument("target", required=False, type=str)
@click.option(
    "--cluster-name",
    "-n",
    required=False,
    type=str,
    help="Override the configured cluster name.")
@add_click_logging_options
def rsync_down(cluster_config_file, source, target, cluster_name):
    """Download specific files from a Ray cluster."""
    rsync(cluster_config_file, source, target, cluster_name, down=True)


@cli.command()
@click.argument("cluster_config_file", required=True, type=str)
@click.argument("source", required=False, type=str)
@click.argument("target", required=False, type=str)
@click.option(
    "--cluster-name",
    "-n",
    required=False,
    type=str,
    help="Override the configured cluster name.")
@click.option(
    "--all-nodes",
    "-A",
    is_flag=True,
    required=False,
    help="Upload to all nodes (workers and head).")
@add_click_logging_options
def rsync_up(cluster_config_file, source, target, cluster_name, all_nodes):
    """Upload specific files to a Ray cluster."""
    if all_nodes:
        cli_logger.warning(
            "WARNING: the `all_nodes` option is deprecated and will be "
            "removed in the future. "
            "Rsync to worker nodes is not reliable since workers may be "
            "added during autoscaling. Please use the `file_mounts` "
            "feature instead for consistent file sync in autoscaling clusters")

    rsync(
        cluster_config_file,
        source,
        target,
        cluster_name,
        down=False,
        all_nodes=all_nodes)


@cli.command(context_settings={"ignore_unknown_options": True})
@click.argument("cluster_config_file", required=True, type=str)
@click.option(
    "--stop",
    is_flag=True,
    default=False,
    help="Stop the cluster after the command finishes running.")
@click.option(
    "--start",
    is_flag=True,
    default=False,
    help="Start the cluster if needed.")
@click.option(
    "--screen",
    is_flag=True,
    default=False,
    help="Run the command in a screen.")
@click.option(
    "--tmux", is_flag=True, default=False, help="Run the command in tmux.")
@click.option(
    "--cluster-name",
    "-n",
    required=False,
    type=str,
    help="Override the configured cluster name.")
@click.option(
    "--no-config-cache",
    is_flag=True,
    default=False,
    help="Disable the local cluster config cache.")
@click.option(
    "--port-forward",
    "-p",
    required=False,
    multiple=True,
    type=int,
    help="Port to forward. Use this multiple times to forward multiple ports.")
@click.argument("script", required=True, type=str)
@click.option(
    "--args",
    required=False,
    type=str,
    help="(deprecated) Use '-- --arg1 --arg2' for script args.")
@click.argument("script_args", nargs=-1)
@add_click_logging_options
def submit(cluster_config_file, screen, tmux, stop, start, cluster_name,
           no_config_cache, port_forward, script, args, script_args):
    """Uploads and runs a script on the specified cluster.

    The script is automatically synced to the following location:

        os.path.join("~", os.path.basename(script))

    Example:
        >>> ray submit [CLUSTER.YAML] experiment.py -- --smoke-test
    """
    cli_logger.doassert(not (screen and tmux),
                        "`{}` and `{}` are incompatible.", cf.bold("--screen"),
                        cf.bold("--tmux"))
    cli_logger.doassert(
        not (script_args and args),
        "`{0}` and `{1}` are incompatible. Use only `{1}`.\n"
        "Example: `{2}`", cf.bold("--args"), cf.bold("-- <args ...>"),
        cf.bold("ray submit script.py -- --arg=123 --flag"))

    assert not (screen and tmux), "Can specify only one of `screen` or `tmux`."
    assert not (script_args and args), "Use -- --arg1 --arg2 for script args."

    if args:
        cli_logger.warning(
            "`{}` is deprecated and will be removed in the future.",
            cf.bold("--args"))
        cli_logger.warning("Use `{}` instead. Example: `{}`.",
                           cf.bold("-- <args ...>"),
                           cf.bold("ray submit script.py -- --arg=123 --flag"))
        cli_logger.newline()

    if start:
        create_or_update_cluster(
            config_file=cluster_config_file,
            override_min_workers=None,
            override_max_workers=None,
            no_restart=False,
            restart_only=False,
            yes=True,
            override_cluster_name=cluster_name,
            no_config_cache=no_config_cache,
            redirect_command_output=False,
            use_login_shells=True)
    target = os.path.basename(script)
    target = os.path.join("~", target)
    rsync(
        cluster_config_file,
        script,
        target,
        cluster_name,
        no_config_cache=no_config_cache,
        down=False)

    command_parts = ["python", target]
    if script_args:
        command_parts += list(script_args)
    elif args is not None:
        command_parts += [args]

    port_forward = [(port, port) for port in list(port_forward)]
    cmd = " ".join(command_parts)
    exec_cluster(
        cluster_config_file,
        cmd=cmd,
        run_env="docker",
        screen=screen,
        tmux=tmux,
        stop=stop,
        start=False,
        override_cluster_name=cluster_name,
        no_config_cache=no_config_cache,
        port_forward=port_forward)


@cli.command()
@click.argument("cluster_config_file", required=True, type=str)
@click.argument("cmd", required=True, type=str)
@click.option(
    "--run-env",
    required=False,
    type=click.Choice(RUN_ENV_TYPES),
    default="auto",
    help="Choose whether to execute this command in a container or directly on"
    " the cluster head. Only applies when docker is configured in the YAML.")
@click.option(
    "--stop",
    is_flag=True,
    default=False,
    help="Stop the cluster after the command finishes running.")
@click.option(
    "--start",
    is_flag=True,
    default=False,
    help="Start the cluster if needed.")
@click.option(
    "--screen",
    is_flag=True,
    default=False,
    help="Run the command in a screen.")
@click.option(
    "--tmux", is_flag=True, default=False, help="Run the command in tmux.")
@click.option(
    "--cluster-name",
    "-n",
    required=False,
    type=str,
    help="Override the configured cluster name.")
@click.option(
    "--no-config-cache",
    is_flag=True,
    default=False,
    help="Disable the local cluster config cache.")
@click.option(
    "--port-forward",
    "-p",
    required=False,
    multiple=True,
    type=int,
    help="Port to forward. Use this multiple times to forward multiple ports.")
@add_click_logging_options
def exec(cluster_config_file, cmd, run_env, screen, tmux, stop, start,
         cluster_name, no_config_cache, port_forward):
    """Execute a command via SSH on a Ray cluster."""
    port_forward = [(port, port) for port in list(port_forward)]

    exec_cluster(
        cluster_config_file,
        cmd=cmd,
        run_env=run_env,
        screen=screen,
        tmux=tmux,
        stop=stop,
        start=start,
        override_cluster_name=cluster_name,
        no_config_cache=no_config_cache,
        port_forward=port_forward,
        _allow_uninitialized_state=True)


@cli.command()
@click.argument("cluster_config_file", required=True, type=str)
@click.option(
    "--cluster-name",
    "-n",
    required=False,
    type=str,
    help="Override the configured cluster name.")
def get_head_ip(cluster_config_file, cluster_name):
    """Return the head node IP of a Ray cluster."""
    click.echo(get_head_node_ip(cluster_config_file, cluster_name))


@cli.command()
@click.argument("cluster_config_file", required=True, type=str)
@click.option(
    "--cluster-name",
    "-n",
    required=False,
    type=str,
    help="Override the configured cluster name.")
def get_worker_ips(cluster_config_file, cluster_name):
    """Return the list of worker IPs of a Ray cluster."""
    worker_ips = get_worker_node_ips(cluster_config_file, cluster_name)
    click.echo("\n".join(worker_ips))


@cli.command()
def stack():
    """Take a stack dump of all Python workers on the local machine."""
    COMMAND = """
pyspy=`which py-spy`
if [ ! -e "$pyspy" ]; then
    echo "ERROR: Please 'pip install py-spy'" \
        "or 'pip install ray[default]' first."
    exit 1
fi
# Set IFS to iterate over lines instead of over words.
export IFS="
"
# Call sudo to prompt for password before anything has been printed.
sudo true
workers=$(
    ps aux | grep -E ' ray::|default_worker.py' | grep -v raylet | grep -v grep
)
for worker in $workers; do
    echo "Stack dump for $worker";
    pid=`echo $worker | awk '{print $2}'`;
    sudo $pyspy dump --pid $pid --native;
    echo;
done
    """
    subprocess.call(COMMAND, shell=True)


@cli.command()
def microbenchmark():
    """Run a local Ray microbenchmark on the current machine."""
    from ray._private.ray_perf import main
    main()


@cli.command()
@click.option(
    "--address",
    required=False,
    type=str,
    help="Override the redis address to connect to.")
def timeline(address):
    """Take a Chrome tracing timeline for a Ray cluster."""
    address = services.canonicalize_bootstrap_address(address)
    logger.info(f"Connecting to Ray instance at {address}.")
    ray.init(address=address)
    time = datetime.today().strftime("%Y-%m-%d_%H-%M-%S")
    filename = os.path.join(ray._private.utils.get_user_temp_dir(),
                            f"ray-timeline-{time}.json")
    ray.timeline(filename=filename)
    size = os.path.getsize(filename)
    logger.info(f"Trace file written to {filename} ({size} bytes).")
    logger.info(
        "You can open this with chrome://tracing in the Chrome browser.")


@cli.command()
@click.option(
    "--address",
    required=False,
    type=str,
    help="Override the address to connect to.")
@click.option(
    "--redis_password",
    required=False,
    type=str,
    default=ray_constants.REDIS_DEFAULT_PASSWORD,
    help="Connect to ray with redis_password.")
@click.option(
    "--group-by",
    type=click.Choice(["NODE_ADDRESS", "STACK_TRACE"]),
    default="NODE_ADDRESS",
    help="Group object references by a GroupByType \
(e.g. NODE_ADDRESS or STACK_TRACE).")
@click.option(
    "--sort-by",
    type=click.Choice(["PID", "OBJECT_SIZE", "REFERENCE_TYPE"]),
    default="OBJECT_SIZE",
    help="Sort object references in ascending order by a SortingType \
(e.g. PID, OBJECT_SIZE, or REFERENCE_TYPE).")
@click.option(
    "--units",
    type=click.Choice(["B", "KB", "MB", "GB"]),
    default="B",
    help="Specify unit metrics for displaying object sizes \
(e.g. B, KB, MB, GB).")
@click.option(
    "--no-format",
    is_flag=True,
    type=bool,
    default=True,
    help="Display unformatted results. Defaults to true when \
terminal width is less than 137 characters.")
@click.option(
    "--stats-only",
    is_flag=True,
    default=False,
    help="Display plasma store stats only.")
@click.option(
    "--num-entries",
    "--n",
    type=int,
    default=None,
    help="Specify number of sorted entries per group.")
def memory(address, redis_password, group_by, sort_by, units, no_format,
           stats_only, num_entries):
    """Print object references held in a Ray cluster."""
    address = services.canonicalize_bootstrap_address(address)
    time = datetime.now()
    header = "=" * 8 + f" Object references status: {time} " + "=" * 8
    mem_stats = memory_summary(address, redis_password, group_by, sort_by,
                               units, no_format, stats_only, num_entries)
    print(f"{header}\n{mem_stats}")


@cli.command()
@click.option(
    "--address",
    required=False,
    type=str,
    help="Override the address to connect to.")
@click.option(
    "--redis_password",
    required=False,
    type=str,
    default=ray_constants.REDIS_DEFAULT_PASSWORD,
    help="Connect to ray with redis_password.")
def status(address, redis_password):
    """Print cluster status, including autoscaling info."""
    address = services.canonicalize_bootstrap_address(address)
    if use_gcs_for_bootstrap():
        gcs_client = ray._private.gcs_utils.GcsClient(address=address)
    else:
        redis_client = ray._private.services.create_redis_client(
            address, redis_password)
        gcs_client = ray._private.gcs_utils.GcsClient.create_from_redis(
            redis_client)
    ray.experimental.internal_kv._initialize_internal_kv(gcs_client)
    status = ray.experimental.internal_kv._internal_kv_get(
        DEBUG_AUTOSCALING_STATUS)
    error = ray.experimental.internal_kv._internal_kv_get(
        DEBUG_AUTOSCALING_ERROR)
    print(debug_status(status, error))


@cli.command(hidden=True)
@click.option(
    "--stream",
    "-S",
    required=False,
    type=bool,
    is_flag=True,
    default=False,
    help="If True, will stream the binary archive contents to stdout")
@click.option(
    "--output",
    "-o",
    required=False,
    type=str,
    default=None,
    help="Output file.")
@click.option(
    "--logs/--no-logs",
    is_flag=True,
    default=True,
    help="Collect logs from ray session dir")
@click.option(
    "--debug-state/--no-debug-state",
    is_flag=True,
    default=True,
    help="Collect debug_state.txt from ray session dir")
@click.option(
    "--pip/--no-pip",
    is_flag=True,
    default=True,
    help="Collect installed pip packages")
@click.option(
    "--processes/--no-processes",
    is_flag=True,
    default=True,
    help="Collect info on running processes")
@click.option(
    "--processes-verbose/--no-processes-verbose",
    is_flag=True,
    default=True,
    help="Increase process information verbosity")
@click.option(
    "--tempfile",
    "-T",
    required=False,
    type=str,
    default=None,
    help="Temporary file to use")
def local_dump(stream: bool = False,
               output: Optional[str] = None,
               logs: bool = True,
               debug_state: bool = True,
               pip: bool = True,
               processes: bool = True,
               processes_verbose: bool = False,
               tempfile: Optional[str] = None):
    """Collect local data and package into an archive.

    Usage:

        ray local-dump [--stream/--output file]

    This script is called on remote nodes to fetch their data.
    """
    # This may stream data to stdout, so no printing here
    get_local_dump_archive(
        stream=stream,
        output=output,
        logs=logs,
        debug_state=debug_state,
        pip=pip,
        processes=processes,
        processes_verbose=processes_verbose,
        tempfile=tempfile)


@cli.command()
@click.argument("cluster_config_file", required=False, type=str)
@click.option(
    "--host",
    "-h",
    required=False,
    type=str,
    help="Single or list of hosts, separated by comma.")
@click.option(
    "--ssh-user",
    "-U",
    required=False,
    type=str,
    default=None,
    help="Username of the SSH user.")
@click.option(
    "--ssh-key",
    "-K",
    required=False,
    type=str,
    default=None,
    help="Path to the SSH key file.")
@click.option(
    "--docker",
    "-d",
    required=False,
    type=str,
    default=None,
    help="Name of the docker container, if applicable.")
@click.option(
    "--local",
    "-L",
    required=False,
    type=bool,
    is_flag=True,
    default=None,
    help="Also include information about the local node.")
@click.option(
    "--output",
    "-o",
    required=False,
    type=str,
    default=None,
    help="Output file.")
@click.option(
    "--logs/--no-logs",
    is_flag=True,
    default=True,
    help="Collect logs from ray session dir")
@click.option(
    "--debug-state/--no-debug-state",
    is_flag=True,
    default=True,
    help="Collect debug_state.txt from ray log dir")
@click.option(
    "--pip/--no-pip",
    is_flag=True,
    default=True,
    help="Collect installed pip packages")
@click.option(
    "--processes/--no-processes",
    is_flag=True,
    default=True,
    help="Collect info on running processes")
@click.option(
    "--processes-verbose/--no-processes-verbose",
    is_flag=True,
    default=True,
    help="Increase process information verbosity")
@click.option(
    "--tempfile",
    "-T",
    required=False,
    type=str,
    default=None,
    help="Temporary file to use")
def cluster_dump(cluster_config_file: Optional[str] = None,
                 host: Optional[str] = None,
                 ssh_user: Optional[str] = None,
                 ssh_key: Optional[str] = None,
                 docker: Optional[str] = None,
                 local: Optional[bool] = None,
                 output: Optional[str] = None,
                 logs: bool = True,
                 debug_state: bool = True,
                 pip: bool = True,
                 processes: bool = True,
                 processes_verbose: bool = False,
                 tempfile: Optional[str] = None):
    """Get log data from one or more nodes.

    Best used with Ray cluster configs:

        ray cluster-dump [cluster.yaml]

    Include the --local flag to also collect and include data from the
    local node.

    Missing fields will be tried to be auto-filled.

    You can also manually specify a list of hosts using the
    ``--host <host1,host2,...>`` parameter.
    """
    archive_path = get_cluster_dump_archive(
        cluster_config_file=cluster_config_file,
        host=host,
        ssh_user=ssh_user,
        ssh_key=ssh_key,
        docker=docker,
        local=local,
        output=output,
        logs=logs,
        debug_state=debug_state,
        pip=pip,
        processes=processes,
        processes_verbose=processes_verbose,
        tempfile=tempfile)
    if archive_path:
        click.echo(f"Created archive: {archive_path}")
    else:
        click.echo("Could not create archive.")


@cli.command(hidden=True)
@click.option(
    "--address",
    required=False,
    type=str,
    help="Override the address to connect to.")
def global_gc(address):
    """Trigger Python garbage collection on all cluster workers."""
    address = services.canonicalize_bootstrap_address(address)
    logger.info(f"Connecting to Ray instance at {address}.")
    ray.init(address=address)
    ray.internal.internal_api.global_gc()
    print("Triggered gc.collect() on all workers.")


@cli.command(name="health-check", hidden=True)
@click.option(
    "--address",
    required=False,
    type=str,
    help="Override the address to connect to.")
@click.option(
    "--redis_password",
    required=False,
    type=str,
    default=ray_constants.REDIS_DEFAULT_PASSWORD,
    help="Connect to ray with redis_password.")
@click.option(
    "--component",
    required=False,
    type=str,
    help="Health check for a specific component. Currently supports: "
    "[ray_client_server]")
def healthcheck(address, redis_password, component):
    """
    This is NOT a public api.

    Health check a Ray or a specific component. Exit code 0 is healthy.
    """

<<<<<<< HEAD
    if not address:
        address = services.get_ray_address_to_use_or_die()
    else:
        address = services.convert_local_host_if_needed(address)
    redis_client = ray._private.services.create_redis_client(
        address, redis_password)
=======
    address = services.canonicalize_bootstrap_address(address)
>>>>>>> 25035152

    if use_gcs_for_bootstrap():
        gcs_address = address
    else:
        # If client creation or ping fails, this will exit with a non-zero
        # exit code.
        redis_client = ray._private.services.create_redis_client(
            address, redis_password)
        redis_client.ping()
        gcs_address = redis_client.get("GcsServerAddress").decode()

    if not component:
        try:
            options = (("grpc.enable_http_proxy", 0), )
            channel = ray._private.utils.init_grpc_channel(
                gcs_address, options)
            stub = gcs_service_pb2_grpc.HeartbeatInfoGcsServiceStub(channel)
            request = gcs_service_pb2.CheckAliveRequest()
            reply = stub.CheckAlive(
                request, timeout=ray.ray_constants.HEALTHCHECK_EXPIRATION_S)
            if reply.status.code == 0:
                sys.exit(0)
        except Exception:
            pass
        sys.exit(1)

    gcs_client = ray._private.gcs_utils.GcsClient(address=gcs_address)
    ray.experimental.internal_kv._initialize_internal_kv(gcs_client)
    report_str = ray.experimental.internal_kv._internal_kv_get(
        component, namespace=ray_constants.KV_NAMESPACE_HEALTHCHECK)
    if not report_str:
        # Status was never updated
        sys.exit(1)

    report = json.loads(report_str)

    # TODO (Alex): We probably shouldn't rely on time here, but cloud providers
    # have very well synchronized NTP servers, so this should be fine in
    # practice.
    cur_time = time.time()
    report_time = float(report["time"])

    # If the status is too old, the service has probably already died.
    delta = cur_time - report_time
    time_ok = delta < ray.ray_constants.HEALTHCHECK_EXPIRATION_S

    if time_ok:
        sys.exit(0)
    else:
        sys.exit(1)


@cli.command()
@click.option("-v", "--verbose", is_flag=True)
@click.option(
    "--dryrun",
    is_flag=True,
    help="Identifies the wheel but does not execute the installation.")
def install_nightly(verbose, dryrun):
    """Install the latest wheels for Ray.

    This uses the same python environment as the one that Ray is currently
    installed in. Make sure that there is no Ray processes on this
    machine (ray stop) when running this command.
    """
    raydir = os.path.abspath(os.path.dirname(ray.__file__))
    all_wheels_path = os.path.join(raydir, "nightly-wheels.yaml")

    wheels = None
    if os.path.exists(all_wheels_path):
        with open(all_wheels_path) as f:
            wheels = yaml.safe_load(f)

    if not wheels:
        raise click.ClickException(
            f"Wheels not found in '{all_wheels_path}'! "
            "Please visit https://docs.ray.io/en/master/installation.html to "
            "obtain the latest wheels.")

    platform = sys.platform
    py_version = "{0}.{1}".format(*sys.version_info[:2])

    matching_wheel = None
    for target_platform, wheel_map in wheels.items():
        if verbose:
            print(f"Evaluating os={target_platform}, python={list(wheel_map)}")
        if platform.startswith(target_platform):
            if py_version in wheel_map:
                matching_wheel = wheel_map[py_version]
                break
        if verbose:
            print("Not matched.")

    if matching_wheel is None:
        raise click.ClickException(
            "Unable to identify a matching platform. "
            "Please visit https://docs.ray.io/en/master/installation.html to "
            "obtain the latest wheels.")
    if dryrun:
        print(f"Found wheel: {matching_wheel}")
    else:
        cmd = [sys.executable, "-m", "pip", "install", "-U", matching_wheel]
        print(f"Running: {' '.join(cmd)}.")
        subprocess.check_call(cmd)


@cli.command()
@click.option(
    "--show-library-path",
    "-show",
    required=False,
    is_flag=True,
    help="Show the cpp include path and library path, if provided.")
@click.option(
    "--generate-bazel-project-template-to",
    "-gen",
    required=False,
    type=str,
    help="The directory to generate the bazel project template to,"
    " if provided.")
@add_click_logging_options
def cpp(show_library_path, generate_bazel_project_template_to):
    """Show the cpp library path and generate the bazel project template."""
    if not show_library_path and not generate_bazel_project_template_to:
        raise ValueError(
            "Please input at least one option of '--show-library-path'"
            " and '--generate-bazel-project-template-to'.")
    raydir = os.path.abspath(os.path.dirname(ray.__file__))
    cpp_dir = os.path.join(raydir, "cpp")
    cpp_templete_dir = os.path.join(cpp_dir, "example")
    include_dir = os.path.join(cpp_dir, "include")
    lib_dir = os.path.join(cpp_dir, "lib")
    if not os.path.isdir(cpp_dir):
        raise ValueError(
            "Please install ray with C++ API by \"pip install ray[cpp]\".")
    if show_library_path:
        cli_logger.print("Ray C++ include path {} ", cf.bold(f"{include_dir}"))
        cli_logger.print("Ray C++ library path {} ", cf.bold(f"{lib_dir}"))
    if generate_bazel_project_template_to:
        if not os.path.isdir(generate_bazel_project_template_to):
            cli_logger.abort(
                "The provided directory "
                f"{generate_bazel_project_template_to} doesn't exist.")
        copy_tree(cpp_templete_dir, generate_bazel_project_template_to)
        out_include_dir = os.path.join(generate_bazel_project_template_to,
                                       "thirdparty/include")
        if not os.path.exists(out_include_dir):
            os.makedirs(out_include_dir)
        copy_tree(include_dir, out_include_dir)
        out_lib_dir = os.path.join(generate_bazel_project_template_to,
                                   "thirdparty/lib")
        if not os.path.exists(out_lib_dir):
            os.makedirs(out_lib_dir)
        copy_tree(lib_dir, out_lib_dir)

        cli_logger.print(
            "Project template generated to {}",
            cf.bold(f"{os.path.abspath(generate_bazel_project_template_to)}"))
        cli_logger.print("To build and run this template, run")
        cli_logger.print(
            cf.bold(
                f"    cd {os.path.abspath(generate_bazel_project_template_to)}"
                " && bash run.sh"))


def add_command_alias(command, name, hidden):
    new_command = copy.deepcopy(command)
    new_command.hidden = hidden
    cli.add_command(new_command, name=name)


cli.add_command(dashboard)
cli.add_command(debug)
cli.add_command(start)
cli.add_command(stop)
cli.add_command(up)
add_command_alias(up, name="create_or_update", hidden=True)
cli.add_command(attach)
cli.add_command(exec)
add_command_alias(exec, name="exec_cmd", hidden=True)
add_command_alias(rsync_down, name="rsync_down", hidden=True)
add_command_alias(rsync_up, name="rsync_up", hidden=True)
cli.add_command(submit)
cli.add_command(down)
add_command_alias(down, name="teardown", hidden=True)
cli.add_command(kill_random_node)
add_command_alias(get_head_ip, name="get_head_ip", hidden=True)
cli.add_command(get_worker_ips)
cli.add_command(microbenchmark)
cli.add_command(stack)
cli.add_command(status)
cli.add_command(memory)
cli.add_command(local_dump)
cli.add_command(cluster_dump)
cli.add_command(global_gc)
cli.add_command(timeline)
cli.add_command(install_nightly)
cli.add_command(cpp)
add_command_alias(job_cli_group, name="job", hidden=True)

try:
    from ray.serve.scripts import serve_cli
    cli.add_command(serve_cli)
except Exception as e:
    logger.debug(f"Integrating ray serve command line tool failed with {e}")


def main():
    return cli()


if __name__ == "__main__":
    main()<|MERGE_RESOLUTION|>--- conflicted
+++ resolved
@@ -1744,16 +1744,7 @@
     Health check a Ray or a specific component. Exit code 0 is healthy.
     """
 
-<<<<<<< HEAD
-    if not address:
-        address = services.get_ray_address_to_use_or_die()
-    else:
-        address = services.convert_local_host_if_needed(address)
-    redis_client = ray._private.services.create_redis_client(
-        address, redis_password)
-=======
     address = services.canonicalize_bootstrap_address(address)
->>>>>>> 25035152
 
     if use_gcs_for_bootstrap():
         gcs_address = address
