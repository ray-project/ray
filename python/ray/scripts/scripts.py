--- conflicted
+++ resolved
@@ -16,11 +16,7 @@
 from ray.autoscaler.commands import (
     attach_cluster, exec_cluster, create_or_update_cluster, monitor_cluster,
     rsync, teardown_cluster, get_head_node_ip, kill_node, get_worker_node_ips,
-<<<<<<< HEAD
-    RUN_ENV_TYPES)
-=======
-    debug_status)
->>>>>>> 75e6775b
+    debug_status, RUN_ENV_TYPES)
 import ray.ray_constants as ray_constants
 import ray.utils
 from ray.projects.scripts import project_cli, session_cli
