--- conflicted
+++ resolved
@@ -152,7 +152,6 @@
     default=None,
     help="use the raylet code path")
 @click.option(
-<<<<<<< HEAD
     "--no-redirect-worker-output",
     is_flag=True,
     default=False,
@@ -162,7 +161,7 @@
     is_flag=True,
     default=False,
     help="do not redirect non-worker stdout and stderr to files")
-=======
+@click.option(
     "--logging-level",
     required=False,
     default=ray_constants.LOGGER_LEVEL,
@@ -174,16 +173,12 @@
     default=ray_constants.LOGGER_FORMAT,
     type=str,
     help=ray_constants.LOGGER_FORMAT_HELP)
->>>>>>> 6e1de19c
 def start(node_ip_address, redis_address, redis_port, num_redis_shards,
           redis_max_clients, redis_shard_ports, object_manager_port,
           object_store_memory, num_workers, num_cpus, num_gpus, resources,
           head, no_ui, block, plasma_directory, huge_pages, autoscaling_config,
-<<<<<<< HEAD
-          use_raylet, no_redirect_worker_output, no_redirect_output):
-=======
-          use_raylet, logging_level, logging_format):
->>>>>>> 6e1de19c
+          use_raylet, no_redirect_worker_output, no_redirect_output,
+          logging_level, logging_format):
     # Convert hostnames to numerical IP address.
     if node_ip_address is not None:
         node_ip_address = services.address_to_ip(node_ip_address)
