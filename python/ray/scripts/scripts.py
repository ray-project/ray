--- conflicted
+++ resolved
@@ -81,15 +81,9 @@
 @click.option("--autoscaling-config", required=False, type=str,
               help="the file that contains the autoscaling config")
 def start(node_ip_address, redis_address, redis_port, num_redis_shards,
-<<<<<<< HEAD
-          object_manager_port, num_workers, num_cpus, num_gpus,
-          num_custom_resource, head, no_ui, block, plasma_directory,
-          huge_pages, autoscaling_config):
-=======
           redis_max_clients, object_manager_port, num_workers, num_cpus,
           num_gpus, resources, head, no_ui, block, plasma_directory,
-          huge_pages):
->>>>>>> 20d6b74a
+          huge_pages, autoscaling_config):
     # Note that we redirect stdout and stderr to /dev/null because otherwise
     # attempts to print may cause exceptions if a process is started inside of
     # an SSH connection and the SSH connection dies. TODO(rkn): This is a
