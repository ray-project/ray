--- conflicted
+++ resolved
@@ -417,34 +417,6 @@
     # Note that raylet needs to exit before object store, otherwise
     # it cannot exit gracefully.
     processes_to_kill = [
-<<<<<<< HEAD
-        # The first element is to filter ps results by command name (only the
-        # executable name). The second element is to filter ps results by
-        # command with all its arguments. See STANDARD FORMAT SPECIFIERS
-        # section of http://man7.org/linux/man-pages/man1/ps.1.html about comm
-        # and args. The two levels of filters can help avoid killing non-ray
-        # processes.
-        ["raylet", None],
-        ["plasma_store_server", None],
-        ["raylet_monitor", None],
-        [None, "monitor.py"],
-        ["redis-server", None],
-        [None, "default_worker.py"],  # Python worker.
-        [" ray_", None],  # Python worker.
-        [None, "org.ray.runtime.runner.worker.DefaultWorker"],  # Java worker.
-        [None, "log_monitor.py"],
-        [None, "reporter.py"],
-        [None, "dashboard.py"],
-    ]
-
-    for process in processes_to_kill:
-        if process[0]:
-            format = "pid,comm"
-            filter = process[0]
-        else:
-            format = "pid,args"
-            filter = process[1]
-=======
         # The first element is the substring to filter.
         # The second element, if True, is to filter ps results by command name
         # (only the first 15 charactors of the executable name);
@@ -477,7 +449,6 @@
                                  str(len(filter)) + ". Filter: " + filter)
         else:
             format = "pid,args"
->>>>>>> 8a352a8e
         command = ("kill -9 $(ps ax -o " + format + " | grep '" + filter +
                    "' | grep -v grep | " + "awk '{ print $1 }') 2> /dev/null")
         subprocess.call([command], shell=True)
