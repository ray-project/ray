--- conflicted
+++ resolved
@@ -601,7 +601,6 @@
         # Fail early when starting a new cluster when one is already running
         if address is None:
             default_address = f"{ray_params.node_ip_address}:{port}"
-<<<<<<< HEAD
             if not use_gcs_for_bootstrap():
                 bootstrap_addresses = services.find_redis_address()
             else:
@@ -613,14 +612,6 @@
                     f"but is already running at {bootstrap_addresses}. "
                     "Please specify a different port using the `--port`"
                     " command to `ray start`.")
-=======
-            redis_addresses = services.find_redis_address(default_address)
-            if len(redis_addresses) > 0:
-                raise ConnectionError(
-                    f"Ray is already running at {default_address}. "
-                    f"Please specify a different port using the `--port`"
-                    f" command to `ray start`.")
->>>>>>> c98d4fe2
 
         node = ray.node.Node(
             ray_params, head=True, shutdown_at_exit=block, spawn_reaper=block)
@@ -701,44 +692,22 @@
             cli_logger.abort("`{}` should not be specified without `{}`.",
                              cf.bold("--redis-shard-ports"), cf.bold("--head"))
 
-            raise Exception("If --head is not passed in, --redis-shard-ports "
-                            "is not allowed.")
-        if redis_address is None:
-            cli_logger.abort("`{}` is required unless starting with `{}`.",
-                             cf.bold("--address"), cf.bold("--head"))
-
-            raise Exception("If --head is not passed in, --address must "
-                            "be provided.")
-        if include_dashboard:
-            cli_logger.abort("`{}` should not be specified without `{}`.",
-                             cf.bold("--include-dashboard"), cf.bold("--head"))
-
-            raise ValueError(
-<<<<<<< HEAD
-                f"{flag} should only be specified when starting head node "
-                "with `--head`.")
-
-        # Start Ray on a non-head node.
-        bootstrap_address, address_ip, address_port = \
-            services.validate_bootstrap_address(address)
-
-        if bootstrap_address is None:
-            cli_logger.abort("Cannot extract host IP and port from `{}={}`.",
-                             cf.bold("--address"), cf.bold(address))
-            raise Exception("Cannot extract host IP and port from "
-                            f"`--address={address}`.")
-        ray_params.update(bootstrap_address=bootstrap_address)
-
         # TODO(mwtian): wait for GCS when bootstrapping with GCS.
         if not services.bootstrap_with_gcs():
             # Wait for the Redis server to be started. And throw an exception
             # if we can't connect to it.
             services.wait_for_redis_to_start(
                 address_ip, address_port, password=redis_password)
-=======
+
+            raise Exception("If --head is not passed in, --address must "
+                            "be provided.")
+        if include_dashboard:
+            cli_logger.abort("`{}` should not be specified without `{}`.",
+                             cf.bold("--include-dashboard"), cf.bold("--head"))
+
+            raise ValueError(
                 "If --head is not passed in, the --include-dashboard"
                 "flag is not relevant.")
->>>>>>> c98d4fe2
 
         # Wait for the Redis server to be started. And throw an exception if we
         # can't connect to it.
