--- conflicted
+++ resolved
@@ -398,21 +398,13 @@
     is_flag=True,
     default=False,
     help=("Don't ask for confirmation."))
-<<<<<<< HEAD
-def create_or_update(cluster_config_file, min_workers, max_workers,
-                     no_restart, restart_only, yes):
-    # NOTE(rliaw): This check should probably be done in click
+def create_or_update(cluster_config_file, min_workers, max_workers, no_restart,
+                     restart_only, yes, cluster_name):
     if restart_only or no_restart:
         assert restart_only != no_restart, "Cannot set both 'restart_only' " \
             "and 'no_restart' at the same time!"
     create_or_update_cluster(cluster_config_file, min_workers, max_workers,
-                             no_restart, restart_only, yes)
-=======
-def create_or_update(cluster_config_file, min_workers, max_workers, no_restart,
-                     yes, cluster_name):
-    create_or_update_cluster(cluster_config_file, min_workers, max_workers,
-                             no_restart, yes, cluster_name)
->>>>>>> 68a1657b
+                             no_restart, restart_only, yes, cluster_name)
 
 
 @click.command()
