from __future__ import absolute_import
from __future__ import division
from __future__ import print_function

import click
import json
import logging
import os
import subprocess

import ray.services as services
from ray.autoscaler.commands import (attach_cluster, exec_cluster,
                                     create_or_update_cluster, rsync,
                                     teardown_cluster, get_head_node_ip)
import ray.ray_constants as ray_constants
import ray.utils


def check_no_existing_redis_clients(node_ip_address, redis_client):
    # The client table prefix must be kept in sync with the file
    # "src/common/redis_module/ray_redis_module.cc" where it is defined.
    REDIS_CLIENT_TABLE_PREFIX = "CL:"
    client_keys = redis_client.keys("{}*".format(REDIS_CLIENT_TABLE_PREFIX))
    # Filter to clients on the same node and do some basic checking.
    for key in client_keys:
        info = redis_client.hgetall(key)
        assert b"ray_client_id" in info
        assert b"node_ip_address" in info
        assert b"client_type" in info
        assert b"deleted" in info
        # Clients that ran on the same node but that are marked dead can be
        # ignored.
        deleted = info[b"deleted"]
        deleted = bool(int(deleted))
        if deleted:
            continue

        if ray.utils.decode(info[b"node_ip_address"]) == node_ip_address:
            raise Exception("This Redis instance is already connected to "
                            "clients with this IP address.")


@click.group()
def cli():
    pass


@click.command()
@click.option(
    "--node-ip-address",
    required=False,
    type=str,
    help="the IP address of this node")
@click.option(
    "--redis-address",
    required=False,
    type=str,
    help="the address to use for connecting to Redis")
@click.option(
    "--redis-port",
    required=False,
    type=str,
    help="the port to use for starting Redis")
@click.option(
    "--num-redis-shards",
    required=False,
    type=int,
    help=("the number of additional Redis shards to use in "
          "addition to the primary Redis shard"))
@click.option(
    "--redis-max-clients",
    required=False,
    type=int,
    help=("If provided, attempt to configure Redis with this "
          "maximum number of clients."))
@click.option(
    "--redis-shard-ports",
    required=False,
    type=str,
    help="the port to use for the Redis shards other than the "
    "primary Redis shard")
@click.option(
    "--object-manager-port",
    required=False,
    type=int,
    help="the port to use for starting the object manager")
@click.option(
    "--object-store-memory",
    required=False,
    type=int,
    help="the maximum amount of memory (in bytes) to allow the "
    "object store to use")
@click.option(
    "--num-workers",
    required=False,
    type=int,
    help=("The initial number of workers to start on this node, "
          "note that the local scheduler may start additional "
          "workers. If you wish to control the total number of "
          "concurent tasks, then use --resources instead and "
          "specify the CPU field."))
@click.option(
    "--num-cpus",
    required=False,
    type=int,
    help="the number of CPUs on this node")
@click.option(
    "--num-gpus",
    required=False,
    type=int,
    help="the number of GPUs on this node")
@click.option(
    "--resources",
    required=False,
    default="{}",
    type=str,
    help="a JSON serialized dictionary mapping resource name to "
    "resource quantity")
@click.option(
    "--head",
    is_flag=True,
    default=False,
    help="provide this argument for the head node")
@click.option(
    "--no-ui",
    is_flag=True,
    default=False,
    help="provide this argument if the UI should not be started")
@click.option(
    "--block",
    is_flag=True,
    default=False,
    help="provide this argument to block forever in this command")
@click.option(
    "--plasma-directory",
    required=False,
    type=str,
    help="object store directory for memory mapped files")
@click.option(
    "--huge-pages",
    is_flag=True,
    default=False,
    help="enable support for huge pages in the object store")
@click.option(
    "--autoscaling-config",
    required=False,
    type=str,
    help="the file that contains the autoscaling config")
@click.option(
    "--use-raylet",
    is_flag=True,
    default=True,
    help="use the raylet code path")
@click.option(
    "--no-redirect-worker-output",
    is_flag=True,
    default=False,
    help="do not redirect worker stdout and stderr to files")
@click.option(
    "--no-redirect-output",
    is_flag=True,
    default=False,
    help="do not redirect non-worker stdout and stderr to files")
@click.option(
    "--logging-level",
    required=False,
    default=ray_constants.LOGGER_LEVEL,
    type=str,
    help=ray_constants.LOGGER_LEVEL_HELP)
@click.option(
    "--logging-format",
    required=False,
    default=ray_constants.LOGGER_FORMAT,
    type=str,
    help=ray_constants.LOGGER_FORMAT_HELP)
def start(node_ip_address, redis_address, redis_port, num_redis_shards,
          redis_max_clients, redis_shard_ports, object_manager_port,
          object_store_memory, num_workers, num_cpus, num_gpus, resources,
          head, no_ui, block, plasma_directory, huge_pages, autoscaling_config,
          use_raylet, no_redirect_worker_output, no_redirect_output,
          logging_level, logging_format):
    # Convert hostnames to numerical IP address.
    if node_ip_address is not None:
        node_ip_address = services.address_to_ip(node_ip_address)
    if redis_address is not None:
        redis_address = services.address_to_ip(redis_address)

<<<<<<< HEAD
    if use_raylet is True and os.environ.get("RAY_USE_XRAY") == "0":
        # This environment variable is used in our testing setup.
        print("Detected environment variable 'RAY_USE_XRAY'.")
        use_raylet = False
=======
    level = logging.getLevelName(logging_level.upper())
    logging.basicConfig(level=level, format=logging_format)
    logger = logging.getLogger(__name__)

    if use_raylet is None and os.environ.get("RAY_USE_XRAY") == "1":
        # This environment variable is used in our testing setup.
        logger.info("Detected environment variable 'RAY_USE_XRAY'.")
        use_raylet = True
>>>>>>> 224d38cb

    try:
        resources = json.loads(resources)
    except Exception as e:
        raise Exception("Unable to parse the --resources argument using "
                        "json.loads. Try using a format like\n\n"
                        "    --resources='{\"CustomResource1\": 3, "
                        "\"CustomReseource2\": 2}'")

    assert "CPU" not in resources, "Use the --num-cpus argument."
    assert "GPU" not in resources, "Use the --num-gpus argument."
    if num_cpus is not None:
        resources["CPU"] = num_cpus
    if num_gpus is not None:
        resources["GPU"] = num_gpus

    if head:
        # Start Ray on the head node.
        if redis_shard_ports is not None:
            redis_shard_ports = redis_shard_ports.split(",")
            # Infer the number of Redis shards from the ports if the number is
            # not provided.
            if num_redis_shards is None:
                num_redis_shards = len(redis_shard_ports)
            # Check that the arguments match.
            if len(redis_shard_ports) != num_redis_shards:
                raise Exception("If --redis-shard-ports is provided, it must "
                                "have the form '6380,6381,6382', and the "
                                "number of ports provided must equal "
                                "--num-redis-shards (which is 1 if not "
                                "provided)")

        if redis_address is not None:
            raise Exception("If --head is passed in, a Redis server will be "
                            "started, so a Redis address should not be "
                            "provided.")

        # Get the node IP address if one is not provided.
        if node_ip_address is None:
            node_ip_address = services.get_node_ip_address()
        logger.info("Using IP address {} for this node."
                    .format(node_ip_address))

        address_info = {}
        # Use the provided object manager port if there is one.
        if object_manager_port is not None:
            address_info["object_manager_ports"] = [object_manager_port]
        if address_info == {}:
            address_info = None

        address_info = services.start_ray_head(
            address_info=address_info,
            node_ip_address=node_ip_address,
            redis_port=redis_port,
            redis_shard_ports=redis_shard_ports,
            object_store_memory=object_store_memory,
            num_workers=num_workers,
            cleanup=False,
            redirect_worker_output=not no_redirect_worker_output,
            redirect_output=not no_redirect_output,
            resources=resources,
            num_redis_shards=num_redis_shards,
            redis_max_clients=redis_max_clients,
            redis_protected_mode=False,
            include_webui=(not no_ui),
            plasma_directory=plasma_directory,
            huge_pages=huge_pages,
            autoscaling_config=autoscaling_config,
            use_raylet=use_raylet)
        logger.info(address_info)
        logger.info(
            "\nStarted Ray on this node. You can add additional nodes to "
            "the cluster by calling\n\n"
            "    ray start --redis-address {}\n\n"
            "from the node you wish to add. You can connect a driver to the "
            "cluster from Python by running\n\n"
            "    import ray\n"
            "    ray.init(redis_address=\"{}\")\n\n"
            "If you have trouble connecting from a different machine, check "
            "that your firewall is configured properly. If you wish to "
            "terminate the processes that have been started, run\n\n"
            "    ray stop".format(address_info["redis_address"],
                                  address_info["redis_address"]))
    else:
        # Start Ray on a non-head node.
        if redis_port is not None:
            raise Exception("If --head is not passed in, --redis-port is not "
                            "allowed")
        if redis_shard_ports is not None:
            raise Exception("If --head is not passed in, --redis-shard-ports "
                            "is not allowed")
        if redis_address is None:
            raise Exception("If --head is not passed in, --redis-address must "
                            "be provided.")
        if num_redis_shards is not None:
            raise Exception("If --head is not passed in, --num-redis-shards "
                            "must not be provided.")
        if redis_max_clients is not None:
            raise Exception("If --head is not passed in, --redis-max-clients "
                            "must not be provided.")
        if no_ui:
            raise Exception("If --head is not passed in, the --no-ui flag is "
                            "not relevant.")
        redis_ip_address, redis_port = redis_address.split(":")

        # Wait for the Redis server to be started. And throw an exception if we
        # can't connect to it.
        services.wait_for_redis_to_start(redis_ip_address, int(redis_port))

        # Create a Redis client.
        redis_client = services.create_redis_client(redis_address)

        # Check that the verion information on this node matches the version
        # information that the cluster was started with.
        services.check_version_info(redis_client)

        # Get the node IP address if one is not provided.
        if node_ip_address is None:
            node_ip_address = services.get_node_ip_address(redis_address)
        logger.info("Using IP address {} for this node."
                    .format(node_ip_address))
        # Check that there aren't already Redis clients with the same IP
        # address connected with this Redis instance. This raises an exception
        # if the Redis server already has clients on this node.
        check_no_existing_redis_clients(node_ip_address, redis_client)
        address_info = services.start_ray_node(
            node_ip_address=node_ip_address,
            redis_address=redis_address,
            object_manager_ports=[object_manager_port],
            num_workers=num_workers,
            object_store_memory=object_store_memory,
            cleanup=False,
            redirect_worker_output=not no_redirect_worker_output,
            redirect_output=not no_redirect_output,
            resources=resources,
            plasma_directory=plasma_directory,
            huge_pages=huge_pages,
            use_raylet=use_raylet)
        logger.info(address_info)
        logger.info("\nStarted Ray on this node. If you wish to terminate the "
                    "processes that have been started, run\n\n"
                    "    ray stop")

    if block:
        import time
        while True:
            time.sleep(30)


@click.command()
def stop():
    subprocess.call(
        [
            "killall global_scheduler plasma_store plasma_manager "
            "local_scheduler raylet raylet_monitor"
        ],
        shell=True)

    # Find the PID of the monitor process and kill it.
    subprocess.call(
        [
            "kill $(ps aux | grep monitor.py | grep -v grep | "
            "awk '{ print $2 }') 2> /dev/null"
        ],
        shell=True)

    # Find the PID of the Redis process and kill it.
    subprocess.call(
        [
            "kill $(ps aux | grep redis-server | grep -v grep | "
            "awk '{ print $2 }') 2> /dev/null"
        ],
        shell=True)

    # Find the PIDs of the worker processes and kill them.
    subprocess.call(
        [
            "kill -9 $(ps aux | grep default_worker.py | "
            "grep -v grep | awk '{ print $2 }') 2> /dev/null"
        ],
        shell=True)

    # Find the PID of the Ray log monitor process and kill it.
    subprocess.call(
        [
            "kill $(ps aux | grep log_monitor.py | grep -v grep | "
            "awk '{ print $2 }') 2> /dev/null"
        ],
        shell=True)

    # Find the PID of the jupyter process and kill it.
    try:
        from notebook.notebookapp import list_running_servers
        pids = [
            str(server["pid"]) for server in list_running_servers()
            if "/tmp/raylogs" in server["notebook_dir"]
        ]
        subprocess.call(
            ["kill {} 2> /dev/null".format(" ".join(pids))], shell=True)
    except ImportError:
        pass


@click.command()
@click.argument("cluster_config_file", required=True, type=str)
@click.option(
    "--no-restart",
    is_flag=True,
    default=False,
    help=("Whether to skip restarting Ray services during the update. "
          "This avoids interrupting running jobs."))
@click.option(
    "--restart-only",
    is_flag=True,
    default=False,
    help=("Whether to skip running setup commands and only restart Ray. "
          "This cannot be used with 'no-restart'."))
@click.option(
    "--min-workers",
    required=False,
    type=int,
    help=("Override the configured min worker node count for the cluster."))
@click.option(
    "--max-workers",
    required=False,
    type=int,
    help=("Override the configured max worker node count for the cluster."))
@click.option(
    "--cluster-name",
    "-n",
    required=False,
    type=str,
    help=("Override the configured cluster name."))
@click.option(
    "--yes",
    "-y",
    is_flag=True,
    default=False,
    help=("Don't ask for confirmation."))
def create_or_update(cluster_config_file, min_workers, max_workers, no_restart,
                     restart_only, yes, cluster_name):
    if restart_only or no_restart:
        assert restart_only != no_restart, "Cannot set both 'restart_only' " \
            "and 'no_restart' at the same time!"
    create_or_update_cluster(cluster_config_file, min_workers, max_workers,
                             no_restart, restart_only, yes, cluster_name)


@click.command()
@click.argument("cluster_config_file", required=True, type=str)
@click.option(
    "--workers-only",
    is_flag=True,
    default=False,
    help=("Only destroy the workers."))
@click.option(
    "--yes",
    "-y",
    is_flag=True,
    default=False,
    help=("Don't ask for confirmation."))
@click.option(
    "--cluster-name",
    "-n",
    required=False,
    type=str,
    help=("Override the configured cluster name."))
def teardown(cluster_config_file, yes, workers_only, cluster_name):
    teardown_cluster(cluster_config_file, yes, workers_only, cluster_name)


@click.command()
@click.argument("cluster_config_file", required=True, type=str)
@click.option(
    "--start",
    is_flag=True,
    default=False,
    help=("Start the cluster if needed."))
@click.option(
    "--cluster-name",
    "-n",
    required=False,
    type=str,
    help=("Override the configured cluster name."))
def attach(cluster_config_file, start, cluster_name):
    attach_cluster(cluster_config_file, start, cluster_name)


@click.command()
@click.argument("cluster_config_file", required=True, type=str)
@click.argument("source", required=True, type=str)
@click.argument("target", required=True, type=str)
@click.option(
    "--cluster-name",
    "-n",
    required=False,
    type=str,
    help=("Override the configured cluster name."))
def rsync_down(cluster_config_file, source, target, cluster_name):
    rsync(cluster_config_file, source, target, cluster_name, down=True)


@click.command()
@click.argument("cluster_config_file", required=True, type=str)
@click.argument("source", required=True, type=str)
@click.argument("target", required=True, type=str)
@click.option(
    "--cluster-name",
    "-n",
    required=False,
    type=str,
    help=("Override the configured cluster name."))
def rsync_up(cluster_config_file, source, target, cluster_name):
    rsync(cluster_config_file, source, target, cluster_name, down=False)


@click.command()
@click.argument("cluster_config_file", required=True, type=str)
@click.argument("cmd", required=True, type=str)
@click.option(
    "--stop",
    is_flag=True,
    default=False,
    help=("Stop the cluster after the command finishes running."))
@click.option(
    "--start",
    is_flag=True,
    default=False,
    help=("Start the cluster if needed."))
@click.option(
    "--screen",
    is_flag=True,
    default=False,
    help=("Run the command in a screen."))
@click.option(
    "--cluster-name",
    "-n",
    required=False,
    type=str,
    help=("Override the configured cluster name."))
@click.option(
    "--port-forward", required=False, type=int, help=("Port to forward."))
def exec_cmd(cluster_config_file, cmd, screen, stop, start, cluster_name,
             port_forward):
    exec_cluster(cluster_config_file, cmd, screen, stop, start, cluster_name,
                 port_forward)


@click.command()
@click.argument("cluster_config_file", required=True, type=str)
@click.option(
    "--cluster-name",
    "-n",
    required=False,
    type=str,
    help=("Override the configured cluster name."))
def get_head_ip(cluster_config_file, cluster_name):
    click.echo(get_head_node_ip(cluster_config_file, cluster_name))


cli.add_command(start)
cli.add_command(stop)
cli.add_command(create_or_update)
cli.add_command(create_or_update, name="up")
cli.add_command(attach)
cli.add_command(exec_cmd, name="exec")
cli.add_command(rsync_down)
cli.add_command(rsync_up)
cli.add_command(teardown)
cli.add_command(teardown, name="down")
cli.add_command(get_head_ip)


def main():
    return cli()


if __name__ == "__main__":
    main()<|MERGE_RESOLUTION|>--- conflicted
+++ resolved
@@ -185,21 +185,14 @@
     if redis_address is not None:
         redis_address = services.address_to_ip(redis_address)
 
-<<<<<<< HEAD
-    if use_raylet is True and os.environ.get("RAY_USE_XRAY") == "0":
-        # This environment variable is used in our testing setup.
-        print("Detected environment variable 'RAY_USE_XRAY'.")
-        use_raylet = False
-=======
     level = logging.getLevelName(logging_level.upper())
     logging.basicConfig(level=level, format=logging_format)
     logger = logging.getLogger(__name__)
 
-    if use_raylet is None and os.environ.get("RAY_USE_XRAY") == "1":
+    if use_raylet is None and os.environ.get("RAY_USE_XRAY") == "0":
         # This environment variable is used in our testing setup.
         logger.info("Detected environment variable 'RAY_USE_XRAY'.")
-        use_raylet = True
->>>>>>> 224d38cb
+        use_raylet = False
 
     try:
         resources = json.loads(resources)
