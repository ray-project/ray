--- conflicted
+++ resolved
@@ -617,16 +617,8 @@
         # Fail early when starting a new cluster when one is already running
         if address is None:
             default_address = f"{ray_params.node_ip_address}:{port}"
-<<<<<<< HEAD
-            if use_gcs_for_bootstrap():
-                bootstrap_addresses = services.find_gcs_address()
-            else:
-                bootstrap_addresses = services.find_redis_address()
-
-=======
             # TODO(mwtian): get both GCS and Redis addresses.
             bootstrap_addresses = services.find_redis_address()
->>>>>>> dbbd2cba
             if default_address in bootstrap_addresses:
                 raise ConnectionError(
                     f"Ray is trying to start at {default_address}, "
@@ -637,13 +629,8 @@
         node = ray.node.Node(
             ray_params, head=True, shutdown_at_exit=block, spawn_reaper=block)
 
-<<<<<<< HEAD
-        bootstrap_address = node.redis_address if not use_gcs_for_bootstrap() \
-            else node.get_gcs_address()
-=======
         bootstrap_addresses = node.gcs_address if use_gcs_for_bootstrap() \
             else node.redis_address
->>>>>>> dbbd2cba
         if temp_dir is None:
             # Default temp directory.
             temp_dir = ray._private.utils.get_user_temp_dir()
@@ -653,11 +640,7 @@
         # TODO: Consider using the custom temp_dir for this file across the
         # code base. (https://github.com/ray-project/ray/issues/16458)
         with open(current_cluster_path, "w") as f:
-<<<<<<< HEAD
-            print(bootstrap_address, file=f)
-=======
             print(bootstrap_addresses, file=f)
->>>>>>> dbbd2cba
 
         # this is a noop if new-style is not set, so the old logger calls
         # are still in place
@@ -673,11 +656,7 @@
             # NOTE(kfstorm): Java driver rely on this line to get the address
             # of the cluster. Please be careful when updating this line.
             cli_logger.print(
-<<<<<<< HEAD
-                cf.bold("  ray start --address='{}'{}"), bootstrap_address,
-=======
                 cf.bold("  ray start --address='{}'{}"), bootstrap_addresses,
->>>>>>> dbbd2cba
                 f" --redis-password='{redis_password}'"
                 if redis_password and not use_gcs_for_bootstrap() else "")
             cli_logger.newline()
@@ -712,69 +691,6 @@
             cli_logger.print(cf.bold("  ray stop"))
     else:
         # Start worker node.
-<<<<<<< HEAD
-        if redis_shard_ports is not None:
-            cli_logger.abort("`{}` should not be specified without `{}`.",
-                             cf.bold("--redis-shard-ports"), cf.bold("--head"))
-
-        # TODO(mwtian): wait for GCS when bootstrapping with GCS.
-        if not services.bootstrap_with_gcs():
-            # Wait for the Redis server to be started. And throw an exception
-            # if we can't connect to it.
-            services.wait_for_redis_to_start(
-                address_ip, address_port, password=redis_password)
-
-            raise Exception("If --head is not passed in, --address must "
-                            "be provided.")
-        if include_dashboard:
-            cli_logger.abort("`{}` should not be specified without `{}`.",
-                             cf.bold("--include-dashboard"), cf.bold("--head"))
-
-        # Raise error if any head-only flag are specified.
-        head_only_flags = {
-            "--port": port,
-            "--redis-shard-ports": redis_shard_ports,
-            "--include-dashboard": include_dashboard
-        }
-        for flag, val in head_only_flags.items():
-            if val is None:
-                continue
-            cli_logger.abort(
-                "`{}` should only be specified when starting head "
-                "node with `{}`.", cf.bold(flag), cf.bold("--head"))
-            raise ValueError(
-                f"{flag} should only be specified when starting head node "
-                "with `--head`.")
-
-        # Start Ray on a non-head node.
-        redis_address = None
-        if address is not None:
-            (redis_address, redis_address_ip,
-             redis_address_port) = services.validate_redis_address(address)
-        if not (port is None):
-            cli_logger.abort("`{}` should not be specified without `{}`.",
-                             cf.bold("--port"), cf.bold("--head"))
-
-            raise Exception("If --head is not passed in, --port is not "
-                            "allowed.")
-        if redis_shard_ports is not None:
-            cli_logger.abort("`{}` should not be specified without `{}`.",
-                             cf.bold("--redis-shard-ports"), cf.bold("--head"))
-
-            raise Exception("If --head is not passed in, --redis-shard-ports "
-                            "is not allowed.")
-        if redis_address is None:
-            cli_logger.abort("`{}` is required unless starting with `{}`.",
-                             cf.bold("--address"), cf.bold("--head"))
-
-            raise Exception("If --head is not passed in, --address must "
-                            "be provided.")
-        if include_dashboard:
-            cli_logger.abort("`{}` should not be specified without `{}`.",
-                             cf.bold("--include-dashboard"), cf.bold("--head"))
-=======
->>>>>>> dbbd2cba
-
         # Ensure `--address` flag is specified.
         if address is None:
             cli_logger.abort(
