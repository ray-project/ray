--- conflicted
+++ resolved
@@ -605,13 +605,8 @@
     "--port-forward", required=False, type=int, help="Port to forward.")
 @click.argument("script", required=True, type=str)
 @click.argument("script_args", required=False, type=str, nargs=-1)
-<<<<<<< HEAD
-def submit(cluster_config_file, docker, screen, tmux, stop, start, cluster_name,
-           port_forward, script, script_args):
-=======
 def submit(cluster_config_file, docker, screen, tmux, stop, start,
            cluster_name, port_forward, script, script_args):
->>>>>>> acf4d53b
     """Uploads and runs a script on the specified cluster.
 
     The script is automatically synced to the following location:
