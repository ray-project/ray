import click
import copy
from datetime import datetime
import json
import logging
import os
from socket import socket
import subprocess
import sys
from tabulate import tabulate
import time
import urllib
import urllib.parse
import yaml

import ray
import psutil
import ray._private.services as services
from ray.autoscaler._private.commands import (
    attach_cluster, exec_cluster, create_or_update_cluster, monitor_cluster,
    rsync, teardown_cluster, get_head_node_ip, kill_node, get_worker_node_ips,
    debug_status, RUN_ENV_TYPES)
import ray.ray_constants as ray_constants
import ray.utils
import ray.new_dashboard.memory_utils as memory_utils
import ray.new_dashboard.modules.stats_collector.stats_collector_head \
    as stats_collector

from ray.autoscaler._private.cli_logger import cli_logger, cf

logger = logging.getLogger(__name__)


def check_no_existing_redis_clients(node_ip_address, redis_client):
    # The client table prefix must be kept in sync with the file
    # "src/ray/gcs/redis_module/ray_redis_module.cc" where it is defined.
    REDIS_CLIENT_TABLE_PREFIX = "CL:"
    client_keys = redis_client.keys(f"{REDIS_CLIENT_TABLE_PREFIX}*")
    # Filter to clients on the same node and do some basic checking.
    for key in client_keys:
        info = redis_client.hgetall(key)
        assert b"ray_client_id" in info
        assert b"node_ip_address" in info
        assert b"client_type" in info
        assert b"deleted" in info
        # Clients that ran on the same node but that are marked dead can be
        # ignored.
        deleted = info[b"deleted"]
        deleted = bool(int(deleted))
        if deleted:
            continue

        if ray.utils.decode(info[b"node_ip_address"]) == node_ip_address:
            raise Exception("This Redis instance is already connected to "
                            "clients with this IP address.")


logging_options = [
    click.option(
        "--log-style",
        required=False,
        type=click.Choice(cli_logger.VALID_LOG_STYLES, case_sensitive=False),
        default="auto",
        help=("If 'pretty', outputs with formatting and color. If 'record', "
              "outputs record-style without formatting. "
              "'auto' defaults to 'pretty', and disables pretty logging "
              "if stdin is *not* a TTY.")),
    click.option(
        "--log-color",
        required=False,
        type=click.Choice(["auto", "false", "true"], case_sensitive=False),
        default="auto",
        help=("Use color logging. "
              "Auto enables color logging if stdout is a TTY.")),
    click.option("-v", "--verbose", default=None, count=True)
]


def add_click_options(options):
    def wrapper(f):
        for option in reversed(logging_options):
            f = option(f)
        return f

    return wrapper


@click.group()
@click.option(
    "--logging-level",
    required=False,
    default=ray_constants.LOGGER_LEVEL,
    type=str,
    help=ray_constants.LOGGER_LEVEL_HELP)
@click.option(
    "--logging-format",
    required=False,
    default=ray_constants.LOGGER_FORMAT,
    type=str,
    help=ray_constants.LOGGER_FORMAT_HELP)
@click.version_option()
def cli(logging_level, logging_format):
    level = logging.getLevelName(logging_level.upper())
    ray.ray_logging.setup_logger(level, logging_format)
    cli_logger.set_format(format_tmpl=logging_format)


@click.command()
@click.argument("cluster_config_file", required=True, type=str)
@click.option(
    "--cluster-name",
    "-n",
    required=False,
    type=str,
    help="Override the configured cluster name.")
@click.option(
    "--port",
    "-p",
    required=False,
    type=int,
    default=8265,
    help="The local port to forward to the dashboard")
@click.option(
    "--remote-port",
    required=False,
    type=int,
    default=8265,
    help="The remote port your dashboard runs on")
def dashboard(cluster_config_file, cluster_name, port, remote_port):
    """Port-forward a Ray cluster's dashboard to the local machine."""
    # Sleeping in a loop is preferable to `sleep infinity` because the latter
    # only works on linux.
    # Find the first open port sequentially from `remote_port`.
    try:
        port_forward = [
            (port, remote_port),
        ]
        click.echo("Attempting to establish dashboard locally at"
                   " localhost:{} connected to"
                   " remote port {}".format(port, remote_port))
        # We want to probe with a no-op that returns quickly to avoid
        # exceptions caused by network errors.
        exec_cluster(
            cluster_config_file,
            override_cluster_name=cluster_name,
            port_forward=port_forward)
        click.echo("Successfully established connection.")
    except Exception as e:
        raise click.ClickException(
            "Failed to forward dashboard from remote port {1} to local port "
            "{0}. There are a couple possibilities: \n 1. The remote port is "
            "incorrectly specified \n 2. The local port {0} is already in "
            "use.\n The exception is: {2}".format(port, remote_port, e)) \
                from None


def continue_debug_session():
    """Continue active debugging session.

    This function will connect 'ray debug' to the right debugger
    when a user is stepping between Ray tasks.
    """
    active_sessions = ray.experimental.internal_kv._internal_kv_list(
        "RAY_PDB_")

    for active_session in active_sessions:
        if active_session.startswith(b"RAY_PDB_CONTINUE"):
            print("Continuing pdb session in different process...")
            key = b"RAY_PDB_" + active_session[len("RAY_PDB_CONTINUE_"):]
            while True:
                data = ray.experimental.internal_kv._internal_kv_get(key)
                if data:
                    session = json.loads(data)
                    if "exit_debugger" in session:
                        ray.experimental.internal_kv._internal_kv_del(key)
                        return
                    host, port = session["pdb_address"].split(":")
                    ray.util.rpdb.connect_pdb_client(host, int(port))
                    ray.experimental.internal_kv._internal_kv_del(key)
                    continue_debug_session()
                    return
                time.sleep(1.0)


@cli.command()
@click.option(
    "--address",
    required=False,
    type=str,
    help="Override the address to connect to.")
def debug(address):
    """Show all active breakpoints and exceptions in the Ray debugger."""
    if not address:
        address = services.get_ray_address_to_use_or_die()
    logger.info(f"Connecting to Ray instance at {address}.")
    ray.init(address=address, log_to_driver=False)
    while True:
        continue_debug_session()

        active_sessions = ray.experimental.internal_kv._internal_kv_list(
            "RAY_PDB_")
        print("Active breakpoints:")
        for i, active_session in enumerate(active_sessions):
            data = json.loads(
                ray.experimental.internal_kv._internal_kv_get(active_session))
            print(
                str(i) + ": " + data["proctitle"] + " | " + data["filename"] +
                ":" + str(data["lineno"]))
            print(data["traceback"])
        inp = input("Enter breakpoint index or press enter to refresh: ")
        if inp == "":
            print()
            continue
        else:
            index = int(inp)
            session = json.loads(
                ray.experimental.internal_kv._internal_kv_get(
                    active_sessions[index]))
            host, port = session["pdb_address"].split(":")
            ray.util.rpdb.connect_pdb_client(host, int(port))


@cli.command()
@click.option(
    "--node-ip-address",
    required=False,
    type=str,
    help="the IP address of this node")
@click.option(
    "--address", required=False, type=str, help="the address to use for Ray")
@click.option(
    "--port",
    type=int,
    required=False,
    help=f"the port of the head ray process. If not provided, defaults to "
    f"{ray_constants.DEFAULT_PORT}; if port is set to 0, we will"
    f" allocate an available port.")
@click.option(
    "--redis-password",
    required=False,
    hidden=True,
    type=str,
    default=ray_constants.REDIS_DEFAULT_PASSWORD,
    help="If provided, secure Redis ports with this password")
@click.option(
    "--redis-shard-ports",
    required=False,
    type=str,
    help="the port to use for the Redis shards other than the "
    "primary Redis shard")
@click.option(
    "--object-manager-port",
    required=False,
    type=int,
    help="the port to use for starting the object manager")
@click.option(
    "--node-manager-port",
    required=False,
    type=int,
    help="the port to use for starting the node manager")
@click.option(
    "--gcs-server-port",
    required=False,
    type=int,
    help="Port number for the GCS server.")
@click.option(
    "--min-worker-port",
    required=False,
    type=int,
    default=10000,
    help="the lowest port number that workers will bind on. If not set, "
    "random ports will be chosen.")
@click.option(
    "--max-worker-port",
    required=False,
    type=int,
    default=10999,
    help="the highest port number that workers will bind on. If set, "
    "'--min-worker-port' must also be set.")
@click.option(
    "--worker-port-list",
    required=False,
    help="a comma-separated list of open ports for workers to bind on. "
    "Overrides '--min-worker-port' and '--max-worker-port'.")
@click.option(
    "--memory",
    required=False,
    hidden=True,
    type=int,
    help="The amount of memory (in bytes) to make available to workers. "
    "By default, this is set to the available memory on the node.")
@click.option(
    "--object-store-memory",
    required=False,
    type=int,
    help="The amount of memory (in bytes) to start the object store with. "
    "By default, this is capped at 20GB but can be set higher.")
@click.option(
    "--redis-max-memory",
    required=False,
    hidden=True,
    type=int,
    help="The max amount of memory (in bytes) to allow redis to use. Once the "
    "limit is exceeded, redis will start LRU eviction of entries. This only "
    "applies to the sharded redis tables (task, object, and profile tables). "
    "By default this is capped at 10GB but can be set higher.")
@click.option(
    "--num-cpus",
    required=False,
    type=int,
    help="the number of CPUs on this node")
@click.option(
    "--num-gpus",
    required=False,
    type=int,
    help="the number of GPUs on this node")
@click.option(
    "--resources",
    required=False,
    default="{}",
    type=str,
    help="a JSON serialized dictionary mapping resource name to "
    "resource quantity")
@click.option(
    "--head",
    is_flag=True,
    default=False,
    help="provide this argument for the head node")
@click.option(
    "--include-dashboard",
    default=None,
    type=bool,
    help="provide this argument to start the Ray dashboard GUI")
@click.option(
    "--dashboard-host",
    required=False,
    default="localhost",
    help="the host to bind the dashboard server to, either localhost "
    "(127.0.0.1) or 0.0.0.0 (available from all interfaces). By default, this"
    "is localhost.")
@click.option(
    "--dashboard-port",
    required=False,
    type=int,
    default=ray_constants.DEFAULT_DASHBOARD_PORT,
    help="the port to bind the dashboard server to--defaults to {}".format(
        ray_constants.DEFAULT_DASHBOARD_PORT))
@click.option(
    "--block",
    is_flag=True,
    default=False,
    help="provide this argument to block forever in this command")
@click.option(
    "--plasma-directory",
    required=False,
    type=str,
    help="object store directory for memory mapped files")
@click.option(
    "--autoscaling-config",
    required=False,
    type=str,
    help="the file that contains the autoscaling config")
@click.option(
    "--no-redirect-worker-output",
    is_flag=True,
    default=False,
    help="do not redirect worker stdout and stderr to files")
@click.option(
    "--no-redirect-output",
    is_flag=True,
    default=False,
    help="do not redirect non-worker stdout and stderr to files")
@click.option(
    "--plasma-store-socket-name",
    default=None,
    help="manually specify the socket name of the plasma store")
@click.option(
    "--raylet-socket-name",
    default=None,
    help="manually specify the socket path of the raylet process")
@click.option(
    "--temp-dir",
    hidden=True,
    default=None,
    help="manually specify the root temporary dir of the Ray process")
@click.option(
    "--java-worker-options",
    required=False,
    hidden=True,
    default=None,
    type=str,
    help="Overwrite the options to start Java workers.")
@click.option(
    "--system-config",
    default=None,
    hidden=True,
    type=json.loads,
    help="Override system configuration defaults.")
@click.option(
    "--lru-evict",
    is_flag=True,
    hidden=True,
    default=False,
    help="Specify whether LRU evict will be used for this cluster.")
@click.option(
    "--enable-object-reconstruction",
    is_flag=True,
    default=False,
    hidden=True,
    help="Specify whether object reconstruction will be used for this cluster."
)
@click.option(
    "--metrics-export-port",
    type=int,
    hidden=True,
    default=None,
    help="the port to use to expose Ray metrics through a "
    "Prometheus endpoint.")
@add_click_options(logging_options)
def start(node_ip_address, address, port, redis_password, redis_shard_ports,
          object_manager_port, node_manager_port, gcs_server_port,
          min_worker_port, max_worker_port, worker_port_list, memory,
          object_store_memory, redis_max_memory, num_cpus, num_gpus, resources,
          head, include_dashboard, dashboard_host, dashboard_port, block,
          plasma_directory, autoscaling_config, no_redirect_worker_output,
          no_redirect_output, plasma_store_socket_name, raylet_socket_name,
          temp_dir, java_worker_options, system_config, lru_evict,
          enable_object_reconstruction, metrics_export_port, log_style,
          log_color, verbose):
    """Start Ray processes manually on the local machine."""
    cli_logger.configure(log_style, log_color, verbose)
    if gcs_server_port and not head:
        raise ValueError(
            "gcs_server_port can be only assigned when you specify --head.")

    # Convert hostnames to numerical IP address.
    if node_ip_address is not None:
        node_ip_address = services.address_to_ip(node_ip_address)

    redis_address = None
    if address is not None:
        (redis_address, redis_address_ip,
         redis_address_port) = services.validate_redis_address(address)
    try:
        resources = json.loads(resources)
    except Exception:
        cli_logger.error("`{}` is not a valid JSON string.",
                         cf.bold("--resources"))
        cli_logger.abort(
            "Valid values look like this: `{}`",
            cf.bold("--resources='\"CustomResource3\": 1, "
                    "\"CustomResource2\": 2}'"))

        raise Exception("Unable to parse the --resources argument using "
                        "json.loads. Try using a format like\n\n"
                        "    --resources='{\"CustomResource1\": 3, "
                        "\"CustomReseource2\": 2}'")

    redirect_worker_output = None if not no_redirect_worker_output else True
    redirect_output = None if not no_redirect_output else True
    ray_params = ray.parameter.RayParams(
        node_ip_address=node_ip_address,
        min_worker_port=min_worker_port,
        max_worker_port=max_worker_port,
        worker_port_list=worker_port_list,
        object_manager_port=object_manager_port,
        node_manager_port=node_manager_port,
        gcs_server_port=gcs_server_port,
        memory=memory,
        object_store_memory=object_store_memory,
        redis_password=redis_password,
        redirect_worker_output=redirect_worker_output,
        redirect_output=redirect_output,
        num_cpus=num_cpus,
        num_gpus=num_gpus,
        resources=resources,
        plasma_directory=plasma_directory,
        huge_pages=False,
        plasma_store_socket_name=plasma_store_socket_name,
        raylet_socket_name=raylet_socket_name,
        temp_dir=temp_dir,
        include_dashboard=include_dashboard,
        dashboard_host=dashboard_host,
        dashboard_port=dashboard_port,
        java_worker_options=java_worker_options,
        _system_config=system_config,
        lru_evict=lru_evict,
        enable_object_reconstruction=enable_object_reconstruction,
        metrics_export_port=metrics_export_port)
    if head:
        # Use default if port is none, allocate an available port if port is 0
        if port is None:
            port = ray_constants.DEFAULT_PORT

        if port == 0:
            with socket() as s:
                s.bind(("", 0))
                port = s.getsockname()[1]

        num_redis_shards = None
        # Start Ray on the head node.
        if redis_shard_ports is not None:
            redis_shard_ports = redis_shard_ports.split(",")
            # Infer the number of Redis shards from the ports if the number is
            # not provided.
            num_redis_shards = len(redis_shard_ports)

        if redis_address is not None:
            cli_logger.abort(
                "`{}` starts a new Redis server, `{}` should not be set.",
                cf.bold("--head"), cf.bold("--address"))

            raise Exception("If --head is passed in, a Redis server will be "
                            "started, so a Redis address should not be "
                            "provided.")

        node_ip_address = services.get_node_ip_address()

        # Get the node IP address if one is not provided.
        ray_params.update_if_absent(node_ip_address=node_ip_address)
        cli_logger.labeled_value("Local node IP", ray_params.node_ip_address)
        ray_params.update_if_absent(
            redis_port=port,
            redis_shard_ports=redis_shard_ports,
            redis_max_memory=redis_max_memory,
            num_redis_shards=num_redis_shards,
            redis_max_clients=None,
            autoscaling_config=autoscaling_config,
        )

        # Fail early when starting a new cluster when one is already running
        if address is None:
            default_address = f"{node_ip_address}:{port}"
            redis_addresses = services.find_redis_address(default_address)
            if len(redis_addresses) > 0:
                raise ConnectionError(
                    f"Ray is already running at {default_address}. "
                    f"Please specify a different port using the `--port`"
                    f" command to `ray start`.")

        node = ray.node.Node(
            ray_params, head=True, shutdown_at_exit=block, spawn_reaper=block)
        redis_address = node.redis_address

        # this is a noop if new-style is not set, so the old logger calls
        # are still in place
        cli_logger.newline()
        startup_msg = "Ray runtime started."
        cli_logger.success("-" * len(startup_msg))
        cli_logger.success(startup_msg)
        cli_logger.success("-" * len(startup_msg))
        cli_logger.newline()
        with cli_logger.group("Next steps"):
            cli_logger.print(
                "To connect to this Ray runtime from another node, run")
            # NOTE(kfstorm): Java driver rely on this line to get the address
            # of the cluster. Please be careful when updating this line.
            cli_logger.print(
                cf.bold("  ray start --address='{}'{}"), redis_address,
                f" --redis-password='{redis_password}'"
                if redis_password else "")
            cli_logger.newline()
            cli_logger.print("Alternatively, use the following Python code:")
            with cli_logger.indented():
                with cf.with_style("monokai") as c:
                    cli_logger.print("{} ray", c.magenta("import"))
                    cli_logger.print(
                        "ray{}init(address{}{}{})", c.magenta("."),
                        c.magenta("="), c.yellow("'auto'"),
                        ", _redis_password{}{}".format(
                            c.magenta("="),
                            c.yellow("'" + redis_password + "'"))
                        if redis_password else "")
            cli_logger.newline()
            cli_logger.print(
                cf.underlined("If connection fails, check your "
                              "firewall settings and "
                              "network configuration."))
            cli_logger.newline()
            cli_logger.print("To terminate the Ray runtime, run")
            cli_logger.print(cf.bold("  ray stop"))
    else:
        # Start Ray on a non-head node.
        if not (port is None):
            cli_logger.abort("`{}` should not be specified without `{}`.",
                             cf.bold("--port"), cf.bold("--head"))

            raise Exception("If --head is not passed in, --port is not "
                            "allowed.")
        if redis_shard_ports is not None:
            cli_logger.abort("`{}` should not be specified without `{}`.",
                             cf.bold("--redis-shard-ports"), cf.bold("--head"))

            raise Exception("If --head is not passed in, --redis-shard-ports "
                            "is not allowed.")
        if redis_address is None:
            cli_logger.abort("`{}` is required unless starting with `{}`.",
                             cf.bold("--address"), cf.bold("--head"))

            raise Exception("If --head is not passed in, --address must "
                            "be provided.")
        if include_dashboard:
            cli_logger.abort("`{}` should not be specified without `{}`.",
                             cf.bold("--include-dashboard"), cf.bold("--head"))

            raise ValueError(
                "If --head is not passed in, the --include-dashboard"
                "flag is not relevant.")

        # Wait for the Redis server to be started. And throw an exception if we
        # can't connect to it.
        services.wait_for_redis_to_start(
            redis_address_ip, redis_address_port, password=redis_password)

        # Create a Redis client.
        redis_client = services.create_redis_client(
            redis_address, password=redis_password)

        # Check that the version information on this node matches the version
        # information that the cluster was started with.
        services.check_version_info(redis_client)

        # Get the node IP address if one is not provided.
        ray_params.update_if_absent(
            node_ip_address=services.get_node_ip_address(redis_address))

        cli_logger.labeled_value("Local node IP", ray_params.node_ip_address)

        # Check that there aren't already Redis clients with the same IP
        # address connected with this Redis instance. This raises an exception
        # if the Redis server already has clients on this node.
        check_no_existing_redis_clients(ray_params.node_ip_address,
                                        redis_client)
        ray_params.update(redis_address=redis_address)
        node = ray.node.Node(
            ray_params, head=False, shutdown_at_exit=block, spawn_reaper=block)

        cli_logger.newline()
        startup_msg = "Ray runtime started."
        cli_logger.success("-" * len(startup_msg))
        cli_logger.success(startup_msg)
        cli_logger.success("-" * len(startup_msg))
        cli_logger.newline()
        cli_logger.print("To terminate the Ray runtime, run")
        cli_logger.print(cf.bold("  ray stop"))

    if block:
        cli_logger.newline()
        with cli_logger.group(cf.bold("--block")):
            cli_logger.print(
                "This command will now block until terminated by a signal.")
            cli_logger.print(
                "Running subprocesses are monitored and a message will be "
                "printed if any of them terminate unexpectedly.")

        while True:
            time.sleep(1)
            deceased = node.dead_processes()
            if len(deceased) > 0:
                cli_logger.newline()
                cli_logger.error("Some Ray subprcesses exited unexpectedly:")

                with cli_logger.indented():
                    for process_type, process in deceased:
                        cli_logger.error(
                            "{}",
                            cf.bold(str(process_type)),
                            _tags={"exit code": str(process.returncode)})

                # shutdown_at_exit will handle cleanup.
                cli_logger.newline()
                cli_logger.error("Remaining processes will be killed.")
                sys.exit(1)


@cli.command()
@click.option(
    "-f",
    "--force",
    is_flag=True,
    help="If set, ray will send SIGKILL instead of SIGTERM.")
@add_click_options(logging_options)
def stop(force, verbose, log_style, log_color):
    """Stop Ray processes manually on the local machine."""

    cli_logger.configure(log_style, log_color, verbose)

    # Note that raylet needs to exit before object store, otherwise
    # it cannot exit gracefully.
    is_linux = sys.platform.startswith("linux")
    processes_to_kill = [
        # The first element is the substring to filter.
        # The second element, if True, is to filter ps results by command name
        # (only the first 15 charactors of the executable name on Linux);
        # if False, is to filter ps results by command with all its arguments.
        # See STANDARD FORMAT SPECIFIERS section of
        # http://man7.org/linux/man-pages/man1/ps.1.html
        # about comm and args. This can help avoid killing non-ray processes.
        # Format:
        # Keyword to filter, filter by command (True)/filter by args (False)
        ["raylet", True],
        ["plasma_store", True],
        ["gcs_server", True],
        ["monitor.py", False],
        ["redis-server", False],
        ["default_worker.py", False],  # Python worker.
        ["ray::", True],  # Python worker. TODO(mehrdadn): Fix for Windows
        ["io.ray.runtime.runner.worker.DefaultWorker", False],  # Java worker.
        ["log_monitor.py", False],
        ["reporter.py", False],
        ["dashboard.py", False],
        ["new_dashboard/agent.py", False],
        ["ray_process_reaper.py", False],
    ]

    process_infos = []
    for proc in psutil.process_iter(["name", "cmdline"]):
        try:
            process_infos.append((proc, proc.name(), proc.cmdline()))
        except psutil.Error:
            pass

    total_found = 0
    total_stopped = 0
    for keyword, filter_by_cmd in processes_to_kill:
        if filter_by_cmd and is_linux and len(keyword) > 15:
            # getting here is an internal bug, so we do not use cli_logger
            msg = ("The filter string should not be more than {} "
                   "characters. Actual length: {}. Filter: {}").format(
                       15, len(keyword), keyword)
            raise ValueError(msg)

        found = []
        for candidate in process_infos:
            proc, proc_cmd, proc_args = candidate
            corpus = (proc_cmd
                      if filter_by_cmd else subprocess.list2cmdline(proc_args))
            if keyword in corpus:
                found.append(candidate)

        for proc, proc_cmd, proc_args in found:
            total_found += 1

            proc_string = str(subprocess.list2cmdline(proc_args))
            try:
                if force:
                    proc.kill()
                else:
                    # TODO(mehrdadn): On Windows, this is forceful termination.
                    # We don't want CTRL_BREAK_EVENT, because that would
                    # terminate the entire process group. What to do?
                    proc.terminate()

                if force:
                    cli_logger.verbose("Killed `{}` {} ", cf.bold(proc_string),
                                       cf.dimmed("(via SIGKILL)"))
                else:
                    cli_logger.verbose("Send termination request to `{}` {}",
                                       cf.bold(proc_string),
                                       cf.dimmed("(via SIGTERM)"))

                total_stopped += 1
            except psutil.NoSuchProcess:
                cli_logger.verbose(
                    "Attempted to stop `{}`, but process was already dead.",
                    cf.bold(proc_string))
                pass
            except (psutil.Error, OSError) as ex:
                cli_logger.error("Could not terminate `{}` due to {}",
                                 cf.bold(proc_string), str(ex))

    if total_found == 0:
        cli_logger.print("Did not find any active Ray processes.")
    else:
        if total_stopped == total_found:
            cli_logger.success("Stopped all {} Ray processes.", total_stopped)
        else:
            cli_logger.warning(
                "Stopped only {} out of {} Ray processes. "
                "Set `{}` to see more details.", total_stopped, total_found,
                cf.bold("-v"))
            cli_logger.warning("Try running the command again, or use `{}`.",
                               cf.bold("--force"))

    # TODO(maximsmol): we should probably block until the processes actually
    # all died somehow


@cli.command()
@click.argument("cluster_config_file", required=True, type=str)
@click.option(
    "--min-workers",
    required=False,
    type=int,
    help="Override the configured min worker node count for the cluster.")
@click.option(
    "--max-workers",
    required=False,
    type=int,
    help="Override the configured max worker node count for the cluster.")
@click.option(
    "--no-restart",
    is_flag=True,
    default=False,
    help=("Whether to skip restarting Ray services during the update. "
          "This avoids interrupting running jobs."))
@click.option(
    "--restart-only",
    is_flag=True,
    default=False,
    help=("Whether to skip running setup commands and only restart Ray. "
          "This cannot be used with 'no-restart'."))
@click.option(
    "--yes",
    "-y",
    is_flag=True,
    default=False,
    help="Don't ask for confirmation.")
@click.option(
    "--cluster-name",
    "-n",
    required=False,
    type=str,
    help="Override the configured cluster name.")
@click.option(
    "--no-config-cache",
    is_flag=True,
    default=False,
    help="Disable the local cluster config cache.")
@click.option(
    "--redirect-command-output",
    is_flag=True,
    default=False,
    help="Whether to redirect command output to a file.")
@click.option(
    "--use-login-shells/--use-normal-shells",
    is_flag=True,
    default=True,
    help=("Ray uses login shells (bash --login -i) to run cluster commands "
          "by default. If your workflow is compatible with normal shells, "
          "this can be disabled for a better user experience."))
@add_click_options(logging_options)
def up(cluster_config_file, min_workers, max_workers, no_restart, restart_only,
       yes, cluster_name, no_config_cache, redirect_command_output,
       use_login_shells, log_style, log_color, verbose):
    """Create or update a Ray cluster."""
    cli_logger.configure(log_style, log_color, verbose)

    if restart_only or no_restart:
        cli_logger.doassert(restart_only != no_restart,
                            "`{}` is incompatible with `{}`.",
                            cf.bold("--restart-only"), cf.bold("--no-restart"))
        assert restart_only != no_restart, "Cannot set both 'restart_only' " \
            "and 'no_restart' at the same time!"

    if urllib.parse.urlparse(cluster_config_file).scheme in ("http", "https"):
        try:
            response = urllib.request.urlopen(cluster_config_file, timeout=5)
            content = response.read()
            file_name = cluster_config_file.split("/")[-1]
            with open(file_name, "wb") as f:
                f.write(content)
            cluster_config_file = file_name
        except urllib.error.HTTPError as e:
            cli_logger.warning("{}", str(e))
            cli_logger.warning(
                "Could not download remote cluster configuration file.")
    create_or_update_cluster(
        config_file=cluster_config_file,
        override_min_workers=min_workers,
        override_max_workers=max_workers,
        no_restart=no_restart,
        restart_only=restart_only,
        yes=yes,
        override_cluster_name=cluster_name,
        no_config_cache=no_config_cache,
        redirect_command_output=redirect_command_output,
        use_login_shells=use_login_shells)


@cli.command()
@click.argument("cluster_config_file", required=True, type=str)
@click.option(
    "--yes",
    "-y",
    is_flag=True,
    default=False,
    help="Don't ask for confirmation.")
@click.option(
    "--workers-only",
    is_flag=True,
    default=False,
    help="Only destroy the workers.")
@click.option(
    "--cluster-name",
    "-n",
    required=False,
    type=str,
    help="Override the configured cluster name.")
@click.option(
    "--keep-min-workers",
    is_flag=True,
    default=False,
    help="Retain the minimal amount of workers specified in the config.")
@add_click_options(logging_options)
def down(cluster_config_file, yes, workers_only, cluster_name,
         keep_min_workers, log_style, log_color, verbose):
    """Tear down a Ray cluster."""
    cli_logger.configure(log_style, log_color, verbose)

    teardown_cluster(cluster_config_file, yes, workers_only, cluster_name,
                     keep_min_workers)


@cli.command(hidden=True)
@click.argument("cluster_config_file", required=True, type=str)
@click.option(
    "--yes",
    "-y",
    is_flag=True,
    default=False,
    help="Don't ask for confirmation.")
@click.option(
    "--hard",
    is_flag=True,
    default=False,
    help="Terminates the node via node provider (defaults to a 'soft kill'"
    " which terminates Ray but does not actually delete the instances).")
@click.option(
    "--cluster-name",
    "-n",
    required=False,
    type=str,
    help="Override the configured cluster name.")
def kill_random_node(cluster_config_file, yes, hard, cluster_name):
    """Kills a random Ray node. For testing purposes only."""
    click.echo("Killed node with IP " +
               kill_node(cluster_config_file, yes, hard, cluster_name))


@cli.command()
@click.argument("cluster_config_file", required=True, type=str)
@click.option(
    "--lines",
    required=False,
    default=100,
    type=int,
    help="Number of lines to tail.")
@click.option(
    "--cluster-name",
    "-n",
    required=False,
    type=str,
    help="Override the configured cluster name.")
@add_click_options(logging_options)
def monitor(cluster_config_file, lines, cluster_name, log_style, log_color,
            verbose):
    """Tails the autoscaler logs of a Ray cluster."""
    cli_logger.configure(log_style, log_color, verbose)

    monitor_cluster(cluster_config_file, lines, cluster_name)


@cli.command()
@click.argument("cluster_config_file", required=True, type=str)
@click.option(
    "--start",
    is_flag=True,
    default=False,
    help="Start the cluster if needed.")
@click.option(
    "--screen", is_flag=True, default=False, help="Run the command in screen.")
@click.option(
    "--tmux", is_flag=True, default=False, help="Run the command in tmux.")
@click.option(
    "--cluster-name",
    "-n",
    required=False,
    type=str,
    help="Override the configured cluster name.")
@click.option(
    "--no-config-cache",
    is_flag=True,
    default=False,
    help="Disable the local cluster config cache.")
@click.option(
    "--new", "-N", is_flag=True, help="Force creation of a new screen.")
@click.option(
    "--port-forward",
    "-p",
    required=False,
    multiple=True,
    type=int,
    help="Port to forward. Use this multiple times to forward multiple ports.")
@add_click_options(logging_options)
def attach(cluster_config_file, start, screen, tmux, cluster_name,
           no_config_cache, new, port_forward, log_style, log_color, verbose):
    """Create or attach to a SSH session to a Ray cluster."""
    cli_logger.configure(log_style, log_color, verbose)

    port_forward = [(port, port) for port in list(port_forward)]
    attach_cluster(
        cluster_config_file,
        start,
        screen,
        tmux,
        cluster_name,
        no_config_cache=no_config_cache,
        new=new,
        port_forward=port_forward)


@cli.command()
@click.argument("cluster_config_file", required=True, type=str)
@click.argument("source", required=False, type=str)
@click.argument("target", required=False, type=str)
@click.option(
    "--cluster-name",
    "-n",
    required=False,
    type=str,
    help="Override the configured cluster name.")
@add_click_options(logging_options)
def rsync_down(cluster_config_file, source, target, cluster_name, log_style,
               log_color, verbose):
    """Download specific files from a Ray cluster."""
    cli_logger.configure(log_style, log_color, verbose)

    rsync(cluster_config_file, source, target, cluster_name, down=True)


@cli.command()
@click.argument("cluster_config_file", required=True, type=str)
@click.argument("source", required=False, type=str)
@click.argument("target", required=False, type=str)
@click.option(
    "--cluster-name",
    "-n",
    required=False,
    type=str,
    help="Override the configured cluster name.")
@click.option(
    "--all-nodes",
    "-A",
    is_flag=True,
    required=False,
    help="Upload to all nodes (workers and head).")
@add_click_options(logging_options)
def rsync_up(cluster_config_file, source, target, cluster_name, all_nodes,
             log_style, log_color, verbose):
    """Upload specific files to a Ray cluster."""
    cli_logger.configure(log_style, log_color, verbose)

    if all_nodes:
        cli_logger.warning(
            "WARNING: the `all_nodes` option is deprecated and will be "
            "removed in the future. "
            "Rsync to worker nodes is not reliable since workers may be "
            "added during autoscaling. Please use the `file_mounts` "
            "feature instead for consistent file sync in autoscaling clusters")

    rsync(
        cluster_config_file,
        source,
        target,
        cluster_name,
        down=False,
        all_nodes=all_nodes)


@cli.command(context_settings={"ignore_unknown_options": True})
@click.argument("cluster_config_file", required=True, type=str)
@click.option(
    "--stop",
    is_flag=True,
    default=False,
    help="Stop the cluster after the command finishes running.")
@click.option(
    "--start",
    is_flag=True,
    default=False,
    help="Start the cluster if needed.")
@click.option(
    "--screen",
    is_flag=True,
    default=False,
    help="Run the command in a screen.")
@click.option(
    "--tmux", is_flag=True, default=False, help="Run the command in tmux.")
@click.option(
    "--cluster-name",
    "-n",
    required=False,
    type=str,
    help="Override the configured cluster name.")
@click.option(
    "--no-config-cache",
    is_flag=True,
    default=False,
    help="Disable the local cluster config cache.")
@click.option(
    "--port-forward",
    "-p",
    required=False,
    multiple=True,
    type=int,
    help="Port to forward. Use this multiple times to forward multiple ports.")
@click.argument("script", required=True, type=str)
@click.option(
    "--args",
    required=False,
    type=str,
    help="(deprecated) Use '-- --arg1 --arg2' for script args.")
@click.argument("script_args", nargs=-1)
@add_click_options(logging_options)
def submit(cluster_config_file, screen, tmux, stop, start, cluster_name,
           no_config_cache, port_forward, script, args, script_args, log_style,
           log_color, verbose):
    """Uploads and runs a script on the specified cluster.

    The script is automatically synced to the following location:

        os.path.join("~", os.path.basename(script))

    Example:
        >>> ray submit [CLUSTER.YAML] experiment.py -- --smoke-test
    """
    cli_logger.configure(log_style, log_color, verbose)

    cli_logger.doassert(not (screen and tmux),
                        "`{}` and `{}` are incompatible.", cf.bold("--screen"),
                        cf.bold("--tmux"))
    cli_logger.doassert(
        not (script_args and args),
        "`{0}` and `{1}` are incompatible. Use only `{1}`.\n"
        "Example: `{2}`", cf.bold("--args"), cf.bold("-- <args ...>"),
        cf.bold("ray submit script.py -- --arg=123 --flag"))

    assert not (screen and tmux), "Can specify only one of `screen` or `tmux`."
    assert not (script_args and args), "Use -- --arg1 --arg2 for script args."

    if args:
        cli_logger.warning(
            "`{}` is deprecated and will be removed in the future.",
            cf.bold("--args"))
        cli_logger.warning("Use `{}` instead. Example: `{}`.",
                           cf.bold("-- <args ...>"),
                           cf.bold("ray submit script.py -- --arg=123 --flag"))
        cli_logger.newline()

    if start:
        create_or_update_cluster(
            config_file=cluster_config_file,
            override_min_workers=None,
            override_max_workers=None,
            no_restart=False,
            restart_only=False,
            yes=True,
            override_cluster_name=cluster_name,
            no_config_cache=no_config_cache,
            redirect_command_output=False,
            use_login_shells=True)
    target = os.path.basename(script)
    target = os.path.join("~", target)
    rsync(
        cluster_config_file,
        script,
        target,
        cluster_name,
        no_config_cache=no_config_cache,
        down=False)

    command_parts = ["python", target]
    if script_args:
        command_parts += list(script_args)
    elif args is not None:
        command_parts += [args]

    port_forward = [(port, port) for port in list(port_forward)]
    cmd = " ".join(command_parts)
    exec_cluster(
        cluster_config_file,
        cmd=cmd,
        run_env="docker",
        screen=screen,
        tmux=tmux,
        stop=stop,
        start=False,
        override_cluster_name=cluster_name,
        no_config_cache=no_config_cache,
        port_forward=port_forward)


@cli.command()
@click.argument("cluster_config_file", required=True, type=str)
@click.argument("cmd", required=True, type=str)
@click.option(
    "--run-env",
    required=False,
    type=click.Choice(RUN_ENV_TYPES),
    default="auto",
    help="Choose whether to execute this command in a container or directly on"
    " the cluster head. Only applies when docker is configured in the YAML.")
@click.option(
    "--stop",
    is_flag=True,
    default=False,
    help="Stop the cluster after the command finishes running.")
@click.option(
    "--start",
    is_flag=True,
    default=False,
    help="Start the cluster if needed.")
@click.option(
    "--screen",
    is_flag=True,
    default=False,
    help="Run the command in a screen.")
@click.option(
    "--tmux", is_flag=True, default=False, help="Run the command in tmux.")
@click.option(
    "--cluster-name",
    "-n",
    required=False,
    type=str,
    help="Override the configured cluster name.")
@click.option(
    "--no-config-cache",
    is_flag=True,
    default=False,
    help="Disable the local cluster config cache.")
@click.option(
    "--port-forward",
    "-p",
    required=False,
    multiple=True,
    type=int,
    help="Port to forward. Use this multiple times to forward multiple ports.")
@add_click_options(logging_options)
def exec(cluster_config_file, cmd, run_env, screen, tmux, stop, start,
         cluster_name, no_config_cache, port_forward, log_style, log_color,
         verbose):
    """Execute a command via SSH on a Ray cluster."""
    cli_logger.configure(log_style, log_color, verbose)

    port_forward = [(port, port) for port in list(port_forward)]

    exec_cluster(
        cluster_config_file,
        cmd=cmd,
        run_env=run_env,
        screen=screen,
        tmux=tmux,
        stop=stop,
        start=start,
        override_cluster_name=cluster_name,
        no_config_cache=no_config_cache,
        port_forward=port_forward)


@cli.command()
@click.argument("cluster_config_file", required=True, type=str)
@click.option(
    "--cluster-name",
    "-n",
    required=False,
    type=str,
    help="Override the configured cluster name.")
def get_head_ip(cluster_config_file, cluster_name):
    """Return the head node IP of a Ray cluster."""
    click.echo(get_head_node_ip(cluster_config_file, cluster_name))


@cli.command()
@click.argument("cluster_config_file", required=True, type=str)
@click.option(
    "--cluster-name",
    "-n",
    required=False,
    type=str,
    help="Override the configured cluster name.")
def get_worker_ips(cluster_config_file, cluster_name):
    """Return the list of worker IPs of a Ray cluster."""
    worker_ips = get_worker_node_ips(cluster_config_file, cluster_name)
    click.echo("\n".join(worker_ips))


@cli.command()
def stack():
    """Take a stack dump of all Python workers on the local machine."""
    COMMAND = """
pyspy=`which py-spy`
if [ ! -e "$pyspy" ]; then
    echo "ERROR: Please 'pip install py-spy' first"
    exit 1
fi
# Set IFS to iterate over lines instead of over words.
export IFS="
"
# Call sudo to prompt for password before anything has been printed.
sudo true
workers=$(
    ps aux | grep -E ' ray_|default_worker.py' | grep -v grep
)
for worker in $workers; do
    echo "Stack dump for $worker";
    pid=`echo $worker | awk '{print $2}'`;
    sudo $pyspy dump --pid $pid;
    echo;
done
    """
    subprocess.call(COMMAND, shell=True)


@cli.command()
def microbenchmark():
    """Run a local Ray microbenchmark on the current machine."""
    from ray.ray_perf import main
    main()


@cli.command()
@click.option(
    "--address",
    required=False,
    type=str,
    help="Override the redis address to connect to.")
def timeline(address):
    """Take a Chrome tracing timeline for a Ray cluster."""
    if not address:
        address = services.get_ray_address_to_use_or_die()
    logger.info(f"Connecting to Ray instance at {address}.")
    ray.init(address=address)
    time = datetime.today().strftime("%Y-%m-%d_%H-%M-%S")
    filename = os.path.join(ray.utils.get_user_temp_dir(),
                            f"ray-timeline-{time}.json")
    ray.timeline(filename=filename)
    size = os.path.getsize(filename)
    logger.info(f"Trace file written to {filename} ({size} bytes).")
    logger.info(
        "You can open this with chrome://tracing in the Chrome browser.")


@cli.command()
@click.option(
    "--address",
    required=False,
    type=str,
    help="Override the address to connect to.")
@click.option(
    "--redis_password",
    required=False,
    type=str,
    default=ray_constants.REDIS_DEFAULT_PASSWORD,
    help="Connect to ray with redis_password.")
@click.option(
    "--sort-by",
    required=False,
    type=str,
    default=memory_utils.SortingType.OBJECT_SIZE,
    help="Sort object references in ascending order by a SortingType \
        (e.g. PID, OBJECT_SIZE, or REFERENCE_TYPE).")
@click.option(
    "--group-by",
    required=False,
    type=str,
    default=memory_utils.GroupByType.NODE_ADDRESS,
    help="Group object references by a GroupByType \
        (e.g. NODE_ADDRESS or STACK_TRACE).")
def memory(address, redis_password, group_by, sort_by):
    """Print object references held in a Ray cluster."""
    if not address:
        address = services.get_ray_address_to_use_or_die()
    logger.info(f"Connecting to Ray instance at {address}.")
    ray.init(address=address, _redis_password=redis_password)
    print(
        f"\nWelcome to Ray Memory, an interactive CLI that lets you see information\
            about the data stored in the Ray Object store.\n")
    print(group_by, sort_by)

    # Step 1: Fetch core memory worker stats and convert into a dictionary
    stats = ray.internal.internal_api.node_stats()
    stats = stats_collector.node_stats_to_dict(stats)

    # Step 2: Build memory table with "group_by" and "sort_by" parameters
    memory_table = memory_utils.construct_memory_table(
        stats["coreWorkersStats"], group_by, sort_by)

    # Step 3: Display
    print(f"Grouping by {group_by.name}. Sorting by {sort_by.name}.")
    for key, group in memory_table.as_dict()["group"].items():
        # Part A: Group summary
        summary = group["summary"]
        print("Summary for node at IP Address:", key)
        print(
            tabulate(
                [summary.values()],
                headers=[
                    "Memory Used by Objects", "Local Reference Ct",
                    "Pinned in Memory Ct", "Used by Pending Tasks Ct",
                    "Captured in Objects Ct", "Actor Handle Ct"
                ],
                tablefmt="psql"))

        # Part B: Memory table
        rows = []
        print("Object references for node at IP Address:", key)
        for entry in group["entries"]:
            rows.append([
                entry["node_ip_address"], entry["pid"], entry["type"],
                entry["object_ref"],
                str(entry["object_size"]) + " MiB", entry["reference_type"],
                entry["call_site"]
            ])
        print(
            tabulate(
                rows,
                headers=[
                    "IP Address", "PID", "Type", "Object Ref", "Object Size",
                    "Reference Type", "Call Site"
                ],
                tablefmt="psql"))
<<<<<<< HEAD
=======
        print()

    # print(memory_table)

>>>>>>> ef411a83

@cli.command()
@click.option(
    "--address",
    required=False,
    type=str,
    help="Override the address to connect to.")
def status(address):
    """Print cluster status, including autoscaling info."""
    if not address:
        address = services.get_ray_address_to_use_or_die()
    logger.info(f"Connecting to Ray instance at {address}.")
    ray.init(address=address)
    print(debug_status())


@cli.command(hidden=True)
@click.option(
    "--address",
    required=False,
    type=str,
    help="Override the address to connect to.")
def global_gc(address):
    """Trigger Python garbage collection on all cluster workers."""
    if not address:
        address = services.get_ray_address_to_use_or_die()
    logger.info(f"Connecting to Ray instance at {address}.")
    ray.init(address=address)
    ray.internal.internal_api.global_gc()
    print("Triggered gc.collect() on all workers.")


@cli.command()
@click.option("-v", "--verbose", is_flag=True)
@click.option(
    "--dryrun",
    is_flag=True,
    help="Identifies the wheel but does not execute the installation.")
def install_nightly(verbose, dryrun):
    """Install the latest wheels for Ray.

    This uses the same python environment as the one that Ray is currently
    installed in. Make sure that there is no Ray processes on this
    machine (ray stop) when running this command.
    """
    raydir = os.path.abspath(os.path.dirname(ray.__file__))
    all_wheels_path = os.path.join(raydir, "nightly-wheels.yaml")

    wheels = None
    if os.path.exists(all_wheels_path):
        with open(all_wheels_path) as f:
            wheels = yaml.safe_load(f)

    if not wheels:
        raise click.ClickException(
            f"Wheels not found in '{all_wheels_path}'! "
            "Please visit https://docs.ray.io/en/master/installation.html to "
            "obtain the latest wheels.")

    platform = sys.platform
    py_version = "{0}.{1}".format(*sys.version_info[:2])

    matching_wheel = None
    for target_platform, wheel_map in wheels.items():
        if verbose:
            print(f"Evaluating os={target_platform}, python={list(wheel_map)}")
        if platform.startswith(target_platform):
            if py_version in wheel_map:
                matching_wheel = wheel_map[py_version]
                break
        if verbose:
            print("Not matched.")

    if matching_wheel is None:
        raise click.ClickException(
            "Unable to identify a matching platform. "
            "Please visit https://docs.ray.io/en/master/installation.html to "
            "obtain the latest wheels.")
    if dryrun:
        print(f"Found wheel: {matching_wheel}")
    else:
        cmd = [sys.executable, "-m", "pip", "install", "-U", matching_wheel]
        print(f"Running: {' '.join(cmd)}.")
        subprocess.check_call(cmd)


def add_command_alias(command, name, hidden):
    new_command = copy.deepcopy(command)
    new_command.hidden = hidden
    cli.add_command(new_command, name=name)


cli.add_command(dashboard)
cli.add_command(debug)
cli.add_command(start)
cli.add_command(stop)
cli.add_command(up)
add_command_alias(up, name="create_or_update", hidden=True)
cli.add_command(attach)
cli.add_command(exec)
add_command_alias(exec, name="exec_cmd", hidden=True)
add_command_alias(rsync_down, name="rsync_down", hidden=True)
add_command_alias(rsync_up, name="rsync_up", hidden=True)
cli.add_command(submit)
cli.add_command(down)
add_command_alias(down, name="teardown", hidden=True)
cli.add_command(kill_random_node)
add_command_alias(get_head_ip, name="get_head_ip", hidden=True)
cli.add_command(get_worker_ips)
cli.add_command(microbenchmark)
cli.add_command(stack)
cli.add_command(status)
cli.add_command(memory)
cli.add_command(global_gc)
cli.add_command(timeline)
cli.add_command(install_nightly)

try:
    from ray.serve.scripts import serve_cli
    cli.add_command(serve_cli)
except Exception as e:
    logger.debug(f"Integrating ray serve command line tool failed with {e}")


def main():
    return cli()


if __name__ == "__main__":
    main()<|MERGE_RESOLUTION|>--- conflicted
+++ resolved
@@ -1374,8 +1374,7 @@
     logger.info(f"Connecting to Ray instance at {address}.")
     ray.init(address=address, _redis_password=redis_password)
     print(
-        f"\nWelcome to Ray Memory, an interactive CLI that lets you see information\
-            about the data stored in the Ray Object store.\n")
+        f"\nWelcome to Ray Memory, an interactive CLI that lets you see information about the data stored in the Ray Object store.\n")
     print(group_by, sort_by)
 
     # Step 1: Fetch core memory worker stats and convert into a dictionary
@@ -1387,7 +1386,7 @@
         stats["coreWorkersStats"], group_by, sort_by)
 
     # Step 3: Display
-    print(f"Grouping by {group_by.name}. Sorting by {sort_by.name}.")
+    print(f"Grouping by {group_by.name}. Sorting by {sort_by.name}. \n")
     for key, group in memory_table.as_dict()["group"].items():
         # Part A: Group summary
         summary = group["summary"]
@@ -1420,13 +1419,6 @@
                     "Reference Type", "Call Site"
                 ],
                 tablefmt="psql"))
-<<<<<<< HEAD
-=======
-        print()
-
-    # print(memory_table)
-
->>>>>>> ef411a83
 
 @cli.command()
 @click.option(
