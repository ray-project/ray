import copy
import json
import logging
import os
import subprocess
import sys
import time
import urllib
import urllib.parse
from datetime import datetime
from distutils.dir_util import copy_tree
from typing import Optional, Set

import click
import psutil
import ray._private.ray_constants as ray_constants
import ray._private.services as services
import ray._private.utils
import yaml
from ray._private.internal_api import memory_summary
from ray._private.storage import _load_class
from ray._private.usage import usage_lib
from ray.autoscaler._private.cli_logger import add_click_logging_options, cf, cli_logger
from ray.autoscaler._private.commands import (
    RUN_ENV_TYPES,
    attach_cluster,
    create_or_update_cluster,
    debug_status,
    exec_cluster,
    get_cluster_dump_archive,
    get_head_node_ip,
    get_local_dump_archive,
    get_worker_node_ips,
    kill_node,
    monitor_cluster,
    rsync,
    teardown_cluster,
)
from ray.autoscaler._private.constants import RAY_PROCESSES
from ray.autoscaler._private.fake_multi_node.node_provider import FAKE_HEAD_NODE_ID
from ray.autoscaler._private.kuberay.run_autoscaler import run_kuberay_autoscaler
from ray.dashboard.modules.job.cli import job_cli_group
<<<<<<< HEAD
from ray.experimental.state.state_cli import list_state_cli_group
from ray.util.annotations import PublicAPI

import ray
=======
from ray.experimental.state.api import (
    get_log,
    list_logs,
)
from ray.experimental.state.state_cli import (
    list_state_cli_group,
    get_api_server_url,
    get_state_api_output_to_print,
)
from ray.experimental.state.common import DEFAULT_LIMIT
from distutils.dir_util import copy_tree
>>>>>>> e745cd0e

logger = logging.getLogger(__name__)


@click.group()
@click.option(
    "--logging-level",
    required=False,
    default=ray_constants.LOGGER_LEVEL,
    type=str,
    help=ray_constants.LOGGER_LEVEL_HELP,
)
@click.option(
    "--logging-format",
    required=False,
    default=ray_constants.LOGGER_FORMAT,
    type=str,
    help=ray_constants.LOGGER_FORMAT_HELP,
)
@click.version_option()
def cli(logging_level, logging_format):
    level = logging.getLevelName(logging_level.upper())
    ray._private.ray_logging.setup_logger(level, logging_format)
    cli_logger.set_format(format_tmpl=logging_format)


@click.command()
@click.argument("cluster_config_file", required=True, type=str)
@click.option(
    "--cluster-name",
    "-n",
    required=False,
    type=str,
    help="Override the configured cluster name.",
)
@click.option(
    "--port",
    "-p",
    required=False,
    type=int,
    default=ray_constants.DEFAULT_DASHBOARD_PORT,
    help="The local port to forward to the dashboard",
)
@click.option(
    "--remote-port",
    required=False,
    type=int,
    default=ray_constants.DEFAULT_DASHBOARD_PORT,
    help="The remote port your dashboard runs on",
)
@click.option(
    "--no-config-cache",
    is_flag=True,
    default=False,
    help="Disable the local cluster config cache.",
)
@PublicAPI
def dashboard(cluster_config_file, cluster_name, port, remote_port, no_config_cache):
    """Port-forward a Ray cluster's dashboard to the local machine."""
    # Sleeping in a loop is preferable to `sleep infinity` because the latter
    # only works on linux.
    # Find the first open port sequentially from `remote_port`.
    try:
        port_forward = [
            (port, remote_port),
        ]
        click.echo(
            "Attempting to establish dashboard locally at"
            " localhost:{} connected to"
            " remote port {}".format(port, remote_port)
        )
        # We want to probe with a no-op that returns quickly to avoid
        # exceptions caused by network errors.
        exec_cluster(
            cluster_config_file,
            override_cluster_name=cluster_name,
            port_forward=port_forward,
            no_config_cache=no_config_cache,
        )
        click.echo("Successfully established connection.")
    except Exception as e:
        raise click.ClickException(
            "Failed to forward dashboard from remote port {1} to local port "
            "{0}. There are a couple possibilities: \n 1. The remote port is "
            "incorrectly specified \n 2. The local port {0} is already in "
            "use.\n The exception is: {2}".format(port, remote_port, e)
        ) from None


def continue_debug_session(live_jobs: Set[str]):
    """Continue active debugging session.

    This function will connect 'ray debug' to the right debugger
    when a user is stepping between Ray tasks.
    """
    active_sessions = ray.experimental.internal_kv._internal_kv_list(
        "RAY_PDB_", namespace=ray_constants.KV_NAMESPACE_PDB
    )

    for active_session in active_sessions:
        if active_session.startswith(b"RAY_PDB_CONTINUE"):
            # Check to see that the relevant job is still alive.
            data = ray.experimental.internal_kv._internal_kv_get(
                active_session, namespace=ray_constants.KV_NAMESPACE_PDB
            )
            if json.loads(data)["job_id"] not in live_jobs:
                ray.experimental.internal_kv._internal_kv_del(
                    active_session, namespace=ray_constants.KV_NAMESPACE_PDB
                )
                continue

            print("Continuing pdb session in different process...")
            key = b"RAY_PDB_" + active_session[len("RAY_PDB_CONTINUE_") :]
            while True:
                data = ray.experimental.internal_kv._internal_kv_get(
                    key, namespace=ray_constants.KV_NAMESPACE_PDB
                )
                if data:
                    session = json.loads(data)
                    if "exit_debugger" in session or session["job_id"] not in live_jobs:
                        ray.experimental.internal_kv._internal_kv_del(
                            key, namespace=ray_constants.KV_NAMESPACE_PDB
                        )
                        return
                    host, port = session["pdb_address"].split(":")
                    ray.util.rpdb.connect_pdb_client(host, int(port))
                    ray.experimental.internal_kv._internal_kv_del(
                        key, namespace=ray_constants.KV_NAMESPACE_PDB
                    )
                    continue_debug_session(live_jobs)
                    return
                time.sleep(1.0)


def format_table(table):
    """Format a table as a list of lines with aligned columns."""
    result = []
    col_width = [max(len(x) for x in col) for col in zip(*table)]
    for line in table:
        result.append(
            " | ".join("{0:{1}}".format(x, col_width[i]) for i, x in enumerate(line))
        )
    return result


@cli.command()
@click.option(
    "--address", required=False, type=str, help="Override the address to connect to."
)
def debug(address):
    """Show all active breakpoints and exceptions in the Ray debugger."""
    address = services.canonicalize_bootstrap_address(address)
    logger.info(f"Connecting to Ray instance at {address}.")
    ray.init(address=address, log_to_driver=False)
    while True:
        # Used to filter out and clean up entries from dead jobs.
        live_jobs = {
            job["JobID"] for job in ray._private.state.jobs() if not job["IsDead"]
        }
        continue_debug_session(live_jobs)

        active_sessions = ray.experimental.internal_kv._internal_kv_list(
            "RAY_PDB_", namespace=ray_constants.KV_NAMESPACE_PDB
        )
        print("Active breakpoints:")
        sessions_data = []
        for active_session in active_sessions:
            data = json.loads(
                ray.experimental.internal_kv._internal_kv_get(
                    active_session, namespace=ray_constants.KV_NAMESPACE_PDB
                )
            )
            # Check that the relevant job is alive, else clean up the entry.
            if data["job_id"] in live_jobs:
                sessions_data.append(data)
            else:
                ray.experimental.internal_kv._internal_kv_del(
                    active_session, namespace=ray_constants.KV_NAMESPACE_PDB
                )
        sessions_data = sorted(
            sessions_data, key=lambda data: data["timestamp"], reverse=True
        )
        table = [["index", "timestamp", "Ray task", "filename:lineno"]]
        for i, data in enumerate(sessions_data):
            date = datetime.utcfromtimestamp(data["timestamp"]).strftime(
                "%Y-%m-%d %H:%M:%S"
            )
            table.append(
                [
                    str(i),
                    date,
                    data["proctitle"],
                    data["filename"] + ":" + str(data["lineno"]),
                ]
            )
        for i, line in enumerate(format_table(table)):
            print(line)
            if i >= 1 and not sessions_data[i - 1]["traceback"].startswith(
                "NoneType: None"
            ):
                print(sessions_data[i - 1]["traceback"])
        inp = input("Enter breakpoint index or press enter to refresh: ")
        if inp == "":
            print()
            continue
        else:
            index = int(inp)
            session = json.loads(
                ray.experimental.internal_kv._internal_kv_get(
                    active_sessions[index], namespace=ray_constants.KV_NAMESPACE_PDB
                )
            )
            host, port = session["pdb_address"].split(":")
            ray.util.rpdb.connect_pdb_client(host, int(port))


@cli.command()
@click.option(
    "--node-ip-address", required=False, type=str, help="the IP address of this node"
)
@click.option("--address", required=False, type=str, help="the address to use for Ray")
@click.option(
    "--port",
    type=int,
    required=False,
    help=f"the port of the head ray process. If not provided, defaults to "
    f"{ray_constants.DEFAULT_PORT}; if port is set to 0, we will"
    f" allocate an available port.",
)
@click.option(
    "--node-name",
    required=False,
    hidden=True,
    type=str,
    help="the user-provided identifier or name for this node. "
    "Defaults to the node's ip_address",
)
@click.option(
    "--redis-password",
    required=False,
    hidden=True,
    type=str,
    default=ray_constants.REDIS_DEFAULT_PASSWORD,
    help="If provided, secure Redis ports with this password",
)
@click.option(
    "--redis-shard-ports",
    required=False,
    hidden=True,
    type=str,
    help="the port to use for the Redis shards other than the primary Redis shard",
)
@click.option(
    "--object-manager-port",
    required=False,
    type=int,
    help="the port to use for starting the object manager",
)
@click.option(
    "--node-manager-port",
    required=False,
    type=int,
    default=0,
    help="the port to use for starting the node manager",
)
@click.option(
    "--gcs-server-port",
    required=False,
    type=int,
    help="Port number for the GCS server.",
)
@click.option(
    "--min-worker-port",
    required=False,
    type=int,
    default=10002,
    help="the lowest port number that workers will bind on. If not set, "
    "random ports will be chosen.",
)
@click.option(
    "--max-worker-port",
    required=False,
    type=int,
    default=19999,
    help="the highest port number that workers will bind on. If set, "
    "'--min-worker-port' must also be set.",
)
@click.option(
    "--worker-port-list",
    required=False,
    help="a comma-separated list of open ports for workers to bind on. "
    "Overrides '--min-worker-port' and '--max-worker-port'.",
)
@click.option(
    "--ray-client-server-port",
    required=False,
    type=int,
    default=10001,
    help="the port number the ray client server binds on, default to 10001.",
)
@click.option(
    "--memory",
    required=False,
    hidden=True,
    type=int,
    help="The amount of memory (in bytes) to make available to workers. "
    "By default, this is set to the available memory on the node.",
)
@click.option(
    "--object-store-memory",
    required=False,
    type=int,
    help="The amount of memory (in bytes) to start the object store with. "
    "By default, this is capped at 20GB but can be set higher.",
)
@click.option(
    "--redis-max-memory",
    required=False,
    hidden=True,
    type=int,
    help="The max amount of memory (in bytes) to allow redis to use. Once the "
    "limit is exceeded, redis will start LRU eviction of entries. This only "
    "applies to the sharded redis tables (task, object, and profile tables). "
    "By default this is capped at 10GB but can be set higher.",
)
@click.option(
    "--num-cpus", required=False, type=int, help="the number of CPUs on this node"
)
@click.option(
    "--num-gpus", required=False, type=int, help="the number of GPUs on this node"
)
@click.option(
    "--resources",
    required=False,
    default="{}",
    type=str,
    help="a JSON serialized dictionary mapping resource name to resource quantity",
)
@click.option(
    "--head",
    is_flag=True,
    default=False,
    help="provide this argument for the head node",
)
@click.option(
    "--include-dashboard",
    default=None,
    type=bool,
    help="provide this argument to start the Ray dashboard GUI",
)
@click.option(
    "--dashboard-host",
    required=False,
    default="localhost",
    help="the host to bind the dashboard server to, either localhost "
    "(127.0.0.1) or 0.0.0.0 (available from all interfaces). By default, this"
    "is localhost.",
)
@click.option(
    "--dashboard-port",
    required=False,
    type=int,
    default=ray_constants.DEFAULT_DASHBOARD_PORT,
    help="the port to bind the dashboard server to--defaults to {}".format(
        ray_constants.DEFAULT_DASHBOARD_PORT
    ),
)
@click.option(
    "--dashboard-agent-listen-port",
    type=int,
    default=0,
    help="the port for dashboard agents to listen for http on.",
)
@click.option(
    "--dashboard-agent-grpc-port",
    type=int,
    default=None,
    help="the port for dashboard agents to listen for grpc on.",
)
@click.option(
    "--block",
    is_flag=True,
    default=False,
    help="provide this argument to block forever in this command",
)
@click.option(
    "--plasma-directory",
    required=False,
    type=str,
    help="object store directory for memory mapped files",
)
@click.option(
    "--autoscaling-config",
    required=False,
    type=str,
    help="the file that contains the autoscaling config",
)
@click.option(
    "--no-redirect-output",
    is_flag=True,
    default=False,
    help="do not redirect non-worker stdout and stderr to files",
)
@click.option(
    "--plasma-store-socket-name",
    default=None,
    help="manually specify the socket name of the plasma store",
)
@click.option(
    "--raylet-socket-name",
    default=None,
    help="manually specify the socket path of the raylet process",
)
@click.option(
    "--temp-dir",
    hidden=True,
    default=None,
    help="manually specify the root temporary dir of the Ray process",
)
@click.option(
    "--storage",
    default=None,
    help="the persistent storage URI for the cluster. Experimental.",
)
@click.option(
    "--system-config",
    default=None,
    hidden=True,
    type=json.loads,
    help="Override system configuration defaults.",
)
@click.option(
    "--enable-object-reconstruction",
    is_flag=True,
    default=False,
    hidden=True,
    help="Specify whether object reconstruction will be used for this cluster.",
)
@click.option(
    "--metrics-export-port",
    type=int,
    default=None,
    help="the port to use to expose Ray metrics through a Prometheus endpoint.",
)
@click.option(
    "--no-monitor",
    is_flag=True,
    hidden=True,
    default=False,
    help="If True, the ray autoscaler monitor for this cluster will not be started.",
)
@click.option(
    "--tracing-startup-hook",
    type=str,
    hidden=True,
    default=None,
    help="The function that sets up tracing with a tracing provider, remote "
    "span processor, and additional instruments. See docs.ray.io/tracing.html "
    "for more info.",
)
@click.option(
    "--ray-debugger-external",
    is_flag=True,
    default=False,
    help="Make the Ray debugger available externally to the node. This is only"
    "safe to activate if the node is behind a firewall.",
)
@click.option(
    "--disable-usage-stats",
    is_flag=True,
    default=False,
    help="If True, the usage stats collection will be disabled.",
)
@add_click_logging_options
@PublicAPI
def start(
    node_ip_address,
    address,
    port,
    node_name,
    redis_password,
    redis_shard_ports,
    object_manager_port,
    node_manager_port,
    gcs_server_port,
    min_worker_port,
    max_worker_port,
    worker_port_list,
    ray_client_server_port,
    memory,
    object_store_memory,
    redis_max_memory,
    num_cpus,
    num_gpus,
    resources,
    head,
    include_dashboard,
    dashboard_host,
    dashboard_port,
    dashboard_agent_listen_port,
    dashboard_agent_grpc_port,
    block,
    plasma_directory,
    autoscaling_config,
    no_redirect_output,
    plasma_store_socket_name,
    raylet_socket_name,
    temp_dir,
    storage,
    system_config,
    enable_object_reconstruction,
    metrics_export_port,
    no_monitor,
    tracing_startup_hook,
    ray_debugger_external,
    disable_usage_stats,
):
    """Start Ray processes manually on the local machine."""

    if gcs_server_port is not None:
        cli_logger.error(
            "`{}` is deprecated and ignored. Use {} to specify "
            "GCS server port on head node.",
            cf.bold("--gcs-server-port"),
            cf.bold("--port"),
        )

    # Whether the original arguments include node_ip_address.
    include_node_ip_address = False
    if node_ip_address is not None:
        include_node_ip_address = True
        node_ip_address = services.resolve_ip_for_localhost(node_ip_address)

    try:
        resources = json.loads(resources)
    except Exception:
        cli_logger.error("`{}` is not a valid JSON string.", cf.bold("--resources"))
        cli_logger.abort(
            "Valid values look like this: `{}`",
            cf.bold('--resources=\'{"CustomResource3": 1, ' '"CustomResource2": 2}\''),
        )

        raise Exception(
            "Unable to parse the --resources argument using "
            "json.loads. Try using a format like\n\n"
            '    --resources=\'{"CustomResource1": 3, '
            '"CustomReseource2": 2}\''
        )

    redirect_output = None if not no_redirect_output else True
    ray_params = ray._private.parameter.RayParams(
        node_ip_address=node_ip_address,
        node_name=node_name if node_name else node_ip_address,
        min_worker_port=min_worker_port,
        max_worker_port=max_worker_port,
        worker_port_list=worker_port_list,
        ray_client_server_port=ray_client_server_port,
        object_manager_port=object_manager_port,
        node_manager_port=node_manager_port,
        memory=memory,
        object_store_memory=object_store_memory,
        redis_password=redis_password,
        redirect_output=redirect_output,
        num_cpus=num_cpus,
        num_gpus=num_gpus,
        resources=resources,
        autoscaling_config=autoscaling_config,
        plasma_directory=plasma_directory,
        huge_pages=False,
        plasma_store_socket_name=plasma_store_socket_name,
        raylet_socket_name=raylet_socket_name,
        temp_dir=temp_dir,
        storage=storage,
        include_dashboard=include_dashboard,
        dashboard_host=dashboard_host,
        dashboard_port=dashboard_port,
        dashboard_agent_listen_port=dashboard_agent_listen_port,
        metrics_agent_port=dashboard_agent_grpc_port,
        _system_config=system_config,
        enable_object_reconstruction=enable_object_reconstruction,
        metrics_export_port=metrics_export_port,
        no_monitor=no_monitor,
        tracing_startup_hook=tracing_startup_hook,
        ray_debugger_external=ray_debugger_external,
    )

    if ray_constants.RAY_START_HOOK in os.environ:
        _load_class(os.environ[ray_constants.RAY_START_HOOK])(ray_params, head)

    if head:
        # Start head node.

        if disable_usage_stats:
            usage_lib.set_usage_stats_enabled_via_env_var(False)
        usage_lib.show_usage_stats_prompt()
        cli_logger.newline()

        if port is None:
            port = ray_constants.DEFAULT_PORT

        # Set bootstrap port.
        assert ray_params.redis_port is None
        assert ray_params.gcs_server_port is None
        ray_params.gcs_server_port = port

        if os.environ.get("RAY_FAKE_CLUSTER"):
            ray_params.env_vars = {
                "RAY_OVERRIDE_NODE_ID_FOR_TESTING": FAKE_HEAD_NODE_ID
            }

        num_redis_shards = None
        # Start Ray on the head node.
        if redis_shard_ports is not None and address is None:
            redis_shard_ports = redis_shard_ports.split(",")
            # Infer the number of Redis shards from the ports if the number is
            # not provided.
            num_redis_shards = len(redis_shard_ports)

        # This logic is deprecated and will be removed later.
        if address is not None:
            cli_logger.warning(
                "Specifying {} for external Redis address is deprecated. "
                "Please specify environment variable {}={} instead.",
                cf.bold("--address"),
                cf.bold("RAY_REDIS_ADDRESS"),
                address,
            )
            cli_logger.print(
                "Will use `{}` as external Redis server address(es). "
                "If the primary one is not reachable, we starts new one(s) "
                "with `{}` in local.",
                cf.bold(address),
                cf.bold("--port"),
            )
            external_addresses = address.split(",")

            # We reuse primary redis as sharding when there's only one
            # instance provided.
            if len(external_addresses) == 1:
                external_addresses.append(external_addresses[0])
            reachable = False
            try:
                [primary_redis_ip, port] = external_addresses[0].split(":")
                ray._private.services.wait_for_redis_to_start(
                    primary_redis_ip, port, password=redis_password
                )
                reachable = True
            # We catch a generic Exception here in case someone later changes
            # the type of the exception.
            except Exception:
                cli_logger.print(
                    "The primary external redis server `{}` is not reachable. "
                    "Will starts new one(s) with `{}` in local.",
                    cf.bold(external_addresses[0]),
                    cf.bold("--port"),
                )
            if reachable:
                ray_params.update_if_absent(external_addresses=external_addresses)
                num_redis_shards = len(external_addresses) - 1
                if redis_password == ray_constants.REDIS_DEFAULT_PASSWORD:
                    cli_logger.warning(
                        "`{}` should not be specified as empty string if "
                        "external redis server(s) `{}` points to requires "
                        "password.",
                        cf.bold("--redis-password"),
                        cf.bold("--address"),
                    )

        # Get the node IP address if one is not provided.
        ray_params.update_if_absent(node_ip_address=services.get_node_ip_address())
        cli_logger.labeled_value("Local node IP", ray_params.node_ip_address)

        # Initialize Redis settings.
        ray_params.update_if_absent(
            redis_shard_ports=redis_shard_ports,
            redis_max_memory=redis_max_memory,
            num_redis_shards=num_redis_shards,
            redis_max_clients=None,
        )

        # Fail early when starting a new cluster when one is already running
        if address is None:
            default_address = f"{ray_params.node_ip_address}:{port}"
            bootstrap_addresses = services.find_bootstrap_address()
            if default_address in bootstrap_addresses:
                raise ConnectionError(
                    f"Ray is trying to start at {default_address}, "
                    f"but is already running at {bootstrap_addresses}. "
                    "Please specify a different port using the `--port`"
                    " flag of `ray start` command."
                )

        node = ray._private.node.Node(
            ray_params, head=True, shutdown_at_exit=block, spawn_reaper=block
        )

        bootstrap_addresses = node.address
        if temp_dir is None:
            # Default temp directory.
            temp_dir = ray._private.utils.get_user_temp_dir()
        # Using the user-supplied temp dir unblocks on-prem
        # users who can't write to the default temp.
        current_cluster_path = os.path.join(temp_dir, "ray_current_cluster")
        # TODO: Consider using the custom temp_dir for this file across the
        # code base. (https://github.com/ray-project/ray/issues/16458)
        with open(current_cluster_path, "w") as f:
            print(bootstrap_addresses, file=f)

        # this is a noop if new-style is not set, so the old logger calls
        # are still in place
        cli_logger.newline()
        startup_msg = "Ray runtime started."
        cli_logger.success("-" * len(startup_msg))
        cli_logger.success(startup_msg)
        cli_logger.success("-" * len(startup_msg))
        cli_logger.newline()
        with cli_logger.group("Next steps"):
            cli_logger.print("To connect to this Ray runtime from another node, run")
            # NOTE(kfstorm): Java driver rely on this line to get the address
            # of the cluster. Please be careful when updating this line.
            cli_logger.print(
                cf.bold("  ray start --address='{}'"),
                bootstrap_addresses,
            )
            if bootstrap_addresses.startswith("127.0.0.1:"):
                cli_logger.print(
                    "This Ray runtime only accepts connections from local host."
                )
                cli_logger.print(
                    "To accept connections from remote hosts, "
                    "specify a public ip when starting"
                )
                cli_logger.print(
                    "the head node: ray start --head --node-ip-address=<public-ip>."
                )
            cli_logger.newline()
            cli_logger.print("Alternatively, use the following Python code:")
            with cli_logger.indented():
                cli_logger.print("{} ray", cf.magenta("import"))
                # Note: In the case of joining an existing cluster using
                # `address="auto"`, the _node_ip_address parameter is
                # unnecessary.
                cli_logger.print(
                    "ray{}init(address{}{}{})",
                    cf.magenta("."),
                    cf.magenta("="),
                    cf.yellow("'auto'"),
                    ", _node_ip_address{}{}".format(
                        cf.magenta("="), cf.yellow("'" + node_ip_address + "'")
                    )
                    if include_node_ip_address
                    else "",
                )
            cli_logger.newline()
            cli_logger.print(
                "To connect to this Ray runtime from outside of "
                "the cluster, for example to"
            )
            cli_logger.print(
                "connect to a remote cluster from your laptop "
                "directly, use the following"
            )
            cli_logger.print("Python code:")
            with cli_logger.indented():
                cli_logger.print("{} ray", cf.magenta("import"))
                cli_logger.print(
                    "ray{}init(address{}{})",
                    cf.magenta("."),
                    cf.magenta("="),
                    cf.yellow(
                        "'ray://<head_node_ip_address>:" f"{ray_client_server_port}'"
                    ),
                )
            cli_logger.newline()
            cli_logger.print(
                cf.underlined(
                    "If connection fails, check your "
                    "firewall settings and "
                    "network configuration."
                )
            )
            cli_logger.newline()
            cli_logger.print("To terminate the Ray runtime, run")
            cli_logger.print(cf.bold("  ray stop"))
    else:
        # Start worker node.

        # Ensure `--address` flag is specified.
        if address is None:
            cli_logger.abort(
                "`{}` is a required flag unless starting a head node with `{}`.",
                cf.bold("--address"),
                cf.bold("--head"),
            )
            raise Exception(
                "`--address` is a required flag unless starting a "
                "head node with `--head`."
            )

        # Raise error if any head-only flag are specified.
        head_only_flags = {
            "--port": port,
            "--redis-shard-ports": redis_shard_ports,
            "--include-dashboard": include_dashboard,
        }
        for flag, val in head_only_flags.items():
            if val is None:
                continue
            cli_logger.abort(
                "`{}` should only be specified when starting head node with `{}`.",
                cf.bold(flag),
                cf.bold("--head"),
            )
            raise ValueError(
                f"{flag} should only be specified when starting head node "
                "with `--head`."
            )

        # Start Ray on a non-head node.
        bootstrap_address = services.canonicalize_bootstrap_address(address)

        if bootstrap_address is None:
            cli_logger.abort(
                "Cannot canonicalize address `{}={}`.",
                cf.bold("--address"),
                cf.bold(address),
            )
            raise Exception("Cannot canonicalize address " f"`--address={address}`.")

        ray_params.gcs_address = bootstrap_address

        # Get the node IP address if one is not provided.
        ray_params.update_if_absent(
            node_ip_address=services.get_node_ip_address(bootstrap_address)
        )

        cli_logger.labeled_value("Local node IP", ray_params.node_ip_address)

        node = ray._private.node.Node(
            ray_params, head=False, shutdown_at_exit=block, spawn_reaper=block
        )

        # Ray and Python versions should probably be checked before
        # initializing Node.
        node.check_version_info()

        cli_logger.newline()
        startup_msg = "Ray runtime started."
        cli_logger.success("-" * len(startup_msg))
        cli_logger.success(startup_msg)
        cli_logger.success("-" * len(startup_msg))
        cli_logger.newline()
        cli_logger.print("To terminate the Ray runtime, run")
        cli_logger.print(cf.bold("  ray stop"))
        cli_logger.flush()

    if block:
        cli_logger.newline()
        with cli_logger.group(cf.bold("--block")):
            cli_logger.print(
                "This command will now block until terminated by a signal."
            )
            cli_logger.print(
                "Running subprocesses are monitored and a message will be "
                "printed if any of them terminate unexpectedly."
            )
            cli_logger.flush()

        while True:
            time.sleep(1)
            deceased = node.dead_processes()
            if len(deceased) > 0:
                cli_logger.newline()
                cli_logger.error("Some Ray subprcesses exited unexpectedly:")

                with cli_logger.indented():
                    for process_type, process in deceased:
                        cli_logger.error(
                            "{}",
                            cf.bold(str(process_type)),
                            _tags={"exit code": str(process.returncode)},
                        )

                # shutdown_at_exit will handle cleanup.
                cli_logger.newline()
                cli_logger.error("Remaining processes will be killed.")
                sys.exit(1)


@cli.command()
@click.option(
    "-f",
    "--force",
    is_flag=True,
    help="If set, ray will send SIGKILL instead of SIGTERM.",
)
@click.option(
    "-g",
    "--grace-period",
    default=10,
    help=(
        "The time ray waits for processes to be properly terminated. "
        "If processes are not terminated within the grace period, "
        "they are forcefully terminated after the grace period."
    ),
)
@add_click_logging_options
@PublicAPI
def stop(force, grace_period):
    """Stop Ray processes manually on the local machine."""

    # Note that raylet needs to exit before object store, otherwise
    # it cannot exit gracefully.
    is_linux = sys.platform.startswith("linux")
    processes_to_kill = RAY_PROCESSES

    process_infos = []
    for proc in psutil.process_iter(["name", "cmdline"]):
        try:
            process_infos.append((proc, proc.name(), proc.cmdline()))
        except psutil.Error:
            pass

    stopped = []
    for keyword, filter_by_cmd in processes_to_kill:
        if filter_by_cmd and is_linux and len(keyword) > 15:
            # getting here is an internal bug, so we do not use cli_logger
            msg = (
                "The filter string should not be more than {} "
                "characters. Actual length: {}. Filter: {}"
            ).format(15, len(keyword), keyword)
            raise ValueError(msg)

        found = []
        for candidate in process_infos:
            proc, proc_cmd, proc_args = candidate
            corpus = proc_cmd if filter_by_cmd else subprocess.list2cmdline(proc_args)
            if keyword in corpus:
                found.append(candidate)
        for proc, proc_cmd, proc_args in found:
            proc_string = str(subprocess.list2cmdline(proc_args))
            try:
                if force:
                    proc.kill()
                else:
                    # TODO(mehrdadn): On Windows, this is forceful termination.
                    # We don't want CTRL_BREAK_EVENT, because that would
                    # terminate the entire process group. What to do?
                    proc.terminate()

                if force:
                    cli_logger.verbose(
                        "Killed `{}` {} ",
                        cf.bold(proc_string),
                        cf.dimmed("(via SIGKILL)"),
                    )
                else:
                    cli_logger.verbose(
                        "Send termination request to `{}` {}",
                        cf.bold(proc_string),
                        cf.dimmed("(via SIGTERM)"),
                    )

                stopped.append(proc)
            except psutil.NoSuchProcess:
                cli_logger.verbose(
                    "Attempted to stop `{}`, but process was already dead.",
                    cf.bold(proc_string),
                )
            except (psutil.Error, OSError) as ex:
                cli_logger.error(
                    "Could not terminate `{}` due to {}", cf.bold(proc_string), str(ex)
                )

    try:
        os.remove(
            os.path.join(ray._private.utils.get_user_temp_dir(), "ray_current_cluster")
        )
    except OSError:
        # This just means the file doesn't exist.
        pass

    # Wait for the processes to actually stop.
    # Dedup processes.
    stopped, alive = psutil.wait_procs(stopped, timeout=0)
    procs_to_kill = stopped + alive
    total_found = len(procs_to_kill)

    # Wait for grace period to terminate processes.
    gone_procs = set()

    def on_terminate(proc):
        gone_procs.add(proc)
        cli_logger.print(f"{len(gone_procs)}/{total_found} stopped.", end="\r")

    stopped, alive = psutil.wait_procs(
        procs_to_kill, timeout=grace_period, callback=on_terminate
    )
    total_stopped = len(stopped)

    # Print the termination result.
    if total_found == 0:
        cli_logger.print("Did not find any active Ray processes.")
    else:
        if total_stopped == total_found:
            cli_logger.success("Stopped all {} Ray processes.", total_stopped)
        else:
            cli_logger.warning(
                f"Stopped only {total_stopped} out of {total_found} Ray processes "
                f"within the grace period {grace_period} seconds. "
                f"Set `{cf.bold('-v')}` to see more details. "
                f"Remaining processes {alive} will be forcefully terminated.",
            )
            cli_logger.warning(
                f"You can also use `{cf.bold('--force')}` to forcefully terminate "
                "processes or set higher `--grace-period` to wait longer time for "
                "proper termination."
            )

    # For processes that are not killed within the grace period,
    # we send force termination signals.
    for proc in alive:
        proc.kill()
    # Wait a little bit to make sure processes are killed forcefully.
    psutil.wait_procs(alive, timeout=2)


@cli.command()
@click.argument("cluster_config_file", required=True, type=str)
@click.option(
    "--min-workers",
    required=False,
    type=int,
    help="Override the configured min worker node count for the cluster.",
)
@click.option(
    "--max-workers",
    required=False,
    type=int,
    help="Override the configured max worker node count for the cluster.",
)
@click.option(
    "--no-restart",
    is_flag=True,
    default=False,
    help=(
        "Whether to skip restarting Ray services during the update. "
        "This avoids interrupting running jobs."
    ),
)
@click.option(
    "--restart-only",
    is_flag=True,
    default=False,
    help=(
        "Whether to skip running setup commands and only restart Ray. "
        "This cannot be used with 'no-restart'."
    ),
)
@click.option(
    "--yes", "-y", is_flag=True, default=False, help="Don't ask for confirmation."
)
@click.option(
    "--cluster-name",
    "-n",
    required=False,
    type=str,
    help="Override the configured cluster name.",
)
@click.option(
    "--no-config-cache",
    is_flag=True,
    default=False,
    help="Disable the local cluster config cache.",
)
@click.option(
    "--redirect-command-output",
    is_flag=True,
    default=False,
    help="Whether to redirect command output to a file.",
)
@click.option(
    "--use-login-shells/--use-normal-shells",
    is_flag=True,
    default=True,
    help=(
        "Ray uses login shells (bash --login -i) to run cluster commands "
        "by default. If your workflow is compatible with normal shells, "
        "this can be disabled for a better user experience."
    ),
)
@click.option(
    "--disable-usage-stats",
    is_flag=True,
    default=False,
    help="If True, the usage stats collection will be disabled.",
)
@add_click_logging_options
@PublicAPI
def up(
    cluster_config_file,
    min_workers,
    max_workers,
    no_restart,
    restart_only,
    yes,
    cluster_name,
    no_config_cache,
    redirect_command_output,
    use_login_shells,
    disable_usage_stats,
):
    """Create or update a Ray cluster."""
    if disable_usage_stats:
        usage_lib.set_usage_stats_enabled_via_env_var(False)

    if restart_only or no_restart:
        cli_logger.doassert(
            restart_only != no_restart,
            "`{}` is incompatible with `{}`.",
            cf.bold("--restart-only"),
            cf.bold("--no-restart"),
        )
        assert (
            restart_only != no_restart
        ), "Cannot set both 'restart_only' and 'no_restart' at the same time!"

    if urllib.parse.urlparse(cluster_config_file).scheme in ("http", "https"):
        try:
            response = urllib.request.urlopen(cluster_config_file, timeout=5)
            content = response.read()
            file_name = cluster_config_file.split("/")[-1]
            with open(file_name, "wb") as f:
                f.write(content)
            cluster_config_file = file_name
        except urllib.error.HTTPError as e:
            cli_logger.warning("{}", str(e))
            cli_logger.warning("Could not download remote cluster configuration file.")
    create_or_update_cluster(
        config_file=cluster_config_file,
        override_min_workers=min_workers,
        override_max_workers=max_workers,
        no_restart=no_restart,
        restart_only=restart_only,
        yes=yes,
        override_cluster_name=cluster_name,
        no_config_cache=no_config_cache,
        redirect_command_output=redirect_command_output,
        use_login_shells=use_login_shells,
    )


@cli.command()
@click.argument("cluster_config_file", required=True, type=str)
@click.option(
    "--yes", "-y", is_flag=True, default=False, help="Don't ask for confirmation."
)
@click.option(
    "--workers-only", is_flag=True, default=False, help="Only destroy the workers."
)
@click.option(
    "--cluster-name",
    "-n",
    required=False,
    type=str,
    help="Override the configured cluster name.",
)
@click.option(
    "--keep-min-workers",
    is_flag=True,
    default=False,
    help="Retain the minimal amount of workers specified in the config.",
)
@add_click_logging_options
@PublicAPI
def down(cluster_config_file, yes, workers_only, cluster_name, keep_min_workers):
    """Tear down a Ray cluster."""
    teardown_cluster(
        cluster_config_file, yes, workers_only, cluster_name, keep_min_workers
    )


@cli.command(hidden=True)
@click.argument("cluster_config_file", required=True, type=str)
@click.option(
    "--yes", "-y", is_flag=True, default=False, help="Don't ask for confirmation."
)
@click.option(
    "--hard",
    is_flag=True,
    default=False,
    help="Terminates the node via node provider (defaults to a 'soft kill'"
    " which terminates Ray but does not actually delete the instances).",
)
@click.option(
    "--cluster-name",
    "-n",
    required=False,
    type=str,
    help="Override the configured cluster name.",
)
def kill_random_node(cluster_config_file, yes, hard, cluster_name):
    """Kills a random Ray node. For testing purposes only."""
    click.echo(
        "Killed node with IP " + kill_node(cluster_config_file, yes, hard, cluster_name)
    )


@cli.command()
@click.argument("cluster_config_file", required=True, type=str)
@click.option(
    "--lines", required=False, default=100, type=int, help="Number of lines to tail."
)
@click.option(
    "--cluster-name",
    "-n",
    required=False,
    type=str,
    help="Override the configured cluster name.",
)
@add_click_logging_options
def monitor(cluster_config_file, lines, cluster_name):
    """Tails the autoscaler logs of a Ray cluster."""
    monitor_cluster(cluster_config_file, lines, cluster_name)


@cli.command()
@click.argument("cluster_config_file", required=True, type=str)
@click.option(
    "--start", is_flag=True, default=False, help="Start the cluster if needed."
)
@click.option(
    "--screen", is_flag=True, default=False, help="Run the command in screen."
)
@click.option("--tmux", is_flag=True, default=False, help="Run the command in tmux.")
@click.option(
    "--cluster-name",
    "-n",
    required=False,
    type=str,
    help="Override the configured cluster name.",
)
@click.option(
    "--no-config-cache",
    is_flag=True,
    default=False,
    help="Disable the local cluster config cache.",
)
@click.option("--new", "-N", is_flag=True, help="Force creation of a new screen.")
@click.option(
    "--port-forward",
    "-p",
    required=False,
    multiple=True,
    type=int,
    help="Port to forward. Use this multiple times to forward multiple ports.",
)
@add_click_logging_options
@PublicAPI
def attach(
    cluster_config_file,
    start,
    screen,
    tmux,
    cluster_name,
    no_config_cache,
    new,
    port_forward,
):
    """Create or attach to a SSH session to a Ray cluster."""
    port_forward = [(port, port) for port in list(port_forward)]
    attach_cluster(
        cluster_config_file,
        start,
        screen,
        tmux,
        cluster_name,
        no_config_cache=no_config_cache,
        new=new,
        port_forward=port_forward,
    )


@cli.command()
@click.argument("cluster_config_file", required=True, type=str)
@click.argument("source", required=False, type=str)
@click.argument("target", required=False, type=str)
@click.option(
    "--cluster-name",
    "-n",
    required=False,
    type=str,
    help="Override the configured cluster name.",
)
@add_click_logging_options
def rsync_down(cluster_config_file, source, target, cluster_name):
    """Download specific files from a Ray cluster."""
    rsync(cluster_config_file, source, target, cluster_name, down=True)


@cli.command()
@click.argument("cluster_config_file", required=True, type=str)
@click.argument("source", required=False, type=str)
@click.argument("target", required=False, type=str)
@click.option(
    "--cluster-name",
    "-n",
    required=False,
    type=str,
    help="Override the configured cluster name.",
)
@click.option(
    "--all-nodes",
    "-A",
    is_flag=True,
    required=False,
    help="Upload to all nodes (workers and head).",
)
@add_click_logging_options
def rsync_up(cluster_config_file, source, target, cluster_name, all_nodes):
    """Upload specific files to a Ray cluster."""
    if all_nodes:
        cli_logger.warning(
            "WARNING: the `all_nodes` option is deprecated and will be "
            "removed in the future. "
            "Rsync to worker nodes is not reliable since workers may be "
            "added during autoscaling. Please use the `file_mounts` "
            "feature instead for consistent file sync in autoscaling clusters"
        )

    rsync(
        cluster_config_file,
        source,
        target,
        cluster_name,
        down=False,
        all_nodes=all_nodes,
    )


@cli.command(context_settings={"ignore_unknown_options": True})
@click.argument("cluster_config_file", required=True, type=str)
@click.option(
    "--stop",
    is_flag=True,
    default=False,
    help="Stop the cluster after the command finishes running.",
)
@click.option(
    "--start", is_flag=True, default=False, help="Start the cluster if needed."
)
@click.option(
    "--screen", is_flag=True, default=False, help="Run the command in a screen."
)
@click.option("--tmux", is_flag=True, default=False, help="Run the command in tmux.")
@click.option(
    "--cluster-name",
    "-n",
    required=False,
    type=str,
    help="Override the configured cluster name.",
)
@click.option(
    "--no-config-cache",
    is_flag=True,
    default=False,
    help="Disable the local cluster config cache.",
)
@click.option(
    "--port-forward",
    "-p",
    required=False,
    multiple=True,
    type=int,
    help="Port to forward. Use this multiple times to forward multiple ports.",
)
@click.argument("script", required=True, type=str)
@click.option(
    "--args",
    required=False,
    type=str,
    help="(deprecated) Use '-- --arg1 --arg2' for script args.",
)
@click.argument("script_args", nargs=-1)
@click.option(
    "--disable-usage-stats",
    is_flag=True,
    default=False,
    help="If True, the usage stats collection will be disabled.",
)
@click.option(
    "--extra-screen-args",
    default=None,
    help="if screen is enabled, add the provided args to it. A useful example "
    "usage scenario is passing --extra-screen-args='-Logfile /full/path/blah_log.txt'"
    " as it redirects screen output also to a custom file",
)
@add_click_logging_options
def submit(
    cluster_config_file,
    screen,
    tmux,
    stop,
    start,
    cluster_name,
    no_config_cache,
    port_forward,
    script,
    args,
    script_args,
    disable_usage_stats,
    extra_screen_args: Optional[str] = None,
):
    """Uploads and runs a script on the specified cluster.

    The script is automatically synced to the following location:

        os.path.join("~", os.path.basename(script))

    Example:
        ray submit [CLUSTER.YAML] experiment.py -- --smoke-test
    """
    cli_logger.doassert(
        not (screen and tmux),
        "`{}` and `{}` are incompatible.",
        cf.bold("--screen"),
        cf.bold("--tmux"),
    )
    cli_logger.doassert(
        not (script_args and args),
        "`{0}` and `{1}` are incompatible. Use only `{1}`.\nExample: `{2}`",
        cf.bold("--args"),
        cf.bold("-- <args ...>"),
        cf.bold("ray submit script.py -- --arg=123 --flag"),
    )

    assert not (screen and tmux), "Can specify only one of `screen` or `tmux`."
    assert not (script_args and args), "Use -- --arg1 --arg2 for script args."

    if (extra_screen_args is not None) and (not screen):
        cli_logger.abort(
            "To use extra_screen_args, it is required to use the --screen flag"
        )

    if args:
        cli_logger.warning(
            "`{}` is deprecated and will be removed in the future.", cf.bold("--args")
        )
        cli_logger.warning(
            "Use `{}` instead. Example: `{}`.",
            cf.bold("-- <args ...>"),
            cf.bold("ray submit script.py -- --arg=123 --flag"),
        )
        cli_logger.newline()

    if start:
        if disable_usage_stats:
            usage_lib.set_usage_stats_enabled_via_env_var(False)

        create_or_update_cluster(
            config_file=cluster_config_file,
            override_min_workers=None,
            override_max_workers=None,
            no_restart=False,
            restart_only=False,
            yes=True,
            override_cluster_name=cluster_name,
            no_config_cache=no_config_cache,
            redirect_command_output=False,
            use_login_shells=True,
        )
    target = os.path.basename(script)
    target = os.path.join("~", target)
    rsync(
        cluster_config_file,
        script,
        target,
        cluster_name,
        no_config_cache=no_config_cache,
        down=False,
    )

    command_parts = ["python", target]
    if script_args:
        command_parts += list(script_args)
    elif args is not None:
        command_parts += [args]

    port_forward = [(port, port) for port in list(port_forward)]
    cmd = " ".join(command_parts)
    exec_cluster(
        cluster_config_file,
        cmd=cmd,
        run_env="docker",
        screen=screen,
        tmux=tmux,
        stop=stop,
        start=False,
        override_cluster_name=cluster_name,
        no_config_cache=no_config_cache,
        port_forward=port_forward,
        extra_screen_args=extra_screen_args,
    )


@cli.command()
@click.argument("cluster_config_file", required=True, type=str)
@click.argument("cmd", required=True, type=str)
@click.option(
    "--run-env",
    required=False,
    type=click.Choice(RUN_ENV_TYPES),
    default="auto",
    help="Choose whether to execute this command in a container or directly on"
    " the cluster head. Only applies when docker is configured in the YAML.",
)
@click.option(
    "--stop",
    is_flag=True,
    default=False,
    help="Stop the cluster after the command finishes running.",
)
@click.option(
    "--start", is_flag=True, default=False, help="Start the cluster if needed."
)
@click.option(
    "--screen", is_flag=True, default=False, help="Run the command in a screen."
)
@click.option("--tmux", is_flag=True, default=False, help="Run the command in tmux.")
@click.option(
    "--cluster-name",
    "-n",
    required=False,
    type=str,
    help="Override the configured cluster name.",
)
@click.option(
    "--no-config-cache",
    is_flag=True,
    default=False,
    help="Disable the local cluster config cache.",
)
@click.option(
    "--port-forward",
    "-p",
    required=False,
    multiple=True,
    type=int,
    help="Port to forward. Use this multiple times to forward multiple ports.",
)
@click.option(
    "--disable-usage-stats",
    is_flag=True,
    default=False,
    help="If True, the usage stats collection will be disabled.",
)
@add_click_logging_options
def exec(
    cluster_config_file,
    cmd,
    run_env,
    screen,
    tmux,
    stop,
    start,
    cluster_name,
    no_config_cache,
    port_forward,
    disable_usage_stats,
):
    """Execute a command via SSH on a Ray cluster."""
    port_forward = [(port, port) for port in list(port_forward)]

    if start:
        if disable_usage_stats:
            usage_lib.set_usage_stats_enabled_via_env_var(False)

    exec_cluster(
        cluster_config_file,
        cmd=cmd,
        run_env=run_env,
        screen=screen,
        tmux=tmux,
        stop=stop,
        start=start,
        override_cluster_name=cluster_name,
        no_config_cache=no_config_cache,
        port_forward=port_forward,
        _allow_uninitialized_state=True,
    )


@cli.command()
@click.argument("cluster_config_file", required=True, type=str)
@click.option(
    "--cluster-name",
    "-n",
    required=False,
    type=str,
    help="Override the configured cluster name.",
)
def get_head_ip(cluster_config_file, cluster_name):
    """Return the head node IP of a Ray cluster."""
    click.echo(get_head_node_ip(cluster_config_file, cluster_name))


@cli.command()
@click.argument("cluster_config_file", required=True, type=str)
@click.option(
    "--cluster-name",
    "-n",
    required=False,
    type=str,
    help="Override the configured cluster name.",
)
def get_worker_ips(cluster_config_file, cluster_name):
    """Return the list of worker IPs of a Ray cluster."""
    worker_ips = get_worker_node_ips(cluster_config_file, cluster_name)
    click.echo("\n".join(worker_ips))


@cli.command()
def disable_usage_stats():
    """Disable usage stats collection.

    This will not affect the current running clusters
    but clusters launched in the future.
    """
    usage_lib.set_usage_stats_enabled_via_config(enabled=False)
    print(
        "Usage stats disabled for future clusters. "
        "Restart any current running clusters for this to take effect."
    )


@cli.command()
def enable_usage_stats():
    """Enable usage stats collection.

    This will not affect the current running clusters
    but clusters launched in the future.
    """
    usage_lib.set_usage_stats_enabled_via_config(enabled=True)
    print(
        "Usage stats enabled for future clusters. "
        "Restart any current running clusters for this to take effect."
    )


@cli.command()
def stack():
    """Take a stack dump of all Python workers on the local machine."""
    COMMAND = """
pyspy=`which py-spy`
if [ ! -e "$pyspy" ]; then
    echo "ERROR: Please 'pip install py-spy'" \
        "or 'pip install ray[default]' first."
    exit 1
fi
# Set IFS to iterate over lines instead of over words.
export IFS="
"
# Call sudo to prompt for password before anything has been printed.
sudo true
workers=$(
    ps aux | grep -E ' ray::|default_worker.py' | grep -v raylet | grep -v grep
)
for worker in $workers; do
    echo "Stack dump for $worker";
    pid=`echo $worker | awk '{print $2}'`;
    sudo $pyspy dump --pid $pid --native;
    echo;
done
    """
    subprocess.call(COMMAND, shell=True)


@cli.command()
def microbenchmark():
    """Run a local Ray microbenchmark on the current machine."""
    from ray._private.ray_perf import main

    main()


@cli.command()
@click.option(
    "--address",
    required=False,
    type=str,
    help="Override the Ray address to connect to.",
)
def timeline(address):
    """Take a Chrome tracing timeline for a Ray cluster."""
    address = services.canonicalize_bootstrap_address(address)
    logger.info(f"Connecting to Ray instance at {address}.")
    ray.init(address=address)
    time = datetime.today().strftime("%Y-%m-%d_%H-%M-%S")
    filename = os.path.join(
        ray._private.utils.get_user_temp_dir(), f"ray-timeline-{time}.json"
    )
    ray.timeline(filename=filename)
    size = os.path.getsize(filename)
    logger.info(f"Trace file written to {filename} ({size} bytes).")
    logger.info("You can open this with chrome://tracing in the Chrome browser.")


@cli.command()
@click.option(
    "--address", required=False, type=str, help="Override the address to connect to."
)
@click.option(
    "--redis_password",
    required=False,
    type=str,
    default=ray_constants.REDIS_DEFAULT_PASSWORD,
    help="Connect to ray with redis_password.",
)
@click.option(
    "--group-by",
    type=click.Choice(["NODE_ADDRESS", "STACK_TRACE"]),
    default="NODE_ADDRESS",
    help="Group object references by a GroupByType \
(e.g. NODE_ADDRESS or STACK_TRACE).",
)
@click.option(
    "--sort-by",
    type=click.Choice(["PID", "OBJECT_SIZE", "REFERENCE_TYPE"]),
    default="OBJECT_SIZE",
    help="Sort object references in ascending order by a SortingType \
(e.g. PID, OBJECT_SIZE, or REFERENCE_TYPE).",
)
@click.option(
    "--units",
    type=click.Choice(["B", "KB", "MB", "GB"]),
    default="B",
    help="Specify unit metrics for displaying object sizes \
(e.g. B, KB, MB, GB).",
)
@click.option(
    "--no-format",
    is_flag=True,
    type=bool,
    default=True,
    help="Display unformatted results. Defaults to true when \
terminal width is less than 137 characters.",
)
@click.option(
    "--stats-only", is_flag=True, default=False, help="Display plasma store stats only."
)
@click.option(
    "--num-entries",
    "--n",
    type=int,
    default=None,
    help="Specify number of sorted entries per group.",
)
def memory(
    address,
    redis_password,
    group_by,
    sort_by,
    units,
    no_format,
    stats_only,
    num_entries,
):
    """Print object references held in a Ray cluster."""
    address = services.canonicalize_bootstrap_address(address)
    if not ray._private.gcs_utils.check_health(address):
        print(f"Ray cluster is not found at {address}")
        sys.exit(1)
    time = datetime.now()
    header = "=" * 8 + f" Object references status: {time} " + "=" * 8
    mem_stats = memory_summary(
        address,
        redis_password,
        group_by,
        sort_by,
        units,
        no_format,
        stats_only,
        num_entries,
    )
    print(f"{header}\n{mem_stats}")


@cli.command()
@click.option(
    "--address", required=False, type=str, help="Override the address to connect to."
)
@click.option(
    "--redis_password",
    required=False,
    type=str,
    default=ray_constants.REDIS_DEFAULT_PASSWORD,
    help="Connect to ray with redis_password.",
)
@PublicAPI
def status(address, redis_password):
    """Print cluster status, including autoscaling info."""
    address = services.canonicalize_bootstrap_address(address)
    if not ray._private.gcs_utils.check_health(address):
        print(f"Ray cluster is not found at {address}")
        sys.exit(1)
    gcs_client = ray._private.gcs_utils.GcsClient(address=address)
    ray.experimental.internal_kv._initialize_internal_kv(gcs_client)
    status = ray.experimental.internal_kv._internal_kv_get(
        ray_constants.DEBUG_AUTOSCALING_STATUS
    )
    error = ray.experimental.internal_kv._internal_kv_get(
        ray_constants.DEBUG_AUTOSCALING_ERROR
    )
    print(debug_status(status, error))


@cli.command(hidden=True)
@click.option(
    "--stream",
    "-S",
    required=False,
    type=bool,
    is_flag=True,
    default=False,
    help="If True, will stream the binary archive contents to stdout",
)
@click.option(
    "--output", "-o", required=False, type=str, default=None, help="Output file."
)
@click.option(
    "--logs/--no-logs",
    is_flag=True,
    default=True,
    help="Collect logs from ray session dir",
)
@click.option(
    "--debug-state/--no-debug-state",
    is_flag=True,
    default=True,
    help="Collect debug_state.txt from ray session dir",
)
@click.option(
    "--pip/--no-pip", is_flag=True, default=True, help="Collect installed pip packages"
)
@click.option(
    "--processes/--no-processes",
    is_flag=True,
    default=True,
    help="Collect info on running processes",
)
@click.option(
    "--processes-verbose/--no-processes-verbose",
    is_flag=True,
    default=True,
    help="Increase process information verbosity",
)
@click.option(
    "--tempfile",
    "-T",
    required=False,
    type=str,
    default=None,
    help="Temporary file to use",
)
def local_dump(
    stream: bool = False,
    output: Optional[str] = None,
    logs: bool = True,
    debug_state: bool = True,
    pip: bool = True,
    processes: bool = True,
    processes_verbose: bool = False,
    tempfile: Optional[str] = None,
):
    """Collect local data and package into an archive.

    Usage:

        ray local-dump [--stream/--output file]

    This script is called on remote nodes to fetch their data.
    """
    # This may stream data to stdout, so no printing here
    get_local_dump_archive(
        stream=stream,
        output=output,
        logs=logs,
        debug_state=debug_state,
        pip=pip,
        processes=processes,
        processes_verbose=processes_verbose,
        tempfile=tempfile,
    )


@cli.command(hidden=True)
@click.argument(
    "glob_filter",
    required=False,
    default="*",
)
@click.option(
    "-ip",
    "--node-ip",
    required=False,
    type=str,
    default=None,
    help="Filters the logs by this ip address.",
)
@click.option(
    "--node-id",
    "-id",
    required=False,
    type=str,
    default=None,
    help="Filters the logs by this NodeID.",
)
@click.option(
    "--pid",
    "-pid",
    required=False,
    type=str,
    default=None,
    help="Retrieves the logs from the process with this pid.",
)
@click.option(
    "--actor-id",
    "-a",
    required=False,
    type=str,
    default=None,
    help="Retrieves the logs corresponding to this ActorID.",
)
@click.option(
    "--task-id",
    "-t",
    required=False,
    type=str,
    default=None,
    help="Retrieves the logs corresponding to this TaskID.",
)
@click.option(
    "--follow",
    "-f",
    required=False,
    type=bool,
    is_flag=True,
    help="Streams the log file as it is updated instead of just tailing.",
)
@click.option(
    "--tail",
    required=False,
    type=int,
    default=None,
    help="Number of lines to tail from log. -1 indicates fetching the whole file.",
)
@click.option(
    "--interval",
    required=False,
    type=float,
    default=None,
    help="The interval to print new logs when `--follow` is specified.",
    hidden=True,
)
def logs(
    glob_filter,
    node_ip: str,
    node_id: str,
    pid: str,
    actor_id: str,
    task_id: str,
    follow: bool,
    tail: int,
    interval: float,
):
    if task_id is not None:
        raise NotImplementedError("--task-id is not yet supported")

    api_server_url = f"http://{get_api_server_url().decode()}"

    # If both id & ip are not provided, choose a head node as a default.
    if node_id is None and node_ip is None:
        address = ray._private.services.canonicalize_bootstrap_address(None)
        node_ip = address.split(":")[0]

    filename = None
    match_unique = pid is not None or actor_id is not None  # Worker log  # Actor log

    # If there's no unique match, try listing logs based on the glob filter.
    if not match_unique:
        logs = list_logs(
            api_server_url=api_server_url,
            node_id=node_id,
            node_ip=node_ip,
            glob_filter=glob_filter,
        )
        log_files_found = []
        for _, log_files in logs.items():
            for log_file in log_files:
                log_files_found.append(log_file)

        # if there's only 1 file, that means there's a unique match.
        if len(log_files_found) == 1:
            filename = log_files_found[0]
            match_unique = True
        # Otherwise, print a list of log files.
        else:
            if node_id:
                print(f"Node ID: {node_id}")
            elif node_ip:
                print(f"Node IP: {node_ip}")
            print(get_state_api_output_to_print(logs))

    # If there's an unique match, print the log file.
    if match_unique:
        if not tail:
            tail = 0 if follow else DEFAULT_LIMIT

            if tail > 0:
                print(
                    f"--- Log has been truncated to last {tail} lines."
                    " Use `--tail` flag to toggle. ---\n"
                )

        for chunk in get_log(
            api_server_url=api_server_url,
            node_id=node_id,
            node_ip=node_ip,
            filename=filename,
            actor_id=actor_id,
            task_id=task_id,
            pid=pid,
            tail=tail,
            follow=follow,
            _interval=interval,
        ):
            print(chunk, end="", flush=True)


@cli.command()
@click.argument("cluster_config_file", required=False, type=str)
@click.option(
    "--host",
    "-h",
    required=False,
    type=str,
    help="Single or list of hosts, separated by comma.",
)
@click.option(
    "--ssh-user",
    "-U",
    required=False,
    type=str,
    default=None,
    help="Username of the SSH user.",
)
@click.option(
    "--ssh-key",
    "-K",
    required=False,
    type=str,
    default=None,
    help="Path to the SSH key file.",
)
@click.option(
    "--docker",
    "-d",
    required=False,
    type=str,
    default=None,
    help="Name of the docker container, if applicable.",
)
@click.option(
    "--local",
    "-L",
    required=False,
    type=bool,
    is_flag=True,
    default=None,
    help="Also include information about the local node.",
)
@click.option(
    "--output", "-o", required=False, type=str, default=None, help="Output file."
)
@click.option(
    "--logs/--no-logs",
    is_flag=True,
    default=True,
    help="Collect logs from ray session dir",
)
@click.option(
    "--debug-state/--no-debug-state",
    is_flag=True,
    default=True,
    help="Collect debug_state.txt from ray log dir",
)
@click.option(
    "--pip/--no-pip", is_flag=True, default=True, help="Collect installed pip packages"
)
@click.option(
    "--processes/--no-processes",
    is_flag=True,
    default=True,
    help="Collect info on running processes",
)
@click.option(
    "--processes-verbose/--no-processes-verbose",
    is_flag=True,
    default=True,
    help="Increase process information verbosity",
)
@click.option(
    "--tempfile",
    "-T",
    required=False,
    type=str,
    default=None,
    help="Temporary file to use",
)
def cluster_dump(
    cluster_config_file: Optional[str] = None,
    host: Optional[str] = None,
    ssh_user: Optional[str] = None,
    ssh_key: Optional[str] = None,
    docker: Optional[str] = None,
    local: Optional[bool] = None,
    output: Optional[str] = None,
    logs: bool = True,
    debug_state: bool = True,
    pip: bool = True,
    processes: bool = True,
    processes_verbose: bool = False,
    tempfile: Optional[str] = None,
):
    """Get log data from one or more nodes.

    Best used with Ray cluster configs:

        ray cluster-dump [cluster.yaml]

    Include the --local flag to also collect and include data from the
    local node.

    Missing fields will be tried to be auto-filled.

    You can also manually specify a list of hosts using the
    ``--host <host1,host2,...>`` parameter.
    """
    archive_path = get_cluster_dump_archive(
        cluster_config_file=cluster_config_file,
        host=host,
        ssh_user=ssh_user,
        ssh_key=ssh_key,
        docker=docker,
        local=local,
        output=output,
        logs=logs,
        debug_state=debug_state,
        pip=pip,
        processes=processes,
        processes_verbose=processes_verbose,
        tempfile=tempfile,
    )
    if archive_path:
        click.echo(f"Created archive: {archive_path}")
    else:
        click.echo("Could not create archive.")


@cli.command(hidden=True)
@click.option(
    "--address", required=False, type=str, help="Override the address to connect to."
)
def global_gc(address):
    """Trigger Python garbage collection on all cluster workers."""
    address = services.canonicalize_bootstrap_address(address)
    logger.info(f"Connecting to Ray instance at {address}.")
    ray.init(address=address)
    ray._private.internal_api.global_gc()
    print("Triggered gc.collect() on all workers.")


@cli.command(name="kuberay-autoscaler", hidden=True)
@click.option(
    "--cluster-name",
    required=True,
    type=str,
    help="The name of the Ray Cluster.\n"
    "Should coincide with the `metadata.name` of the RayCluster CR.",
)
@click.option(
    "--cluster-namespace",
    required=True,
    type=str,
    help="The Kubernetes namespace the Ray Cluster lives in.\n"
    "Should coincide with the `metadata.namespace` of the RayCluster CR.",
)
def kuberay_autoscaler(cluster_name: str, cluster_namespace: str) -> None:
    """Runs the autoscaler for a Ray cluster managed by the KubeRay operator.

    `ray kuberay-autoscaler` is meant to be used as an entry point in
        KubeRay cluster configs.
    `ray kuberay-autoscaler` is NOT a public CLI.
    """
    run_kuberay_autoscaler(cluster_name, cluster_namespace)


@cli.command(name="health-check", hidden=True)
@click.option(
    "--address", required=False, type=str, help="Override the address to connect to."
)
@click.option(
    "--redis_password",
    required=False,
    type=str,
    default=ray_constants.REDIS_DEFAULT_PASSWORD,
    help="Connect to ray with redis_password.",
)
@click.option(
    "--component",
    required=False,
    type=str,
    help="Health check for a specific component. Currently supports: "
    "[ray_client_server]",
)
def healthcheck(address, redis_password, component):
    """
    This is NOT a public api.

    Health check a Ray or a specific component. Exit code 0 is healthy.
    """

    address = services.canonicalize_bootstrap_address(address)

    if not component:
        try:
            if ray._private.gcs_utils.check_health(address):
                sys.exit(0)
        except Exception:
            pass
        sys.exit(1)

    gcs_client = ray._private.gcs_utils.GcsClient(address=address)
    ray.experimental.internal_kv._initialize_internal_kv(gcs_client)
    report_str = ray.experimental.internal_kv._internal_kv_get(
        component, namespace=ray_constants.KV_NAMESPACE_HEALTHCHECK
    )
    if not report_str:
        # Status was never updated
        sys.exit(1)

    report = json.loads(report_str)

    # TODO (Alex): We probably shouldn't rely on time here, but cloud providers
    # have very well synchronized NTP servers, so this should be fine in
    # practice.
    cur_time = time.time()
    report_time = float(report["time"])

    # If the status is too old, the service has probably already died.
    delta = cur_time - report_time
    time_ok = delta < ray._private.ray_constants.HEALTHCHECK_EXPIRATION_S

    if time_ok:
        sys.exit(0)
    else:
        sys.exit(1)


@cli.command()
@click.option("-v", "--verbose", is_flag=True)
@click.option(
    "--dryrun",
    is_flag=True,
    help="Identifies the wheel but does not execute the installation.",
)
def install_nightly(verbose, dryrun):
    """Install the latest wheels for Ray.

    This uses the same python environment as the one that Ray is currently
    installed in. Make sure that there is no Ray processes on this
    machine (ray stop) when running this command.
    """
    raydir = os.path.abspath(os.path.dirname(ray.__file__))
    all_wheels_path = os.path.join(raydir, "nightly-wheels.yaml")

    wheels = None
    if os.path.exists(all_wheels_path):
        with open(all_wheels_path) as f:
            wheels = yaml.safe_load(f)

    if not wheels:
        raise click.ClickException(
            f"Wheels not found in '{all_wheels_path}'! "
            "Please visit https://docs.ray.io/en/master/installation.html to "
            "obtain the latest wheels."
        )

    platform = sys.platform
    py_version = "{0}.{1}".format(*sys.version_info[:2])

    matching_wheel = None
    for target_platform, wheel_map in wheels.items():
        if verbose:
            print(f"Evaluating os={target_platform}, python={list(wheel_map)}")
        if platform.startswith(target_platform):
            if py_version in wheel_map:
                matching_wheel = wheel_map[py_version]
                break
        if verbose:
            print("Not matched.")

    if matching_wheel is None:
        raise click.ClickException(
            "Unable to identify a matching platform. "
            "Please visit https://docs.ray.io/en/master/installation.html to "
            "obtain the latest wheels."
        )
    if dryrun:
        print(f"Found wheel: {matching_wheel}")
    else:
        cmd = [sys.executable, "-m", "pip", "install", "-U", matching_wheel]
        print(f"Running: {' '.join(cmd)}.")
        subprocess.check_call(cmd)


@cli.command()
@click.option(
    "--show-library-path",
    "-show",
    required=False,
    is_flag=True,
    help="Show the cpp include path and library path, if provided.",
)
@click.option(
    "--generate-bazel-project-template-to",
    "-gen",
    required=False,
    type=str,
    help="The directory to generate the bazel project template to, if provided.",
)
@add_click_logging_options
def cpp(show_library_path, generate_bazel_project_template_to):
    """Show the cpp library path and generate the bazel project template."""
    if sys.platform == "win32":
        cli_logger.error("Ray C++ API is not supported on Windows currently.")
        sys.exit(1)
    if not show_library_path and not generate_bazel_project_template_to:
        raise ValueError(
            "Please input at least one option of '--show-library-path'"
            " and '--generate-bazel-project-template-to'."
        )
    raydir = os.path.abspath(os.path.dirname(ray.__file__))
    cpp_dir = os.path.join(raydir, "cpp")
    cpp_templete_dir = os.path.join(cpp_dir, "example")
    include_dir = os.path.join(cpp_dir, "include")
    lib_dir = os.path.join(cpp_dir, "lib")
    if not os.path.isdir(cpp_dir):
        raise ValueError('Please install ray with C++ API by "pip install ray[cpp]".')
    if show_library_path:
        cli_logger.print("Ray C++ include path {} ", cf.bold(f"{include_dir}"))
        cli_logger.print("Ray C++ library path {} ", cf.bold(f"{lib_dir}"))
    if generate_bazel_project_template_to:
        if not os.path.isdir(generate_bazel_project_template_to):
            cli_logger.abort(
                "The provided directory "
                f"{generate_bazel_project_template_to} doesn't exist."
            )
        copy_tree(cpp_templete_dir, generate_bazel_project_template_to)
        out_include_dir = os.path.join(
            generate_bazel_project_template_to, "thirdparty/include"
        )
        if not os.path.exists(out_include_dir):
            os.makedirs(out_include_dir)
        copy_tree(include_dir, out_include_dir)
        out_lib_dir = os.path.join(generate_bazel_project_template_to, "thirdparty/lib")
        if not os.path.exists(out_lib_dir):
            os.makedirs(out_lib_dir)
        copy_tree(lib_dir, out_lib_dir)

        cli_logger.print(
            "Project template generated to {}",
            cf.bold(f"{os.path.abspath(generate_bazel_project_template_to)}"),
        )
        cli_logger.print("To build and run this template, run")
        cli_logger.print(
            cf.bold(
                f"    cd {os.path.abspath(generate_bazel_project_template_to)}"
                " && bash run.sh"
            )
        )


def add_command_alias(command, name, hidden):
    new_command = copy.deepcopy(command)
    new_command.hidden = hidden
    cli.add_command(new_command, name=name)


cli.add_command(dashboard)
cli.add_command(debug)
cli.add_command(start)
cli.add_command(stop)
cli.add_command(up)
add_command_alias(up, name="create_or_update", hidden=True)
cli.add_command(attach)
cli.add_command(exec)
add_command_alias(exec, name="exec_cmd", hidden=True)
add_command_alias(rsync_down, name="rsync_down", hidden=True)
add_command_alias(rsync_up, name="rsync_up", hidden=True)
cli.add_command(submit)
cli.add_command(down)
add_command_alias(down, name="teardown", hidden=True)
cli.add_command(kill_random_node)
add_command_alias(get_head_ip, name="get_head_ip", hidden=True)
cli.add_command(get_worker_ips)
cli.add_command(microbenchmark)
cli.add_command(stack)
cli.add_command(status)
cli.add_command(memory)
cli.add_command(local_dump)
cli.add_command(cluster_dump)
cli.add_command(global_gc)
cli.add_command(timeline)
cli.add_command(install_nightly)
cli.add_command(cpp)
cli.add_command(disable_usage_stats)
cli.add_command(enable_usage_stats)
add_command_alias(job_cli_group, name="job", hidden=True)
add_command_alias(list_state_cli_group, name="list", hidden=True)

try:
    from ray.serve.scripts import serve_cli

    cli.add_command(serve_cli)
except Exception as e:
    logger.debug(f"Integrating ray serve command line tool failed with {e}")


def main():
    return cli()


if __name__ == "__main__":
    main()<|MERGE_RESOLUTION|>--- conflicted
+++ resolved
@@ -40,24 +40,10 @@
 from ray.autoscaler._private.fake_multi_node.node_provider import FAKE_HEAD_NODE_ID
 from ray.autoscaler._private.kuberay.run_autoscaler import run_kuberay_autoscaler
 from ray.dashboard.modules.job.cli import job_cli_group
-<<<<<<< HEAD
 from ray.experimental.state.state_cli import list_state_cli_group
 from ray.util.annotations import PublicAPI
 
 import ray
-=======
-from ray.experimental.state.api import (
-    get_log,
-    list_logs,
-)
-from ray.experimental.state.state_cli import (
-    list_state_cli_group,
-    get_api_server_url,
-    get_state_api_output_to_print,
-)
-from ray.experimental.state.common import DEFAULT_LIMIT
-from distutils.dir_util import copy_tree
->>>>>>> e745cd0e
 
 logger = logging.getLogger(__name__)
 
