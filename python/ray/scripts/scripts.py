--- conflicted
+++ resolved
@@ -401,15 +401,9 @@
           dashboard_port, block, plasma_directory, huge_pages,
           autoscaling_config, no_redirect_worker_output, no_redirect_output,
           plasma_store_socket_name, raylet_socket_name, temp_dir, include_java,
-<<<<<<< HEAD
-          java_worker_options, load_code_from_local, internal_config,
-          lru_evict, enable_object_reconstruction, metrics_export_port,
-          log_new_style, log_non_interactive, log_color, verbose):
-=======
           java_worker_options, load_code_from_local, system_config, lru_evict,
           enable_object_reconstruction, metrics_export_port, log_new_style,
-          log_color, verbose):
->>>>>>> b1bd5858
+          log_non_interactive, log_color, verbose):
     """Start Ray processes manually on the local machine."""
     cli_logger.old_style = not log_new_style
     cli_logger.non_interactive_mode = log_non_interactive
@@ -1112,15 +1106,9 @@
     type=int,
     help="Port to forward. Use this multiple times to forward multiple ports.")
 @add_click_options(logging_options)
-<<<<<<< HEAD
-def attach(cluster_config_file, start, screen, tmux, cluster_name, new,
-           port_forward, log_new_style, log_non_interactive,
-           log_color, verbose):
-=======
 def attach(cluster_config_file, start, screen, tmux, cluster_name,
-           no_config_cache, new, port_forward, log_new_style, log_color,
-           verbose):
->>>>>>> b1bd5858
+           no_config_cache, new, port_forward, log_new_style,
+           log_non_interactive, log_color, verbose):
     """Create or attach to a SSH session to a Ray cluster."""
     cli_logger.old_style = not log_new_style
     cli_logger.non_interactive_mode = log_non_interactive
@@ -1244,13 +1232,8 @@
 @click.argument("script_args", nargs=-1)
 @add_click_options(logging_options)
 def submit(cluster_config_file, screen, tmux, stop, start, cluster_name,
-<<<<<<< HEAD
-           port_forward, script, args, script_args, log_new_style,
-           log_non_interactive, log_color, verbose):
-=======
            no_config_cache, port_forward, script, args, script_args,
-           log_new_style, log_color, verbose):
->>>>>>> b1bd5858
+           log_new_style, log_non_interactive, log_color, verbose):
     """Uploads and runs a script on the specified cluster.
 
     The script is automatically synced to the following location:
@@ -1382,13 +1365,8 @@
     help="Port to forward. Use this multiple times to forward multiple ports.")
 @add_click_options(logging_options)
 def exec(cluster_config_file, cmd, run_env, screen, tmux, stop, start,
-<<<<<<< HEAD
-         cluster_name, port_forward, log_new_style, log_non_interactive,
-         log_color, verbose):
-=======
-         cluster_name, no_config_cache, port_forward, log_new_style, log_color,
-         verbose):
->>>>>>> b1bd5858
+         cluster_name, no_config_cache, port_forward, log_new_style,
+         log_non_interactive, log_color, verbose):
     """Execute a command via SSH on a Ray cluster."""
     cli_logger.old_style = not log_new_style
     cli_logger.non_interactive_mode = log_non_interactive
