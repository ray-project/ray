--- conflicted
+++ resolved
@@ -39,16 +39,10 @@
 from ray.autoscaler._private.constants import RAY_PROCESSES
 from ray.autoscaler._private.fake_multi_node.node_provider import FAKE_HEAD_NODE_ID
 
-<<<<<<< HEAD
-from ray.internal.internal_api import memory_summary
-from ray.autoscaler._private.cli_logger import add_click_logging_options, cli_logger, cf
-=======
 from ray.autoscaler._private.util import DEBUG_AUTOSCALING_ERROR, \
     DEBUG_AUTOSCALING_STATUS
 from ray.internal.internal_api import memory_summary, ray_log, ray_nodes, ray_actors, ray_actor_log
-from ray.autoscaler._private.cli_logger import (add_click_logging_options,
-                                                cli_logger, cf)
->>>>>>> 43484fd4
+from ray.autoscaler._private.cli_logger import add_click_logging_options, cli_logger, cf
 from ray.core.generated import gcs_service_pb2
 from ray.core.generated import gcs_service_pb2_grpc
 from ray.dashboard.modules.job.cli import job_cli_group
