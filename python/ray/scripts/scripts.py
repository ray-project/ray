import click
import copy
from datetime import datetime
import json
import logging
import os
import subprocess
import sys
import time
import urllib
import urllib.parse
import yaml
from socket import socket

import ray
import psutil
import ray._private.services as services
from ray.autoscaler._private.commands import (
    attach_cluster, exec_cluster, create_or_update_cluster, monitor_cluster,
    rsync, teardown_cluster, get_head_node_ip, kill_node, get_worker_node_ips,
    debug_status, RUN_ENV_TYPES)
from ray.autoscaler._private.util import DEBUG_AUTOSCALING_ERROR, \
    DEBUG_AUTOSCALING_STATUS
from ray.state import GlobalState
import ray.ray_constants as ray_constants
import ray.utils

from ray.autoscaler._private.cli_logger import cli_logger, cf

logger = logging.getLogger(__name__)


def check_no_existing_redis_clients(node_ip_address, redis_client):
    # The client table prefix must be kept in sync with the file
    # "src/ray/gcs/redis_module/ray_redis_module.cc" where it is defined.
    REDIS_CLIENT_TABLE_PREFIX = "CL:"
    client_keys = redis_client.keys(f"{REDIS_CLIENT_TABLE_PREFIX}*")
    # Filter to clients on the same node and do some basic checking.
    for key in client_keys:
        info = redis_client.hgetall(key)
        assert b"ray_client_id" in info
        assert b"node_ip_address" in info
        assert b"client_type" in info
        assert b"deleted" in info
        # Clients that ran on the same node but that are marked dead can be
        # ignored.
        deleted = info[b"deleted"]
        deleted = bool(int(deleted))
        if deleted:
            continue

        if ray.utils.decode(info[b"node_ip_address"]) == node_ip_address:
            raise Exception("This Redis instance is already connected to "
                            "clients with this IP address.")


logging_options = [
    click.option(
        "--log-style",
        required=False,
        type=click.Choice(cli_logger.VALID_LOG_STYLES, case_sensitive=False),
        default="auto",
        help=("If 'pretty', outputs with formatting and color. If 'record', "
              "outputs record-style without formatting. "
              "'auto' defaults to 'pretty', and disables pretty logging "
              "if stdin is *not* a TTY.")),
    click.option(
        "--log-color",
        required=False,
        type=click.Choice(["auto", "false", "true"], case_sensitive=False),
        default="auto",
        help=("Use color logging. "
              "Auto enables color logging if stdout is a TTY.")),
    click.option("-v", "--verbose", default=None, count=True)
]


def add_click_options(options):
    def wrapper(f):
        for option in reversed(logging_options):
            f = option(f)
        return f

    return wrapper


@click.group()
@click.option(
    "--logging-level",
    required=False,
    default=ray_constants.LOGGER_LEVEL,
    type=str,
    help=ray_constants.LOGGER_LEVEL_HELP)
@click.option(
    "--logging-format",
    required=False,
    default=ray_constants.LOGGER_FORMAT,
    type=str,
    help=ray_constants.LOGGER_FORMAT_HELP)
@click.version_option()
def cli(logging_level, logging_format):
    level = logging.getLevelName(logging_level.upper())
    ray.ray_logging.setup_logger(level, logging_format)
    cli_logger.set_format(format_tmpl=logging_format)


@click.command()
@click.argument("cluster_config_file", required=True, type=str)
@click.option(
    "--cluster-name",
    "-n",
    required=False,
    type=str,
    help="Override the configured cluster name.")
@click.option(
    "--port",
    "-p",
    required=False,
    type=int,
    default=ray_constants.DEFAULT_DASHBOARD_PORT,
    help="The local port to forward to the dashboard")
@click.option(
    "--remote-port",
    required=False,
    type=int,
    default=ray_constants.DEFAULT_DASHBOARD_PORT,
    help="The remote port your dashboard runs on")
def dashboard(cluster_config_file, cluster_name, port, remote_port):
    """Port-forward a Ray cluster's dashboard to the local machine."""
    # Sleeping in a loop is preferable to `sleep infinity` because the latter
    # only works on linux.
    # Find the first open port sequentially from `remote_port`.
    try:
        port_forward = [
            (port, remote_port),
        ]
        click.echo("Attempting to establish dashboard locally at"
                   " localhost:{} connected to"
                   " remote port {}".format(port, remote_port))
        # We want to probe with a no-op that returns quickly to avoid
        # exceptions caused by network errors.
        exec_cluster(
            cluster_config_file,
            override_cluster_name=cluster_name,
            port_forward=port_forward)
        click.echo("Successfully established connection.")
    except Exception as e:
        raise click.ClickException(
            "Failed to forward dashboard from remote port {1} to local port "
            "{0}. There are a couple possibilities: \n 1. The remote port is "
            "incorrectly specified \n 2. The local port {0} is already in "
            "use.\n The exception is: {2}".format(port, remote_port, e)) \
                from None


def continue_debug_session():
    """Continue active debugging session.

    This function will connect 'ray debug' to the right debugger
    when a user is stepping between Ray tasks.
    """
    active_sessions = ray.experimental.internal_kv._internal_kv_list(
        "RAY_PDB_")

    for active_session in active_sessions:
        if active_session.startswith(b"RAY_PDB_CONTINUE"):
            print("Continuing pdb session in different process...")
            key = b"RAY_PDB_" + active_session[len("RAY_PDB_CONTINUE_"):]
            while True:
                data = ray.experimental.internal_kv._internal_kv_get(key)
                if data:
                    session = json.loads(data)
                    if "exit_debugger" in session:
                        ray.experimental.internal_kv._internal_kv_del(key)
                        return
                    host, port = session["pdb_address"].split(":")
                    ray.util.rpdb.connect_pdb_client(host, int(port))
                    ray.experimental.internal_kv._internal_kv_del(key)
                    continue_debug_session()
                    return
                time.sleep(1.0)


@cli.command()
@click.option(
    "--address",
    required=False,
    type=str,
    help="Override the address to connect to.")
def debug(address):
    """Show all active breakpoints and exceptions in the Ray debugger."""
    if not address:
        address = services.get_ray_address_to_use_or_die()
    logger.info(f"Connecting to Ray instance at {address}.")
    ray.init(address=address, log_to_driver=False)
    while True:
        continue_debug_session()

        active_sessions = ray.experimental.internal_kv._internal_kv_list(
            "RAY_PDB_")
        print("Active breakpoints:")
        for i, active_session in enumerate(active_sessions):
            data = json.loads(
                ray.experimental.internal_kv._internal_kv_get(active_session))
            print(
                str(i) + ": " + data["proctitle"] + " | " + data["filename"] +
                ":" + str(data["lineno"]))
            print(data["traceback"])
        inp = input("Enter breakpoint index or press enter to refresh: ")
        if inp == "":
            print()
            continue
        else:
            index = int(inp)
            session = json.loads(
                ray.experimental.internal_kv._internal_kv_get(
                    active_sessions[index]))
            host, port = session["pdb_address"].split(":")
            ray.util.rpdb.connect_pdb_client(host, int(port))


@cli.command()
@click.option(
    "--node-ip-address",
    required=False,
    type=str,
    help="the IP address of this node")
@click.option(
    "--address", required=False, type=str, help="the address to use for Ray")
@click.option(
    "--port",
    type=int,
    required=False,
    help=f"the port of the head ray process. If not provided, defaults to "
    f"{ray_constants.DEFAULT_PORT}; if port is set to 0, we will"
    f" allocate an available port.")
@click.option(
    "--redis-password",
    required=False,
    hidden=True,
    type=str,
    default=ray_constants.REDIS_DEFAULT_PASSWORD,
    help="If provided, secure Redis ports with this password")
@click.option(
    "--redis-shard-ports",
    required=False,
    type=str,
    help="the port to use for the Redis shards other than the "
    "primary Redis shard")
@click.option(
    "--object-manager-port",
    required=False,
    type=int,
    help="the port to use for starting the object manager")
@click.option(
    "--node-manager-port",
    required=False,
    type=int,
    help="the port to use for starting the node manager")
@click.option(
    "--gcs-server-port",
    required=False,
    type=int,
    help="Port number for the GCS server.")
@click.option(
    "--min-worker-port",
    required=False,
    type=int,
    default=10000,
    help="the lowest port number that workers will bind on. If not set, "
    "random ports will be chosen.")
@click.option(
    "--max-worker-port",
    required=False,
    type=int,
    default=10999,
    help="the highest port number that workers will bind on. If set, "
    "'--min-worker-port' must also be set.")
@click.option(
    "--worker-port-list",
    required=False,
    help="a comma-separated list of open ports for workers to bind on. "
    "Overrides '--min-worker-port' and '--max-worker-port'.")
@click.option(
    "--ray-client-server-port",
    required=False,
    type=int,
    default=10001,
    help="the port number the ray client server will bind on. If not set, "
    "the ray client server will not be started.")
@click.option(
    "--memory",
    required=False,
    hidden=True,
    type=int,
    help="The amount of memory (in bytes) to make available to workers. "
    "By default, this is set to the available memory on the node.")
@click.option(
    "--object-store-memory",
    required=False,
    type=int,
    help="The amount of memory (in bytes) to start the object store with. "
    "By default, this is capped at 20GB but can be set higher.")
@click.option(
    "--redis-max-memory",
    required=False,
    hidden=True,
    type=int,
    help="The max amount of memory (in bytes) to allow redis to use. Once the "
    "limit is exceeded, redis will start LRU eviction of entries. This only "
    "applies to the sharded redis tables (task, object, and profile tables). "
    "By default this is capped at 10GB but can be set higher.")
@click.option(
    "--num-cpus",
    required=False,
    type=int,
    help="the number of CPUs on this node")
@click.option(
    "--num-gpus",
    required=False,
    type=int,
    help="the number of GPUs on this node")
@click.option(
    "--resources",
    required=False,
    default="{}",
    type=str,
    help="a JSON serialized dictionary mapping resource name to "
    "resource quantity")
@click.option(
    "--head",
    is_flag=True,
    default=False,
    help="provide this argument for the head node")
@click.option(
    "--include-dashboard",
    default=None,
    type=bool,
    help="provide this argument to start the Ray dashboard GUI")
@click.option(
    "--dashboard-host",
    required=False,
    default="localhost",
    help="the host to bind the dashboard server to, either localhost "
    "(127.0.0.1) or 0.0.0.0 (available from all interfaces). By default, this"
    "is localhost.")
@click.option(
    "--dashboard-port",
    required=False,
    type=int,
    default=ray_constants.DEFAULT_DASHBOARD_PORT,
    help="the port to bind the dashboard server to--defaults to {}".format(
        ray_constants.DEFAULT_DASHBOARD_PORT))
@click.option(
    "--block",
    is_flag=True,
    default=False,
    help="provide this argument to block forever in this command")
@click.option(
    "--plasma-directory",
    required=False,
    type=str,
    help="object store directory for memory mapped files")
@click.option(
    "--autoscaling-config",
    required=False,
    type=str,
    help="the file that contains the autoscaling config")
@click.option(
    "--no-redirect-worker-output",
    is_flag=True,
    default=False,
    help="do not redirect worker stdout and stderr to files")
@click.option(
    "--no-redirect-output",
    is_flag=True,
    default=False,
    help="do not redirect non-worker stdout and stderr to files")
@click.option(
    "--plasma-store-socket-name",
    default=None,
    help="manually specify the socket name of the plasma store")
@click.option(
    "--raylet-socket-name",
    default=None,
    help="manually specify the socket path of the raylet process")
@click.option(
    "--temp-dir",
    hidden=True,
    default=None,
    help="manually specify the root temporary dir of the Ray process")
@click.option(
    "--java-worker-options",
    required=False,
    hidden=True,
    default=None,
    type=str,
    help="Overwrite the options to start Java workers.")
@click.option(
    "--system-config",
    default=None,
    hidden=True,
    type=json.loads,
    help="Override system configuration defaults.")
@click.option(
    "--lru-evict",
    is_flag=True,
    hidden=True,
    default=False,
    help="Specify whether LRU evict will be used for this cluster.")
@click.option(
    "--enable-object-reconstruction",
    is_flag=True,
    default=False,
    hidden=True,
    help="Specify whether object reconstruction will be used for this cluster."
)
@click.option(
    "--metrics-export-port",
    type=int,
    hidden=True,
    default=None,
    help="the port to use to expose Ray metrics through a "
    "Prometheus endpoint.")
@click.option(
    "--no-monitor",
    is_flag=True,
    hidden=True,
    default=False,
    help="If True, the ray autoscaler monitor for this cluster will not be "
    "started.")
@add_click_options(logging_options)
<<<<<<< HEAD
def start(node_ip_address, external_redis_addresses, address, port,
          redis_password, redis_shard_ports, object_manager_port,
          node_manager_port, gcs_server_port, min_worker_port, max_worker_port,
          worker_port_list, memory, object_store_memory, redis_max_memory,
          num_cpus, num_gpus, resources, head, include_dashboard,
          dashboard_host, dashboard_port, block, plasma_directory,
          autoscaling_config, no_redirect_worker_output, no_redirect_output,
          plasma_store_socket_name, raylet_socket_name, temp_dir,
          java_worker_options, system_config, lru_evict,
          enable_object_reconstruction, metrics_export_port, log_style,
          log_color, verbose):
=======
def start(node_ip_address, address, port, redis_password, redis_shard_ports,
          object_manager_port, node_manager_port, gcs_server_port,
          min_worker_port, max_worker_port, worker_port_list,
          ray_client_server_port, memory, object_store_memory,
          redis_max_memory, num_cpus, num_gpus, resources, head,
          include_dashboard, dashboard_host, dashboard_port, block,
          plasma_directory, autoscaling_config, no_redirect_worker_output,
          no_redirect_output, plasma_store_socket_name, raylet_socket_name,
          temp_dir, java_worker_options, system_config, lru_evict,
          enable_object_reconstruction, metrics_export_port, no_monitor,
          log_style, log_color, verbose):
>>>>>>> 94a819d0
    """Start Ray processes manually on the local machine."""
    cli_logger.configure(log_style, log_color, verbose)
    if gcs_server_port and not head:
        raise ValueError(
            "gcs_server_port can be only assigned when you specify --head.")

    # Convert hostnames to numerical IP address.
    if node_ip_address is not None:
        node_ip_address = services.address_to_ip(node_ip_address)

    redis_address = None
    if address is not None:
        (redis_address, redis_address_ip,
         redis_address_port) = services.validate_redis_address(address)
    try:
        resources = json.loads(resources)
    except Exception:
        cli_logger.error("`{}` is not a valid JSON string.",
                         cf.bold("--resources"))
        cli_logger.abort(
            "Valid values look like this: `{}`",
            cf.bold("--resources='\"CustomResource3\": 1, "
                    "\"CustomResource2\": 2}'"))

        raise Exception("Unable to parse the --resources argument using "
                        "json.loads. Try using a format like\n\n"
                        "    --resources='{\"CustomResource1\": 3, "
                        "\"CustomReseource2\": 2}'")

    redirect_worker_output = None if not no_redirect_worker_output else True
    redirect_output = None if not no_redirect_output else True
    ray_params = ray.parameter.RayParams(
        node_ip_address=node_ip_address,
        min_worker_port=min_worker_port,
        max_worker_port=max_worker_port,
        worker_port_list=worker_port_list,
        ray_client_server_port=ray_client_server_port,
        object_manager_port=object_manager_port,
        node_manager_port=node_manager_port,
        gcs_server_port=gcs_server_port,
        memory=memory,
        object_store_memory=object_store_memory,
        redis_password=redis_password,
        redirect_worker_output=redirect_worker_output,
        redirect_output=redirect_output,
        num_cpus=num_cpus,
        num_gpus=num_gpus,
        resources=resources,
        plasma_directory=plasma_directory,
        huge_pages=False,
        plasma_store_socket_name=plasma_store_socket_name,
        raylet_socket_name=raylet_socket_name,
        temp_dir=temp_dir,
        include_dashboard=include_dashboard,
        dashboard_host=dashboard_host,
        dashboard_port=dashboard_port,
        java_worker_options=java_worker_options,
        _system_config=system_config,
        lru_evict=lru_evict,
        enable_object_reconstruction=enable_object_reconstruction,
        metrics_export_port=metrics_export_port,
        no_monitor=no_monitor)
    if head:
        # Use default if port is none, allocate an available port if port is 0
        if port is None:
            port = ray_constants.DEFAULT_PORT

        if port == 0:
            with socket() as s:
                s.bind(("", 0))
                port = s.getsockname()[1]

        num_redis_shards = None
        # Start Ray on the head node.
        if redis_shard_ports is not None:
            if external_redis_addresses is not None:
                raise Exception("If --external-redis-addresses is provided, "
                                "--redis-shard-ports should not be proved.")
            redis_shard_ports = redis_shard_ports.split(",")
            # Infer the number of Redis shards from the ports if the number is
            # not provided.
            num_redis_shards = len(redis_shard_ports)

        if redis_address is not None:
            cli_logger.abort(
                "`{}` starts a new Redis server, `{}` should not be set.",
                cf.bold("--head"), cf.bold("--address"))

            raise Exception("If --head is passed in, a Redis server will be "
                            "started, so a Redis address should not be "
                            "provided.")

        if external_redis_addresses is not None:
            external_redis_addresses = external_redis_addresses.split(",")
            if len(external_redis_addresses) > 1:
                num_redis_shards = len(external_redis_addresses) - 1

        node_ip_address = services.get_node_ip_address()

        # Get the node IP address if one is not provided.
        ray_params.update_if_absent(node_ip_address=node_ip_address)
        cli_logger.labeled_value("Local node IP", ray_params.node_ip_address)
        ray_params.update_if_absent(
            redis_port=port,
            redis_shard_ports=redis_shard_ports,
            redis_max_memory=redis_max_memory,
            num_redis_shards=num_redis_shards,
            redis_max_clients=None,
            autoscaling_config=autoscaling_config,
        )

        # Fail early when starting a new cluster when one is already running
        if address is None:
            default_address = f"{node_ip_address}:{port}"
            redis_addresses = services.find_redis_address(default_address)
            if len(redis_addresses) > 0:
                raise ConnectionError(
                    f"Ray is already running at {default_address}. "
                    f"Please specify a different port using the `--port`"
                    f" command to `ray start`.")

        node = ray.node.Node(
            ray_params, head=True, shutdown_at_exit=block, spawn_reaper=block)
        redis_address = node.redis_address

        # this is a noop if new-style is not set, so the old logger calls
        # are still in place
        cli_logger.newline()
        startup_msg = "Ray runtime started."
        cli_logger.success("-" * len(startup_msg))
        cli_logger.success(startup_msg)
        cli_logger.success("-" * len(startup_msg))
        cli_logger.newline()
        with cli_logger.group("Next steps"):
            cli_logger.print(
                "To connect to this Ray runtime from another node, run")
            # NOTE(kfstorm): Java driver rely on this line to get the address
            # of the cluster. Please be careful when updating this line.
            cli_logger.print(
                cf.bold("  ray start --address='{}'{}"), redis_address,
                f" --redis-password='{redis_password}'"
                if redis_password else "")
            cli_logger.newline()
            cli_logger.print("Alternatively, use the following Python code:")
            with cli_logger.indented():
                with cf.with_style("monokai") as c:
                    cli_logger.print("{} ray", c.magenta("import"))
                    cli_logger.print(
                        "ray{}init(address{}{}{})", c.magenta("."),
                        c.magenta("="), c.yellow("'auto'"),
                        ", _redis_password{}{}".format(
                            c.magenta("="),
                            c.yellow("'" + redis_password + "'"))
                        if redis_password else "")
            cli_logger.newline()
            cli_logger.print(
                cf.underlined("If connection fails, check your "
                              "firewall settings and "
                              "network configuration."))
            cli_logger.newline()
            cli_logger.print("To terminate the Ray runtime, run")
            cli_logger.print(cf.bold("  ray stop"))
    else:
        # Start Ray on a non-head node.
        if external_redis_addresses is not None:
            cli_logger.abort("`{}` should not be specified without `{}`.",
                             cf.bold("--external-redis-addresses"),
                             cf.bold("--head"))

            raise Exception("If --head is not passed in, "
                            "--external-redis-addresses is not allowed")
        if not (port is None):
            cli_logger.abort("`{}` should not be specified without `{}`.",
                             cf.bold("--port"), cf.bold("--head"))

            raise Exception("If --head is not passed in, --port is not "
                            "allowed.")
        if redis_shard_ports is not None:
            cli_logger.abort("`{}` should not be specified without `{}`.",
                             cf.bold("--redis-shard-ports"), cf.bold("--head"))

            raise Exception("If --head is not passed in, --redis-shard-ports "
                            "is not allowed.")
        if redis_address is None:
            cli_logger.abort("`{}` is required unless starting with `{}`.",
                             cf.bold("--address"), cf.bold("--head"))

            raise Exception("If --head is not passed in, --address must "
                            "be provided.")
        if include_dashboard:
            cli_logger.abort("`{}` should not be specified without `{}`.",
                             cf.bold("--include-dashboard"), cf.bold("--head"))

            raise ValueError(
                "If --head is not passed in, the --include-dashboard"
                "flag is not relevant.")

        # Wait for the Redis server to be started. And throw an exception if we
        # can't connect to it.
        services.wait_for_redis_to_start(
            redis_address_ip, redis_address_port, password=redis_password)

        # Create a Redis client.
        redis_client = services.create_redis_client(
            redis_address, password=redis_password)

        # Check that the version information on this node matches the version
        # information that the cluster was started with.
        services.check_version_info(redis_client)

        # Get the node IP address if one is not provided.
        ray_params.update_if_absent(
            node_ip_address=services.get_node_ip_address(redis_address))

        cli_logger.labeled_value("Local node IP", ray_params.node_ip_address)

        # Check that there aren't already Redis clients with the same IP
        # address connected with this Redis instance. This raises an exception
        # if the Redis server already has clients on this node.
        check_no_existing_redis_clients(ray_params.node_ip_address,
                                        redis_client)
        ray_params.update(redis_address=redis_address)
        node = ray.node.Node(
            ray_params, head=False, shutdown_at_exit=block, spawn_reaper=block)

        cli_logger.newline()
        startup_msg = "Ray runtime started."
        cli_logger.success("-" * len(startup_msg))
        cli_logger.success(startup_msg)
        cli_logger.success("-" * len(startup_msg))
        cli_logger.newline()
        cli_logger.print("To terminate the Ray runtime, run")
        cli_logger.print(cf.bold("  ray stop"))

    if block:
        cli_logger.newline()
        with cli_logger.group(cf.bold("--block")):
            cli_logger.print(
                "This command will now block until terminated by a signal.")
            cli_logger.print(
                "Running subprocesses are monitored and a message will be "
                "printed if any of them terminate unexpectedly.")

        while True:
            time.sleep(1)
            deceased = node.dead_processes()
            if len(deceased) > 0:
                cli_logger.newline()
                cli_logger.error("Some Ray subprcesses exited unexpectedly:")

                with cli_logger.indented():
                    for process_type, process in deceased:
                        cli_logger.error(
                            "{}",
                            cf.bold(str(process_type)),
                            _tags={"exit code": str(process.returncode)})

                # shutdown_at_exit will handle cleanup.
                cli_logger.newline()
                cli_logger.error("Remaining processes will be killed.")
                sys.exit(1)


@cli.command()
@click.option(
    "-f",
    "--force",
    is_flag=True,
    help="If set, ray will send SIGKILL instead of SIGTERM.")
@add_click_options(logging_options)
def stop(force, verbose, log_style, log_color):
    """Stop Ray processes manually on the local machine."""

    cli_logger.configure(log_style, log_color, verbose)

    # Note that raylet needs to exit before object store, otherwise
    # it cannot exit gracefully.
    is_linux = sys.platform.startswith("linux")
    processes_to_kill = [
        # The first element is the substring to filter.
        # The second element, if True, is to filter ps results by command name
        # (only the first 15 charactors of the executable name on Linux);
        # if False, is to filter ps results by command with all its arguments.
        # See STANDARD FORMAT SPECIFIERS section of
        # http://man7.org/linux/man-pages/man1/ps.1.html
        # about comm and args. This can help avoid killing non-ray processes.
        # Format:
        # Keyword to filter, filter by command (True)/filter by args (False)
        ["raylet", True],
        ["plasma_store", True],
        ["gcs_server", True],
        ["monitor.py", False],
        ["ray.util.client.server", False],
        ["redis-server", False],
        ["default_worker.py", False],  # Python worker.
        ["ray::", True],  # Python worker. TODO(mehrdadn): Fix for Windows
        ["io.ray.runtime.runner.worker.DefaultWorker", False],  # Java worker.
        ["log_monitor.py", False],
        ["reporter.py", False],
        ["dashboard.py", False],
        ["new_dashboard/agent.py", False],
        ["ray_process_reaper.py", False],
    ]

    process_infos = []
    for proc in psutil.process_iter(["name", "cmdline"]):
        try:
            process_infos.append((proc, proc.name(), proc.cmdline()))
        except psutil.Error:
            pass

    total_found = 0
    total_stopped = 0
    stopped = []
    for keyword, filter_by_cmd in processes_to_kill:
        if filter_by_cmd and is_linux and len(keyword) > 15:
            # getting here is an internal bug, so we do not use cli_logger
            msg = ("The filter string should not be more than {} "
                   "characters. Actual length: {}. Filter: {}").format(
                       15, len(keyword), keyword)
            raise ValueError(msg)

        found = []
        for candidate in process_infos:
            proc, proc_cmd, proc_args = candidate
            corpus = (proc_cmd
                      if filter_by_cmd else subprocess.list2cmdline(proc_args))
            if keyword in corpus:
                found.append(candidate)

        for proc, proc_cmd, proc_args in found:
            total_found += 1

            proc_string = str(subprocess.list2cmdline(proc_args))
            try:
                if force:
                    proc.kill()
                else:
                    # TODO(mehrdadn): On Windows, this is forceful termination.
                    # We don't want CTRL_BREAK_EVENT, because that would
                    # terminate the entire process group. What to do?
                    proc.terminate()

                if force:
                    cli_logger.verbose("Killed `{}` {} ", cf.bold(proc_string),
                                       cf.dimmed("(via SIGKILL)"))
                else:
                    cli_logger.verbose("Send termination request to `{}` {}",
                                       cf.bold(proc_string),
                                       cf.dimmed("(via SIGTERM)"))

                total_stopped += 1
                stopped.append(proc)
            except psutil.NoSuchProcess:
                cli_logger.verbose(
                    "Attempted to stop `{}`, but process was already dead.",
                    cf.bold(proc_string))
                pass
            except (psutil.Error, OSError) as ex:
                cli_logger.error("Could not terminate `{}` due to {}",
                                 cf.bold(proc_string), str(ex))

    if total_found == 0:
        cli_logger.print("Did not find any active Ray processes.")
    else:
        if total_stopped == total_found:
            cli_logger.success("Stopped all {} Ray processes.", total_stopped)
        else:
            cli_logger.warning(
                "Stopped only {} out of {} Ray processes. "
                "Set `{}` to see more details.", total_stopped, total_found,
                cf.bold("-v"))
            cli_logger.warning("Try running the command again, or use `{}`.",
                               cf.bold("--force"))

    # Wait for the processes to actually stop.
    psutil.wait_procs(stopped, timeout=2)


@cli.command()
@click.argument("cluster_config_file", required=True, type=str)
@click.option(
    "--min-workers",
    required=False,
    type=int,
    help="Override the configured min worker node count for the cluster.")
@click.option(
    "--max-workers",
    required=False,
    type=int,
    help="Override the configured max worker node count for the cluster.")
@click.option(
    "--no-restart",
    is_flag=True,
    default=False,
    help=("Whether to skip restarting Ray services during the update. "
          "This avoids interrupting running jobs."))
@click.option(
    "--restart-only",
    is_flag=True,
    default=False,
    help=("Whether to skip running setup commands and only restart Ray. "
          "This cannot be used with 'no-restart'."))
@click.option(
    "--yes",
    "-y",
    is_flag=True,
    default=False,
    help="Don't ask for confirmation.")
@click.option(
    "--cluster-name",
    "-n",
    required=False,
    type=str,
    help="Override the configured cluster name.")
@click.option(
    "--no-config-cache",
    is_flag=True,
    default=False,
    help="Disable the local cluster config cache.")
@click.option(
    "--redirect-command-output",
    is_flag=True,
    default=False,
    help="Whether to redirect command output to a file.")
@click.option(
    "--use-login-shells/--use-normal-shells",
    is_flag=True,
    default=True,
    help=("Ray uses login shells (bash --login -i) to run cluster commands "
          "by default. If your workflow is compatible with normal shells, "
          "this can be disabled for a better user experience."))
@add_click_options(logging_options)
def up(cluster_config_file, min_workers, max_workers, no_restart, restart_only,
       yes, cluster_name, no_config_cache, redirect_command_output,
       use_login_shells, log_style, log_color, verbose):
    """Create or update a Ray cluster."""
    cli_logger.configure(log_style, log_color, verbose)

    if restart_only or no_restart:
        cli_logger.doassert(restart_only != no_restart,
                            "`{}` is incompatible with `{}`.",
                            cf.bold("--restart-only"), cf.bold("--no-restart"))
        assert restart_only != no_restart, "Cannot set both 'restart_only' " \
            "and 'no_restart' at the same time!"

    if urllib.parse.urlparse(cluster_config_file).scheme in ("http", "https"):
        try:
            response = urllib.request.urlopen(cluster_config_file, timeout=5)
            content = response.read()
            file_name = cluster_config_file.split("/")[-1]
            with open(file_name, "wb") as f:
                f.write(content)
            cluster_config_file = file_name
        except urllib.error.HTTPError as e:
            cli_logger.warning("{}", str(e))
            cli_logger.warning(
                "Could not download remote cluster configuration file.")
    create_or_update_cluster(
        config_file=cluster_config_file,
        override_min_workers=min_workers,
        override_max_workers=max_workers,
        no_restart=no_restart,
        restart_only=restart_only,
        yes=yes,
        override_cluster_name=cluster_name,
        no_config_cache=no_config_cache,
        redirect_command_output=redirect_command_output,
        use_login_shells=use_login_shells)


@cli.command()
@click.argument("cluster_config_file", required=True, type=str)
@click.option(
    "--yes",
    "-y",
    is_flag=True,
    default=False,
    help="Don't ask for confirmation.")
@click.option(
    "--workers-only",
    is_flag=True,
    default=False,
    help="Only destroy the workers.")
@click.option(
    "--cluster-name",
    "-n",
    required=False,
    type=str,
    help="Override the configured cluster name.")
@click.option(
    "--keep-min-workers",
    is_flag=True,
    default=False,
    help="Retain the minimal amount of workers specified in the config.")
@add_click_options(logging_options)
def down(cluster_config_file, yes, workers_only, cluster_name,
         keep_min_workers, log_style, log_color, verbose):
    """Tear down a Ray cluster."""
    cli_logger.configure(log_style, log_color, verbose)

    teardown_cluster(cluster_config_file, yes, workers_only, cluster_name,
                     keep_min_workers)


@cli.command(hidden=True)
@click.argument("cluster_config_file", required=True, type=str)
@click.option(
    "--yes",
    "-y",
    is_flag=True,
    default=False,
    help="Don't ask for confirmation.")
@click.option(
    "--hard",
    is_flag=True,
    default=False,
    help="Terminates the node via node provider (defaults to a 'soft kill'"
    " which terminates Ray but does not actually delete the instances).")
@click.option(
    "--cluster-name",
    "-n",
    required=False,
    type=str,
    help="Override the configured cluster name.")
def kill_random_node(cluster_config_file, yes, hard, cluster_name):
    """Kills a random Ray node. For testing purposes only."""
    click.echo("Killed node with IP " +
               kill_node(cluster_config_file, yes, hard, cluster_name))


@cli.command()
@click.argument("cluster_config_file", required=True, type=str)
@click.option(
    "--lines",
    required=False,
    default=100,
    type=int,
    help="Number of lines to tail.")
@click.option(
    "--cluster-name",
    "-n",
    required=False,
    type=str,
    help="Override the configured cluster name.")
@add_click_options(logging_options)
def monitor(cluster_config_file, lines, cluster_name, log_style, log_color,
            verbose):
    """Tails the autoscaler logs of a Ray cluster."""
    cli_logger.configure(log_style, log_color, verbose)

    monitor_cluster(cluster_config_file, lines, cluster_name)


@cli.command()
@click.argument("cluster_config_file", required=True, type=str)
@click.option(
    "--start",
    is_flag=True,
    default=False,
    help="Start the cluster if needed.")
@click.option(
    "--screen", is_flag=True, default=False, help="Run the command in screen.")
@click.option(
    "--tmux", is_flag=True, default=False, help="Run the command in tmux.")
@click.option(
    "--cluster-name",
    "-n",
    required=False,
    type=str,
    help="Override the configured cluster name.")
@click.option(
    "--no-config-cache",
    is_flag=True,
    default=False,
    help="Disable the local cluster config cache.")
@click.option(
    "--new", "-N", is_flag=True, help="Force creation of a new screen.")
@click.option(
    "--port-forward",
    "-p",
    required=False,
    multiple=True,
    type=int,
    help="Port to forward. Use this multiple times to forward multiple ports.")
@add_click_options(logging_options)
def attach(cluster_config_file, start, screen, tmux, cluster_name,
           no_config_cache, new, port_forward, log_style, log_color, verbose):
    """Create or attach to a SSH session to a Ray cluster."""
    cli_logger.configure(log_style, log_color, verbose)

    port_forward = [(port, port) for port in list(port_forward)]
    attach_cluster(
        cluster_config_file,
        start,
        screen,
        tmux,
        cluster_name,
        no_config_cache=no_config_cache,
        new=new,
        port_forward=port_forward)


@cli.command()
@click.argument("cluster_config_file", required=True, type=str)
@click.argument("source", required=False, type=str)
@click.argument("target", required=False, type=str)
@click.option(
    "--cluster-name",
    "-n",
    required=False,
    type=str,
    help="Override the configured cluster name.")
@add_click_options(logging_options)
def rsync_down(cluster_config_file, source, target, cluster_name, log_style,
               log_color, verbose):
    """Download specific files from a Ray cluster."""
    cli_logger.configure(log_style, log_color, verbose)

    rsync(cluster_config_file, source, target, cluster_name, down=True)


@cli.command()
@click.argument("cluster_config_file", required=True, type=str)
@click.argument("source", required=False, type=str)
@click.argument("target", required=False, type=str)
@click.option(
    "--cluster-name",
    "-n",
    required=False,
    type=str,
    help="Override the configured cluster name.")
@click.option(
    "--all-nodes",
    "-A",
    is_flag=True,
    required=False,
    help="Upload to all nodes (workers and head).")
@add_click_options(logging_options)
def rsync_up(cluster_config_file, source, target, cluster_name, all_nodes,
             log_style, log_color, verbose):
    """Upload specific files to a Ray cluster."""
    cli_logger.configure(log_style, log_color, verbose)

    if all_nodes:
        cli_logger.warning(
            "WARNING: the `all_nodes` option is deprecated and will be "
            "removed in the future. "
            "Rsync to worker nodes is not reliable since workers may be "
            "added during autoscaling. Please use the `file_mounts` "
            "feature instead for consistent file sync in autoscaling clusters")

    rsync(
        cluster_config_file,
        source,
        target,
        cluster_name,
        down=False,
        all_nodes=all_nodes)


@cli.command(context_settings={"ignore_unknown_options": True})
@click.argument("cluster_config_file", required=True, type=str)
@click.option(
    "--stop",
    is_flag=True,
    default=False,
    help="Stop the cluster after the command finishes running.")
@click.option(
    "--start",
    is_flag=True,
    default=False,
    help="Start the cluster if needed.")
@click.option(
    "--screen",
    is_flag=True,
    default=False,
    help="Run the command in a screen.")
@click.option(
    "--tmux", is_flag=True, default=False, help="Run the command in tmux.")
@click.option(
    "--cluster-name",
    "-n",
    required=False,
    type=str,
    help="Override the configured cluster name.")
@click.option(
    "--no-config-cache",
    is_flag=True,
    default=False,
    help="Disable the local cluster config cache.")
@click.option(
    "--port-forward",
    "-p",
    required=False,
    multiple=True,
    type=int,
    help="Port to forward. Use this multiple times to forward multiple ports.")
@click.argument("script", required=True, type=str)
@click.option(
    "--args",
    required=False,
    type=str,
    help="(deprecated) Use '-- --arg1 --arg2' for script args.")
@click.argument("script_args", nargs=-1)
@add_click_options(logging_options)
def submit(cluster_config_file, screen, tmux, stop, start, cluster_name,
           no_config_cache, port_forward, script, args, script_args, log_style,
           log_color, verbose):
    """Uploads and runs a script on the specified cluster.

    The script is automatically synced to the following location:

        os.path.join("~", os.path.basename(script))

    Example:
        >>> ray submit [CLUSTER.YAML] experiment.py -- --smoke-test
    """
    cli_logger.configure(log_style, log_color, verbose)

    cli_logger.doassert(not (screen and tmux),
                        "`{}` and `{}` are incompatible.", cf.bold("--screen"),
                        cf.bold("--tmux"))
    cli_logger.doassert(
        not (script_args and args),
        "`{0}` and `{1}` are incompatible. Use only `{1}`.\n"
        "Example: `{2}`", cf.bold("--args"), cf.bold("-- <args ...>"),
        cf.bold("ray submit script.py -- --arg=123 --flag"))

    assert not (screen and tmux), "Can specify only one of `screen` or `tmux`."
    assert not (script_args and args), "Use -- --arg1 --arg2 for script args."

    if args:
        cli_logger.warning(
            "`{}` is deprecated and will be removed in the future.",
            cf.bold("--args"))
        cli_logger.warning("Use `{}` instead. Example: `{}`.",
                           cf.bold("-- <args ...>"),
                           cf.bold("ray submit script.py -- --arg=123 --flag"))
        cli_logger.newline()

    if start:
        create_or_update_cluster(
            config_file=cluster_config_file,
            override_min_workers=None,
            override_max_workers=None,
            no_restart=False,
            restart_only=False,
            yes=True,
            override_cluster_name=cluster_name,
            no_config_cache=no_config_cache,
            redirect_command_output=False,
            use_login_shells=True)
    target = os.path.basename(script)
    target = os.path.join("~", target)
    rsync(
        cluster_config_file,
        script,
        target,
        cluster_name,
        no_config_cache=no_config_cache,
        down=False)

    command_parts = ["python", target]
    if script_args:
        command_parts += list(script_args)
    elif args is not None:
        command_parts += [args]

    port_forward = [(port, port) for port in list(port_forward)]
    cmd = " ".join(command_parts)
    exec_cluster(
        cluster_config_file,
        cmd=cmd,
        run_env="docker",
        screen=screen,
        tmux=tmux,
        stop=stop,
        start=False,
        override_cluster_name=cluster_name,
        no_config_cache=no_config_cache,
        port_forward=port_forward)


@cli.command()
@click.argument("cluster_config_file", required=True, type=str)
@click.argument("cmd", required=True, type=str)
@click.option(
    "--run-env",
    required=False,
    type=click.Choice(RUN_ENV_TYPES),
    default="auto",
    help="Choose whether to execute this command in a container or directly on"
    " the cluster head. Only applies when docker is configured in the YAML.")
@click.option(
    "--stop",
    is_flag=True,
    default=False,
    help="Stop the cluster after the command finishes running.")
@click.option(
    "--start",
    is_flag=True,
    default=False,
    help="Start the cluster if needed.")
@click.option(
    "--screen",
    is_flag=True,
    default=False,
    help="Run the command in a screen.")
@click.option(
    "--tmux", is_flag=True, default=False, help="Run the command in tmux.")
@click.option(
    "--cluster-name",
    "-n",
    required=False,
    type=str,
    help="Override the configured cluster name.")
@click.option(
    "--no-config-cache",
    is_flag=True,
    default=False,
    help="Disable the local cluster config cache.")
@click.option(
    "--port-forward",
    "-p",
    required=False,
    multiple=True,
    type=int,
    help="Port to forward. Use this multiple times to forward multiple ports.")
@add_click_options(logging_options)
def exec(cluster_config_file, cmd, run_env, screen, tmux, stop, start,
         cluster_name, no_config_cache, port_forward, log_style, log_color,
         verbose):
    """Execute a command via SSH on a Ray cluster."""
    cli_logger.configure(log_style, log_color, verbose)

    port_forward = [(port, port) for port in list(port_forward)]

    exec_cluster(
        cluster_config_file,
        cmd=cmd,
        run_env=run_env,
        screen=screen,
        tmux=tmux,
        stop=stop,
        start=start,
        override_cluster_name=cluster_name,
        no_config_cache=no_config_cache,
        port_forward=port_forward)


@cli.command()
@click.argument("cluster_config_file", required=True, type=str)
@click.option(
    "--cluster-name",
    "-n",
    required=False,
    type=str,
    help="Override the configured cluster name.")
def get_head_ip(cluster_config_file, cluster_name):
    """Return the head node IP of a Ray cluster."""
    click.echo(get_head_node_ip(cluster_config_file, cluster_name))


@cli.command()
@click.argument("cluster_config_file", required=True, type=str)
@click.option(
    "--cluster-name",
    "-n",
    required=False,
    type=str,
    help="Override the configured cluster name.")
def get_worker_ips(cluster_config_file, cluster_name):
    """Return the list of worker IPs of a Ray cluster."""
    worker_ips = get_worker_node_ips(cluster_config_file, cluster_name)
    click.echo("\n".join(worker_ips))


@cli.command()
def stack():
    """Take a stack dump of all Python workers on the local machine."""
    COMMAND = """
pyspy=`which py-spy`
if [ ! -e "$pyspy" ]; then
    echo "ERROR: Please 'pip install py-spy' first"
    exit 1
fi
# Set IFS to iterate over lines instead of over words.
export IFS="
"
# Call sudo to prompt for password before anything has been printed.
sudo true
workers=$(
    ps aux | grep -E ' ray_|default_worker.py' | grep -v grep
)
for worker in $workers; do
    echo "Stack dump for $worker";
    pid=`echo $worker | awk '{print $2}'`;
    sudo $pyspy dump --pid $pid;
    echo;
done
    """
    subprocess.call(COMMAND, shell=True)


@cli.command()
def microbenchmark():
    """Run a local Ray microbenchmark on the current machine."""
    from ray.ray_perf import main
    main()


@cli.command()
@click.option(
    "--address",
    required=False,
    type=str,
    help="Override the redis address to connect to.")
def timeline(address):
    """Take a Chrome tracing timeline for a Ray cluster."""
    if not address:
        address = services.get_ray_address_to_use_or_die()
    logger.info(f"Connecting to Ray instance at {address}.")
    ray.init(address=address)
    time = datetime.today().strftime("%Y-%m-%d_%H-%M-%S")
    filename = os.path.join(ray.utils.get_user_temp_dir(),
                            f"ray-timeline-{time}.json")
    ray.timeline(filename=filename)
    size = os.path.getsize(filename)
    logger.info(f"Trace file written to {filename} ({size} bytes).")
    logger.info(
        "You can open this with chrome://tracing in the Chrome browser.")


@cli.command()
@click.option(
    "--address",
    required=False,
    type=str,
    help="Override the address to connect to.")
@click.option(
    "--redis_password",
    required=False,
    type=str,
    default=ray_constants.REDIS_DEFAULT_PASSWORD,
    help="Connect to ray with redis_password.")
@click.option(
    "--stats-only",
    is_flag=True,
    type=bool,
    default=False,
    help="Connect to ray with redis_password.")
def memory(address, redis_password, stats_only):
    """Print object references held in a Ray cluster."""
    if not address:
        address = services.get_ray_address_to_use_or_die()
    state = GlobalState()
    state._initialize_global_state(address, redis_password)
    raylet = state.node_table()[0]
    print(
        ray.internal.internal_api.memory_summary(raylet["NodeManagerAddress"],
                                                 raylet["NodeManagerPort"],
                                                 stats_only))


@cli.command()
@click.option(
    "--address",
    required=False,
    type=str,
    help="Override the address to connect to.")
@click.option(
    "--redis_password",
    required=False,
    type=str,
    default=ray_constants.REDIS_DEFAULT_PASSWORD,
    help="Connect to ray with redis_password.")
def status(address, redis_password):
    """Print cluster status, including autoscaling info."""
    if not address:
        address = services.get_ray_address_to_use_or_die()
    redis_client = ray._private.services.create_redis_client(
        address, redis_password)
    status = redis_client.hget(DEBUG_AUTOSCALING_STATUS, "value")
    error = redis_client.hget(DEBUG_AUTOSCALING_ERROR, "value")
    print(debug_status(status, error))


@cli.command(hidden=True)
@click.option(
    "--address",
    required=False,
    type=str,
    help="Override the address to connect to.")
def global_gc(address):
    """Trigger Python garbage collection on all cluster workers."""
    if not address:
        address = services.get_ray_address_to_use_or_die()
    logger.info(f"Connecting to Ray instance at {address}.")
    ray.init(address=address)
    ray.internal.internal_api.global_gc()
    print("Triggered gc.collect() on all workers.")


@cli.command()
@click.option("-v", "--verbose", is_flag=True)
@click.option(
    "--dryrun",
    is_flag=True,
    help="Identifies the wheel but does not execute the installation.")
def install_nightly(verbose, dryrun):
    """Install the latest wheels for Ray.

    This uses the same python environment as the one that Ray is currently
    installed in. Make sure that there is no Ray processes on this
    machine (ray stop) when running this command.
    """
    raydir = os.path.abspath(os.path.dirname(ray.__file__))
    all_wheels_path = os.path.join(raydir, "nightly-wheels.yaml")

    wheels = None
    if os.path.exists(all_wheels_path):
        with open(all_wheels_path) as f:
            wheels = yaml.safe_load(f)

    if not wheels:
        raise click.ClickException(
            f"Wheels not found in '{all_wheels_path}'! "
            "Please visit https://docs.ray.io/en/master/installation.html to "
            "obtain the latest wheels.")

    platform = sys.platform
    py_version = "{0}.{1}".format(*sys.version_info[:2])

    matching_wheel = None
    for target_platform, wheel_map in wheels.items():
        if verbose:
            print(f"Evaluating os={target_platform}, python={list(wheel_map)}")
        if platform.startswith(target_platform):
            if py_version in wheel_map:
                matching_wheel = wheel_map[py_version]
                break
        if verbose:
            print("Not matched.")

    if matching_wheel is None:
        raise click.ClickException(
            "Unable to identify a matching platform. "
            "Please visit https://docs.ray.io/en/master/installation.html to "
            "obtain the latest wheels.")
    if dryrun:
        print(f"Found wheel: {matching_wheel}")
    else:
        cmd = [sys.executable, "-m", "pip", "install", "-U", matching_wheel]
        print(f"Running: {' '.join(cmd)}.")
        subprocess.check_call(cmd)


def add_command_alias(command, name, hidden):
    new_command = copy.deepcopy(command)
    new_command.hidden = hidden
    cli.add_command(new_command, name=name)


cli.add_command(dashboard)
cli.add_command(debug)
cli.add_command(start)
cli.add_command(stop)
cli.add_command(up)
add_command_alias(up, name="create_or_update", hidden=True)
cli.add_command(attach)
cli.add_command(exec)
add_command_alias(exec, name="exec_cmd", hidden=True)
add_command_alias(rsync_down, name="rsync_down", hidden=True)
add_command_alias(rsync_up, name="rsync_up", hidden=True)
cli.add_command(submit)
cli.add_command(down)
add_command_alias(down, name="teardown", hidden=True)
cli.add_command(kill_random_node)
add_command_alias(get_head_ip, name="get_head_ip", hidden=True)
cli.add_command(get_worker_ips)
cli.add_command(microbenchmark)
cli.add_command(stack)
cli.add_command(status)
cli.add_command(memory)
cli.add_command(global_gc)
cli.add_command(timeline)
cli.add_command(install_nightly)

try:
    from ray.serve.scripts import serve_cli
    cli.add_command(serve_cli)
except Exception as e:
    logger.debug(f"Integrating ray serve command line tool failed with {e}")


def main():
    return cli()


if __name__ == "__main__":
    main()<|MERGE_RESOLUTION|>--- conflicted
+++ resolved
@@ -430,31 +430,17 @@
     help="If True, the ray autoscaler monitor for this cluster will not be "
     "started.")
 @add_click_options(logging_options)
-<<<<<<< HEAD
 def start(node_ip_address, external_redis_addresses, address, port,
           redis_password, redis_shard_ports, object_manager_port,
           node_manager_port, gcs_server_port, min_worker_port, max_worker_port,
-          worker_port_list, memory, object_store_memory, redis_max_memory,
-          num_cpus, num_gpus, resources, head, include_dashboard,
-          dashboard_host, dashboard_port, block, plasma_directory,
-          autoscaling_config, no_redirect_worker_output, no_redirect_output,
-          plasma_store_socket_name, raylet_socket_name, temp_dir,
-          java_worker_options, system_config, lru_evict,
-          enable_object_reconstruction, metrics_export_port, log_style,
-          log_color, verbose):
-=======
-def start(node_ip_address, address, port, redis_password, redis_shard_ports,
-          object_manager_port, node_manager_port, gcs_server_port,
-          min_worker_port, max_worker_port, worker_port_list,
-          ray_client_server_port, memory, object_store_memory,
-          redis_max_memory, num_cpus, num_gpus, resources, head,
-          include_dashboard, dashboard_host, dashboard_port, block,
+          worker_port_list, ray_client_server_port, memory,
+          object_store_memory, redis_max_memory, num_cpus, num_gpus, resources,
+          head, include_dashboard, dashboard_host, dashboard_port, block,
           plasma_directory, autoscaling_config, no_redirect_worker_output,
           no_redirect_output, plasma_store_socket_name, raylet_socket_name,
           temp_dir, java_worker_options, system_config, lru_evict,
           enable_object_reconstruction, metrics_export_port, no_monitor,
           log_style, log_color, verbose):
->>>>>>> 94a819d0
     """Start Ray processes manually on the local machine."""
     cli_logger.configure(log_style, log_color, verbose)
     if gcs_server_port and not head:
