--- conflicted
+++ resolved
@@ -1382,13 +1382,8 @@
     COMMAND = """
 pyspy=`which py-spy`
 if [ ! -e "$pyspy" ]; then
-<<<<<<< HEAD
-    echo "ERROR: Please 'pip install py-spy' or 'pip install ray[default]'
-    first"
-=======
     echo "ERROR: Please 'pip install py-spy'" \
         "or 'pip install ray[default]' first."
->>>>>>> bacf8990
     exit 1
 fi
 # Set IFS to iterate over lines instead of over words.
