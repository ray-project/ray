--- conflicted
+++ resolved
@@ -392,17 +392,10 @@
           head, include_webui, webui_host, include_dashboard, dashboard_host,
           dashboard_port, block, plasma_directory, huge_pages,
           autoscaling_config, no_redirect_worker_output, no_redirect_output,
-<<<<<<< HEAD
           plasma_store_socket_name, raylet_socket_name, temp_dir,
-          java_worker_options, load_code_from_local, system_config, lru_evict,
-          enable_object_reconstruction, metrics_export_port, log_style,
-          log_color, verbose):
-=======
-          plasma_store_socket_name, raylet_socket_name, temp_dir, include_java,
           java_worker_options, code_search_path, load_code_from_local,
           system_config, lru_evict, enable_object_reconstruction,
           metrics_export_port, log_style, log_color, verbose):
->>>>>>> 756a9ea6
     """Start Ray processes manually on the local machine."""
     cli_logger.log_style = log_style
     cli_logger.color_mode = log_color
