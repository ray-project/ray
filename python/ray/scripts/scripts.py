from typing import Optional

import click
import copy
from datetime import datetime
import json
import logging
import os
import subprocess
import sys
import time
import urllib
import urllib.parse
import yaml
from socket import socket

import ray
import psutil
import ray._private.services as services
import ray.ray_constants as ray_constants
import ray._private.utils
from ray.autoscaler._private.commands import (
    attach_cluster, exec_cluster, create_or_update_cluster, monitor_cluster,
    rsync, teardown_cluster, get_head_node_ip, kill_node, get_worker_node_ips,
    get_local_dump_archive, get_cluster_dump_archive, debug_status,
    RUN_ENV_TYPES)
from ray.autoscaler._private.constants import RAY_PROCESSES

from ray.autoscaler._private.util import DEBUG_AUTOSCALING_ERROR, \
    DEBUG_AUTOSCALING_STATUS
from ray.internal.internal_api import memory_summary
from ray.autoscaler._private.cli_logger import cli_logger, cf

logger = logging.getLogger(__name__)


def check_no_existing_redis_clients(node_ip_address, redis_client):
    # The client table prefix must be kept in sync with the file
    # "src/ray/gcs/redis_module/ray_redis_module.cc" where it is defined.
    REDIS_CLIENT_TABLE_PREFIX = "CL:"
    client_keys = redis_client.keys(f"{REDIS_CLIENT_TABLE_PREFIX}*")
    # Filter to clients on the same node and do some basic checking.
    for key in client_keys:
        info = redis_client.hgetall(key)
        assert b"ray_client_id" in info
        assert b"node_ip_address" in info
        assert b"client_type" in info
        assert b"deleted" in info
        # Clients that ran on the same node but that are marked dead can be
        # ignored.
        deleted = info[b"deleted"]
        deleted = bool(int(deleted))
        if deleted:
            continue

        if ray._private.utils.decode(
                info[b"node_ip_address"]) == node_ip_address:
            raise Exception("This Redis instance is already connected to "
                            "clients with this IP address.")


logging_options = [
    click.option(
        "--log-style",
        required=False,
        type=click.Choice(cli_logger.VALID_LOG_STYLES, case_sensitive=False),
        default="auto",
        help=("If 'pretty', outputs with formatting and color. If 'record', "
              "outputs record-style without formatting. "
              "'auto' defaults to 'pretty', and disables pretty logging "
              "if stdin is *not* a TTY.")),
    click.option(
        "--log-color",
        required=False,
        type=click.Choice(["auto", "false", "true"], case_sensitive=False),
        default="auto",
        help=("Use color logging. "
              "Auto enables color logging if stdout is a TTY.")),
    click.option("-v", "--verbose", default=None, count=True)
]


def add_click_options(options):
    def wrapper(f):
        for option in reversed(logging_options):
            f = option(f)
        return f

    return wrapper


@click.group()
@click.option(
    "--logging-level",
    required=False,
    default=ray_constants.LOGGER_LEVEL,
    type=str,
    help=ray_constants.LOGGER_LEVEL_HELP)
@click.option(
    "--logging-format",
    required=False,
    default=ray_constants.LOGGER_FORMAT,
    type=str,
    help=ray_constants.LOGGER_FORMAT_HELP)
@click.version_option()
def cli(logging_level, logging_format):
    level = logging.getLevelName(logging_level.upper())
    ray._private.ray_logging.setup_logger(level, logging_format)
    cli_logger.set_format(format_tmpl=logging_format)


@click.command()
@click.argument("cluster_config_file", required=True, type=str)
@click.option(
    "--cluster-name",
    "-n",
    required=False,
    type=str,
    help="Override the configured cluster name.")
@click.option(
    "--port",
    "-p",
    required=False,
    type=int,
    default=ray_constants.DEFAULT_DASHBOARD_PORT,
    help="The local port to forward to the dashboard")
@click.option(
    "--remote-port",
    required=False,
    type=int,
    default=ray_constants.DEFAULT_DASHBOARD_PORT,
    help="The remote port your dashboard runs on")
@click.option(
    "--no-config-cache",
    is_flag=True,
    default=False,
    help="Disable the local cluster config cache.")
def dashboard(cluster_config_file, cluster_name, port, remote_port,
              no_config_cache):
    """Port-forward a Ray cluster's dashboard to the local machine."""
    # Sleeping in a loop is preferable to `sleep infinity` because the latter
    # only works on linux.
    # Find the first open port sequentially from `remote_port`.
    try:
        port_forward = [
            (port, remote_port),
        ]
        click.echo("Attempting to establish dashboard locally at"
                   " localhost:{} connected to"
                   " remote port {}".format(port, remote_port))
        # We want to probe with a no-op that returns quickly to avoid
        # exceptions caused by network errors.
        exec_cluster(
            cluster_config_file,
            override_cluster_name=cluster_name,
            port_forward=port_forward,
            no_config_cache=no_config_cache)
        click.echo("Successfully established connection.")
    except Exception as e:
        raise click.ClickException(
            "Failed to forward dashboard from remote port {1} to local port "
            "{0}. There are a couple possibilities: \n 1. The remote port is "
            "incorrectly specified \n 2. The local port {0} is already in "
            "use.\n The exception is: {2}".format(port, remote_port, e)) \
                from None


def continue_debug_session():
    """Continue active debugging session.

    This function will connect 'ray debug' to the right debugger
    when a user is stepping between Ray tasks.
    """
    active_sessions = ray.experimental.internal_kv._internal_kv_list(
        "RAY_PDB_")

    for active_session in active_sessions:
        if active_session.startswith(b"RAY_PDB_CONTINUE"):
            print("Continuing pdb session in different process...")
            key = b"RAY_PDB_" + active_session[len("RAY_PDB_CONTINUE_"):]
            while True:
                data = ray.experimental.internal_kv._internal_kv_get(key)
                if data:
                    session = json.loads(data)
                    if "exit_debugger" in session:
                        ray.experimental.internal_kv._internal_kv_del(key)
                        return
                    host, port = session["pdb_address"].split(":")
                    ray.util.rpdb.connect_pdb_client(host, int(port))
                    ray.experimental.internal_kv._internal_kv_del(key)
                    continue_debug_session()
                    return
                time.sleep(1.0)


@cli.command()
@click.option(
    "--address",
    required=False,
    type=str,
    help="Override the address to connect to.")
def debug(address):
    """Show all active breakpoints and exceptions in the Ray debugger."""
    if not address:
        address = services.get_ray_address_to_use_or_die()
    logger.info(f"Connecting to Ray instance at {address}.")
    ray.init(address=address, log_to_driver=False)
    while True:
        continue_debug_session()

        active_sessions = ray.experimental.internal_kv._internal_kv_list(
            "RAY_PDB_")
        print("Active breakpoints:")
        for i, active_session in enumerate(active_sessions):
            data = json.loads(
                ray.experimental.internal_kv._internal_kv_get(active_session))
            print(
                str(i) + ": " + data["proctitle"] + " | " + data["filename"] +
                ":" + str(data["lineno"]))
            print(data["traceback"])
        inp = input("Enter breakpoint index or press enter to refresh: ")
        if inp == "":
            print()
            continue
        else:
            index = int(inp)
            session = json.loads(
                ray.experimental.internal_kv._internal_kv_get(
                    active_sessions[index]))
            host, port = session["pdb_address"].split(":")
            ray.util.rpdb.connect_pdb_client(host, int(port))


@cli.command()
@click.option(
    "--node-ip-address",
    required=False,
    type=str,
    help="the IP address of this node")
@click.option(
    "--address", required=False, type=str, help="the address to use for Ray")
@click.option(
    "--port",
    type=int,
    required=False,
    help=f"the port of the head ray process. If not provided, defaults to "
    f"{ray_constants.DEFAULT_PORT}; if port is set to 0, we will"
    f" allocate an available port.")
@click.option(
    "--redis-password",
    required=False,
    hidden=True,
    type=str,
    default=ray_constants.REDIS_DEFAULT_PASSWORD,
    help="If provided, secure Redis ports with this password")
@click.option(
    "--redis-shard-ports",
    required=False,
    hidden=True,
    type=str,
    help="the port to use for the Redis shards other than the "
    "primary Redis shard")
@click.option(
    "--object-manager-port",
    required=False,
    type=int,
    help="the port to use for starting the object manager")
@click.option(
    "--node-manager-port",
    required=False,
    type=int,
    default=0,
    help="the port to use for starting the node manager")
@click.option(
    "--gcs-server-port",
    required=False,
    type=int,
    help="Port number for the GCS server.")
@click.option(
    "--min-worker-port",
    required=False,
    type=int,
    default=10002,
    help="the lowest port number that workers will bind on. If not set, "
    "random ports will be chosen.")
@click.option(
    "--max-worker-port",
    required=False,
    type=int,
    default=10999,
    help="the highest port number that workers will bind on. If set, "
    "'--min-worker-port' must also be set.")
@click.option(
    "--worker-port-list",
    required=False,
    help="a comma-separated list of open ports for workers to bind on. "
    "Overrides '--min-worker-port' and '--max-worker-port'.")
@click.option(
    "--ray-client-server-port",
    required=False,
    type=int,
    default=10001,
    help="the port number the ray client server will bind on. If not set, "
    "the ray client server will not be started.")
@click.option(
    "--memory",
    required=False,
    hidden=True,
    type=int,
    help="The amount of memory (in bytes) to make available to workers. "
    "By default, this is set to the available memory on the node.")
@click.option(
    "--object-store-memory",
    required=False,
    type=int,
    help="The amount of memory (in bytes) to start the object store with. "
    "By default, this is capped at 20GB but can be set higher.")
@click.option(
    "--redis-max-memory",
    required=False,
    hidden=True,
    type=int,
    help="The max amount of memory (in bytes) to allow redis to use. Once the "
    "limit is exceeded, redis will start LRU eviction of entries. This only "
    "applies to the sharded redis tables (task, object, and profile tables). "
    "By default this is capped at 10GB but can be set higher.")
@click.option(
    "--num-cpus",
    required=False,
    type=int,
    help="the number of CPUs on this node")
@click.option(
    "--num-gpus",
    required=False,
    type=int,
    help="the number of GPUs on this node")
@click.option(
    "--resources",
    required=False,
    default="{}",
    type=str,
    help="a JSON serialized dictionary mapping resource name to "
    "resource quantity")
@click.option(
    "--head",
    is_flag=True,
    default=False,
    help="provide this argument for the head node")
@click.option(
    "--include-dashboard",
    default=None,
    type=bool,
    help="provide this argument to start the Ray dashboard GUI")
@click.option(
    "--dashboard-host",
    required=False,
    default="localhost",
    help="the host to bind the dashboard server to, either localhost "
    "(127.0.0.1) or 0.0.0.0 (available from all interfaces). By default, this"
    "is localhost.")
@click.option(
    "--dashboard-port",
    required=False,
    type=int,
    default=ray_constants.DEFAULT_DASHBOARD_PORT,
    help="the port to bind the dashboard server to--defaults to {}".format(
        ray_constants.DEFAULT_DASHBOARD_PORT))
@click.option(
    "--block",
    is_flag=True,
    default=False,
    help="provide this argument to block forever in this command")
@click.option(
    "--plasma-directory",
    required=False,
    type=str,
    help="object store directory for memory mapped files")
@click.option(
    "--autoscaling-config",
    required=False,
    type=str,
    help="the file that contains the autoscaling config")
@click.option(
    "--no-redirect-worker-output",
    is_flag=True,
    default=False,
    help="do not redirect worker stdout and stderr to files")
@click.option(
    "--no-redirect-output",
    is_flag=True,
    default=False,
    help="do not redirect non-worker stdout and stderr to files")
@click.option(
    "--plasma-store-socket-name",
    default=None,
    help="manually specify the socket name of the plasma store")
@click.option(
    "--raylet-socket-name",
    default=None,
    help="manually specify the socket path of the raylet process")
@click.option(
    "--temp-dir",
    hidden=True,
    default=None,
    help="manually specify the root temporary dir of the Ray process")
@click.option(
    "--system-config",
    default=None,
    hidden=True,
    type=json.loads,
    help="Override system configuration defaults.")
@click.option(
    "--lru-evict",
    is_flag=True,
    hidden=True,
    default=False,
    help="Specify whether LRU evict will be used for this cluster.")
@click.option(
    "--enable-object-reconstruction",
    is_flag=True,
    default=False,
    hidden=True,
    help="Specify whether object reconstruction will be used for this cluster."
)
@click.option(
    "--metrics-export-port",
    type=int,
    hidden=True,
    default=None,
    help="the port to use to expose Ray metrics through a "
    "Prometheus endpoint.")
@click.option(
    "--no-monitor",
    is_flag=True,
    hidden=True,
    default=False,
    help="If True, the ray autoscaler monitor for this cluster will not be "
    "started.")
@click.option(
<<<<<<< HEAD
    "--tracing-startup-hook",
    type=str,
    hidden=True,
    default=None,
    help="The function that sets up tracing with a tracing provider, remote "
    "span processor, and additional instruments. See docs.ray.io/tracing.html "
    "for more info.")
=======
    "--worker-setup-hook",
    hidden=True,
    default=None,
    type=str,
    help="Module path to the Python function that will be used to set up the "
    "environment for the worker process.")
>>>>>>> 57c0bd99
@add_click_options(logging_options)
def start(node_ip_address, address, port, redis_password, redis_shard_ports,
          object_manager_port, node_manager_port, gcs_server_port,
          min_worker_port, max_worker_port, worker_port_list,
          ray_client_server_port, memory, object_store_memory,
          redis_max_memory, num_cpus, num_gpus, resources, head,
          include_dashboard, dashboard_host, dashboard_port, block,
          plasma_directory, autoscaling_config, no_redirect_worker_output,
          no_redirect_output, plasma_store_socket_name, raylet_socket_name,
          temp_dir, system_config, lru_evict, enable_object_reconstruction,
<<<<<<< HEAD
          metrics_export_port, no_monitor, tracing_startup_hook, log_style,
=======
          metrics_export_port, no_monitor, worker_setup_hook, log_style,
>>>>>>> 57c0bd99
          log_color, verbose):
    """Start Ray processes manually on the local machine."""
    cli_logger.configure(log_style, log_color, verbose)
    if gcs_server_port and not head:
        raise ValueError(
            "gcs_server_port can be only assigned when you specify --head.")

    # Convert hostnames to numerical IP address.
    if node_ip_address is not None:
        node_ip_address = services.address_to_ip(node_ip_address)

    redis_address = None
    if address is not None:
        (redis_address, redis_address_ip,
         redis_address_port) = services.validate_redis_address(address)
    try:
        resources = json.loads(resources)
    except Exception:
        cli_logger.error("`{}` is not a valid JSON string.",
                         cf.bold("--resources"))
        cli_logger.abort(
            "Valid values look like this: `{}`",
            cf.bold("--resources='\"CustomResource3\": 1, "
                    "\"CustomResource2\": 2}'"))

        raise Exception("Unable to parse the --resources argument using "
                        "json.loads. Try using a format like\n\n"
                        "    --resources='{\"CustomResource1\": 3, "
                        "\"CustomReseource2\": 2}'")

    redirect_worker_output = None if not no_redirect_worker_output else True
    redirect_output = None if not no_redirect_output else True
    ray_params = ray._private.parameter.RayParams(
        node_ip_address=node_ip_address,
        min_worker_port=min_worker_port,
        max_worker_port=max_worker_port,
        worker_port_list=worker_port_list,
        ray_client_server_port=ray_client_server_port,
        object_manager_port=object_manager_port,
        node_manager_port=node_manager_port,
        gcs_server_port=gcs_server_port,
        memory=memory,
        object_store_memory=object_store_memory,
        redis_password=redis_password,
        redirect_worker_output=redirect_worker_output,
        redirect_output=redirect_output,
        num_cpus=num_cpus,
        num_gpus=num_gpus,
        resources=resources,
        plasma_directory=plasma_directory,
        huge_pages=False,
        plasma_store_socket_name=plasma_store_socket_name,
        raylet_socket_name=raylet_socket_name,
        temp_dir=temp_dir,
        include_dashboard=include_dashboard,
        dashboard_host=dashboard_host,
        dashboard_port=dashboard_port,
        _system_config=system_config,
        lru_evict=lru_evict,
        enable_object_reconstruction=enable_object_reconstruction,
        metrics_export_port=metrics_export_port,
        no_monitor=no_monitor,
<<<<<<< HEAD
        tracing_startup_hook=tracing_startup_hook)
=======
        worker_setup_hook=worker_setup_hook)
>>>>>>> 57c0bd99
    if head:
        # Use default if port is none, allocate an available port if port is 0
        if port is None:
            port = ray_constants.DEFAULT_PORT

        if port == 0:
            with socket() as s:
                s.bind(("", 0))
                port = s.getsockname()[1]

        num_redis_shards = None
        # Start Ray on the head node.
        if redis_shard_ports is not None:
            redis_shard_ports = redis_shard_ports.split(",")
            # Infer the number of Redis shards from the ports if the number is
            # not provided.
            num_redis_shards = len(redis_shard_ports)

        if redis_address is not None:
            cli_logger.abort(
                "`{}` starts a new Redis server, `{}` should not be set.",
                cf.bold("--head"), cf.bold("--address"))

            raise Exception("If --head is passed in, a Redis server will be "
                            "started, so a Redis address should not be "
                            "provided.")

        node_ip_address = services.get_node_ip_address()

        # Get the node IP address if one is not provided.
        ray_params.update_if_absent(node_ip_address=node_ip_address)
        cli_logger.labeled_value("Local node IP", ray_params.node_ip_address)
        ray_params.update_if_absent(
            redis_port=port,
            redis_shard_ports=redis_shard_ports,
            redis_max_memory=redis_max_memory,
            num_redis_shards=num_redis_shards,
            redis_max_clients=None,
            autoscaling_config=autoscaling_config,
        )

        # Fail early when starting a new cluster when one is already running
        if address is None:
            default_address = f"{node_ip_address}:{port}"
            redis_addresses = services.find_redis_address(default_address)
            if len(redis_addresses) > 0:
                raise ConnectionError(
                    f"Ray is already running at {default_address}. "
                    f"Please specify a different port using the `--port`"
                    f" command to `ray start`.")

        node = ray.node.Node(
            ray_params, head=True, shutdown_at_exit=block, spawn_reaper=block)
        redis_address = node.redis_address

        # this is a noop if new-style is not set, so the old logger calls
        # are still in place
        cli_logger.newline()
        startup_msg = "Ray runtime started."
        cli_logger.success("-" * len(startup_msg))
        cli_logger.success(startup_msg)
        cli_logger.success("-" * len(startup_msg))
        cli_logger.newline()
        with cli_logger.group("Next steps"):
            cli_logger.print(
                "To connect to this Ray runtime from another node, run")
            # NOTE(kfstorm): Java driver rely on this line to get the address
            # of the cluster. Please be careful when updating this line.
            cli_logger.print(
                cf.bold("  ray start --address='{}'{}"), redis_address,
                f" --redis-password='{redis_password}'"
                if redis_password else "")
            cli_logger.newline()
            cli_logger.print("Alternatively, use the following Python code:")
            with cli_logger.indented():
                with cf.with_style("monokai") as c:
                    cli_logger.print("{} ray", c.magenta("import"))
                    cli_logger.print(
                        "ray{}init(address{}{}{})", c.magenta("."),
                        c.magenta("="), c.yellow("'auto'"),
                        ", _redis_password{}{}".format(
                            c.magenta("="),
                            c.yellow("'" + redis_password + "'"))
                        if redis_password else "")
            cli_logger.newline()
            cli_logger.print(
                cf.underlined("If connection fails, check your "
                              "firewall settings and "
                              "network configuration."))
            cli_logger.newline()
            cli_logger.print("To terminate the Ray runtime, run")
            cli_logger.print(cf.bold("  ray stop"))
    else:
        # Start Ray on a non-head node.
        if not (port is None):
            cli_logger.abort("`{}` should not be specified without `{}`.",
                             cf.bold("--port"), cf.bold("--head"))

            raise Exception("If --head is not passed in, --port is not "
                            "allowed.")
        if redis_shard_ports is not None:
            cli_logger.abort("`{}` should not be specified without `{}`.",
                             cf.bold("--redis-shard-ports"), cf.bold("--head"))

            raise Exception("If --head is not passed in, --redis-shard-ports "
                            "is not allowed.")
        if redis_address is None:
            cli_logger.abort("`{}` is required unless starting with `{}`.",
                             cf.bold("--address"), cf.bold("--head"))

            raise Exception("If --head is not passed in, --address must "
                            "be provided.")
        if include_dashboard:
            cli_logger.abort("`{}` should not be specified without `{}`.",
                             cf.bold("--include-dashboard"), cf.bold("--head"))

            raise ValueError(
                "If --head is not passed in, the --include-dashboard"
                "flag is not relevant.")

        # Wait for the Redis server to be started. And throw an exception if we
        # can't connect to it.
        services.wait_for_redis_to_start(
            redis_address_ip, redis_address_port, password=redis_password)

        # Create a Redis client.
        redis_client = services.create_redis_client(
            redis_address, password=redis_password)

        # Check that the version information on this node matches the version
        # information that the cluster was started with.
        services.check_version_info(redis_client)

        # Get the node IP address if one is not provided.
        ray_params.update_if_absent(
            node_ip_address=services.get_node_ip_address(redis_address))

        cli_logger.labeled_value("Local node IP", ray_params.node_ip_address)

        # Check that there aren't already Redis clients with the same IP
        # address connected with this Redis instance. This raises an exception
        # if the Redis server already has clients on this node.
        check_no_existing_redis_clients(ray_params.node_ip_address,
                                        redis_client)
        ray_params.update(redis_address=redis_address)
        node = ray.node.Node(
            ray_params, head=False, shutdown_at_exit=block, spawn_reaper=block)

        cli_logger.newline()
        startup_msg = "Ray runtime started."
        cli_logger.success("-" * len(startup_msg))
        cli_logger.success(startup_msg)
        cli_logger.success("-" * len(startup_msg))
        cli_logger.newline()
        cli_logger.print("To terminate the Ray runtime, run")
        cli_logger.print(cf.bold("  ray stop"))

    if block:
        cli_logger.newline()
        with cli_logger.group(cf.bold("--block")):
            cli_logger.print(
                "This command will now block until terminated by a signal.")
            cli_logger.print(
                "Running subprocesses are monitored and a message will be "
                "printed if any of them terminate unexpectedly.")

        while True:
            time.sleep(1)
            deceased = node.dead_processes()
            if len(deceased) > 0:
                cli_logger.newline()
                cli_logger.error("Some Ray subprcesses exited unexpectedly:")

                with cli_logger.indented():
                    for process_type, process in deceased:
                        cli_logger.error(
                            "{}",
                            cf.bold(str(process_type)),
                            _tags={"exit code": str(process.returncode)})

                # shutdown_at_exit will handle cleanup.
                cli_logger.newline()
                cli_logger.error("Remaining processes will be killed.")
                sys.exit(1)


@cli.command()
@click.option(
    "-f",
    "--force",
    is_flag=True,
    help="If set, ray will send SIGKILL instead of SIGTERM.")
@add_click_options(logging_options)
def stop(force, verbose, log_style, log_color):
    """Stop Ray processes manually on the local machine."""

    cli_logger.configure(log_style, log_color, verbose)

    # Note that raylet needs to exit before object store, otherwise
    # it cannot exit gracefully.
    is_linux = sys.platform.startswith("linux")
    processes_to_kill = RAY_PROCESSES

    process_infos = []
    for proc in psutil.process_iter(["name", "cmdline"]):
        try:
            process_infos.append((proc, proc.name(), proc.cmdline()))
        except psutil.Error:
            pass

    total_found = 0
    total_stopped = 0
    stopped = []
    for keyword, filter_by_cmd in processes_to_kill:
        if filter_by_cmd and is_linux and len(keyword) > 15:
            # getting here is an internal bug, so we do not use cli_logger
            msg = ("The filter string should not be more than {} "
                   "characters. Actual length: {}. Filter: {}").format(
                       15, len(keyword), keyword)
            raise ValueError(msg)

        found = []
        for candidate in process_infos:
            proc, proc_cmd, proc_args = candidate
            corpus = (proc_cmd
                      if filter_by_cmd else subprocess.list2cmdline(proc_args))
            if keyword in corpus:
                found.append(candidate)

        for proc, proc_cmd, proc_args in found:
            total_found += 1

            proc_string = str(subprocess.list2cmdline(proc_args))
            try:
                if force:
                    proc.kill()
                else:
                    # TODO(mehrdadn): On Windows, this is forceful termination.
                    # We don't want CTRL_BREAK_EVENT, because that would
                    # terminate the entire process group. What to do?
                    proc.terminate()

                if force:
                    cli_logger.verbose("Killed `{}` {} ", cf.bold(proc_string),
                                       cf.dimmed("(via SIGKILL)"))
                else:
                    cli_logger.verbose("Send termination request to `{}` {}",
                                       cf.bold(proc_string),
                                       cf.dimmed("(via SIGTERM)"))

                total_stopped += 1
                stopped.append(proc)
            except psutil.NoSuchProcess:
                cli_logger.verbose(
                    "Attempted to stop `{}`, but process was already dead.",
                    cf.bold(proc_string))
                pass
            except (psutil.Error, OSError) as ex:
                cli_logger.error("Could not terminate `{}` due to {}",
                                 cf.bold(proc_string), str(ex))

    if total_found == 0:
        cli_logger.print("Did not find any active Ray processes.")
    else:
        if total_stopped == total_found:
            cli_logger.success("Stopped all {} Ray processes.", total_stopped)
        else:
            cli_logger.warning(
                "Stopped only {} out of {} Ray processes. "
                "Set `{}` to see more details.", total_stopped, total_found,
                cf.bold("-v"))
            cli_logger.warning("Try running the command again, or use `{}`.",
                               cf.bold("--force"))

    # Wait for the processes to actually stop.
    psutil.wait_procs(stopped, timeout=2)


@cli.command()
@click.argument("cluster_config_file", required=True, type=str)
@click.option(
    "--min-workers",
    required=False,
    type=int,
    help="Override the configured min worker node count for the cluster.")
@click.option(
    "--max-workers",
    required=False,
    type=int,
    help="Override the configured max worker node count for the cluster.")
@click.option(
    "--no-restart",
    is_flag=True,
    default=False,
    help=("Whether to skip restarting Ray services during the update. "
          "This avoids interrupting running jobs."))
@click.option(
    "--restart-only",
    is_flag=True,
    default=False,
    help=("Whether to skip running setup commands and only restart Ray. "
          "This cannot be used with 'no-restart'."))
@click.option(
    "--yes",
    "-y",
    is_flag=True,
    default=False,
    help="Don't ask for confirmation.")
@click.option(
    "--cluster-name",
    "-n",
    required=False,
    type=str,
    help="Override the configured cluster name.")
@click.option(
    "--no-config-cache",
    is_flag=True,
    default=False,
    help="Disable the local cluster config cache.")
@click.option(
    "--redirect-command-output",
    is_flag=True,
    default=False,
    help="Whether to redirect command output to a file.")
@click.option(
    "--use-login-shells/--use-normal-shells",
    is_flag=True,
    default=True,
    help=("Ray uses login shells (bash --login -i) to run cluster commands "
          "by default. If your workflow is compatible with normal shells, "
          "this can be disabled for a better user experience."))
@add_click_options(logging_options)
def up(cluster_config_file, min_workers, max_workers, no_restart, restart_only,
       yes, cluster_name, no_config_cache, redirect_command_output,
       use_login_shells, log_style, log_color, verbose):
    """Create or update a Ray cluster."""
    cli_logger.configure(log_style, log_color, verbose)

    if restart_only or no_restart:
        cli_logger.doassert(restart_only != no_restart,
                            "`{}` is incompatible with `{}`.",
                            cf.bold("--restart-only"), cf.bold("--no-restart"))
        assert restart_only != no_restart, "Cannot set both 'restart_only' " \
            "and 'no_restart' at the same time!"

    if urllib.parse.urlparse(cluster_config_file).scheme in ("http", "https"):
        try:
            response = urllib.request.urlopen(cluster_config_file, timeout=5)
            content = response.read()
            file_name = cluster_config_file.split("/")[-1]
            with open(file_name, "wb") as f:
                f.write(content)
            cluster_config_file = file_name
        except urllib.error.HTTPError as e:
            cli_logger.warning("{}", str(e))
            cli_logger.warning(
                "Could not download remote cluster configuration file.")
    create_or_update_cluster(
        config_file=cluster_config_file,
        override_min_workers=min_workers,
        override_max_workers=max_workers,
        no_restart=no_restart,
        restart_only=restart_only,
        yes=yes,
        override_cluster_name=cluster_name,
        no_config_cache=no_config_cache,
        redirect_command_output=redirect_command_output,
        use_login_shells=use_login_shells)


@cli.command()
@click.argument("cluster_config_file", required=True, type=str)
@click.option(
    "--yes",
    "-y",
    is_flag=True,
    default=False,
    help="Don't ask for confirmation.")
@click.option(
    "--workers-only",
    is_flag=True,
    default=False,
    help="Only destroy the workers.")
@click.option(
    "--cluster-name",
    "-n",
    required=False,
    type=str,
    help="Override the configured cluster name.")
@click.option(
    "--keep-min-workers",
    is_flag=True,
    default=False,
    help="Retain the minimal amount of workers specified in the config.")
@add_click_options(logging_options)
def down(cluster_config_file, yes, workers_only, cluster_name,
         keep_min_workers, log_style, log_color, verbose):
    """Tear down a Ray cluster."""
    cli_logger.configure(log_style, log_color, verbose)

    teardown_cluster(cluster_config_file, yes, workers_only, cluster_name,
                     keep_min_workers)


@cli.command(hidden=True)
@click.argument("cluster_config_file", required=True, type=str)
@click.option(
    "--yes",
    "-y",
    is_flag=True,
    default=False,
    help="Don't ask for confirmation.")
@click.option(
    "--hard",
    is_flag=True,
    default=False,
    help="Terminates the node via node provider (defaults to a 'soft kill'"
    " which terminates Ray but does not actually delete the instances).")
@click.option(
    "--cluster-name",
    "-n",
    required=False,
    type=str,
    help="Override the configured cluster name.")
def kill_random_node(cluster_config_file, yes, hard, cluster_name):
    """Kills a random Ray node. For testing purposes only."""
    click.echo("Killed node with IP " +
               kill_node(cluster_config_file, yes, hard, cluster_name))


@cli.command()
@click.argument("cluster_config_file", required=True, type=str)
@click.option(
    "--lines",
    required=False,
    default=100,
    type=int,
    help="Number of lines to tail.")
@click.option(
    "--cluster-name",
    "-n",
    required=False,
    type=str,
    help="Override the configured cluster name.")
@add_click_options(logging_options)
def monitor(cluster_config_file, lines, cluster_name, log_style, log_color,
            verbose):
    """Tails the autoscaler logs of a Ray cluster."""
    cli_logger.configure(log_style, log_color, verbose)

    monitor_cluster(cluster_config_file, lines, cluster_name)


@cli.command()
@click.argument("cluster_config_file", required=True, type=str)
@click.option(
    "--start",
    is_flag=True,
    default=False,
    help="Start the cluster if needed.")
@click.option(
    "--screen", is_flag=True, default=False, help="Run the command in screen.")
@click.option(
    "--tmux", is_flag=True, default=False, help="Run the command in tmux.")
@click.option(
    "--cluster-name",
    "-n",
    required=False,
    type=str,
    help="Override the configured cluster name.")
@click.option(
    "--no-config-cache",
    is_flag=True,
    default=False,
    help="Disable the local cluster config cache.")
@click.option(
    "--new", "-N", is_flag=True, help="Force creation of a new screen.")
@click.option(
    "--port-forward",
    "-p",
    required=False,
    multiple=True,
    type=int,
    help="Port to forward. Use this multiple times to forward multiple ports.")
@add_click_options(logging_options)
def attach(cluster_config_file, start, screen, tmux, cluster_name,
           no_config_cache, new, port_forward, log_style, log_color, verbose):
    """Create or attach to a SSH session to a Ray cluster."""
    cli_logger.configure(log_style, log_color, verbose)

    port_forward = [(port, port) for port in list(port_forward)]
    attach_cluster(
        cluster_config_file,
        start,
        screen,
        tmux,
        cluster_name,
        no_config_cache=no_config_cache,
        new=new,
        port_forward=port_forward)


@cli.command()
@click.argument("cluster_config_file", required=True, type=str)
@click.argument("source", required=False, type=str)
@click.argument("target", required=False, type=str)
@click.option(
    "--cluster-name",
    "-n",
    required=False,
    type=str,
    help="Override the configured cluster name.")
@add_click_options(logging_options)
def rsync_down(cluster_config_file, source, target, cluster_name, log_style,
               log_color, verbose):
    """Download specific files from a Ray cluster."""
    cli_logger.configure(log_style, log_color, verbose)

    rsync(cluster_config_file, source, target, cluster_name, down=True)


@cli.command()
@click.argument("cluster_config_file", required=True, type=str)
@click.argument("source", required=False, type=str)
@click.argument("target", required=False, type=str)
@click.option(
    "--cluster-name",
    "-n",
    required=False,
    type=str,
    help="Override the configured cluster name.")
@click.option(
    "--all-nodes",
    "-A",
    is_flag=True,
    required=False,
    help="Upload to all nodes (workers and head).")
@add_click_options(logging_options)
def rsync_up(cluster_config_file, source, target, cluster_name, all_nodes,
             log_style, log_color, verbose):
    """Upload specific files to a Ray cluster."""
    cli_logger.configure(log_style, log_color, verbose)

    if all_nodes:
        cli_logger.warning(
            "WARNING: the `all_nodes` option is deprecated and will be "
            "removed in the future. "
            "Rsync to worker nodes is not reliable since workers may be "
            "added during autoscaling. Please use the `file_mounts` "
            "feature instead for consistent file sync in autoscaling clusters")

    rsync(
        cluster_config_file,
        source,
        target,
        cluster_name,
        down=False,
        all_nodes=all_nodes)


@cli.command(context_settings={"ignore_unknown_options": True})
@click.argument("cluster_config_file", required=True, type=str)
@click.option(
    "--stop",
    is_flag=True,
    default=False,
    help="Stop the cluster after the command finishes running.")
@click.option(
    "--start",
    is_flag=True,
    default=False,
    help="Start the cluster if needed.")
@click.option(
    "--screen",
    is_flag=True,
    default=False,
    help="Run the command in a screen.")
@click.option(
    "--tmux", is_flag=True, default=False, help="Run the command in tmux.")
@click.option(
    "--cluster-name",
    "-n",
    required=False,
    type=str,
    help="Override the configured cluster name.")
@click.option(
    "--no-config-cache",
    is_flag=True,
    default=False,
    help="Disable the local cluster config cache.")
@click.option(
    "--port-forward",
    "-p",
    required=False,
    multiple=True,
    type=int,
    help="Port to forward. Use this multiple times to forward multiple ports.")
@click.argument("script", required=True, type=str)
@click.option(
    "--args",
    required=False,
    type=str,
    help="(deprecated) Use '-- --arg1 --arg2' for script args.")
@click.argument("script_args", nargs=-1)
@add_click_options(logging_options)
def submit(cluster_config_file, screen, tmux, stop, start, cluster_name,
           no_config_cache, port_forward, script, args, script_args, log_style,
           log_color, verbose):
    """Uploads and runs a script on the specified cluster.

    The script is automatically synced to the following location:

        os.path.join("~", os.path.basename(script))

    Example:
        >>> ray submit [CLUSTER.YAML] experiment.py -- --smoke-test
    """
    cli_logger.configure(log_style, log_color, verbose)

    cli_logger.doassert(not (screen and tmux),
                        "`{}` and `{}` are incompatible.", cf.bold("--screen"),
                        cf.bold("--tmux"))
    cli_logger.doassert(
        not (script_args and args),
        "`{0}` and `{1}` are incompatible. Use only `{1}`.\n"
        "Example: `{2}`", cf.bold("--args"), cf.bold("-- <args ...>"),
        cf.bold("ray submit script.py -- --arg=123 --flag"))

    assert not (screen and tmux), "Can specify only one of `screen` or `tmux`."
    assert not (script_args and args), "Use -- --arg1 --arg2 for script args."

    if args:
        cli_logger.warning(
            "`{}` is deprecated and will be removed in the future.",
            cf.bold("--args"))
        cli_logger.warning("Use `{}` instead. Example: `{}`.",
                           cf.bold("-- <args ...>"),
                           cf.bold("ray submit script.py -- --arg=123 --flag"))
        cli_logger.newline()

    if start:
        create_or_update_cluster(
            config_file=cluster_config_file,
            override_min_workers=None,
            override_max_workers=None,
            no_restart=False,
            restart_only=False,
            yes=True,
            override_cluster_name=cluster_name,
            no_config_cache=no_config_cache,
            redirect_command_output=False,
            use_login_shells=True)
    target = os.path.basename(script)
    target = os.path.join("~", target)
    rsync(
        cluster_config_file,
        script,
        target,
        cluster_name,
        no_config_cache=no_config_cache,
        down=False)

    command_parts = ["python", target]
    if script_args:
        command_parts += list(script_args)
    elif args is not None:
        command_parts += [args]

    port_forward = [(port, port) for port in list(port_forward)]
    cmd = " ".join(command_parts)
    exec_cluster(
        cluster_config_file,
        cmd=cmd,
        run_env="docker",
        screen=screen,
        tmux=tmux,
        stop=stop,
        start=False,
        override_cluster_name=cluster_name,
        no_config_cache=no_config_cache,
        port_forward=port_forward)


@cli.command()
@click.argument("cluster_config_file", required=True, type=str)
@click.argument("cmd", required=True, type=str)
@click.option(
    "--run-env",
    required=False,
    type=click.Choice(RUN_ENV_TYPES),
    default="auto",
    help="Choose whether to execute this command in a container or directly on"
    " the cluster head. Only applies when docker is configured in the YAML.")
@click.option(
    "--stop",
    is_flag=True,
    default=False,
    help="Stop the cluster after the command finishes running.")
@click.option(
    "--start",
    is_flag=True,
    default=False,
    help="Start the cluster if needed.")
@click.option(
    "--screen",
    is_flag=True,
    default=False,
    help="Run the command in a screen.")
@click.option(
    "--tmux", is_flag=True, default=False, help="Run the command in tmux.")
@click.option(
    "--cluster-name",
    "-n",
    required=False,
    type=str,
    help="Override the configured cluster name.")
@click.option(
    "--no-config-cache",
    is_flag=True,
    default=False,
    help="Disable the local cluster config cache.")
@click.option(
    "--port-forward",
    "-p",
    required=False,
    multiple=True,
    type=int,
    help="Port to forward. Use this multiple times to forward multiple ports.")
@add_click_options(logging_options)
def exec(cluster_config_file, cmd, run_env, screen, tmux, stop, start,
         cluster_name, no_config_cache, port_forward, log_style, log_color,
         verbose):
    """Execute a command via SSH on a Ray cluster."""
    cli_logger.configure(log_style, log_color, verbose)

    port_forward = [(port, port) for port in list(port_forward)]

    exec_cluster(
        cluster_config_file,
        cmd=cmd,
        run_env=run_env,
        screen=screen,
        tmux=tmux,
        stop=stop,
        start=start,
        override_cluster_name=cluster_name,
        no_config_cache=no_config_cache,
        port_forward=port_forward)


@cli.command()
@click.argument("cluster_config_file", required=True, type=str)
@click.option(
    "--cluster-name",
    "-n",
    required=False,
    type=str,
    help="Override the configured cluster name.")
def get_head_ip(cluster_config_file, cluster_name):
    """Return the head node IP of a Ray cluster."""
    click.echo(get_head_node_ip(cluster_config_file, cluster_name))


@cli.command()
@click.argument("cluster_config_file", required=True, type=str)
@click.option(
    "--cluster-name",
    "-n",
    required=False,
    type=str,
    help="Override the configured cluster name.")
def get_worker_ips(cluster_config_file, cluster_name):
    """Return the list of worker IPs of a Ray cluster."""
    worker_ips = get_worker_node_ips(cluster_config_file, cluster_name)
    click.echo("\n".join(worker_ips))


@cli.command()
def stack():
    """Take a stack dump of all Python workers on the local machine."""
    COMMAND = """
pyspy=`which py-spy`
if [ ! -e "$pyspy" ]; then
    echo "ERROR: Please 'pip install py-spy' first"
    exit 1
fi
# Set IFS to iterate over lines instead of over words.
export IFS="
"
# Call sudo to prompt for password before anything has been printed.
sudo true
workers=$(
    ps aux | grep -E ' ray::|default_worker.py' | grep -v raylet | grep -v grep
)
for worker in $workers; do
    echo "Stack dump for $worker";
    pid=`echo $worker | awk '{print $2}'`;
    sudo $pyspy dump --pid $pid --native;
    echo;
done
    """
    subprocess.call(COMMAND, shell=True)


@cli.command()
def microbenchmark():
    """Run a local Ray microbenchmark on the current machine."""
    from ray.ray_perf import main
    main()


@cli.command()
@click.option(
    "--address",
    required=False,
    type=str,
    help="Override the redis address to connect to.")
def timeline(address):
    """Take a Chrome tracing timeline for a Ray cluster."""
    if not address:
        address = services.get_ray_address_to_use_or_die()
    logger.info(f"Connecting to Ray instance at {address}.")
    ray.init(address=address)
    time = datetime.today().strftime("%Y-%m-%d_%H-%M-%S")
    filename = os.path.join(ray._private.utils.get_user_temp_dir(),
                            f"ray-timeline-{time}.json")
    ray.timeline(filename=filename)
    size = os.path.getsize(filename)
    logger.info(f"Trace file written to {filename} ({size} bytes).")
    logger.info(
        "You can open this with chrome://tracing in the Chrome browser.")


@cli.command()
@click.option(
    "--address",
    required=False,
    type=str,
    help="Override the address to connect to.")
@click.option(
    "--redis_password",
    required=False,
    type=str,
    default=ray_constants.REDIS_DEFAULT_PASSWORD,
    help="Connect to ray with redis_password.")
@click.option(
    "--group-by",
    type=click.Choice(["NODE_ADDRESS", "STACK_TRACE"]),
    default="NODE_ADDRESS",
    help="Group object references by a GroupByType \
(e.g. NODE_ADDRESS or STACK_TRACE).")
@click.option(
    "--sort-by",
    type=click.Choice(["PID", "OBJECT_SIZE", "REFERENCE_TYPE"]),
    default="OBJECT_SIZE",
    help="Sort object references in ascending order by a SortingType \
(e.g. PID, OBJECT_SIZE, or REFERENCE_TYPE).")
@click.option(
    "--units",
    type=click.Choice(["B", "KB", "MB", "GB"]),
    default="B",
    help="Specify unit metrics for displaying object sizes \
(e.g. B, KB, MB, GB).")
@click.option(
    "--no-format",
    is_flag=True,
    type=bool,
    default=True,
    help="Display unformatted results. Defaults to true when \
terminal width is less than 137 characters.")
@click.option(
    "--stats-only",
    is_flag=True,
    default=False,
    help="Display plasma store stats only.")
@click.option(
    "--num-entries",
    "--n",
    type=int,
    default=None,
    help="Specify number of sorted entries per group.")
def memory(address, redis_password, group_by, sort_by, units, no_format,
           stats_only, num_entries):
    """Print object references held in a Ray cluster."""
    if not address:
        address = services.get_ray_address_to_use_or_die()
    time = datetime.now()
    header = "=" * 8 + f" Object references status: {time} " + "=" * 8
    mem_stats = memory_summary(address, redis_password, group_by, sort_by,
                               units, no_format, stats_only, num_entries)
    print(f"{header}\n{mem_stats}")


@cli.command()
@click.option(
    "--address",
    required=False,
    type=str,
    help="Override the address to connect to.")
@click.option(
    "--redis_password",
    required=False,
    type=str,
    default=ray_constants.REDIS_DEFAULT_PASSWORD,
    help="Connect to ray with redis_password.")
def status(address, redis_password):
    """Print cluster status, including autoscaling info."""
    if not address:
        address = services.get_ray_address_to_use_or_die()
    redis_client = ray._private.services.create_redis_client(
        address, redis_password)
    status = redis_client.hget(DEBUG_AUTOSCALING_STATUS, "value")
    error = redis_client.hget(DEBUG_AUTOSCALING_ERROR, "value")
    print(debug_status(status, error))


@cli.command(hidden=True)
@click.option(
    "--stream",
    "-S",
    required=False,
    type=bool,
    is_flag=True,
    default=False,
    help="If True, will stream the binary archive contents to stdout")
@click.option(
    "--output",
    "-o",
    required=False,
    type=str,
    default=None,
    help="Output file.")
@click.option(
    "--logs/--no-logs",
    is_flag=True,
    default=True,
    help="Collect logs from ray session dir")
@click.option(
    "--debug-state/--no-debug-state",
    is_flag=True,
    default=True,
    help="Collect debug_state.txt from ray session dir")
@click.option(
    "--pip/--no-pip",
    is_flag=True,
    default=True,
    help="Collect installed pip packages")
@click.option(
    "--processes/--no-processes",
    is_flag=True,
    default=True,
    help="Collect info on running processes")
@click.option(
    "--processes-verbose/--no-processes-verbose",
    is_flag=True,
    default=True,
    help="Increase process information verbosity")
def local_dump(stream: bool = False,
               output: Optional[str] = None,
               logs: bool = True,
               debug_state: bool = True,
               pip: bool = True,
               processes: bool = True,
               processes_verbose: bool = False):
    """Collect local data and package into an archive.

    Usage:

        ray local-dump [--stream/--output file]

    This script is called on remote nodes to fetch their data.
    """
    # This may stream data to stdout, so no printing here
    get_local_dump_archive(
        stream=stream,
        output=output,
        logs=logs,
        debug_state=debug_state,
        pip=pip,
        processes=processes,
        processes_verbose=processes_verbose)


@cli.command()
@click.argument("cluster_config_file", required=False, type=str)
@click.option(
    "--host",
    "-h",
    required=False,
    type=str,
    help="Single or list of hosts, separated by comma.")
@click.option(
    "--ssh-user",
    "-U",
    required=False,
    type=str,
    default=None,
    help="Username of the SSH user.")
@click.option(
    "--ssh-key",
    "-K",
    required=False,
    type=str,
    default=None,
    help="Path to the SSH key file.")
@click.option(
    "--docker",
    "-d",
    required=False,
    type=str,
    default=None,
    help="Name of the docker container, if applicable.")
@click.option(
    "--local",
    "-L",
    required=False,
    type=bool,
    is_flag=True,
    default=None,
    help="Also include information about the local node.")
@click.option(
    "--output",
    "-o",
    required=False,
    type=str,
    default=None,
    help="Output file.")
@click.option(
    "--logs/--no-logs",
    is_flag=True,
    default=True,
    help="Collect logs from ray session dir")
@click.option(
    "--debug-state/--no-debug-state",
    is_flag=True,
    default=True,
    help="Collect debug_state.txt from ray session dir")
@click.option(
    "--pip/--no-pip",
    is_flag=True,
    default=True,
    help="Collect installed pip packages")
@click.option(
    "--processes/--no-processes",
    is_flag=True,
    default=True,
    help="Collect info on running processes")
@click.option(
    "--processes-verbose/--no-processes-verbose",
    is_flag=True,
    default=True,
    help="Increase process information verbosity")
def cluster_dump(cluster_config_file: Optional[str] = None,
                 host: Optional[str] = None,
                 ssh_user: Optional[str] = None,
                 ssh_key: Optional[str] = None,
                 docker: Optional[str] = None,
                 local: Optional[bool] = None,
                 output: Optional[str] = None,
                 logs: bool = True,
                 debug_state: bool = True,
                 pip: bool = True,
                 processes: bool = True,
                 processes_verbose: bool = False):
    """Get log data from one or more nodes.

    Best used with Ray cluster configs:

        ray cluster-dump [cluster.yaml]

    Include the --local flag to also collect and include data from the
    local node.

    Missing fields will be tried to be auto-filled.

    You can also manually specify a list of hosts using the
    ``--host <host1,host2,...>`` parameter.
    """
    archive_path = get_cluster_dump_archive(
        cluster_config_file=cluster_config_file,
        host=host,
        ssh_user=ssh_user,
        ssh_key=ssh_key,
        docker=docker,
        local=local,
        output=output,
        logs=logs,
        debug_state=debug_state,
        pip=pip,
        processes=processes,
        processes_verbose=processes_verbose)
    if archive_path:
        click.echo(f"Created archive: {archive_path}")
    else:
        click.echo("Could not create archive.")


@cli.command(hidden=True)
@click.option(
    "--address",
    required=False,
    type=str,
    help="Override the address to connect to.")
def global_gc(address):
    """Trigger Python garbage collection on all cluster workers."""
    if not address:
        address = services.get_ray_address_to_use_or_die()
    logger.info(f"Connecting to Ray instance at {address}.")
    ray.init(address=address)
    ray.internal.internal_api.global_gc()
    print("Triggered gc.collect() on all workers.")


@cli.command(name="health-check", hidden=True)
@click.option(
    "--address",
    required=False,
    type=str,
    help="Override the address to connect to.")
@click.option(
    "--redis_password",
    required=False,
    type=str,
    default=ray_constants.REDIS_DEFAULT_PASSWORD,
    help="Connect to ray with redis_password.")
@click.option(
    "--component",
    required=False,
    type=str,
    help="Health check for a specific component. Currently supports: "
    "[ray_client_server]")
def healthcheck(address, redis_password, component):
    """
    This is NOT a public api.

    Health check a Ray or a specific component. Exit code 0 is healthy.
    """

    if not address:
        address = services.get_ray_address_to_use_or_die()
    redis_client = ray._private.services.create_redis_client(
        address, redis_password)

    if not component:
        # If no component is specified, we are health checking the core. If
        # client creation or ping fails, we will still exit with a non-zero
        # exit code.
        redis_client.ping()
        sys.exit(0)

    report_str = redis_client.hget(f"healthcheck:{component}", "value")
    if not report_str:
        # Status was never updated
        sys.exit(1)

    report = json.loads(report_str)

    # TODO (Alex): We probably shouldn't rely on time here, but cloud providers
    # have very well synchronized NTP servers, so this should be fine in
    # practice.
    cur_time = time.time()
    report_time = float(report["time"])

    # If the status is too old, the service has probably already died.
    delta = cur_time - report_time
    time_ok = delta < ray.ray_constants.HEALTHCHECK_EXPIRATION_S

    if time_ok:
        sys.exit(0)
    else:
        sys.exit(1)


@cli.command()
@click.option("-v", "--verbose", is_flag=True)
@click.option(
    "--dryrun",
    is_flag=True,
    help="Identifies the wheel but does not execute the installation.")
def install_nightly(verbose, dryrun):
    """Install the latest wheels for Ray.

    This uses the same python environment as the one that Ray is currently
    installed in. Make sure that there is no Ray processes on this
    machine (ray stop) when running this command.
    """
    raydir = os.path.abspath(os.path.dirname(ray.__file__))
    all_wheels_path = os.path.join(raydir, "nightly-wheels.yaml")

    wheels = None
    if os.path.exists(all_wheels_path):
        with open(all_wheels_path) as f:
            wheels = yaml.safe_load(f)

    if not wheels:
        raise click.ClickException(
            f"Wheels not found in '{all_wheels_path}'! "
            "Please visit https://docs.ray.io/en/master/installation.html to "
            "obtain the latest wheels.")

    platform = sys.platform
    py_version = "{0}.{1}".format(*sys.version_info[:2])

    matching_wheel = None
    for target_platform, wheel_map in wheels.items():
        if verbose:
            print(f"Evaluating os={target_platform}, python={list(wheel_map)}")
        if platform.startswith(target_platform):
            if py_version in wheel_map:
                matching_wheel = wheel_map[py_version]
                break
        if verbose:
            print("Not matched.")

    if matching_wheel is None:
        raise click.ClickException(
            "Unable to identify a matching platform. "
            "Please visit https://docs.ray.io/en/master/installation.html to "
            "obtain the latest wheels.")
    if dryrun:
        print(f"Found wheel: {matching_wheel}")
    else:
        cmd = [sys.executable, "-m", "pip", "install", "-U", matching_wheel]
        print(f"Running: {' '.join(cmd)}.")
        subprocess.check_call(cmd)


def add_command_alias(command, name, hidden):
    new_command = copy.deepcopy(command)
    new_command.hidden = hidden
    cli.add_command(new_command, name=name)


cli.add_command(dashboard)
cli.add_command(debug)
cli.add_command(start)
cli.add_command(stop)
cli.add_command(up)
add_command_alias(up, name="create_or_update", hidden=True)
cli.add_command(attach)
cli.add_command(exec)
add_command_alias(exec, name="exec_cmd", hidden=True)
add_command_alias(rsync_down, name="rsync_down", hidden=True)
add_command_alias(rsync_up, name="rsync_up", hidden=True)
cli.add_command(submit)
cli.add_command(down)
add_command_alias(down, name="teardown", hidden=True)
cli.add_command(kill_random_node)
add_command_alias(get_head_ip, name="get_head_ip", hidden=True)
cli.add_command(get_worker_ips)
cli.add_command(microbenchmark)
cli.add_command(stack)
cli.add_command(status)
cli.add_command(memory)
cli.add_command(local_dump)
cli.add_command(cluster_dump)
cli.add_command(global_gc)
cli.add_command(timeline)
cli.add_command(install_nightly)

try:
    from ray.serve.scripts import serve_cli
    cli.add_command(serve_cli)
except Exception as e:
    logger.debug(f"Integrating ray serve command line tool failed with {e}")


def main():
    return cli()


if __name__ == "__main__":
    main()<|MERGE_RESOLUTION|>--- conflicted
+++ resolved
@@ -437,7 +437,6 @@
     help="If True, the ray autoscaler monitor for this cluster will not be "
     "started.")
 @click.option(
-<<<<<<< HEAD
     "--tracing-startup-hook",
     type=str,
     hidden=True,
@@ -445,14 +444,13 @@
     help="The function that sets up tracing with a tracing provider, remote "
     "span processor, and additional instruments. See docs.ray.io/tracing.html "
     "for more info.")
-=======
+@click.option(
     "--worker-setup-hook",
     hidden=True,
     default=None,
     type=str,
     help="Module path to the Python function that will be used to set up the "
     "environment for the worker process.")
->>>>>>> 57c0bd99
 @add_click_options(logging_options)
 def start(node_ip_address, address, port, redis_password, redis_shard_ports,
           object_manager_port, node_manager_port, gcs_server_port,
@@ -463,12 +461,8 @@
           plasma_directory, autoscaling_config, no_redirect_worker_output,
           no_redirect_output, plasma_store_socket_name, raylet_socket_name,
           temp_dir, system_config, lru_evict, enable_object_reconstruction,
-<<<<<<< HEAD
-          metrics_export_port, no_monitor, tracing_startup_hook, log_style,
-=======
-          metrics_export_port, no_monitor, worker_setup_hook, log_style,
->>>>>>> 57c0bd99
-          log_color, verbose):
+          metrics_export_port, no_monitor, tracing_startup_hook, 
+          worker_setup_hook, log_style, log_color, verbose):
     """Start Ray processes manually on the local machine."""
     cli_logger.configure(log_style, log_color, verbose)
     if gcs_server_port and not head:
@@ -530,11 +524,8 @@
         enable_object_reconstruction=enable_object_reconstruction,
         metrics_export_port=metrics_export_port,
         no_monitor=no_monitor,
-<<<<<<< HEAD
-        tracing_startup_hook=tracing_startup_hook)
-=======
+        tracing_startup_hook=tracing_startup_hook,
         worker_setup_hook=worker_setup_hook)
->>>>>>> 57c0bd99
     if head:
         # Use default if port is none, allocate an available port if port is 0
         if port is None:
