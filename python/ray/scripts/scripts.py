--- conflicted
+++ resolved
@@ -462,20 +462,12 @@
           ray_client_server_port, memory, object_store_memory,
           redis_max_memory, num_cpus, num_gpus, resources, head,
           include_dashboard, dashboard_host, dashboard_port,
-<<<<<<< HEAD
-          dashboard_agent_listen_port, block, plasma_directory,
-          autoscaling_config, no_redirect_worker_output, no_redirect_output,
-          plasma_store_socket_name, raylet_socket_name, temp_dir,
-          system_config, enable_object_reconstruction, metrics_export_port,
-          no_monitor, tracing_startup_hook, ray_debugger_external):
-=======
           dashboard_agent_listen_port, dashboard_agent_grpc_port, block,
           plasma_directory, autoscaling_config, no_redirect_worker_output,
           no_redirect_output, plasma_store_socket_name, raylet_socket_name,
           temp_dir, system_config, enable_object_reconstruction,
           metrics_export_port, no_monitor, tracing_startup_hook,
           ray_debugger_external, log_style, log_color, verbose):
->>>>>>> 8325a32d
     """Start Ray processes manually on the local machine."""
     if gcs_server_port and not head:
         raise ValueError(
