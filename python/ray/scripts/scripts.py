--- conflicted
+++ resolved
@@ -12,14 +12,8 @@
 
 import ray.services as services
 from ray.autoscaler.commands import (
-<<<<<<< HEAD
-    attach_cluster, exec_cluster, create_or_update_cluster, rsync,
-    teardown_cluster, get_head_node_ip, kill_node, get_worker_node_ips,
-    copy_to_docker)
-=======
     attach_cluster, exec_cluster, create_or_update_cluster, monitor_cluster,
     rsync, teardown_cluster, get_head_node_ip, kill_node, get_worker_node_ips)
->>>>>>> 3456afde
 import ray.ray_constants as ray_constants
 import ray.utils
 
