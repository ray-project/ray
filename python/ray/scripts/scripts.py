--- conflicted
+++ resolved
@@ -43,24 +43,16 @@
 )
 from ray.autoscaler._private.constants import RAY_PROCESSES
 from ray.autoscaler._private.fake_multi_node.node_provider import FAKE_HEAD_NODE_ID
-<<<<<<< HEAD
-from ray.dashboard.modules.job.cli import job_cli_group
-from ray.util.annotations import PublicAPI
-
-from ray.experimental.state.state_cli import (
-    get as state_cli_get,
-    list as state_cli_list,
-    logs_state_cli_group,
-=======
 from ray.experimental.state.api import get_log, list_logs
 from ray.experimental.state.common import DEFAULT_RPC_TIMEOUT, DEFAULT_LOG_LIMIT
 from ray.util.annotations import PublicAPI
 
 from ray.experimental.state.state_cli import (
+    AvailableFormat,
+    logs_state_cli_group,
     ray_get,
     ray_list,
     output_with_format,
->>>>>>> 25f642b4
     summary_state_cli_group,
 )
 
@@ -1965,8 +1957,6 @@
 
 
 @cli.command()
-<<<<<<< HEAD
-=======
 @click.argument(
     "glob_filter",
     required=False,
@@ -2170,7 +2160,6 @@
 
 
 @cli.command()
->>>>>>> 25f642b4
 @click.argument("cluster_config_file", required=False, type=str)
 @click.option(
     "--host",
@@ -2570,16 +2559,9 @@
 cli.add_command(cpp)
 cli.add_command(disable_usage_stats)
 cli.add_command(enable_usage_stats)
-<<<<<<< HEAD
-add_command_alias(job_cli_group, name="job", hidden=True)
 add_command_alias(logs_state_cli_group, name="logs", hidden=False)
-cli.add_command(state_cli_list)
-cli.add_command(state_cli_get)
-=======
-add_command_alias(ray_logs, name="logs", hidden=False)
 cli.add_command(ray_list, name="list")
 cli.add_command(ray_get, name="get")
->>>>>>> 25f642b4
 add_command_alias(summary_state_cli_group, name="summary", hidden=False)
 
 try:
