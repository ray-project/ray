--- conflicted
+++ resolved
@@ -129,35 +129,18 @@
         self._tuner_kwargs = copy.deepcopy(_tuner_kwargs) or {}
         self._experiment_analysis = None
 
-<<<<<<< HEAD
-        # This needs to happen before `tune.run()` is kicked in.
-        # This is because currently tune does not exit gracefully if
-        # run in ray client mode - if crash happens, it just exits immediately
-        # without allowing for checkpointing tuner and trainable.
-        # Thus this has to happen before tune.run() so that we can have something
-        # to restore from.
-=======
->>>>>>> 185f57c0
         self._run_config.name = (
             self._run_config.name
             or StorageContext.get_experiment_dir_name(self.converted_trainable)
         )
-<<<<<<< HEAD
-=======
         # The storage context here is only used to access the resolved
         # storage fs and experiment path, in order to avoid duplicating that logic.
         # This is NOT the storage context object that gets passed to remote workers.
->>>>>>> 185f57c0
         storage = StorageContext(
             storage_path=self._run_config.storage_path,
             experiment_dir_name=self._run_config.name,
             storage_filesystem=self._run_config.storage_filesystem,
         )
-<<<<<<< HEAD
-        # TODO(justinvyu): Temporary fix for `get_experiment_checkpoint_dir`
-        self._experiment_fs_path = storage.experiment_fs_path
-=======
->>>>>>> 185f57c0
 
         fs = storage.storage_filesystem
         fs.create_dir(storage.experiment_fs_path)
@@ -368,14 +351,8 @@
         # Ex: s3://bucket/exp_name -> s3://bucket, exp_name
         self._run_config.name = path_or_uri_obj.name
         self._run_config.storage_path = str(path_or_uri_obj.parent)
-<<<<<<< HEAD
-
-        # TODO(justinvyu): Temporary fix for `get_experiment_checkpoint_dir`
-        self._experiment_fs_path = path_or_uri
-=======
         # Update the storage_filesystem with the one passed in on restoration, if any.
         self._run_config.storage_filesystem = storage_filesystem
->>>>>>> 185f57c0
 
         # Load the experiment results at the point where it left off.
         try:
@@ -447,13 +424,6 @@
             return
         self._param_space["scaling_config"] = scaling_config.__dict__.copy()
 
-<<<<<<< HEAD
-    # This has to be done through a function signature (@property won't do).
-    def get_experiment_checkpoint_dir(self) -> str:
-        return self._experiment_fs_path
-
-=======
->>>>>>> 185f57c0
     @property
     def trainable(self) -> TrainableTypeOrTrainer:
         return self._trainable
