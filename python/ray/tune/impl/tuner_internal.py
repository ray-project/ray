--- conflicted
+++ resolved
@@ -427,15 +427,8 @@
             # If we synced, `experiment_checkpoint_dir` will contain a temporary
             # directory. Create an experiment checkpoint dir instead and move
             # our data there.
-<<<<<<< HEAD
-            new_exp_path, new_exp_name = Path(
-                self.setup_create_experiment_checkpoint_dir(
-                    self.converted_trainable, self._run_config
-                )
-=======
             new_exp_path, new_exp_name = self.setup_create_experiment_checkpoint_dir(
                 self.converted_trainable, self._run_config
->>>>>>> c6c3dfe0
             )
             new_exp_path = Path(new_exp_path)
             for file_dir in experiment_checkpoint_path.glob("*"):
@@ -540,13 +533,8 @@
             Tuple: (experiment_path, experiment_dir_name)
         """
         if _use_storage_context():
-<<<<<<< HEAD
-            experiment_dir_name = run_config.name or Experiment.get_experiment_dir_name(
-                trainable
-=======
             experiment_dir_name = (
                 run_config.name or StorageContext.get_experiment_dir_name(trainable)
->>>>>>> c6c3dfe0
             )
             storage_local_path = _get_defaults_results_dir()
             experiment_path = os.path.join(storage_local_path, experiment_dir_name)
