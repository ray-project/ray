--- conflicted
+++ resolved
@@ -1,14 +1,3 @@
-<<<<<<< HEAD
-from ray.train._internal.syncer import SyncConfig as TrainSyncConfig
-from ray.util.annotations import PublicAPI
-
-
-@PublicAPI(stability="beta")
-class SyncConfig(TrainSyncConfig):
-    """Configuration object for Train/Tune file syncing to `RunConfig(storage_path)`.
-
-    In Ray Tune, here is where syncing happens:
-=======
 from dataclasses import dataclass
 import logging
 
@@ -24,7 +13,6 @@
     """Configuration object for Tune file syncing to `RunConfig(storage_path)`.
 
     In Ray Tune, here is where syncing (mainly uploading) happens:
->>>>>>> d3eb3da0
 
     The experiment driver (on the head node) syncs the experiment directory to storage
     (which includes experiment state such as searcher state, the list of trials
@@ -35,11 +23,6 @@
     For a Ray Tune run with many trials, each trial will upload its trial directory
     to storage, which includes arbitrary files that you dumped during the run.
 
-<<<<<<< HEAD
-=======
-    See :ref:`persistent-storage-guide` for more details and examples.
-
->>>>>>> d3eb3da0
     Args:
         sync_period: Minimum time in seconds to wait between two sync operations.
             A smaller ``sync_period`` will have the data in storage updated more often
@@ -48,11 +31,7 @@
             to finish running. A sync operation will run for at most this long
             before raising a `TimeoutError`. Defaults to 30 minutes.
         sync_artifacts: [Beta] Whether or not to sync artifacts that are saved to the
-<<<<<<< HEAD
             trial directory (accessed via `ray.tune.get_context().get_trial_dir()`)
-=======
-            trial directory (accessed via `tune.get_context().get_trial_dir()`)
->>>>>>> d3eb3da0
             to the persistent storage configured via `tune.RunConfig(storage_path)`.
             The trial or remote worker will try to launch an artifact syncing
             operation every time `tune.report` happens, subject to `sync_period`
