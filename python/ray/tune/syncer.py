from typing import (
    Any,
    Callable,
    Dict,
    List,
    TYPE_CHECKING,
    Type,
    Union,
    Optional,
    Tuple,
)

import distutils
import logging
import os
import time
from dataclasses import dataclass

from inspect import isclass
from shlex import quote

import ray
import yaml
from ray.ml.utils.remote_storage import get_fs_and_path, fs_hint
from ray.tune import TuneError
from ray.tune.callback import Callback
from ray.tune.result import NODE_IP
from ray.util import get_node_ip_address
from ray.util.debug import log_once
from ray.tune.cluster_info import get_ssh_key, get_ssh_user
from ray.tune.sync_client import (
    CommandBasedClient,
    get_sync_client,
    get_cloud_sync_client,
    NOOP,
    SyncClient,
    RemoteTaskClient,
)
<<<<<<< HEAD
from ray.util.annotations import PublicAPI
from ray.util.ml_utils.checkpoint_manager import TrackedCheckpoint, CheckpointStorage
=======
from ray.util.annotations import PublicAPI, DeveloperAPI
>>>>>>> 5a889487

if TYPE_CHECKING:
    from ray.tune.trial import Trial

logger = logging.getLogger(__name__)

# Syncing period for syncing checkpoints between nodes or to cloud.
SYNC_PERIOD = 300

CLOUD_CHECKPOINTING_URL = (
    "https://docs.ray.io/en/master/tune/user-guide.html#using-cloud-storage"
)
_log_sync_warned = False
_syncers = {}


def wait_for_sync():
    for syncer in _syncers.values():
        syncer.wait()


def validate_upload_dir(sync_config: "SyncConfig"):
    if sync_config.upload_dir:
        exc = None
        try:
            fs, _ = get_fs_and_path(sync_config.upload_dir)
        except ImportError as e:
            fs = None
            exc = e
        if not fs:
            raise ValueError(
                f"Could not identify external storage filesystem for "
                f"upload dir `{sync_config.upload_dir}`. "
                f"Hint: {fs_hint(sync_config.upload_dir)}"
            ) from exc


def set_sync_periods(sync_config: "SyncConfig"):
    """Sets sync period from config."""
    global SYNC_PERIOD
    SYNC_PERIOD = int(sync_config.sync_period)


def validate_sync_config(sync_config: "SyncConfig"):
    if sync_config.node_sync_period >= 0 or sync_config.cloud_sync_period >= 0:
        # Until fully deprecated, try to consolidate
        if sync_config.node_sync_period >= 0 and sync_config.cloud_sync_period >= 0:
            sync_period = min(
                sync_config.node_sync_period, sync_config.cloud_sync_period
            )
        else:
            sync_period = max(
                sync_config.node_sync_period, sync_config.cloud_sync_period
            )

        sync_config.sync_period = sync_period
        sync_config.node_sync_period = -1
        sync_config.cloud_sync_period = -1

        # Deprecated: Remove in Ray > 1.13
        raise DeprecationWarning(
            "The `node_sync_period` and "
            "`cloud_sync_period` properties of `tune.SyncConfig` are "
            "deprecated. Pass the `sync_period` property instead. "
            "\nFor now, the lower of the two values (if provided) will "
            f"be used as the sync_period. This value is: {sync_period}"
        )

    if sync_config.sync_to_cloud or sync_config.sync_to_driver:
        if bool(sync_config.upload_dir):
            syncer = sync_config.sync_to_cloud
            help = "set"
        else:
            syncer = sync_config.sync_to_driver
            help = "not set"

        sync_config.syncer = syncer
        sync_config.sync_to_cloud = None
        sync_config.sync_to_driver = None

        # Deprecated: Remove in Ray > 1.13
        raise DeprecationWarning(
            "The `sync_to_cloud` and `sync_to_driver` properties of "
            "`tune.SyncConfig` are deprecated. Pass the `syncer` property "
            "instead. Presence of an `upload_dir` decides if checkpoints "
            "are synced to cloud or not. Syncing to driver is "
            "automatically disabled if an `upload_dir` is given."
            f"\nFor now, as the upload dir is {help}, the respective "
            f"syncer is used. This value is: {syncer}"
        )


def get_rsync_template_if_available(options: str = ""):
    """Template enabling syncs between driver and worker when possible.
    Requires ray cluster to be started with the autoscaler. Also requires
    rsync to be installed.

    Args:
        options: Additional rsync options.

    Returns:
        Sync template with source and target parameters. None if rsync
        unavailable.
    """
    if not distutils.spawn.find_executable("rsync"):
        if log_once("tune:rsync"):
            logger.error("Log sync requires rsync to be installed.")
        return None
    global _log_sync_warned
    ssh_key = get_ssh_key()
    if ssh_key is None:
        if not _log_sync_warned:
            logger.debug("Log sync requires cluster to be setup with `ray up`.")
            _log_sync_warned = True
        return None

    rsh = "ssh -i {ssh_key} -o ConnectTimeout=120s -o StrictHostKeyChecking=no"
    rsh = rsh.format(ssh_key=quote(ssh_key))
    options += " --exclude='checkpoint_tmp*'"
    template = "rsync {options} -savz -e {rsh} {{source}} {{target}}"
    return template.format(options=options, rsh=quote(rsh))


@PublicAPI
@dataclass
class SyncConfig:
    """Configuration object for syncing.

    If an ``upload_dir`` is specified, both experiment and trial checkpoints
    will be stored on remote (cloud) storage. Synchronization then only
    happens via this remote storage.

    Args:
        upload_dir: Optional URI to sync training results and checkpoints
            to (e.g. ``s3://bucket``, ``gs://bucket`` or ``hdfs://path``).
            Specifying this will enable cloud-based checkpointing.
        syncer: Function for syncing the local_dir to and
            from remote storage. If string, then it must be a string template
            that includes ``{source}`` and ``{target}`` for the syncer to run.
            If not provided, it defaults to rsync for non cloud-based storage,
            and to standard S3, gsutil or HDFS sync commands for cloud-based
            storage.
            If set to ``None``, no syncing will take place.
            Defaults to ``"auto"`` (auto detect).
        sync_on_checkpoint: Force sync-down of trial checkpoint to
            driver (only non cloud-storage).
            If set to False, checkpoint syncing from worker to driver
            is asynchronous and best-effort. This does not affect persistent
            storage syncing. Defaults to True.
        sync_period: Syncing period for syncing between nodes.

    """

    upload_dir: Optional[str] = None
    syncer: Optional[str] = "auto"

    sync_on_checkpoint: bool = True
    sync_period: int = 300

    # Deprecated arguments
    # Deprecated: Remove in Ray > 1.13
    sync_to_cloud: Any = None
    sync_to_driver: Any = None
    node_sync_period: int = -1
    cloud_sync_period: int = -1

    def __post_init__(self):
        validate_sync_config(self)


@DeveloperAPI
class Syncer:
    def __init__(self, local_dir: str, remote_dir: str, sync_client: SyncClient = NOOP):
        """Syncs between two directories with the sync_function.

        Arguments:
            local_dir: Directory to sync. Uniquely identifies the syncer.
            remote_dir: Remote directory to sync with.
            sync_client: Client for syncing between local_dir and
                remote_dir. Defaults to a Noop.
        """
        self._local_dir = os.path.join(local_dir, "") if local_dir else local_dir
        self._remote_dir = remote_dir
        self.last_sync_up_time = float("-inf")
        self.last_sync_down_time = float("-inf")
        self.sync_client = sync_client

    @property
    def _pass_ip_path_tuples(self) -> False:
        """Return True if the sync client expects (ip, path) tuples instead
        of rsync strings (user@ip:/path/)."""
        return isinstance(self.sync_client, RemoteTaskClient)

    def sync_up_if_needed(self, sync_period: int, exclude: Optional[List] = None):
        """Syncs up if time since last sync up is greater than sync_period.

        Args:
            sync_period: Time period between subsequent syncs.
            exclude: Pattern of files to exclude, e.g.
                ``["*/checkpoint_*]`` to exclude trial checkpoints.
        """

        if time.time() - self.last_sync_up_time > sync_period:
            self.sync_up(exclude)

    def sync_down_if_needed(self, sync_period: int, exclude: Optional[List] = None):
        """Syncs down if time since last sync down is greater than sync_period.

        Args:
            sync_period: Time period between subsequent syncs.
            exclude: Pattern of files to exclude, e.g.
                ``["*/checkpoint_*]`` to exclude trial checkpoints.
        """
        if time.time() - self.last_sync_down_time > sync_period:
            self.sync_down(exclude)

    def sync_up(self, exclude: Optional[List] = None):
        """Attempts to start the sync-up to the remote path.

        Args:
            exclude: Pattern of files to exclude, e.g.
                ``["*/checkpoint_*]`` to exclude trial checkpoints.

        Returns:
            Whether the sync (if feasible) was successfully started.
        """
        result = False
        if self.validate_hosts(self._local_dir, self._remote_path):
            try:
                result = self.sync_client.sync_up(
                    self._local_dir, self._remote_path, exclude=exclude
                )
                self.last_sync_up_time = time.time()
            except Exception:
                logger.exception("Sync execution failed.")
        return result

    def sync_down(self, exclude: Optional[List] = None):
        """Attempts to start the sync-down from the remote path.

        Args:
            exclude: Pattern of files to exclude, e.g.
                ``["*/checkpoint_*]`` to exclude trial checkpoints.

        Returns:
             Whether the sync (if feasible) was successfully started.
        """
        result = False
        if self.validate_hosts(self._local_dir, self._remote_path):
            try:
                result = self.sync_client.sync_down(
                    self._remote_path, self._local_dir, exclude=exclude
                )
                self.last_sync_down_time = time.time()
            except Exception:
                logger.exception("Sync execution failed.")
        return result

    def validate_hosts(self, source, target):
        if not (source and target):
            logger.debug(
                "Source or target is empty, skipping log sync for "
                "{}".format(self._local_dir)
            )
            return False
        return True

    def wait(self):
        """Waits for the sync client to complete the current sync."""
        self.sync_client.wait()

    def reset(self):
        self.last_sync_up_time = float("-inf")
        self.last_sync_down_time = float("-inf")
        self.sync_client.reset()

    def close(self):
        self.sync_client.close()

    @property
    def _remote_path(self) -> Optional[Union[str, Tuple[str, str]]]:
        return self._remote_dir


@DeveloperAPI
class CloudSyncer(Syncer):
    """Syncer for syncing files to/from the cloud."""

    def __init__(self, local_dir, remote_dir, sync_client):
        super(CloudSyncer, self).__init__(local_dir, remote_dir, sync_client)

    def sync_up_if_needed(self, exclude: Optional[List] = None):
        return super(CloudSyncer, self).sync_up_if_needed(SYNC_PERIOD, exclude=exclude)

    def sync_down_if_needed(self, exclude: Optional[List] = None):
        return super(CloudSyncer, self).sync_down_if_needed(
            SYNC_PERIOD, exclude=exclude
        )


@DeveloperAPI
class NodeSyncer(Syncer):
    """Syncer for syncing files to/from a remote dir to a local dir."""

    def __init__(self, local_dir, remote_dir, sync_client):
        self.local_ip = get_node_ip_address()
        self.worker_ip = None
        super(NodeSyncer, self).__init__(local_dir, remote_dir, sync_client)

    def set_worker_ip(self, worker_ip):
        """Sets the worker IP to sync logs from."""
        self.worker_ip = worker_ip

    def has_remote_target(self):
        """Returns whether the Syncer has a remote target."""
        if not self.worker_ip:
            logger.debug("Worker IP unknown, skipping sync for %s", self._local_dir)
            return False
        if self.worker_ip == self.local_ip:
            logger.debug("Worker IP is local IP, skipping sync for %s", self._local_dir)
            return False
        return True

    def sync_up_if_needed(self, exclude: Optional[List] = None):
        if not self.has_remote_target():
            return True
        return super(NodeSyncer, self).sync_up_if_needed(SYNC_PERIOD, exclude=exclude)

    def sync_down_if_needed(self, exclude: Optional[List] = None):
        if not self.has_remote_target():
            return True
        return super(NodeSyncer, self).sync_down_if_needed(SYNC_PERIOD, exclude=exclude)

    def sync_up_to_new_location(self, worker_ip):
        if worker_ip != self.worker_ip:
            logger.debug("Setting new worker IP to %s", worker_ip)
            self.set_worker_ip(worker_ip)
            self.reset()
            if not self.sync_up():
                logger.warning(
                    "Sync up to new location skipped. This should not occur."
                )
        else:
            logger.warning("Sync attempted to same IP %s.", worker_ip)

    def sync_up(self, exclude: Optional[List] = None):
        if not self.has_remote_target():
            return True
        return super(NodeSyncer, self).sync_up(exclude=exclude)

    def sync_down(self, exclude: Optional[List] = None):
        if not self.has_remote_target():
            return True
        logger.debug("Syncing from %s to %s", self._remote_path, self._local_dir)
        return super(NodeSyncer, self).sync_down(exclude=exclude)

    @property
    def _remote_path(self) -> Optional[Union[str, Tuple[str, str]]]:
        ssh_user = get_ssh_user()
        global _log_sync_warned
        if not self.has_remote_target():
            return None
        if ssh_user is None:
            if not _log_sync_warned:
                logger.error("Syncer requires cluster to be setup with `ray up`.")
                _log_sync_warned = True
            return None
        if self._pass_ip_path_tuples:
            return self.worker_ip, self._remote_dir
        return "{}@{}:{}/".format(ssh_user, self.worker_ip, self._remote_dir)


@DeveloperAPI
def get_cloud_syncer(
    local_dir: str,
    remote_dir: Optional[str] = None,
    sync_function: Optional[Union[Callable, str]] = None,
) -> CloudSyncer:
    """Returns a Syncer.

    This syncer is in charge of syncing the local_dir with upload_dir.

    If no ``remote_dir`` is provided, it will return a no-op syncer.

    If a ``sync_function`` is provided, it will return a CloudSyncer using
    a custom SyncClient initialized by the sync function. Otherwise it will
    return a CloudSyncer with default templates for s3/gs/hdfs.

    Args:
        local_dir: Source directory for syncing.
        remote_dir: Target directory for syncing. If not provided, a
            no-op Syncer is returned.
        sync_function: Function for syncing the local_dir to
            remote_dir. If string, then it must be a string template for
            syncer to run. If not provided, it defaults
            to standard S3, gsutil or HDFS sync commands.

    Raises:
        ValueError if malformed remote_dir.
    """
    key = (local_dir, remote_dir)

    if key in _syncers:
        return _syncers[key]

    if not remote_dir:
        _syncers[key] = CloudSyncer(local_dir, remote_dir, NOOP)
        return _syncers[key]

    if sync_function == "auto":
        sync_function = None  # Auto-detect

    # Maybe get user-provided sync client here
    client = get_sync_client(sync_function)

    if client:
        # If the user provided a sync template or function
        _syncers[key] = CloudSyncer(local_dir, remote_dir, client)
    else:
        # Else, get default cloud sync client (e.g. S3 syncer)
        sync_client = get_cloud_sync_client(remote_dir)
        _syncers[key] = CloudSyncer(local_dir, remote_dir, sync_client)

    return _syncers[key]


@DeveloperAPI
def get_node_syncer(
    local_dir: str,
    remote_dir: Optional[str] = None,
    sync_function: Optional[Union[Callable, str, bool, Type[Syncer]]] = None,
):
    """Returns a NodeSyncer.

    Args:
        local_dir: Source directory for syncing.
        remote_dir: Target directory for syncing. If not provided, a
            noop Syncer is returned.
        sync_function: Function for syncing the local_dir to
            remote_dir. If string, then it must be a string template for
            syncer to run. If True or not provided, it defaults rsync
            (if available) or otherwise remote-task based syncing. If
            False, a noop Syncer is returned.
    """
    if sync_function == "auto":
        sync_function = None  # Auto-detect

    key = (local_dir, remote_dir)
    if key in _syncers:
        # Get cached syncer
        return _syncers[key]
    elif isclass(sync_function) and issubclass(sync_function, Syncer):
        # Type[Syncer]
        _syncers[key] = sync_function(local_dir, remote_dir, None)
        return _syncers[key]
    elif not remote_dir or sync_function is False:
        # Do not sync trials if no remote dir specified or syncer=False
        sync_client = NOOP
    elif sync_function and sync_function is not True:
        # String or callable (for function syncers)
        sync_client = get_sync_client(sync_function)
    else:
        # sync_function=True or sync_function=None --> default
        rsync_function_str = get_rsync_template_if_available()
        if rsync_function_str:
            sync_client = CommandBasedClient(rsync_function_str, rsync_function_str)
            sync_client.set_logdir(local_dir)
        else:
            sync_client = RemoteTaskClient()

    _syncers[key] = NodeSyncer(local_dir, remote_dir, sync_client)
    return _syncers[key]


@DeveloperAPI
class SyncerCallback(Callback):
    def __init__(self, sync_function: Optional[Union[bool, Callable]]):
        self._sync_function = sync_function
        self._syncers: Dict["Trial", NodeSyncer] = {}

    def _get_trial_syncer(self, trial: "Trial"):
        if trial not in self._syncers:
            self._syncers[trial] = self._create_trial_syncer(trial)
        return self._syncers[trial]

    def _create_trial_syncer(self, trial: "Trial"):
        return get_node_syncer(
            trial.logdir, remote_dir=trial.logdir, sync_function=self._sync_function
        )

    def _remove_trial_syncer(self, trial: "Trial"):
        self._syncers.pop(trial, None)

    def _sync_trial_checkpoint(self, trial: "Trial", checkpoint: TrackedCheckpoint):
        if checkpoint.storage_mode == CheckpointStorage.MEMORY:
            return

        trial_syncer = self._get_trial_syncer(trial)
        # If the sync_function is False, syncing to driver is disabled.
        # In every other case (valid values include None, True Callable,
        # NodeSyncer) syncing to driver is enabled.
        if trial.sync_on_checkpoint and self._sync_function is not False:
            try:
                # Wait for any other syncs to finish. We need to sync again
                # after this to handle checkpoints taken mid-sync.
                trial_syncer.wait()
            except TuneError as e:
                # Errors occurring during this wait are not fatal for this
                # checkpoint, so it should just be logged.
                logger.error(
                    f"Trial {trial}: An error occurred during the "
                    f"checkpoint pre-sync wait: {e}"
                )
            # Force sync down and wait before tracking the new checkpoint.
            try:
                if trial_syncer.sync_down():
                    trial_syncer.wait()
                else:
                    logger.error(
                        f"Trial {trial}: Checkpoint sync skipped. "
                        f"This should not happen."
                    )
            except TuneError as e:
                if trial.uses_cloud_checkpointing:
                    # Even though rsync failed the trainable can restore
                    # from remote durable storage.
                    logger.error(f"Trial {trial}: Sync error: {e}")
                else:
                    # If the trainable didn't have remote storage to upload
                    # to then this checkpoint may have been lost, so we
                    # shouldn't track it with the checkpoint_manager.
                    raise e
            if not trial.uses_cloud_checkpointing:
                if not os.path.exists(checkpoint.dir_or_data):
                    raise TuneError(
                        "Trial {}: Checkpoint path {} not "
                        "found after successful sync down. "
                        "Are you running on a Kubernetes or "
                        "managed cluster? rsync will not function "
                        "due to a lack of SSH functionality. "
                        "You'll need to use cloud-checkpointing "
                        "if that's the case, see instructions "
                        "here: {} .".format(
                            trial,
                            checkpoint.dir_or_data,
                            CLOUD_CHECKPOINTING_URL,
                        )
                    )

    def on_trial_start(
        self, iteration: int, trials: List["Trial"], trial: "Trial", **info
    ):
        self._get_trial_syncer(trial)

    def on_trial_result(
        self,
        iteration: int,
        trials: List["Trial"],
        trial: "Trial",
        result: Dict,
        **info,
    ):
        trial_syncer = self._get_trial_syncer(trial)
        trial_syncer.set_worker_ip(result.get(NODE_IP))
        trial_syncer.sync_down_if_needed()

    def on_trial_complete(
        self, iteration: int, trials: List["Trial"], trial: "Trial", **info
    ):
        trial_syncer = self._get_trial_syncer(trial)
        if NODE_IP in trial.last_result:
            trainable_ip = trial.last_result[NODE_IP]
        else:
            trainable_ip = ray.get(trial.runner.get_current_ip.remote())
        trial_syncer.set_worker_ip(trainable_ip)
        # Always sync down when trial completed
        trial_syncer.sync_down()
        trial_syncer.close()
        self._remove_trial_syncer(trial)

    def on_checkpoint(
        self,
        iteration: int,
        trials: List["Trial"],
        trial: "Trial",
        checkpoint: TrackedCheckpoint,
        **info,
    ):
        self._sync_trial_checkpoint(trial, checkpoint)


def detect_cluster_syncer(
    sync_config: Optional[SyncConfig],
    cluster_config_file: str = "~/ray_bootstrap_config.yaml",
) -> Union[bool, Type, NodeSyncer]:
    """Detect cluster Syncer given SyncConfig.

    Returns False if cloud checkpointing is enabled (when upload dir is
    set).

    Else, returns sync config syncer if manually specified.

    Else, detects cluster environment (e.g. Docker, Kubernetes) and returns
    syncer accordingly.

    """
    from ray.tune.integration.docker import DockerSyncer

    sync_config = sync_config or SyncConfig()

    if bool(sync_config.upload_dir) or sync_config.syncer is None:
        # No sync to driver for cloud checkpointing or if manually disabled
        return False

    _syncer = sync_config.syncer

    if _syncer == "auto":
        _syncer = None

    if isinstance(_syncer, Type):
        return _syncer

    # Else: True or None. Auto-detect.
    cluster_config_file = os.path.expanduser(cluster_config_file)
    if not os.path.exists(cluster_config_file):
        return _syncer

    with open(cluster_config_file, "rt") as fp:
        config = yaml.safe_load(fp.read())

    if config.get("docker"):
        logger.debug(
            "Detected docker autoscaling environment. Using `DockerSyncer` "
            "as sync client. If this is not correct or leads to errors, "
            "please pass a `syncer` parameter in the `SyncConfig` to "
            "`tune.run().` to manually configure syncing behavior."
        )
        return DockerSyncer

    if config.get("provider", {}).get("type", "") == "kubernetes":
        from ray.tune.integration.kubernetes import (
            NamespacedKubernetesSyncer,
            try_import_kubernetes,
        )

        if not try_import_kubernetes():
            logger.warning(
                "Detected Ray autoscaling environment on Kubernetes, "
                "but Kubernetes Python CLI is not installed. "
                "Checkpoint syncing may not work properly across "
                "multiple pods. Be sure to install 'kubernetes' on "
                "each container."
            )

        namespace = config["provider"].get("namespace", "ray")
        logger.debug(
            f"Detected Ray autoscaling environment on Kubernetes. Using "
            f"`NamespacedKubernetesSyncer` with namespace `{namespace}` "
            f"as sync client. If this is not correct or leads to errors, "
            f"please pass a `syncer` parameter in the `SyncConfig` "
            f"to `tune.run()` to manually configure syncing behavior.."
        )
        return NamespacedKubernetesSyncer(namespace)

    return _syncer<|MERGE_RESOLUTION|>--- conflicted
+++ resolved
@@ -36,12 +36,8 @@
     SyncClient,
     RemoteTaskClient,
 )
-<<<<<<< HEAD
-from ray.util.annotations import PublicAPI
-from ray.util.ml_utils.checkpoint_manager import TrackedCheckpoint, CheckpointStorage
-=======
 from ray.util.annotations import PublicAPI, DeveloperAPI
->>>>>>> 5a889487
+from ray.util.ml_utils.checkpoint_manager import CheckpointStorage
 
 if TYPE_CHECKING:
     from ray.tune.trial import Trial
