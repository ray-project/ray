import abc
import threading
from typing import (
    Callable,
    Dict,
    List,
    TYPE_CHECKING,
    Union,
    Optional,
)

import logging
import os
import time
from dataclasses import dataclass

import ray
from ray.air._internal.remote_storage import (
    get_fs_and_path,
    fs_hint,
    upload_to_uri,
    download_from_uri,
    delete_at_uri,
)
from ray.tune import TuneError
from ray.tune.callback import Callback
from ray.tune.result import NODE_IP
from ray.tune.utils.file_transfer import sync_dir_between_nodes
from ray.util.annotations import PublicAPI, DeveloperAPI
from ray.util.ml_utils.checkpoint_manager import CheckpointStorage, _TrackedCheckpoint

if TYPE_CHECKING:
    from ray.tune.trial import Trial

logger = logging.getLogger(__name__)

# Syncing period for syncing checkpoints between nodes or to cloud.
DEFAULT_SYNC_PERIOD = 300

CLOUD_CHECKPOINTING_URL = (
    "https://docs.ray.io/en/master/tune/user-guide.html#using-cloud-storage"
)
_log_sync_warned = False
_syncers = {}


def validate_upload_dir(sync_config: "SyncConfig"):
    if sync_config.upload_dir:
        exc = None
        try:
            fs, _ = get_fs_and_path(sync_config.upload_dir)
        except ImportError as e:
            fs = None
            exc = e
        if not fs:
            raise ValueError(
                f"Could not identify external storage filesystem for "
                f"upload dir `{sync_config.upload_dir}`. "
                f"Hint: {fs_hint(sync_config.upload_dir)}"
            ) from exc


@PublicAPI
@dataclass
class SyncConfig:
    """Configuration object for syncing.

    If an ``upload_dir`` is specified, both experiment and trial checkpoints
    will be stored on remote (cloud) storage. Synchronization then only
    happens via this remote storage.

    Args:
        upload_dir: Optional URI to sync training results and checkpoints
            to (e.g. ``s3://bucket``, ``gs://bucket`` or ``hdfs://path``).
            Specifying this will enable cloud-based checkpointing.
        sync_process: Syncer class to use for synchronizing checkpoints to/from
            cloud storage. If set to ``None``, no syncing will take place.
            Defaults to ``"auto"`` (auto detect).
        sync_on_checkpoint: Force sync-down of trial checkpoint to
            driver (only non cloud-storage).
            If set to False, checkpoint syncing from worker to driver
            is asynchronous and best-effort. This does not affect persistent
            storage syncing. Defaults to True.
        sync_period: Syncing period for syncing between nodes.

    """

    upload_dir: Optional[str] = None
    sync_process: Optional[Union[str, "Syncer"]] = "auto"

    sync_on_checkpoint: bool = True
    sync_period: int = DEFAULT_SYNC_PERIOD


@DeveloperAPI
class Syncer(abc.ABC):
    def __init__(self, sync_period: float = 300.0):
        self.sync_period = sync_period
        self.last_sync_up_time = float("-inf")
        self.last_sync_down_time = float("-inf")

    @abc.abstractmethod
    def sync_up(
        self, local_dir: str, remote_dir: str, exclude: Optional[List] = None
    ) -> bool:
        raise NotImplementedError

    @abc.abstractmethod
    def sync_down(
        self, remote_dir: str, local_dir: str, exclude: Optional[List] = None
    ) -> bool:
        raise NotImplementedError

    @abc.abstractmethod
    def delete(self, remote_dir: str) -> bool:
        raise NotImplementedError

    def sync_up_if_needed(
        self, local_dir: str, remote_dir: str, exclude: Optional[List] = None
    ) -> bool:
        """Syncs up if time since last sync up is greater than sync_period.

        Args:
            sync_period: Time period between subsequent syncs.
            exclude: Regex pattern of files to exclude, e.g.
                ``[".*/checkpoint_.*]`` to exclude trial checkpoints.
        """
        if time.time() - self.last_sync_up_time > self.sync_period:
            result = self.sync_up(
                local_dir=local_dir, remote_dir=remote_dir, exclude=exclude
            )
            self.last_sync_up_time = time.time()
            return result

    def sync_down_if_needed(
        self, remote_dir: str, local_dir: str, exclude: Optional[List] = None
    ):
        """Syncs down if time since last sync down is greater than sync_period.

        Args:
            sync_period: Time period between subsequent syncs.
            exclude: Pattern of files to exclude, e.g.
                ``["*/checkpoint_*]`` to exclude trial checkpoints.
        """
        if time.time() - self.last_sync_down_time > self.sync_period:
            result = self.sync_down(
                remote_dir=remote_dir, local_dir=local_dir, exclude=exclude
            )
            self.last_sync_down_time = time.time()
            return result

    def wait(self):
        pass

    def reset(self):
        self.last_sync_up_time = float("-inf")
        self.last_sync_down_time = float("-inf")

    def close(self):
        pass


class _BackgroundProcess:
    def __init__(self, fn: Callable):
        self._fn = fn
        self._process = None

    @property
    def is_running(self):
        return bool(self._process)

    def start(self, *args, **kwargs):
        if self.is_running:
            return False

        self._process = threading.Thread(target=self._fn, args=args, kwargs=kwargs)
        self._process.start()

    def wait(self):
        if not self._process:
            return True

        self._process.join()
        return True


class _DefaultSyncer(Syncer):
    def __init__(self, sync_period: float = 300.0):
        super(_DefaultSyncer, self).__init__(sync_period=sync_period)
        self._sync_process = None
        self._previous_args = tuple()

    def sync_up(
        self, local_dir: str, remote_dir: str, exclude: Optional[List] = None
    ) -> bool:
        if self._sync_process:
            return False

        self._sync_process = _BackgroundProcess(upload_to_uri)
        self._sync_process.start(local_path=local_dir, uri=remote_dir, exclude=exclude)
        return True

    def sync_down(
        self, remote_dir: str, local_dir: str, exclude: Optional[List] = None
    ) -> bool:
        if self._sync_process:
            return False

        self._sync_process = _BackgroundProcess(download_from_uri)
        self._sync_process.start(uri=remote_dir, local_path=remote_dir)
        return True

    def delete(self, remote_dir: str) -> bool:
        if self._sync_process:
            return False

        self._sync_process = _BackgroundProcess(delete_at_uri)
        self._sync_process.start(uri=remote_dir)
        return True

    def wait(self):
        if self._sync_process:
            self._sync_process.wait()


def get_node_to_storage_syncer(sync_config: SyncConfig):
    return


@DeveloperAPI
class SyncerCallback(Callback):
    def __init__(self, enabled: bool = True, sync_period: float = DEFAULT_SYNC_PERIOD):
        self._enabled = enabled
        self._sync_processes: Dict[str, _BackgroundProcess] = {}
        self._sync_times: Dict[str, float] = {}
        self._sync_period = sync_period

    def _get_trial_sync_process(self, trial: "Trial"):
        return self._sync_processes.setdefault(
            trial.trial_id, _BackgroundProcess(sync_dir_between_nodes)
        )

    def _remove_trial_sync_process(self, trial: "Trial"):
        self._sync_processes.pop(trial.trial_id, None)

    def _should_sync(self, trial: "Trial"):
        last_sync_time = self._sync_times.setdefault(trial.trial_id, float("-inf"))
        return time.time() - last_sync_time > self._sync_period

    def _mark_as_synced(self, trial: "Trial"):
        self._sync_times[trial.trial_id] = time.time()

    def _sync_trial_dir(
        self, trial: "Trial", force: bool = False, wait: bool = True
    ) -> bool:
        if not self._enabled or trial.uses_cloud_checkpointing:
            return False

        sync_process = self._get_trial_sync_process(trial)

<<<<<<< HEAD
        if not force and not self._should_sync(trial):
            return False

        if NODE_IP in trial.last_result:
            source_ip = trial.last_result[NODE_IP]
        else:
            source_ip = ray.get(trial.runner.get_current_ip.remote())

        try:
            sync_process.wait()
            sync_process.start(
                source_ip=source_ip,
                source_path=trial.logdir,
                target_ip=ray.util.get_node_ip_address(),
                target_path=trial.logdir,
            )
            if wait:
                sync_process.wait()
        except TuneError as e:
            # Errors occurring during this wait are not fatal for this
            # checkpoint, so it should just be logged.
            logger.error(
                f"Trial {trial}: An error occurred during the "
                f"checkpoint syncing: {e}"
            )
=======
    def _sync_trial_checkpoint(self, trial: "Trial", checkpoint: _TrackedCheckpoint):
        if checkpoint.storage_mode == CheckpointStorage.MEMORY:
            return

        trial_syncer = self._get_trial_syncer(trial)
        # If the sync_function is False, syncing to driver is disabled.
        # In every other case (valid values include None, True Callable,
        # NodeSyncer) syncing to driver is enabled.
        if trial.sync_on_checkpoint and self._sync_function is not False:
            try:
                # Wait for any other syncs to finish. We need to sync again
                # after this to handle checkpoints taken mid-sync.
                trial_syncer.wait()
            except TuneError as e:
                # Errors occurring during this wait are not fatal for this
                # checkpoint, so it should just be logged.
                logger.error(
                    f"Trial {trial}: An error occurred during the "
                    f"checkpoint pre-sync wait: {e}"
                )
            # Force sync down and wait before tracking the new checkpoint.
            try:
                if trial_syncer.sync_down():
                    trial_syncer.wait()
                else:
                    logger.error(
                        f"Trial {trial}: Checkpoint sync skipped. "
                        f"This should not happen."
                    )
            except TuneError as e:
                if trial.uses_cloud_checkpointing:
                    # Even though rsync failed the trainable can restore
                    # from remote durable storage.
                    logger.error(f"Trial {trial}: Sync error: {e}")
                else:
                    # If the trainable didn't have remote storage to upload
                    # to then this checkpoint may have been lost, so we
                    # shouldn't track it with the checkpoint_manager.
                    raise e
            if not trial.uses_cloud_checkpointing:
                if not os.path.exists(checkpoint.dir_or_data):
                    raise TuneError(
                        "Trial {}: Checkpoint path {} not "
                        "found after successful sync down. "
                        "Are you running on a Kubernetes or "
                        "managed cluster? rsync will not function "
                        "due to a lack of SSH functionality. "
                        "You'll need to use cloud-checkpointing "
                        "if that's the case, see instructions "
                        "here: {} .".format(
                            trial,
                            checkpoint.dir_or_data,
                            CLOUD_CHECKPOINTING_URL,
                        )
                    )

    def on_trial_start(
        self, iteration: int, trials: List["Trial"], trial: "Trial", **info
    ):
        self._get_trial_syncer(trial)
>>>>>>> c3b608f7

    def on_trial_result(
        self,
        iteration: int,
        trials: List["Trial"],
        trial: "Trial",
        result: Dict,
        **info,
    ):
        self._sync_trial_dir(trial, force=False, wait=False)

    def on_trial_complete(
        self, iteration: int, trials: List["Trial"], trial: "Trial", **info
    ):
        self._sync_trial_dir(trial, force=True, wait=True)
        self._remove_trial_sync_process(trial)

    def on_checkpoint(
        self,
        iteration: int,
        trials: List["Trial"],
        trial: "Trial",
        checkpoint: _TrackedCheckpoint,
        **info,
    ):
        if checkpoint.storage == _TuneCheckpoint.MEMORY:
            return
        self._sync_trial_dir(trial, force=trial.sync_on_checkpoint, wait=True)

        if trial.uses_cloud_checkpointing:
            return

        if not os.path.exists(checkpoint.value):
            raise TuneError(
                f"Trial {trial}: Checkpoint path {checkpoint.value} not "
                "found after successful sync down. "
                "Are you running on a Kubernetes or "
                "managed cluster? rsync will not function "
                "due to a lack of SSH functionality. "
                "You'll need to use cloud-checkpointing "
                "if that's the case, see instructions "
                f"here: {CLOUD_CHECKPOINTING_URL}."
            )<|MERGE_RESOLUTION|>--- conflicted
+++ resolved
@@ -258,7 +258,6 @@
 
         sync_process = self._get_trial_sync_process(trial)
 
-<<<<<<< HEAD
         if not force and not self._should_sync(trial):
             return False
 
@@ -284,68 +283,6 @@
                 f"Trial {trial}: An error occurred during the "
                 f"checkpoint syncing: {e}"
             )
-=======
-    def _sync_trial_checkpoint(self, trial: "Trial", checkpoint: _TrackedCheckpoint):
-        if checkpoint.storage_mode == CheckpointStorage.MEMORY:
-            return
-
-        trial_syncer = self._get_trial_syncer(trial)
-        # If the sync_function is False, syncing to driver is disabled.
-        # In every other case (valid values include None, True Callable,
-        # NodeSyncer) syncing to driver is enabled.
-        if trial.sync_on_checkpoint and self._sync_function is not False:
-            try:
-                # Wait for any other syncs to finish. We need to sync again
-                # after this to handle checkpoints taken mid-sync.
-                trial_syncer.wait()
-            except TuneError as e:
-                # Errors occurring during this wait are not fatal for this
-                # checkpoint, so it should just be logged.
-                logger.error(
-                    f"Trial {trial}: An error occurred during the "
-                    f"checkpoint pre-sync wait: {e}"
-                )
-            # Force sync down and wait before tracking the new checkpoint.
-            try:
-                if trial_syncer.sync_down():
-                    trial_syncer.wait()
-                else:
-                    logger.error(
-                        f"Trial {trial}: Checkpoint sync skipped. "
-                        f"This should not happen."
-                    )
-            except TuneError as e:
-                if trial.uses_cloud_checkpointing:
-                    # Even though rsync failed the trainable can restore
-                    # from remote durable storage.
-                    logger.error(f"Trial {trial}: Sync error: {e}")
-                else:
-                    # If the trainable didn't have remote storage to upload
-                    # to then this checkpoint may have been lost, so we
-                    # shouldn't track it with the checkpoint_manager.
-                    raise e
-            if not trial.uses_cloud_checkpointing:
-                if not os.path.exists(checkpoint.dir_or_data):
-                    raise TuneError(
-                        "Trial {}: Checkpoint path {} not "
-                        "found after successful sync down. "
-                        "Are you running on a Kubernetes or "
-                        "managed cluster? rsync will not function "
-                        "due to a lack of SSH functionality. "
-                        "You'll need to use cloud-checkpointing "
-                        "if that's the case, see instructions "
-                        "here: {} .".format(
-                            trial,
-                            checkpoint.dir_or_data,
-                            CLOUD_CHECKPOINTING_URL,
-                        )
-                    )
-
-    def on_trial_start(
-        self, iteration: int, trials: List["Trial"], trial: "Trial", **info
-    ):
-        self._get_trial_syncer(trial)
->>>>>>> c3b608f7
 
     def on_trial_result(
         self,
@@ -371,14 +308,14 @@
         checkpoint: _TrackedCheckpoint,
         **info,
     ):
-        if checkpoint.storage == _TuneCheckpoint.MEMORY:
+        if checkpoint.storage_mode == CheckpointStorage.MEMORY:
             return
         self._sync_trial_dir(trial, force=trial.sync_on_checkpoint, wait=True)
 
         if trial.uses_cloud_checkpointing:
             return
 
-        if not os.path.exists(checkpoint.value):
+        if not os.path.exists(checkpoint.dir_or_data):
             raise TuneError(
                 f"Trial {trial}: Checkpoint path {checkpoint.value} not "
                 "found after successful sync down. "
