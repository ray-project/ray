from typing import Any, Callable, Dict, List, TYPE_CHECKING, Union

import distutils
import logging
import os
import time
from dataclasses import dataclass

from inspect import isclass
from shlex import quote

import ray
from ray import services
from ray.tune import TuneError
from ray.tune.callback import Callback
from ray.tune.checkpoint_manager import Checkpoint
from ray.tune.result import NODE_IP
from ray.util.debug import log_once
from ray.tune.utils.util import env_integer
from ray.tune.cluster_info import get_ssh_key, get_ssh_user
from ray.tune.sync_client import (CommandBasedClient, get_sync_client,
                                  get_cloud_sync_client, NOOP)

if TYPE_CHECKING:
    from ray.tune.trial import Trial

logger = logging.getLogger(__name__)

# Syncing period for syncing local checkpoints to cloud.
# In env variable is not set, sync happens every 300 seconds.
CLOUD_SYNC_PERIOD = 300

# Syncing period for syncing worker logs to driver.
NODE_SYNC_PERIOD = 300

_log_sync_warned = False
_syncers = {}


def wait_for_sync():
    for syncer in _syncers.values():
        syncer.wait()


def set_sync_periods(sync_config):
    """Sets sync periods from config."""
    global CLOUD_SYNC_PERIOD
    global NODE_SYNC_PERIOD
    if os.environ.get("TUNE_CLOUD_SYNC_S"):
        logger.warning("'TUNE_CLOUD_SYNC_S' is deprecated. Set "
                       "`cloud_sync_period` via tune.SyncConfig instead.")
        CLOUD_SYNC_PERIOD = env_integer(key="TUNE_CLOUD_SYNC_S", default=300)
    NODE_SYNC_PERIOD = int(sync_config.node_sync_period)
    CLOUD_SYNC_PERIOD = int(sync_config.cloud_sync_period)


def log_sync_template(options=""):
    """Template enabling syncs between driver and worker when possible.
    Requires ray cluster to be started with the autoscaler. Also requires
    rsync to be installed.

    Args:
        options (str): Additional rsync options.

    Returns:
        Sync template with source and target parameters. None if rsync
        unavailable.
    """
    if not distutils.spawn.find_executable("rsync"):
        if log_once("tune:rsync"):
            logger.error("Log sync requires rsync to be installed.")
        return None
    global _log_sync_warned
    ssh_key = get_ssh_key()
    if ssh_key is None:
        if not _log_sync_warned:
            logger.debug("Log sync requires cluster to be setup with "
                         "`ray up`.")
            _log_sync_warned = True
        return None

    rsh = "ssh -i {ssh_key} -o ConnectTimeout=120s -o StrictHostKeyChecking=no"
    rsh = rsh.format(ssh_key=quote(ssh_key))
    template = "rsync {options} -savz -e {rsh} {{source}} {{target}}"
    return template.format(options=options, rsh=quote(rsh))


@dataclass
class SyncConfig:
    """Configuration object for syncing.

    Args:
        upload_dir (str): Optional URI to sync training results and checkpoints
            to (e.g. ``s3://bucket``, ``gs://bucket`` or ``hdfs://path``).
        sync_to_cloud (func|str): Function for syncing the local_dir to and
            from upload_dir. If string, then it must be a string template that
            includes `{source}` and `{target}` for the syncer to run. If not
            provided, the sync command defaults to standard S3, gsutil or HDFS
            sync commands. By default local_dir is synced to remote_dir every
            300 seconds. To change this, set the TUNE_CLOUD_SYNC_S
            environment variable in the driver machine.
        sync_to_driver (func|str|bool): Function for syncing trial logdir from
            remote node to local. If string, then it must be a string template
            that includes `{source}` and `{target}` for the syncer to run.
            If True or not provided, it defaults to using rsync. If False,
            syncing to driver is disabled.
        sync_on_checkpoint (bool): Force sync-down of trial checkpoint to
            driver. If set to False, checkpoint syncing from worker to driver
            is asynchronous and best-effort. This does not affect persistent
            storage syncing. Defaults to True.
        node_sync_period (int): Syncing period for syncing worker logs to
            driver. Defaults to 300.
        cloud_sync_period (int): Syncing period for syncing local
            checkpoints to cloud. Defaults to 300.
    """
    upload_dir: str = None
    sync_to_cloud: Any = None
    sync_to_driver: Any = None
    sync_on_checkpoint: bool = True
    node_sync_period: int = 300
    cloud_sync_period: int = 300


class Syncer:
    def __init__(self, local_dir, remote_dir, sync_client=NOOP):
        """Syncs between two directories with the sync_function.

        Arguments:
            local_dir (str): Directory to sync. Uniquely identifies the syncer.
            remote_dir (str): Remote directory to sync with.
            sync_client (SyncClient): Client for syncing between local_dir and
                remote_dir. Defaults to a Noop.
        """
        self._local_dir = (os.path.join(local_dir, "")
                           if local_dir else local_dir)
        self._remote_dir = remote_dir
        self.last_sync_up_time = float("-inf")
        self.last_sync_down_time = float("-inf")
        self.sync_client = sync_client

    def sync_up_if_needed(self, sync_period):
        """Syncs up if time since last sync up is greather than sync_period.

        Arguments:
            sync_period (int): Time period between subsequent syncs.
        """

        if time.time() - self.last_sync_up_time > sync_period:
            self.sync_up()

    def sync_down_if_needed(self, sync_period):
        """Syncs down if time since last sync down is greather than sync_period.

        Arguments:
            sync_period (int): Time period between subsequent syncs.
        """
        if time.time() - self.last_sync_down_time > sync_period:
            self.sync_down()

    def sync_up(self):
        """Attempts to start the sync-up to the remote path.

        Returns:
            Whether the sync (if feasible) was successfully started.
        """
        result = False
        if self.validate_hosts(self._local_dir, self._remote_path):
            try:
                result = self.sync_client.sync_up(self._local_dir,
                                                  self._remote_path)
                self.last_sync_up_time = time.time()
            except Exception:
                logger.exception("Sync execution failed.")
        return result

    def sync_down(self):
        """Attempts to start the sync-down from the remote path.

        Returns:
             Whether the sync (if feasible) was successfully started.
        """
        result = False
        if self.validate_hosts(self._local_dir, self._remote_path):
            try:
                result = self.sync_client.sync_down(self._remote_path,
                                                    self._local_dir)
                self.last_sync_down_time = time.time()
            except Exception:
                logger.exception("Sync execution failed.")
        return result

    def validate_hosts(self, source, target):
        if not (source and target):
            logger.debug("Source or target is empty, skipping log sync for "
                         "{}".format(self._local_dir))
            return False
        return True

    def wait(self):
        """Waits for the sync client to complete the current sync."""
        self.sync_client.wait()

    def reset(self):
        self.last_sync_up_time = float("-inf")
        self.last_sync_down_time = float("-inf")
        self.sync_client.reset()

    @property
    def _remote_path(self):
        return self._remote_dir


class CloudSyncer(Syncer):
    """Syncer for syncing files to/from the cloud."""

    def __init__(self, local_dir, remote_dir, sync_client):
        super(CloudSyncer, self).__init__(local_dir, remote_dir, sync_client)

    def sync_up_if_needed(self):
        return super(CloudSyncer, self).sync_up_if_needed(CLOUD_SYNC_PERIOD)

    def sync_down_if_needed(self):
        return super(CloudSyncer, self).sync_down_if_needed(CLOUD_SYNC_PERIOD)


class NodeSyncer(Syncer):
    """Syncer for syncing files to/from a remote dir to a local dir."""

    def __init__(self, local_dir, remote_dir, sync_client):
        self.local_ip = services.get_node_ip_address()
        self.worker_ip = None
        super(NodeSyncer, self).__init__(local_dir, remote_dir, sync_client)

    def set_worker_ip(self, worker_ip):
        """Sets the worker IP to sync logs from."""
        self.worker_ip = worker_ip

    def has_remote_target(self):
        """Returns whether the Syncer has a remote target."""
        if not self.worker_ip:
            logger.debug("Worker IP unknown, skipping sync for %s",
                         self._local_dir)
            return False
        if self.worker_ip == self.local_ip:
            logger.debug("Worker IP is local IP, skipping sync for %s",
                         self._local_dir)
            return False
        return True

    def sync_up_if_needed(self):
        if not self.has_remote_target():
            return True
        return super(NodeSyncer, self).sync_up_if_needed(NODE_SYNC_PERIOD)

    def sync_down_if_needed(self):
        if not self.has_remote_target():
            return True
        return super(NodeSyncer, self).sync_down_if_needed(NODE_SYNC_PERIOD)

    def sync_up_to_new_location(self, worker_ip):
        if worker_ip != self.worker_ip:
            logger.debug("Setting new worker IP to %s", worker_ip)
            self.set_worker_ip(worker_ip)
            self.reset()
            if not self.sync_up():
                logger.warning(
                    "Sync up to new location skipped. This should not occur.")
        else:
            logger.warning("Sync attempted to same IP %s.", worker_ip)

    def sync_up(self):
        if not self.has_remote_target():
            return True
        return super(NodeSyncer, self).sync_up()

    def sync_down(self):
        if not self.has_remote_target():
            return True
        logger.debug("Syncing from %s to %s", self._remote_path,
                     self._local_dir)
        return super(NodeSyncer, self).sync_down()

    @property
    def _remote_path(self):
        ssh_user = get_ssh_user()
        global _log_sync_warned
        if not self.has_remote_target():
            return None
        if ssh_user is None:
            if not _log_sync_warned:
                logger.error("Syncer requires cluster to be setup with "
                             "`ray up`.")
                _log_sync_warned = True
            return None
        return "{}@{}:{}/".format(ssh_user, self.worker_ip, self._remote_dir)


def get_cloud_syncer(local_dir, remote_dir=None, sync_function=None):
    """Returns a Syncer.

    This syncer is in charge of syncing the local_dir with upload_dir.

    Args:
        local_dir (str): Source directory for syncing.
        remote_dir (str): Target directory for syncing. If not provided, a
            no-op Syncer is returned.
        sync_function (func | str): Function for syncing the local_dir to
            remote_dir. If string, then it must be a string template for
            syncer to run. If not provided, it defaults
            to standard S3, gsutil or HDFS sync commands.

    Raises:
        ValueError if malformed remote_dir.
    """
    key = (local_dir, remote_dir)

    if key in _syncers:
        return _syncers[key]

    if not remote_dir:
        _syncers[key] = CloudSyncer(local_dir, remote_dir, NOOP)
        return _syncers[key]

    client = get_sync_client(sync_function)

    if client:
        _syncers[key] = CloudSyncer(local_dir, remote_dir, client)
        return _syncers[key]
    sync_client = get_cloud_sync_client(remote_dir)
    _syncers[key] = CloudSyncer(local_dir, remote_dir, sync_client)
    return _syncers[key]


def get_node_syncer(local_dir, remote_dir=None, sync_function=None):
    """Returns a NodeSyncer.

    Args:
        local_dir (str): Source directory for syncing.
        remote_dir (str): Target directory for syncing. If not provided, a
            noop Syncer is returned.
        sync_function (func|str|bool): Function for syncing the local_dir to
            remote_dir. If string, then it must be a string template for
            syncer to run. If True or not provided, it defaults rsync. If
            False, a noop Syncer is returned.
    """
    key = (local_dir, remote_dir)
    if key in _syncers:
        return _syncers[key]
    elif isclass(sync_function) and issubclass(sync_function, Syncer):
        _syncers[key] = sync_function(local_dir, remote_dir, None)
        return _syncers[key]
    elif not remote_dir or sync_function is False:
        sync_client = NOOP
    elif sync_function and sync_function is not True:
        sync_client = get_sync_client(sync_function)
    else:
        sync = log_sync_template()
        if sync:
            sync_client = CommandBasedClient(sync, sync)
            sync_client.set_logdir(local_dir)
        else:
            sync_client = NOOP

    _syncers[key] = NodeSyncer(local_dir, remote_dir, sync_client)
    return _syncers[key]


class SyncerCallback(Callback):
    def __init__(self, sync_function: Union[None, bool, Callable]):
        self._sync_function = sync_function
        self._syncers: Dict["Trial", NodeSyncer] = {}

    def _get_trial_syncer(self, trial: "Trial"):
        if trial not in self._syncers:
            self._syncers[trial] = self._create_trial_syncer(trial)
        return self._syncers[trial]

    def _create_trial_syncer(self, trial: "Trial"):
        return get_node_syncer(
            trial.logdir,
            remote_dir=trial.logdir,
            sync_function=self._sync_function)

    def _sync_trial_checkpoint(self, trial: "Trial", checkpoint: Checkpoint):
        if checkpoint.storage == Checkpoint.MEMORY:
            return

        # Local import to avoid circular dependencies between syncer and
        # trainable
        from ray.tune.durable_trainable import DurableTrainable

        trial_syncer = self._get_trial_syncer(trial)
        if trial.sync_on_checkpoint:
            try:
                # Wait for any other syncs to finish. We need to sync again
                # after this to handle checkpoints taken mid-sync.
                trial_syncer.wait()
            except TuneError as e:
                # Errors occurring during this wait are not fatal for this
                # checkpoint, so it should just be logged.
                logger.error(
                    "Trial %s: An error occurred during the "
                    "checkpoint pre-sync wait - %s", trial, str(e))
            # Force sync down and wait before tracking the new checkpoint.
            try:
                if trial_syncer.sync_down():
                    trial_syncer.wait()
                else:
                    logger.error(
                        "Trial %s: Checkpoint sync skipped. "
                        "This should not happen.", trial)
            except TuneError as e:
                if issubclass(trial.get_trainable_cls(), DurableTrainable):
                    # Even though rsync failed the trainable can restore
                    # from remote durable storage.
                    logger.error("Trial %s: Sync error - %s", trial, str(e))
                else:
                    # If the trainable didn't have remote storage to upload
                    # to then this checkpoint may have been lost, so we
                    # shouldn't track it with the checkpoint_manager.
                    raise e
            if not issubclass(trial.get_trainable_cls(), DurableTrainable):
                if not os.path.exists(checkpoint.value):
                    raise TuneError("Trial {}: Checkpoint path {} not "
                                    "found after successful sync down.".format(
                                        trial, checkpoint.value))

    def on_trial_start(self, iteration: int, trials: List["Trial"],
                       trial: "Trial", **info):
<<<<<<< HEAD
        self._create_trial_syncer(trial)
=======
        self._get_trial_syncer(trial)
>>>>>>> 4518fe79

    def on_trial_result(self, iteration: int, trials: List["Trial"],
                        trial: "Trial", result: Dict, **info):
        trial_syncer = self._get_trial_syncer(trial)
        trial_syncer.set_worker_ip(result.get(NODE_IP))
        trial_syncer.sync_down_if_needed()

    def on_trial_complete(self, iteration: int, trials: List["Trial"],
                          trial: "Trial", **info):
        trial_syncer = self._get_trial_syncer(trial)
        if NODE_IP in trial.last_result:
            trainable_ip = trial.last_result[NODE_IP]
        else:
            trainable_ip = ray.get(trial.runner.get_current_ip.remote())
        trial_syncer.set_worker_ip(trainable_ip)
        trial_syncer.sync_down_if_needed()

    def on_checkpoint(self, iteration: int, trials: List["Trial"],
                      trial: "Trial", checkpoint: Checkpoint, **info):
        self._sync_trial_checkpoint(trial, checkpoint)<|MERGE_RESOLUTION|>--- conflicted
+++ resolved
@@ -427,11 +427,7 @@
 
     def on_trial_start(self, iteration: int, trials: List["Trial"],
                        trial: "Trial", **info):
-<<<<<<< HEAD
         self._create_trial_syncer(trial)
-=======
-        self._get_trial_syncer(trial)
->>>>>>> 4518fe79
 
     def on_trial_result(self, iteration: int, trials: List["Trial"],
                         trial: "Trial", result: Dict, **info):
@@ -451,4 +447,89 @@
 
     def on_checkpoint(self, iteration: int, trials: List["Trial"],
                       trial: "Trial", checkpoint: Checkpoint, **info):
+        self._sync_trial_checkpoint(trial, checkpoint)
+
+
+class SyncerCallback(Callback):
+    def __init__(self, sync_function: Union[None, bool, Callable]):
+        self._sync_function = sync_function
+        self._syncers: Dict["Trial", NodeSyncer] = {}
+
+    def _get_trial_syncer(self, trial: "Trial"):
+        if trial not in self._syncers:
+            self._syncers[trial] = self._create_trial_syncer(trial)
+        return self._syncers[trial]
+
+    def _create_trial_syncer(self, trial: "Trial"):
+        return get_node_syncer(
+            trial.logdir,
+            remote_dir=trial.logdir,
+            sync_function=self._sync_function)
+
+    def _sync_trial_checkpoint(self, trial: "Trial", checkpoint: Checkpoint):
+        if checkpoint.storage == Checkpoint.MEMORY:
+            return
+
+        # Local import to avoid circular dependencies between syncer and
+        # trainable
+        from ray.tune.durable_trainable import DurableTrainable
+
+        trial_syncer = self._get_trial_syncer(trial)
+        if trial.sync_on_checkpoint:
+            try:
+                # Wait for any other syncs to finish. We need to sync again
+                # after this to handle checkpoints taken mid-sync.
+                trial_syncer.wait()
+            except TuneError as e:
+                # Errors occurring during this wait are not fatal for this
+                # checkpoint, so it should just be logged.
+                logger.error(
+                    "Trial %s: An error occurred during the "
+                    "checkpoint pre-sync wait - %s", trial, str(e))
+            # Force sync down and wait before tracking the new checkpoint.
+            try:
+                if trial_syncer.sync_down():
+                    trial_syncer.wait()
+                else:
+                    logger.error(
+                        "Trial %s: Checkpoint sync skipped. "
+                        "This should not happen.", trial)
+            except TuneError as e:
+                if issubclass(trial.get_trainable_cls(), DurableTrainable):
+                    # Even though rsync failed the trainable can restore
+                    # from remote durable storage.
+                    logger.error("Trial %s: Sync error - %s", trial, str(e))
+                else:
+                    # If the trainable didn't have remote storage to upload
+                    # to then this checkpoint may have been lost, so we
+                    # shouldn't track it with the checkpoint_manager.
+                    raise e
+            if not issubclass(trial.get_trainable_cls(), DurableTrainable):
+                if not os.path.exists(checkpoint.value):
+                    raise TuneError("Trial {}: Checkpoint path {} not "
+                                    "found after successful sync down.".format(
+                                        trial, checkpoint.value))
+
+    def on_trial_start(self, iteration: int, trials: List["Trial"],
+                       trial: "Trial", **info):
+        self._get_trial_syncer(trial)
+
+    def on_trial_result(self, iteration: int, trials: List["Trial"],
+                        trial: "Trial", result: Dict, **info):
+        trial_syncer = self._get_trial_syncer(trial)
+        trial_syncer.set_worker_ip(result.get(NODE_IP))
+        trial_syncer.sync_down_if_needed()
+
+    def on_trial_complete(self, iteration: int, trials: List["Trial"],
+                          trial: "Trial", **info):
+        trial_syncer = self._get_trial_syncer(trial)
+        if NODE_IP in trial.last_result:
+            trainable_ip = trial.last_result[NODE_IP]
+        else:
+            trainable_ip = ray.get(trial.runner.get_current_ip.remote())
+        trial_syncer.set_worker_ip(trainable_ip)
+        trial_syncer.sync_down_if_needed()
+
+    def on_checkpoint(self, iteration: int, trials: List["Trial"],
+                      trial: "Trial", checkpoint: Checkpoint, **info):
         self._sync_trial_checkpoint(trial, checkpoint)