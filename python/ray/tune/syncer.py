from typing import Any, Callable, Dict, List, TYPE_CHECKING, Type, Union, Optional

import distutils
import logging
import os
import time
from dataclasses import dataclass
import warnings

from inspect import isclass
from shlex import quote

import ray
import yaml
from ray.tune import TuneError
from ray.tune.callback import Callback
from ray.tune.checkpoint_manager import _TuneCheckpoint
from ray.tune.result import NODE_IP
from ray.util import get_node_ip_address
from ray.util.debug import log_once
from ray.tune.cluster_info import get_ssh_key, get_ssh_user
from ray.tune.sync_client import (
    CommandBasedClient,
    get_sync_client,
    get_cloud_sync_client,
    NOOP,
)
from ray.util.annotations import PublicAPI

if TYPE_CHECKING:
    from ray.tune.trial import Trial

logger = logging.getLogger(__name__)

# Syncing period for syncing checkpoints between nodes or to cloud.
SYNC_PERIOD = 300

CLOUD_CHECKPOINTING_URL = (
    "https://docs.ray.io/en/master/tune/user-guide.html#using-cloud-storage"
)
_log_sync_warned = False
_syncers = {}


def wait_for_sync():
    for syncer in _syncers.values():
        syncer.wait()


def set_sync_periods(sync_config: "SyncConfig"):
    """Sets sync period from config."""
    global SYNC_PERIOD
    SYNC_PERIOD = int(sync_config.sync_period)


def validate_sync_config(sync_config: "SyncConfig"):
    if sync_config.node_sync_period >= 0 or sync_config.cloud_sync_period >= 0:
        # Until fully deprecated, try to consolidate
        if sync_config.node_sync_period >= 0 and sync_config.cloud_sync_period >= 0:
            sync_period = min(
                sync_config.node_sync_period, sync_config.cloud_sync_period
            )
        else:
            sync_period = max(
                sync_config.node_sync_period, sync_config.cloud_sync_period
            )

        sync_config.sync_period = sync_period
        sync_config.node_sync_period = -1
        sync_config.cloud_sync_period = -1

        warnings.warn(
            "The `node_sync_period` and "
            "`cloud_sync_period` properties of `tune.SyncConfig` are "
            "deprecated. Pass the `sync_period` property instead. "
            "\nFor now, the lower of the two values (if provided) will "
            f"be used as the sync_period. This value is: {sync_period}",
            DeprecationWarning,
        )

    if sync_config.sync_to_cloud or sync_config.sync_to_driver:
        if bool(sync_config.upload_dir):
            syncer = sync_config.sync_to_cloud
            help = "set"
        else:
            syncer = sync_config.sync_to_driver
            help = "not set"

        sync_config.syncer = syncer
        sync_config.sync_to_cloud = None
        sync_config.sync_to_driver = None

        warnings.warn(
            "The `sync_to_cloud` and `sync_to_driver` properties of "
            "`tune.SyncConfig` are deprecated. Pass the `syncer` property "
            "instead. Presence of an `upload_dir` decides if checkpoints "
            "are synced to cloud or not. Syncing to driver is "
            "automatically disabled if an `upload_dir` is given."
            f"\nFor now, as the upload dir is {help}, the respective "
            f"syncer is used. This value is: {syncer}",
            DeprecationWarning,
        )


def log_sync_template(options=""):
    """Template enabling syncs between driver and worker when possible.
    Requires ray cluster to be started with the autoscaler. Also requires
    rsync to be installed.

    Args:
        options (str): Additional rsync options.

    Returns:
        Sync template with source and target parameters. None if rsync
        unavailable.
    """
    if not distutils.spawn.find_executable("rsync"):
        if log_once("tune:rsync"):
            logger.error("Log sync requires rsync to be installed.")
        return None
    global _log_sync_warned
    ssh_key = get_ssh_key()
    if ssh_key is None:
        if not _log_sync_warned:
            logger.debug("Log sync requires cluster to be setup with `ray up`.")
            _log_sync_warned = True
        return None

    rsh = "ssh -i {ssh_key} -o ConnectTimeout=120s -o StrictHostKeyChecking=no"
    rsh = rsh.format(ssh_key=quote(ssh_key))
    template = "rsync {options} -savz -e {rsh} {{source}} {{target}}"
    return template.format(options=options, rsh=quote(rsh))


@PublicAPI
@dataclass
class SyncConfig:
    """Configuration object for syncing.

    If an ``upload_dir`` is specified, both experiment and trial checkpoints
    will be stored on remote (cloud) storage. Synchronization then only
    happens via this remote storage.

    Args:
        upload_dir (str): Optional URI to sync training results and checkpoints
            to (e.g. ``s3://bucket``, ``gs://bucket`` or ``hdfs://path``).
            Specifying this will enable cloud-based checkpointing.
        syncer (None|func|str): Function for syncing the local_dir to and
            from remote storage. If string, then it must be a string template
            that includes ``{source}`` and ``{target}`` for the syncer to run.
            If not provided, it defaults to rsync for non cloud-based storage,
            and to standard S3, gsutil or HDFS sync commands for cloud-based
            storage.
            If set to ``None``, no syncing will take place.
            Defaults to ``"auto"`` (auto detect).
        sync_on_checkpoint (bool): Force sync-down of trial checkpoint to
            driver (only non cloud-storage).
            If set to False, checkpoint syncing from worker to driver
            is asynchronous and best-effort. This does not affect persistent
            storage syncing. Defaults to True.
        sync_period (int): Syncing period for syncing between nodes.

    """

    upload_dir: Optional[str] = None
    syncer: Union[None, str] = "auto"

    sync_on_checkpoint: bool = True
    sync_period: int = 300

    # Deprecated arguments
    sync_to_cloud: Any = None
    sync_to_driver: Any = None
    node_sync_period: int = -1
    cloud_sync_period: int = -1

    def __post_init__(self):
        validate_sync_config(self)


class Syncer:
    def __init__(self, local_dir, remote_dir, sync_client=NOOP):
        """Syncs between two directories with the sync_function.

        Arguments:
            local_dir (str): Directory to sync. Uniquely identifies the syncer.
            remote_dir (str): Remote directory to sync with.
            sync_client (SyncClient): Client for syncing between local_dir and
                remote_dir. Defaults to a Noop.
        """
        self._local_dir = os.path.join(local_dir, "") if local_dir else local_dir
        self._remote_dir = remote_dir
        self.last_sync_up_time = float("-inf")
        self.last_sync_down_time = float("-inf")
        self.sync_client = sync_client

    def sync_up_if_needed(self, sync_period: int, exclude: Optional[List] = None):
        """Syncs up if time since last sync up is greather than sync_period.

        Args:
            sync_period (int): Time period between subsequent syncs.
            exclude (List[str]): Pattern of files to exclude, e.g.
                ``["*/checkpoint_*]`` to exclude trial checkpoints.
        """

        if time.time() - self.last_sync_up_time > sync_period:
            self.sync_up(exclude)

    def sync_down_if_needed(self, sync_period: int, exclude: Optional[List] = None):
        """Syncs down if time since last sync down is greather than sync_period.

        Args:
            sync_period (int): Time period between subsequent syncs.
            exclude (List[str]): Pattern of files to exclude, e.g.
                ``["*/checkpoint_*]`` to exclude trial checkpoints.
        """
        if time.time() - self.last_sync_down_time > sync_period:
            self.sync_down(exclude)

    def sync_up(self, exclude: Optional[List] = None):
        """Attempts to start the sync-up to the remote path.

        Args:
            exclude (List[str]): Pattern of files to exclude, e.g.
                ``["*/checkpoint_*]`` to exclude trial checkpoints.

        Returns:
            Whether the sync (if feasible) was successfully started.
        """
        result = False
        if self.validate_hosts(self._local_dir, self._remote_path):
            try:
                result = self.sync_client.sync_up(
                    self._local_dir, self._remote_path, exclude=exclude
                )
                self.last_sync_up_time = time.time()
            except Exception:
                logger.exception("Sync execution failed.")
        return result

    def sync_down(self, exclude: Optional[List] = None):
        """Attempts to start the sync-down from the remote path.

        Args:
            exclude (List[str]): Pattern of files to exclude, e.g.
                ``["*/checkpoint_*]`` to exclude trial checkpoints.

        Returns:
             Whether the sync (if feasible) was successfully started.
        """
        result = False
        if self.validate_hosts(self._local_dir, self._remote_path):
            try:
                result = self.sync_client.sync_down(
                    self._remote_path, self._local_dir, exclude=exclude
                )
                self.last_sync_down_time = time.time()
            except Exception:
                logger.exception("Sync execution failed.")
        return result

    def validate_hosts(self, source, target):
        if not (source and target):
            logger.debug(
                "Source or target is empty, skipping log sync for "
                "{}".format(self._local_dir)
            )
            return False
        return True

    def wait(self):
        """Waits for the sync client to complete the current sync."""
        self.sync_client.wait()

    def reset(self):
        self.last_sync_up_time = float("-inf")
        self.last_sync_down_time = float("-inf")
        self.sync_client.reset()

    def close(self):
        self.sync_client.close()

    @property
    def _remote_path(self):
        return self._remote_dir


class CloudSyncer(Syncer):
    """Syncer for syncing files to/from the cloud."""

    def __init__(self, local_dir, remote_dir, sync_client):
        super(CloudSyncer, self).__init__(local_dir, remote_dir, sync_client)

    def sync_up_if_needed(self, exclude: Optional[List] = None):
        return super(CloudSyncer, self).sync_up_if_needed(SYNC_PERIOD, exclude=exclude)

    def sync_down_if_needed(self, exclude: Optional[List] = None):
        return super(CloudSyncer, self).sync_down_if_needed(
            SYNC_PERIOD, exclude=exclude
        )


class NodeSyncer(Syncer):
    """Syncer for syncing files to/from a remote dir to a local dir."""

    def __init__(self, local_dir, remote_dir, sync_client):
        self.local_ip = get_node_ip_address()
        self.worker_ip = None
        super(NodeSyncer, self).__init__(local_dir, remote_dir, sync_client)

    def set_worker_ip(self, worker_ip):
        """Sets the worker IP to sync logs from."""
        self.worker_ip = worker_ip

    def has_remote_target(self):
        """Returns whether the Syncer has a remote target."""
        if not self.worker_ip:
            logger.debug("Worker IP unknown, skipping sync for %s", self._local_dir)
            return False
        if self.worker_ip == self.local_ip:
            logger.debug("Worker IP is local IP, skipping sync for %s", self._local_dir)
            return False
        return True

    def sync_up_if_needed(self, exclude: Optional[List] = None):
        if not self.has_remote_target():
            return True
        return super(NodeSyncer, self).sync_up_if_needed(SYNC_PERIOD, exclude=exclude)

    def sync_down_if_needed(self, exclude: Optional[List] = None):
        if not self.has_remote_target():
            return True
        return super(NodeSyncer, self).sync_down_if_needed(SYNC_PERIOD, exclude=exclude)

    def sync_up_to_new_location(self, worker_ip):
        if worker_ip != self.worker_ip:
            logger.debug("Setting new worker IP to %s", worker_ip)
            self.set_worker_ip(worker_ip)
            self.reset()
            if not self.sync_up():
                logger.warning(
                    "Sync up to new location skipped. This should not occur."
                )
        else:
            logger.warning("Sync attempted to same IP %s.", worker_ip)

    def sync_up(self, exclude: Optional[List] = None):
        if not self.has_remote_target():
            return True
        return super(NodeSyncer, self).sync_up(exclude=exclude)

    def sync_down(self, exclude: Optional[List] = None):
        if not self.has_remote_target():
            return True
        logger.debug("Syncing from %s to %s", self._remote_path, self._local_dir)
        return super(NodeSyncer, self).sync_down(exclude=exclude)

    @property
    def _remote_path(self):
        ssh_user = get_ssh_user()
        global _log_sync_warned
        if not self.has_remote_target():
            return None
        if ssh_user is None:
            if not _log_sync_warned:
                logger.error("Syncer requires cluster to be setup with `ray up`.")
                _log_sync_warned = True
            return None
        return "{}@{}:{}/".format(ssh_user, self.worker_ip, self._remote_dir)


def get_cloud_syncer(local_dir, remote_dir=None, sync_function=None) -> CloudSyncer:
    """Returns a Syncer.

    This syncer is in charge of syncing the local_dir with upload_dir.

    If no ``remote_dir`` is provided, it will return a no-op syncer.

    If a ``sync_function`` is provided, it will return a CloudSyncer using
    a custom SyncClient initialized by the sync function. Otherwise it will
    return a CloudSyncer with default templates for s3/gs/hdfs.

    Args:
        local_dir (str): Source directory for syncing.
        remote_dir (str): Target directory for syncing. If not provided, a
            no-op Syncer is returned.
        sync_function (func | str): Function for syncing the local_dir to
            remote_dir. If string, then it must be a string template for
            syncer to run. If not provided, it defaults
            to standard S3, gsutil or HDFS sync commands.

    Raises:
        ValueError if malformed remote_dir.
    """
    key = (local_dir, remote_dir)

    if key in _syncers:
        return _syncers[key]

    if not remote_dir:
        _syncers[key] = CloudSyncer(local_dir, remote_dir, NOOP)
        return _syncers[key]

    if sync_function == "auto":
        sync_function = None  # Auto-detect

    # Maybe get user-provided sync client here
    client = get_sync_client(sync_function)

    if client:
        # If the user provided a sync template or function
        _syncers[key] = CloudSyncer(local_dir, remote_dir, client)
    else:
        # Else, get default cloud sync client (e.g. S3 syncer)
        sync_client = get_cloud_sync_client(remote_dir)
        _syncers[key] = CloudSyncer(local_dir, remote_dir, sync_client)

    return _syncers[key]


def get_node_syncer(local_dir, remote_dir=None, sync_function=None):
    """Returns a NodeSyncer.

    Args:
        local_dir (str): Source directory for syncing.
        remote_dir (str): Target directory for syncing. If not provided, a
            noop Syncer is returned.
        sync_function (func|str|bool): Function for syncing the local_dir to
            remote_dir. If string, then it must be a string template for
            syncer to run. If True or not provided, it defaults rsync. If
            False, a noop Syncer is returned.
    """
    if sync_function == "auto":
        sync_function = None  # Auto-detect

    key = (local_dir, remote_dir)
    if key in _syncers:
        return _syncers[key]
    elif isclass(sync_function) and issubclass(sync_function, Syncer):
        _syncers[key] = sync_function(local_dir, remote_dir, None)
        return _syncers[key]
    elif not remote_dir or sync_function is False:
        sync_client = NOOP
    elif sync_function and sync_function is not True:
        sync_client = get_sync_client(sync_function)
    else:
        sync = log_sync_template()
        if sync:
            sync_client = CommandBasedClient(sync, sync)
            sync_client.set_logdir(local_dir)
        else:
            sync_client = NOOP

    _syncers[key] = NodeSyncer(local_dir, remote_dir, sync_client)
    return _syncers[key]


class SyncerCallback(Callback):
    def __init__(self, sync_function: Union[None, bool, Callable]):
        self._sync_function = sync_function
        self._syncers: Dict["Trial", NodeSyncer] = {}

    def _get_trial_syncer(self, trial: "Trial"):
        if trial not in self._syncers:
            self._syncers[trial] = self._create_trial_syncer(trial)
        return self._syncers[trial]

    def _create_trial_syncer(self, trial: "Trial"):
        return get_node_syncer(
            trial.logdir, remote_dir=trial.logdir, sync_function=self._sync_function
        )

    def _sync_trial_checkpoint(self, trial: "Trial", checkpoint: _TuneCheckpoint):
        if checkpoint.storage == _TuneCheckpoint.MEMORY:
            return

        trial_syncer = self._get_trial_syncer(trial)
        # If the sync_function is False, syncing to driver is disabled.
        # In every other case (valid values include None, True Callable,
        # NodeSyncer) syncing to driver is enabled.
        if trial.sync_on_checkpoint and self._sync_function is not False:
            try:
                # Wait for any other syncs to finish. We need to sync again
                # after this to handle checkpoints taken mid-sync.
                trial_syncer.wait()
            except TuneError as e:
                # Errors occurring during this wait are not fatal for this
                # checkpoint, so it should just be logged.
                logger.error(
                    f"Trial {trial}: An error occurred during the "
                    f"checkpoint pre-sync wait: {e}"
                )
            # Force sync down and wait before tracking the new checkpoint.
            try:
                if trial_syncer.sync_down():
                    trial_syncer.wait()
                else:
                    logger.error(
<<<<<<< HEAD
                        f"Trial {trial}: Checkpoint sync skipped. "
                        f"This should not happen."
=======
                        "Trial %s: Checkpoint sync skipped. This should not happen.",
                        trial,
>>>>>>> e3987d85
                    )
            except TuneError as e:
                if trial.uses_cloud_checkpointing:
                    # Even though rsync failed the trainable can restore
                    # from remote durable storage.
                    logger.error(f"Trial {trial}: Sync error: {e}")
                else:
                    # If the trainable didn't have remote storage to upload
                    # to then this checkpoint may have been lost, so we
                    # shouldn't track it with the checkpoint_manager.
                    raise e
            if not trial.uses_cloud_checkpointing:
                if not os.path.exists(checkpoint.value):
                    raise TuneError(
                        "Trial {}: Checkpoint path {} not "
                        "found after successful sync down. "
                        "Are you running on a Kubernetes or "
                        "managed cluster? rsync will not function "
                        "due to a lack of SSH functionality. "
                        "You'll need to use cloud-checkpointing "
                        "if that's the case, see instructions "
                        "here: {} .".format(
                            trial, checkpoint.value, CLOUD_CHECKPOINTING_URL
                        )
                    )

    def on_trial_start(
        self, iteration: int, trials: List["Trial"], trial: "Trial", **info
    ):
        self._get_trial_syncer(trial)

    def on_trial_result(
        self,
        iteration: int,
        trials: List["Trial"],
        trial: "Trial",
        result: Dict,
        **info,
    ):
        trial_syncer = self._get_trial_syncer(trial)
        trial_syncer.set_worker_ip(result.get(NODE_IP))
        trial_syncer.sync_down_if_needed()

    def on_trial_complete(
        self, iteration: int, trials: List["Trial"], trial: "Trial", **info
    ):
        trial_syncer = self._get_trial_syncer(trial)
        if NODE_IP in trial.last_result:
            trainable_ip = trial.last_result[NODE_IP]
        else:
            trainable_ip = ray.get(trial.runner.get_current_ip.remote())
        trial_syncer.set_worker_ip(trainable_ip)
        trial_syncer.sync_down_if_needed()
        trial_syncer.close()

    def on_checkpoint(
        self,
        iteration: int,
        trials: List["Trial"],
        trial: "Trial",
        checkpoint: _TuneCheckpoint,
        **info,
    ):
        self._sync_trial_checkpoint(trial, checkpoint)


def detect_cluster_syncer(
    sync_config: Optional[SyncConfig],
    cluster_config_file: str = "~/ray_bootstrap_config.yaml",
) -> Union[bool, Type, NodeSyncer]:
    """Detect cluster Syncer given SyncConfig.

    Returns False if cloud checkpointing is enabled (when upload dir is
    set).

    Else, returns sync config syncer if manually specified.

    Else, detects cluster environment (e.g. Docker, Kubernetes) and returns
    syncer accordingly.

    """
    from ray.tune.integration.docker import DockerSyncer

    sync_config = sync_config or SyncConfig()

    if bool(sync_config.upload_dir) or sync_config.syncer is None:
        # No sync to driver for cloud checkpointing or if manually disabled
        return False

    _syncer = sync_config.syncer

    if _syncer == "auto":
        _syncer = None

    if isinstance(_syncer, Type):
        return _syncer

    # Else: True or None. Auto-detect.
    cluster_config_file = os.path.expanduser(cluster_config_file)
    if not os.path.exists(cluster_config_file):
        return _syncer

    with open(cluster_config_file, "rt") as fp:
        config = yaml.safe_load(fp.read())

    if config.get("docker"):
        logger.debug(
            "Detected docker autoscaling environment. Using `DockerSyncer` "
            "as sync client. If this is not correct or leads to errors, "
            "please pass a `syncer` parameter in the `SyncConfig` to "
            "`tune.run().` to manually configure syncing behavior."
        )
        return DockerSyncer

    if config.get("provider", {}).get("type", "") == "kubernetes":
        from ray.tune.integration.kubernetes import (
            NamespacedKubernetesSyncer,
            try_import_kubernetes,
        )

        if not try_import_kubernetes():
            logger.warning(
                "Detected Ray autoscaling environment on Kubernetes, "
                "but Kubernetes Python CLI is not installed. "
                "Checkpoint syncing may not work properly across "
                "multiple pods. Be sure to install 'kubernetes' on "
                "each container."
            )

        namespace = config["provider"].get("namespace", "ray")
        logger.debug(
            f"Detected Ray autoscaling environment on Kubernetes. Using "
            f"`NamespacedKubernetesSyncer` with namespace `{namespace}` "
            f"as sync client. If this is not correct or leads to errors, "
            f"please pass a `syncer` parameter in the `SyncConfig` "
            f"to `tune.run()` to manually configure syncing behavior.."
        )
        return NamespacedKubernetesSyncer(namespace)

    return _syncer<|MERGE_RESOLUTION|>--- conflicted
+++ resolved
@@ -496,13 +496,8 @@
                     trial_syncer.wait()
                 else:
                     logger.error(
-<<<<<<< HEAD
                         f"Trial {trial}: Checkpoint sync skipped. "
                         f"This should not happen."
-=======
-                        "Trial %s: Checkpoint sync skipped. This should not happen.",
-                        trial,
->>>>>>> e3987d85
                     )
             except TuneError as e:
                 if trial.uses_cloud_checkpointing:
