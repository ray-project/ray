<<<<<<< HEAD
from typing import Dict, List, Optional, Set, TYPE_CHECKING, Tuple, Union
from collections import defaultdict
from inspect import signature
from copy import deepcopy
import json
import os
import time
import uuid

import ray
from ray import ObjectRef, logger
from ray.actor import ActorClass
from ray.tune.resources import Resources
from ray.util.annotations import PublicAPI, DeveloperAPI
from ray.util.placement_group import (
    PlacementGroup,
    get_placement_group,
    placement_group,
    placement_group_table,
    remove_placement_group,
)

if TYPE_CHECKING:
    from ray.tune.trial import Trial

TUNE_PLACEMENT_GROUP_REMOVAL_DELAY = 2.0

_tune_pg_prefix = None


def get_tune_pg_prefix():
    """Get the tune placement group name prefix.

    This will store the prefix in a global variable so that subsequent runs
    can use this identifier to clean up placement groups before starting their
    run.

    Can be overwritten with the ``TUNE_PLACEMENT_GROUP_PREFIX`` env variable.
    """
    global _tune_pg_prefix

    if _tune_pg_prefix:
        return _tune_pg_prefix

    # Else: check env variable
    env_prefix = os.getenv("TUNE_PLACEMENT_GROUP_PREFIX", "")

    if env_prefix:
        _tune_pg_prefix = env_prefix
        return _tune_pg_prefix

    # Else: create and store unique prefix
    _tune_pg_prefix = f"__tune_{uuid.uuid4().hex[:8]}__"
    return _tune_pg_prefix


@PublicAPI(stability="beta")
class PlacementGroupFactory:
    """Wrapper class that creates placement groups for trials.

    This function should be used to define resource requests for Ray Tune
    trials. It holds the parameters to create placement groups.
    At a minimum, this will hold at least one bundle specifying the
    resource requirements for each trial:

    .. code-block:: python

        from ray import tune

        tune.run(
            train,
            tune.PlacementGroupFactory([
                {"CPU": 1, "GPU": 0.5, "custom_resource": 2}
            ]))

    If the trial itself schedules further remote workers, the resource
    requirements should be specified in additional bundles. You can also
    pass the placement strategy for these bundles, e.g. to enforce
    co-located placement:

    .. code-block:: python

        from ray import tune

        tune.run(
            train,
            resources_per_trial=tune.PlacementGroupFactory([
                {"CPU": 1, "GPU": 0.5, "custom_resource": 2},
                {"CPU": 2},
                {"CPU": 2},
            ], strategy="PACK"))

    The example above will reserve 1 CPU, 0.5 GPUs and 2 custom_resources
    for the trainable itself, and reserve another 2 bundles of 2 CPUs each.
    The trial will only start when all these resources are available. This
    could be used e.g. if you had one learner running in the main trainable
    that schedules two remote workers that need access to 2 CPUs each.

    If the trainable itself doesn't require resources.
    You can specify it as:

    .. code-block:: python

        from ray import tune

        tune.run(
            train,
            resources_per_trial=tune.PlacementGroupFactory([
                {},
                {"CPU": 2},
                {"CPU": 2},
            ], strategy="PACK"))

    Args:
        bundles(List[Dict]): A list of bundles which
            represent the resources requirements.
        strategy(str): The strategy to create the placement group.

         - "PACK": Packs Bundles into as few nodes as possible.
         - "SPREAD": Places Bundles across distinct nodes as even as possible.
         - "STRICT_PACK": Packs Bundles into one node. The group is
           not allowed to span multiple nodes.
         - "STRICT_SPREAD": Packs Bundles across distinct nodes.
        *args: Passed to the call of ``placement_group()``
        **kwargs: Passed to the call of ``placement_group()``

    """

    def __init__(
        self,
        bundles: List[Dict[str, Union[int, float]]],
        strategy: str = "PACK",
        *args,
        **kwargs,
    ):
        assert (
            len(bundles) > 0
        ), "Cannot initialize a PlacementGroupFactory with zero bundles."
        if not bundles[0]:
            # This is when trainable itself doesn't need resources.
            self._head_bundle_is_empty = True
            bundles.pop(0)
        else:
            self._head_bundle_is_empty = False

        self._bundles = [
            {k: float(v) for k, v in bundle.items() if v != 0} for bundle in bundles
        ]
        self._strategy = strategy
        self._args = args
        self._kwargs = kwargs

        self._hash = None
        self._bound = None

        self._bind()

    @property
    def head_bundle_is_empty(self):
        """Returns True if head bundle is empty while child bundles
        need resources.

        This is considered an internal API within Tune.
        """
        return self._head_bundle_is_empty

    @property
    @DeveloperAPI
    def head_cpus(self) -> float:
        return 0.0 if self._head_bundle_is_empty else self._bundles[0].get("CPU", 0.0)

    @property
    @DeveloperAPI
    def bundles(self) -> List[Dict[str, float]]:
        """Returns a deep copy of resource bundles"""
        return deepcopy(self._bundles)

    @property
    def required_resources(self) -> Dict[str, float]:
        """Returns a dict containing the sums of all resources"""
        resources = {}
        for bundle in self._bundles:
            for k, v in bundle.items():
                resources[k] = resources.get(k, 0) + v
        return resources

    def _bind(self):
        sig = signature(placement_group)
        try:
            self._bound = sig.bind(
                self._bundles, self._strategy, *self._args, **self._kwargs
            )
        except Exception as exc:
            raise RuntimeError(
                "Invalid definition for placement group factory. Please check "
                "that you passed valid arguments to the PlacementGroupFactory "
                "object."
            ) from exc

    def __call__(self, *args, **kwargs):
        kwargs.update(self._bound.kwargs)
        # Call with bounded *args and **kwargs
        return placement_group(*self._bound.args, **kwargs)

    def __eq__(self, other):
        return self._bound == other._bound

    def __hash__(self):
        if not self._hash:
            # Cache hash
            self._hash = hash(
                json.dumps(
                    {"args": self._bound.args, "kwargs": self._bound.kwargs},
                    sort_keys=True,
                    indent=0,
                    ensure_ascii=True,
                )
            )
        return self._hash

    def __getstate__(self):
        state = self.__dict__.copy()
        state.pop("_hash", None)
        state.pop("_bound", None)
        return state

    def __setstate__(self, state):
        self.__dict__.update(state)
        self._hash = None
        self._bound = None
        self._bind()


def resource_dict_to_pg_factory(spec: Optional[Dict[str, float]]):
    spec = spec or {"cpu": 1}

    if isinstance(spec, Resources):
        spec = spec._asdict()

    spec = spec.copy()
    extra_custom = spec.pop("extra_custom_resources", {}) or {}

    if any(k.startswith("extra_") and spec[k] for k in spec) or any(
        extra_custom[k] for k in extra_custom
    ):
        raise ValueError(
            "Passing `extra_*` resource requirements to `resources_per_trial` "
            "is deprecated. Please use a `PlacementGroupFactory` object "
            "to define your resource requirements instead."
        )

    cpus = spec.pop("cpu", 0.0)
    gpus = spec.pop("gpu", 0.0)
    memory = spec.pop("memory", 0.0)
    object_store_memory = spec.pop("object_store_memory", 0.0)

    bundle = {k: v for k, v in spec.pop("custom_resources", {}).items()}

    bundle.update(
        {
            "CPU": cpus,
            "GPU": gpus,
            "memory": memory,
            "object_store_memory": object_store_memory,
        }
    )

    return PlacementGroupFactory([bundle])


class PlacementGroupManager:
    """PlacementGroupManager to stage and manage placement groups.

    .. versionadded:: 1.3.0

    This class schedules placement groups for trials, keeps track of
    their state, and can return a fully configured actor class using
    this placement group.

    If two trials share the same placement group factory, both could use
    resulting placement groups from it. Thus this manager associates
    placement groups with their factory methods.

    Args:
        prefix (str): Prefix for the placement group names that are created.
    """

    def __init__(self, prefix: str = "__tune__", max_staging: int = 1000):
        self._prefix = prefix

        # Sets of staged placement groups by factory
        self._staging: Dict[PlacementGroupFactory, Set[PlacementGroup]] = defaultdict(
            set
        )
        # Sets of ready and unused placement groups by factory
        self._ready: Dict[PlacementGroupFactory, Set[PlacementGroup]] = defaultdict(set)
        # Ray futures to check if a placement group is ready
        self._staging_futures: Dict[
            ObjectRef, Tuple[PlacementGroupFactory, PlacementGroup]
        ] = {}

        # Cache of unstaged PGs (cleaned after full PG removal)
        self._unstaged_pg_pgf: Dict[PlacementGroup, PlacementGroupFactory] = {}
        self._unstaged_pgf_pg: Dict[
            PlacementGroupFactory, Set[PlacementGroup]
        ] = defaultdict(set)

        # Placement groups used by trials
        self._in_use_pgs: Dict[PlacementGroup, "Trial"] = {}
        self._in_use_trials: Dict["Trial", PlacementGroup] = {}

        # Placement groups used by remote actors but not trials
        # (e.g. for reuse_actors=True)
        self._cached_pgs: Dict[PlacementGroup, PlacementGroupFactory] = {}

        # Placement groups scheduled for delayed removal.
        self._pgs_for_removal: Dict[PlacementGroup, float] = {}
        self._removal_delay = TUNE_PLACEMENT_GROUP_REMOVAL_DELAY

        # Latest PG staging time to check if still in grace period.
        self._latest_staging_start_time = time.time()

        # Seconds we wait for a trial to come up before we make blocking calls
        # to process events
        self._grace_period = float(os.getenv("TUNE_TRIAL_STARTUP_GRACE_PERIOD", 10.0))

        self._max_staging = max_staging

    def set_max_staging(self, max_staging: int):
        self._max_staging = max_staging

    def remove_pg(self, pg: PlacementGroup):
        """Schedule placement group for (delayed) removal.

        Args:
            pg (PlacementGroup): Placement group object.

        """
        self._pgs_for_removal[pg] = time.time()

    def cleanup(self, force: bool = False):
        """Remove placement groups that are scheduled for removal.

        Currently, this will remove placement groups after they've been
        marked for removal for ``self._removal_delay`` seconds.
        If ``force=True``, this condition is disregarded and all placement
        groups are removed instead.

        Args:
            force (bool): If True, all placement groups scheduled for removal
                will be removed, disregarding any removal conditions.

        """
        # Wrap in list so we can modify the dict
        for pg in list(self._pgs_for_removal):
            if (
                force
                or (time.time() - self._removal_delay) >= self._pgs_for_removal[pg]
            ):
                self._pgs_for_removal.pop(pg)

                remove_placement_group(pg)

                # Remove from unstaged cache
                if pg in self._unstaged_pg_pgf:
                    pgf = self._unstaged_pg_pgf.pop(pg)
                    self._unstaged_pgf_pg[pgf].discard(pg)

    def cleanup_existing_pg(self, block: bool = False):
        """Clean up (remove) all existing placement groups.

        This scans through the placement_group_table to discover existing
        placement groups and calls remove_placement_group on all that
        match the ``_tune__`` prefix. This method is called at the beginning
        of the tuning run to clean up existing placement groups should the
        experiment be interrupted by a driver failure and resumed in the
        same driver script.

        Args:
            block (bool): If True, will wait until all placement groups are
                shut down.
        """
        should_cleanup = not int(
            os.getenv("TUNE_PLACEMENT_GROUP_CLEANUP_DISABLED", "0")
        )
        if should_cleanup:
            has_non_removed_pg_left = True
            while has_non_removed_pg_left:
                has_non_removed_pg_left = False
                for pid, info in placement_group_table().items():
                    if not info["name"].startswith(self._prefix):
                        continue
                    if info["state"] == "REMOVED":
                        continue
                    # If block=False, only run once
                    has_non_removed_pg_left = block
                    pg = get_placement_group(info["name"])

                    remove_placement_group(pg)

                    # Remove from unstaged cache
                    if pg in self._unstaged_pg_pgf:
                        pgf = self._unstaged_pg_pgf.pop(pg)
                        self._unstaged_pgf_pg[pgf].discard(pg)

                time.sleep(0.1)

    def stage_trial_pg(self, trial: "Trial"):
        """Stage a trial placement group.

        Create the trial placement group if maximum number of pending
        placement groups is not exhausted.

        Args:
            trial (Trial): Trial whose placement group to stage.

        Returns:
            False if placement group has not been staged, True otherwise.

        Creates placement group and moves it to `self._staging`.
        """
        if not self.can_stage():
            return False

        pgf = trial.placement_group_factory
        return self._stage_pgf_pg(pgf)

    def _stage_pgf_pg(self, pgf: PlacementGroupFactory):
        """Create placement group for factory"""
        if len(self._unstaged_pgf_pg[pgf]) > 0:
            # This re-uses a previously unstaged placement group
            pg = self._unstaged_pgf_pg[pgf].pop()
            del self._unstaged_pg_pgf[pg]
            self._pgs_for_removal.pop(pg, None)
        else:
            # This creates the placement group
            pg = pgf(name=f"{self._prefix}{uuid.uuid4().hex[:8]}")

        self._staging[pgf].add(pg)
        self._staging_futures[pg.ready()] = (pgf, pg)
        self._latest_staging_start_time = time.time()

        return True

    def can_stage(self):
        """Return True if we can stage another placement group."""
        return len(self._staging_futures) < self._max_staging

    def update_status(self):
        """Update placement group status.

        Moves ready placement groups from `self._staging` to
        `self._ready`.
        """
        self.cleanup()
        ready = True
        while ready:
            # Use a loop as `ready` might return futures one by one
            ready, _ = ray.wait(list(self._staging_futures.keys()), timeout=0)

            for ready_fut in ready:
                ready_pgf, ready_pg = self._staging_futures.pop(ready_fut)

                self._staging[ready_pgf].remove(ready_pg)
                self._ready[ready_pgf].add(ready_pg)

    def get_full_actor_cls(
        self, trial: "Trial", actor_cls: ActorClass
    ) -> Optional[ActorClass]:
        """Get a fully configured actor class.

        Returns the actor handle if the placement group is ready. In this case,
        the placement group is moved to `self._in_use_pgs` and removed from
        `self._ready`.

        Args:
            trial ("Trial"): "Trial" object to start
            actor_cls: Ray actor class.

        Returns:
            Configured ActorClass or None

        """
        pgf = trial.placement_group_factory

        if not self._ready[pgf]:
            return None

        pg = self._ready[pgf].pop()
        self._in_use_pgs[pg] = trial
        self._in_use_trials[trial] = pg

        logger.debug(f"For trial {trial} use pg {pg.id}")

        # We still have to pass resource specs
        if not pgf.head_bundle_is_empty:
            # Pass the full resource specs of the first bundle per default
            head_bundle = pg.bundle_specs[0].copy()
            num_cpus = head_bundle.pop("CPU", 0)
            num_gpus = head_bundle.pop("GPU", 0)

            # Only custom resources remain in `head_bundle`
            resources = head_bundle
            return actor_cls.options(
                placement_group=pg,
                placement_group_bundle_index=0,
                placement_group_capture_child_tasks=True,
                num_cpus=num_cpus,
                num_gpus=num_gpus,
                resources=resources,
            )
        else:
            return actor_cls.options(
                placement_group=pg,
                placement_group_capture_child_tasks=True,
                num_cpus=0,
                num_gpus=0,
                resources={},
            )

    def has_ready(self, trial: "Trial", update: bool = False) -> bool:
        """Return True if placement group for trial is ready.

        Args:
            trial (Trial): :obj:`Trial` object.
            update (bool): Update status first.

        Returns:
            Boolean.

        """
        if update:
            self.update_status()
        return bool(self._ready[trial.placement_group_factory])

    def trial_in_use(self, trial: "Trial"):
        return trial in self._in_use_trials

    def cache_trial_pg(self, trial: "Trial") -> Optional[PlacementGroup]:
        """Disassociated placement group from trial object.

        This can be used to move placement groups into a cache so that
        they can be reused by other trials. The difference to just making
        them broadly available again is that they have to be specifically
        re-assigned to a trial via :meth:`assign_cached_pg`. The reason
        for this is that remote actors might already be scheduled on this
        placement group, so it should only be associated to the trial that
        actually re-uses the remote actor (e.g. when using ``reuse_trials``).

        This will replace (unstage) an existing placement group with the same
        factory object. If this is unsuccessful (e.g. because no such
        pending placement group exists), the placement group will *not* be
        cached and None will be returned.

        Args:
            trial (Trial): Trial object with the (currently in use) placement
                group that should be cached.

        Returns:
            PlacementGroup object that was cached or None if
                no placement group was replaced.

        """
        pgf = trial.placement_group_factory

        staged_pg = self._unstage_unused_pg(pgf)
        if not staged_pg and not self._unstaged_pgf_pg[pgf]:
            # If we have an unstaged placement group for this factory,
            # this might be the same one we unstaged previously. If so,
            # we should continue with the caching. If not, this will be
            # reconciled later.
            return None

        if staged_pg:
            self.remove_pg(staged_pg)

        pg = self._in_use_trials.pop(trial)
        self._in_use_pgs.pop(pg)

        self._cached_pgs[pg] = trial.placement_group_factory
        return pg

    def assign_cached_pg(self, pg: PlacementGroup, trial: "Trial") -> bool:
        """Assign a cached pg to a trial."""
        pgf = self._cached_pgs.pop(pg)
        trial_pgf = trial.placement_group_factory

        assert pgf == trial_pgf, (
            f"Cannot assign placement group with a "
            f"non-matching factory to trial {trial}"
        )

        logger.debug(f"For trial {trial} RE-use pg {pg.id}")

        self._in_use_pgs[pg] = trial
        self._in_use_trials[trial] = pg

        return True

    def clean_cached_pg(self, pg: PlacementGroup):
        self._cached_pgs.pop(pg)

    def return_or_clean_cached_pg(self, pg: PlacementGroup):
        """Return cached pg, making it available for other trials to use.

        This will try to replace another staged placement group. If this
        is unsuccessful, destroy the placement group instead.

        Args:
            pg (PlacementGroup): Return this cached placement group.

        Returns:
            Boolean indicating if the placement group was returned (True)
                or destroyed (False)
        """
        pgf = self._cached_pgs.pop(pg)

        # Replace staged placement group
        staged_pg = self._unstage_unused_pg(pgf)

        # Could not replace
        if not staged_pg:
            self.remove_pg(pg)
            return False

        # Replace successful
        self.remove_pg(staged_pg)
        self._ready[pgf].add(pg)
        return True

    def return_pg(self, trial: "Trial"):
        """Return pg back to Core scheduling.

        Args:
            trial (Trial): Return placement group of this trial.
        """

        pg = self._in_use_trials.pop(trial)
        self._in_use_pgs.pop(pg)

        self.remove_pg(pg)

    def _unstage_unused_pg(
        self, pgf: PlacementGroupFactory
    ) -> Optional[PlacementGroup]:
        """Unstage an unsued (i.e. staging or ready) placement group.

        This method will find an unused placement group and remove it from
        the tracked pool of placement groups (including e.g. the
        staging futures). It will *not* call ``remove_placement_group()``
        on the placement group - that is up to the calling method to do.

        (The reason for this is that sometimes we would remove the placement
        group directly, but sometimes we would like to enqueue removal.)

        Args:
            pgf (PlacementGroupFactory): Placement group factory object.
                This method will try to remove a staged PG of this factory
                first, then settle for a ready but unused. If none exist,
                no placement group will be removed and None will be returned.

        Returns:
            Removed placement group object or None.

        """
        trial_pg = None

        # If there are pending placement groups
        # in staging, pop a random one.
        if self._staging[pgf]:
            trial_pg = self._staging[pgf].pop()

            # For staging placement groups, we will also need to
            # remove the future.
            trial_future = None
            for future, (pgf, pg) in self._staging_futures.items():
                if pg == trial_pg:
                    trial_future = future
                    break

            # Track unstaged placement groups for potential reuse
            self._unstaged_pg_pgf[trial_pg] = pgf
            self._unstaged_pgf_pg[pgf].add(trial_pg)

            del self._staging_futures[trial_future]

        elif self._ready[pgf]:
            # Otherwise, return an unused ready placement group.
            trial_pg = self._ready[pgf].pop()

        return trial_pg

    def in_staging_grace_period(self):
        return (
            self._staging_futures
            and self._grace_period
            and time.time() <= self._latest_staging_start_time + self._grace_period
        )

    def reconcile_placement_groups(self, trials: List["Trial"]):
        """Reconcile placement groups to match requirements.

        This will loop through all trials and count their statuses by
        placement group factory. This will make sure that only as many
        placement groups are needed as there are trials left to run.

        E.g. if PGF_A has 2 terminated, 1 errored, 2 paused, 1 running,
        and 3 pending trials, a total of 6 placement groups
        (paused+running+pending) should be in staging, use, or the cache.

        Args:
            trials (List[Trial]): List of trials.

        """
        # Keep track of the currently tracked placement groups
        current_counts: Dict[PlacementGroupFactory, int] = defaultdict(int)

        # Count number of expected placement groups
        pgf_expected: Dict[PlacementGroupFactory, int] = defaultdict(int)
        for trial in trials:
            # Count in-use placement groups
            if trial in self._in_use_trials:
                current_counts[trial.placement_group_factory] += 1

            pgf_expected[trial.placement_group_factory] += (
                1 if trial.status in ["PAUSED", "PENDING", "RUNNING"] else 0
            )

        # Ensure that unexpected placement groups are accounted for
        for pgf in self._staging:
            if pgf not in pgf_expected:
                pgf_expected[pgf] = 0

        for pgf in self._ready:
            if pgf not in pgf_expected:
                pgf_expected[pgf] = 0

        # Count cached placement groups
        for pg, pgf in self._cached_pgs.items():
            current_counts[pgf] += 1

        # Compare current with expected
        for pgf, expected in pgf_expected.items():
            # Add staging and ready pgs
            current_counts[pgf] += len(self._staging[pgf])
            current_counts[pgf] += len(self._ready[pgf])

            while current_counts[pgf] > expected:
                pg = self._unstage_unused_pg(pgf)
                if not pg:
                    break
                logger.debug(f"Removing unneeded placement group {pg.id}")
                self.remove_pg(pg)
                current_counts[pgf] -= 1

            while expected > current_counts[pgf]:
                self._stage_pgf_pg(pgf)
                current_counts[pgf] += 1
                logger.debug(
                    f"Adding an expected but previously unstaged "
                    f"placement group for factory {pgf}"
                )

    def occupied_resources(self):
        """Return a dictionary of currently in-use resources."""
        resources = {"CPU": 0, "GPU": 0}
        for pg in self._in_use_pgs:
            for bundle_resources in pg.bundle_specs:
                for key, val in bundle_resources.items():
                    resources[key] = resources.get(key, 0) + val

        return resources
=======
from typing import Dict, List, Optional, Set, TYPE_CHECKING, Tuple, Union
from collections import defaultdict
from inspect import signature
from copy import deepcopy
import json
import os
import time
import uuid

import ray
from ray import ObjectRef, logger
from ray.actor import ActorClass
from ray.tune.resources import Resources
from ray.util.annotations import PublicAPI, DeveloperAPI
from ray.util.placement_group import (
    PlacementGroup,
    get_placement_group,
    placement_group,
    placement_group_table,
    remove_placement_group,
)

if TYPE_CHECKING:
    from ray.tune.trial import Trial

TUNE_PLACEMENT_GROUP_REMOVAL_DELAY = 2.0

_tune_pg_prefix = None


def get_tune_pg_prefix():
    """Get the tune placement group name prefix.

    This will store the prefix in a global variable so that subsequent runs
    can use this identifier to clean up placement groups before starting their
    run.

    Can be overwritten with the ``TUNE_PLACEMENT_GROUP_PREFIX`` env variable.
    """
    global _tune_pg_prefix

    if _tune_pg_prefix:
        return _tune_pg_prefix

    # Else: check env variable
    env_prefix = os.getenv("TUNE_PLACEMENT_GROUP_PREFIX", "")

    if env_prefix:
        _tune_pg_prefix = env_prefix
        return _tune_pg_prefix

    # Else: create and store unique prefix
    _tune_pg_prefix = f"__tune_{uuid.uuid4().hex[:8]}__"
    return _tune_pg_prefix


@PublicAPI(stability="beta")
class PlacementGroupFactory:
    """Wrapper class that creates placement groups for trials.

    This function should be used to define resource requests for Ray Tune
    trials. It holds the parameters to create placement groups.
    At a minimum, this will hold at least one bundle specifying the
    resource requirements for each trial:

    .. code-block:: python

        from ray import tune

        tune.run(
            train,
            tune.PlacementGroupFactory([
                {"CPU": 1, "GPU": 0.5, "custom_resource": 2}
            ]))

    If the trial itself schedules further remote workers, the resource
    requirements should be specified in additional bundles. You can also
    pass the placement strategy for these bundles, e.g. to enforce
    co-located placement:

    .. code-block:: python

        from ray import tune

        tune.run(
            train,
            resources_per_trial=tune.PlacementGroupFactory([
                {"CPU": 1, "GPU": 0.5, "custom_resource": 2},
                {"CPU": 2},
                {"CPU": 2},
            ], strategy="PACK"))

    The example above will reserve 1 CPU, 0.5 GPUs and 2 custom_resources
    for the trainable itself, and reserve another 2 bundles of 2 CPUs each.
    The trial will only start when all these resources are available. This
    could be used e.g. if you had one learner running in the main trainable
    that schedules two remote workers that need access to 2 CPUs each.

    If the trainable itself doesn't require resources.
    You can specify it as:

    .. code-block:: python

        from ray import tune

        tune.run(
            train,
            resources_per_trial=tune.PlacementGroupFactory([
                {},
                {"CPU": 2},
                {"CPU": 2},
            ], strategy="PACK"))

    Args:
        bundles(List[Dict]): A list of bundles which
            represent the resources requirements.
        strategy(str): The strategy to create the placement group.

         - "PACK": Packs Bundles into as few nodes as possible.
         - "SPREAD": Places Bundles across distinct nodes as even as possible.
         - "STRICT_PACK": Packs Bundles into one node. The group is
           not allowed to span multiple nodes.
         - "STRICT_SPREAD": Packs Bundles across distinct nodes.
        *args: Passed to the call of ``placement_group()``
        **kwargs: Passed to the call of ``placement_group()``

    """

    def __init__(
        self,
        bundles: List[Dict[str, Union[int, float]]],
        strategy: str = "PACK",
        *args,
        **kwargs,
    ):
        assert (
            len(bundles) > 0
        ), "Cannot initialize a PlacementGroupFactory with zero bundles."

        self._bundles = [
            {k: float(v) for k, v in bundle.items() if v != 0} for bundle in bundles
        ]

        if not self._bundles[0]:
            # This is when trainable itself doesn't need resources.
            self._head_bundle_is_empty = True
            self._bundles.pop(0)
        else:
            self._head_bundle_is_empty = False

        self._strategy = strategy
        self._args = args
        self._kwargs = kwargs

        self._hash = None
        self._bound = None

        self._bind()

    @property
    def head_bundle_is_empty(self):
        """Returns True if head bundle is empty while child bundles
        need resources.

        This is considered an internal API within Tune.
        """
        return self._head_bundle_is_empty

    @property
    @DeveloperAPI
    def head_cpus(self) -> float:
        return 0.0 if self._head_bundle_is_empty else self._bundles[0].get("CPU", 0.0)

    @property
    @DeveloperAPI
    def bundles(self) -> List[Dict[str, float]]:
        """Returns a deep copy of resource bundles"""
        return deepcopy(self._bundles)

    @property
    def required_resources(self) -> Dict[str, float]:
        """Returns a dict containing the sums of all resources"""
        resources = {}
        for bundle in self._bundles:
            for k, v in bundle.items():
                resources[k] = resources.get(k, 0) + v
        return resources

    def _bind(self):
        sig = signature(placement_group)
        try:
            self._bound = sig.bind(
                self._bundles, self._strategy, *self._args, **self._kwargs
            )
        except Exception as exc:
            raise RuntimeError(
                "Invalid definition for placement group factory. Please check "
                "that you passed valid arguments to the PlacementGroupFactory "
                "object."
            ) from exc

    def __call__(self, *args, **kwargs):
        kwargs.update(self._bound.kwargs)
        # Call with bounded *args and **kwargs
        return placement_group(*self._bound.args, **kwargs)

    def __eq__(self, other):
        return self._bound == other._bound

    def __hash__(self):
        if not self._hash:
            # Cache hash
            self._hash = hash(
                json.dumps(
                    {"args": self._bound.args, "kwargs": self._bound.kwargs},
                    sort_keys=True,
                    indent=0,
                    ensure_ascii=True,
                )
            )
        return self._hash

    def __getstate__(self):
        state = self.__dict__.copy()
        state.pop("_hash", None)
        state.pop("_bound", None)
        return state

    def __setstate__(self, state):
        self.__dict__.update(state)
        self._hash = None
        self._bound = None
        self._bind()


def resource_dict_to_pg_factory(spec: Optional[Dict[str, float]]):
    spec = spec or {"cpu": 1}

    if isinstance(spec, Resources):
        spec = spec._asdict()

    spec = spec.copy()
    extra_custom = spec.pop("extra_custom_resources", {}) or {}

    if any(k.startswith("extra_") and spec[k] for k in spec) or any(
        extra_custom[k] for k in extra_custom
    ):
        raise ValueError(
            "Passing `extra_*` resource requirements to `resources_per_trial` "
            "is deprecated. Please use a `PlacementGroupFactory` object "
            "to define your resource requirements instead."
        )

    cpus = spec.pop("cpu", 0.0)
    gpus = spec.pop("gpu", 0.0)
    memory = spec.pop("memory", 0.0)
    object_store_memory = spec.pop("object_store_memory", 0.0)

    bundle = {k: v for k, v in spec.pop("custom_resources", {}).items()}

    bundle.update(
        {
            "CPU": cpus,
            "GPU": gpus,
            "memory": memory,
            "object_store_memory": object_store_memory,
        }
    )

    return PlacementGroupFactory([bundle])


class PlacementGroupManager:
    """PlacementGroupManager to stage and manage placement groups.

    .. versionadded:: 1.3.0

    This class schedules placement groups for trials, keeps track of
    their state, and can return a fully configured actor class using
    this placement group.

    If two trials share the same placement group factory, both could use
    resulting placement groups from it. Thus this manager associates
    placement groups with their factory methods.

    Args:
        prefix (str): Prefix for the placement group names that are created.
    """

    def __init__(self, prefix: str = "__tune__", max_staging: int = 1000):
        self._prefix = prefix

        # Sets of staged placement groups by factory
        self._staging: Dict[PlacementGroupFactory, Set[PlacementGroup]] = defaultdict(
            set
        )
        # Sets of ready and unused placement groups by factory
        self._ready: Dict[PlacementGroupFactory, Set[PlacementGroup]] = defaultdict(set)
        # Ray futures to check if a placement group is ready
        self._staging_futures: Dict[
            ObjectRef, Tuple[PlacementGroupFactory, PlacementGroup]
        ] = {}

        # Cache of unstaged PGs (cleaned after full PG removal)
        self._unstaged_pg_pgf: Dict[PlacementGroup, PlacementGroupFactory] = {}
        self._unstaged_pgf_pg: Dict[
            PlacementGroupFactory, Set[PlacementGroup]
        ] = defaultdict(set)

        # Placement groups used by trials
        self._in_use_pgs: Dict[PlacementGroup, "Trial"] = {}
        self._in_use_trials: Dict["Trial", PlacementGroup] = {}

        # Placement groups used by remote actors but not trials
        # (e.g. for reuse_actors=True)
        self._cached_pgs: Dict[PlacementGroup, PlacementGroupFactory] = {}

        # Placement groups scheduled for delayed removal.
        self._pgs_for_removal: Dict[PlacementGroup, float] = {}
        self._removal_delay = TUNE_PLACEMENT_GROUP_REMOVAL_DELAY

        # Latest PG staging time to check if still in grace period.
        self._latest_staging_start_time = time.time()

        # Seconds we wait for a trial to come up before we make blocking calls
        # to process events
        self._grace_period = float(os.getenv("TUNE_TRIAL_STARTUP_GRACE_PERIOD", 10.0))

        self._max_staging = max_staging

    def set_max_staging(self, max_staging: int):
        self._max_staging = max_staging

    def remove_pg(self, pg: PlacementGroup):
        """Schedule placement group for (delayed) removal.

        Args:
            pg (PlacementGroup): Placement group object.

        """
        self._pgs_for_removal[pg] = time.time()

    def cleanup(self, force: bool = False):
        """Remove placement groups that are scheduled for removal.

        Currently, this will remove placement groups after they've been
        marked for removal for ``self._removal_delay`` seconds.
        If ``force=True``, this condition is disregarded and all placement
        groups are removed instead.

        Args:
            force (bool): If True, all placement groups scheduled for removal
                will be removed, disregarding any removal conditions.

        """
        # Wrap in list so we can modify the dict
        for pg in list(self._pgs_for_removal):
            if (
                force
                or (time.time() - self._removal_delay) >= self._pgs_for_removal[pg]
            ):
                self._pgs_for_removal.pop(pg)

                remove_placement_group(pg)

                # Remove from unstaged cache
                if pg in self._unstaged_pg_pgf:
                    pgf = self._unstaged_pg_pgf.pop(pg)
                    self._unstaged_pgf_pg[pgf].discard(pg)

    def cleanup_existing_pg(self, block: bool = False):
        """Clean up (remove) all existing placement groups.

        This scans through the placement_group_table to discover existing
        placement groups and calls remove_placement_group on all that
        match the ``_tune__`` prefix. This method is called at the beginning
        of the tuning run to clean up existing placement groups should the
        experiment be interrupted by a driver failure and resumed in the
        same driver script.

        Args:
            block (bool): If True, will wait until all placement groups are
                shut down.
        """
        should_cleanup = not int(
            os.getenv("TUNE_PLACEMENT_GROUP_CLEANUP_DISABLED", "0")
        )
        if should_cleanup:
            has_non_removed_pg_left = True
            while has_non_removed_pg_left:
                has_non_removed_pg_left = False
                for pid, info in placement_group_table().items():
                    if not info["name"].startswith(self._prefix):
                        continue
                    if info["state"] == "REMOVED":
                        continue
                    # If block=False, only run once
                    has_non_removed_pg_left = block
                    pg = get_placement_group(info["name"])

                    remove_placement_group(pg)

                    # Remove from unstaged cache
                    if pg in self._unstaged_pg_pgf:
                        pgf = self._unstaged_pg_pgf.pop(pg)
                        self._unstaged_pgf_pg[pgf].discard(pg)

                time.sleep(0.1)

    def stage_trial_pg(self, trial: "Trial"):
        """Stage a trial placement group.

        Create the trial placement group if maximum number of pending
        placement groups is not exhausted.

        Args:
            trial (Trial): Trial whose placement group to stage.

        Returns:
            False if placement group has not been staged, True otherwise.

        Creates placement group and moves it to `self._staging`.
        """
        if not self.can_stage():
            return False

        pgf = trial.placement_group_factory
        return self._stage_pgf_pg(pgf)

    def _stage_pgf_pg(self, pgf: PlacementGroupFactory):
        """Create placement group for factory"""
        if len(self._unstaged_pgf_pg[pgf]) > 0:
            # This re-uses a previously unstaged placement group
            pg = self._unstaged_pgf_pg[pgf].pop()
            del self._unstaged_pg_pgf[pg]
            self._pgs_for_removal.pop(pg, None)
        else:
            # This creates the placement group
            pg = pgf(name=f"{self._prefix}{uuid.uuid4().hex[:8]}")

        self._staging[pgf].add(pg)
        self._staging_futures[pg.ready()] = (pgf, pg)
        self._latest_staging_start_time = time.time()

        return True

    def can_stage(self):
        """Return True if we can stage another placement group."""
        return len(self._staging_futures) < self._max_staging

    def update_status(self):
        """Update placement group status.

        Moves ready placement groups from `self._staging` to
        `self._ready`.
        """
        self.cleanup()
        ready = True
        while ready:
            # Use a loop as `ready` might return futures one by one
            ready, _ = ray.wait(list(self._staging_futures.keys()), timeout=0)

            for ready_fut in ready:
                ready_pgf, ready_pg = self._staging_futures.pop(ready_fut)

                self._staging[ready_pgf].remove(ready_pg)
                self._ready[ready_pgf].add(ready_pg)

    def get_full_actor_cls(
        self, trial: "Trial", actor_cls: ActorClass
    ) -> Optional[ActorClass]:
        """Get a fully configured actor class.

        Returns the actor handle if the placement group is ready. In this case,
        the placement group is moved to `self._in_use_pgs` and removed from
        `self._ready`.

        Args:
            trial ("Trial"): "Trial" object to start
            actor_cls: Ray actor class.

        Returns:
            Configured ActorClass or None

        """
        pgf = trial.placement_group_factory

        if not self._ready[pgf]:
            return None

        pg = self._ready[pgf].pop()
        self._in_use_pgs[pg] = trial
        self._in_use_trials[trial] = pg

        logger.debug(f"For trial {trial} use pg {pg.id}")

        # We still have to pass resource specs
        if not pgf.head_bundle_is_empty:
            # Pass the full resource specs of the first bundle per default
            head_bundle = pg.bundle_specs[0].copy()
            num_cpus = head_bundle.pop("CPU", 0)
            num_gpus = head_bundle.pop("GPU", 0)

            # Only custom resources remain in `head_bundle`
            resources = head_bundle
            return actor_cls.options(
                placement_group=pg,
                placement_group_bundle_index=0,
                placement_group_capture_child_tasks=True,
                num_cpus=num_cpus,
                num_gpus=num_gpus,
                resources=resources,
            )
        else:
            return actor_cls.options(
                placement_group=pg,
                placement_group_capture_child_tasks=True,
                num_cpus=0,
                num_gpus=0,
                resources={},
            )

    def has_ready(self, trial: "Trial", update: bool = False) -> bool:
        """Return True if placement group for trial is ready.

        Args:
            trial (Trial): :obj:`Trial` object.
            update (bool): Update status first.

        Returns:
            Boolean.

        """
        if update:
            self.update_status()
        return bool(self._ready[trial.placement_group_factory])

    def trial_in_use(self, trial: "Trial"):
        return trial in self._in_use_trials

    def cache_trial_pg(self, trial: "Trial") -> Optional[PlacementGroup]:
        """Disassociated placement group from trial object.

        This can be used to move placement groups into a cache so that
        they can be reused by other trials. The difference to just making
        them broadly available again is that they have to be specifically
        re-assigned to a trial via :meth:`assign_cached_pg`. The reason
        for this is that remote actors might already be scheduled on this
        placement group, so it should only be associated to the trial that
        actually re-uses the remote actor (e.g. when using ``reuse_trials``).

        This will replace (unstage) an existing placement group with the same
        factory object. If this is unsuccessful (e.g. because no such
        pending placement group exists), the placement group will *not* be
        cached and None will be returned.

        Args:
            trial (Trial): Trial object with the (currently in use) placement
                group that should be cached.

        Returns:
            PlacementGroup object that was cached or None if
                no placement group was replaced.

        """
        pgf = trial.placement_group_factory

        staged_pg = self._unstage_unused_pg(pgf)
        if not staged_pg and not self._unstaged_pgf_pg[pgf]:
            # If we have an unstaged placement group for this factory,
            # this might be the same one we unstaged previously. If so,
            # we should continue with the caching. If not, this will be
            # reconciled later.
            return None

        if staged_pg:
            self.remove_pg(staged_pg)

        pg = self._in_use_trials.pop(trial)
        self._in_use_pgs.pop(pg)

        self._cached_pgs[pg] = trial.placement_group_factory
        return pg

    def assign_cached_pg(self, pg: PlacementGroup, trial: "Trial") -> bool:
        """Assign a cached pg to a trial."""
        pgf = self._cached_pgs.pop(pg)
        trial_pgf = trial.placement_group_factory

        assert pgf == trial_pgf, (
            f"Cannot assign placement group with a "
            f"non-matching factory to trial {trial}"
        )

        logger.debug(f"For trial {trial} RE-use pg {pg.id}")

        self._in_use_pgs[pg] = trial
        self._in_use_trials[trial] = pg

        return True

    def clean_cached_pg(self, pg: PlacementGroup):
        self._cached_pgs.pop(pg)

    def return_pg(self, trial: "Trial"):
        """Return pg back to Core scheduling.

        Args:
            trial (Trial): Return placement group of this trial.
        """

        pg = self._in_use_trials.pop(trial)
        self._in_use_pgs.pop(pg)

        self.remove_pg(pg)

    def _unstage_unused_pg(
        self, pgf: PlacementGroupFactory
    ) -> Optional[PlacementGroup]:
        """Unstage an unsued (i.e. staging or ready) placement group.

        This method will find an unused placement group and remove it from
        the tracked pool of placement groups (including e.g. the
        staging futures). It will *not* call ``remove_placement_group()``
        on the placement group - that is up to the calling method to do.

        (The reason for this is that sometimes we would remove the placement
        group directly, but sometimes we would like to enqueue removal.)

        Args:
            pgf (PlacementGroupFactory): Placement group factory object.
                This method will try to remove a staged PG of this factory
                first, then settle for a ready but unused. If none exist,
                no placement group will be removed and None will be returned.

        Returns:
            Removed placement group object or None.

        """
        trial_pg = None

        # If there are pending placement groups
        # in staging, pop a random one.
        if self._staging[pgf]:
            trial_pg = self._staging[pgf].pop()

            # For staging placement groups, we will also need to
            # remove the future.
            trial_future = None
            for future, (pgf, pg) in self._staging_futures.items():
                if pg == trial_pg:
                    trial_future = future
                    break

            # Track unstaged placement groups for potential reuse
            self._unstaged_pg_pgf[trial_pg] = pgf
            self._unstaged_pgf_pg[pgf].add(trial_pg)

            del self._staging_futures[trial_future]

        elif self._ready[pgf]:
            # Otherwise, return an unused ready placement group.
            trial_pg = self._ready[pgf].pop()

        return trial_pg

    def in_staging_grace_period(self):
        return (
            self._staging_futures
            and self._grace_period
            and time.time() <= self._latest_staging_start_time + self._grace_period
        )

    def reconcile_placement_groups(self, trials: List["Trial"]):
        """Reconcile placement groups to match requirements.

        This will loop through all trials and count their statuses by
        placement group factory. This will make sure that only as many
        placement groups are needed as there are trials left to run.

        E.g. if PGF_A has 2 terminated, 1 errored, 2 paused, 1 running,
        and 3 pending trials, a total of 6 placement groups
        (paused+running+pending) should be in staging, use, or the cache.

        Args:
            trials (List[Trial]): List of trials.

        """
        # Keep track of the currently tracked placement groups
        current_counts: Dict[PlacementGroupFactory, int] = defaultdict(int)

        # Count number of expected placement groups
        pgf_expected: Dict[PlacementGroupFactory, int] = defaultdict(int)
        for trial in trials:
            # Count in-use placement groups
            if trial in self._in_use_trials:
                current_counts[trial.placement_group_factory] += 1

            pgf_expected[trial.placement_group_factory] += (
                1 if trial.status in ["PAUSED", "PENDING", "RUNNING"] else 0
            )

        # Ensure that unexpected placement groups are accounted for
        for pgf in self._staging:
            if pgf not in pgf_expected:
                pgf_expected[pgf] = 0

        for pgf in self._ready:
            if pgf not in pgf_expected:
                pgf_expected[pgf] = 0

        # Count cached placement groups
        for pg, pgf in self._cached_pgs.items():
            current_counts[pgf] += 1

        # Compare current with expected
        for pgf, expected in pgf_expected.items():
            # Add staging and ready pgs
            current_counts[pgf] += len(self._staging[pgf])
            current_counts[pgf] += len(self._ready[pgf])

            while current_counts[pgf] > expected:
                pg = self._unstage_unused_pg(pgf)
                if not pg:
                    break
                logger.debug(f"Removing unneeded placement group {pg.id}")
                self.remove_pg(pg)
                current_counts[pgf] -= 1

            while expected > current_counts[pgf]:
                self._stage_pgf_pg(pgf)
                current_counts[pgf] += 1
                logger.debug(
                    f"Adding an expected but previously unstaged "
                    f"placement group for factory {pgf}"
                )

    def occupied_resources(self):
        """Return a dictionary of currently in-use resources."""
        resources = {"CPU": 0, "GPU": 0}
        for pg in self._in_use_pgs:
            for bundle_resources in pg.bundle_specs:
                for key, val in bundle_resources.items():
                    resources[key] = resources.get(key, 0) + val

        return resources
>>>>>>> 19672688
<|MERGE_RESOLUTION|>--- conflicted
+++ resolved
@@ -1,1521 +1,746 @@
-<<<<<<< HEAD
-from typing import Dict, List, Optional, Set, TYPE_CHECKING, Tuple, Union
-from collections import defaultdict
-from inspect import signature
-from copy import deepcopy
-import json
-import os
-import time
-import uuid
-
-import ray
-from ray import ObjectRef, logger
-from ray.actor import ActorClass
-from ray.tune.resources import Resources
-from ray.util.annotations import PublicAPI, DeveloperAPI
-from ray.util.placement_group import (
-    PlacementGroup,
-    get_placement_group,
-    placement_group,
-    placement_group_table,
-    remove_placement_group,
-)
-
-if TYPE_CHECKING:
-    from ray.tune.trial import Trial
-
-TUNE_PLACEMENT_GROUP_REMOVAL_DELAY = 2.0
-
-_tune_pg_prefix = None
-
-
-def get_tune_pg_prefix():
-    """Get the tune placement group name prefix.
-
-    This will store the prefix in a global variable so that subsequent runs
-    can use this identifier to clean up placement groups before starting their
-    run.
-
-    Can be overwritten with the ``TUNE_PLACEMENT_GROUP_PREFIX`` env variable.
-    """
-    global _tune_pg_prefix
-
-    if _tune_pg_prefix:
-        return _tune_pg_prefix
-
-    # Else: check env variable
-    env_prefix = os.getenv("TUNE_PLACEMENT_GROUP_PREFIX", "")
-
-    if env_prefix:
-        _tune_pg_prefix = env_prefix
-        return _tune_pg_prefix
-
-    # Else: create and store unique prefix
-    _tune_pg_prefix = f"__tune_{uuid.uuid4().hex[:8]}__"
-    return _tune_pg_prefix
-
-
-@PublicAPI(stability="beta")
-class PlacementGroupFactory:
-    """Wrapper class that creates placement groups for trials.
-
-    This function should be used to define resource requests for Ray Tune
-    trials. It holds the parameters to create placement groups.
-    At a minimum, this will hold at least one bundle specifying the
-    resource requirements for each trial:
-
-    .. code-block:: python
-
-        from ray import tune
-
-        tune.run(
-            train,
-            tune.PlacementGroupFactory([
-                {"CPU": 1, "GPU": 0.5, "custom_resource": 2}
-            ]))
-
-    If the trial itself schedules further remote workers, the resource
-    requirements should be specified in additional bundles. You can also
-    pass the placement strategy for these bundles, e.g. to enforce
-    co-located placement:
-
-    .. code-block:: python
-
-        from ray import tune
-
-        tune.run(
-            train,
-            resources_per_trial=tune.PlacementGroupFactory([
-                {"CPU": 1, "GPU": 0.5, "custom_resource": 2},
-                {"CPU": 2},
-                {"CPU": 2},
-            ], strategy="PACK"))
-
-    The example above will reserve 1 CPU, 0.5 GPUs and 2 custom_resources
-    for the trainable itself, and reserve another 2 bundles of 2 CPUs each.
-    The trial will only start when all these resources are available. This
-    could be used e.g. if you had one learner running in the main trainable
-    that schedules two remote workers that need access to 2 CPUs each.
-
-    If the trainable itself doesn't require resources.
-    You can specify it as:
-
-    .. code-block:: python
-
-        from ray import tune
-
-        tune.run(
-            train,
-            resources_per_trial=tune.PlacementGroupFactory([
-                {},
-                {"CPU": 2},
-                {"CPU": 2},
-            ], strategy="PACK"))
-
-    Args:
-        bundles(List[Dict]): A list of bundles which
-            represent the resources requirements.
-        strategy(str): The strategy to create the placement group.
-
-         - "PACK": Packs Bundles into as few nodes as possible.
-         - "SPREAD": Places Bundles across distinct nodes as even as possible.
-         - "STRICT_PACK": Packs Bundles into one node. The group is
-           not allowed to span multiple nodes.
-         - "STRICT_SPREAD": Packs Bundles across distinct nodes.
-        *args: Passed to the call of ``placement_group()``
-        **kwargs: Passed to the call of ``placement_group()``
-
-    """
-
-    def __init__(
-        self,
-        bundles: List[Dict[str, Union[int, float]]],
-        strategy: str = "PACK",
-        *args,
-        **kwargs,
-    ):
-        assert (
-            len(bundles) > 0
-        ), "Cannot initialize a PlacementGroupFactory with zero bundles."
-        if not bundles[0]:
-            # This is when trainable itself doesn't need resources.
-            self._head_bundle_is_empty = True
-            bundles.pop(0)
-        else:
-            self._head_bundle_is_empty = False
-
-        self._bundles = [
-            {k: float(v) for k, v in bundle.items() if v != 0} for bundle in bundles
-        ]
-        self._strategy = strategy
-        self._args = args
-        self._kwargs = kwargs
-
-        self._hash = None
-        self._bound = None
-
-        self._bind()
-
-    @property
-    def head_bundle_is_empty(self):
-        """Returns True if head bundle is empty while child bundles
-        need resources.
-
-        This is considered an internal API within Tune.
-        """
-        return self._head_bundle_is_empty
-
-    @property
-    @DeveloperAPI
-    def head_cpus(self) -> float:
-        return 0.0 if self._head_bundle_is_empty else self._bundles[0].get("CPU", 0.0)
-
-    @property
-    @DeveloperAPI
-    def bundles(self) -> List[Dict[str, float]]:
-        """Returns a deep copy of resource bundles"""
-        return deepcopy(self._bundles)
-
-    @property
-    def required_resources(self) -> Dict[str, float]:
-        """Returns a dict containing the sums of all resources"""
-        resources = {}
-        for bundle in self._bundles:
-            for k, v in bundle.items():
-                resources[k] = resources.get(k, 0) + v
-        return resources
-
-    def _bind(self):
-        sig = signature(placement_group)
-        try:
-            self._bound = sig.bind(
-                self._bundles, self._strategy, *self._args, **self._kwargs
-            )
-        except Exception as exc:
-            raise RuntimeError(
-                "Invalid definition for placement group factory. Please check "
-                "that you passed valid arguments to the PlacementGroupFactory "
-                "object."
-            ) from exc
-
-    def __call__(self, *args, **kwargs):
-        kwargs.update(self._bound.kwargs)
-        # Call with bounded *args and **kwargs
-        return placement_group(*self._bound.args, **kwargs)
-
-    def __eq__(self, other):
-        return self._bound == other._bound
-
-    def __hash__(self):
-        if not self._hash:
-            # Cache hash
-            self._hash = hash(
-                json.dumps(
-                    {"args": self._bound.args, "kwargs": self._bound.kwargs},
-                    sort_keys=True,
-                    indent=0,
-                    ensure_ascii=True,
-                )
-            )
-        return self._hash
-
-    def __getstate__(self):
-        state = self.__dict__.copy()
-        state.pop("_hash", None)
-        state.pop("_bound", None)
-        return state
-
-    def __setstate__(self, state):
-        self.__dict__.update(state)
-        self._hash = None
-        self._bound = None
-        self._bind()
-
-
-def resource_dict_to_pg_factory(spec: Optional[Dict[str, float]]):
-    spec = spec or {"cpu": 1}
-
-    if isinstance(spec, Resources):
-        spec = spec._asdict()
-
-    spec = spec.copy()
-    extra_custom = spec.pop("extra_custom_resources", {}) or {}
-
-    if any(k.startswith("extra_") and spec[k] for k in spec) or any(
-        extra_custom[k] for k in extra_custom
-    ):
-        raise ValueError(
-            "Passing `extra_*` resource requirements to `resources_per_trial` "
-            "is deprecated. Please use a `PlacementGroupFactory` object "
-            "to define your resource requirements instead."
-        )
-
-    cpus = spec.pop("cpu", 0.0)
-    gpus = spec.pop("gpu", 0.0)
-    memory = spec.pop("memory", 0.0)
-    object_store_memory = spec.pop("object_store_memory", 0.0)
-
-    bundle = {k: v for k, v in spec.pop("custom_resources", {}).items()}
-
-    bundle.update(
-        {
-            "CPU": cpus,
-            "GPU": gpus,
-            "memory": memory,
-            "object_store_memory": object_store_memory,
-        }
-    )
-
-    return PlacementGroupFactory([bundle])
-
-
-class PlacementGroupManager:
-    """PlacementGroupManager to stage and manage placement groups.
-
-    .. versionadded:: 1.3.0
-
-    This class schedules placement groups for trials, keeps track of
-    their state, and can return a fully configured actor class using
-    this placement group.
-
-    If two trials share the same placement group factory, both could use
-    resulting placement groups from it. Thus this manager associates
-    placement groups with their factory methods.
-
-    Args:
-        prefix (str): Prefix for the placement group names that are created.
-    """
-
-    def __init__(self, prefix: str = "__tune__", max_staging: int = 1000):
-        self._prefix = prefix
-
-        # Sets of staged placement groups by factory
-        self._staging: Dict[PlacementGroupFactory, Set[PlacementGroup]] = defaultdict(
-            set
-        )
-        # Sets of ready and unused placement groups by factory
-        self._ready: Dict[PlacementGroupFactory, Set[PlacementGroup]] = defaultdict(set)
-        # Ray futures to check if a placement group is ready
-        self._staging_futures: Dict[
-            ObjectRef, Tuple[PlacementGroupFactory, PlacementGroup]
-        ] = {}
-
-        # Cache of unstaged PGs (cleaned after full PG removal)
-        self._unstaged_pg_pgf: Dict[PlacementGroup, PlacementGroupFactory] = {}
-        self._unstaged_pgf_pg: Dict[
-            PlacementGroupFactory, Set[PlacementGroup]
-        ] = defaultdict(set)
-
-        # Placement groups used by trials
-        self._in_use_pgs: Dict[PlacementGroup, "Trial"] = {}
-        self._in_use_trials: Dict["Trial", PlacementGroup] = {}
-
-        # Placement groups used by remote actors but not trials
-        # (e.g. for reuse_actors=True)
-        self._cached_pgs: Dict[PlacementGroup, PlacementGroupFactory] = {}
-
-        # Placement groups scheduled for delayed removal.
-        self._pgs_for_removal: Dict[PlacementGroup, float] = {}
-        self._removal_delay = TUNE_PLACEMENT_GROUP_REMOVAL_DELAY
-
-        # Latest PG staging time to check if still in grace period.
-        self._latest_staging_start_time = time.time()
-
-        # Seconds we wait for a trial to come up before we make blocking calls
-        # to process events
-        self._grace_period = float(os.getenv("TUNE_TRIAL_STARTUP_GRACE_PERIOD", 10.0))
-
-        self._max_staging = max_staging
-
-    def set_max_staging(self, max_staging: int):
-        self._max_staging = max_staging
-
-    def remove_pg(self, pg: PlacementGroup):
-        """Schedule placement group for (delayed) removal.
-
-        Args:
-            pg (PlacementGroup): Placement group object.
-
-        """
-        self._pgs_for_removal[pg] = time.time()
-
-    def cleanup(self, force: bool = False):
-        """Remove placement groups that are scheduled for removal.
-
-        Currently, this will remove placement groups after they've been
-        marked for removal for ``self._removal_delay`` seconds.
-        If ``force=True``, this condition is disregarded and all placement
-        groups are removed instead.
-
-        Args:
-            force (bool): If True, all placement groups scheduled for removal
-                will be removed, disregarding any removal conditions.
-
-        """
-        # Wrap in list so we can modify the dict
-        for pg in list(self._pgs_for_removal):
-            if (
-                force
-                or (time.time() - self._removal_delay) >= self._pgs_for_removal[pg]
-            ):
-                self._pgs_for_removal.pop(pg)
-
-                remove_placement_group(pg)
-
-                # Remove from unstaged cache
-                if pg in self._unstaged_pg_pgf:
-                    pgf = self._unstaged_pg_pgf.pop(pg)
-                    self._unstaged_pgf_pg[pgf].discard(pg)
-
-    def cleanup_existing_pg(self, block: bool = False):
-        """Clean up (remove) all existing placement groups.
-
-        This scans through the placement_group_table to discover existing
-        placement groups and calls remove_placement_group on all that
-        match the ``_tune__`` prefix. This method is called at the beginning
-        of the tuning run to clean up existing placement groups should the
-        experiment be interrupted by a driver failure and resumed in the
-        same driver script.
-
-        Args:
-            block (bool): If True, will wait until all placement groups are
-                shut down.
-        """
-        should_cleanup = not int(
-            os.getenv("TUNE_PLACEMENT_GROUP_CLEANUP_DISABLED", "0")
-        )
-        if should_cleanup:
-            has_non_removed_pg_left = True
-            while has_non_removed_pg_left:
-                has_non_removed_pg_left = False
-                for pid, info in placement_group_table().items():
-                    if not info["name"].startswith(self._prefix):
-                        continue
-                    if info["state"] == "REMOVED":
-                        continue
-                    # If block=False, only run once
-                    has_non_removed_pg_left = block
-                    pg = get_placement_group(info["name"])
-
-                    remove_placement_group(pg)
-
-                    # Remove from unstaged cache
-                    if pg in self._unstaged_pg_pgf:
-                        pgf = self._unstaged_pg_pgf.pop(pg)
-                        self._unstaged_pgf_pg[pgf].discard(pg)
-
-                time.sleep(0.1)
-
-    def stage_trial_pg(self, trial: "Trial"):
-        """Stage a trial placement group.
-
-        Create the trial placement group if maximum number of pending
-        placement groups is not exhausted.
-
-        Args:
-            trial (Trial): Trial whose placement group to stage.
-
-        Returns:
-            False if placement group has not been staged, True otherwise.
-
-        Creates placement group and moves it to `self._staging`.
-        """
-        if not self.can_stage():
-            return False
-
-        pgf = trial.placement_group_factory
-        return self._stage_pgf_pg(pgf)
-
-    def _stage_pgf_pg(self, pgf: PlacementGroupFactory):
-        """Create placement group for factory"""
-        if len(self._unstaged_pgf_pg[pgf]) > 0:
-            # This re-uses a previously unstaged placement group
-            pg = self._unstaged_pgf_pg[pgf].pop()
-            del self._unstaged_pg_pgf[pg]
-            self._pgs_for_removal.pop(pg, None)
-        else:
-            # This creates the placement group
-            pg = pgf(name=f"{self._prefix}{uuid.uuid4().hex[:8]}")
-
-        self._staging[pgf].add(pg)
-        self._staging_futures[pg.ready()] = (pgf, pg)
-        self._latest_staging_start_time = time.time()
-
-        return True
-
-    def can_stage(self):
-        """Return True if we can stage another placement group."""
-        return len(self._staging_futures) < self._max_staging
-
-    def update_status(self):
-        """Update placement group status.
-
-        Moves ready placement groups from `self._staging` to
-        `self._ready`.
-        """
-        self.cleanup()
-        ready = True
-        while ready:
-            # Use a loop as `ready` might return futures one by one
-            ready, _ = ray.wait(list(self._staging_futures.keys()), timeout=0)
-
-            for ready_fut in ready:
-                ready_pgf, ready_pg = self._staging_futures.pop(ready_fut)
-
-                self._staging[ready_pgf].remove(ready_pg)
-                self._ready[ready_pgf].add(ready_pg)
-
-    def get_full_actor_cls(
-        self, trial: "Trial", actor_cls: ActorClass
-    ) -> Optional[ActorClass]:
-        """Get a fully configured actor class.
-
-        Returns the actor handle if the placement group is ready. In this case,
-        the placement group is moved to `self._in_use_pgs` and removed from
-        `self._ready`.
-
-        Args:
-            trial ("Trial"): "Trial" object to start
-            actor_cls: Ray actor class.
-
-        Returns:
-            Configured ActorClass or None
-
-        """
-        pgf = trial.placement_group_factory
-
-        if not self._ready[pgf]:
-            return None
-
-        pg = self._ready[pgf].pop()
-        self._in_use_pgs[pg] = trial
-        self._in_use_trials[trial] = pg
-
-        logger.debug(f"For trial {trial} use pg {pg.id}")
-
-        # We still have to pass resource specs
-        if not pgf.head_bundle_is_empty:
-            # Pass the full resource specs of the first bundle per default
-            head_bundle = pg.bundle_specs[0].copy()
-            num_cpus = head_bundle.pop("CPU", 0)
-            num_gpus = head_bundle.pop("GPU", 0)
-
-            # Only custom resources remain in `head_bundle`
-            resources = head_bundle
-            return actor_cls.options(
-                placement_group=pg,
-                placement_group_bundle_index=0,
-                placement_group_capture_child_tasks=True,
-                num_cpus=num_cpus,
-                num_gpus=num_gpus,
-                resources=resources,
-            )
-        else:
-            return actor_cls.options(
-                placement_group=pg,
-                placement_group_capture_child_tasks=True,
-                num_cpus=0,
-                num_gpus=0,
-                resources={},
-            )
-
-    def has_ready(self, trial: "Trial", update: bool = False) -> bool:
-        """Return True if placement group for trial is ready.
-
-        Args:
-            trial (Trial): :obj:`Trial` object.
-            update (bool): Update status first.
-
-        Returns:
-            Boolean.
-
-        """
-        if update:
-            self.update_status()
-        return bool(self._ready[trial.placement_group_factory])
-
-    def trial_in_use(self, trial: "Trial"):
-        return trial in self._in_use_trials
-
-    def cache_trial_pg(self, trial: "Trial") -> Optional[PlacementGroup]:
-        """Disassociated placement group from trial object.
-
-        This can be used to move placement groups into a cache so that
-        they can be reused by other trials. The difference to just making
-        them broadly available again is that they have to be specifically
-        re-assigned to a trial via :meth:`assign_cached_pg`. The reason
-        for this is that remote actors might already be scheduled on this
-        placement group, so it should only be associated to the trial that
-        actually re-uses the remote actor (e.g. when using ``reuse_trials``).
-
-        This will replace (unstage) an existing placement group with the same
-        factory object. If this is unsuccessful (e.g. because no such
-        pending placement group exists), the placement group will *not* be
-        cached and None will be returned.
-
-        Args:
-            trial (Trial): Trial object with the (currently in use) placement
-                group that should be cached.
-
-        Returns:
-            PlacementGroup object that was cached or None if
-                no placement group was replaced.
-
-        """
-        pgf = trial.placement_group_factory
-
-        staged_pg = self._unstage_unused_pg(pgf)
-        if not staged_pg and not self._unstaged_pgf_pg[pgf]:
-            # If we have an unstaged placement group for this factory,
-            # this might be the same one we unstaged previously. If so,
-            # we should continue with the caching. If not, this will be
-            # reconciled later.
-            return None
-
-        if staged_pg:
-            self.remove_pg(staged_pg)
-
-        pg = self._in_use_trials.pop(trial)
-        self._in_use_pgs.pop(pg)
-
-        self._cached_pgs[pg] = trial.placement_group_factory
-        return pg
-
-    def assign_cached_pg(self, pg: PlacementGroup, trial: "Trial") -> bool:
-        """Assign a cached pg to a trial."""
-        pgf = self._cached_pgs.pop(pg)
-        trial_pgf = trial.placement_group_factory
-
-        assert pgf == trial_pgf, (
-            f"Cannot assign placement group with a "
-            f"non-matching factory to trial {trial}"
-        )
-
-        logger.debug(f"For trial {trial} RE-use pg {pg.id}")
-
-        self._in_use_pgs[pg] = trial
-        self._in_use_trials[trial] = pg
-
-        return True
-
-    def clean_cached_pg(self, pg: PlacementGroup):
-        self._cached_pgs.pop(pg)
-
-    def return_or_clean_cached_pg(self, pg: PlacementGroup):
-        """Return cached pg, making it available for other trials to use.
-
-        This will try to replace another staged placement group. If this
-        is unsuccessful, destroy the placement group instead.
-
-        Args:
-            pg (PlacementGroup): Return this cached placement group.
-
-        Returns:
-            Boolean indicating if the placement group was returned (True)
-                or destroyed (False)
-        """
-        pgf = self._cached_pgs.pop(pg)
-
-        # Replace staged placement group
-        staged_pg = self._unstage_unused_pg(pgf)
-
-        # Could not replace
-        if not staged_pg:
-            self.remove_pg(pg)
-            return False
-
-        # Replace successful
-        self.remove_pg(staged_pg)
-        self._ready[pgf].add(pg)
-        return True
-
-    def return_pg(self, trial: "Trial"):
-        """Return pg back to Core scheduling.
-
-        Args:
-            trial (Trial): Return placement group of this trial.
-        """
-
-        pg = self._in_use_trials.pop(trial)
-        self._in_use_pgs.pop(pg)
-
-        self.remove_pg(pg)
-
-    def _unstage_unused_pg(
-        self, pgf: PlacementGroupFactory
-    ) -> Optional[PlacementGroup]:
-        """Unstage an unsued (i.e. staging or ready) placement group.
-
-        This method will find an unused placement group and remove it from
-        the tracked pool of placement groups (including e.g. the
-        staging futures). It will *not* call ``remove_placement_group()``
-        on the placement group - that is up to the calling method to do.
-
-        (The reason for this is that sometimes we would remove the placement
-        group directly, but sometimes we would like to enqueue removal.)
-
-        Args:
-            pgf (PlacementGroupFactory): Placement group factory object.
-                This method will try to remove a staged PG of this factory
-                first, then settle for a ready but unused. If none exist,
-                no placement group will be removed and None will be returned.
-
-        Returns:
-            Removed placement group object or None.
-
-        """
-        trial_pg = None
-
-        # If there are pending placement groups
-        # in staging, pop a random one.
-        if self._staging[pgf]:
-            trial_pg = self._staging[pgf].pop()
-
-            # For staging placement groups, we will also need to
-            # remove the future.
-            trial_future = None
-            for future, (pgf, pg) in self._staging_futures.items():
-                if pg == trial_pg:
-                    trial_future = future
-                    break
-
-            # Track unstaged placement groups for potential reuse
-            self._unstaged_pg_pgf[trial_pg] = pgf
-            self._unstaged_pgf_pg[pgf].add(trial_pg)
-
-            del self._staging_futures[trial_future]
-
-        elif self._ready[pgf]:
-            # Otherwise, return an unused ready placement group.
-            trial_pg = self._ready[pgf].pop()
-
-        return trial_pg
-
-    def in_staging_grace_period(self):
-        return (
-            self._staging_futures
-            and self._grace_period
-            and time.time() <= self._latest_staging_start_time + self._grace_period
-        )
-
-    def reconcile_placement_groups(self, trials: List["Trial"]):
-        """Reconcile placement groups to match requirements.
-
-        This will loop through all trials and count their statuses by
-        placement group factory. This will make sure that only as many
-        placement groups are needed as there are trials left to run.
-
-        E.g. if PGF_A has 2 terminated, 1 errored, 2 paused, 1 running,
-        and 3 pending trials, a total of 6 placement groups
-        (paused+running+pending) should be in staging, use, or the cache.
-
-        Args:
-            trials (List[Trial]): List of trials.
-
-        """
-        # Keep track of the currently tracked placement groups
-        current_counts: Dict[PlacementGroupFactory, int] = defaultdict(int)
-
-        # Count number of expected placement groups
-        pgf_expected: Dict[PlacementGroupFactory, int] = defaultdict(int)
-        for trial in trials:
-            # Count in-use placement groups
-            if trial in self._in_use_trials:
-                current_counts[trial.placement_group_factory] += 1
-
-            pgf_expected[trial.placement_group_factory] += (
-                1 if trial.status in ["PAUSED", "PENDING", "RUNNING"] else 0
-            )
-
-        # Ensure that unexpected placement groups are accounted for
-        for pgf in self._staging:
-            if pgf not in pgf_expected:
-                pgf_expected[pgf] = 0
-
-        for pgf in self._ready:
-            if pgf not in pgf_expected:
-                pgf_expected[pgf] = 0
-
-        # Count cached placement groups
-        for pg, pgf in self._cached_pgs.items():
-            current_counts[pgf] += 1
-
-        # Compare current with expected
-        for pgf, expected in pgf_expected.items():
-            # Add staging and ready pgs
-            current_counts[pgf] += len(self._staging[pgf])
-            current_counts[pgf] += len(self._ready[pgf])
-
-            while current_counts[pgf] > expected:
-                pg = self._unstage_unused_pg(pgf)
-                if not pg:
-                    break
-                logger.debug(f"Removing unneeded placement group {pg.id}")
-                self.remove_pg(pg)
-                current_counts[pgf] -= 1
-
-            while expected > current_counts[pgf]:
-                self._stage_pgf_pg(pgf)
-                current_counts[pgf] += 1
-                logger.debug(
-                    f"Adding an expected but previously unstaged "
-                    f"placement group for factory {pgf}"
-                )
-
-    def occupied_resources(self):
-        """Return a dictionary of currently in-use resources."""
-        resources = {"CPU": 0, "GPU": 0}
-        for pg in self._in_use_pgs:
-            for bundle_resources in pg.bundle_specs:
-                for key, val in bundle_resources.items():
-                    resources[key] = resources.get(key, 0) + val
-
-        return resources
-=======
-from typing import Dict, List, Optional, Set, TYPE_CHECKING, Tuple, Union
-from collections import defaultdict
-from inspect import signature
-from copy import deepcopy
-import json
-import os
-import time
-import uuid
-
-import ray
-from ray import ObjectRef, logger
-from ray.actor import ActorClass
-from ray.tune.resources import Resources
-from ray.util.annotations import PublicAPI, DeveloperAPI
-from ray.util.placement_group import (
-    PlacementGroup,
-    get_placement_group,
-    placement_group,
-    placement_group_table,
-    remove_placement_group,
-)
-
-if TYPE_CHECKING:
-    from ray.tune.trial import Trial
-
-TUNE_PLACEMENT_GROUP_REMOVAL_DELAY = 2.0
-
-_tune_pg_prefix = None
-
-
-def get_tune_pg_prefix():
-    """Get the tune placement group name prefix.
-
-    This will store the prefix in a global variable so that subsequent runs
-    can use this identifier to clean up placement groups before starting their
-    run.
-
-    Can be overwritten with the ``TUNE_PLACEMENT_GROUP_PREFIX`` env variable.
-    """
-    global _tune_pg_prefix
-
-    if _tune_pg_prefix:
-        return _tune_pg_prefix
-
-    # Else: check env variable
-    env_prefix = os.getenv("TUNE_PLACEMENT_GROUP_PREFIX", "")
-
-    if env_prefix:
-        _tune_pg_prefix = env_prefix
-        return _tune_pg_prefix
-
-    # Else: create and store unique prefix
-    _tune_pg_prefix = f"__tune_{uuid.uuid4().hex[:8]}__"
-    return _tune_pg_prefix
-
-
-@PublicAPI(stability="beta")
-class PlacementGroupFactory:
-    """Wrapper class that creates placement groups for trials.
-
-    This function should be used to define resource requests for Ray Tune
-    trials. It holds the parameters to create placement groups.
-    At a minimum, this will hold at least one bundle specifying the
-    resource requirements for each trial:
-
-    .. code-block:: python
-
-        from ray import tune
-
-        tune.run(
-            train,
-            tune.PlacementGroupFactory([
-                {"CPU": 1, "GPU": 0.5, "custom_resource": 2}
-            ]))
-
-    If the trial itself schedules further remote workers, the resource
-    requirements should be specified in additional bundles. You can also
-    pass the placement strategy for these bundles, e.g. to enforce
-    co-located placement:
-
-    .. code-block:: python
-
-        from ray import tune
-
-        tune.run(
-            train,
-            resources_per_trial=tune.PlacementGroupFactory([
-                {"CPU": 1, "GPU": 0.5, "custom_resource": 2},
-                {"CPU": 2},
-                {"CPU": 2},
-            ], strategy="PACK"))
-
-    The example above will reserve 1 CPU, 0.5 GPUs and 2 custom_resources
-    for the trainable itself, and reserve another 2 bundles of 2 CPUs each.
-    The trial will only start when all these resources are available. This
-    could be used e.g. if you had one learner running in the main trainable
-    that schedules two remote workers that need access to 2 CPUs each.
-
-    If the trainable itself doesn't require resources.
-    You can specify it as:
-
-    .. code-block:: python
-
-        from ray import tune
-
-        tune.run(
-            train,
-            resources_per_trial=tune.PlacementGroupFactory([
-                {},
-                {"CPU": 2},
-                {"CPU": 2},
-            ], strategy="PACK"))
-
-    Args:
-        bundles(List[Dict]): A list of bundles which
-            represent the resources requirements.
-        strategy(str): The strategy to create the placement group.
-
-         - "PACK": Packs Bundles into as few nodes as possible.
-         - "SPREAD": Places Bundles across distinct nodes as even as possible.
-         - "STRICT_PACK": Packs Bundles into one node. The group is
-           not allowed to span multiple nodes.
-         - "STRICT_SPREAD": Packs Bundles across distinct nodes.
-        *args: Passed to the call of ``placement_group()``
-        **kwargs: Passed to the call of ``placement_group()``
-
-    """
-
-    def __init__(
-        self,
-        bundles: List[Dict[str, Union[int, float]]],
-        strategy: str = "PACK",
-        *args,
-        **kwargs,
-    ):
-        assert (
-            len(bundles) > 0
-        ), "Cannot initialize a PlacementGroupFactory with zero bundles."
-
-        self._bundles = [
-            {k: float(v) for k, v in bundle.items() if v != 0} for bundle in bundles
-        ]
-
-        if not self._bundles[0]:
-            # This is when trainable itself doesn't need resources.
-            self._head_bundle_is_empty = True
-            self._bundles.pop(0)
-        else:
-            self._head_bundle_is_empty = False
-
-        self._strategy = strategy
-        self._args = args
-        self._kwargs = kwargs
-
-        self._hash = None
-        self._bound = None
-
-        self._bind()
-
-    @property
-    def head_bundle_is_empty(self):
-        """Returns True if head bundle is empty while child bundles
-        need resources.
-
-        This is considered an internal API within Tune.
-        """
-        return self._head_bundle_is_empty
-
-    @property
-    @DeveloperAPI
-    def head_cpus(self) -> float:
-        return 0.0 if self._head_bundle_is_empty else self._bundles[0].get("CPU", 0.0)
-
-    @property
-    @DeveloperAPI
-    def bundles(self) -> List[Dict[str, float]]:
-        """Returns a deep copy of resource bundles"""
-        return deepcopy(self._bundles)
-
-    @property
-    def required_resources(self) -> Dict[str, float]:
-        """Returns a dict containing the sums of all resources"""
-        resources = {}
-        for bundle in self._bundles:
-            for k, v in bundle.items():
-                resources[k] = resources.get(k, 0) + v
-        return resources
-
-    def _bind(self):
-        sig = signature(placement_group)
-        try:
-            self._bound = sig.bind(
-                self._bundles, self._strategy, *self._args, **self._kwargs
-            )
-        except Exception as exc:
-            raise RuntimeError(
-                "Invalid definition for placement group factory. Please check "
-                "that you passed valid arguments to the PlacementGroupFactory "
-                "object."
-            ) from exc
-
-    def __call__(self, *args, **kwargs):
-        kwargs.update(self._bound.kwargs)
-        # Call with bounded *args and **kwargs
-        return placement_group(*self._bound.args, **kwargs)
-
-    def __eq__(self, other):
-        return self._bound == other._bound
-
-    def __hash__(self):
-        if not self._hash:
-            # Cache hash
-            self._hash = hash(
-                json.dumps(
-                    {"args": self._bound.args, "kwargs": self._bound.kwargs},
-                    sort_keys=True,
-                    indent=0,
-                    ensure_ascii=True,
-                )
-            )
-        return self._hash
-
-    def __getstate__(self):
-        state = self.__dict__.copy()
-        state.pop("_hash", None)
-        state.pop("_bound", None)
-        return state
-
-    def __setstate__(self, state):
-        self.__dict__.update(state)
-        self._hash = None
-        self._bound = None
-        self._bind()
-
-
-def resource_dict_to_pg_factory(spec: Optional[Dict[str, float]]):
-    spec = spec or {"cpu": 1}
-
-    if isinstance(spec, Resources):
-        spec = spec._asdict()
-
-    spec = spec.copy()
-    extra_custom = spec.pop("extra_custom_resources", {}) or {}
-
-    if any(k.startswith("extra_") and spec[k] for k in spec) or any(
-        extra_custom[k] for k in extra_custom
-    ):
-        raise ValueError(
-            "Passing `extra_*` resource requirements to `resources_per_trial` "
-            "is deprecated. Please use a `PlacementGroupFactory` object "
-            "to define your resource requirements instead."
-        )
-
-    cpus = spec.pop("cpu", 0.0)
-    gpus = spec.pop("gpu", 0.0)
-    memory = spec.pop("memory", 0.0)
-    object_store_memory = spec.pop("object_store_memory", 0.0)
-
-    bundle = {k: v for k, v in spec.pop("custom_resources", {}).items()}
-
-    bundle.update(
-        {
-            "CPU": cpus,
-            "GPU": gpus,
-            "memory": memory,
-            "object_store_memory": object_store_memory,
-        }
-    )
-
-    return PlacementGroupFactory([bundle])
-
-
-class PlacementGroupManager:
-    """PlacementGroupManager to stage and manage placement groups.
-
-    .. versionadded:: 1.3.0
-
-    This class schedules placement groups for trials, keeps track of
-    their state, and can return a fully configured actor class using
-    this placement group.
-
-    If two trials share the same placement group factory, both could use
-    resulting placement groups from it. Thus this manager associates
-    placement groups with their factory methods.
-
-    Args:
-        prefix (str): Prefix for the placement group names that are created.
-    """
-
-    def __init__(self, prefix: str = "__tune__", max_staging: int = 1000):
-        self._prefix = prefix
-
-        # Sets of staged placement groups by factory
-        self._staging: Dict[PlacementGroupFactory, Set[PlacementGroup]] = defaultdict(
-            set
-        )
-        # Sets of ready and unused placement groups by factory
-        self._ready: Dict[PlacementGroupFactory, Set[PlacementGroup]] = defaultdict(set)
-        # Ray futures to check if a placement group is ready
-        self._staging_futures: Dict[
-            ObjectRef, Tuple[PlacementGroupFactory, PlacementGroup]
-        ] = {}
-
-        # Cache of unstaged PGs (cleaned after full PG removal)
-        self._unstaged_pg_pgf: Dict[PlacementGroup, PlacementGroupFactory] = {}
-        self._unstaged_pgf_pg: Dict[
-            PlacementGroupFactory, Set[PlacementGroup]
-        ] = defaultdict(set)
-
-        # Placement groups used by trials
-        self._in_use_pgs: Dict[PlacementGroup, "Trial"] = {}
-        self._in_use_trials: Dict["Trial", PlacementGroup] = {}
-
-        # Placement groups used by remote actors but not trials
-        # (e.g. for reuse_actors=True)
-        self._cached_pgs: Dict[PlacementGroup, PlacementGroupFactory] = {}
-
-        # Placement groups scheduled for delayed removal.
-        self._pgs_for_removal: Dict[PlacementGroup, float] = {}
-        self._removal_delay = TUNE_PLACEMENT_GROUP_REMOVAL_DELAY
-
-        # Latest PG staging time to check if still in grace period.
-        self._latest_staging_start_time = time.time()
-
-        # Seconds we wait for a trial to come up before we make blocking calls
-        # to process events
-        self._grace_period = float(os.getenv("TUNE_TRIAL_STARTUP_GRACE_PERIOD", 10.0))
-
-        self._max_staging = max_staging
-
-    def set_max_staging(self, max_staging: int):
-        self._max_staging = max_staging
-
-    def remove_pg(self, pg: PlacementGroup):
-        """Schedule placement group for (delayed) removal.
-
-        Args:
-            pg (PlacementGroup): Placement group object.
-
-        """
-        self._pgs_for_removal[pg] = time.time()
-
-    def cleanup(self, force: bool = False):
-        """Remove placement groups that are scheduled for removal.
-
-        Currently, this will remove placement groups after they've been
-        marked for removal for ``self._removal_delay`` seconds.
-        If ``force=True``, this condition is disregarded and all placement
-        groups are removed instead.
-
-        Args:
-            force (bool): If True, all placement groups scheduled for removal
-                will be removed, disregarding any removal conditions.
-
-        """
-        # Wrap in list so we can modify the dict
-        for pg in list(self._pgs_for_removal):
-            if (
-                force
-                or (time.time() - self._removal_delay) >= self._pgs_for_removal[pg]
-            ):
-                self._pgs_for_removal.pop(pg)
-
-                remove_placement_group(pg)
-
-                # Remove from unstaged cache
-                if pg in self._unstaged_pg_pgf:
-                    pgf = self._unstaged_pg_pgf.pop(pg)
-                    self._unstaged_pgf_pg[pgf].discard(pg)
-
-    def cleanup_existing_pg(self, block: bool = False):
-        """Clean up (remove) all existing placement groups.
-
-        This scans through the placement_group_table to discover existing
-        placement groups and calls remove_placement_group on all that
-        match the ``_tune__`` prefix. This method is called at the beginning
-        of the tuning run to clean up existing placement groups should the
-        experiment be interrupted by a driver failure and resumed in the
-        same driver script.
-
-        Args:
-            block (bool): If True, will wait until all placement groups are
-                shut down.
-        """
-        should_cleanup = not int(
-            os.getenv("TUNE_PLACEMENT_GROUP_CLEANUP_DISABLED", "0")
-        )
-        if should_cleanup:
-            has_non_removed_pg_left = True
-            while has_non_removed_pg_left:
-                has_non_removed_pg_left = False
-                for pid, info in placement_group_table().items():
-                    if not info["name"].startswith(self._prefix):
-                        continue
-                    if info["state"] == "REMOVED":
-                        continue
-                    # If block=False, only run once
-                    has_non_removed_pg_left = block
-                    pg = get_placement_group(info["name"])
-
-                    remove_placement_group(pg)
-
-                    # Remove from unstaged cache
-                    if pg in self._unstaged_pg_pgf:
-                        pgf = self._unstaged_pg_pgf.pop(pg)
-                        self._unstaged_pgf_pg[pgf].discard(pg)
-
-                time.sleep(0.1)
-
-    def stage_trial_pg(self, trial: "Trial"):
-        """Stage a trial placement group.
-
-        Create the trial placement group if maximum number of pending
-        placement groups is not exhausted.
-
-        Args:
-            trial (Trial): Trial whose placement group to stage.
-
-        Returns:
-            False if placement group has not been staged, True otherwise.
-
-        Creates placement group and moves it to `self._staging`.
-        """
-        if not self.can_stage():
-            return False
-
-        pgf = trial.placement_group_factory
-        return self._stage_pgf_pg(pgf)
-
-    def _stage_pgf_pg(self, pgf: PlacementGroupFactory):
-        """Create placement group for factory"""
-        if len(self._unstaged_pgf_pg[pgf]) > 0:
-            # This re-uses a previously unstaged placement group
-            pg = self._unstaged_pgf_pg[pgf].pop()
-            del self._unstaged_pg_pgf[pg]
-            self._pgs_for_removal.pop(pg, None)
-        else:
-            # This creates the placement group
-            pg = pgf(name=f"{self._prefix}{uuid.uuid4().hex[:8]}")
-
-        self._staging[pgf].add(pg)
-        self._staging_futures[pg.ready()] = (pgf, pg)
-        self._latest_staging_start_time = time.time()
-
-        return True
-
-    def can_stage(self):
-        """Return True if we can stage another placement group."""
-        return len(self._staging_futures) < self._max_staging
-
-    def update_status(self):
-        """Update placement group status.
-
-        Moves ready placement groups from `self._staging` to
-        `self._ready`.
-        """
-        self.cleanup()
-        ready = True
-        while ready:
-            # Use a loop as `ready` might return futures one by one
-            ready, _ = ray.wait(list(self._staging_futures.keys()), timeout=0)
-
-            for ready_fut in ready:
-                ready_pgf, ready_pg = self._staging_futures.pop(ready_fut)
-
-                self._staging[ready_pgf].remove(ready_pg)
-                self._ready[ready_pgf].add(ready_pg)
-
-    def get_full_actor_cls(
-        self, trial: "Trial", actor_cls: ActorClass
-    ) -> Optional[ActorClass]:
-        """Get a fully configured actor class.
-
-        Returns the actor handle if the placement group is ready. In this case,
-        the placement group is moved to `self._in_use_pgs` and removed from
-        `self._ready`.
-
-        Args:
-            trial ("Trial"): "Trial" object to start
-            actor_cls: Ray actor class.
-
-        Returns:
-            Configured ActorClass or None
-
-        """
-        pgf = trial.placement_group_factory
-
-        if not self._ready[pgf]:
-            return None
-
-        pg = self._ready[pgf].pop()
-        self._in_use_pgs[pg] = trial
-        self._in_use_trials[trial] = pg
-
-        logger.debug(f"For trial {trial} use pg {pg.id}")
-
-        # We still have to pass resource specs
-        if not pgf.head_bundle_is_empty:
-            # Pass the full resource specs of the first bundle per default
-            head_bundle = pg.bundle_specs[0].copy()
-            num_cpus = head_bundle.pop("CPU", 0)
-            num_gpus = head_bundle.pop("GPU", 0)
-
-            # Only custom resources remain in `head_bundle`
-            resources = head_bundle
-            return actor_cls.options(
-                placement_group=pg,
-                placement_group_bundle_index=0,
-                placement_group_capture_child_tasks=True,
-                num_cpus=num_cpus,
-                num_gpus=num_gpus,
-                resources=resources,
-            )
-        else:
-            return actor_cls.options(
-                placement_group=pg,
-                placement_group_capture_child_tasks=True,
-                num_cpus=0,
-                num_gpus=0,
-                resources={},
-            )
-
-    def has_ready(self, trial: "Trial", update: bool = False) -> bool:
-        """Return True if placement group for trial is ready.
-
-        Args:
-            trial (Trial): :obj:`Trial` object.
-            update (bool): Update status first.
-
-        Returns:
-            Boolean.
-
-        """
-        if update:
-            self.update_status()
-        return bool(self._ready[trial.placement_group_factory])
-
-    def trial_in_use(self, trial: "Trial"):
-        return trial in self._in_use_trials
-
-    def cache_trial_pg(self, trial: "Trial") -> Optional[PlacementGroup]:
-        """Disassociated placement group from trial object.
-
-        This can be used to move placement groups into a cache so that
-        they can be reused by other trials. The difference to just making
-        them broadly available again is that they have to be specifically
-        re-assigned to a trial via :meth:`assign_cached_pg`. The reason
-        for this is that remote actors might already be scheduled on this
-        placement group, so it should only be associated to the trial that
-        actually re-uses the remote actor (e.g. when using ``reuse_trials``).
-
-        This will replace (unstage) an existing placement group with the same
-        factory object. If this is unsuccessful (e.g. because no such
-        pending placement group exists), the placement group will *not* be
-        cached and None will be returned.
-
-        Args:
-            trial (Trial): Trial object with the (currently in use) placement
-                group that should be cached.
-
-        Returns:
-            PlacementGroup object that was cached or None if
-                no placement group was replaced.
-
-        """
-        pgf = trial.placement_group_factory
-
-        staged_pg = self._unstage_unused_pg(pgf)
-        if not staged_pg and not self._unstaged_pgf_pg[pgf]:
-            # If we have an unstaged placement group for this factory,
-            # this might be the same one we unstaged previously. If so,
-            # we should continue with the caching. If not, this will be
-            # reconciled later.
-            return None
-
-        if staged_pg:
-            self.remove_pg(staged_pg)
-
-        pg = self._in_use_trials.pop(trial)
-        self._in_use_pgs.pop(pg)
-
-        self._cached_pgs[pg] = trial.placement_group_factory
-        return pg
-
-    def assign_cached_pg(self, pg: PlacementGroup, trial: "Trial") -> bool:
-        """Assign a cached pg to a trial."""
-        pgf = self._cached_pgs.pop(pg)
-        trial_pgf = trial.placement_group_factory
-
-        assert pgf == trial_pgf, (
-            f"Cannot assign placement group with a "
-            f"non-matching factory to trial {trial}"
-        )
-
-        logger.debug(f"For trial {trial} RE-use pg {pg.id}")
-
-        self._in_use_pgs[pg] = trial
-        self._in_use_trials[trial] = pg
-
-        return True
-
-    def clean_cached_pg(self, pg: PlacementGroup):
-        self._cached_pgs.pop(pg)
-
-    def return_pg(self, trial: "Trial"):
-        """Return pg back to Core scheduling.
-
-        Args:
-            trial (Trial): Return placement group of this trial.
-        """
-
-        pg = self._in_use_trials.pop(trial)
-        self._in_use_pgs.pop(pg)
-
-        self.remove_pg(pg)
-
-    def _unstage_unused_pg(
-        self, pgf: PlacementGroupFactory
-    ) -> Optional[PlacementGroup]:
-        """Unstage an unsued (i.e. staging or ready) placement group.
-
-        This method will find an unused placement group and remove it from
-        the tracked pool of placement groups (including e.g. the
-        staging futures). It will *not* call ``remove_placement_group()``
-        on the placement group - that is up to the calling method to do.
-
-        (The reason for this is that sometimes we would remove the placement
-        group directly, but sometimes we would like to enqueue removal.)
-
-        Args:
-            pgf (PlacementGroupFactory): Placement group factory object.
-                This method will try to remove a staged PG of this factory
-                first, then settle for a ready but unused. If none exist,
-                no placement group will be removed and None will be returned.
-
-        Returns:
-            Removed placement group object or None.
-
-        """
-        trial_pg = None
-
-        # If there are pending placement groups
-        # in staging, pop a random one.
-        if self._staging[pgf]:
-            trial_pg = self._staging[pgf].pop()
-
-            # For staging placement groups, we will also need to
-            # remove the future.
-            trial_future = None
-            for future, (pgf, pg) in self._staging_futures.items():
-                if pg == trial_pg:
-                    trial_future = future
-                    break
-
-            # Track unstaged placement groups for potential reuse
-            self._unstaged_pg_pgf[trial_pg] = pgf
-            self._unstaged_pgf_pg[pgf].add(trial_pg)
-
-            del self._staging_futures[trial_future]
-
-        elif self._ready[pgf]:
-            # Otherwise, return an unused ready placement group.
-            trial_pg = self._ready[pgf].pop()
-
-        return trial_pg
-
-    def in_staging_grace_period(self):
-        return (
-            self._staging_futures
-            and self._grace_period
-            and time.time() <= self._latest_staging_start_time + self._grace_period
-        )
-
-    def reconcile_placement_groups(self, trials: List["Trial"]):
-        """Reconcile placement groups to match requirements.
-
-        This will loop through all trials and count their statuses by
-        placement group factory. This will make sure that only as many
-        placement groups are needed as there are trials left to run.
-
-        E.g. if PGF_A has 2 terminated, 1 errored, 2 paused, 1 running,
-        and 3 pending trials, a total of 6 placement groups
-        (paused+running+pending) should be in staging, use, or the cache.
-
-        Args:
-            trials (List[Trial]): List of trials.
-
-        """
-        # Keep track of the currently tracked placement groups
-        current_counts: Dict[PlacementGroupFactory, int] = defaultdict(int)
-
-        # Count number of expected placement groups
-        pgf_expected: Dict[PlacementGroupFactory, int] = defaultdict(int)
-        for trial in trials:
-            # Count in-use placement groups
-            if trial in self._in_use_trials:
-                current_counts[trial.placement_group_factory] += 1
-
-            pgf_expected[trial.placement_group_factory] += (
-                1 if trial.status in ["PAUSED", "PENDING", "RUNNING"] else 0
-            )
-
-        # Ensure that unexpected placement groups are accounted for
-        for pgf in self._staging:
-            if pgf not in pgf_expected:
-                pgf_expected[pgf] = 0
-
-        for pgf in self._ready:
-            if pgf not in pgf_expected:
-                pgf_expected[pgf] = 0
-
-        # Count cached placement groups
-        for pg, pgf in self._cached_pgs.items():
-            current_counts[pgf] += 1
-
-        # Compare current with expected
-        for pgf, expected in pgf_expected.items():
-            # Add staging and ready pgs
-            current_counts[pgf] += len(self._staging[pgf])
-            current_counts[pgf] += len(self._ready[pgf])
-
-            while current_counts[pgf] > expected:
-                pg = self._unstage_unused_pg(pgf)
-                if not pg:
-                    break
-                logger.debug(f"Removing unneeded placement group {pg.id}")
-                self.remove_pg(pg)
-                current_counts[pgf] -= 1
-
-            while expected > current_counts[pgf]:
-                self._stage_pgf_pg(pgf)
-                current_counts[pgf] += 1
-                logger.debug(
-                    f"Adding an expected but previously unstaged "
-                    f"placement group for factory {pgf}"
-                )
-
-    def occupied_resources(self):
-        """Return a dictionary of currently in-use resources."""
-        resources = {"CPU": 0, "GPU": 0}
-        for pg in self._in_use_pgs:
-            for bundle_resources in pg.bundle_specs:
-                for key, val in bundle_resources.items():
-                    resources[key] = resources.get(key, 0) + val
-
-        return resources
->>>>>>> 19672688
+from typing import Dict, List, Optional, Set, TYPE_CHECKING, Tuple, Union
+from collections import defaultdict
+from inspect import signature
+from copy import deepcopy
+import json
+import os
+import time
+import uuid
+
+import ray
+from ray import ObjectRef, logger
+from ray.actor import ActorClass
+from ray.tune.resources import Resources
+from ray.util.annotations import PublicAPI, DeveloperAPI
+from ray.util.placement_group import (
+    PlacementGroup,
+    get_placement_group,
+    placement_group,
+    placement_group_table,
+    remove_placement_group,
+)
+
+if TYPE_CHECKING:
+    from ray.tune.trial import Trial
+
+TUNE_PLACEMENT_GROUP_REMOVAL_DELAY = 2.0
+
+_tune_pg_prefix = None
+
+
+def get_tune_pg_prefix():
+    """Get the tune placement group name prefix.
+
+    This will store the prefix in a global variable so that subsequent runs
+    can use this identifier to clean up placement groups before starting their
+    run.
+
+    Can be overwritten with the ``TUNE_PLACEMENT_GROUP_PREFIX`` env variable.
+    """
+    global _tune_pg_prefix
+
+    if _tune_pg_prefix:
+        return _tune_pg_prefix
+
+    # Else: check env variable
+    env_prefix = os.getenv("TUNE_PLACEMENT_GROUP_PREFIX", "")
+
+    if env_prefix:
+        _tune_pg_prefix = env_prefix
+        return _tune_pg_prefix
+
+    # Else: create and store unique prefix
+    _tune_pg_prefix = f"__tune_{uuid.uuid4().hex[:8]}__"
+    return _tune_pg_prefix
+
+
+@PublicAPI(stability="beta")
+class PlacementGroupFactory:
+    """Wrapper class that creates placement groups for trials.
+
+    This function should be used to define resource requests for Ray Tune
+    trials. It holds the parameters to create placement groups.
+    At a minimum, this will hold at least one bundle specifying the
+    resource requirements for each trial:
+
+    .. code-block:: python
+
+        from ray import tune
+
+        tune.run(
+            train,
+            tune.PlacementGroupFactory([
+                {"CPU": 1, "GPU": 0.5, "custom_resource": 2}
+            ]))
+
+    If the trial itself schedules further remote workers, the resource
+    requirements should be specified in additional bundles. You can also
+    pass the placement strategy for these bundles, e.g. to enforce
+    co-located placement:
+
+    .. code-block:: python
+
+        from ray import tune
+
+        tune.run(
+            train,
+            resources_per_trial=tune.PlacementGroupFactory([
+                {"CPU": 1, "GPU": 0.5, "custom_resource": 2},
+                {"CPU": 2},
+                {"CPU": 2},
+            ], strategy="PACK"))
+
+    The example above will reserve 1 CPU, 0.5 GPUs and 2 custom_resources
+    for the trainable itself, and reserve another 2 bundles of 2 CPUs each.
+    The trial will only start when all these resources are available. This
+    could be used e.g. if you had one learner running in the main trainable
+    that schedules two remote workers that need access to 2 CPUs each.
+
+    If the trainable itself doesn't require resources.
+    You can specify it as:
+
+    .. code-block:: python
+
+        from ray import tune
+
+        tune.run(
+            train,
+            resources_per_trial=tune.PlacementGroupFactory([
+                {},
+                {"CPU": 2},
+                {"CPU": 2},
+            ], strategy="PACK"))
+
+    Args:
+        bundles(List[Dict]): A list of bundles which
+            represent the resources requirements.
+        strategy(str): The strategy to create the placement group.
+
+         - "PACK": Packs Bundles into as few nodes as possible.
+         - "SPREAD": Places Bundles across distinct nodes as even as possible.
+         - "STRICT_PACK": Packs Bundles into one node. The group is
+           not allowed to span multiple nodes.
+         - "STRICT_SPREAD": Packs Bundles across distinct nodes.
+        *args: Passed to the call of ``placement_group()``
+        **kwargs: Passed to the call of ``placement_group()``
+
+    """
+
+    def __init__(
+        self,
+        bundles: List[Dict[str, Union[int, float]]],
+        strategy: str = "PACK",
+        *args,
+        **kwargs,
+    ):
+        assert (
+            len(bundles) > 0
+        ), "Cannot initialize a PlacementGroupFactory with zero bundles."
+
+        self._bundles = [
+            {k: float(v) for k, v in bundle.items() if v != 0} for bundle in bundles
+        ]
+
+        if not self._bundles[0]:
+            # This is when trainable itself doesn't need resources.
+            self._head_bundle_is_empty = True
+            self._bundles.pop(0)
+        else:
+            self._head_bundle_is_empty = False
+
+        self._strategy = strategy
+        self._args = args
+        self._kwargs = kwargs
+
+        self._hash = None
+        self._bound = None
+
+        self._bind()
+
+    @property
+    def head_bundle_is_empty(self):
+        """Returns True if head bundle is empty while child bundles
+        need resources.
+
+        This is considered an internal API within Tune.
+        """
+        return self._head_bundle_is_empty
+
+    @property
+    @DeveloperAPI
+    def head_cpus(self) -> float:
+        return 0.0 if self._head_bundle_is_empty else self._bundles[0].get("CPU", 0.0)
+
+    @property
+    @DeveloperAPI
+    def bundles(self) -> List[Dict[str, float]]:
+        """Returns a deep copy of resource bundles"""
+        return deepcopy(self._bundles)
+
+    @property
+    def required_resources(self) -> Dict[str, float]:
+        """Returns a dict containing the sums of all resources"""
+        resources = {}
+        for bundle in self._bundles:
+            for k, v in bundle.items():
+                resources[k] = resources.get(k, 0) + v
+        return resources
+
+    def _bind(self):
+        sig = signature(placement_group)
+        try:
+            self._bound = sig.bind(
+                self._bundles, self._strategy, *self._args, **self._kwargs
+            )
+        except Exception as exc:
+            raise RuntimeError(
+                "Invalid definition for placement group factory. Please check "
+                "that you passed valid arguments to the PlacementGroupFactory "
+                "object."
+            ) from exc
+
+    def __call__(self, *args, **kwargs):
+        kwargs.update(self._bound.kwargs)
+        # Call with bounded *args and **kwargs
+        return placement_group(*self._bound.args, **kwargs)
+
+    def __eq__(self, other):
+        return self._bound == other._bound
+
+    def __hash__(self):
+        if not self._hash:
+            # Cache hash
+            self._hash = hash(
+                json.dumps(
+                    {"args": self._bound.args, "kwargs": self._bound.kwargs},
+                    sort_keys=True,
+                    indent=0,
+                    ensure_ascii=True,
+                )
+            )
+        return self._hash
+
+    def __getstate__(self):
+        state = self.__dict__.copy()
+        state.pop("_hash", None)
+        state.pop("_bound", None)
+        return state
+
+    def __setstate__(self, state):
+        self.__dict__.update(state)
+        self._hash = None
+        self._bound = None
+        self._bind()
+
+
+def resource_dict_to_pg_factory(spec: Optional[Dict[str, float]]):
+    spec = spec or {"cpu": 1}
+
+    if isinstance(spec, Resources):
+        spec = spec._asdict()
+
+    spec = spec.copy()
+    extra_custom = spec.pop("extra_custom_resources", {}) or {}
+
+    if any(k.startswith("extra_") and spec[k] for k in spec) or any(
+        extra_custom[k] for k in extra_custom
+    ):
+        raise ValueError(
+            "Passing `extra_*` resource requirements to `resources_per_trial` "
+            "is deprecated. Please use a `PlacementGroupFactory` object "
+            "to define your resource requirements instead."
+        )
+
+    cpus = spec.pop("cpu", 0.0)
+    gpus = spec.pop("gpu", 0.0)
+    memory = spec.pop("memory", 0.0)
+    object_store_memory = spec.pop("object_store_memory", 0.0)
+
+    bundle = {k: v for k, v in spec.pop("custom_resources", {}).items()}
+
+    bundle.update(
+        {
+            "CPU": cpus,
+            "GPU": gpus,
+            "memory": memory,
+            "object_store_memory": object_store_memory,
+        }
+    )
+
+    return PlacementGroupFactory([bundle])
+
+
+class PlacementGroupManager:
+    """PlacementGroupManager to stage and manage placement groups.
+
+    .. versionadded:: 1.3.0
+
+    This class schedules placement groups for trials, keeps track of
+    their state, and can return a fully configured actor class using
+    this placement group.
+
+    If two trials share the same placement group factory, both could use
+    resulting placement groups from it. Thus this manager associates
+    placement groups with their factory methods.
+
+    Args:
+        prefix (str): Prefix for the placement group names that are created.
+    """
+
+    def __init__(self, prefix: str = "__tune__", max_staging: int = 1000):
+        self._prefix = prefix
+
+        # Sets of staged placement groups by factory
+        self._staging: Dict[PlacementGroupFactory, Set[PlacementGroup]] = defaultdict(
+            set
+        )
+        # Sets of ready and unused placement groups by factory
+        self._ready: Dict[PlacementGroupFactory, Set[PlacementGroup]] = defaultdict(set)
+        # Ray futures to check if a placement group is ready
+        self._staging_futures: Dict[
+            ObjectRef, Tuple[PlacementGroupFactory, PlacementGroup]
+        ] = {}
+
+        # Cache of unstaged PGs (cleaned after full PG removal)
+        self._unstaged_pg_pgf: Dict[PlacementGroup, PlacementGroupFactory] = {}
+        self._unstaged_pgf_pg: Dict[
+            PlacementGroupFactory, Set[PlacementGroup]
+        ] = defaultdict(set)
+
+        # Placement groups used by trials
+        self._in_use_pgs: Dict[PlacementGroup, "Trial"] = {}
+        self._in_use_trials: Dict["Trial", PlacementGroup] = {}
+
+        # Placement groups used by remote actors but not trials
+        # (e.g. for reuse_actors=True)
+        self._cached_pgs: Dict[PlacementGroup, PlacementGroupFactory] = {}
+
+        # Placement groups scheduled for delayed removal.
+        self._pgs_for_removal: Dict[PlacementGroup, float] = {}
+        self._removal_delay = TUNE_PLACEMENT_GROUP_REMOVAL_DELAY
+
+        # Latest PG staging time to check if still in grace period.
+        self._latest_staging_start_time = time.time()
+
+        # Seconds we wait for a trial to come up before we make blocking calls
+        # to process events
+        self._grace_period = float(os.getenv("TUNE_TRIAL_STARTUP_GRACE_PERIOD", 10.0))
+
+        self._max_staging = max_staging
+
+    def set_max_staging(self, max_staging: int):
+        self._max_staging = max_staging
+
+    def remove_pg(self, pg: PlacementGroup):
+        """Schedule placement group for (delayed) removal.
+
+        Args:
+            pg (PlacementGroup): Placement group object.
+
+        """
+        self._pgs_for_removal[pg] = time.time()
+
+    def cleanup(self, force: bool = False):
+        """Remove placement groups that are scheduled for removal.
+
+        Currently, this will remove placement groups after they've been
+        marked for removal for ``self._removal_delay`` seconds.
+        If ``force=True``, this condition is disregarded and all placement
+        groups are removed instead.
+
+        Args:
+            force (bool): If True, all placement groups scheduled for removal
+                will be removed, disregarding any removal conditions.
+
+        """
+        # Wrap in list so we can modify the dict
+        for pg in list(self._pgs_for_removal):
+            if (
+                force
+                or (time.time() - self._removal_delay) >= self._pgs_for_removal[pg]
+            ):
+                self._pgs_for_removal.pop(pg)
+
+                remove_placement_group(pg)
+
+                # Remove from unstaged cache
+                if pg in self._unstaged_pg_pgf:
+                    pgf = self._unstaged_pg_pgf.pop(pg)
+                    self._unstaged_pgf_pg[pgf].discard(pg)
+
+    def cleanup_existing_pg(self, block: bool = False):
+        """Clean up (remove) all existing placement groups.
+
+        This scans through the placement_group_table to discover existing
+        placement groups and calls remove_placement_group on all that
+        match the ``_tune__`` prefix. This method is called at the beginning
+        of the tuning run to clean up existing placement groups should the
+        experiment be interrupted by a driver failure and resumed in the
+        same driver script.
+
+        Args:
+            block (bool): If True, will wait until all placement groups are
+                shut down.
+        """
+        should_cleanup = not int(
+            os.getenv("TUNE_PLACEMENT_GROUP_CLEANUP_DISABLED", "0")
+        )
+        if should_cleanup:
+            has_non_removed_pg_left = True
+            while has_non_removed_pg_left:
+                has_non_removed_pg_left = False
+                for pid, info in placement_group_table().items():
+                    if not info["name"].startswith(self._prefix):
+                        continue
+                    if info["state"] == "REMOVED":
+                        continue
+                    # If block=False, only run once
+                    has_non_removed_pg_left = block
+                    pg = get_placement_group(info["name"])
+
+                    remove_placement_group(pg)
+
+                    # Remove from unstaged cache
+                    if pg in self._unstaged_pg_pgf:
+                        pgf = self._unstaged_pg_pgf.pop(pg)
+                        self._unstaged_pgf_pg[pgf].discard(pg)
+
+                time.sleep(0.1)
+
+    def stage_trial_pg(self, trial: "Trial"):
+        """Stage a trial placement group.
+
+        Create the trial placement group if maximum number of pending
+        placement groups is not exhausted.
+
+        Args:
+            trial (Trial): Trial whose placement group to stage.
+
+        Returns:
+            False if placement group has not been staged, True otherwise.
+
+        Creates placement group and moves it to `self._staging`.
+        """
+        if not self.can_stage():
+            return False
+
+        pgf = trial.placement_group_factory
+        return self._stage_pgf_pg(pgf)
+
+    def _stage_pgf_pg(self, pgf: PlacementGroupFactory):
+        """Create placement group for factory"""
+        if len(self._unstaged_pgf_pg[pgf]) > 0:
+            # This re-uses a previously unstaged placement group
+            pg = self._unstaged_pgf_pg[pgf].pop()
+            del self._unstaged_pg_pgf[pg]
+            self._pgs_for_removal.pop(pg, None)
+        else:
+            # This creates the placement group
+            pg = pgf(name=f"{self._prefix}{uuid.uuid4().hex[:8]}")
+
+        self._staging[pgf].add(pg)
+        self._staging_futures[pg.ready()] = (pgf, pg)
+        self._latest_staging_start_time = time.time()
+
+        return True
+
+    def can_stage(self):
+        """Return True if we can stage another placement group."""
+        return len(self._staging_futures) < self._max_staging
+
+    def update_status(self):
+        """Update placement group status.
+
+        Moves ready placement groups from `self._staging` to
+        `self._ready`.
+        """
+        self.cleanup()
+        ready = True
+        while ready:
+            # Use a loop as `ready` might return futures one by one
+            ready, _ = ray.wait(list(self._staging_futures.keys()), timeout=0)
+
+            for ready_fut in ready:
+                ready_pgf, ready_pg = self._staging_futures.pop(ready_fut)
+
+                self._staging[ready_pgf].remove(ready_pg)
+                self._ready[ready_pgf].add(ready_pg)
+
+    def get_full_actor_cls(
+        self, trial: "Trial", actor_cls: ActorClass
+    ) -> Optional[ActorClass]:
+        """Get a fully configured actor class.
+
+        Returns the actor handle if the placement group is ready. In this case,
+        the placement group is moved to `self._in_use_pgs` and removed from
+        `self._ready`.
+
+        Args:
+            trial ("Trial"): "Trial" object to start
+            actor_cls: Ray actor class.
+
+        Returns:
+            Configured ActorClass or None
+
+        """
+        pgf = trial.placement_group_factory
+
+        if not self._ready[pgf]:
+            return None
+
+        pg = self._ready[pgf].pop()
+        self._in_use_pgs[pg] = trial
+        self._in_use_trials[trial] = pg
+
+        logger.debug(f"For trial {trial} use pg {pg.id}")
+
+        # We still have to pass resource specs
+        if not pgf.head_bundle_is_empty:
+            # Pass the full resource specs of the first bundle per default
+            head_bundle = pg.bundle_specs[0].copy()
+            num_cpus = head_bundle.pop("CPU", 0)
+            num_gpus = head_bundle.pop("GPU", 0)
+
+            # Only custom resources remain in `head_bundle`
+            resources = head_bundle
+            return actor_cls.options(
+                placement_group=pg,
+                placement_group_bundle_index=0,
+                placement_group_capture_child_tasks=True,
+                num_cpus=num_cpus,
+                num_gpus=num_gpus,
+                resources=resources,
+            )
+        else:
+            return actor_cls.options(
+                placement_group=pg,
+                placement_group_capture_child_tasks=True,
+                num_cpus=0,
+                num_gpus=0,
+                resources={},
+            )
+
+    def has_ready(self, trial: "Trial", update: bool = False) -> bool:
+        """Return True if placement group for trial is ready.
+
+        Args:
+            trial (Trial): :obj:`Trial` object.
+            update (bool): Update status first.
+
+        Returns:
+            Boolean.
+
+        """
+        if update:
+            self.update_status()
+        return bool(self._ready[trial.placement_group_factory])
+
+    def trial_in_use(self, trial: "Trial"):
+        return trial in self._in_use_trials
+
+    def cache_trial_pg(self, trial: "Trial") -> Optional[PlacementGroup]:
+        """Disassociated placement group from trial object.
+
+        This can be used to move placement groups into a cache so that
+        they can be reused by other trials. The difference to just making
+        them broadly available again is that they have to be specifically
+        re-assigned to a trial via :meth:`assign_cached_pg`. The reason
+        for this is that remote actors might already be scheduled on this
+        placement group, so it should only be associated to the trial that
+        actually re-uses the remote actor (e.g. when using ``reuse_trials``).
+
+        This will replace (unstage) an existing placement group with the same
+        factory object. If this is unsuccessful (e.g. because no such
+        pending placement group exists), the placement group will *not* be
+        cached and None will be returned.
+
+        Args:
+            trial (Trial): Trial object with the (currently in use) placement
+                group that should be cached.
+
+        Returns:
+            PlacementGroup object that was cached or None if
+                no placement group was replaced.
+
+        """
+        pgf = trial.placement_group_factory
+
+        staged_pg = self._unstage_unused_pg(pgf)
+        if not staged_pg and not self._unstaged_pgf_pg[pgf]:
+            # If we have an unstaged placement group for this factory,
+            # this might be the same one we unstaged previously. If so,
+            # we should continue with the caching. If not, this will be
+            # reconciled later.
+            return None
+
+        if staged_pg:
+            self.remove_pg(staged_pg)
+
+        pg = self._in_use_trials.pop(trial)
+        self._in_use_pgs.pop(pg)
+
+        self._cached_pgs[pg] = trial.placement_group_factory
+        return pg
+
+    def assign_cached_pg(self, pg: PlacementGroup, trial: "Trial") -> bool:
+        """Assign a cached pg to a trial."""
+        pgf = self._cached_pgs.pop(pg)
+        trial_pgf = trial.placement_group_factory
+
+        assert pgf == trial_pgf, (
+            f"Cannot assign placement group with a "
+            f"non-matching factory to trial {trial}"
+        )
+
+        logger.debug(f"For trial {trial} RE-use pg {pg.id}")
+
+        self._in_use_pgs[pg] = trial
+        self._in_use_trials[trial] = pg
+
+        return True
+
+    def clean_cached_pg(self, pg: PlacementGroup):
+        self._cached_pgs.pop(pg)
+
+    def return_pg(self, trial: "Trial"):
+        """Return pg back to Core scheduling.
+
+        Args:
+            trial (Trial): Return placement group of this trial.
+        """
+
+        pg = self._in_use_trials.pop(trial)
+        self._in_use_pgs.pop(pg)
+
+        self.remove_pg(pg)
+
+    def _unstage_unused_pg(
+        self, pgf: PlacementGroupFactory
+    ) -> Optional[PlacementGroup]:
+        """Unstage an unsued (i.e. staging or ready) placement group.
+
+        This method will find an unused placement group and remove it from
+        the tracked pool of placement groups (including e.g. the
+        staging futures). It will *not* call ``remove_placement_group()``
+        on the placement group - that is up to the calling method to do.
+
+        (The reason for this is that sometimes we would remove the placement
+        group directly, but sometimes we would like to enqueue removal.)
+
+        Args:
+            pgf (PlacementGroupFactory): Placement group factory object.
+                This method will try to remove a staged PG of this factory
+                first, then settle for a ready but unused. If none exist,
+                no placement group will be removed and None will be returned.
+
+        Returns:
+            Removed placement group object or None.
+
+        """
+        trial_pg = None
+
+        # If there are pending placement groups
+        # in staging, pop a random one.
+        if self._staging[pgf]:
+            trial_pg = self._staging[pgf].pop()
+
+            # For staging placement groups, we will also need to
+            # remove the future.
+            trial_future = None
+            for future, (pgf, pg) in self._staging_futures.items():
+                if pg == trial_pg:
+                    trial_future = future
+                    break
+
+            # Track unstaged placement groups for potential reuse
+            self._unstaged_pg_pgf[trial_pg] = pgf
+            self._unstaged_pgf_pg[pgf].add(trial_pg)
+
+            del self._staging_futures[trial_future]
+
+        elif self._ready[pgf]:
+            # Otherwise, return an unused ready placement group.
+            trial_pg = self._ready[pgf].pop()
+
+        return trial_pg
+
+    def in_staging_grace_period(self):
+        return (
+            self._staging_futures
+            and self._grace_period
+            and time.time() <= self._latest_staging_start_time + self._grace_period
+        )
+
+    def reconcile_placement_groups(self, trials: List["Trial"]):
+        """Reconcile placement groups to match requirements.
+
+        This will loop through all trials and count their statuses by
+        placement group factory. This will make sure that only as many
+        placement groups are needed as there are trials left to run.
+
+        E.g. if PGF_A has 2 terminated, 1 errored, 2 paused, 1 running,
+        and 3 pending trials, a total of 6 placement groups
+        (paused+running+pending) should be in staging, use, or the cache.
+
+        Args:
+            trials (List[Trial]): List of trials.
+
+        """
+        # Keep track of the currently tracked placement groups
+        current_counts: Dict[PlacementGroupFactory, int] = defaultdict(int)
+
+        # Count number of expected placement groups
+        pgf_expected: Dict[PlacementGroupFactory, int] = defaultdict(int)
+        for trial in trials:
+            # Count in-use placement groups
+            if trial in self._in_use_trials:
+                current_counts[trial.placement_group_factory] += 1
+
+            pgf_expected[trial.placement_group_factory] += (
+                1 if trial.status in ["PAUSED", "PENDING", "RUNNING"] else 0
+            )
+
+        # Ensure that unexpected placement groups are accounted for
+        for pgf in self._staging:
+            if pgf not in pgf_expected:
+                pgf_expected[pgf] = 0
+
+        for pgf in self._ready:
+            if pgf not in pgf_expected:
+                pgf_expected[pgf] = 0
+
+        # Count cached placement groups
+        for pg, pgf in self._cached_pgs.items():
+            current_counts[pgf] += 1
+
+        # Compare current with expected
+        for pgf, expected in pgf_expected.items():
+            # Add staging and ready pgs
+            current_counts[pgf] += len(self._staging[pgf])
+            current_counts[pgf] += len(self._ready[pgf])
+
+            while current_counts[pgf] > expected:
+                pg = self._unstage_unused_pg(pgf)
+                if not pg:
+                    break
+                logger.debug(f"Removing unneeded placement group {pg.id}")
+                self.remove_pg(pg)
+                current_counts[pgf] -= 1
+
+            while expected > current_counts[pgf]:
+                self._stage_pgf_pg(pgf)
+                current_counts[pgf] += 1
+                logger.debug(
+                    f"Adding an expected but previously unstaged "
+                    f"placement group for factory {pgf}"
+                )
+
+    def occupied_resources(self):
+        """Return a dictionary of currently in-use resources."""
+        resources = {"CPU": 0, "GPU": 0}
+        for pg in self._in_use_pgs:
+            for bundle_resources in pg.bundle_specs:
+                for key, val in bundle_resources.items():
+                    resources[key] = resources.get(key, 0) + val
+
+        return resources