--- conflicted
+++ resolved
@@ -49,11 +49,7 @@
 
         tune.run(
             train,
-<<<<<<< HEAD
-            tune.PlacementGroupFactory([
-=======
             resources_per_trial=tune.PlacementGroupFactory([
->>>>>>> 949ff378
                 {"CPU": 1, "GPU": 0.5, "custom_resource": 2},
                 {"CPU": 2},
                 {"CPU": 2},
@@ -64,8 +60,6 @@
     The trial will only start when alle these resources are available. This
     could be used e.g. if you had one learner running in the main trainable
     that schedules two remote workers that need access to 2 CPUs each.
-<<<<<<< HEAD
-=======
 
     Args:
         bundles(List[Dict]): A list of bundles which
@@ -80,7 +74,6 @@
         *args: Passed to the call of ``placement_group()``
         **kwargs: Passed to the call of ``placement_group()``
 
->>>>>>> 949ff378
     """
 
     def __init__(self,
@@ -210,13 +203,10 @@
         # Placement groups used by trials
         self._in_use_pgs: Dict[PlacementGroup, "Trial"] = {}
         self._in_use_trials: Dict["Trial", PlacementGroup] = {}
-<<<<<<< HEAD
-=======
 
         # Placement groups used by remote actors but not trials
         # (e.g. for reuse_actors=True)
         self._cached_pgs: Dict[PlacementGroup, PlacementGroupFactory] = {}
->>>>>>> 949ff378
 
         # Latest PG staging time to check if still in grace period.
         self._latest_staging_start_time = time.time()
@@ -226,11 +216,7 @@
         self._grace_period = float(
             os.getenv("TUNE_TRIAL_STARTUP_GRACE_PERIOD", 10.))
 
-<<<<<<< HEAD
-    def cleanup_existing_pg(self):
-=======
     def cleanup_existing_pg(self, block: bool = False):
->>>>>>> 949ff378
         """Clean up (remove) all existing placement groups.
 
         This scans through the placement_group_table to discover existing
@@ -239,26 +225,14 @@
         of the tuning run to clean up existing placement groups should the
         experiment be interrupted by a driver failure and resumed in the
         same driver script.
-<<<<<<< HEAD
-=======
 
         Args:
             block (bool): If True, will wait until all placement groups are
                 shut down.
->>>>>>> 949ff378
         """
         should_cleanup = not int(
             os.getenv("TUNE_PLACEMENT_GROUP_CLEANUP_DISABLED", "0"))
         if should_cleanup:
-<<<<<<< HEAD
-            for pid, info in placement_group_table().items():
-                if not info["name"].startswith(self._prefix):
-                    continue
-                if info["state"] == "REMOVED":
-                    continue
-                pg = get_placement_group(info["name"])
-                remove_placement_group(pg)
-=======
             has_non_removed_pg_left = True
             while has_non_removed_pg_left:
                 has_non_removed_pg_left = False
@@ -272,7 +246,6 @@
                     pg = get_placement_group(info["name"])
                     remove_placement_group(pg)
                 time.sleep(0.1)
->>>>>>> 949ff378
 
     def stage_trial_pg(self, trial: "Trial"):
         """Stage a trial placement group.
@@ -339,10 +312,14 @@
             Configured ActorClass or None
 
         """
-        pg = self.assign_pg(trial)
-
-        if not pg:
+        pgf = trial.placement_group_factory
+
+        if not self._ready[pgf]:
             return None
+
+        pg = self._ready[pgf].pop()
+        self._in_use_pgs[pg] = trial
+        self._in_use_trials[trial] = pg
 
         # We still have to pass resource specs
         # Pass the full resource specs of the first bundle per default
@@ -380,26 +357,6 @@
     def trial_in_use(self, trial: "Trial"):
         return trial in self._in_use_trials
 
-<<<<<<< HEAD
-    def return_pg(self, trial: "Trial"):
-        """Return pg, making it available for other trials to use."""
-        pg = self._in_use_trials.pop(trial)
-        self._in_use_pgs.pop(pg)
-        self._ready[trial.placement_group_factory].add(pg)
-
-    def assign_pg(self, trial: "Trial") -> Optional[PlacementGroup]:
-        """Assign a ready pg to a trial."""
-        pgf = trial.placement_group_factory
-
-        if not self._ready[pgf]:
-            return None
-
-        pg = self._ready[pgf].pop()
-        self._in_use_pgs[pg] = trial
-        self._in_use_trials[trial] = pg
-
-        return pg
-=======
     def cache_trial_pg(self, trial: "Trial", replace_pending: bool = False
                        ) -> Optional[PlacementGroup]:
         """Disassociated placement group from trial object.
@@ -576,7 +533,6 @@
             trial_pg = self._ready[pgf].pop()
 
         return trial_pg
->>>>>>> 949ff378
 
     def clean_trial_placement_group(
             self, trial: "Trial") -> Optional[PlacementGroup]:
@@ -602,27 +558,7 @@
             trial_pg = self._in_use_trials.pop(trial)
             self._in_use_pgs.pop(trial_pg)
         else:
-<<<<<<< HEAD
-            # "Trial" was not in use. If there are pending placement groups
-            # in staging, pop a random one.
-            if self._staging[pgf]:
-                trial_pg = self._staging[pgf].pop()
-
-                # For staging placement groups, we will also need to
-                # remove the future.
-                trial_future = None
-                for future, (pgf, pg) in self._staging_futures.items():
-                    if pg == trial_pg:
-                        trial_future = future
-                        break
-                del self._staging_futures[trial_future]
-
-            elif self._ready[pgf]:
-                # Otherwise, return an unused ready placement group.
-                trial_pg = self._ready[pgf].pop()
-=======
             trial_pg = self._unstage_unused_pg(pgf)
->>>>>>> 949ff378
 
         return trial_pg
 
