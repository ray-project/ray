from collections import defaultdict
from inspect import signature
import json
import os
import time
from typing import Dict, List, Optional, Set, TYPE_CHECKING, Tuple, Union
import uuid

import ray
from ray import ObjectRef, logger
from ray.actor import ActorClass
from ray.tune.resources import Resources
from ray.util.placement_group import PlacementGroup, get_placement_group, \
    placement_group, placement_group_table, remove_placement_group

if TYPE_CHECKING:
    from ray.tune.trial import Trial

TUNE_PLACEMENT_GROUP_REMOVAL_DELAY = 2.

_tune_pg_prefix = None


def get_tune_pg_prefix():
    """Get the tune placement group name prefix.

    This will store the prefix in a global variable so that subsequent runs
    can use this identifier to clean up placement groups before starting their
    run.

    Can be overwritten with the ``TUNE_PLACEMENT_GROUP_PREFIX`` env variable.
    """
    global _tune_pg_prefix

    if _tune_pg_prefix:
        return _tune_pg_prefix

    # Else: check env variable
    env_prefix = os.getenv("TUNE_PLACEMENT_GROUP_PREFIX", "")

    if env_prefix:
        _tune_pg_prefix = env_prefix
        return _tune_pg_prefix

    # Else: create and store unique prefix
    _tune_pg_prefix = f"__tune_{uuid.uuid4().hex[:8]}__"
    return _tune_pg_prefix


class PlacementGroupFactory:
    """Wrapper class that creates placement groups for trials.

    This function should be used to define resource requests for Ray Tune
    trials. It holds the parameters to create placement groups.
    At a minimum, this will hold at least one bundle specifying the
    resource requirements for each trial:

    .. code-block:: python

        from ray import tune

        tune.run(
            train,
            tune.PlacementGroupFactory([
                {"CPU": 1, "GPU": 0.5, "custom_resource": 2}
            ]))

    If the trial itself schedules further remote workers, the resource
    requirements should be specified in additional bundles. You can also
    pass the placement strategy for these bundles, e.g. to enforce
    co-located placement:

    .. code-block:: python

        from ray import tune

        tune.run(
            train,
            resources_per_trial=tune.PlacementGroupFactory([
                {"CPU": 1, "GPU": 0.5, "custom_resource": 2},
                {"CPU": 2},
                {"CPU": 2},
            ], strategy="PACK"))

    The example above will reserve 1 CPU, 0.5 GPUs and 2 custom_resources
    for the trainable itself, and reserve another 2 bundles of 2 CPUs each.
    The trial will only start when all these resources are available. This
    could be used e.g. if you had one learner running in the main trainable
    that schedules two remote workers that need access to 2 CPUs each.

    If the trainable itself doesn't require resources.
    You can specify it as:

    .. code-block:: python

        from ray import tune

        tune.run(
            train,
            resources_per_trial=tune.PlacementGroupFactory([
                {},
                {"CPU": 2},
                {"CPU": 2},
            ], strategy="PACK"))

    Args:
        bundles(List[Dict]): A list of bundles which
            represent the resources requirements.
        strategy(str): The strategy to create the placement group.

         - "PACK": Packs Bundles into as few nodes as possible.
         - "SPREAD": Places Bundles across distinct nodes as even as possible.
         - "STRICT_PACK": Packs Bundles into one node. The group is
           not allowed to span multiple nodes.
         - "STRICT_SPREAD": Packs Bundles across distinct nodes.
        *args: Passed to the call of ``placement_group()``
        **kwargs: Passed to the call of ``placement_group()``

    """

    def __init__(self,
                 bundles: List[Dict[str, Union[int, float]]],
                 strategy: str = "PACK",
                 *args,
                 **kwargs):
        assert len(bundles) > 0, (
            "Cannot initialize a PlacementGroupFactory with zero bundles.")
        if not bundles[0]:
            # This is when trainable itself doesn't need resources.
            self._head_bundle_is_empty = True
            bundles.pop(0)
        else:
            self._head_bundle_is_empty = False

        self._bundles = [{k: float(v)
                          for k, v in bundle.items()} for bundle in bundles]
        self._strategy = strategy
        self._args = args
        self._kwargs = kwargs

        self._hash = None
        self._bound = None

        self._bind()

    @property
    def head_bundle_is_empty(self):
        """Returns True if head bundle is empty while child bundles
        need resources.

        This is considered an internal API within Tune.
        """
        return self._head_bundle_is_empty

    @property
    def head_cpus(self) -> float:
        return 0.0 if self._head_bundle_is_empty else self._bundles[0].get(
            "CPU", 0.0)

    @property
    def required_resources(self) -> Dict[str, float]:
        """Returns a dict containing the sums of all resources"""
        resources = {}
        for bundle in self._bundles:
            for k, v in bundle.items():
                resources[k] = resources.get(k, 0) + v
        return resources

    def _bind(self):
        sig = signature(placement_group)
        try:
            self._bound = sig.bind(self._bundles, self._strategy, *self._args,
                                   **self._kwargs)
        except Exception as exc:
            raise RuntimeError(
                "Invalid definition for placement group factory. Please check "
                "that you passed valid arguments to the PlacementGroupFactory "
                "object.") from exc

    def __call__(self, *args, **kwargs):
        kwargs.update(self._bound.kwargs)
        # Call with bounded *args and **kwargs
        return placement_group(*self._bound.args, **kwargs)

    def __eq__(self, other):
        return self._bound == other._bound

    def __hash__(self):
        if not self._hash:
            # Cache hash
            self._hash = hash(
                json.dumps(
                    {
                        "args": self._bound.args,
                        "kwargs": self._bound.kwargs
                    },
                    sort_keys=True,
                    indent=0,
                    ensure_ascii=True))
        return self._hash

    def __getstate__(self):
        state = self.__dict__.copy()
        state.pop("_hash", None)
        state.pop("_bound", None)
        return state

    def __setstate__(self, state):
        self.__dict__.update(state)
        self._hash = None
        self._bound = None
        self._bind()


def resource_dict_to_pg_factory(spec: Optional[Dict[str, float]]):
    spec = spec or {"cpu": 1}

    if isinstance(spec, Resources):
        spec = spec._asdict()

    spec = spec.copy()
    extra_custom = spec.pop("extra_custom_resources", {}) or {}

    if any(k.startswith("extra_") and spec[k]
           for k in spec) or any(extra_custom[k] for k in extra_custom):
        raise ValueError(
            "Passing `extra_*` resource requirements to `resources_per_trial` "
            "is deprecated. Please use a `PlacementGroupFactory` object "
            "to define your resource requirements instead.")

    cpus = spec.pop("cpu", 0.)
    gpus = spec.pop("gpu", 0.)
    memory = spec.pop("memory", 0.)
    object_store_memory = spec.pop("object_store_memory", 0.)

    bundle = {k: v for k, v in spec.pop("custom_resources", {}).items()}

    bundle.update({
        "CPU": cpus,
        "GPU": gpus,
        "memory": memory,
        "object_store_memory": object_store_memory
    })

    return PlacementGroupFactory([bundle])


class PlacementGroupManager:
    """PlacementGroupManager to stage and manage placement groups.

    .. versionadded:: 1.3.0

    This class schedules placement groups for trials, keeps track of
    their state, and can return a fully configured actor class using
    this placement group.

    If two trials share the same placement group factory, both could use
    resulting placement groups from it. Thus this manager associates
    placement groups with their factory methods.

    Args:
        prefix (str): Prefix for the placement group names that are created.
    """

    def __init__(self, prefix: str = "__tune__", max_staging: int = 1000):
        self._prefix = prefix

        # Sets of staged placement groups by factory
        self._staging: Dict[PlacementGroupFactory, Set[
            PlacementGroup]] = defaultdict(set)
        # Sets of ready and unused placement groups by factory
        self._ready: Dict[PlacementGroupFactory, Set[
            PlacementGroup]] = defaultdict(set)
        # Ray futures to check if a placement group is ready
        self._staging_futures: Dict[ObjectRef, Tuple[PlacementGroupFactory,
                                                     PlacementGroup]] = {}

        # Cache of unstaged PGs (cleaned after full PG removal)
        self._unstaged_pg_pgf: Dict[PlacementGroup, PlacementGroupFactory] = {}
        self._unstaged_pgf_pg: Dict[PlacementGroupFactory, Set[
            PlacementGroup]] = defaultdict(set)

        # Placement groups used by trials
        self._in_use_pgs: Dict[PlacementGroup, "Trial"] = {}
        self._in_use_trials: Dict["Trial", PlacementGroup] = {}

        # Placement groups used by remote actors but not trials
        # (e.g. for reuse_actors=True)
        self._cached_pgs: Dict[PlacementGroup, PlacementGroupFactory] = {}

        # Placement groups scheduled for delayed removal.
        self._pgs_for_removal: Dict[PlacementGroup, float] = {}
        self._removal_delay = TUNE_PLACEMENT_GROUP_REMOVAL_DELAY

        # Latest PG staging time to check if still in grace period.
        self._latest_staging_start_time = time.time()

        # Seconds we wait for a trial to come up before we make blocking calls
        # to process events
        self._grace_period = float(
            os.getenv("TUNE_TRIAL_STARTUP_GRACE_PERIOD", 10.))

        self._max_staging = max_staging

    def set_max_staging(self, max_staging: int):
        self._max_staging = max_staging

    def remove_pg(self, pg: PlacementGroup):
        """Schedule placement group for (delayed) removal.

        Args:
            pg (PlacementGroup): Placement group object.

        """
        self._pgs_for_removal[pg] = time.time()

    def cleanup(self, force: bool = False):
        """Remove placement groups that are scheduled for removal.

        Currently, this will remove placement groups after they've been
        marked for removal for ``self._removal_delay`` seconds.
        If ``force=True``, this condition is disregarded and all placement
        groups are removed instead.

        Args:
            force (bool): If True, all placement groups scheduled for removal
                will be removed, disregarding any removal conditions.

        """
        # Wrap in list so we can modify the dict
        for pg in list(self._pgs_for_removal):
            if force or (time.time() -
                         self._removal_delay) >= self._pgs_for_removal[pg]:
                self._pgs_for_removal.pop(pg)

                remove_placement_group(pg)

                # Remove from unstaged cache
                if pg in self._unstaged_pg_pgf:
                    pgf = self._unstaged_pg_pgf.pop(pg)
                    self._unstaged_pgf_pg[pgf].discard(pg)

    def cleanup_existing_pg(self, block: bool = False):
        """Clean up (remove) all existing placement groups.

        This scans through the placement_group_table to discover existing
        placement groups and calls remove_placement_group on all that
        match the ``_tune__`` prefix. This method is called at the beginning
        of the tuning run to clean up existing placement groups should the
        experiment be interrupted by a driver failure and resumed in the
        same driver script.

        Args:
            block (bool): If True, will wait until all placement groups are
                shut down.
        """
        should_cleanup = not int(
            os.getenv("TUNE_PLACEMENT_GROUP_CLEANUP_DISABLED", "0"))
        if should_cleanup:
            has_non_removed_pg_left = True
            while has_non_removed_pg_left:
                has_non_removed_pg_left = False
                for pid, info in placement_group_table().items():
                    if not info["name"].startswith(self._prefix):
                        continue
                    if info["state"] == "REMOVED":
                        continue
                    # If block=False, only run once
                    has_non_removed_pg_left = block
                    pg = get_placement_group(info["name"])

                    remove_placement_group(pg)

                    # Remove from unstaged cache
                    if pg in self._unstaged_pg_pgf:
                        pgf = self._unstaged_pg_pgf.pop(pg)
                        self._unstaged_pgf_pg[pgf].discard(pg)

                time.sleep(0.1)

    def stage_trial_pg(self, trial: "Trial"):
        """Stage a trial placement group.

        Create the trial placement group if maximum number of pending
        placement groups is not exhausted.

        Args:
            trial (Trial): Trial whose placement group to stage.

        Returns:
            False if placement group has not been staged, True otherwise.

        Creates placement group and moves it to `self._staging`.
        """
        if not self.can_stage():
            return False

        pgf = trial.placement_group_factory
        return self._stage_pgf_pg(pgf)

    def _stage_pgf_pg(self, pgf: PlacementGroupFactory):
        """Create placement group for factory"""
        if len(self._unstaged_pgf_pg[pgf]) > 0:
            # This re-uses a previously unstaged placement group
            pg = self._unstaged_pgf_pg[pgf].pop()
            del self._unstaged_pg_pgf[pg]
            self._pgs_for_removal.pop(pg, None)
        else:
            # This creates the placement group
            pg = pgf(name=f"{self._prefix}{uuid.uuid4().hex[:8]}")

        self._staging[pgf].add(pg)
        self._staging_futures[pg.ready()] = (pgf, pg)
        self._latest_staging_start_time = time.time()

        return True

    def can_stage(self):
        """Return True if we can stage another placement group."""
        return len(self._staging_futures) < self._max_staging

    def update_status(self):
        """Update placement group status.

        Moves ready placement groups from `self._staging` to
        `self._ready`.
        """
        self.cleanup()
        ready = True
        while ready:
            # Use a loop as `ready` might return futures one by one
            ready, _ = ray.wait(list(self._staging_futures.keys()), timeout=0)

            for ready_fut in ready:
                ready_pgf, ready_pg = self._staging_futures.pop(ready_fut)

                self._staging[ready_pgf].remove(ready_pg)
                self._ready[ready_pgf].add(ready_pg)

    def get_full_actor_cls(self, trial: "Trial",
                           actor_cls: ActorClass) -> Optional[ActorClass]:
        """Get a fully configured actor class.

        Returns the actor handle if the placement group is ready. In this case,
        the placement group is moved to `self._in_use_pgs` and removed from
        `self._ready`.

        Args:
            trial ("Trial"): "Trial" object to start
            actor_cls: Ray actor class.

        Returns:
            Configured ActorClass or None

        """
        pgf = trial.placement_group_factory

        if not self._ready[pgf]:
            return None

        pg = self._ready[pgf].pop()
        self._in_use_pgs[pg] = trial
        self._in_use_trials[trial] = pg

        logger.debug(f"For trial {trial} use pg {pg.id}")

        # We still have to pass resource specs
        if not pgf.head_bundle_is_empty:
            # Pass the full resource specs of the first bundle per default
            head_bundle = pg.bundle_specs[0].copy()
            num_cpus = head_bundle.pop("CPU", 0)
            num_gpus = head_bundle.pop("GPU", 0)

            # Only custom resources remain in `head_bundle`
            resources = head_bundle
            return actor_cls.options(
                placement_group=pg,
                placement_group_bundle_index=0,
                placement_group_capture_child_tasks=True,
                num_cpus=num_cpus,
                num_gpus=num_gpus,
                resources=resources)
        else:
            return actor_cls.options(
                placement_group=pg,
                placement_group_capture_child_tasks=True,
                num_cpus=0,
                num_gpus=0,
                resources={})

    def has_ready(self, trial: "Trial", update: bool = False) -> bool:
        """Return True if placement group for trial is ready.

        Args:
            trial (Trial): :obj:`Trial` object.
            update (bool): Update status first.

        Returns:
            Boolean.

        """
        if update:
            self.update_status()
        return bool(self._ready[trial.placement_group_factory])

    def trial_in_use(self, trial: "Trial"):
        return trial in self._in_use_trials

    def cache_trial_pg(self, trial: "Trial") -> Optional[PlacementGroup]:
        """Disassociated placement group from trial object.

        This can be used to move placement groups into a cache so that
        they can be reused by other trials. The difference to just making
        them broadly available again is that they have to be specifically
        re-assigned to a trial via :meth:`assign_cached_pg`. The reason
        for this is that remote actors might already be scheduled on this
        placement group, so it should only be associated to the trial that
        actually re-uses the remote actor (e.g. when using ``reuse_trials``).

        This will replace (unstage) an existing placement group with the same
        factory object. If this is unsuccessful (e.g. because no such
        pending placement group exists), the placement group will *not* be
        cached and None will be returned.

        Args:
            trial (Trial): Trial object with the (currently in use) placement
                group that should be cached.

        Returns:
            PlacementGroup object that was cached or None if
                no placement group was replaced.

        """
        pgf = trial.placement_group_factory

        staged_pg = self._unstage_unused_pg(pgf)
        if not staged_pg and not self._unstaged_pgf_pg[pgf]:
            # If we have an unstaged placement group for this factory,
            # this might be the same one we unstaged previously. If so,
            # we should continue with the caching. If not, this will be
            # reconciled later.
            return None

        if staged_pg:
            self.remove_pg(staged_pg)

        pg = self._in_use_trials.pop(trial)
        self._in_use_pgs.pop(pg)

        self._cached_pgs[pg] = trial.placement_group_factory
        return pg

    def assign_cached_pg(self, pg: PlacementGroup, trial: "Trial") -> bool:
        """Assign a cached pg to a trial."""
        pgf = self._cached_pgs.pop(pg)
        trial_pgf = trial.placement_group_factory

        assert pgf == trial_pgf, f"Cannot assign placement group with a " \
                                 f"non-matching factory to trial {trial}"

        logger.debug(f"For trial {trial} RE-use pg {pg.id}")

        self._in_use_pgs[pg] = trial
        self._in_use_trials[trial] = pg

        return True

    def clean_cached_pg(self, pg: PlacementGroup):
        self._cached_pgs.pop(pg)

    def return_or_clean_cached_pg(self, pg: PlacementGroup):
        """Return cached pg, making it available for other trials to use.

        This will try to replace another staged placement group. If this
        is unsuccessful, destroy the placement group instead.

        Args:
            pg (PlacementGroup): Return this cached placement group.

        Returns:
            Boolean indicating if the placement group was returned (True)
                or destroyed (False)
        """
        pgf = self._cached_pgs.pop(pg)

        # Replace staged placement group
        staged_pg = self._unstage_unused_pg(pgf)

        # Could not replace
        if not staged_pg:
            self.remove_pg(pg)
            return False

        # Replace successful
        self.remove_pg(staged_pg)
        self._ready[pgf].add(pg)
        return True

    def return_pg(self, trial: "Trial"):
        """Return pg back to Core scheduling.

        Args:
            trial (Trial): Return placement group of this trial.
        """
<<<<<<< HEAD
        pgf = trial.placement_group_factory
=======
        if not trial.uses_placement_groups:
            return
>>>>>>> 5f14eb3e

        pg = self._in_use_trials.pop(trial)
        self._in_use_pgs.pop(pg)

        self.remove_pg(pg)

    def _unstage_unused_pg(
            self, pgf: PlacementGroupFactory) -> Optional[PlacementGroup]:
        """Unstage an unsued (i.e. staging or ready) placement group.

        This method will find an unused placement group and remove it from
        the tracked pool of placement groups (including e.g. the
        staging futures). It will *not* call ``remove_placement_group()``
        on the placement group - that is up to the calling method to do.

        (The reason for this is that sometimes we would remove the placement
        group directly, but sometimes we would like to enqueue removal.)

        Args:
            pgf (PlacementGroupFactory): Placement group factory object.
                This method will try to remove a staged PG of this factory
                first, then settle for a ready but unused. If none exist,
                no placement group will be removed and None will be returned.

        Returns:
            Removed placement group object or None.

        """
        trial_pg = None

        # If there are pending placement groups
        # in staging, pop a random one.
        if self._staging[pgf]:
            trial_pg = self._staging[pgf].pop()

            # For staging placement groups, we will also need to
            # remove the future.
            trial_future = None
            for future, (pgf, pg) in self._staging_futures.items():
                if pg == trial_pg:
                    trial_future = future
                    break

            # Track unstaged placement groups for potential reuse
            self._unstaged_pg_pgf[trial_pg] = pgf
            self._unstaged_pgf_pg[pgf].add(trial_pg)

            del self._staging_futures[trial_future]

        elif self._ready[pgf]:
            # Otherwise, return an unused ready placement group.
            trial_pg = self._ready[pgf].pop()

        return trial_pg

    def in_staging_grace_period(self):
        return self._staging_futures and self._grace_period and time.time(
        ) <= self._latest_staging_start_time + self._grace_period

    def reconcile_placement_groups(self, trials: List["Trial"]):
        """Reconcile placement groups to match requirements.

        This will loop through all trials and count their statuses by
        placement group factory. This will make sure that only as many
        placement groups are needed as there are trials left to run.

        E.g. if PGF_A has 2 terminated, 1 errored, 2 paused, 1 running,
        and 3 pending trials, a total of 6 placement groups
        (paused+running+pending) should be in staging, use, or the cache.

        Args:
            trials (List[Trial]): List of trials.

        """
        # Keep track of the currently tracked placement groups
        current_counts: Dict[PlacementGroupFactory, int] = defaultdict(int)

        # Count number of expected placement groups
        pgf_expected: Dict[PlacementGroupFactory, int] = defaultdict(int)
        for trial in trials:
            # Count in-use placement groups
            if trial in self._in_use_trials:
                current_counts[trial.placement_group_factory] += 1

            pgf_expected[trial.placement_group_factory] += \
                1 if trial.status in ["PAUSED", "PENDING", "RUNNING"] else 0

        # Ensure that unexpected placement groups are accounted for
        for pgf in self._staging:
            if pgf not in pgf_expected:
                pgf_expected[pgf] = 0

        for pgf in self._ready:
            if pgf not in pgf_expected:
                pgf_expected[pgf] = 0

        # Count cached placement groups
        for pg, pgf in self._cached_pgs.items():
            current_counts[pgf] += 1

        # Compare current with expected
        for pgf, expected in pgf_expected.items():
            # Add staging and ready pgs
            current_counts[pgf] += len(self._staging[pgf])
            current_counts[pgf] += len(self._ready[pgf])

            while current_counts[pgf] > expected:
                pg = self._unstage_unused_pg(pgf)
                if not pg:
                    break
                logger.debug(f"Removing unneeded placement group {pg.id}")
                self.remove_pg(pg)
                current_counts[pgf] -= 1

            while expected > current_counts[pgf]:
                self._stage_pgf_pg(pgf)
                current_counts[pgf] += 1
                logger.debug(f"Adding an expected but previously unstaged "
                             f"placement group for factory {pgf}")

    def occupied_resources(self):
        """Return a dictionary of currently in-use resources."""
        resources = {"CPU": 0, "GPU": 0}
        for pg in self._in_use_pgs:
            for bundle_resources in pg.bundle_specs:
                for key, val in bundle_resources.items():
                    resources[key] = resources.get(key, 0) + val

        return resources<|MERGE_RESOLUTION|>--- conflicted
+++ resolved
@@ -602,12 +602,6 @@
         Args:
             trial (Trial): Return placement group of this trial.
         """
-<<<<<<< HEAD
-        pgf = trial.placement_group_factory
-=======
-        if not trial.uses_placement_groups:
-            return
->>>>>>> 5f14eb3e
 
         pg = self._in_use_trials.pop(trial)
         self._in_use_pgs.pop(pg)
