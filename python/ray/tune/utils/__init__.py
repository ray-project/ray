<<<<<<< HEAD
from ray.tune.utils.util import (
    deep_update, flatten_dict, get_pinned_object, merge_dicts,
    pin_in_object_store, unflattened_lookup, UtilMonitor,
    validate_save_restore, warn_if_slow, diagnose_serialization,
    detect_checkpoint_function, detect_reporter, detect_config_single)
=======
from ray.tune.utils.util import deep_update, flatten_dict, get_pinned_object, \
    merge_dicts, pin_in_object_store, unflattened_lookup, UtilMonitor, \
    validate_save_restore, warn_if_slow, diagnose_serialization, env_integer
>>>>>>> 99625d0b

__all__ = [
    "deep_update", "flatten_dict", "get_pinned_object", "merge_dicts",
    "pin_in_object_store", "unflattened_lookup", "UtilMonitor",
    "validate_save_restore", "warn_if_slow", "diagnose_serialization",
<<<<<<< HEAD
    "detect_checkpoint_function", "detect_reporter", "detect_config_single"
=======
    "env_integer"
>>>>>>> 99625d0b
]<|MERGE_RESOLUTION|>--- conflicted
+++ resolved
@@ -1,22 +1,13 @@
-<<<<<<< HEAD
 from ray.tune.utils.util import (
     deep_update, flatten_dict, get_pinned_object, merge_dicts,
     pin_in_object_store, unflattened_lookup, UtilMonitor,
     validate_save_restore, warn_if_slow, diagnose_serialization,
-    detect_checkpoint_function, detect_reporter, detect_config_single)
-=======
-from ray.tune.utils.util import deep_update, flatten_dict, get_pinned_object, \
-    merge_dicts, pin_in_object_store, unflattened_lookup, UtilMonitor, \
-    validate_save_restore, warn_if_slow, diagnose_serialization, env_integer
->>>>>>> 99625d0b
+    detect_checkpoint_function, detect_reporter, detect_config_single, env_integer)
 
 __all__ = [
     "deep_update", "flatten_dict", "get_pinned_object", "merge_dicts",
     "pin_in_object_store", "unflattened_lookup", "UtilMonitor",
     "validate_save_restore", "warn_if_slow", "diagnose_serialization",
-<<<<<<< HEAD
-    "detect_checkpoint_function", "detect_reporter", "detect_config_single"
-=======
+    "detect_checkpoint_function", "detect_reporter", "detect_config_single",
     "env_integer"
->>>>>>> 99625d0b
 ]