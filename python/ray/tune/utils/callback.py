--- conflicted
+++ resolved
@@ -4,15 +4,8 @@
 import os
 
 from ray.tune.callback import Callback
-<<<<<<< HEAD
-from ray.tune.progress_reporter import TrialProgressCallback
 from ray.tune.syncer import SyncConfig, detect_sync_to_driver
 from ray.tune.logger import CSVLoggerCallback, CSVLogger, LoggerCallback, \
-=======
-from ray.tune.syncer import SyncConfig
-from ray.tune.logger import CSVLoggerCallback, CSVLogger, \
-    LoggerCallback, \
->>>>>>> 2bb6db5e
     JsonLoggerCallback, JsonLogger, LegacyLoggerCallback, Logger, \
     TBXLoggerCallback, TBXLogger
 from ray.tune.syncer import SyncerCallback
