--- conflicted
+++ resolved
@@ -45,13 +45,8 @@
     sync_config: SyncConfig,
     air_verbosity: Optional["AirVerbosity"] = None,
     metric: Optional[str] = None,
-<<<<<<< HEAD
-    progress_metrics: Optional[List[str]] = None,
+    progress_metrics: Optional[Collection[str]] = None,
 ) -> List[Callback]:
-=======
-    progress_metrics: Optional[Collection[str]] = None,
-):
->>>>>>> 67706f9a
     """Create default callbacks for `Tuner.fit()`.
 
     This function takes a list of existing callbacks and adds default
