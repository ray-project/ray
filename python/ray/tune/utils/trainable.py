from ray.tune._structure_refactor import warn_structure_refactor
from ray.tune.trainable.util import *  # noqa: F401, F403

<<<<<<< HEAD
import pandas as pd
from six import string_types

import ray
import ray.cloudpickle as pickle
from ray.tune.registry import _ParameterRegistry
from ray.tune.utils import detect_checkpoint_function
from ray.util import placement_group
from ray.util.annotations import DeveloperAPI

logger = logging.getLogger(__name__)


@DeveloperAPI
class TrainableUtil:
    @staticmethod
    def process_checkpoint(
        checkpoint: Union[Dict, str], parent_dir: str, trainable_state: Dict
    ) -> str:
        """Creates checkpoint file structure and writes metadata
        under `parent_dir`.

        The file structure could either look like:
        - checkpoint_00000 (returned path)
        -- .is_checkpoint
        -- .tune_metadata
        -- xxx.pkl (or whatever user specifies in their Trainable)
        Or,
        - checkpoint_00000
        -- .is_checkpoint
        -- checkpoint (returned path)
        -- checkpoint.tune_metadata
        """
        saved_as_dict = False
        if isinstance(checkpoint, string_types):
            if not checkpoint.startswith(parent_dir):
                raise ValueError(
                    "The returned checkpoint path must be within the "
                    "given checkpoint dir {}: {}".format(parent_dir, checkpoint)
                )
            checkpoint_path = checkpoint
            if os.path.isdir(checkpoint_path):
                # Add trailing slash to prevent tune metadata from
                # being written outside the directory.
                checkpoint_path = os.path.join(checkpoint_path, "")
        elif isinstance(checkpoint, dict):
            saved_as_dict = True
            checkpoint_path = os.path.join(parent_dir, "checkpoint")
            with open(checkpoint_path, "wb") as f:
                pickle.dump(checkpoint, f)
        else:
            raise ValueError(
                "Returned unexpected type {}. "
                "Expected str or dict.".format(type(checkpoint))
            )

        with open(checkpoint_path + ".tune_metadata", "wb") as f:
            trainable_state["saved_as_dict"] = saved_as_dict
            pickle.dump(trainable_state, f)
        return checkpoint_path

    @staticmethod
    def load_checkpoint_metadata(checkpoint_path: str) -> Optional[Dict]:
        metadata_path = os.path.join(checkpoint_path, ".tune_metadata")
        if not os.path.exists(metadata_path):
            checkpoint_dir = TrainableUtil.find_checkpoint_dir(checkpoint_path)
            metadatas = glob.glob(f"{checkpoint_dir}/**/.tune_metadata", recursive=True)
            if not metadatas:
                return None
            metadata_path = metadatas[0]

        with open(metadata_path, "rb") as f:
            return pickle.load(f)

    @staticmethod
    def pickle_checkpoint(checkpoint_path: str):
        """Pickles checkpoint data."""
        checkpoint_dir = TrainableUtil.find_checkpoint_dir(checkpoint_path)
        data = {}
        for basedir, _, file_names in os.walk(checkpoint_dir):
            for file_name in file_names:
                path = os.path.join(basedir, file_name)
                with open(path, "rb") as f:
                    data[os.path.relpath(path, checkpoint_dir)] = f.read()
        # Use normpath so that a directory path isn't mapped to empty string.
        name = os.path.relpath(os.path.normpath(checkpoint_path), checkpoint_dir)
        name += os.path.sep if os.path.isdir(checkpoint_path) else ""
        data_dict = pickle.dumps(
            {
                "checkpoint_name": name,
                "data": data,
            }
        )
        return data_dict

    @staticmethod
    def checkpoint_to_object(checkpoint_path):
        data_dict = TrainableUtil.pickle_checkpoint(checkpoint_path)
        out = io.BytesIO()
        if len(data_dict) > 10e6:  # getting pretty large
            logger.info("Checkpoint size is {} bytes".format(len(data_dict)))
        out.write(data_dict)
        return out.getvalue()

    @staticmethod
    def find_checkpoint_dir(checkpoint_path):
        """Returns the directory containing the checkpoint path.

        Raises:
            FileNotFoundError if the directory is not found.
        """
        if not os.path.exists(checkpoint_path):
            raise FileNotFoundError("Path does not exist", checkpoint_path)
        if os.path.isdir(checkpoint_path):
            checkpoint_dir = checkpoint_path
        else:
            checkpoint_dir = os.path.dirname(checkpoint_path)
        while checkpoint_dir != os.path.dirname(checkpoint_dir):
            if os.path.exists(os.path.join(checkpoint_dir, ".is_checkpoint")):
                break
            checkpoint_dir = os.path.dirname(checkpoint_dir)
        else:
            raise FileNotFoundError(
                "Checkpoint directory not found for {}".format(checkpoint_path)
            )
        return os.path.normpath(checkpoint_dir)

    @staticmethod
    def find_rel_checkpoint_dir(logdir, checkpoint_path):
        """Returns the (relative) directory name of the checkpoint.

        Note, the assumption here is `logdir` should be the prefix of
        `checkpoint_path`.
        For example, returns `checkpoint00000`.
        """
        assert checkpoint_path.startswith(
            logdir
        ), "expecting `logdir` to be a prefix of `checkpoint_path`"
        rel_path = os.path.relpath(checkpoint_path, logdir)
        tokens = rel_path.split(os.sep)
        return os.path.join(tokens[0])

    @staticmethod
    def make_checkpoint_dir(
        checkpoint_dir: str, index: Union[int, str], override=False
    ):
        """Creates a checkpoint directory within the provided path.

        Args:
            checkpoint_dir: Path to checkpoint directory.
            index: A subdirectory will be created
                at the checkpoint directory named 'checkpoint_{index}'.
            override: Deletes checkpoint_dir before creating
                a new one.
        """
        suffix = "checkpoint"
        if index is not None:
            suffix += f"_{index:06d}" if isinstance(index, int) else f"_{index}"
        checkpoint_dir = os.path.join(checkpoint_dir, suffix)

        if override and os.path.exists(checkpoint_dir):
            shutil.rmtree(checkpoint_dir)
        os.makedirs(checkpoint_dir, exist_ok=True)
        # Drop marker in directory to identify it as a checkpoint dir.
        open(os.path.join(checkpoint_dir, ".is_checkpoint"), "a").close()
        return checkpoint_dir

    @staticmethod
    def create_from_pickle(obj, tmpdir):
        info = pickle.loads(obj)
        data = info["data"]
        checkpoint_path = os.path.join(tmpdir, info["checkpoint_name"])

        for relpath_name, file_contents in data.items():
            path = os.path.join(tmpdir, relpath_name)

            # This may be a subdirectory, hence not just using tmpdir
            os.makedirs(os.path.dirname(path), exist_ok=True)
            with open(path, "wb") as f:
                f.write(file_contents)
        return checkpoint_path

    @staticmethod
    def get_checkpoints_paths(logdir):
        """Finds the checkpoints within a specific folder.

        Returns a pandas DataFrame of training iterations and checkpoint
        paths within a specific folder.

        Raises:
            FileNotFoundError if the directory is not found.
        """
        marker_paths = glob.glob(
            os.path.join(glob.escape(logdir), "checkpoint_*/.is_checkpoint")
        )
        iter_chkpt_pairs = []
        for marker_path in marker_paths:
            chkpt_dir = os.path.dirname(marker_path)

            # Skip temporary checkpoints
            if os.path.basename(chkpt_dir).startswith("checkpoint_tmp"):
                continue

            metadata_file = glob.glob(
                os.path.join(glob.escape(chkpt_dir), "*.tune_metadata")
            )
            # glob.glob: filenames starting with a dot are special cases
            # that are not matched by '*' and '?' patterns.
            metadata_file += glob.glob(
                os.path.join(glob.escape(chkpt_dir), ".tune_metadata")
            )
            metadata_file = list(set(metadata_file))  # avoid duplication
            if len(metadata_file) != 1:
                raise ValueError(
                    "{} has zero or more than one tune_metadata.".format(chkpt_dir)
                )

            metadata_file = metadata_file[0]

            try:
                with open(metadata_file, "rb") as f:
                    metadata = pickle.load(f)
            except Exception as e:
                logger.warning(f"Could not read metadata from checkpoint: {e}")
                metadata = {}

            chkpt_path = metadata_file[: -len(".tune_metadata")]
            chkpt_iter = metadata.get("iteration", -1)
            iter_chkpt_pairs.append([chkpt_iter, chkpt_path])

        chkpt_df = pd.DataFrame(
            iter_chkpt_pairs, columns=["training_iteration", "chkpt_path"]
        )
        return chkpt_df


@DeveloperAPI
class PlacementGroupUtil:
    @staticmethod
    def get_remote_worker_options(
        num_workers: int,
        num_cpus_per_worker: int,
        num_gpus_per_worker: int,
        num_workers_per_host: Optional[int],
        timeout_s: Optional[int],
    ) -> (Dict[str, Any], placement_group):
        """Returns the option for remote workers.

        Args:
            num_workers: Number of training workers to include in
                world.
            num_cpus_per_worker: Number of CPU resources to reserve
                per training worker.
            num_gpus_per_worker: Number of GPU resources to reserve
                per training worker.
            num_workers_per_host: Optional[int]: Number of workers to
                colocate per host.
            timeout_s: Seconds before the torch process group
                times out. Useful when machines are unreliable. Defaults
                to 60 seconds. This value is also reused for triggering
                placement timeouts if forcing colocation.


        Returns:
            type: option that contains CPU/GPU count of
                the remote worker and the placement group information.
            pg: return a reference to the placement group
        """
        pg = None
        options = dict(num_cpus=num_cpus_per_worker, num_gpus=num_gpus_per_worker)
        if num_workers_per_host:
            num_hosts = int(num_workers / num_workers_per_host)
            cpus_per_node = num_cpus_per_worker * num_workers_per_host
            gpus_per_node = num_gpus_per_worker * num_workers_per_host
            bundle = {"CPU": cpus_per_node, "GPU": gpus_per_node}

            all_bundles = [bundle] * num_hosts
            pg = placement_group(all_bundles, strategy="STRICT_SPREAD")
            logger.debug("Waiting for placement_group to start.")
            ray.get(pg.ready(), timeout=timeout_s)
            logger.debug("Placement_group started.")
            options["placement_group"] = pg

        return options, pg


def with_parameters(trainable, **kwargs):
    """Wrapper for trainables to pass arbitrary large data objects.

    This wrapper function will store all passed parameters in the Ray
    object store and retrieve them when calling the function. It can thus
    be used to pass arbitrary data, even datasets, to Tune trainables.

    This can also be used as an alternative to ``functools.partial`` to pass
    default arguments to trainables.

    When used with the function API, the trainable function is called with
    the passed parameters as keyword arguments. When used with the class API,
    the ``Trainable.setup()`` method is called with the respective kwargs.

    If the data already exists in the object store (are instances of
    ObjectRef), using ``tune.with_parameters()`` is not necessary. You can
    instead pass the object refs to the training function via the ``config``
    or use Python partials.

    Args:
        trainable: Trainable to wrap.
        **kwargs: parameters to store in object store.

    Function API example:

    .. code-block:: python

        from ray import tune
        from ray.air import session

        def train(config, data=None):
            for sample in data:
                loss = update_model(sample)
                session.report({"loss": loss})

        data = HugeDataset(download=True)

        tune.run(
            tune.with_parameters(train, data=data),
            # ...
        )

    Class API example:

    .. code-block:: python

        from ray import tune

        class MyTrainable(tune.Trainable):
            def setup(self, config, data=None):
                self.data = data
                self.iter = iter(self.data)
                self.next_sample = next(self.iter)

            def step(self):
                loss = update_model(self.next_sample)
                try:
                    self.next_sample = next(self.iter)
                except StopIteration:
                    return {"loss": loss, done: True}
                return {"loss": loss}

        data = HugeDataset(download=True)

        tune.run(
            tune.with_parameters(MyTrainable, data=data),
            # ...
        )

    """
    from ray.tune.trainable import Trainable

    if not callable(trainable) or (
        inspect.isclass(trainable) and not issubclass(trainable, Trainable)
    ):
        raise ValueError(
            f"`tune.with_parameters() only works with function trainables "
            f"or classes that inherit from `tune.Trainable()`. Got type: "
            f"{type(trainable)}."
        )

    parameter_registry = _ParameterRegistry()
    ray._private.worker._post_init_hooks.append(parameter_registry.flush)

    # Objects are moved into the object store
    prefix = f"{str(trainable)}_"
    for k, v in kwargs.items():
        parameter_registry.put(prefix + k, v)

    trainable_name = getattr(trainable, "__name__", "tune_with_parameters")

    if inspect.isclass(trainable):
        # Class trainable
        keys = list(kwargs.keys())

        class _Inner(trainable):
            def setup(self, config):
                setup_kwargs = {}
                for k in keys:
                    setup_kwargs[k] = parameter_registry.get(prefix + k)
                super(_Inner, self).setup(config, **setup_kwargs)

        _Inner.__name__ = trainable_name
        return _Inner
    else:
        # Function trainable
        use_checkpoint = detect_checkpoint_function(trainable, partial=True)
        keys = list(kwargs.keys())

        def inner(config, checkpoint_dir=None):
            fn_kwargs = {}
            if use_checkpoint:
                default = checkpoint_dir
                sig = inspect.signature(trainable)
                if "checkpoint_dir" in sig.parameters:
                    default = sig.parameters["checkpoint_dir"].default or default
                fn_kwargs["checkpoint_dir"] = default

            for k in keys:
                fn_kwargs[k] = parameter_registry.get(prefix + k)
            trainable(config, **fn_kwargs)

        inner.__name__ = trainable_name

        # Use correct function signature if no `checkpoint_dir` parameter
        # is set
        if not use_checkpoint:

            def _inner(config):
                inner(config, checkpoint_dir=None)

            _inner.__name__ = trainable_name

            if hasattr(trainable, "__mixins__"):
                _inner.__mixins__ = trainable.__mixins__
            return _inner

        if hasattr(trainable, "__mixins__"):
            inner.__mixins__ = trainable.__mixins__

        return inner
=======
warn_structure_refactor(__name__, "ray.tune.trainable.util")
>>>>>>> 478733d7
<|MERGE_RESOLUTION|>--- conflicted
+++ resolved
@@ -1,434 +1,4 @@
 from ray.tune._structure_refactor import warn_structure_refactor
 from ray.tune.trainable.util import *  # noqa: F401, F403
 
-<<<<<<< HEAD
-import pandas as pd
-from six import string_types
-
-import ray
-import ray.cloudpickle as pickle
-from ray.tune.registry import _ParameterRegistry
-from ray.tune.utils import detect_checkpoint_function
-from ray.util import placement_group
-from ray.util.annotations import DeveloperAPI
-
-logger = logging.getLogger(__name__)
-
-
-@DeveloperAPI
-class TrainableUtil:
-    @staticmethod
-    def process_checkpoint(
-        checkpoint: Union[Dict, str], parent_dir: str, trainable_state: Dict
-    ) -> str:
-        """Creates checkpoint file structure and writes metadata
-        under `parent_dir`.
-
-        The file structure could either look like:
-        - checkpoint_00000 (returned path)
-        -- .is_checkpoint
-        -- .tune_metadata
-        -- xxx.pkl (or whatever user specifies in their Trainable)
-        Or,
-        - checkpoint_00000
-        -- .is_checkpoint
-        -- checkpoint (returned path)
-        -- checkpoint.tune_metadata
-        """
-        saved_as_dict = False
-        if isinstance(checkpoint, string_types):
-            if not checkpoint.startswith(parent_dir):
-                raise ValueError(
-                    "The returned checkpoint path must be within the "
-                    "given checkpoint dir {}: {}".format(parent_dir, checkpoint)
-                )
-            checkpoint_path = checkpoint
-            if os.path.isdir(checkpoint_path):
-                # Add trailing slash to prevent tune metadata from
-                # being written outside the directory.
-                checkpoint_path = os.path.join(checkpoint_path, "")
-        elif isinstance(checkpoint, dict):
-            saved_as_dict = True
-            checkpoint_path = os.path.join(parent_dir, "checkpoint")
-            with open(checkpoint_path, "wb") as f:
-                pickle.dump(checkpoint, f)
-        else:
-            raise ValueError(
-                "Returned unexpected type {}. "
-                "Expected str or dict.".format(type(checkpoint))
-            )
-
-        with open(checkpoint_path + ".tune_metadata", "wb") as f:
-            trainable_state["saved_as_dict"] = saved_as_dict
-            pickle.dump(trainable_state, f)
-        return checkpoint_path
-
-    @staticmethod
-    def load_checkpoint_metadata(checkpoint_path: str) -> Optional[Dict]:
-        metadata_path = os.path.join(checkpoint_path, ".tune_metadata")
-        if not os.path.exists(metadata_path):
-            checkpoint_dir = TrainableUtil.find_checkpoint_dir(checkpoint_path)
-            metadatas = glob.glob(f"{checkpoint_dir}/**/.tune_metadata", recursive=True)
-            if not metadatas:
-                return None
-            metadata_path = metadatas[0]
-
-        with open(metadata_path, "rb") as f:
-            return pickle.load(f)
-
-    @staticmethod
-    def pickle_checkpoint(checkpoint_path: str):
-        """Pickles checkpoint data."""
-        checkpoint_dir = TrainableUtil.find_checkpoint_dir(checkpoint_path)
-        data = {}
-        for basedir, _, file_names in os.walk(checkpoint_dir):
-            for file_name in file_names:
-                path = os.path.join(basedir, file_name)
-                with open(path, "rb") as f:
-                    data[os.path.relpath(path, checkpoint_dir)] = f.read()
-        # Use normpath so that a directory path isn't mapped to empty string.
-        name = os.path.relpath(os.path.normpath(checkpoint_path), checkpoint_dir)
-        name += os.path.sep if os.path.isdir(checkpoint_path) else ""
-        data_dict = pickle.dumps(
-            {
-                "checkpoint_name": name,
-                "data": data,
-            }
-        )
-        return data_dict
-
-    @staticmethod
-    def checkpoint_to_object(checkpoint_path):
-        data_dict = TrainableUtil.pickle_checkpoint(checkpoint_path)
-        out = io.BytesIO()
-        if len(data_dict) > 10e6:  # getting pretty large
-            logger.info("Checkpoint size is {} bytes".format(len(data_dict)))
-        out.write(data_dict)
-        return out.getvalue()
-
-    @staticmethod
-    def find_checkpoint_dir(checkpoint_path):
-        """Returns the directory containing the checkpoint path.
-
-        Raises:
-            FileNotFoundError if the directory is not found.
-        """
-        if not os.path.exists(checkpoint_path):
-            raise FileNotFoundError("Path does not exist", checkpoint_path)
-        if os.path.isdir(checkpoint_path):
-            checkpoint_dir = checkpoint_path
-        else:
-            checkpoint_dir = os.path.dirname(checkpoint_path)
-        while checkpoint_dir != os.path.dirname(checkpoint_dir):
-            if os.path.exists(os.path.join(checkpoint_dir, ".is_checkpoint")):
-                break
-            checkpoint_dir = os.path.dirname(checkpoint_dir)
-        else:
-            raise FileNotFoundError(
-                "Checkpoint directory not found for {}".format(checkpoint_path)
-            )
-        return os.path.normpath(checkpoint_dir)
-
-    @staticmethod
-    def find_rel_checkpoint_dir(logdir, checkpoint_path):
-        """Returns the (relative) directory name of the checkpoint.
-
-        Note, the assumption here is `logdir` should be the prefix of
-        `checkpoint_path`.
-        For example, returns `checkpoint00000`.
-        """
-        assert checkpoint_path.startswith(
-            logdir
-        ), "expecting `logdir` to be a prefix of `checkpoint_path`"
-        rel_path = os.path.relpath(checkpoint_path, logdir)
-        tokens = rel_path.split(os.sep)
-        return os.path.join(tokens[0])
-
-    @staticmethod
-    def make_checkpoint_dir(
-        checkpoint_dir: str, index: Union[int, str], override=False
-    ):
-        """Creates a checkpoint directory within the provided path.
-
-        Args:
-            checkpoint_dir: Path to checkpoint directory.
-            index: A subdirectory will be created
-                at the checkpoint directory named 'checkpoint_{index}'.
-            override: Deletes checkpoint_dir before creating
-                a new one.
-        """
-        suffix = "checkpoint"
-        if index is not None:
-            suffix += f"_{index:06d}" if isinstance(index, int) else f"_{index}"
-        checkpoint_dir = os.path.join(checkpoint_dir, suffix)
-
-        if override and os.path.exists(checkpoint_dir):
-            shutil.rmtree(checkpoint_dir)
-        os.makedirs(checkpoint_dir, exist_ok=True)
-        # Drop marker in directory to identify it as a checkpoint dir.
-        open(os.path.join(checkpoint_dir, ".is_checkpoint"), "a").close()
-        return checkpoint_dir
-
-    @staticmethod
-    def create_from_pickle(obj, tmpdir):
-        info = pickle.loads(obj)
-        data = info["data"]
-        checkpoint_path = os.path.join(tmpdir, info["checkpoint_name"])
-
-        for relpath_name, file_contents in data.items():
-            path = os.path.join(tmpdir, relpath_name)
-
-            # This may be a subdirectory, hence not just using tmpdir
-            os.makedirs(os.path.dirname(path), exist_ok=True)
-            with open(path, "wb") as f:
-                f.write(file_contents)
-        return checkpoint_path
-
-    @staticmethod
-    def get_checkpoints_paths(logdir):
-        """Finds the checkpoints within a specific folder.
-
-        Returns a pandas DataFrame of training iterations and checkpoint
-        paths within a specific folder.
-
-        Raises:
-            FileNotFoundError if the directory is not found.
-        """
-        marker_paths = glob.glob(
-            os.path.join(glob.escape(logdir), "checkpoint_*/.is_checkpoint")
-        )
-        iter_chkpt_pairs = []
-        for marker_path in marker_paths:
-            chkpt_dir = os.path.dirname(marker_path)
-
-            # Skip temporary checkpoints
-            if os.path.basename(chkpt_dir).startswith("checkpoint_tmp"):
-                continue
-
-            metadata_file = glob.glob(
-                os.path.join(glob.escape(chkpt_dir), "*.tune_metadata")
-            )
-            # glob.glob: filenames starting with a dot are special cases
-            # that are not matched by '*' and '?' patterns.
-            metadata_file += glob.glob(
-                os.path.join(glob.escape(chkpt_dir), ".tune_metadata")
-            )
-            metadata_file = list(set(metadata_file))  # avoid duplication
-            if len(metadata_file) != 1:
-                raise ValueError(
-                    "{} has zero or more than one tune_metadata.".format(chkpt_dir)
-                )
-
-            metadata_file = metadata_file[0]
-
-            try:
-                with open(metadata_file, "rb") as f:
-                    metadata = pickle.load(f)
-            except Exception as e:
-                logger.warning(f"Could not read metadata from checkpoint: {e}")
-                metadata = {}
-
-            chkpt_path = metadata_file[: -len(".tune_metadata")]
-            chkpt_iter = metadata.get("iteration", -1)
-            iter_chkpt_pairs.append([chkpt_iter, chkpt_path])
-
-        chkpt_df = pd.DataFrame(
-            iter_chkpt_pairs, columns=["training_iteration", "chkpt_path"]
-        )
-        return chkpt_df
-
-
-@DeveloperAPI
-class PlacementGroupUtil:
-    @staticmethod
-    def get_remote_worker_options(
-        num_workers: int,
-        num_cpus_per_worker: int,
-        num_gpus_per_worker: int,
-        num_workers_per_host: Optional[int],
-        timeout_s: Optional[int],
-    ) -> (Dict[str, Any], placement_group):
-        """Returns the option for remote workers.
-
-        Args:
-            num_workers: Number of training workers to include in
-                world.
-            num_cpus_per_worker: Number of CPU resources to reserve
-                per training worker.
-            num_gpus_per_worker: Number of GPU resources to reserve
-                per training worker.
-            num_workers_per_host: Optional[int]: Number of workers to
-                colocate per host.
-            timeout_s: Seconds before the torch process group
-                times out. Useful when machines are unreliable. Defaults
-                to 60 seconds. This value is also reused for triggering
-                placement timeouts if forcing colocation.
-
-
-        Returns:
-            type: option that contains CPU/GPU count of
-                the remote worker and the placement group information.
-            pg: return a reference to the placement group
-        """
-        pg = None
-        options = dict(num_cpus=num_cpus_per_worker, num_gpus=num_gpus_per_worker)
-        if num_workers_per_host:
-            num_hosts = int(num_workers / num_workers_per_host)
-            cpus_per_node = num_cpus_per_worker * num_workers_per_host
-            gpus_per_node = num_gpus_per_worker * num_workers_per_host
-            bundle = {"CPU": cpus_per_node, "GPU": gpus_per_node}
-
-            all_bundles = [bundle] * num_hosts
-            pg = placement_group(all_bundles, strategy="STRICT_SPREAD")
-            logger.debug("Waiting for placement_group to start.")
-            ray.get(pg.ready(), timeout=timeout_s)
-            logger.debug("Placement_group started.")
-            options["placement_group"] = pg
-
-        return options, pg
-
-
-def with_parameters(trainable, **kwargs):
-    """Wrapper for trainables to pass arbitrary large data objects.
-
-    This wrapper function will store all passed parameters in the Ray
-    object store and retrieve them when calling the function. It can thus
-    be used to pass arbitrary data, even datasets, to Tune trainables.
-
-    This can also be used as an alternative to ``functools.partial`` to pass
-    default arguments to trainables.
-
-    When used with the function API, the trainable function is called with
-    the passed parameters as keyword arguments. When used with the class API,
-    the ``Trainable.setup()`` method is called with the respective kwargs.
-
-    If the data already exists in the object store (are instances of
-    ObjectRef), using ``tune.with_parameters()`` is not necessary. You can
-    instead pass the object refs to the training function via the ``config``
-    or use Python partials.
-
-    Args:
-        trainable: Trainable to wrap.
-        **kwargs: parameters to store in object store.
-
-    Function API example:
-
-    .. code-block:: python
-
-        from ray import tune
-        from ray.air import session
-
-        def train(config, data=None):
-            for sample in data:
-                loss = update_model(sample)
-                session.report({"loss": loss})
-
-        data = HugeDataset(download=True)
-
-        tune.run(
-            tune.with_parameters(train, data=data),
-            # ...
-        )
-
-    Class API example:
-
-    .. code-block:: python
-
-        from ray import tune
-
-        class MyTrainable(tune.Trainable):
-            def setup(self, config, data=None):
-                self.data = data
-                self.iter = iter(self.data)
-                self.next_sample = next(self.iter)
-
-            def step(self):
-                loss = update_model(self.next_sample)
-                try:
-                    self.next_sample = next(self.iter)
-                except StopIteration:
-                    return {"loss": loss, done: True}
-                return {"loss": loss}
-
-        data = HugeDataset(download=True)
-
-        tune.run(
-            tune.with_parameters(MyTrainable, data=data),
-            # ...
-        )
-
-    """
-    from ray.tune.trainable import Trainable
-
-    if not callable(trainable) or (
-        inspect.isclass(trainable) and not issubclass(trainable, Trainable)
-    ):
-        raise ValueError(
-            f"`tune.with_parameters() only works with function trainables "
-            f"or classes that inherit from `tune.Trainable()`. Got type: "
-            f"{type(trainable)}."
-        )
-
-    parameter_registry = _ParameterRegistry()
-    ray._private.worker._post_init_hooks.append(parameter_registry.flush)
-
-    # Objects are moved into the object store
-    prefix = f"{str(trainable)}_"
-    for k, v in kwargs.items():
-        parameter_registry.put(prefix + k, v)
-
-    trainable_name = getattr(trainable, "__name__", "tune_with_parameters")
-
-    if inspect.isclass(trainable):
-        # Class trainable
-        keys = list(kwargs.keys())
-
-        class _Inner(trainable):
-            def setup(self, config):
-                setup_kwargs = {}
-                for k in keys:
-                    setup_kwargs[k] = parameter_registry.get(prefix + k)
-                super(_Inner, self).setup(config, **setup_kwargs)
-
-        _Inner.__name__ = trainable_name
-        return _Inner
-    else:
-        # Function trainable
-        use_checkpoint = detect_checkpoint_function(trainable, partial=True)
-        keys = list(kwargs.keys())
-
-        def inner(config, checkpoint_dir=None):
-            fn_kwargs = {}
-            if use_checkpoint:
-                default = checkpoint_dir
-                sig = inspect.signature(trainable)
-                if "checkpoint_dir" in sig.parameters:
-                    default = sig.parameters["checkpoint_dir"].default or default
-                fn_kwargs["checkpoint_dir"] = default
-
-            for k in keys:
-                fn_kwargs[k] = parameter_registry.get(prefix + k)
-            trainable(config, **fn_kwargs)
-
-        inner.__name__ = trainable_name
-
-        # Use correct function signature if no `checkpoint_dir` parameter
-        # is set
-        if not use_checkpoint:
-
-            def _inner(config):
-                inner(config, checkpoint_dir=None)
-
-            _inner.__name__ = trainable_name
-
-            if hasattr(trainable, "__mixins__"):
-                _inner.__mixins__ = trainable.__mixins__
-            return _inner
-
-        if hasattr(trainable, "__mixins__"):
-            inner.__mixins__ = trainable.__mixins__
-
-        return inner
-=======
-warn_structure_refactor(__name__, "ray.tune.trainable.util")
->>>>>>> 478733d7
+warn_structure_refactor(__name__, "ray.tune.trainable.util")