--- conflicted
+++ resolved
@@ -284,14 +284,11 @@
 
 
 def flatten_dict(dt, delimiter="/", prevent_delimiter=False):
-<<<<<<< HEAD
     """Flatten dict.
 
     Output and input are of the same dict type.
-    Input dict remains the same after the operation."""
-=======
-    """Flatten dict."""
->>>>>>> 362f7b7c
+    Input dict remains the same after the operation.
+    """
     dt = copy.copy(dt)
     if prevent_delimiter and any(delimiter in key for key in dt):
         # Raise if delimiter is any of the keys
