import copy
import glob
import inspect
import logging
import os
import threading
import time
from collections import defaultdict
from datetime import datetime
from threading import Thread
from typing import Dict, List, Union, Type, Callable, Any, Optional

import numpy as np
import psutil
import ray
from ray.air.checkpoint import Checkpoint
from ray.air._internal.remote_storage import delete_at_uri
<<<<<<< HEAD
from ray.util.annotations import DeveloperAPI, PublicAPI
from ray.util.ml_utils.dict import (  # noqa: F401
=======
from ray.air._internal.json import SafeFallbackEncoder  # noqa
from ray.air._internal.util import (  # noqa: F401
    is_nan,
    is_nan_or_inf,
)
from ray._private.dict import (  # noqa: F401
>>>>>>> 02868403
    merge_dicts,
    deep_update,
    flatten_dict,
    unflatten_dict,
    unflatten_list_dict,
    unflattened_lookup,
)

logger = logging.getLogger(__name__)


def _import_gputil():
    try:
        import GPUtil
    except ImportError:
        GPUtil = None
    return GPUtil


_pinned_objects = []
PINNED_OBJECT_PREFIX = "ray.tune.PinnedObject:"
START_OF_TIME = time.time()


@DeveloperAPI
class UtilMonitor(Thread):
    """Class for system usage utilization monitoring.

    It keeps track of CPU, RAM, GPU, VRAM usage (each gpu separately) by
    pinging for information every x seconds in a separate thread.

    Requires psutil and GPUtil to be installed. Can be enabled with
    Tuner(param_space={"log_sys_usage": True}).
    """

    def __init__(self, start=True, delay=0.7):
        self.stopped = True
        GPUtil = _import_gputil()
        self.GPUtil = GPUtil
        if GPUtil is None and start:
            logger.warning("Install gputil for GPU system monitoring.")

        if psutil is None and start:
            logger.warning("Install psutil to monitor system performance.")

        if GPUtil is None and psutil is None:
            return

        super(UtilMonitor, self).__init__()
        self.delay = delay  # Time between calls to GPUtil
        self.values = defaultdict(list)
        self.lock = threading.Lock()
        self.daemon = True
        if start:
            self.start()

    def _read_utilization(self):
        with self.lock:
            if psutil is not None:
                self.values["cpu_util_percent"].append(
                    float(psutil.cpu_percent(interval=None))
                )
                self.values["ram_util_percent"].append(
                    float(getattr(psutil.virtual_memory(), "percent"))
                )
            if self.GPUtil is not None:
                gpu_list = []
                try:
                    gpu_list = self.GPUtil.getGPUs()
                except Exception:
                    logger.debug("GPUtil failed to retrieve GPUs.")
                for gpu in gpu_list:
                    self.values["gpu_util_percent" + str(gpu.id)].append(
                        float(gpu.load)
                    )
                    self.values["vram_util_percent" + str(gpu.id)].append(
                        float(gpu.memoryUtil)
                    )

    def get_data(self):
        if self.stopped:
            return {}

        with self.lock:
            ret_values = copy.deepcopy(self.values)
            for key, val in self.values.items():
                del val[:]
        return {"perf": {k: np.mean(v) for k, v in ret_values.items() if len(v) > 0}}

    def run(self):
        self.stopped = False
        while not self.stopped:
            self._read_utilization()
            time.sleep(self.delay)

    def stop(self):
        self.stopped = True


@DeveloperAPI
def retry_fn(
    fn: Callable[[], Any],
    exception_type: Type[Exception],
    num_retries: int = 3,
    sleep_time: int = 1,
):
    for i in range(num_retries):
        try:
            fn()
        except exception_type as e:
            logger.warning(e)
            time.sleep(sleep_time)
        else:
            break


@ray.remote
def _serialize_checkpoint(checkpoint_path) -> bytes:
    checkpoint = Checkpoint.from_directory(checkpoint_path)
    return checkpoint.to_bytes()


def _get_checkpoint_from_remote_node(
    checkpoint_path: str, node_ip: str, timeout: float = 300.0
) -> Optional[Checkpoint]:
    if not any(
        node["NodeManagerAddress"] == node_ip and node["Alive"] for node in ray.nodes()
    ):
        logger.warning(
            f"Could not fetch checkpoint with path {checkpoint_path} from "
            f"node with IP {node_ip} because the node is not available "
            f"anymore."
        )
        return None
    fut = _serialize_checkpoint.options(
        resources={f"node:{node_ip}": 0.01}, num_cpus=0
    ).remote(checkpoint_path)
    try:
        checkpoint_data = ray.get(fut, timeout=timeout)
    except Exception as e:
        logger.warning(
            f"Could not fetch checkpoint with path {checkpoint_path} from "
            f"node with IP {node_ip} because serialization failed: {e}"
        )
        return None
    return Checkpoint.from_bytes(checkpoint_data)


def _delete_external_checkpoint(checkpoint_uri: str):
    delete_at_uri(checkpoint_uri)


@DeveloperAPI
class warn_if_slow:
    """Prints a warning if a given operation is slower than 500ms.

    Example:
        >>> from ray.tune.utils.util import warn_if_slow
        >>> something = ... # doctest: +SKIP
        >>> with warn_if_slow("some_operation"): # doctest: +SKIP
        ...    ray.get(something) # doctest: +SKIP
    """

    DEFAULT_THRESHOLD = float(os.environ.get("TUNE_WARN_THRESHOLD_S", 0.5))
    DEFAULT_MESSAGE = (
        "The `{name}` operation took {duration:.3f} s, "
        "which may be a performance bottleneck."
    )

    def __init__(
        self,
        name: str,
        threshold: Optional[float] = None,
        message: Optional[str] = None,
        disable: bool = False,
    ):
        self.name = name
        self.threshold = threshold or self.DEFAULT_THRESHOLD
        self.message = message or self.DEFAULT_MESSAGE
        self.too_slow = False
        self.disable = disable

    def __enter__(self):
        self.start = time.time()
        return self

    def __exit__(self, type, value, traceback):
        now = time.time()
        if self.disable:
            return
        if now - self.start > self.threshold and now - START_OF_TIME > 60.0:
            self.too_slow = True
            duration = now - self.start
            logger.warning(self.message.format(name=self.name, duration=duration))


@DeveloperAPI
class Tee(object):
    def __init__(self, stream1, stream2):
        self.stream1 = stream1
        self.stream2 = stream2

    def seek(self, *args, **kwargs):
        self.stream1.seek(*args, **kwargs)
        self.stream2.seek(*args, **kwargs)

    def write(self, *args, **kwargs):
        self.stream1.write(*args, **kwargs)
        self.stream2.write(*args, **kwargs)

    def flush(self, *args, **kwargs):
        self.stream1.flush(*args, **kwargs)
        self.stream2.flush(*args, **kwargs)

    @property
    def encoding(self):
        if hasattr(self.stream1, "encoding"):
            return self.stream1.encoding
        return self.stream2.encoding

    @property
    def error(self):
        if hasattr(self.stream1, "error"):
            return self.stream1.error
        return self.stream2.error

    @property
    def newlines(self):
        if hasattr(self.stream1, "newlines"):
            return self.stream1.newlines
        return self.stream2.newlines

    def detach(self):
        raise NotImplementedError

    def read(self, *args, **kwargs):
        raise NotImplementedError

    def readline(self, *args, **kwargs):
        raise NotImplementedError

    def tell(self, *args, **kwargs):
        raise NotImplementedError


@DeveloperAPI
def date_str():
    return datetime.today().strftime("%Y-%m-%d_%H-%M-%S")


def _to_pinnable(obj):
    """Converts obj to a form that can be pinned in object store memory.

    Currently only numpy arrays are pinned in memory, if you have a strong
    reference to the array value.
    """

    return (obj, np.zeros(1))


def _from_pinnable(obj):
    """Retrieve from _to_pinnable format."""

    return obj[0]


@PublicAPI(stability="alpha")
def diagnose_serialization(trainable: Callable):
    """Utility for detecting why your trainable function isn't serializing.

    Args:
        trainable: The trainable object passed to
            tune.Tuner(trainable). Currently only supports
            Function API.

    Returns:
        bool | set of unserializable objects.

    Example:

    .. code-block:: python

        import threading
        # this is not serializable
        e = threading.Event()

        def test():
            print(e)

        diagnose_serialization(test)
        # should help identify that 'e' should be moved into
        # the `test` scope.

        # correct implementation
        def test():
            e = threading.Event()
            print(e)

        assert diagnose_serialization(test) is True

    """
    from ray.tune.registry import register_trainable, _check_serializability

    def check_variables(objects, failure_set, printer):
        for var_name, variable in objects.items():
            msg = None
            try:
                _check_serializability(var_name, variable)
                status = "PASSED"
            except Exception as e:
                status = "FAILED"
                msg = f"{e.__class__.__name__}: {str(e)}"
                failure_set.add(var_name)
            printer(f"{str(variable)}[name='{var_name}'']... {status}")
            if msg:
                printer(msg)

    print(f"Trying to serialize {trainable}...")
    try:
        register_trainable("__test:" + str(trainable), trainable, warn=False)
        print("Serialization succeeded!")
        return True
    except Exception as e:
        print(f"Serialization failed: {e}")

    print(
        "Inspecting the scope of the trainable by running "
        f"`inspect.getclosurevars({str(trainable)})`..."
    )
    closure = inspect.getclosurevars(trainable)
    failure_set = set()
    if closure.globals:
        print(
            f"Detected {len(closure.globals)} global variables. "
            "Checking serializability..."
        )
        check_variables(closure.globals, failure_set, lambda s: print("   " + s))

    if closure.nonlocals:
        print(
            f"Detected {len(closure.nonlocals)} nonlocal variables. "
            "Checking serializability..."
        )
        check_variables(closure.nonlocals, failure_set, lambda s: print("   " + s))

    if not failure_set:
        print(
            "Nothing was found to have failed the diagnostic test, though "
            "serialization did not succeed. Feel free to raise an "
            "issue on github."
        )
        return failure_set
    else:
        print(
            f"Variable(s) {failure_set} was found to be non-serializable. "
            "Consider either removing the instantiation/imports "
            "of these objects or moving them into the scope of "
            "the trainable. "
        )
        return failure_set


def _atomic_save(state: Dict, checkpoint_dir: str, file_name: str, tmp_file_name: str):
    """Atomically saves the state object to the checkpoint directory.

    This is automatically used by Tuner().fit during a Tune job.

    Args:
        state: Object state to be serialized.
        checkpoint_dir: Directory location for the checkpoint.
        file_name: Final name of file.
        tmp_file_name: Temporary name of file.
    """
    import ray.cloudpickle as cloudpickle

    tmp_search_ckpt_path = os.path.join(checkpoint_dir, tmp_file_name)
    with open(tmp_search_ckpt_path, "wb") as f:
        cloudpickle.dump(state, f)

    os.replace(tmp_search_ckpt_path, os.path.join(checkpoint_dir, file_name))


def _load_newest_checkpoint(dirpath: str, ckpt_pattern: str) -> Optional[Dict]:
    """Returns the most recently modified checkpoint.

    Assumes files are saved with an ordered name, most likely by
    :obj:atomic_save.

    Args:
        dirpath: Directory in which to look for the checkpoint file.
        ckpt_pattern: File name pattern to match to find checkpoint
            files.

    Returns:
        (dict) Deserialized state dict.
    """
    import ray.cloudpickle as cloudpickle

    full_paths = glob.glob(os.path.join(dirpath, ckpt_pattern))
    if not full_paths:
        return
    most_recent_checkpoint = max(full_paths)
    with open(most_recent_checkpoint, "rb") as f:
        checkpoint_state = cloudpickle.load(f)
    return checkpoint_state


@PublicAPI(stability="alpha")
def wait_for_gpu(
    gpu_id: Optional[Union[int, str]] = None,
    target_util: float = 0.01,
    retry: int = 20,
    delay_s: int = 5,
    gpu_memory_limit: Optional[float] = None,
):
    """Checks if a given GPU has freed memory.

    Requires ``gputil`` to be installed: ``pip install gputil``.

    Args:
        gpu_id: GPU id or uuid to check.
            Must be found within GPUtil.getGPUs(). If none, resorts to
            the first item returned from `ray.get_gpu_ids()`.
        target_util: The utilization threshold to reach to unblock.
            Set this to 0 to block until the GPU is completely free.
        retry: Number of times to check GPU limit. Sleeps `delay_s`
            seconds between checks.
        delay_s: Seconds to wait before check.

    Returns:
        bool: True if free.

    Raises:
        RuntimeError: If GPUtil is not found, if no GPUs are detected
            or if the check fails.

    Example:

    .. code-block:: python

        def tune_func(config):
            tune.util.wait_for_gpu()
            train()

        tuner = tune.Tuner(
            tune.with_resources(
                tune_func,
                resources={"gpu": 1}
            ),
            tune_config=tune.TuneConfig(num_samples=10)
        )
        tuner.fit()

    """
    GPUtil = _import_gputil()

    if GPUtil is None:
        raise RuntimeError("GPUtil must be installed if calling `wait_for_gpu`.")

    if gpu_id is None:
        gpu_id_list = ray.get_gpu_ids()
        if not gpu_id_list:
            raise RuntimeError(
                "No GPU ids found from `ray.get_gpu_ids()`. "
                "Did you set Tune resources correctly?"
            )
        gpu_id = gpu_id_list[0]

    gpu_attr = "id"
    if isinstance(gpu_id, str):
        if gpu_id.isdigit():
            # GPU ID returned from `ray.get_gpu_ids()` is a str representation
            # of the int GPU ID
            gpu_id = int(gpu_id)
        else:
            # Could not coerce gpu_id to int, so assume UUID
            # and compare against `uuid` attribute e.g.,
            # 'GPU-04546190-b68d-65ac-101b-035f8faed77d'
            gpu_attr = "uuid"
    elif not isinstance(gpu_id, int):
        raise ValueError(f"gpu_id ({type(gpu_id)}) must be type str/int.")

    def gpu_id_fn(g):
        # Returns either `g.id` or `g.uuid` depending on
        # the format of the input `gpu_id`
        return getattr(g, gpu_attr)

    gpu_ids = {gpu_id_fn(g) for g in GPUtil.getGPUs()}
    if gpu_id not in gpu_ids:
        raise ValueError(
            f"{gpu_id} not found in set of available GPUs: {gpu_ids}. "
            "`wait_for_gpu` takes either GPU ordinal ID (e.g., '0') or "
            "UUID (e.g., 'GPU-04546190-b68d-65ac-101b-035f8faed77d')."
        )

    for i in range(int(retry)):
        gpu_object = next(g for g in GPUtil.getGPUs() if gpu_id_fn(g) == gpu_id)
        if gpu_object.memoryUtil > target_util:
            logger.info(
                f"Waiting for GPU util to reach {target_util}. "
                f"Util: {gpu_object.memoryUtil:0.3f}"
            )
            time.sleep(delay_s)
        else:
            return True
    raise RuntimeError("GPU memory was not freed.")


@PublicAPI(stability="alpha")
def validate_save_restore(
    trainable_cls: Type,
    config: Optional[Dict] = None,
    num_gpus: int = 0,
    use_object_store: bool = False,
):
    """Helper method to check if your Trainable class will resume correctly.

    Args:
        trainable_cls: Trainable class for evaluation.
        config: Config to pass to Trainable when testing.
        num_gpus: GPU resources to allocate when testing.
        use_object_store: Whether to save and restore to Ray's object
            store. Recommended to set this to True if planning to use
            algorithms that pause training (i.e., PBT, HyperBand).
    """
    assert ray.is_initialized(), "Need Ray to be initialized."
    remote_cls = ray.remote(num_gpus=num_gpus)(trainable_cls)
    trainable_1 = remote_cls.remote(config=config)
    trainable_2 = remote_cls.remote(config=config)

    from ray.tune.result import TRAINING_ITERATION

    for _ in range(3):
        res = ray.get(trainable_1.train.remote())

    assert res.get(TRAINING_ITERATION), (
        "Validation will not pass because it requires `training_iteration` "
        "to be returned."
    )

    if use_object_store:
        restore_check = trainable_2.restore_from_object.remote(
            trainable_1.save_to_object.remote()
        )
        ray.get(restore_check)
    else:
        restore_check = ray.get(trainable_2.restore.remote(trainable_1.save.remote()))

    res = ray.get(trainable_2.train.remote())
    assert res[TRAINING_ITERATION] == 4

    res = ray.get(trainable_2.train.remote())
    assert res[TRAINING_ITERATION] == 5
    return True


def _detect_checkpoint_function(train_func, abort=False, partial=False):
    """Use checkpointing if any arg has "checkpoint_dir" and args = 2"""
    func_sig = inspect.signature(train_func)
    validated = True
    try:
        # check if signature is func(config, checkpoint_dir=None)
        if partial:
            func_sig.bind_partial({}, checkpoint_dir="tmp/path")
        else:
            func_sig.bind({}, checkpoint_dir="tmp/path")
    except Exception as e:
        logger.debug(str(e))
        validated = False
    if abort and not validated:
        func_args = inspect.getfullargspec(train_func).args
        raise ValueError(
            "Provided training function must have 2 args "
            "in the signature, and the latter arg must "
            "contain `checkpoint_dir`. For example: "
            "`func(config, checkpoint_dir=None)`. Got {}".format(func_args)
        )
    return validated


def _detect_reporter(func):
    """Use reporter if any arg has "reporter" and args = 2"""
    func_sig = inspect.signature(func)
    use_reporter = True
    try:
        func_sig.bind({}, reporter=None)
    except Exception as e:
        logger.debug(str(e))
        use_reporter = False
    return use_reporter


def _detect_config_single(func):
    """Check if func({}) works."""
    func_sig = inspect.signature(func)
    use_config_single = True
    try:
        func_sig.bind({})
    except Exception as e:
        logger.debug(str(e))
        use_config_single = False
    return use_config_single


@PublicAPI()
def validate_warmstart(
    parameter_names: List[str],
    points_to_evaluate: List[Union[List, Dict]],
    evaluated_rewards: List,
    validate_point_name_lengths: bool = True,
):
    """Generic validation of a Searcher's warm start functionality.
    Raises exceptions in case of type and length mismatches between
    parameters.

    If ``validate_point_name_lengths`` is False, the equality of lengths
    between ``points_to_evaluate`` and ``parameter_names`` will not be
    validated.
    """
    if points_to_evaluate:
        if not isinstance(points_to_evaluate, list):
            raise TypeError(
                "points_to_evaluate expected to be a list, got {}.".format(
                    type(points_to_evaluate)
                )
            )
        for point in points_to_evaluate:
            if not isinstance(point, (dict, list)):
                raise TypeError(
                    f"points_to_evaluate expected to include list or dict, "
                    f"got {point}."
                )

            if validate_point_name_lengths and (not len(point) == len(parameter_names)):
                raise ValueError(
                    "Dim of point {}".format(point)
                    + " and parameter_names {}".format(parameter_names)
                    + " do not match."
                )

    if points_to_evaluate and evaluated_rewards:
        if not isinstance(evaluated_rewards, list):
            raise TypeError(
                "evaluated_rewards expected to be a list, got {}.".format(
                    type(evaluated_rewards)
                )
            )
        if not len(evaluated_rewards) == len(points_to_evaluate):
            raise ValueError(
                "Dim of evaluated_rewards {}".format(evaluated_rewards)
                + " and points_to_evaluate {}".format(points_to_evaluate)
                + " do not match."
            )<|MERGE_RESOLUTION|>--- conflicted
+++ resolved
@@ -15,17 +15,13 @@
 import ray
 from ray.air.checkpoint import Checkpoint
 from ray.air._internal.remote_storage import delete_at_uri
-<<<<<<< HEAD
 from ray.util.annotations import DeveloperAPI, PublicAPI
-from ray.util.ml_utils.dict import (  # noqa: F401
-=======
 from ray.air._internal.json import SafeFallbackEncoder  # noqa
 from ray.air._internal.util import (  # noqa: F401
     is_nan,
     is_nan_or_inf,
 )
 from ray._private.dict import (  # noqa: F401
->>>>>>> 02868403
     merge_dicts,
     deep_update,
     flatten_dict,
