--- conflicted
+++ resolved
@@ -6,12 +6,8 @@
 from typing import Optional, Tuple, Dict, Generator, Union
 
 import ray
-<<<<<<< HEAD
 from ray.util.annotations import DeveloperAPI
-from ray.util.ml_utils.filelock import TempFileLock
-=======
 from ray.air._internal.filelock import TempFileLock
->>>>>>> 02868403
 
 
 _DEFAULT_CHUNK_SIZE_BYTES = 500 * 1024 * 1024  # 500 MiB
