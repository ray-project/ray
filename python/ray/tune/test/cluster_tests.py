--- conflicted
+++ resolved
@@ -51,16 +51,13 @@
                 "num_heartbeats_timeout": 10
             })
         })
-<<<<<<< HEAD
 
 
 @pytest.fixture
 def start_connected_cluster():
     # Start the Ray processes.
     cluster = _start_new_cluster()
-=======
     register_test_trainable()
->>>>>>> 0541f922
     yield cluster
     # The code after the yield will run as teardown code.
     ray.shutdown()
@@ -286,8 +283,7 @@
         "checkpoint_freq": 1,
         "max_failures": 1
     }
-
-    tune.register_trainable("test", _Train)
+    register_test_trainable()
     trials = [Trial("test", **kwargs), Trial("test", **kwargs)]
     for t in trials:
         runner.add_trial(t)
@@ -302,7 +298,7 @@
     ray.shutdown()
 
     cluster = _start_new_cluster()
-    tune.register_trainable("test", _Train)
+    register_test_trainable()
     runner = TrialRunner(BasicVariantGenerator())
     runner.restore(tmpdir)
     print([t.status for t in runner.get_trials()])
