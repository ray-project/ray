--- conflicted
+++ resolved
@@ -4,10 +4,7 @@
 
 import inspect
 import json
-<<<<<<< HEAD
-=======
 import time
->>>>>>> 93e9d2b8
 import os
 import pytest
 import shutil
@@ -273,7 +270,6 @@
         runner.step()
 
 
-<<<<<<< HEAD
 def test_migration_checkpoint_removal(start_connected_emptyhead_cluster):
     """Test checks that trial restarts if checkpoint is lost w/ node fail."""
     cluster = start_connected_emptyhead_cluster
@@ -306,7 +302,8 @@
         runner.step()
 
     assert t1.status == Trial.TERMINATED
-=======
+
+
 def test_cluster_down_simple(start_connected_cluster, tmpdir):
     """Tests that TrialRunner save/restore works on cluster shutdown."""
     cluster = start_connected_cluster
@@ -532,5 +529,4 @@
         raise_on_failed_trial=False)
     assert all(t.status == Trial.ERROR for t in trials2)
     assert {t.trial_id for t in trials2} == {t.trial_id for t in trials}
-    cluster.shutdown()
->>>>>>> 93e9d2b8
+    cluster.shutdown()