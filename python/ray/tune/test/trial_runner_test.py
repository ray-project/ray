--- conflicted
+++ resolved
@@ -3,13 +3,9 @@
 from __future__ import print_function
 
 import os
-<<<<<<< HEAD
 import shutil
 import sys
 import tempfile
-=======
-import sys
->>>>>>> 5a244997
 import time
 import unittest
 
