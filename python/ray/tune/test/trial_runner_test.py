--- conflicted
+++ resolved
@@ -873,24 +873,15 @@
 
 
 def create_mock_components():
-<<<<<<< HEAD
     class _MockScheduler(FIFOScheduler):
         errored_trials = []
 
-=======
-
-    class _MockScheduler(FIFOScheduler):
-        errored_trials = []
->>>>>>> fcbc6dea
         def on_trial_error(self, trial_runner, trial):
             self.errored_trials += [trial]
 
     class _MockSearchAlg(BasicVariantGenerator):
         errored_trials = []
-<<<<<<< HEAD
-
-=======
->>>>>>> fcbc6dea
+
         def on_trial_complete(self, trial_id, error=False, **kwargs):
             if error:
                 self.errored_trials += [trial_id]
@@ -899,10 +890,7 @@
     scheduler = _MockScheduler()
     return searchalg, scheduler
 
-<<<<<<< HEAD
-
-=======
->>>>>>> fcbc6dea
+
 class TrialRunnerTest(unittest.TestCase):
     def tearDown(self):
         ray.shutdown()
@@ -1173,24 +1161,15 @@
         runner.add_trial(Trial("__fake", **kwargs))
         trials = runner.get_trials()
 
-<<<<<<< HEAD
         with patch('ray.global_state.cluster_resources') as resource_mock:
             resource_mock.return_value = {"CPU": 1, "GPU": 1}
-=======
-        with mock.patch('ray.global_state.cluster_resources') as res_mock:
-            res_mock.return_value = {"CPU": 1, "GPU": 1}
->>>>>>> fcbc6dea
             runner.step()
             self.assertEqual(trials[0].status, Trial.RUNNING)
             runner.step()
             self.assertEqual(trials[0].status, Trial.RUNNING)
 
             # Mimic a node failure
-<<<<<<< HEAD
             resource_mock.return_value = {"CPU": 0, "GPU": 0}
-=======
-            res_mock.return_value = {"CPU": 0, "GPU": 0}
->>>>>>> fcbc6dea
             runner.step()
             self.assertEqual(trials[0].status, Trial.PENDING)
             self.assertEqual(trials[0].num_failures, 1)
