from datetime import datetime

import copy
import io
import logging
import glob
import os
import pickle
import pandas as pd
from six import string_types
import shutil
import tempfile
import time
import uuid

import ray
from ray.tune.logger import UnifiedLogger
from ray.tune.result import (DEFAULT_RESULTS_DIR, TIME_THIS_ITER_S,
                             TIMESTEPS_THIS_ITER, DONE, TIMESTEPS_TOTAL,
                             EPISODES_THIS_ITER, EPISODES_TOTAL,
                             TRAINING_ITERATION, RESULT_DUPLICATE, TRIAL_INFO)
from ray.tune.utils import UtilMonitor

logger = logging.getLogger(__name__)

SETUP_TIME_THRESHOLD = 10


class TrainableUtil:
    @staticmethod
    def pickle_checkpoint(checkpoint_path):
        """Pickles checkpoint data."""
        checkpoint_dir = TrainableUtil.find_checkpoint_dir(checkpoint_path)
        data = {}
        for basedir, _, file_names in os.walk(checkpoint_dir):
            for file_name in file_names:
                path = os.path.join(basedir, file_name)
                with open(path, "rb") as f:
                    data[os.path.relpath(path, checkpoint_dir)] = f.read()
        # Use normpath so that a directory path isn't mapped to empty string.
        name = os.path.basename(os.path.normpath(checkpoint_path))
        name += os.path.sep if os.path.isdir(checkpoint_path) else ""
        data_dict = pickle.dumps({
            "checkpoint_name": name,
            "data": data,
        })
        return data_dict

    @staticmethod
    def find_checkpoint_dir(checkpoint_path):
        """Returns the directory containing the checkpoint path.

        Raises:
            FileNotFoundError if the directory is not found.
        """
        if not os.path.exists(checkpoint_path):
            raise FileNotFoundError("Path does not exist", checkpoint_path)
        if os.path.isdir(checkpoint_path):
            checkpoint_dir = checkpoint_path
        else:
            checkpoint_dir = os.path.dirname(checkpoint_path)
        while checkpoint_dir != os.path.dirname(checkpoint_dir):
            if os.path.exists(os.path.join(checkpoint_dir, ".is_checkpoint")):
                break
            checkpoint_dir = os.path.dirname(checkpoint_dir)
        else:
            raise FileNotFoundError("Checkpoint directory not found for {}"
                                    .format(checkpoint_path))
        return checkpoint_dir

    @staticmethod
    def make_checkpoint_dir(checkpoint_dir):
        """Creates a checkpoint directory at the provided path."""
        os.makedirs(checkpoint_dir, exist_ok=True)
        # Drop marker in directory to identify it as a checkpoint dir.
        open(os.path.join(checkpoint_dir, ".is_checkpoint"), "a").close()

    @staticmethod
    def get_checkpoints_paths(logdir):
        """ Finds the checkpoints within a specific folder.

        Returns a pandas DataFrame of training iterations and checkpoint
        paths within a specific folder.

        Raises:
            FileNotFoundError if the directory is not found.
        """
        marker_paths = glob.glob(
            os.path.join(logdir, "checkpoint_*/.is_checkpoint"))
        iter_chkpt_pairs = []
        for marker_path in marker_paths:
            chkpt_dir = os.path.dirname(marker_path)
            metadata_file = glob.glob(
                os.path.join(chkpt_dir, "*.tune_metadata"))
            if len(metadata_file) != 1:
                raise ValueError(
                    "{} has zero or more than one tune_metadata.".format(
                        chkpt_dir))

            chkpt_path = metadata_file[0][:-len(".tune_metadata")]
            chkpt_iter = int(chkpt_dir[chkpt_dir.rfind("_") + 1:])
            iter_chkpt_pairs.append([chkpt_iter, chkpt_path])

        chkpt_df = pd.DataFrame(
            iter_chkpt_pairs, columns=["training_iteration", "chkpt_path"])
        return chkpt_df


class Trainable:
    """Abstract class for trainable models, functions, etc.

    A call to ``train()`` on a trainable will execute one logical iteration of
    training. As a rule of thumb, the execution time of one train call should
    be large enough to avoid overheads (i.e. more than a few seconds), but
    short enough to report progress periodically (i.e. at most a few minutes).

    Calling ``save()`` should save the training state of a trainable to disk,
    and ``restore(path)`` should restore a trainable to the given state.

    Generally you only need to implement ``_setup``, ``_train``,
    ``_save``, and ``_restore`` when subclassing Trainable.

    Other implementation methods that may be helpful to override are
    ``_log_result``, ``reset_config``, ``_stop``, and ``_export_model``.

    When using Tune, Tune will convert this class into a Ray actor, which
    runs on a separate process. Tune will also change the current working
<<<<<<< HEAD
    directory of this process to `self.logdir`.
=======
    directory of this process to ``self.logdir``.

>>>>>>> afad0ed0
    """

    def __init__(self, config=None, logger_creator=None):
        """Initialize an Trainable.

        Sets up logging and points ``self.logdir`` to a directory in which
        training outputs should be placed.

        Subclasses should prefer defining ``_setup()`` instead of overriding
        ``__init__()`` directly.

        Args:
            config (dict): Trainable-specific configuration data. By default
                will be saved as ``self.config``.
            logger_creator (func): Function that creates a ray.tune.Logger
                object. If unspecified, a default logger is created.
        """

        self._experiment_id = uuid.uuid4().hex
        self.config = config or {}
        trial_info = self.config.pop(TRIAL_INFO, None)

        if logger_creator:
            self._result_logger = logger_creator(self.config)
            self._logdir = self._result_logger.logdir
        else:
            logdir_prefix = datetime.today().strftime("%Y-%m-%d_%H-%M-%S")
            ray.utils.try_to_create_directory(DEFAULT_RESULTS_DIR)
            self._logdir = tempfile.mkdtemp(
                prefix=logdir_prefix, dir=DEFAULT_RESULTS_DIR)
            self._result_logger = UnifiedLogger(
                self.config, self._logdir, loggers=None)

        self._iteration = 0
        self._time_total = 0.0
        self._timesteps_total = None
        self._episodes_total = None
        self._time_since_restore = 0.0
        self._timesteps_since_restore = 0
        self._iterations_since_restore = 0
        self._restored = False
        self._trial_info = trial_info

        start_time = time.time()
        self._setup(copy.deepcopy(self.config))
        setup_time = time.time() - start_time
        if setup_time > SETUP_TIME_THRESHOLD:
            logger.info("_setup took {:.3f} seconds. If your trainable is "
                        "slow to initialize, consider setting "
                        "reuse_actors=True to reduce actor creation "
                        "overheads.".format(setup_time))
        self._local_ip = ray.services.get_node_ip_address()
        log_sys_usage = self.config.get("log_sys_usage", False)
        self._monitor = UtilMonitor(start=log_sys_usage)

    @classmethod
    def default_resource_request(cls, config):
        """Provides a static resource requirement for the given configuration.

        This can be overriden by sub-classes to set the correct trial resource
        allocation, so the user does not need to.

        .. code-block:: python

            @classmethod
            def default_resource_request(cls, config):
                return Resources(
                    cpu=0,
                    gpu=0,
                    extra_cpu=config["workers"],
                    extra_gpu=int(config["use_gpu"]) * config["workers"])

        Returns:
            Resources: A Resources object consumed by Tune for queueing.
        """
        return None

    @classmethod
    def resource_help(cls, config):
        """Returns a help string for configuring this trainable's resources.

        Args:
            config (dict): The Trainer's config dict.
        """
        return ""

    def current_ip(self):
        logger.info("Getting current IP.")
        self._local_ip = ray.services.get_node_ip_address()
        return self._local_ip

    def train(self):
        """Runs one logical iteration of training.

        Subclasses should override ``_train()`` instead to return results.
        This class automatically fills the following fields in the result:

            `done` (bool): training is terminated. Filled only if not provided.

            `time_this_iter_s` (float): Time in seconds this iteration
            took to run. This may be overriden in order to override the
            system-computed time difference.

            `time_total_s` (float): Accumulated time in seconds for this
            entire experiment.

            `experiment_id` (str): Unique string identifier
            for this experiment. This id is preserved
            across checkpoint / restore calls.

            `training_iteration` (int): The index of this
            training iteration, e.g. call to train(). This is incremented
            after `_train()` is called.

            `pid` (str): The pid of the training process.

            `date` (str): A formatted date of when the result was processed.

            `timestamp` (str): A UNIX timestamp of when the result
            was processed.

            `hostname` (str): Hostname of the machine hosting the training
            process.

            `node_ip` (str): Node ip of the machine hosting the training
            process.

        Returns:
            A dict that describes training progress.
        """
        start = time.time()
        result = self._train()
        assert isinstance(result, dict), "_train() needs to return a dict."

        # We do not modify internal state nor update this result if duplicate.
        if RESULT_DUPLICATE in result:
            return result

        result = result.copy()

        self._iteration += 1
        self._iterations_since_restore += 1

        if result.get(TIME_THIS_ITER_S) is not None:
            time_this_iter = result[TIME_THIS_ITER_S]
        else:
            time_this_iter = time.time() - start
        self._time_total += time_this_iter
        self._time_since_restore += time_this_iter

        result.setdefault(DONE, False)

        # self._timesteps_total should only be tracked if increments provided
        if result.get(TIMESTEPS_THIS_ITER) is not None:
            if self._timesteps_total is None:
                self._timesteps_total = 0
            self._timesteps_total += result[TIMESTEPS_THIS_ITER]
            self._timesteps_since_restore += result[TIMESTEPS_THIS_ITER]

        # self._episodes_total should only be tracked if increments provided
        if result.get(EPISODES_THIS_ITER) is not None:
            if self._episodes_total is None:
                self._episodes_total = 0
            self._episodes_total += result[EPISODES_THIS_ITER]

        # self._timesteps_total should not override user-provided total
        result.setdefault(TIMESTEPS_TOTAL, self._timesteps_total)
        result.setdefault(EPISODES_TOTAL, self._episodes_total)
        result.setdefault(TRAINING_ITERATION, self._iteration)

        # Provides auto-filled neg_mean_loss for avoiding regressions
        if result.get("mean_loss"):
            result.setdefault("neg_mean_loss", -result["mean_loss"])

        now = datetime.today()
        result.update(
            experiment_id=self._experiment_id,
            date=now.strftime("%Y-%m-%d_%H-%M-%S"),
            timestamp=int(time.mktime(now.timetuple())),
            time_this_iter_s=time_this_iter,
            time_total_s=self._time_total,
            pid=os.getpid(),
            hostname=os.uname()[1],
            node_ip=self._local_ip,
            config=self.config,
            time_since_restore=self._time_since_restore,
            timesteps_since_restore=self._timesteps_since_restore,
            iterations_since_restore=self._iterations_since_restore)

        monitor_data = self._monitor.get_data()
        if monitor_data:
            result.update(monitor_data)

        self._log_result(result)

        return result

    def save(self, checkpoint_dir=None):
        """Saves the current model state to a checkpoint.

        Subclasses should override ``_save()`` instead to save state.
        This method dumps additional metadata alongside the saved path.

        Args:
            checkpoint_dir (str): Optional dir to place the checkpoint.

        Returns:
            str: Checkpoint path or prefix that may be passed to restore().
        """
        checkpoint_dir = os.path.join(checkpoint_dir or self.logdir,
                                      "checkpoint_{}".format(self._iteration))
        TrainableUtil.make_checkpoint_dir(checkpoint_dir)
        checkpoint = self._save(checkpoint_dir)
        saved_as_dict = False
        if isinstance(checkpoint, string_types):
            if not checkpoint.startswith(checkpoint_dir):
                raise ValueError(
                    "The returned checkpoint path must be within the "
                    "given checkpoint dir {}: {}".format(
                        checkpoint_dir, checkpoint))
            checkpoint_path = checkpoint
            if os.path.isdir(checkpoint_path):
                # Add trailing slash to prevent tune metadata from
                # being written outside the directory.
                checkpoint_path = os.path.join(checkpoint_path, "")
        elif isinstance(checkpoint, dict):
            saved_as_dict = True
            checkpoint_path = os.path.join(checkpoint_dir, "checkpoint")
            with open(checkpoint_path, "wb") as f:
                pickle.dump(checkpoint, f)
        else:
            raise ValueError("Returned unexpected type {}. "
                             "Expected str or dict.".format(type(checkpoint)))

        with open(checkpoint_path + ".tune_metadata", "wb") as f:
            pickle.dump({
                "experiment_id": self._experiment_id,
                "iteration": self._iteration,
                "timesteps_total": self._timesteps_total,
                "time_total": self._time_total,
                "episodes_total": self._episodes_total,
                "saved_as_dict": saved_as_dict,
                "ray_version": ray.__version__,
            }, f)
        return checkpoint_path

    def save_to_object(self):
        """Saves the current model state to a Python object.

        It also saves to disk but does not return the checkpoint path.

        Returns:
            Object holding checkpoint data.
        """
        tmpdir = tempfile.mkdtemp("save_to_object", dir=self.logdir)
        checkpoint_path = self.save(tmpdir)
        # Save all files in subtree.
        data_dict = TrainableUtil.pickle_checkpoint(checkpoint_path)
        out = io.BytesIO()
        if len(data_dict) > 10e6:  # getting pretty large
            logger.info("Checkpoint size is {} bytes".format(len(data_dict)))
        out.write(data_dict)
        shutil.rmtree(tmpdir)
        return out.getvalue()

    def restore(self, checkpoint_path):
        """Restores training state from a given model checkpoint.

        These checkpoints are returned from calls to save().

        Subclasses should override ``_restore()`` instead to restore state.
        This method restores additional metadata saved with the checkpoint.
        """
        with open(checkpoint_path + ".tune_metadata", "rb") as f:
            metadata = pickle.load(f)
        self._experiment_id = metadata["experiment_id"]
        self._iteration = metadata["iteration"]
        self._timesteps_total = metadata["timesteps_total"]
        self._time_total = metadata["time_total"]
        self._episodes_total = metadata["episodes_total"]
        saved_as_dict = metadata["saved_as_dict"]
        if saved_as_dict:
            with open(checkpoint_path, "rb") as loaded_state:
                checkpoint_dict = pickle.load(loaded_state)
            checkpoint_dict.update(tune_checkpoint_path=checkpoint_path)
            self._restore(checkpoint_dict)
        else:
            self._restore(checkpoint_path)
        self._time_since_restore = 0.0
        self._timesteps_since_restore = 0
        self._iterations_since_restore = 0
        self._restored = True
        logger.info("Restored on %s from checkpoint: %s", self.current_ip(),
                    checkpoint_path)
        state = {
            "_iteration": self._iteration,
            "_timesteps_total": self._timesteps_total,
            "_time_total": self._time_total,
            "_episodes_total": self._episodes_total,
        }
        logger.info("Current state after restoring: %s", state)

    def restore_from_object(self, obj):
        """Restores training state from a checkpoint object.

        These checkpoints are returned from calls to save_to_object().
        """
        info = pickle.loads(obj)
        data = info["data"]
        tmpdir = tempfile.mkdtemp("restore_from_object", dir=self.logdir)
        checkpoint_path = os.path.join(tmpdir, info["checkpoint_name"])

        for relpath_name, file_contents in data.items():
            path = os.path.join(tmpdir, relpath_name)

            # This may be a subdirectory, hence not just using tmpdir
            os.makedirs(os.path.dirname(path), exist_ok=True)
            with open(path, "wb") as f:
                f.write(file_contents)

        self.restore(checkpoint_path)
        shutil.rmtree(tmpdir)

    def delete_checkpoint(self, checkpoint_path):
        """Deletes local copy of checkpoint.

        Args:
            checkpoint_path (str): Path to checkpoint.
        """
        try:
            checkpoint_dir = TrainableUtil.find_checkpoint_dir(checkpoint_path)
        except FileNotFoundError:
            # The checkpoint won't exist locally if the
            # trial was rescheduled to another worker.
            logger.debug("Checkpoint not found during garbage collection.")
            return
        if os.path.exists(checkpoint_dir):
            shutil.rmtree(checkpoint_dir)

    def export_model(self, export_formats, export_dir=None):
        """Exports model based on export_formats.

        Subclasses should override _export_model() to actually
        export model to local directory.

        Args:
            export_formats (Union[list,str]): Format or list of (str) formats
                that should be exported.
            export_dir (str): Optional dir to place the exported model.
                Defaults to self.logdir.

        Returns:
            A dict that maps ExportFormats to successfully exported models.
        """
        if isinstance(export_formats, str):
            export_formats = [export_formats]
        export_dir = export_dir or self.logdir
        return self._export_model(export_formats, export_dir)

    def reset_config(self, new_config):
        """Resets configuration without restarting the trial.

        This method is optional, but can be implemented to speed up algorithms
        such as PBT, and to allow performance optimizations such as running
        experiments with reuse_actors=True. Note that self.config need to
        be updated to reflect the latest parameter information in Ray logs.

        Args:
            new_config (dir): Updated hyperparameter configuration
                for the trainable.

        Returns:
            True if reset was successful else False.
        """
        return False

    def stop(self):
        """Releases all resources used by this trainable."""
        self._result_logger.flush()
        self._result_logger.close()
        self._stop()

    @property
    def logdir(self):
        """Directory of the results and checkpoints for this Trainable.

        Tune will automatically sync this folder with the driver if execution
        is distributed.

        Note that the current working directory will also be changed to this.

        """
        return os.path.join(self._logdir, "")

    @property
    def trial_name(self):
        """Trial name for the corresponding trial of this Trainable.

        This is not set if not using Tune.

        .. code-block:: python

            name = self.trial_name
        """
        return self._trial_info.trial_name

    @property
    def trial_id(self):
        """Trial ID for the corresponding trial of this Trainable.

        This is not set if not using Tune.

        .. code-block:: python

            trial_id = self.trial_id
        """
        return self._trial_info.trial_id

    @property
    def iteration(self):
        """Current training iteration.

        This value is automatically incremented every time `train()` is called
        and is automatically inserted into the training result dict.

        """
        return self._iteration

    def get_config(self):
        """Returns configuration passed in by Tune."""
        return self.config

    def _train(self):
        """Subclasses should override this to implement train().

        The return value will be automatically passed to the loggers. Users
        can also return `tune.result.DONE` or `tune.result.SHOULD_CHECKPOINT`
        as a key to manually trigger termination or checkpointing of this
        trial. Note that manual checkpointing only works when subclassing
        Trainables.

        Returns:
            A dict that describes training progress.

        """

        raise NotImplementedError

    def _save(self, tmp_checkpoint_dir):
        """Subclasses should override this to implement ``save()``.

        Warning:
            Do not rely on absolute paths in the implementation of ``_save``
            and ``_restore``.

        Use ``validate_save_restore`` to catch ``_save``/``_restore`` errors
        before execution.

        >>> from ray.tune.utils import validate_save_restore
        >>> validate_save_restore(MyTrainableClass)
        >>> validate_save_restore(MyTrainableClass, use_object_store=True)

        Args:
            tmp_checkpoint_dir (str): The directory where the checkpoint
                file must be stored. In a Tune run, if the trial is paused,
                the provided path may be temporary and moved.

        Returns:
            A dict or string. If string, the return value is expected to be
            prefixed by `tmp_checkpoint_dir`. If dict, the return value will
            be automatically serialized by Tune and passed to `_restore()`.

        Examples:
            >>> print(trainable1._save("/tmp/checkpoint_1"))
            "/tmp/checkpoint_1/my_checkpoint_file"
            >>> print(trainable2._save("/tmp/checkpoint_2"))
            {"some": "data"}

            >>> trainable._save("/tmp/bad_example")
            "/tmp/NEW_CHECKPOINT_PATH/my_checkpoint_file" # This will error.
        """

        raise NotImplementedError

    def _restore(self, checkpoint):
        """Subclasses should override this to implement restore().

        Warning:
            In this method, do not rely on absolute paths. The absolute
            path of the checkpoint_dir used in ``_save`` may be changed.

        If ``_save`` returned a prefixed string, the prefix of the checkpoint
        string returned by ``_save`` may be changed. This is because trial
        pausing depends on temporary directories.

        The directory structure under the checkpoint_dir provided to ``_save``
        is preserved.

        See the example below.

        .. code-block:: python

            class Example(Trainable):
                def _save(self, checkpoint_path):
                    print(checkpoint_path)
                    return os.path.join(checkpoint_path, "my/check/point")

                def _restore(self, checkpoint):
                    print(checkpoint)

            >>> trainer = Example()
            >>> obj = trainer.save_to_object()  # This is used when PAUSED.
            <logdir>/tmpc8k_c_6hsave_to_object/checkpoint_0/my/check/point
            >>> trainer.restore_from_object(obj)  # Note the different prefix.
            <logdir>/tmpb87b5axfrestore_from_object/checkpoint_0/my/check/point


        Args:
            checkpoint (str|dict): If dict, the return value is as
                returned by `_save`. If a string, then it is a checkpoint path
                that may have a different prefix than that returned by `_save`.
                The directory structure underneath the `checkpoint_dir`
                `_save` is preserved.
        """

        raise NotImplementedError

    def _setup(self, config):
        """Subclasses should override this for custom initialization.

        Args:
            config (dict): Hyperparameters and other configs given.
                Copy of `self.config`.
        """
        pass

    def _log_result(self, result):
        """Subclasses can optionally override this to customize logging.

        The logging here is done on the worker process rather than
        the driver. You may want to turn off driver logging via the
        ``loggers`` parameter in ``tune.run`` when overriding this function.

        Args:
            result (dict): Training result returned by _train().
        """
        self._result_logger.on_result(result)

    def _stop(self):
        """Subclasses should override this for any cleanup on stop.

        If any Ray actors are launched in the Trainable (i.e., with a RLlib
        trainer), be sure to kill the Ray actor process here.

        You can kill a Ray actor by calling `actor.__ray_terminate__.remote()`
        on the actor.
        """
        pass

    def _export_model(self, export_formats, export_dir):
        """Subclasses should override this to export model.

        Args:
            export_formats (list): List of formats that should be exported.
            export_dir (str): Directory to place exported models.

        Return:
            A dict that maps ExportFormats to successfully exported models.
        """
        return {}

    def _import_model(self, import_format, import_file):
        """Subclasses should override this to import model.

        Args:
            import_format (str): The format of the given file.
                Currently, only support "h5".
            import_file (str): File to import weights from.

        Return:
            Model: The imported model.
        """
        return None<|MERGE_RESOLUTION|>--- conflicted
+++ resolved
@@ -125,12 +125,8 @@
 
     When using Tune, Tune will convert this class into a Ray actor, which
     runs on a separate process. Tune will also change the current working
-<<<<<<< HEAD
-    directory of this process to `self.logdir`.
-=======
     directory of this process to ``self.logdir``.
 
->>>>>>> afad0ed0
     """
 
     def __init__(self, config=None, logger_creator=None):
