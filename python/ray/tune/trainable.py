from __future__ import absolute_import
from __future__ import division
from __future__ import print_function

from datetime import datetime

import copy
import gzip
import io
import logging
import os
import pickle
import shutil
import tempfile
import time
import uuid

import ray
from ray.tune.logger import UnifiedLogger
from ray.tune.result import (DEFAULT_RESULTS_DIR, TIME_THIS_ITER_S,
                             TIMESTEPS_THIS_ITER, DONE, TIMESTEPS_TOTAL,
                             EPISODES_THIS_ITER, EPISODES_TOTAL)
from ray.tune.trial import Resources

logger = logging.getLogger(__name__)


class Trainable(object):
    """Abstract class for trainable models, functions, etc.

    A call to ``train()`` on a trainable will execute one logical iteration of
    training. As a rule of thumb, the execution time of one train call should
    be large enough to avoid overheads (i.e. more than a few seconds), but
    short enough to report progress periodically (i.e. at most a few minutes).

    Calling ``save()`` should save the training state of a trainable to disk,
    and ``restore(path)`` should restore a trainable to the given state.

    Generally you only need to implement ``_train``, ``_save``, and
    ``_restore`` here when subclassing Trainable.

    Note that, if you don't require checkpoint/restore functionality, then
    instead of implementing this class you can also get away with supplying
    just a ``my_train(config, reporter)`` function to the config.
    The function will be automatically converted to this interface
    (sans checkpoint functionality).
    """

    def __init__(self, config=None, logger_creator=None):
        """Initialize an Trainable.

        Sets up logging and points ``self.logdir`` to a directory in which
        training outputs should be placed.

        Subclasses should prefer defining ``_setup()`` instead of overriding
        ``__init__()`` directly.

        Args:
            config (dict): Trainable-specific configuration data. By default
                will be saved as ``self.config``.
            logger_creator (func): Function that creates a ray.tune.Logger
                object. If unspecified, a default logger is created.
        """

        self._experiment_id = uuid.uuid4().hex
        self.config = config or {}

        if logger_creator:
            self._result_logger = logger_creator(self.config)
            self.logdir = self._result_logger.logdir
        else:
            logdir_prefix = datetime.today().strftime("%Y-%m-%d_%H-%M-%S")
            if not os.path.exists(DEFAULT_RESULTS_DIR):
                os.makedirs(DEFAULT_RESULTS_DIR)
            self.logdir = tempfile.mkdtemp(
                prefix=logdir_prefix, dir=DEFAULT_RESULTS_DIR)
            self._result_logger = UnifiedLogger(self.config, self.logdir, None)

        self._iteration = 0
        self._time_total = 0.0
        self._timesteps_total = None
        self._episodes_total = None
        self._time_since_restore = 0.0
        self._timesteps_since_restore = 0
        self._iterations_since_restore = 0
        self._restored = False
        self._setup(copy.deepcopy(self.config))
        self._local_ip = ray.services.get_node_ip_address()

    @classmethod
    def default_resource_request(cls, config):
        """Returns the resource requirement for the given configuration.

        This can be overriden by sub-classes to set the correct trial resource
        allocation, so the user does not need to.
        """

        return Resources(cpu=1, gpu=0)

    @classmethod
    def resource_help(cls, config):
        """Returns a help string for configuring this trainable's resources."""

        return ""

    def train(self):
        """Runs one logical iteration of training.

        Subclasses should override ``_train()`` instead to return results.
        This class automatically fills the following fields in the result:

            `done` (bool): training is terminated. Filled only if not provided.

            `time_this_iter_s` (float): Time in seconds this iteration
            took to run. This may be overriden in order to override the
            system-computed time difference.

            `time_total_s` (float): Accumulated time in seconds for this
            entire experiment.

            `experiment_id` (str): Unique string identifier
            for this experiment. This id is preserved
            across checkpoint / restore calls.

            `training_iteration` (int): The index of this
            training iteration, e.g. call to train().

            `pid` (str): The pid of the training process.

            `date` (str): A formatted date of when the result was processed.

            `timestamp` (str): A UNIX timestamp of when the result
            was processed.

            `hostname` (str): Hostname of the machine hosting the training
            process.

            `node_ip` (str): Node ip of the machine hosting the training
            process.

        Returns:
            A dict that describes training progress.
        """

        start = time.time()
        result = self._train()
        assert isinstance(result, dict), "_train() needs to return a dict."

        result = result.copy()

        self._iteration += 1
        self._iterations_since_restore += 1

        if result.get(TIME_THIS_ITER_S) is not None:
            time_this_iter = result[TIME_THIS_ITER_S]
        else:
            time_this_iter = time.time() - start
        self._time_total += time_this_iter
        self._time_since_restore += time_this_iter

        result.setdefault(DONE, False)

        # self._timesteps_total should only be tracked if increments provided
        if result.get(TIMESTEPS_THIS_ITER):
            if self._timesteps_total is None:
                self._timesteps_total = 0
            self._timesteps_total += result[TIMESTEPS_THIS_ITER]
            self._timesteps_since_restore += result[TIMESTEPS_THIS_ITER]

        # self._timesteps_total should only be tracked if increments provided
        if result.get(EPISODES_THIS_ITER):
            if self._episodes_total is None:
                self._episodes_total = 0
            self._episodes_total += result[EPISODES_THIS_ITER]

        # self._timesteps_total should not override user-provided total
        result.setdefault(TIMESTEPS_TOTAL, self._timesteps_total)
        result.setdefault(EPISODES_TOTAL, self._episodes_total)

        # Provides auto-filled neg_mean_loss for avoiding regressions
        if result.get("mean_loss"):
            result.setdefault("neg_mean_loss", -result["mean_loss"])

        now = datetime.today()
        result.update(
            experiment_id=self._experiment_id,
            date=now.strftime("%Y-%m-%d_%H-%M-%S"),
            timestamp=int(time.mktime(now.timetuple())),
            training_iteration=self._iteration,
            time_this_iter_s=time_this_iter,
            time_total_s=self._time_total,
            pid=os.getpid(),
            hostname=os.uname()[1],
            node_ip=self._local_ip,
            config=self.config,
            time_since_restore=self._time_since_restore,
            timesteps_since_restore=self._timesteps_since_restore,
            iterations_since_restore=self._iterations_since_restore)

        self._result_logger.on_result(result)

        return result

    def save(self, checkpoint_dir=None):
        """Saves the current model state to a checkpoint.

        Subclasses should override ``_save()`` instead to save state.
        This method dumps additional metadata alongside the saved path.

        Args:
            checkpoint_dir (str): Optional dir to place the checkpoint.

        Returns:
            Checkpoint path that may be passed to restore().
        """

        checkpoint_path = checkpoint_dir or self.logdir
        checkpoint = self._save(checkpoint_path)
        saved_as_dict = False
        if isinstance(checkpoint, str):
            checkpoint_path = checkpoint
        elif isinstance(checkpoint, dict):
            saved_as_dict = True
            pickle.dump(checkpoint, open(checkpoint_path + ".tune_state",
                                         "wb"))
        else:
            raise ValueError("Return value from `_save` must be dict or str.")
        pickle.dump([
            self._experiment_id, self._iteration, self._timesteps_total,
<<<<<<< HEAD
            self._time_total, saved_as_dict
=======
            self._time_total, self._episodes_total
>>>>>>> 2019b412
        ], open(checkpoint_path + ".tune_metadata", "wb"))
        return checkpoint_path

    def save_to_object(self):
        """Saves the current model state to a Python object. It also
        saves to disk but does not return the checkpoint path.

        Returns:
            Object holding checkpoint data.
        """

        tmpdir = tempfile.mkdtemp("save_to_object", dir=self.logdir)
        checkpoint_prefix = self.save(tmpdir)

        data = {}
        base_dir = os.path.dirname(checkpoint_prefix)
        for path in os.listdir(base_dir):
            path = os.path.join(base_dir, path)
            if path.startswith(checkpoint_prefix):
                data[os.path.basename(path)] = open(path, "rb").read()

        out = io.BytesIO()
        with gzip.GzipFile(fileobj=out, mode="wb") as f:
            compressed = pickle.dumps({
                "checkpoint_name": os.path.basename(checkpoint_prefix),
                "data": data,
            })
            if len(compressed) > 10e6:  # getting pretty large
                logger.info("Checkpoint size is {} bytes".format(
                    len(compressed)))
            f.write(compressed)

        shutil.rmtree(tmpdir)
        return out.getvalue()

    def restore(self, checkpoint_path):
        """Restores training state from a given model checkpoint.

        These checkpoints are returned from calls to save().

        Subclasses should override ``_restore()`` instead to restore state.
        This method restores additional metadata saved with the checkpoint.
        """

        metadata = pickle.load(open(checkpoint_path + ".tune_metadata", "rb"))
        self._experiment_id = metadata[0]
        self._iteration = metadata[1]
        self._timesteps_total = metadata[2]
        self._time_total = metadata[3]
<<<<<<< HEAD
        saved_as_dict = metadata[4]
        if saved_as_dict:
            with open(checkpoint_path + ".tune_state", "rb") as loaded_state:
                checkpoint_dict = pickle.load(loaded_state)
            self._restore(checkpoint_dict)
        else:
            self._restore(checkpoint_path)
=======
        self._episodes_total = metadata[4]
>>>>>>> 2019b412
        self._restored = True

    def restore_from_object(self, obj):
        """Restores training state from a checkpoint object.

        These checkpoints are returned from calls to save_to_object().
        """

        out = io.BytesIO(obj)
        info = pickle.loads(gzip.GzipFile(fileobj=out, mode="rb").read())
        data = info["data"]
        tmpdir = tempfile.mkdtemp("restore_from_object", dir=self.logdir)
        checkpoint_path = os.path.join(tmpdir, info["checkpoint_name"])

        for file_name, file_contents in data.items():
            with open(os.path.join(tmpdir, file_name), "wb") as f:
                f.write(file_contents)

        self.restore(checkpoint_path)
        shutil.rmtree(tmpdir)

    def reset_config(self, new_config):
        """Resets configuration without restarting the trial.

        Args:
            new_config (dir): Updated hyperparameter configuration
                for the trainable.

        Returns:
            True if configuration reset successfully else False.
        """
        return False

    def stop(self):
        """Releases all resources used by this trainable."""

        self._result_logger.close()
        self._stop()

    def _train(self):
        """Subclasses should override this to implement train().

        Returns:
            A dict that describes training progress."""

        raise NotImplementedError

    def _save(self, checkpoint_dir):
        """Subclasses should override this to implement save().

        Args:
            checkpoint_dir (str): The directory where the checkpoint
                can be stored.

        Returns:
            checkpoint (str | dict): If string, the return value is
                expected to be the checkpoint path that will be passed to
                `_restore()`. If dict, the return value will be automatically
                serialized by Tune and passed to `_restore()`.

        Examples:
            >>> checkpoint_data = trainable._save(checkpoint_dir)
            >>> trainable2._restore(checkpoint_data)
        """

        raise NotImplementedError

    def _restore(self, checkpoint):
        """Subclasses should override this to implement restore().

        Args:
            checkpoint (str | dict): Value as returned by `_save`.
                If a string, then it is the checkpoint path.
        """

        raise NotImplementedError

    def _setup(self, config):
        """Subclasses should override this for custom initialization.

        Args:
            config (dict): Hyperparameters and other configs given.
                Copy of `self.config`.
        """
        pass

    def _stop(self):
        """Subclasses should override this for any cleanup on stop."""
        pass


def wrap_function(train_func):
    from ray.tune.function_runner import FunctionRunner

    class WrappedFunc(FunctionRunner):
        def _trainable_func(self):
            return train_func

    return WrappedFunc<|MERGE_RESOLUTION|>--- conflicted
+++ resolved
@@ -227,11 +227,7 @@
             raise ValueError("Return value from `_save` must be dict or str.")
         pickle.dump([
             self._experiment_id, self._iteration, self._timesteps_total,
-<<<<<<< HEAD
-            self._time_total, saved_as_dict
-=======
-            self._time_total, self._episodes_total
->>>>>>> 2019b412
+            self._time_total, self._episodes_total, saved_as_dict
         ], open(checkpoint_path + ".tune_metadata", "wb"))
         return checkpoint_path
 
@@ -281,17 +277,14 @@
         self._iteration = metadata[1]
         self._timesteps_total = metadata[2]
         self._time_total = metadata[3]
-<<<<<<< HEAD
-        saved_as_dict = metadata[4]
+        self._episodes_total = metadata[4]
+        saved_as_dict = metadata[5]
         if saved_as_dict:
             with open(checkpoint_path + ".tune_state", "rb") as loaded_state:
                 checkpoint_dict = pickle.load(loaded_state)
             self._restore(checkpoint_dict)
         else:
             self._restore(checkpoint_path)
-=======
-        self._episodes_total = metadata[4]
->>>>>>> 2019b412
         self._restored = True
 
     def restore_from_object(self, obj):
