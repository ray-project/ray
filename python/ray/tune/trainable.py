import copy
import logging
import os
import platform
import shutil
import subprocess
import sys
import tempfile
import time
import uuid
from contextlib import redirect_stderr, redirect_stdout
from datetime import datetime
from typing import Any, Callable, Dict, List, Optional, Union

import ray
import ray.cloudpickle as pickle
from ray.air.checkpoint import Checkpoint
from ray.tune.cloud import TrialCheckpoint
from ray.tune.logger import Logger
from ray.tune.resources import Resources
from ray.tune.result import (
    DEBUG_METRICS,
    DEFAULT_RESULTS_DIR,
    DONE,
    EPISODES_THIS_ITER,
    EPISODES_TOTAL,
    HOSTNAME,
    NODE_IP,
    PID,
    RESULT_DUPLICATE,
    SHOULD_CHECKPOINT,
    STDERR_FILE,
    STDOUT_FILE,
    TIME_THIS_ITER_S,
    TIME_TOTAL_S,
    TIMESTEPS_THIS_ITER,
    TIMESTEPS_TOTAL,
    TRAINING_ITERATION,
    TRIAL_ID,
    TRIAL_INFO,
)
<<<<<<< HEAD
from ray.tune.sync_client import get_cloud_sync_client, get_sync_client
=======
from ray.tune.syncer import Syncer
>>>>>>> 067a244c
from ray.tune.utils import UtilMonitor
from ray.tune.utils.log import disable_ipython
from ray.tune.utils.placement_groups import PlacementGroupFactory
from ray.tune.utils.trainable import TrainableUtil
from ray.tune.utils.util import (
    Tee,
    delete_external_checkpoint,
    get_checkpoint_from_remote_node,
    retry_fn,
)
from ray.util.annotations import PublicAPI

logger = logging.getLogger(__name__)

SETUP_TIME_THRESHOLD = 10


@PublicAPI
class Trainable:
    """Abstract class for trainable models, functions, etc.

    A call to ``train()`` on a trainable will execute one logical iteration of
    training. As a rule of thumb, the execution time of one train call should
    be large enough to avoid overheads (i.e. more than a few seconds), but
    short enough to report progress periodically (i.e. at most a few minutes).

    Calling ``save()`` should save the training state of a trainable to disk,
    and ``restore(path)`` should restore a trainable to the given state.

    Generally you only need to implement ``setup``, ``step``,
    ``save_checkpoint``, and ``load_checkpoint`` when subclassing Trainable.

    Other implementation methods that may be helpful to override are
    ``log_result``, ``reset_config``, ``cleanup``, and ``_export_model``.

    When using Tune, Tune will convert this class into a Ray actor, which
    runs on a separate process. Tune will also change the current working
    directory of this process to ``self.logdir``. This is designed so that
    different trials that run on the same physical node won't accidently
    write to the same location and overstep each other.

    If you want to know the orginal working directory path on the driver node,
    you can do so through env variable "TUNE_ORIG_WORKING_DIR".
    It is advised that you access this path for read only purposes and you
    need to make sure that the path exists on the remote nodes.

    This class supports checkpointing to and restoring from remote storage.


    """

    def __init__(
        self,
        config: Dict[str, Any] = None,
        logger_creator: Callable[[Dict[str, Any]], Logger] = None,
        remote_checkpoint_dir: Optional[str] = None,
        custom_syncer: Optional[Syncer] = None,
    ):
        """Initialize an Trainable.

        Sets up logging and points ``self.logdir`` to a directory in which
        training outputs should be placed.

        Subclasses should prefer defining ``setup()`` instead of overriding
        ``__init__()`` directly.

        Args:
            config: Trainable-specific configuration data. By default
                will be saved as ``self.config``.
            logger_creator: Function that creates a ray.tune.Logger
                object. If unspecified, a default logger is created.
            remote_checkpoint_dir: Upload directory (S3 or GS path).
                This is **per trial** directory,
                which is different from **per checkpoint** directory.
            custom_syncer: Syncer used for synchronizing data from Ray nodes
                to external storage.
        """

        self._experiment_id = uuid.uuid4().hex
        self.config = config or {}
        trial_info = self.config.pop(TRIAL_INFO, None)

        if self.is_actor():
            disable_ipython()

        self._result_logger = self._logdir = None
        self._create_logger(self.config, logger_creator)

        self._stdout_context = self._stdout_fp = self._stdout_stream = None
        self._stderr_context = self._stderr_fp = self._stderr_stream = None
        self._stderr_logging_handler = None

        stdout_file = self.config.pop(STDOUT_FILE, None)
        stderr_file = self.config.pop(STDERR_FILE, None)
        self._open_logfiles(stdout_file, stderr_file)

        self._iteration = 0
        self._time_total = 0.0
        self._timesteps_total = None
        self._episodes_total = None
        self._time_since_restore = 0.0
        self._timesteps_since_restore = 0
        self._iterations_since_restore = 0
        self._last_result = None
        self._restored = False
        self._trial_info = trial_info
        self._stdout_file = stdout_file
        self._stderr_file = stderr_file

        start_time = time.time()
        self._local_ip = self.get_current_ip()
        self.setup(copy.deepcopy(self.config))
        setup_time = time.time() - start_time
        if setup_time > SETUP_TIME_THRESHOLD:
            logger.info(
                "Trainable.setup took {:.3f} seconds. If your "
                "trainable is slow to initialize, consider setting "
                "reuse_actors=True to reduce actor creation "
                "overheads.".format(setup_time)
            )
        log_sys_usage = self.config.get("log_sys_usage", False)
        self._start_time = start_time
        self._warmup_time = None
        self._monitor = UtilMonitor(start=log_sys_usage)

        self.remote_checkpoint_dir = remote_checkpoint_dir
        self.custom_syncer = custom_syncer
        self.storage_client = None

    @property
    def uses_cloud_checkpointing(self):
        return bool(self.remote_checkpoint_dir)

    def _storage_path(self, local_path):
        """Converts a `local_path` to be based off of
        `self.remote_checkpoint_dir`."""
        rel_local_path = os.path.relpath(local_path, self.logdir)
        return os.path.join(self.remote_checkpoint_dir, rel_local_path)

    @classmethod
    def default_resource_request(
        cls, config: Dict[str, Any]
    ) -> Optional[Union[Resources, PlacementGroupFactory]]:
        """Provides a static resource requirement for the given configuration.

        This can be overridden by sub-classes to set the correct trial resource
        allocation, so the user does not need to.

        .. code-block:: python

            @classmethod
            def default_resource_request(cls, config):
                return PlacementGroupFactory([{"CPU": 1}, {"CPU": 1}]])


        Args:
            config[Dict[str, Any]]: The Trainable's config dict.

        Returns:
            Union[Resources, PlacementGroupFactory]: A Resources object or
                PlacementGroupFactory consumed by Tune for queueing.
        """
        return None

    @classmethod
    def resource_help(cls, config: Dict):
        """Returns a help string for configuring this trainable's resources.

        Args:
            config: The Trainer's config dict.
        """
        return ""

    def get_current_ip(self):
        self._local_ip = ray.util.get_node_ip_address()
        return self._local_ip

    def get_auto_filled_metrics(
        self,
        now: Optional[datetime] = None,
        time_this_iter: Optional[float] = None,
        debug_metrics_only: bool = False,
    ) -> dict:
        """Return a dict with metrics auto-filled by the trainable.

        If ``debug_metrics_only`` is True, only metrics that don't
        require at least one iteration will be returned
        (``ray.tune.result.DEBUG_METRICS``).
        """
        if now is None:
            now = datetime.today()
        autofilled = {
            TRIAL_ID: self.trial_id,
            "experiment_id": self._experiment_id,
            "date": now.strftime("%Y-%m-%d_%H-%M-%S"),
            "timestamp": int(time.mktime(now.timetuple())),
            TIME_THIS_ITER_S: time_this_iter,
            TIME_TOTAL_S: self._time_total,
            PID: os.getpid(),
            HOSTNAME: platform.node(),
            NODE_IP: self._local_ip,
            "config": self.config,
            "time_since_restore": self._time_since_restore,
            "timesteps_since_restore": self._timesteps_since_restore,
            "iterations_since_restore": self._iterations_since_restore,
            "warmup_time": self._warmup_time,
        }
        if debug_metrics_only:
            autofilled = {k: v for k, v in autofilled.items() if k in DEBUG_METRICS}
        return autofilled

    def is_actor(self):
        try:
            actor_id = ray._private.worker.global_worker.actor_id
            return actor_id != actor_id.nil()
        except Exception:
            # If global_worker is not instantiated, we're not in an actor
            return False

    def train_buffered(self, buffer_time_s: float, max_buffer_length: int = 1000):
        """Runs multiple iterations of training.

        Calls ``train()`` internally. Collects and combines multiple results.
        This function will run ``self.train()`` repeatedly until one of
        the following conditions is met: 1) the maximum buffer length is
        reached, 2) the maximum buffer time is reached, or 3) a checkpoint
        was created. Even if the maximum time is reached, it will always
        block until at least one result is received.

        Args:
            buffer_time_s: Maximum time to buffer. The next result
                received after this amount of time has passed will return
                the whole buffer.
            max_buffer_length: Maximum number of results to buffer.

        """
        results = []

        now = time.time()
        send_buffer_at = now + buffer_time_s
        while now < send_buffer_at or not results:  # At least one result
            result = self.train()
            results.append(result)
            if result.get(DONE, False):
                # If the trial is done, return
                break
            elif result.get(SHOULD_CHECKPOINT, False):
                # If a checkpoint was created, return
                break
            elif result.get(RESULT_DUPLICATE):
                # If the function API trainable completed, return
                break
            elif len(results) >= max_buffer_length:
                # If the buffer is full, return
                break
            now = time.time()

        return results

    def train(self):
        """Runs one logical iteration of training.

        Calls ``step()`` internally. Subclasses should override ``step()``
        instead to return results.
        This method automatically fills the following fields in the result:

            `done` (bool): training is terminated. Filled only if not provided.

            `time_this_iter_s` (float): Time in seconds this iteration
            took to run. This may be overridden in order to override the
            system-computed time difference.

            `time_total_s` (float): Accumulated time in seconds for this
            entire experiment.

            `experiment_id` (str): Unique string identifier
            for this experiment. This id is preserved
            across checkpoint / restore calls.

            `training_iteration` (int): The index of this
            training iteration, e.g. call to train(). This is incremented
            after `step()` is called.

            `pid` (str): The pid of the training process.

            `date` (str): A formatted date of when the result was processed.

            `timestamp` (str): A UNIX timestamp of when the result
            was processed.

            `hostname` (str): Hostname of the machine hosting the training
            process.

            `node_ip` (str): Node ip of the machine hosting the training
            process.

        Returns:
            A dict that describes training progress.
        """
        if self._warmup_time is None:
            self._warmup_time = time.time() - self._start_time
        start = time.time()
        result = self.step()
        assert isinstance(result, dict), "step() needs to return a dict."

        # We do not modify internal state nor update this result if duplicate.
        if RESULT_DUPLICATE in result:
            return result

        result = result.copy()

        self._iteration += 1
        self._iterations_since_restore += 1

        if result.get(TIME_THIS_ITER_S) is not None:
            time_this_iter = result[TIME_THIS_ITER_S]
        else:
            time_this_iter = time.time() - start
        self._time_total += time_this_iter
        self._time_since_restore += time_this_iter

        result.setdefault(DONE, False)

        # self._timesteps_total should only be tracked if increments provided
        if result.get(TIMESTEPS_THIS_ITER) is not None:
            if self._timesteps_total is None:
                self._timesteps_total = 0
            self._timesteps_total += result[TIMESTEPS_THIS_ITER]
            self._timesteps_since_restore += result[TIMESTEPS_THIS_ITER]

        # self._episodes_total should only be tracked if increments provided
        if result.get(EPISODES_THIS_ITER) is not None:
            if self._episodes_total is None:
                self._episodes_total = 0
            self._episodes_total += result[EPISODES_THIS_ITER]

        # self._timesteps_total should not override user-provided total
        result.setdefault(TIMESTEPS_TOTAL, self._timesteps_total)
        result.setdefault(EPISODES_TOTAL, self._episodes_total)
        result.setdefault(TRAINING_ITERATION, self._iteration)

        # Provides auto-filled neg_mean_loss for avoiding regressions
        if result.get("mean_loss"):
            result.setdefault("neg_mean_loss", -result["mean_loss"])

        now = datetime.today()
        result.update(self.get_auto_filled_metrics(now, time_this_iter))

        monitor_data = self._monitor.get_data()
        if monitor_data:
            result.update(monitor_data)

        self.log_result(result)

        if self._stdout_context:
            self._stdout_stream.flush()
        if self._stderr_context:
            self._stderr_stream.flush()

        self._last_result = result

        return result

    def get_state(self):
        return {
            "experiment_id": self._experiment_id,
            "iteration": self._iteration,
            "timesteps_total": self._timesteps_total,
            "time_total": self._time_total,
            "episodes_total": self._episodes_total,
            "last_result": self._last_result,
            "ray_version": ray.__version__,
        }

    def save(self, checkpoint_dir: Optional[str] = None) -> str:
        """Saves the current model state to a checkpoint.

        Subclasses should override ``save_checkpoint()`` instead to save state.
        This method dumps additional metadata alongside the saved path.

        If a remote checkpoint dir is given, this will also sync up to remote
        storage.

        Args:
            checkpoint_dir: Optional dir to place the checkpoint.

        Returns:
            str: path that points to xxx.pkl file.

        Note the return path should match up with what is expected of
        `restore()`.
        """
        checkpoint_dir = TrainableUtil.make_checkpoint_dir(
            checkpoint_dir or self.logdir, index=self.iteration
        )
        checkpoint_dict_or_path = self.save_checkpoint(checkpoint_dir)
        trainable_state = self.get_state()
        checkpoint_path = TrainableUtil.process_checkpoint(
            checkpoint_dict_or_path,
            parent_dir=checkpoint_dir,
            trainable_state=trainable_state,
        )

        # Maybe sync to cloud
        self._maybe_save_to_cloud(checkpoint_dir)

        return checkpoint_path

    def _maybe_save_to_cloud(self, checkpoint_dir: str) -> bool:
        # Derived classes like the FunctionRunner might call this
        if not self.uses_cloud_checkpointing:
            return False

        if self.custom_syncer:
            self.custom_syncer.sync_up(
                checkpoint_dir, self._storage_path(checkpoint_dir)
            )
            self.custom_syncer.wait_or_retry()
            return True

        checkpoint = Checkpoint.from_directory(checkpoint_dir)
        retry_fn(
            lambda: checkpoint.to_uri(self._storage_path(checkpoint_dir)),
            subprocess.CalledProcessError,
            num_retries=3,
            sleep_time=1,
        )
        return True

    def _maybe_load_from_cloud(self, checkpoint_path: str) -> bool:
        if not self.uses_cloud_checkpointing:
            return False

        rel_checkpoint_dir = TrainableUtil.find_rel_checkpoint_dir(
            self.logdir, checkpoint_path
        )
        external_uri = os.path.join(self.remote_checkpoint_dir, rel_checkpoint_dir)
        local_dir = os.path.join(self.logdir, rel_checkpoint_dir)

        if self.custom_syncer:
            # Only keep for backwards compatibility
            self.custom_syncer.sync_down(remote_dir=external_uri, local_dir=local_dir)
            self.custom_syncer.wait_or_retry()
            return True

        checkpoint = Checkpoint.from_uri(external_uri)
        retry_fn(
            lambda: checkpoint.to_directory(local_dir),
            subprocess.CalledProcessError,
            num_retries=3,
            sleep_time=1,
        )

        return True

    def save_to_object(self):
        """Saves the current model state to a Python object.

        It also saves to disk but does not return the checkpoint path.

        Returns:
            Object holding checkpoint data.
        """
        tmpdir = tempfile.mkdtemp("save_to_object", dir=self.logdir)
        checkpoint_path = self.save(tmpdir)
        # Save all files in subtree and delete the tmpdir.
        obj = TrainableUtil.checkpoint_to_object(checkpoint_path)
        shutil.rmtree(tmpdir)
        return obj

    def restore(self, checkpoint_path: str, checkpoint_node_ip: Optional[str] = None):
        """Restores training state from a given model checkpoint.

        These checkpoints are returned from calls to save().

        Subclasses should override ``load_checkpoint()`` instead to
        restore state.
        This method restores additional metadata saved with the checkpoint.

        `checkpoint_path` should match with the return from ``save()``.

        `checkpoint_path` can be
        `~/ray_results/exp/MyTrainable_abc/
        checkpoint_00000/checkpoint`. Or,
        `~/ray_results/exp/MyTrainable_abc/checkpoint_00000`.

        `self.logdir` should generally be corresponding to `checkpoint_path`,
        for example, `~/ray_results/exp/MyTrainable_abc`.

        `self.remote_checkpoint_dir` in this case, is something like,
        `REMOTE_CHECKPOINT_BUCKET/exp/MyTrainable_abc`

        Args:
            checkpoint_path: Path to restore checkpoint from. If this
                path does not exist on the local node, it will be fetched
                from external (cloud) storage if available, or restored
                from a remote node.
            checkpoint_node_ip: If given, try to restore
                checkpoint from this node if it doesn't exist locally or
                on cloud storage.

        """
        # Ensure TrialCheckpoints are converted
        if isinstance(checkpoint_path, TrialCheckpoint):
            checkpoint_path = checkpoint_path.local_path

        if not self._maybe_load_from_cloud(checkpoint_path) and (
            # If a checkpoint source IP is given
            checkpoint_node_ip
            # And the checkpoint does not currently exist on the local node
            and not os.path.exists(checkpoint_node_ip)
            # And the source IP is different to the current IP
            and checkpoint_node_ip != ray.util.get_node_ip_address()
        ):
            checkpoint = get_checkpoint_from_remote_node(
                checkpoint_path, checkpoint_node_ip
            )
            if checkpoint:
                checkpoint.to_directory(checkpoint_path)

        if not os.path.exists(checkpoint_path):
            raise ValueError(
                f"Could not recover from checkpoint as it does not exist on local "
                f"disk and was not available on cloud storage or another Ray node. "
                f"Got checkpoint path: {checkpoint_path} and IP {checkpoint_node_ip}"
            )

        with open(checkpoint_path + ".tune_metadata", "rb") as f:
            metadata = pickle.load(f)
        self._experiment_id = metadata["experiment_id"]
        self._iteration = metadata["iteration"]
        self._timesteps_total = metadata["timesteps_total"]
        self._time_total = metadata["time_total"]
        self._episodes_total = metadata["episodes_total"]
        saved_as_dict = metadata["saved_as_dict"]
        if saved_as_dict:
            with open(checkpoint_path, "rb") as loaded_state:
                checkpoint_dict = pickle.load(loaded_state)
            checkpoint_dict.update(tune_checkpoint_path=checkpoint_path)
            self.load_checkpoint(checkpoint_dict)
        else:
            self.load_checkpoint(checkpoint_path)
        self._time_since_restore = 0.0
        self._timesteps_since_restore = 0
        self._iterations_since_restore = 0
        self._restored = True
        logger.info(
            "Restored on %s from checkpoint: %s", self.get_current_ip(), checkpoint_path
        )
        state = {
            "_iteration": self._iteration,
            "_timesteps_total": self._timesteps_total,
            "_time_total": self._time_total,
            "_episodes_total": self._episodes_total,
        }
        logger.info("Current state after restoring: %s", state)

    def restore_from_object(self, obj):
        """Restores training state from a checkpoint object.

        These checkpoints are returned from calls to save_to_object().
        """
        tmpdir = tempfile.mkdtemp("restore_from_object", dir=self.logdir)
        checkpoint_path = TrainableUtil.create_from_pickle(obj, tmpdir)
        self.restore(checkpoint_path)
        shutil.rmtree(tmpdir)

    def delete_checkpoint(self, checkpoint_path: str):
        """Deletes local copy of checkpoint.

        Args:
            checkpoint_path: Path to checkpoint.
        """
        # Ensure TrialCheckpoints are converted
        if isinstance(checkpoint_path, TrialCheckpoint):
            checkpoint_path = checkpoint_path.local_path

        try:
            checkpoint_dir = TrainableUtil.find_checkpoint_dir(checkpoint_path)
        except FileNotFoundError:
            # The checkpoint won't exist locally if the
            # trial was rescheduled to another worker.
            logger.debug(
                f"Local checkpoint not found during garbage collection: "
                f"{self.trial_id} - {checkpoint_path}"
            )
            return
        else:
            if self.uses_cloud_checkpointing:
                if self.storage_client:
                    # Keep for backwards compatibility
                    self.storage_client.delete(self._storage_path(checkpoint_dir))
                    self.storage_client.wait_or_retry()
                else:
                    checkpoint_uri = self._storage_path(checkpoint_dir)
                    retry_fn(
                        lambda: delete_external_checkpoint(checkpoint_uri),
                        subprocess.CalledProcessError,
                        num_retries=3,
                        sleep_time=1,
                    )

        if os.path.exists(checkpoint_dir):
            shutil.rmtree(checkpoint_dir)

    def export_model(
        self, export_formats: Union[List[str], str], export_dir: Optional[str] = None
    ):
        """Exports model based on export_formats.

        Subclasses should override _export_model() to actually
        export model to local directory.

        Args:
            export_formats: Format or list of (str) formats
                that should be exported.
            export_dir: Optional dir to place the exported model.
                Defaults to self.logdir.

        Returns:
            A dict that maps ExportFormats to successfully exported models.
        """
        if isinstance(export_formats, str):
            export_formats = [export_formats]
        export_dir = export_dir or self.logdir
        return self._export_model(export_formats, export_dir)

    def reset(self, new_config, logger_creator=None):
        """Resets trial for use with new config.

        Subclasses should override reset_config() to actually
        reset actor behavior for the new config."""
        self.config = new_config

        trial_info = new_config.pop(TRIAL_INFO, None)
        if trial_info:
            self._trial_info = trial_info

        self._result_logger.flush()
        self._result_logger.close()

        if logger_creator:
            logger.debug("Logger reset.")
            self._create_logger(new_config.copy(), logger_creator)
        else:
            logger.debug(
                "Did not reset logger. Got: "
                f"trainable.reset(logger_creator={logger_creator})."
            )

        stdout_file = new_config.pop(STDOUT_FILE, None)
        stderr_file = new_config.pop(STDERR_FILE, None)

        self._close_logfiles()
        self._open_logfiles(stdout_file, stderr_file)

        success = self.reset_config(new_config)
        if not success:
            return False

        # Reset attributes. Will be overwritten by `restore` if a checkpoint
        # is provided.
        self._iteration = 0
        self._time_total = 0.0
        self._timesteps_total = None
        self._episodes_total = None
        self._time_since_restore = 0.0
        self._timesteps_since_restore = 0
        self._iterations_since_restore = 0
        self._restored = False

        return True

    def reset_config(self, new_config: Dict):
        """Resets configuration without restarting the trial.

        This method is optional, but can be implemented to speed up algorithms
        such as PBT, and to allow performance optimizations such as running
        experiments with reuse_actors=True.

        Args:
            new_config: Updated hyperparameter configuration
                for the trainable.

        Returns:
            True if reset was successful else False.
        """
        return False

    def _create_logger(
        self,
        config: Dict[str, Any],
        logger_creator: Callable[[Dict[str, Any]], Logger] = None,
    ):
        """Create logger from logger creator.

        Sets _logdir and _result_logger.

        `_logdir` is the **per trial** directory for the Trainable.
        """
        if logger_creator:
            self._result_logger = logger_creator(config)
            self._logdir = self._result_logger.logdir
        else:
            from ray.tune.logger import UnifiedLogger

            logdir_prefix = datetime.today().strftime("%Y-%m-%d_%H-%M-%S")
            ray._private.utils.try_to_create_directory(DEFAULT_RESULTS_DIR)
            self._logdir = tempfile.mkdtemp(
                prefix=logdir_prefix, dir=DEFAULT_RESULTS_DIR
            )
            self._result_logger = UnifiedLogger(config, self._logdir, loggers=None)

    def _open_logfiles(self, stdout_file, stderr_file):
        """Create loggers. Open stdout and stderr logfiles."""
        if stdout_file:
            stdout_path = os.path.expanduser(os.path.join(self._logdir, stdout_file))
            self._stdout_fp = open(stdout_path, "a+")
            self._stdout_stream = Tee(sys.stdout, self._stdout_fp)
            self._stdout_context = redirect_stdout(self._stdout_stream)
            self._stdout_context.__enter__()

        if stderr_file:
            stderr_path = os.path.expanduser(os.path.join(self._logdir, stderr_file))
            self._stderr_fp = open(stderr_path, "a+")
            self._stderr_stream = Tee(sys.stderr, self._stderr_fp)
            self._stderr_context = redirect_stderr(self._stderr_stream)
            self._stderr_context.__enter__()

            # Add logging handler to root ray logger
            formatter = logging.Formatter(
                "[%(levelname)s %(asctime)s] "
                "%(filename)s: %(lineno)d  "
                "%(message)s"
            )
            self._stderr_logging_handler = logging.StreamHandler(self._stderr_fp)
            self._stderr_logging_handler.setFormatter(formatter)
            ray.logger.addHandler(self._stderr_logging_handler)

    def _close_logfiles(self):
        """Close stdout and stderr logfiles."""
        if self._stderr_logging_handler:
            ray.logger.removeHandler(self._stderr_logging_handler)

        if self._stdout_context:
            self._stdout_stream.flush()
            self._stdout_context.__exit__(None, None, None)
            self._stdout_fp.close()
            self._stdout_context = None
        if self._stderr_context:
            self._stderr_stream.flush()
            self._stderr_context.__exit__(None, None, None)
            self._stderr_fp.close()
            self._stderr_context = None

    def stop(self):
        """Releases all resources used by this trainable.

        Calls ``Trainable.cleanup`` internally. Subclasses should override
        ``Trainable.cleanup`` for custom cleanup procedures.
        """
        self._result_logger.flush()
        self._result_logger.close()
        if self._monitor.is_alive():
            self._monitor.stop()
            self._monitor.join()
        self.cleanup()

        self._close_logfiles()

    @property
    def logdir(self):
        """Directory of the results and checkpoints for this Trainable.

        Tune will automatically sync this folder with the driver if execution
        is distributed.

        Note that the current working directory will also be changed to this.

        """
        return os.path.join(self._logdir, "")

    @property
    def trial_name(self):
        """Trial name for the corresponding trial of this Trainable.

        This is not set if not using Tune.

        .. code-block:: python

            name = self.trial_name
        """
        if self._trial_info:
            return self._trial_info.trial_name
        else:
            return "default"

    @property
    def trial_id(self):
        """Trial ID for the corresponding trial of this Trainable.

        This is not set if not using Tune.

        .. code-block:: python

            trial_id = self.trial_id
        """
        if self._trial_info:
            return self._trial_info.trial_id
        else:
            return "default"

    @property
    def trial_resources(self) -> Union[Resources, PlacementGroupFactory]:
        """Resources currently assigned to the trial of this Trainable.

        This is not set if not using Tune.

        .. code-block:: python

            trial_resources = self.trial_resources
        """
        if self._trial_info:
            return self._trial_info.trial_resources
        else:
            return "default"

    @property
    def iteration(self):
        """Current training iteration.

        This value is automatically incremented every time `train()` is called
        and is automatically inserted into the training result dict.

        """
        return self._iteration

    @property
    def training_iteration(self):
        """Current training iteration (same as `self.iteration`).

        This value is automatically incremented every time `train()` is called
        and is automatically inserted into the training result dict.

        """
        return self._iteration

    def get_config(self):
        """Returns configuration passed in by Tune."""
        return self.config

    def step(self):
        """Subclasses should override this to implement train().

        The return value will be automatically passed to the loggers. Users
        can also return `tune.result.DONE` or `tune.result.SHOULD_CHECKPOINT`
        as a key to manually trigger termination or checkpointing of this
        trial. Note that manual checkpointing only works when subclassing
        Trainables.

        .. versionadded:: 0.8.7

        Returns:
            A dict that describes training progress.

        """
        raise NotImplementedError

    def save_checkpoint(self, tmp_checkpoint_dir: str):
        """Subclasses should override this to implement ``save()``.

        Warning:
            Do not rely on absolute paths in the implementation of
            ``Trainable.save_checkpoint`` and ``Trainable.load_checkpoint``.

        Use ``validate_save_restore`` to catch ``Trainable.save_checkpoint``/
        ``Trainable.load_checkpoint`` errors before execution.

        >>> from ray.tune.utils import validate_save_restore
        >>> MyTrainableClass = ... # doctest: +SKIP
        >>> validate_save_restore(MyTrainableClass) # doctest: +SKIP
        >>> validate_save_restore( # doctest: +SKIP
        ...     MyTrainableClass, use_object_store=True)

        .. versionadded:: 0.8.7

        Args:
            tmp_checkpoint_dir: The directory where the checkpoint
                file must be stored. In a Tune run, if the trial is paused,
                the provided path may be temporary and moved.

        Returns:
            A dict or string. If string, the return value is expected to be
            prefixed by `tmp_checkpoint_dir`. If dict, the return value will
            be automatically serialized by Tune and
            passed to ``Trainable.load_checkpoint()``.

        Example:
            >>> trainable, trainable1, trainable2 = ... # doctest: +SKIP
            >>> print(trainable1.save_checkpoint("/tmp/checkpoint_1")) # doctest: +SKIP
            "/tmp/checkpoint_1/my_checkpoint_file"
            >>> print(trainable2.save_checkpoint("/tmp/checkpoint_2")) # doctest: +SKIP
            {"some": "data"}
            >>> trainable.save_checkpoint("/tmp/bad_example") # doctest: +SKIP
            "/tmp/NEW_CHECKPOINT_PATH/my_checkpoint_file" # This will error.
        """
        raise NotImplementedError

    def load_checkpoint(self, checkpoint: Union[Dict, str]):
        """Subclasses should override this to implement restore().

        Warning:
            In this method, do not rely on absolute paths. The absolute
            path of the checkpoint_dir used in ``Trainable.save_checkpoint``
            may be changed.

        If ``Trainable.save_checkpoint`` returned a prefixed string, the
        prefix of the checkpoint string returned by
        ``Trainable.save_checkpoint`` may be changed.
        This is because trial pausing depends on temporary directories.

        The directory structure under the checkpoint_dir provided to
        ``Trainable.save_checkpoint`` is preserved.

        See the example below.

        Example:
            >>> from ray.tune.trainable import Trainable
            >>> class Example(Trainable):
            ...    def save_checkpoint(self, checkpoint_path):
            ...        print(checkpoint_path)
            ...        return os.path.join(checkpoint_path, "my/check/point")
            ...    def load_checkpoint(self, checkpoint):
            ...        print(checkpoint)
            >>> trainer = Example()
            >>> # This is used when PAUSED.
            >>> obj = trainer.save_to_object() # doctest: +SKIP
            <logdir>/tmpc8k_c_6hsave_to_object/checkpoint_0/my/check/point
            >>> # Note the different prefix.
            >>> trainer.restore_from_object(obj) # doctest: +SKIP
            <logdir>/tmpb87b5axfrestore_from_object/checkpoint_0/my/check/point

        .. versionadded:: 0.8.7

        Args:
            checkpoint: If dict, the return value is as
                returned by `save_checkpoint`. If a string, then it is
                a checkpoint path that may have a different prefix than that
                returned by `save_checkpoint`. The directory structure
                underneath the `checkpoint_dir` `save_checkpoint` is preserved.
        """
        raise NotImplementedError

    def setup(self, config: Dict):
        """Subclasses should override this for custom initialization.

        .. versionadded:: 0.8.7

        Args:
            config: Hyperparameters and other configs given.
                Copy of `self.config`.

        """
        pass

    def log_result(self, result: Dict):
        """Subclasses can optionally override this to customize logging.

        The logging here is done on the worker process rather than
        the driver. You may want to turn off driver logging via the
        ``loggers`` parameter in ``tune.run`` when overriding this function.

        .. versionadded:: 0.8.7

        Args:
            result: Training result returned by step().
        """
        self._result_logger.on_result(result)

    def cleanup(self):
        """Subclasses should override this for any cleanup on stop.

        If any Ray actors are launched in the Trainable (i.e., with a RLlib
        trainer), be sure to kill the Ray actor process here.

        You can kill a Ray actor by calling `actor.__ray_terminate__.remote()`
        on the actor.

        .. versionadded:: 0.8.7
        """
        pass

    def _export_model(self, export_formats: List[str], export_dir: str):
        """Subclasses should override this to export model.

        Args:
            export_formats: List of formats that should be exported.
            export_dir: Directory to place exported models.

        Return:
            A dict that maps ExportFormats to successfully exported models.
        """
        return {}

    def _implements_method(self, key):
        return hasattr(self, key) and callable(getattr(self, key))<|MERGE_RESOLUTION|>--- conflicted
+++ resolved
@@ -39,11 +39,8 @@
     TRIAL_ID,
     TRIAL_INFO,
 )
-<<<<<<< HEAD
 from ray.tune.sync_client import get_cloud_sync_client, get_sync_client
-=======
 from ray.tune.syncer import Syncer
->>>>>>> 067a244c
 from ray.tune.utils import UtilMonitor
 from ray.tune.utils.log import disable_ipython
 from ray.tune.utils.placement_groups import PlacementGroupFactory
