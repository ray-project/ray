--- conflicted
+++ resolved
@@ -29,8 +29,7 @@
 SETUP_TIME_THRESHOLD = 10
 
 
-<<<<<<< HEAD
-class TrainableUtil(object):
+class TrainableUtil:
     @staticmethod
     def pickle_checkpoint(checkpoint_path):
         """Pickles checkpoint data."""
@@ -81,10 +80,7 @@
         open(os.path.join(checkpoint_dir, ".is_checkpoint"), "a").close()
 
 
-class Trainable(object):
-=======
 class Trainable:
->>>>>>> 9fe90cda
     """Abstract class for trainable models, functions, etc.
 
     A call to ``train()`` on a trainable will execute one logical iteration of
