--- conflicted
+++ resolved
@@ -174,17 +174,11 @@
 
     @classmethod
     def resource_help(cls, config):
-<<<<<<< HEAD
-        """Returns a help string for configuring this trainable's resources."""
-=======
-        """
+        """Returns a help string for configuring this trainable's resources.
+
         Args:
             config (dict): The Trainer's config dict.
-
-        Returns:
-             str: A help string for configuring this trainable's resources.
-        """
->>>>>>> f1b56fa5
+        """
         return ""
 
     def current_ip(self):
