from __future__ import absolute_import
from __future__ import division
from __future__ import print_function

from datetime import datetime

import copy
import gzip
import io
import logging
import os
import pickle
import shutil
import tempfile
import time
import uuid

import ray
from ray.tune.logger import UnifiedLogger
from ray.tune.result import (DEFAULT_RESULTS_DIR, TIME_THIS_ITER_S,
                             TIMESTEPS_THIS_ITER, DONE, TIMESTEPS_TOTAL,
                             EPISODES_THIS_ITER, EPISODES_TOTAL)
from ray.tune.trial import Resources

logger = logging.getLogger(__name__)


class Trainable(object):
    """Abstract class for trainable models, functions, etc.

    A call to ``train()`` on a trainable will execute one logical iteration of
    training. As a rule of thumb, the execution time of one train call should
    be large enough to avoid overheads (i.e. more than a few seconds), but
    short enough to report progress periodically (i.e. at most a few minutes).

    Calling ``save()`` should save the training state of a trainable to disk,
    and ``restore(path)`` should restore a trainable to the given state.

    Generally you only need to implement ``_train``, ``_save``, and
    ``_restore`` here when subclassing Trainable.

    Note that, if you don't require checkpoint/restore functionality, then
    instead of implementing this class you can also get away with supplying
    just a ``my_train(config, reporter)`` function to the config.
    The function will be automatically converted to this interface
    (sans checkpoint functionality).
    """

    def __init__(self, config=None, logger_creator=None):
        """Initialize an Trainable.

        Sets up logging and points ``self.logdir`` to a directory in which
        training outputs should be placed.

        Subclasses should prefer defining ``_setup()`` instead of overriding
        ``__init__()`` directly.

        Args:
            config (dict): Trainable-specific configuration data. By default
                will be saved as ``self.config``.
            logger_creator (func): Function that creates a ray.tune.Logger
                object. If unspecified, a default logger is created.
        """

        self._experiment_id = uuid.uuid4().hex
        self.config = config or {}

        if logger_creator:
            self._result_logger = logger_creator(self.config)
            self.logdir = self._result_logger.logdir
        else:
            logdir_prefix = datetime.today().strftime("%Y-%m-%d_%H-%M-%S")
            if not os.path.exists(DEFAULT_RESULTS_DIR):
                os.makedirs(DEFAULT_RESULTS_DIR)
            self.logdir = tempfile.mkdtemp(
                prefix=logdir_prefix, dir=DEFAULT_RESULTS_DIR)
            self._result_logger = UnifiedLogger(self.config, self.logdir, None)

        self._iteration = 0
        self._time_total = 0.0
        self._timesteps_total = None
        self._episodes_total = None
        self._time_since_restore = 0.0
        self._timesteps_since_restore = 0
        self._iterations_since_restore = 0
        self._restored = False
        self._setup(copy.deepcopy(self.config))
        self._local_ip = ray.services.get_node_ip_address()

    @classmethod
    def default_resource_request(cls, config):
        """Returns the resource requirement for the given configuration.

        This can be overriden by sub-classes to set the correct trial resource
        allocation, so the user does not need to.
        """

        return Resources(cpu=1, gpu=0)

    @classmethod
    def resource_help(cls, config):
        """Returns a help string for configuring this trainable's resources."""

        return ""

    def train(self):
        """Runs one logical iteration of training.

        Subclasses should override ``_train()`` instead to return results.
        This class automatically fills the following fields in the result:

            `done` (bool): training is terminated. Filled only if not provided.

            `time_this_iter_s` (float): Time in seconds this iteration
            took to run. This may be overriden in order to override the
            system-computed time difference.

            `time_total_s` (float): Accumulated time in seconds for this
            entire experiment.

            `experiment_id` (str): Unique string identifier
            for this experiment. This id is preserved
            across checkpoint / restore calls.

            `training_iteration` (int): The index of this
            training iteration, e.g. call to train().

            `pid` (str): The pid of the training process.

            `date` (str): A formatted date of when the result was processed.

            `timestamp` (str): A UNIX timestamp of when the result
            was processed.

            `hostname` (str): Hostname of the machine hosting the training
            process.

            `node_ip` (str): Node ip of the machine hosting the training
            process.

        Returns:
            A dict that describes training progress.
        """

        start = time.time()
        result = self._train()
        assert isinstance(result, dict), "_train() needs to return a dict."

        result = result.copy()

        self._iteration += 1
        self._iterations_since_restore += 1

        if result.get(TIME_THIS_ITER_S) is not None:
            time_this_iter = result[TIME_THIS_ITER_S]
        else:
            time_this_iter = time.time() - start
        self._time_total += time_this_iter
        self._time_since_restore += time_this_iter

        result.setdefault(DONE, False)

        # self._timesteps_total should only be tracked if increments provided
        if result.get(TIMESTEPS_THIS_ITER) is not None:
            if self._timesteps_total is None:
                self._timesteps_total = 0
            self._timesteps_total += result[TIMESTEPS_THIS_ITER]
            self._timesteps_since_restore += result[TIMESTEPS_THIS_ITER]

        # self._episodes_total should only be tracked if increments provided
<<<<<<< HEAD
        if result.get(EPISODES_THIS_ITER):
=======
        if result.get(EPISODES_THIS_ITER) is not None:
>>>>>>> e37891d7
            if self._episodes_total is None:
                self._episodes_total = 0
            self._episodes_total += result[EPISODES_THIS_ITER]

        # self._timesteps_total should not override user-provided total
        result.setdefault(TIMESTEPS_TOTAL, self._timesteps_total)
        result.setdefault(EPISODES_TOTAL, self._episodes_total)

        # Provides auto-filled neg_mean_loss for avoiding regressions
        if result.get("mean_loss"):
            result.setdefault("neg_mean_loss", -result["mean_loss"])

        now = datetime.today()
        result.update(
            experiment_id=self._experiment_id,
            date=now.strftime("%Y-%m-%d_%H-%M-%S"),
            timestamp=int(time.mktime(now.timetuple())),
            training_iteration=self._iteration,
            time_this_iter_s=time_this_iter,
            time_total_s=self._time_total,
            pid=os.getpid(),
            hostname=os.uname()[1],
            node_ip=self._local_ip,
            config=self.config,
            time_since_restore=self._time_since_restore,
            timesteps_since_restore=self._timesteps_since_restore,
            iterations_since_restore=self._iterations_since_restore)

        self._result_logger.on_result(result)

        return result

    def save(self, checkpoint_dir=None):
        """Saves the current model state to a checkpoint.

        Subclasses should override ``_save()`` instead to save state.
        This method dumps additional metadata alongside the saved path.

        Args:
            checkpoint_dir (str): Optional dir to place the checkpoint.

        Returns:
            Checkpoint path that may be passed to restore().
        """

        checkpoint_dir = os.path.join(checkpoint_dir or self.logdir,
                                      "checkpoint_{}".format(self._iteration))
        os.makedirs(checkpoint_dir)
        checkpoint = self._save(checkpoint_dir)
        saved_as_dict = False
        if isinstance(checkpoint, str):
            if (not checkpoint.startswith(checkpoint_dir)
                    or checkpoint == checkpoint_dir):
                raise ValueError(
                    "The returned checkpoint path must be within the "
                    "given checkpoint dir {}: {}".format(
                        checkpoint_dir, checkpoint))
            if not os.path.exists(checkpoint):
                raise ValueError(
                    "The returned checkpoint path does not exist: {}".format(
                        checkpoint))
            checkpoint_path = checkpoint
        elif isinstance(checkpoint, dict):
            saved_as_dict = True
            checkpoint_path = os.path.join(checkpoint_dir, "checkpoint")
            with open(checkpoint_path, "wb") as f:
                pickle.dump(checkpoint, f)
        else:
            raise ValueError("Return value from `_save` must be dict or str.")
        pickle.dump({
            "experiment_id": self._experiment_id,
            "iteration": self._iteration,
            "timesteps_total": self._timesteps_total,
            "time_total": self._time_total,
            "episodes_total": self._episodes_total,
            "saved_as_dict": saved_as_dict
        }, open(checkpoint_path + ".tune_metadata", "wb"))
        return checkpoint_path

    def save_to_object(self):
        """Saves the current model state to a Python object. It also
        saves to disk but does not return the checkpoint path.

        Returns:
            Object holding checkpoint data.
        """

        tmpdir = tempfile.mkdtemp("save_to_object", dir=self.logdir)
        checkpoint_prefix = self.save(tmpdir)

        data = {}
        base_dir = os.path.dirname(checkpoint_prefix)
        for path in os.listdir(base_dir):
            path = os.path.join(base_dir, path)
            if path.startswith(checkpoint_prefix):
                data[os.path.basename(path)] = open(path, "rb").read()

        out = io.BytesIO()
        with gzip.GzipFile(fileobj=out, mode="wb") as f:
            compressed = pickle.dumps({
                "checkpoint_name": os.path.basename(checkpoint_prefix),
                "data": data,
            })
            if len(compressed) > 10e6:  # getting pretty large
                logger.info("Checkpoint size is {} bytes".format(
                    len(compressed)))
            f.write(compressed)

        shutil.rmtree(tmpdir)
        return out.getvalue()

    def restore(self, checkpoint_path):
        """Restores training state from a given model checkpoint.

        These checkpoints are returned from calls to save().

        Subclasses should override ``_restore()`` instead to restore state.
        This method restores additional metadata saved with the checkpoint.
        """

        metadata = pickle.load(open(checkpoint_path + ".tune_metadata", "rb"))
        self._experiment_id = metadata["experiment_id"]
        self._iteration = metadata["iteration"]
        self._timesteps_total = metadata["timesteps_total"]
        self._time_total = metadata["time_total"]
        self._episodes_total = metadata["episodes_total"]
        saved_as_dict = metadata["saved_as_dict"]
        if saved_as_dict:
            with open(checkpoint_path, "rb") as loaded_state:
                checkpoint_dict = pickle.load(loaded_state)
            self._restore(checkpoint_dict)
        else:
            self._restore(checkpoint_path)
        self._restored = True

    def restore_from_object(self, obj):
        """Restores training state from a checkpoint object.

        These checkpoints are returned from calls to save_to_object().
        """

        out = io.BytesIO(obj)
        info = pickle.loads(gzip.GzipFile(fileobj=out, mode="rb").read())
        data = info["data"]
        tmpdir = tempfile.mkdtemp("restore_from_object", dir=self.logdir)
        checkpoint_path = os.path.join(tmpdir, info["checkpoint_name"])

        for file_name, file_contents in data.items():
            with open(os.path.join(tmpdir, file_name), "wb") as f:
                f.write(file_contents)

        self.restore(checkpoint_path)
        shutil.rmtree(tmpdir)

    def reset_config(self, new_config):
        """Resets configuration without restarting the trial.

        Args:
            new_config (dir): Updated hyperparameter configuration
                for the trainable.

        Returns:
            True if configuration reset successfully else False.
        """
        return False

    def stop(self):
        """Releases all resources used by this trainable."""

        self._result_logger.close()
        self._stop()

    def _train(self):
        """Subclasses should override this to implement train().

        Returns:
            A dict that describes training progress."""

        raise NotImplementedError

    def _save(self, checkpoint_dir):
        """Subclasses should override this to implement save().

        Args:
            checkpoint_dir (str): The directory where the checkpoint
                file must be stored.

        Returns:
            checkpoint (str | dict): If string, the return value is
                expected to be the checkpoint path that will be passed to
                `_restore()`. If dict, the return value will be automatically
                serialized by Tune and passed to `_restore()`.

        Examples:
            >>> print(trainable1._save("/tmp/checkpoint_1"))
            "/tmp/checkpoint_1/my_checkpoint_file"
            >>> print(trainable2._save("/tmp/checkpoint_2"))
            {"some": "data"}
        """

        raise NotImplementedError

    def _restore(self, checkpoint):
        """Subclasses should override this to implement restore().

        Args:
            checkpoint (str | dict): Value as returned by `_save`.
                If a string, then it is the checkpoint path.
        """

        raise NotImplementedError

    def _setup(self, config):
        """Subclasses should override this for custom initialization.

        Args:
            config (dict): Hyperparameters and other configs given.
                Copy of `self.config`.
        """
        pass

    def _stop(self):
        """Subclasses should override this for any cleanup on stop."""
        pass


def wrap_function(train_func):
    from ray.tune.function_runner import FunctionRunner

    class WrappedFunc(FunctionRunner):
        def _trainable_func(self):
            return train_func

    return WrappedFunc<|MERGE_RESOLUTION|>--- conflicted
+++ resolved
@@ -168,11 +168,7 @@
             self._timesteps_since_restore += result[TIMESTEPS_THIS_ITER]
 
         # self._episodes_total should only be tracked if increments provided
-<<<<<<< HEAD
-        if result.get(EPISODES_THIS_ITER):
-=======
         if result.get(EPISODES_THIS_ITER) is not None:
->>>>>>> e37891d7
             if self._episodes_total is None:
                 self._episodes_total = 0
             self._episodes_total += result[EPISODES_THIS_ITER]
