from __future__ import absolute_import
from __future__ import division
from __future__ import print_function

from datetime import datetime

import copy
import io
import logging
import os
import pickle
from six import string_types
import shutil
import tempfile
import time
import uuid

import ray
from ray.tune.logger import UnifiedLogger
from ray.tune.result import (DEFAULT_RESULTS_DIR, TIME_THIS_ITER_S,
                             TIMESTEPS_THIS_ITER, DONE, TIMESTEPS_TOTAL,
                             EPISODES_THIS_ITER, EPISODES_TOTAL,
                             TRAINING_ITERATION, RESULT_DUPLICATE)

from ray.tune.util import UtilMonitor

logger = logging.getLogger(__name__)

SETUP_TIME_THRESHOLD = 10


class TrainableUtil:
    @staticmethod
    def pickle_checkpoint(checkpoint_path):
        """Pickles checkpoint data."""
        checkpoint_dir = TrainableUtil.find_checkpoint_dir(checkpoint_path)
        data = {}
        for basedir, _, file_names in os.walk(checkpoint_dir):
            for file_name in file_names:
                path = os.path.join(basedir, file_name)
                with open(path, "rb") as f:
                    data[os.path.relpath(path, checkpoint_dir)] = f.read()
        # Use normpath so that a directory path isn't mapped to empty string.
        name = os.path.basename(os.path.normpath(checkpoint_path))
        name += os.path.sep if os.path.isdir(checkpoint_path) else ""
        data_dict = pickle.dumps({
            "checkpoint_name": name,
            "data": data,
        })
        return data_dict

    @staticmethod
    def find_checkpoint_dir(checkpoint_path):
        """Returns the directory containing the checkpoint path.

        Raises:
            FileNotFoundError if the directory is not found.
        """
        if not os.path.exists(checkpoint_path):
            raise FileNotFoundError("Path does not exist", checkpoint_path)
        if os.path.isdir(checkpoint_path):
            checkpoint_dir = checkpoint_path
        else:
            checkpoint_dir = os.path.dirname(checkpoint_path)
        while checkpoint_dir != os.path.dirname(checkpoint_dir):
            if os.path.exists(os.path.join(checkpoint_dir, ".is_checkpoint")):
                break
            checkpoint_dir = os.path.dirname(checkpoint_dir)
        else:
            raise FileNotFoundError("Checkpoint directory not found for {}"
                                    .format(checkpoint_path))
        return checkpoint_dir

    @staticmethod
    def make_checkpoint_dir(checkpoint_dir):
        """Creates a checkpoint directory at the provided path."""
        if not os.path.exists(checkpoint_dir):
            os.makedirs(checkpoint_dir)
        # Drop marker in directory to identify it as a checkpoint dir.
        open(os.path.join(checkpoint_dir, ".is_checkpoint"), "a").close()


class Trainable:
    """Abstract class for trainable models, functions, etc.

    A call to ``train()`` on a trainable will execute one logical iteration of
    training. As a rule of thumb, the execution time of one train call should
    be large enough to avoid overheads (i.e. more than a few seconds), but
    short enough to report progress periodically (i.e. at most a few minutes).

    Calling ``save()`` should save the training state of a trainable to disk,
    and ``restore(path)`` should restore a trainable to the given state.

    Generally you only need to implement ``_setup``, ``_train``,
    ``_save``, and ``_restore`` when subclassing Trainable.

    Other implementation methods that may be helpful to override are
    ``_log_result``, ``reset_config``, ``_stop``, and ``_export_model``.

    When using Tune, Tune will convert this class into a Ray actor, which
    runs on a separate process. Tune will also change the current working
    directory of this process to `self.logdir`.

    """

    def __init__(self, config=None, logger_creator=None):
        """Initialize an Trainable.

        Sets up logging and points ``self.logdir`` to a directory in which
        training outputs should be placed.

        Subclasses should prefer defining ``_setup()`` instead of overriding
        ``__init__()`` directly.

        Args:
            config (dict): Trainable-specific configuration data. By default
                will be saved as ``self.config``.
            logger_creator (func): Function that creates a ray.tune.Logger
                object. If unspecified, a default logger is created.
        """

        self._experiment_id = uuid.uuid4().hex
        self.config = config or {}

        if logger_creator:
            self._result_logger = logger_creator(self.config)
            self._logdir = self._result_logger.logdir
        else:
            logdir_prefix = datetime.today().strftime("%Y-%m-%d_%H-%M-%S")
            ray.utils.try_to_create_directory(
                DEFAULT_RESULTS_DIR, warn_if_exist=False)
            self._logdir = tempfile.mkdtemp(
                prefix=logdir_prefix, dir=DEFAULT_RESULTS_DIR)
            self._result_logger = UnifiedLogger(
                self.config, self._logdir, loggers=None)

        self._iteration = 0
        self._time_total = 0.0
        self._timesteps_total = None
        self._episodes_total = None
        self._time_since_restore = 0.0
        self._timesteps_since_restore = 0
        self._iterations_since_restore = 0
        self._restored = False

        start_time = time.time()
        self._setup(copy.deepcopy(self.config))
        setup_time = time.time() - start_time
        if setup_time > SETUP_TIME_THRESHOLD:
            logger.info("_setup took {:.3f} seconds. If your trainable is "
                        "slow to initialize, consider setting "
                        "reuse_actors=True to reduce actor creation "
                        "overheads.".format(setup_time))
        self._local_ip = ray.services.get_node_ip_address()
        log_sys_usage = self.config.get("log_sys_usage", False)
        self._monitor = UtilMonitor(start=log_sys_usage)

    @classmethod
    def default_resource_request(cls, config):
        """Returns the resource requirement for the given configuration.

        This can be overriden by sub-classes to set the correct trial resource
        allocation, so the user does not need to.

        Example:
            >>> def default_resource_request(cls, config):
            >>>     return Resources(
            >>>         cpu=0,
            >>>         gpu=0,
            >>>         extra_cpu=config["workers"],
            >>>         extra_gpu=int(config["use_gpu"]) * config["workers"])
        """
        return None

    @classmethod
    def resource_help(cls, config):
        """Returns a help string for configuring this trainable's resources.

        Args:
            config (dict): The Trainer's config dict.
        """
        return ""

    def current_ip(self):
        logger.warning("Getting current IP.")
        self._local_ip = ray.services.get_node_ip_address()
        return self._local_ip

    def train(self):
        """Runs one logical iteration of training.

        Subclasses should override ``_train()`` instead to return results.
        This class automatically fills the following fields in the result:

            `done` (bool): training is terminated. Filled only if not provided.

            `time_this_iter_s` (float): Time in seconds this iteration
            took to run. This may be overriden in order to override the
            system-computed time difference.

            `time_total_s` (float): Accumulated time in seconds for this
            entire experiment.

            `experiment_id` (str): Unique string identifier
            for this experiment. This id is preserved
            across checkpoint / restore calls.

            `training_iteration` (int): The index of this
            training iteration, e.g. call to train(). This is incremented
            after `_train()` is called.

            `pid` (str): The pid of the training process.

            `date` (str): A formatted date of when the result was processed.

            `timestamp` (str): A UNIX timestamp of when the result
            was processed.

            `hostname` (str): Hostname of the machine hosting the training
            process.

            `node_ip` (str): Node ip of the machine hosting the training
            process.

        Returns:
            A dict that describes training progress.
        """
        start = time.time()
        result = self._train()
        assert isinstance(result, dict), "_train() needs to return a dict."

        # We do not modify internal state nor update this result if duplicate.
        if RESULT_DUPLICATE in result:
            return result

        result = result.copy()

        self._iteration += 1
        self._iterations_since_restore += 1

        if result.get(TIME_THIS_ITER_S) is not None:
            time_this_iter = result[TIME_THIS_ITER_S]
        else:
            time_this_iter = time.time() - start
        self._time_total += time_this_iter
        self._time_since_restore += time_this_iter

        result.setdefault(DONE, False)

        # self._timesteps_total should only be tracked if increments provided
        if result.get(TIMESTEPS_THIS_ITER) is not None:
            if self._timesteps_total is None:
                self._timesteps_total = 0
            self._timesteps_total += result[TIMESTEPS_THIS_ITER]
            self._timesteps_since_restore += result[TIMESTEPS_THIS_ITER]

        # self._episodes_total should only be tracked if increments provided
        if result.get(EPISODES_THIS_ITER) is not None:
            if self._episodes_total is None:
                self._episodes_total = 0
            self._episodes_total += result[EPISODES_THIS_ITER]

        # self._timesteps_total should not override user-provided total
        result.setdefault(TIMESTEPS_TOTAL, self._timesteps_total)
        result.setdefault(EPISODES_TOTAL, self._episodes_total)
        result.setdefault(TRAINING_ITERATION, self._iteration)

        # Provides auto-filled neg_mean_loss for avoiding regressions
        if result.get("mean_loss"):
            result.setdefault("neg_mean_loss", -result["mean_loss"])

        now = datetime.today()
        result.update(
            experiment_id=self._experiment_id,
            date=now.strftime("%Y-%m-%d_%H-%M-%S"),
            timestamp=int(time.mktime(now.timetuple())),
            time_this_iter_s=time_this_iter,
            time_total_s=self._time_total,
            pid=os.getpid(),
            hostname=os.uname()[1],
            node_ip=self._local_ip,
            config=self.config,
            time_since_restore=self._time_since_restore,
            timesteps_since_restore=self._timesteps_since_restore,
            iterations_since_restore=self._iterations_since_restore)

        monitor_data = self._monitor.get_data()
        if monitor_data:
            result.update(monitor_data)

        self._log_result(result)

        return result

    def save(self, checkpoint_dir=None):
        """Saves the current model state to a checkpoint.

        Subclasses should override ``_save()`` instead to save state.
        This method dumps additional metadata alongside the saved path.

        Args:
            checkpoint_dir (str): Optional dir to place the checkpoint.

        Returns:
            Checkpoint path or prefix that may be passed to restore().
        """
        checkpoint_dir = os.path.join(checkpoint_dir or self.logdir,
                                      "checkpoint_{}".format(self._iteration))
<<<<<<< HEAD

        os.makedirs(checkpoint_dir, exist_ok=True)
=======
        TrainableUtil.make_checkpoint_dir(checkpoint_dir)
>>>>>>> ca651af1
        checkpoint = self._save(checkpoint_dir)
        saved_as_dict = False
        if isinstance(checkpoint, string_types):
            if not checkpoint.startswith(checkpoint_dir):
                raise ValueError(
                    "The returned checkpoint path must be within the "
                    "given checkpoint dir {}: {}".format(
                        checkpoint_dir, checkpoint))
            checkpoint_path = checkpoint
            if os.path.isdir(checkpoint_path):
                # Add trailing slash to prevent tune metadata from
                # being written outside the directory.
                checkpoint_path = os.path.join(checkpoint_path, "")
        elif isinstance(checkpoint, dict):
            saved_as_dict = True
            checkpoint_path = os.path.join(checkpoint_dir, "checkpoint")
            with open(checkpoint_path, "wb") as f:
                pickle.dump(checkpoint, f)
        else:
            raise ValueError("Returned unexpected type {}. "
                             "Expected str or dict.".format(type(checkpoint)))

        with open(checkpoint_path + ".tune_metadata", "wb") as f:
            pickle.dump({
                "experiment_id": self._experiment_id,
                "iteration": self._iteration,
                "timesteps_total": self._timesteps_total,
                "time_total": self._time_total,
                "episodes_total": self._episodes_total,
                "saved_as_dict": saved_as_dict,
                "ray_version": ray.__version__,
            }, f)
        return checkpoint_path

    def save_to_object(self):
        """Saves the current model state to a Python object.

        It also saves to disk but does not return the checkpoint path.

        Returns:
            Object holding checkpoint data.
        """
        tmpdir = tempfile.mkdtemp("save_to_object", dir=self.logdir)
        checkpoint_path = self.save(tmpdir)
        # Save all files in subtree.
        data_dict = TrainableUtil.pickle_checkpoint(checkpoint_path)
        out = io.BytesIO()
        if len(data_dict) > 10e6:  # getting pretty large
            logger.info("Checkpoint size is {} bytes".format(len(data_dict)))
        out.write(data_dict)
        shutil.rmtree(tmpdir)
        return out.getvalue()

    def restore(self, checkpoint_path):
        """Restores training state from a given model checkpoint.

        These checkpoints are returned from calls to save().

        Subclasses should override ``_restore()`` instead to restore state.
        This method restores additional metadata saved with the checkpoint.
        """
        with open(checkpoint_path + ".tune_metadata", "rb") as f:
            metadata = pickle.load(f)
        self._experiment_id = metadata["experiment_id"]
        self._iteration = metadata["iteration"]
        self._timesteps_total = metadata["timesteps_total"]
        self._time_total = metadata["time_total"]
        self._episodes_total = metadata["episodes_total"]
        saved_as_dict = metadata["saved_as_dict"]
        if saved_as_dict:
            with open(checkpoint_path, "rb") as loaded_state:
                checkpoint_dict = pickle.load(loaded_state)
            checkpoint_dict.update(tune_checkpoint_path=checkpoint_path)
            self._restore(checkpoint_dict)
        else:
            self._restore(checkpoint_path)
        self._time_since_restore = 0.0
        self._timesteps_since_restore = 0
        self._iterations_since_restore = 0
        self._restored = True
        logger.info("Restored on %s from checkpoint: %s", self.current_ip(),
                    checkpoint_path)
        state = {
            "_iteration": self._iteration,
            "_timesteps_total": self._timesteps_total,
            "_time_total": self._time_total,
            "_episodes_total": self._episodes_total,
        }
        logger.info("Current state after restoring: %s", state)

    def restore_from_object(self, obj):
        """Restores training state from a checkpoint object.

        These checkpoints are returned from calls to save_to_object().
        """
        info = pickle.loads(obj)
        data = info["data"]
        tmpdir = tempfile.mkdtemp("restore_from_object", dir=self.logdir)
        checkpoint_path = os.path.join(tmpdir, info["checkpoint_name"])

        for relpath_name, file_contents in data.items():
            path = os.path.join(tmpdir, relpath_name)

            # This may be a subdirectory, hence not just using tmpdir
            os.makedirs(os.path.dirname(path), exist_ok=True)
            with open(path, "wb") as f:
                f.write(file_contents)

        self.restore(checkpoint_path)
        shutil.rmtree(tmpdir)

    def delete_checkpoint(self, checkpoint_path):
        """Deletes local copy of checkpoint.

        Args:
            checkpoint_path (str): Path to checkpoint.
        """
        try:
            checkpoint_dir = TrainableUtil.find_checkpoint_dir(checkpoint_path)
        except FileNotFoundError:
            # The checkpoint won't exist locally if the
            # trial was rescheduled to another worker.
            logger.debug("Checkpoint not found during garbage collection.")
            return
        if os.path.exists(checkpoint_dir):
            shutil.rmtree(checkpoint_dir)

    def export_model(self, export_formats, export_dir=None):
        """Exports model based on export_formats.

        Subclasses should override _export_model() to actually
        export model to local directory.

        Args:
            export_formats (list): List of formats that should be exported.
            export_dir (str): Optional dir to place the exported model.
                Defaults to self.logdir.

        Returns:
            A dict that maps ExportFormats to successfully exported models.
        """
        export_dir = export_dir or self.logdir
        return self._export_model(export_formats, export_dir)

    def reset_config(self, new_config):
        """Resets configuration without restarting the trial.

        This method is optional, but can be implemented to speed up algorithms
        such as PBT, and to allow performance optimizations such as running
        experiments with reuse_actors=True. Note that self.config need to
        be updated to reflect the latest parameter information in Ray logs.

        Args:
            new_config (dir): Updated hyperparameter configuration
                for the trainable.

        Returns:
            True if reset was successful else False.
        """
        return False

    def stop(self):
        """Releases all resources used by this trainable."""
        self._result_logger.flush()
        self._result_logger.close()
        self._stop()

    @property
    def logdir(self):
        """Directory of the results and checkpoints for this Trainable.

        Tune will automatically sync this folder with the driver if execution
        is distributed.

        Note that the current working directory will also be changed to this.

        """
        return os.path.join(self._logdir, "")

    @property
    def iteration(self):
        """Current training iteration.

        This value is automatically incremented every time `train()` is called
        and is automatically inserted into the training result dict.

        """
        return self._iteration

    def get_config(self):
        """Returns configuration passed in by Tune."""
        return self.config

    def _train(self):
        """Subclasses should override this to implement train().

        The return value will be automatically passed to the loggers. Users
        can also return `tune.result.DONE` or `tune.result.SHOULD_CHECKPOINT`
        as a key to manually trigger termination or checkpointing of this
        trial. Note that manual checkpointing only works when subclassing
        Trainables.

        Returns:
            A dict that describes training progress.

        """

        raise NotImplementedError

    def _save(self, tmp_checkpoint_dir):
        """Subclasses should override this to implement ``save()``.

        Warning:
            Do not rely on absolute paths in the implementation of ``_save``
            and ``_restore``.

        Use ``validate_save_restore`` to catch ``_save``/``_restore`` errors
        before execution.

        >>> from ray.tune.util import validate_save_restore
        >>> validate_save_restore(MyTrainableClass)
        >>> validate_save_restore(MyTrainableClass, use_object_store=True)

        Args:
            tmp_checkpoint_dir (str): The directory where the checkpoint
                file must be stored. In a Tune run, if the trial is paused,
                the provided path may be temporary and moved.

        Returns:
            A dict or string. If string, the return value is expected to be
            prefixed by `tmp_checkpoint_dir`. If dict, the return value will
            be automatically serialized by Tune and passed to `_restore()`.

        Examples:
            >>> print(trainable1._save("/tmp/checkpoint_1"))
            "/tmp/checkpoint_1/my_checkpoint_file"
            >>> print(trainable2._save("/tmp/checkpoint_2"))
            {"some": "data"}

            >>> trainable._save("/tmp/bad_example")
            "/tmp/NEW_CHECKPOINT_PATH/my_checkpoint_file" # This will error.
        """

        raise NotImplementedError

    def _restore(self, checkpoint):
        """Subclasses should override this to implement restore().

        Warning:
            In this method, do not rely on absolute paths. The absolute
            path of the checkpoint_dir used in ``_save`` may be changed.

        If ``_save`` returned a prefixed string, the prefix of the checkpoint
        string returned by ``_save`` may be changed. This is because trial
        pausing depends on temporary directories.

        The directory structure under the checkpoint_dir provided to ``_save``
        is preserved.

        See the example below.

        .. code-block:: python

            class Example(Trainable):
                def _save(self, checkpoint_path):
                    print(checkpoint_path)
                    return os.path.join(checkpoint_path, "my/check/point")

                def _restore(self, checkpoint):
                    print(checkpoint)

            >>> trainer = Example()
            >>> obj = trainer.save_to_object()  # This is used when PAUSED.
            <logdir>/tmpc8k_c_6hsave_to_object/checkpoint_0/my/check/point
            >>> trainer.restore_from_object(obj)  # Note the different prefix.
            <logdir>/tmpb87b5axfrestore_from_object/checkpoint_0/my/check/point


        Args:
            checkpoint (str|dict): If dict, the return value is as
                returned by `_save`. If a string, then it is a checkpoint path
                that may have a different prefix than that returned by `_save`.
                The directory structure underneath the `checkpoint_dir`
                `_save` is preserved.
        """

        raise NotImplementedError

    def _setup(self, config):
        """Subclasses should override this for custom initialization.

        Args:
            config (dict): Hyperparameters and other configs given.
                Copy of `self.config`.
        """
        pass

    def _log_result(self, result):
        """Subclasses can optionally override this to customize logging.

        Args:
            result (dict): Training result returned by _train().
        """
        self._result_logger.on_result(result)

    def _stop(self):
        """Subclasses should override this for any cleanup on stop.

        If any Ray actors are launched in the Trainable (i.e., with a RLlib
        trainer), be sure to kill the Ray actor process here.

        You can kill a Ray actor by calling `actor.__ray_terminate__.remote()`
        on the actor.
        """
        pass

    def _export_model(self, export_formats, export_dir):
        """Subclasses should override this to export model.

        Args:
            export_formats (list): List of formats that should be exported.
            export_dir (str): Directory to place exported models.

        Return:
            A dict that maps ExportFormats to successfully exported models.
        """
        return {}<|MERGE_RESOLUTION|>--- conflicted
+++ resolved
@@ -306,12 +306,7 @@
         """
         checkpoint_dir = os.path.join(checkpoint_dir or self.logdir,
                                       "checkpoint_{}".format(self._iteration))
-<<<<<<< HEAD
-
-        os.makedirs(checkpoint_dir, exist_ok=True)
-=======
         TrainableUtil.make_checkpoint_dir(checkpoint_dir)
->>>>>>> ca651af1
         checkpoint = self._save(checkpoint_dir)
         saved_as_dict = False
         if isinstance(checkpoint, string_types):
