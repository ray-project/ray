--- conflicted
+++ resolved
@@ -1,4 +1,3 @@
-<<<<<<< HEAD
 import logging
 import os
 from typing import List, Optional, Tuple
@@ -9,10 +8,8 @@
 from ray.tune.syncer import NodeSyncer
 from ray.util import get_node_ip_address
 from ray.util.debug import log_once
-=======
 from ray.util.annotations import Deprecated
 
->>>>>>> 067a244c
 
 @Deprecated
 class DockerSyncer:
