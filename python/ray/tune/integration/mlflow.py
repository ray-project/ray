<<<<<<< HEAD
import os
from typing import Dict, Callable, Optional
import logging

import ray
from ray.tune.trainable import Trainable
from ray.tune.logger import Logger, LoggerCallback
from ray.tune.result import TRAINING_ITERATION, TIMESTEPS_TOTAL
from ray.tune.trial import Trial

logger = logging.getLogger(__name__)


def _import_mlflow():
    try:
        import mlflow
    except ImportError:
        mlflow = None
    return mlflow


class MLflowLoggerCallback(LoggerCallback):
    """MLflow Logger to automatically log Tune results and config to MLflow.

    MLflow (https://mlflow.org) Tracking is an open source library for
    recording and querying experiments. This Ray Tune ``LoggerCallback``
    sends information (config parameters, training results & metrics,
    and artifacts) to MLflow for automatic experiment tracking.

    Args:
        tracking_uri (str): The tracking URI for where to manage experiments
            and runs. This can either be a local file path or a remote server.
            This arg gets passed directly to mlflow.tracking.MlflowClient
            initialization. When using Tune in a multi-node setting, make sure
            to set this to a remote server and not a local file path.
        registry_uri (str): The registry URI that gets passed directly to
            mlflow.tracking.MlflowClient initialization.
        experiment_name (str): The experiment name to use for this Tune run.
            If None is passed in here, the Logger will automatically then
            check the MLFLOW_EXPERIMENT_NAME and then the MLFLOW_EXPERIMENT_ID
            environment variables to determine the experiment name.
            If the experiment with the name already exists with MlFlow,
            it will be reused. If not, a new experiment will be created with
            that name.
        tags (Dict):  An optional dictionary of string keys and values to set
            as tags on the run
        save_artifact (bool): If set to True, automatically save the entire
            contents of the Tune local_dir as an artifact to the
            corresponding run in MlFlow.

    Example:

    .. code-block:: python

        from ray.tune.integration.mlflow import MLflowLoggerCallback

        tags = { "user_name" : "John",
                 "git_commit_hash" : "abc123"}

        tune.run(
            train_fn,
            config={
                # define search space here
                "parameter_1": tune.choice([1, 2, 3]),
                "parameter_2": tune.choice([4, 5, 6]),
            },
            callbacks=[MLflowLoggerCallback(
                experiment_name="experiment1",
                tags=tags,
                save_artifact=True)])

    """

    def __init__(
        self,
        tracking_uri: Optional[str] = None,
        registry_uri: Optional[str] = None,
        experiment_name: Optional[str] = None,
        tags: Optional[Dict] = None,
        save_artifact: bool = False,
    ):

        self.tracking_uri = tracking_uri
        self.registry_uri = registry_uri
        self.experiment_name = experiment_name
        self.tags = tags
        self.save_artifact = save_artifact

        if ray.util.client.ray.is_connected():
            logger.warning(
                "When using MLflowLoggerCallback with Ray Client, "
                "it is recommended to use a remote tracking "
                "server. If you are using a MLflow tracking server "
                "backed by the local filesystem, then it must be "
                "setup on the server side and not on the client "
                "side."
            )

    def setup(self):
        mlflow = _import_mlflow()
        if mlflow is None:
            raise RuntimeError(
                "MLflow has not been installed. Please `pip "
                "install mlflow` to use the MLflowLogger."
            )

        from mlflow.tracking import MlflowClient

        self.client = MlflowClient(
            tracking_uri=self.tracking_uri, registry_uri=self.registry_uri
        )

        if self.experiment_name is None:
            # If no name is passed in, then check env vars.
            # First check if experiment_name env var is set.
            self.experiment_name = os.environ.get("MLFLOW_EXPERIMENT_NAME")

        if self.experiment_name is not None:
            # First check if experiment with name exists.
            experiment = self.client.get_experiment_by_name(self.experiment_name)
            if experiment is not None:
                # If it already exists then get the id.
                experiment_id = experiment.experiment_id
            else:
                # If it does not exist, create the experiment.
                experiment_id = self.client.create_experiment(name=self.experiment_name)
        else:
            # No experiment_name is passed in and name env var is not set.
            # Now check the experiment id env var.
            experiment_id = os.environ.get("MLFLOW_EXPERIMENT_ID")
            # Confirm that an experiment with this id exists.
            if (
                experiment_id is None
                or self.client.get_experiment(experiment_id) is None
            ):
                raise ValueError(
                    "No experiment_name passed, "
                    "MLFLOW_EXPERIMENT_NAME env var is not "
                    "set, and MLFLOW_EXPERIMENT_ID either "
                    "is not set or does not exist. Please "
                    "set one of these to use the "
                    "MLflowLoggerCallback."
                )

        if self.tags is None:
            # Create empty dictionary for tags if not given explicitly
            self.tags = {}

        # At this point, experiment_id should be set.
        self.experiment_id = experiment_id
        self.save_artifact = self.save_artifact

        self._trial_runs = {}

    def log_trial_start(self, trial: "Trial"):
        # Create run if not already exists.
        if trial not in self._trial_runs:

            # Set trial name in tags
            tags = self.tags.copy()
            tags["trial_name"] = str(trial)

            run = self.client.create_run(experiment_id=self.experiment_id, tags=tags)
            self._trial_runs[trial] = run.info.run_id

        run_id = self._trial_runs[trial]

        # Log the config parameters.
        config = trial.config

        for key, value in config.items():
            self.client.log_param(run_id=run_id, key=key, value=value)

    def log_trial_result(self, iteration: int, trial: "Trial", result: Dict):
        step = result.get(TIMESTEPS_TOTAL) or result[TRAINING_ITERATION]
        run_id = self._trial_runs[trial]
        for key, value in result.items():
            try:
                value = float(value)
            except (ValueError, TypeError):
                logger.debug(
                    "Cannot log key {} with value {} since the "
                    "value cannot be converted to float.".format(key, value)
                )
                continue
            self.client.log_metric(run_id=run_id, key=key, value=value, step=step)

    def log_trial_end(self, trial: "Trial", failed: bool = False):
        run_id = self._trial_runs[trial]

        # Log the artifact if set_artifact is set to True.
        if self.save_artifact:
            self.client.log_artifacts(run_id, local_dir=trial.logdir)

        # Stop the run once trial finishes.
        status = "FINISHED" if not failed else "FAILED"
        self.client.set_terminated(run_id=run_id, status=status)


class MLflowLogger(Logger):
    """MLflow logger using the deprecated Logger API.

    Requires the experiment configuration to have a MLflow Experiment ID
    or manually set the proper environment variables.
    """

    _experiment_logger_cls = MLflowLoggerCallback

    def _init(self):
        mlflow = _import_mlflow()
        logger_config = self.config.pop("logger_config", {})
        tracking_uri = logger_config.get("mlflow_tracking_uri")
        registry_uri = logger_config.get("mlflow_registry_uri")

        experiment_id = logger_config.get("mlflow_experiment_id")
        if experiment_id is None or not mlflow.get_experiment(experiment_id):
            raise ValueError(
                "You must provide a valid `mlflow_experiment_id` "
                "in your `logger_config` dict in the `config` "
                "dict passed to `tune.run`. "
                "Are you sure you passed in a `experiment_id` and "
                "the experiment exists?"
            )
        else:
            experiment_name = mlflow.get_experiment(experiment_id).name

        self._trial_experiment_logger = self._experiment_logger_cls(
            tracking_uri, registry_uri, experiment_name
        )

        self._trial_experiment_logger.setup()

        self._trial_experiment_logger.log_trial_start(self.trial)

    def on_result(self, result: Dict):
        self._trial_experiment_logger.log_trial_result(
            iteration=result.get(TRAINING_ITERATION), trial=self.trial, result=result
        )

    def close(self):
        self._trial_experiment_logger.log_trial_end(trial=self.trial, failed=False)
        del self._trial_experiment_logger


def mlflow_mixin(func: Callable):
    """mlflow_mixin

    MLflow (https://mlflow.org) Tracking is an open source library for
    recording and querying experiments. This Ray Tune Trainable mixin helps
    initialize the MLflow API for use with the ``Trainable`` class or the
    ``@mlflow_mixin`` function API. This mixin automatically configures MLflow
    and creates a run in the same process as each Tune trial. You can then
    use the mlflow API inside the your training function and it will
    automatically get reported to the correct run.

    For basic usage, just prepend your training function with the
    ``@mlflow_mixin`` decorator:

    .. code-block:: python

        from ray.tune.integration.mlflow import mlflow_mixin

        @mlflow_mixin
        def train_fn(config):
            ...
            mlflow.log_metric(...)

    You can also use MlFlow's autologging feature if using a training
    framework like Pytorch Lightning, XGBoost, etc. More information can be
    found here
    (https://mlflow.org/docs/latest/tracking.html#automatic-logging).

    .. code-block:: python

        from ray.tune.integration.mlflow import mlflow_mixin

        @mlflow_mixin
        def train_fn(config):
            mlflow.autolog()
            xgboost_results = xgb.train(config, ...)

    The MlFlow configuration is done by passing a ``mlflow`` key to
    the ``config`` parameter of ``tune.run()`` (see example below).

    The content of the ``mlflow`` config entry is used to
    configure MlFlow. Here are the keys you can pass in to this config entry:

    Args:
        tracking_uri (str): The tracking URI for MLflow tracking. If using
            Tune in a multi-node setting, make sure to use a remote server for
            tracking.
        experiment_id (str): The id of an already created MLflow experiment.
            All logs from all trials in ``tune.run`` will be reported to this
            experiment. If this is not provided or the experiment with this
            id does not exist, you must provide an``experiment_name``. This
            parameter takes precedence over ``experiment_name``.
        experiment_name (str): The name of an already existing MLflow
            experiment. All logs from all trials in ``tune.run`` will be
            reported to this experiment. If this is not provided, you must
            provide a valid ``experiment_id``.
        token (optional, str): A token to use for HTTP authentication when
            logging to a remote tracking server. This is useful when you
            want to log to a Databricks server, for example. This value will
            be used to set the MLFLOW_TRACKING_TOKEN environment variable on
            all the remote training processes.

    Example:

    .. code-block:: python

        from ray import tune
        from ray.tune.integration.mlflow import mlflow_mixin

        import mlflow

        # Create the MlFlow expriment.
        mlflow.create_experiment("my_experiment")

        @mlflow_mixin
        def train_fn(config):
            for i in range(10):
                loss = config["a"] + config["b"]
                mlflow.log_metric(key="loss", value=loss)
            tune.report(loss=loss, done=True)

        tune.run(
            train_fn,
            config={
                # define search space here
                "a": tune.choice([1, 2, 3]),
                "b": tune.choice([4, 5, 6]),
                # mlflow configuration
                "mlflow": {
                    "experiment_name": "my_experiment",
                    "tracking_uri": mlflow.get_tracking_uri()
                }
            })
    """
    if _import_mlflow() is None:
        raise RuntimeError(
            "MLflow has not been installed. Please `pip "
            "install mlflow` to use the mlflow_mixin."
        )
    if ray.util.client.ray.is_connected():
        logger.warning(
            "When using mlflow_mixin with Ray Client, "
            "it is recommended to use a remote tracking "
            "server. If you are using a MLflow tracking server "
            "backed by the local filesystem, then it must be "
            "setup on the server side and not on the client "
            "side."
        )
    if hasattr(func, "__mixins__"):
        func.__mixins__ = func.__mixins__ + (MLflowTrainableMixin,)
    else:
        func.__mixins__ = (MLflowTrainableMixin,)
    return func


class MLflowTrainableMixin:
    def __init__(self, config: Dict, *args, **kwargs):
        self._mlflow = _import_mlflow()

        if self._mlflow is None:
            raise RuntimeError(
                "MLflow has not been installed. Please `pip "
                "install mlflow` to use the mlflow_mixin."
            )

        if not isinstance(self, Trainable):
            raise ValueError(
                "The `MLflowTrainableMixin` can only be used as a mixin "
                "for `tune.Trainable` classes. Please make sure your "
                "class inherits from both. For example: "
                "`class YourTrainable(MLflowTrainableMixin)`."
            )

        super().__init__(config, *args, **kwargs)
        _config = config.copy()
        try:
            mlflow_config = _config.pop("mlflow").copy()
        except KeyError as e:
            raise ValueError(
                "MLflow mixin specified but no configuration has been passed. "
                "Make sure to include a `mlflow` key in your `config` dict "
                "containing at least a `tracking_uri` and either "
                "`experiment_name` or `experiment_id` specification."
            ) from e

        tracking_uri = mlflow_config.pop("tracking_uri", None)
        if tracking_uri is None:
            raise ValueError(
                "MLflow mixin specified but no "
                "tracking_uri has been "
                "passed in. Make sure to include a `mlflow` "
                "key in your `config` dict containing at "
                "least a `tracking_uri`"
            )
        self._mlflow.set_tracking_uri(tracking_uri)

        # Set the tracking token if one is passed in.
        tracking_token = mlflow_config.pop("token", None)
        if tracking_token is not None:
            os.environ["MLFLOW_TRACKING_TOKEN"] = tracking_token

        # First see if experiment_id is passed in.
        experiment_id = mlflow_config.pop("experiment_id", None)
        if experiment_id is None or self._mlflow.get_experiment(experiment_id) is None:
            logger.debug(
                "Either no experiment_id is passed in, or the "
                "experiment with the given id does not exist. "
                "Checking experiment_name"
            )
            # Check for name.
            experiment_name = mlflow_config.pop("experiment_name", None)
            if experiment_name is None:
                raise ValueError(
                    "MLflow mixin specified but no "
                    "experiment_name or experiment_id has been "
                    "passed in. Make sure to include a `mlflow` "
                    "key in your `config` dict containing at "
                    "least a `experiment_name` or `experiment_id` "
                    "specification."
                )
            experiment = self._mlflow.get_experiment_by_name(experiment_name)
            if experiment is not None:
                # Experiment with this name exists.
                experiment_id = experiment.experiment_id
            else:
                raise ValueError(
                    "No experiment with the given "
                    "name: {} or id: {} currently exists. Make "
                    "sure to first start the MLflow experiment "
                    "before calling tune.run.".format(experiment_name, experiment_id)
                )

        self.experiment_id = experiment_id

        run_name = self.trial_name + "_" + self.trial_id
        run_name = run_name.replace("/", "_")
        self._mlflow.start_run(experiment_id=self.experiment_id, run_name=run_name)

    def stop(self):
        self._mlflow.end_run()
=======
from typing import Dict, Callable, Optional
import logging

import ray
from ray.tune.trainable import Trainable
from ray.tune.logger import Logger, LoggerCallback
from ray.tune.result import TRAINING_ITERATION, TIMESTEPS_TOTAL
from ray.tune.trial import Trial
from ray.util.annotations import Deprecated
from ray.util.ml_utils.mlflow import MLflowLoggerUtil

logger = logging.getLogger(__name__)


class MLflowLoggerCallback(LoggerCallback):
    """MLflow Logger to automatically log Tune results and config to MLflow.

    MLflow (https://mlflow.org) Tracking is an open source library for
    recording and querying experiments. This Ray Tune ``LoggerCallback``
    sends information (config parameters, training results & metrics,
    and artifacts) to MLflow for automatic experiment tracking.

    Args:
        tracking_uri (str): The tracking URI for where to manage experiments
            and runs. This can either be a local file path or a remote server.
            This arg gets passed directly to mlflow
            initialization. When using Tune in a multi-node setting, make sure
            to set this to a remote server and not a local file path.
        registry_uri (str): The registry URI that gets passed directly to
            mlflow initialization.
        experiment_name (str): The experiment name to use for this Tune run.
            If the experiment with the name already exists with MLflow,
            it will be reused. If not, a new experiment will be created with
            that name.
        tags (Dict):  An optional dictionary of string keys and values to set
            as tags on the run
        save_artifact (bool): If set to True, automatically save the entire
            contents of the Tune local_dir as an artifact to the
            corresponding run in MlFlow.

    Example:

    .. code-block:: python

        from ray.tune.integration.mlflow import MLflowLoggerCallback

        tags = { "user_name" : "John",
                 "git_commit_hash" : "abc123"}

        tune.run(
            train_fn,
            config={
                # define search space here
                "parameter_1": tune.choice([1, 2, 3]),
                "parameter_2": tune.choice([4, 5, 6]),
            },
            callbacks=[MLflowLoggerCallback(
                experiment_name="experiment1",
                tags=tags,
                save_artifact=True)])

    """

    def __init__(
        self,
        tracking_uri: Optional[str] = None,
        registry_uri: Optional[str] = None,
        experiment_name: Optional[str] = None,
        tags: Optional[Dict] = None,
        save_artifact: bool = False,
    ):

        self.tracking_uri = tracking_uri
        self.registry_uri = registry_uri
        self.experiment_name = experiment_name
        self.tags = tags
        self.should_save_artifact = save_artifact

        self.mlflow_util = MLflowLoggerUtil()

        if ray.util.client.ray.is_connected():
            logger.warning(
                "When using MLflowLoggerCallback with Ray Client, "
                "it is recommended to use a remote tracking "
                "server. If you are using a MLflow tracking server "
                "backed by the local filesystem, then it must be "
                "setup on the server side and not on the client "
                "side."
            )

    def setup(self, *args, **kwargs):
        # Setup the mlflow logging util.
        self.mlflow_util.setup_mlflow(
            tracking_uri=self.tracking_uri,
            registry_uri=self.registry_uri,
            experiment_name=self.experiment_name,
        )

        if self.tags is None:
            # Create empty dictionary for tags if not given explicitly
            self.tags = {}

        self._trial_runs = {}

    def log_trial_start(self, trial: "Trial"):
        # Create run if not already exists.
        if trial not in self._trial_runs:

            # Set trial name in tags
            tags = self.tags.copy()
            tags["trial_name"] = str(trial)

            run = self.mlflow_util.start_run(tags=tags, run_name=str(trial))
            self._trial_runs[trial] = run.info.run_id

        run_id = self._trial_runs[trial]

        # Log the config parameters.
        config = trial.config
        self.mlflow_util.log_params(run_id=run_id, params_to_log=config)

    def log_trial_result(self, iteration: int, trial: "Trial", result: Dict):
        step = result.get(TIMESTEPS_TOTAL) or result[TRAINING_ITERATION]
        run_id = self._trial_runs[trial]
        self.mlflow_util.log_metrics(run_id=run_id, metrics_to_log=result, step=step)

    def log_trial_end(self, trial: "Trial", failed: bool = False):
        run_id = self._trial_runs[trial]

        # Log the artifact if set_artifact is set to True.
        if self.should_save_artifact:
            self.mlflow_util.save_artifacts(run_id=run_id, dir=trial.logdir)

        # Stop the run once trial finishes.
        status = "FINISHED" if not failed else "FAILED"
        self.mlflow_util.end_run(run_id=run_id, status=status)


@Deprecated
class MLflowLogger(Logger):
    """MLflow logger using the deprecated Logger API.

    Requires the experiment configuration to have a MLflow Experiment ID
    or manually set the proper environment variables.
    """

    def _init(self):
        raise DeprecationWarning(
            "The legacy MLflowLogger has been "
            "deprecated. Use the MLflowLoggerCallback "
            "instead."
        )


def mlflow_mixin(func: Callable):
    """mlflow_mixin

    MLflow (https://mlflow.org) Tracking is an open source library for
    recording and querying experiments. This Ray Tune Trainable mixin helps
    initialize the MLflow API for use with the ``Trainable`` class or the
    ``@mlflow_mixin`` function API. This mixin automatically configures MLflow
    and creates a run in the same process as each Tune trial. You can then
    use the mlflow API inside the your training function and it will
    automatically get reported to the correct run.

    For basic usage, just prepend your training function with the
    ``@mlflow_mixin`` decorator:

    .. code-block:: python

        from ray.tune.integration.mlflow import mlflow_mixin

        @mlflow_mixin
        def train_fn(config):
            ...
            mlflow.log_metric(...)

    You can also use MlFlow's autologging feature if using a training
    framework like Pytorch Lightning, XGBoost, etc. More information can be
    found here
    (https://mlflow.org/docs/latest/tracking.html#automatic-logging).

    .. code-block:: python

        from ray.tune.integration.mlflow import mlflow_mixin

        @mlflow_mixin
        def train_fn(config):
            mlflow.autolog()
            xgboost_results = xgb.train(config, ...)

    The MlFlow configuration is done by passing a ``mlflow`` key to
    the ``config`` parameter of ``tune.run()`` (see example below).

    The content of the ``mlflow`` config entry is used to
    configure MlFlow. Here are the keys you can pass in to this config entry:

    Args:
        tracking_uri (str): The tracking URI for MLflow tracking. If using
            Tune in a multi-node setting, make sure to use a remote server for
            tracking.
        experiment_id (str): The id of an already created MLflow experiment.
            All logs from all trials in ``tune.run`` will be reported to this
            experiment. If this is not provided or the experiment with this
            id does not exist, you must provide an``experiment_name``. This
            parameter takes precedence over ``experiment_name``.
        experiment_name (str): The name of an already existing MLflow
            experiment. All logs from all trials in ``tune.run`` will be
            reported to this experiment. If this is not provided, you must
            provide a valid ``experiment_id``.
        token (optional, str): A token to use for HTTP authentication when
            logging to a remote tracking server. This is useful when you
            want to log to a Databricks server, for example. This value will
            be used to set the MLFLOW_TRACKING_TOKEN environment variable on
            all the remote training processes.

    Example:

    .. code-block:: python

        from ray import tune
        from ray.tune.integration.mlflow import mlflow_mixin

        import mlflow

        # Create the MlFlow expriment.
        mlflow.create_experiment("my_experiment")

        @mlflow_mixin
        def train_fn(config):
            for i in range(10):
                loss = config["a"] + config["b"]
                mlflow.log_metric(key="loss", value=loss)
            tune.report(loss=loss, done=True)

        tune.run(
            train_fn,
            config={
                # define search space here
                "a": tune.choice([1, 2, 3]),
                "b": tune.choice([4, 5, 6]),
                # mlflow configuration
                "mlflow": {
                    "experiment_name": "my_experiment",
                    "tracking_uri": mlflow.get_tracking_uri()
                }
            })
    """
    if ray.util.client.ray.is_connected():
        logger.warning(
            "When using mlflow_mixin with Ray Client, "
            "it is recommended to use a remote tracking "
            "server. If you are using a MLflow tracking server "
            "backed by the local filesystem, then it must be "
            "setup on the server side and not on the client "
            "side."
        )
    if hasattr(func, "__mixins__"):
        func.__mixins__ = func.__mixins__ + (MLflowTrainableMixin,)
    else:
        func.__mixins__ = (MLflowTrainableMixin,)
    return func


class MLflowTrainableMixin:
    def __init__(self, config: Dict, *args, **kwargs):
        self.mlflow_util = MLflowLoggerUtil()

        if not isinstance(self, Trainable):
            raise ValueError(
                "The `MLflowTrainableMixin` can only be used as a mixin "
                "for `tune.Trainable` classes. Please make sure your "
                "class inherits from both. For example: "
                "`class YourTrainable(MLflowTrainableMixin)`."
            )

        super().__init__(config, *args, **kwargs)
        _config = config.copy()
        try:
            mlflow_config = _config.pop("mlflow").copy()
        except KeyError as e:
            raise ValueError(
                "MLflow mixin specified but no configuration has been passed. "
                "Make sure to include a `mlflow` key in your `config` dict "
                "containing at least a `tracking_uri` and either "
                "`experiment_name` or `experiment_id` specification."
            ) from e

        tracking_uri = mlflow_config.pop("tracking_uri", None)
        if tracking_uri is None:
            raise ValueError(
                "MLflow mixin specified but no "
                "tracking_uri has been "
                "passed in. Make sure to include a `mlflow` "
                "key in your `config` dict containing at "
                "least a `tracking_uri`"
            )

        # Set the tracking token if one is passed in.
        tracking_token = mlflow_config.pop("token", None)

        experiment_id = mlflow_config.pop("experiment_id", None)

        experiment_name = mlflow_config.pop("experiment_name", None)

        # This initialization happens in each of the Trainables/workers.
        # So we have to set `create_experiment_if_not_exists` to False.
        # Otherwise there might be race conditions when each worker tries to
        # create the same experiment.
        # For the mixin, the experiment must be created beforehand.
        self.mlflow_util.setup_mlflow(
            tracking_uri=tracking_uri,
            experiment_id=experiment_id,
            experiment_name=experiment_name,
            tracking_token=tracking_token,
            create_experiment_if_not_exists=False,
        )

        run_name = self.trial_name + "_" + self.trial_id
        run_name = run_name.replace("/", "_")
        self.mlflow_util.start_run(set_active=True, run_name=run_name)

    def stop(self):
        self.mlflow_util.end_run()
>>>>>>> 19672688
<|MERGE_RESOLUTION|>--- conflicted
+++ resolved
@@ -1,771 +1,324 @@
-<<<<<<< HEAD
-import os
-from typing import Dict, Callable, Optional
-import logging
-
-import ray
-from ray.tune.trainable import Trainable
-from ray.tune.logger import Logger, LoggerCallback
-from ray.tune.result import TRAINING_ITERATION, TIMESTEPS_TOTAL
-from ray.tune.trial import Trial
-
-logger = logging.getLogger(__name__)
-
-
-def _import_mlflow():
-    try:
-        import mlflow
-    except ImportError:
-        mlflow = None
-    return mlflow
-
-
-class MLflowLoggerCallback(LoggerCallback):
-    """MLflow Logger to automatically log Tune results and config to MLflow.
-
-    MLflow (https://mlflow.org) Tracking is an open source library for
-    recording and querying experiments. This Ray Tune ``LoggerCallback``
-    sends information (config parameters, training results & metrics,
-    and artifacts) to MLflow for automatic experiment tracking.
-
-    Args:
-        tracking_uri (str): The tracking URI for where to manage experiments
-            and runs. This can either be a local file path or a remote server.
-            This arg gets passed directly to mlflow.tracking.MlflowClient
-            initialization. When using Tune in a multi-node setting, make sure
-            to set this to a remote server and not a local file path.
-        registry_uri (str): The registry URI that gets passed directly to
-            mlflow.tracking.MlflowClient initialization.
-        experiment_name (str): The experiment name to use for this Tune run.
-            If None is passed in here, the Logger will automatically then
-            check the MLFLOW_EXPERIMENT_NAME and then the MLFLOW_EXPERIMENT_ID
-            environment variables to determine the experiment name.
-            If the experiment with the name already exists with MlFlow,
-            it will be reused. If not, a new experiment will be created with
-            that name.
-        tags (Dict):  An optional dictionary of string keys and values to set
-            as tags on the run
-        save_artifact (bool): If set to True, automatically save the entire
-            contents of the Tune local_dir as an artifact to the
-            corresponding run in MlFlow.
-
-    Example:
-
-    .. code-block:: python
-
-        from ray.tune.integration.mlflow import MLflowLoggerCallback
-
-        tags = { "user_name" : "John",
-                 "git_commit_hash" : "abc123"}
-
-        tune.run(
-            train_fn,
-            config={
-                # define search space here
-                "parameter_1": tune.choice([1, 2, 3]),
-                "parameter_2": tune.choice([4, 5, 6]),
-            },
-            callbacks=[MLflowLoggerCallback(
-                experiment_name="experiment1",
-                tags=tags,
-                save_artifact=True)])
-
-    """
-
-    def __init__(
-        self,
-        tracking_uri: Optional[str] = None,
-        registry_uri: Optional[str] = None,
-        experiment_name: Optional[str] = None,
-        tags: Optional[Dict] = None,
-        save_artifact: bool = False,
-    ):
-
-        self.tracking_uri = tracking_uri
-        self.registry_uri = registry_uri
-        self.experiment_name = experiment_name
-        self.tags = tags
-        self.save_artifact = save_artifact
-
-        if ray.util.client.ray.is_connected():
-            logger.warning(
-                "When using MLflowLoggerCallback with Ray Client, "
-                "it is recommended to use a remote tracking "
-                "server. If you are using a MLflow tracking server "
-                "backed by the local filesystem, then it must be "
-                "setup on the server side and not on the client "
-                "side."
-            )
-
-    def setup(self):
-        mlflow = _import_mlflow()
-        if mlflow is None:
-            raise RuntimeError(
-                "MLflow has not been installed. Please `pip "
-                "install mlflow` to use the MLflowLogger."
-            )
-
-        from mlflow.tracking import MlflowClient
-
-        self.client = MlflowClient(
-            tracking_uri=self.tracking_uri, registry_uri=self.registry_uri
-        )
-
-        if self.experiment_name is None:
-            # If no name is passed in, then check env vars.
-            # First check if experiment_name env var is set.
-            self.experiment_name = os.environ.get("MLFLOW_EXPERIMENT_NAME")
-
-        if self.experiment_name is not None:
-            # First check if experiment with name exists.
-            experiment = self.client.get_experiment_by_name(self.experiment_name)
-            if experiment is not None:
-                # If it already exists then get the id.
-                experiment_id = experiment.experiment_id
-            else:
-                # If it does not exist, create the experiment.
-                experiment_id = self.client.create_experiment(name=self.experiment_name)
-        else:
-            # No experiment_name is passed in and name env var is not set.
-            # Now check the experiment id env var.
-            experiment_id = os.environ.get("MLFLOW_EXPERIMENT_ID")
-            # Confirm that an experiment with this id exists.
-            if (
-                experiment_id is None
-                or self.client.get_experiment(experiment_id) is None
-            ):
-                raise ValueError(
-                    "No experiment_name passed, "
-                    "MLFLOW_EXPERIMENT_NAME env var is not "
-                    "set, and MLFLOW_EXPERIMENT_ID either "
-                    "is not set or does not exist. Please "
-                    "set one of these to use the "
-                    "MLflowLoggerCallback."
-                )
-
-        if self.tags is None:
-            # Create empty dictionary for tags if not given explicitly
-            self.tags = {}
-
-        # At this point, experiment_id should be set.
-        self.experiment_id = experiment_id
-        self.save_artifact = self.save_artifact
-
-        self._trial_runs = {}
-
-    def log_trial_start(self, trial: "Trial"):
-        # Create run if not already exists.
-        if trial not in self._trial_runs:
-
-            # Set trial name in tags
-            tags = self.tags.copy()
-            tags["trial_name"] = str(trial)
-
-            run = self.client.create_run(experiment_id=self.experiment_id, tags=tags)
-            self._trial_runs[trial] = run.info.run_id
-
-        run_id = self._trial_runs[trial]
-
-        # Log the config parameters.
-        config = trial.config
-
-        for key, value in config.items():
-            self.client.log_param(run_id=run_id, key=key, value=value)
-
-    def log_trial_result(self, iteration: int, trial: "Trial", result: Dict):
-        step = result.get(TIMESTEPS_TOTAL) or result[TRAINING_ITERATION]
-        run_id = self._trial_runs[trial]
-        for key, value in result.items():
-            try:
-                value = float(value)
-            except (ValueError, TypeError):
-                logger.debug(
-                    "Cannot log key {} with value {} since the "
-                    "value cannot be converted to float.".format(key, value)
-                )
-                continue
-            self.client.log_metric(run_id=run_id, key=key, value=value, step=step)
-
-    def log_trial_end(self, trial: "Trial", failed: bool = False):
-        run_id = self._trial_runs[trial]
-
-        # Log the artifact if set_artifact is set to True.
-        if self.save_artifact:
-            self.client.log_artifacts(run_id, local_dir=trial.logdir)
-
-        # Stop the run once trial finishes.
-        status = "FINISHED" if not failed else "FAILED"
-        self.client.set_terminated(run_id=run_id, status=status)
-
-
-class MLflowLogger(Logger):
-    """MLflow logger using the deprecated Logger API.
-
-    Requires the experiment configuration to have a MLflow Experiment ID
-    or manually set the proper environment variables.
-    """
-
-    _experiment_logger_cls = MLflowLoggerCallback
-
-    def _init(self):
-        mlflow = _import_mlflow()
-        logger_config = self.config.pop("logger_config", {})
-        tracking_uri = logger_config.get("mlflow_tracking_uri")
-        registry_uri = logger_config.get("mlflow_registry_uri")
-
-        experiment_id = logger_config.get("mlflow_experiment_id")
-        if experiment_id is None or not mlflow.get_experiment(experiment_id):
-            raise ValueError(
-                "You must provide a valid `mlflow_experiment_id` "
-                "in your `logger_config` dict in the `config` "
-                "dict passed to `tune.run`. "
-                "Are you sure you passed in a `experiment_id` and "
-                "the experiment exists?"
-            )
-        else:
-            experiment_name = mlflow.get_experiment(experiment_id).name
-
-        self._trial_experiment_logger = self._experiment_logger_cls(
-            tracking_uri, registry_uri, experiment_name
-        )
-
-        self._trial_experiment_logger.setup()
-
-        self._trial_experiment_logger.log_trial_start(self.trial)
-
-    def on_result(self, result: Dict):
-        self._trial_experiment_logger.log_trial_result(
-            iteration=result.get(TRAINING_ITERATION), trial=self.trial, result=result
-        )
-
-    def close(self):
-        self._trial_experiment_logger.log_trial_end(trial=self.trial, failed=False)
-        del self._trial_experiment_logger
-
-
-def mlflow_mixin(func: Callable):
-    """mlflow_mixin
-
-    MLflow (https://mlflow.org) Tracking is an open source library for
-    recording and querying experiments. This Ray Tune Trainable mixin helps
-    initialize the MLflow API for use with the ``Trainable`` class or the
-    ``@mlflow_mixin`` function API. This mixin automatically configures MLflow
-    and creates a run in the same process as each Tune trial. You can then
-    use the mlflow API inside the your training function and it will
-    automatically get reported to the correct run.
-
-    For basic usage, just prepend your training function with the
-    ``@mlflow_mixin`` decorator:
-
-    .. code-block:: python
-
-        from ray.tune.integration.mlflow import mlflow_mixin
-
-        @mlflow_mixin
-        def train_fn(config):
-            ...
-            mlflow.log_metric(...)
-
-    You can also use MlFlow's autologging feature if using a training
-    framework like Pytorch Lightning, XGBoost, etc. More information can be
-    found here
-    (https://mlflow.org/docs/latest/tracking.html#automatic-logging).
-
-    .. code-block:: python
-
-        from ray.tune.integration.mlflow import mlflow_mixin
-
-        @mlflow_mixin
-        def train_fn(config):
-            mlflow.autolog()
-            xgboost_results = xgb.train(config, ...)
-
-    The MlFlow configuration is done by passing a ``mlflow`` key to
-    the ``config`` parameter of ``tune.run()`` (see example below).
-
-    The content of the ``mlflow`` config entry is used to
-    configure MlFlow. Here are the keys you can pass in to this config entry:
-
-    Args:
-        tracking_uri (str): The tracking URI for MLflow tracking. If using
-            Tune in a multi-node setting, make sure to use a remote server for
-            tracking.
-        experiment_id (str): The id of an already created MLflow experiment.
-            All logs from all trials in ``tune.run`` will be reported to this
-            experiment. If this is not provided or the experiment with this
-            id does not exist, you must provide an``experiment_name``. This
-            parameter takes precedence over ``experiment_name``.
-        experiment_name (str): The name of an already existing MLflow
-            experiment. All logs from all trials in ``tune.run`` will be
-            reported to this experiment. If this is not provided, you must
-            provide a valid ``experiment_id``.
-        token (optional, str): A token to use for HTTP authentication when
-            logging to a remote tracking server. This is useful when you
-            want to log to a Databricks server, for example. This value will
-            be used to set the MLFLOW_TRACKING_TOKEN environment variable on
-            all the remote training processes.
-
-    Example:
-
-    .. code-block:: python
-
-        from ray import tune
-        from ray.tune.integration.mlflow import mlflow_mixin
-
-        import mlflow
-
-        # Create the MlFlow expriment.
-        mlflow.create_experiment("my_experiment")
-
-        @mlflow_mixin
-        def train_fn(config):
-            for i in range(10):
-                loss = config["a"] + config["b"]
-                mlflow.log_metric(key="loss", value=loss)
-            tune.report(loss=loss, done=True)
-
-        tune.run(
-            train_fn,
-            config={
-                # define search space here
-                "a": tune.choice([1, 2, 3]),
-                "b": tune.choice([4, 5, 6]),
-                # mlflow configuration
-                "mlflow": {
-                    "experiment_name": "my_experiment",
-                    "tracking_uri": mlflow.get_tracking_uri()
-                }
-            })
-    """
-    if _import_mlflow() is None:
-        raise RuntimeError(
-            "MLflow has not been installed. Please `pip "
-            "install mlflow` to use the mlflow_mixin."
-        )
-    if ray.util.client.ray.is_connected():
-        logger.warning(
-            "When using mlflow_mixin with Ray Client, "
-            "it is recommended to use a remote tracking "
-            "server. If you are using a MLflow tracking server "
-            "backed by the local filesystem, then it must be "
-            "setup on the server side and not on the client "
-            "side."
-        )
-    if hasattr(func, "__mixins__"):
-        func.__mixins__ = func.__mixins__ + (MLflowTrainableMixin,)
-    else:
-        func.__mixins__ = (MLflowTrainableMixin,)
-    return func
-
-
-class MLflowTrainableMixin:
-    def __init__(self, config: Dict, *args, **kwargs):
-        self._mlflow = _import_mlflow()
-
-        if self._mlflow is None:
-            raise RuntimeError(
-                "MLflow has not been installed. Please `pip "
-                "install mlflow` to use the mlflow_mixin."
-            )
-
-        if not isinstance(self, Trainable):
-            raise ValueError(
-                "The `MLflowTrainableMixin` can only be used as a mixin "
-                "for `tune.Trainable` classes. Please make sure your "
-                "class inherits from both. For example: "
-                "`class YourTrainable(MLflowTrainableMixin)`."
-            )
-
-        super().__init__(config, *args, **kwargs)
-        _config = config.copy()
-        try:
-            mlflow_config = _config.pop("mlflow").copy()
-        except KeyError as e:
-            raise ValueError(
-                "MLflow mixin specified but no configuration has been passed. "
-                "Make sure to include a `mlflow` key in your `config` dict "
-                "containing at least a `tracking_uri` and either "
-                "`experiment_name` or `experiment_id` specification."
-            ) from e
-
-        tracking_uri = mlflow_config.pop("tracking_uri", None)
-        if tracking_uri is None:
-            raise ValueError(
-                "MLflow mixin specified but no "
-                "tracking_uri has been "
-                "passed in. Make sure to include a `mlflow` "
-                "key in your `config` dict containing at "
-                "least a `tracking_uri`"
-            )
-        self._mlflow.set_tracking_uri(tracking_uri)
-
-        # Set the tracking token if one is passed in.
-        tracking_token = mlflow_config.pop("token", None)
-        if tracking_token is not None:
-            os.environ["MLFLOW_TRACKING_TOKEN"] = tracking_token
-
-        # First see if experiment_id is passed in.
-        experiment_id = mlflow_config.pop("experiment_id", None)
-        if experiment_id is None or self._mlflow.get_experiment(experiment_id) is None:
-            logger.debug(
-                "Either no experiment_id is passed in, or the "
-                "experiment with the given id does not exist. "
-                "Checking experiment_name"
-            )
-            # Check for name.
-            experiment_name = mlflow_config.pop("experiment_name", None)
-            if experiment_name is None:
-                raise ValueError(
-                    "MLflow mixin specified but no "
-                    "experiment_name or experiment_id has been "
-                    "passed in. Make sure to include a `mlflow` "
-                    "key in your `config` dict containing at "
-                    "least a `experiment_name` or `experiment_id` "
-                    "specification."
-                )
-            experiment = self._mlflow.get_experiment_by_name(experiment_name)
-            if experiment is not None:
-                # Experiment with this name exists.
-                experiment_id = experiment.experiment_id
-            else:
-                raise ValueError(
-                    "No experiment with the given "
-                    "name: {} or id: {} currently exists. Make "
-                    "sure to first start the MLflow experiment "
-                    "before calling tune.run.".format(experiment_name, experiment_id)
-                )
-
-        self.experiment_id = experiment_id
-
-        run_name = self.trial_name + "_" + self.trial_id
-        run_name = run_name.replace("/", "_")
-        self._mlflow.start_run(experiment_id=self.experiment_id, run_name=run_name)
-
-    def stop(self):
-        self._mlflow.end_run()
-=======
-from typing import Dict, Callable, Optional
-import logging
-
-import ray
-from ray.tune.trainable import Trainable
-from ray.tune.logger import Logger, LoggerCallback
-from ray.tune.result import TRAINING_ITERATION, TIMESTEPS_TOTAL
-from ray.tune.trial import Trial
-from ray.util.annotations import Deprecated
-from ray.util.ml_utils.mlflow import MLflowLoggerUtil
-
-logger = logging.getLogger(__name__)
-
-
-class MLflowLoggerCallback(LoggerCallback):
-    """MLflow Logger to automatically log Tune results and config to MLflow.
-
-    MLflow (https://mlflow.org) Tracking is an open source library for
-    recording and querying experiments. This Ray Tune ``LoggerCallback``
-    sends information (config parameters, training results & metrics,
-    and artifacts) to MLflow for automatic experiment tracking.
-
-    Args:
-        tracking_uri (str): The tracking URI for where to manage experiments
-            and runs. This can either be a local file path or a remote server.
-            This arg gets passed directly to mlflow
-            initialization. When using Tune in a multi-node setting, make sure
-            to set this to a remote server and not a local file path.
-        registry_uri (str): The registry URI that gets passed directly to
-            mlflow initialization.
-        experiment_name (str): The experiment name to use for this Tune run.
-            If the experiment with the name already exists with MLflow,
-            it will be reused. If not, a new experiment will be created with
-            that name.
-        tags (Dict):  An optional dictionary of string keys and values to set
-            as tags on the run
-        save_artifact (bool): If set to True, automatically save the entire
-            contents of the Tune local_dir as an artifact to the
-            corresponding run in MlFlow.
-
-    Example:
-
-    .. code-block:: python
-
-        from ray.tune.integration.mlflow import MLflowLoggerCallback
-
-        tags = { "user_name" : "John",
-                 "git_commit_hash" : "abc123"}
-
-        tune.run(
-            train_fn,
-            config={
-                # define search space here
-                "parameter_1": tune.choice([1, 2, 3]),
-                "parameter_2": tune.choice([4, 5, 6]),
-            },
-            callbacks=[MLflowLoggerCallback(
-                experiment_name="experiment1",
-                tags=tags,
-                save_artifact=True)])
-
-    """
-
-    def __init__(
-        self,
-        tracking_uri: Optional[str] = None,
-        registry_uri: Optional[str] = None,
-        experiment_name: Optional[str] = None,
-        tags: Optional[Dict] = None,
-        save_artifact: bool = False,
-    ):
-
-        self.tracking_uri = tracking_uri
-        self.registry_uri = registry_uri
-        self.experiment_name = experiment_name
-        self.tags = tags
-        self.should_save_artifact = save_artifact
-
-        self.mlflow_util = MLflowLoggerUtil()
-
-        if ray.util.client.ray.is_connected():
-            logger.warning(
-                "When using MLflowLoggerCallback with Ray Client, "
-                "it is recommended to use a remote tracking "
-                "server. If you are using a MLflow tracking server "
-                "backed by the local filesystem, then it must be "
-                "setup on the server side and not on the client "
-                "side."
-            )
-
-    def setup(self, *args, **kwargs):
-        # Setup the mlflow logging util.
-        self.mlflow_util.setup_mlflow(
-            tracking_uri=self.tracking_uri,
-            registry_uri=self.registry_uri,
-            experiment_name=self.experiment_name,
-        )
-
-        if self.tags is None:
-            # Create empty dictionary for tags if not given explicitly
-            self.tags = {}
-
-        self._trial_runs = {}
-
-    def log_trial_start(self, trial: "Trial"):
-        # Create run if not already exists.
-        if trial not in self._trial_runs:
-
-            # Set trial name in tags
-            tags = self.tags.copy()
-            tags["trial_name"] = str(trial)
-
-            run = self.mlflow_util.start_run(tags=tags, run_name=str(trial))
-            self._trial_runs[trial] = run.info.run_id
-
-        run_id = self._trial_runs[trial]
-
-        # Log the config parameters.
-        config = trial.config
-        self.mlflow_util.log_params(run_id=run_id, params_to_log=config)
-
-    def log_trial_result(self, iteration: int, trial: "Trial", result: Dict):
-        step = result.get(TIMESTEPS_TOTAL) or result[TRAINING_ITERATION]
-        run_id = self._trial_runs[trial]
-        self.mlflow_util.log_metrics(run_id=run_id, metrics_to_log=result, step=step)
-
-    def log_trial_end(self, trial: "Trial", failed: bool = False):
-        run_id = self._trial_runs[trial]
-
-        # Log the artifact if set_artifact is set to True.
-        if self.should_save_artifact:
-            self.mlflow_util.save_artifacts(run_id=run_id, dir=trial.logdir)
-
-        # Stop the run once trial finishes.
-        status = "FINISHED" if not failed else "FAILED"
-        self.mlflow_util.end_run(run_id=run_id, status=status)
-
-
-@Deprecated
-class MLflowLogger(Logger):
-    """MLflow logger using the deprecated Logger API.
-
-    Requires the experiment configuration to have a MLflow Experiment ID
-    or manually set the proper environment variables.
-    """
-
-    def _init(self):
-        raise DeprecationWarning(
-            "The legacy MLflowLogger has been "
-            "deprecated. Use the MLflowLoggerCallback "
-            "instead."
-        )
-
-
-def mlflow_mixin(func: Callable):
-    """mlflow_mixin
-
-    MLflow (https://mlflow.org) Tracking is an open source library for
-    recording and querying experiments. This Ray Tune Trainable mixin helps
-    initialize the MLflow API for use with the ``Trainable`` class or the
-    ``@mlflow_mixin`` function API. This mixin automatically configures MLflow
-    and creates a run in the same process as each Tune trial. You can then
-    use the mlflow API inside the your training function and it will
-    automatically get reported to the correct run.
-
-    For basic usage, just prepend your training function with the
-    ``@mlflow_mixin`` decorator:
-
-    .. code-block:: python
-
-        from ray.tune.integration.mlflow import mlflow_mixin
-
-        @mlflow_mixin
-        def train_fn(config):
-            ...
-            mlflow.log_metric(...)
-
-    You can also use MlFlow's autologging feature if using a training
-    framework like Pytorch Lightning, XGBoost, etc. More information can be
-    found here
-    (https://mlflow.org/docs/latest/tracking.html#automatic-logging).
-
-    .. code-block:: python
-
-        from ray.tune.integration.mlflow import mlflow_mixin
-
-        @mlflow_mixin
-        def train_fn(config):
-            mlflow.autolog()
-            xgboost_results = xgb.train(config, ...)
-
-    The MlFlow configuration is done by passing a ``mlflow`` key to
-    the ``config`` parameter of ``tune.run()`` (see example below).
-
-    The content of the ``mlflow`` config entry is used to
-    configure MlFlow. Here are the keys you can pass in to this config entry:
-
-    Args:
-        tracking_uri (str): The tracking URI for MLflow tracking. If using
-            Tune in a multi-node setting, make sure to use a remote server for
-            tracking.
-        experiment_id (str): The id of an already created MLflow experiment.
-            All logs from all trials in ``tune.run`` will be reported to this
-            experiment. If this is not provided or the experiment with this
-            id does not exist, you must provide an``experiment_name``. This
-            parameter takes precedence over ``experiment_name``.
-        experiment_name (str): The name of an already existing MLflow
-            experiment. All logs from all trials in ``tune.run`` will be
-            reported to this experiment. If this is not provided, you must
-            provide a valid ``experiment_id``.
-        token (optional, str): A token to use for HTTP authentication when
-            logging to a remote tracking server. This is useful when you
-            want to log to a Databricks server, for example. This value will
-            be used to set the MLFLOW_TRACKING_TOKEN environment variable on
-            all the remote training processes.
-
-    Example:
-
-    .. code-block:: python
-
-        from ray import tune
-        from ray.tune.integration.mlflow import mlflow_mixin
-
-        import mlflow
-
-        # Create the MlFlow expriment.
-        mlflow.create_experiment("my_experiment")
-
-        @mlflow_mixin
-        def train_fn(config):
-            for i in range(10):
-                loss = config["a"] + config["b"]
-                mlflow.log_metric(key="loss", value=loss)
-            tune.report(loss=loss, done=True)
-
-        tune.run(
-            train_fn,
-            config={
-                # define search space here
-                "a": tune.choice([1, 2, 3]),
-                "b": tune.choice([4, 5, 6]),
-                # mlflow configuration
-                "mlflow": {
-                    "experiment_name": "my_experiment",
-                    "tracking_uri": mlflow.get_tracking_uri()
-                }
-            })
-    """
-    if ray.util.client.ray.is_connected():
-        logger.warning(
-            "When using mlflow_mixin with Ray Client, "
-            "it is recommended to use a remote tracking "
-            "server. If you are using a MLflow tracking server "
-            "backed by the local filesystem, then it must be "
-            "setup on the server side and not on the client "
-            "side."
-        )
-    if hasattr(func, "__mixins__"):
-        func.__mixins__ = func.__mixins__ + (MLflowTrainableMixin,)
-    else:
-        func.__mixins__ = (MLflowTrainableMixin,)
-    return func
-
-
-class MLflowTrainableMixin:
-    def __init__(self, config: Dict, *args, **kwargs):
-        self.mlflow_util = MLflowLoggerUtil()
-
-        if not isinstance(self, Trainable):
-            raise ValueError(
-                "The `MLflowTrainableMixin` can only be used as a mixin "
-                "for `tune.Trainable` classes. Please make sure your "
-                "class inherits from both. For example: "
-                "`class YourTrainable(MLflowTrainableMixin)`."
-            )
-
-        super().__init__(config, *args, **kwargs)
-        _config = config.copy()
-        try:
-            mlflow_config = _config.pop("mlflow").copy()
-        except KeyError as e:
-            raise ValueError(
-                "MLflow mixin specified but no configuration has been passed. "
-                "Make sure to include a `mlflow` key in your `config` dict "
-                "containing at least a `tracking_uri` and either "
-                "`experiment_name` or `experiment_id` specification."
-            ) from e
-
-        tracking_uri = mlflow_config.pop("tracking_uri", None)
-        if tracking_uri is None:
-            raise ValueError(
-                "MLflow mixin specified but no "
-                "tracking_uri has been "
-                "passed in. Make sure to include a `mlflow` "
-                "key in your `config` dict containing at "
-                "least a `tracking_uri`"
-            )
-
-        # Set the tracking token if one is passed in.
-        tracking_token = mlflow_config.pop("token", None)
-
-        experiment_id = mlflow_config.pop("experiment_id", None)
-
-        experiment_name = mlflow_config.pop("experiment_name", None)
-
-        # This initialization happens in each of the Trainables/workers.
-        # So we have to set `create_experiment_if_not_exists` to False.
-        # Otherwise there might be race conditions when each worker tries to
-        # create the same experiment.
-        # For the mixin, the experiment must be created beforehand.
-        self.mlflow_util.setup_mlflow(
-            tracking_uri=tracking_uri,
-            experiment_id=experiment_id,
-            experiment_name=experiment_name,
-            tracking_token=tracking_token,
-            create_experiment_if_not_exists=False,
-        )
-
-        run_name = self.trial_name + "_" + self.trial_id
-        run_name = run_name.replace("/", "_")
-        self.mlflow_util.start_run(set_active=True, run_name=run_name)
-
-    def stop(self):
-        self.mlflow_util.end_run()
->>>>>>> 19672688
+from typing import Dict, Callable, Optional
+import logging
+
+import ray
+from ray.tune.trainable import Trainable
+from ray.tune.logger import Logger, LoggerCallback
+from ray.tune.result import TRAINING_ITERATION, TIMESTEPS_TOTAL
+from ray.tune.trial import Trial
+from ray.util.annotations import Deprecated
+from ray.util.ml_utils.mlflow import MLflowLoggerUtil
+
+logger = logging.getLogger(__name__)
+
+
+class MLflowLoggerCallback(LoggerCallback):
+    """MLflow Logger to automatically log Tune results and config to MLflow.
+
+    MLflow (https://mlflow.org) Tracking is an open source library for
+    recording and querying experiments. This Ray Tune ``LoggerCallback``
+    sends information (config parameters, training results & metrics,
+    and artifacts) to MLflow for automatic experiment tracking.
+
+    Args:
+        tracking_uri (str): The tracking URI for where to manage experiments
+            and runs. This can either be a local file path or a remote server.
+            This arg gets passed directly to mlflow
+            initialization. When using Tune in a multi-node setting, make sure
+            to set this to a remote server and not a local file path.
+        registry_uri (str): The registry URI that gets passed directly to
+            mlflow initialization.
+        experiment_name (str): The experiment name to use for this Tune run.
+            If the experiment with the name already exists with MLflow,
+            it will be reused. If not, a new experiment will be created with
+            that name.
+        tags (Dict):  An optional dictionary of string keys and values to set
+            as tags on the run
+        save_artifact (bool): If set to True, automatically save the entire
+            contents of the Tune local_dir as an artifact to the
+            corresponding run in MlFlow.
+
+    Example:
+
+    .. code-block:: python
+
+        from ray.tune.integration.mlflow import MLflowLoggerCallback
+
+        tags = { "user_name" : "John",
+                 "git_commit_hash" : "abc123"}
+
+        tune.run(
+            train_fn,
+            config={
+                # define search space here
+                "parameter_1": tune.choice([1, 2, 3]),
+                "parameter_2": tune.choice([4, 5, 6]),
+            },
+            callbacks=[MLflowLoggerCallback(
+                experiment_name="experiment1",
+                tags=tags,
+                save_artifact=True)])
+
+    """
+
+    def __init__(
+        self,
+        tracking_uri: Optional[str] = None,
+        registry_uri: Optional[str] = None,
+        experiment_name: Optional[str] = None,
+        tags: Optional[Dict] = None,
+        save_artifact: bool = False,
+    ):
+
+        self.tracking_uri = tracking_uri
+        self.registry_uri = registry_uri
+        self.experiment_name = experiment_name
+        self.tags = tags
+        self.should_save_artifact = save_artifact
+
+        self.mlflow_util = MLflowLoggerUtil()
+
+        if ray.util.client.ray.is_connected():
+            logger.warning(
+                "When using MLflowLoggerCallback with Ray Client, "
+                "it is recommended to use a remote tracking "
+                "server. If you are using a MLflow tracking server "
+                "backed by the local filesystem, then it must be "
+                "setup on the server side and not on the client "
+                "side."
+            )
+
+    def setup(self, *args, **kwargs):
+        # Setup the mlflow logging util.
+        self.mlflow_util.setup_mlflow(
+            tracking_uri=self.tracking_uri,
+            registry_uri=self.registry_uri,
+            experiment_name=self.experiment_name,
+        )
+
+        if self.tags is None:
+            # Create empty dictionary for tags if not given explicitly
+            self.tags = {}
+
+        self._trial_runs = {}
+
+    def log_trial_start(self, trial: "Trial"):
+        # Create run if not already exists.
+        if trial not in self._trial_runs:
+
+            # Set trial name in tags
+            tags = self.tags.copy()
+            tags["trial_name"] = str(trial)
+
+            run = self.mlflow_util.start_run(tags=tags, run_name=str(trial))
+            self._trial_runs[trial] = run.info.run_id
+
+        run_id = self._trial_runs[trial]
+
+        # Log the config parameters.
+        config = trial.config
+        self.mlflow_util.log_params(run_id=run_id, params_to_log=config)
+
+    def log_trial_result(self, iteration: int, trial: "Trial", result: Dict):
+        step = result.get(TIMESTEPS_TOTAL) or result[TRAINING_ITERATION]
+        run_id = self._trial_runs[trial]
+        self.mlflow_util.log_metrics(run_id=run_id, metrics_to_log=result, step=step)
+
+    def log_trial_end(self, trial: "Trial", failed: bool = False):
+        run_id = self._trial_runs[trial]
+
+        # Log the artifact if set_artifact is set to True.
+        if self.should_save_artifact:
+            self.mlflow_util.save_artifacts(run_id=run_id, dir=trial.logdir)
+
+        # Stop the run once trial finishes.
+        status = "FINISHED" if not failed else "FAILED"
+        self.mlflow_util.end_run(run_id=run_id, status=status)
+
+
+@Deprecated
+class MLflowLogger(Logger):
+    """MLflow logger using the deprecated Logger API.
+
+    Requires the experiment configuration to have a MLflow Experiment ID
+    or manually set the proper environment variables.
+    """
+
+    def _init(self):
+        raise DeprecationWarning(
+            "The legacy MLflowLogger has been "
+            "deprecated. Use the MLflowLoggerCallback "
+            "instead."
+        )
+
+
+def mlflow_mixin(func: Callable):
+    """mlflow_mixin
+
+    MLflow (https://mlflow.org) Tracking is an open source library for
+    recording and querying experiments. This Ray Tune Trainable mixin helps
+    initialize the MLflow API for use with the ``Trainable`` class or the
+    ``@mlflow_mixin`` function API. This mixin automatically configures MLflow
+    and creates a run in the same process as each Tune trial. You can then
+    use the mlflow API inside the your training function and it will
+    automatically get reported to the correct run.
+
+    For basic usage, just prepend your training function with the
+    ``@mlflow_mixin`` decorator:
+
+    .. code-block:: python
+
+        from ray.tune.integration.mlflow import mlflow_mixin
+
+        @mlflow_mixin
+        def train_fn(config):
+            ...
+            mlflow.log_metric(...)
+
+    You can also use MlFlow's autologging feature if using a training
+    framework like Pytorch Lightning, XGBoost, etc. More information can be
+    found here
+    (https://mlflow.org/docs/latest/tracking.html#automatic-logging).
+
+    .. code-block:: python
+
+        from ray.tune.integration.mlflow import mlflow_mixin
+
+        @mlflow_mixin
+        def train_fn(config):
+            mlflow.autolog()
+            xgboost_results = xgb.train(config, ...)
+
+    The MlFlow configuration is done by passing a ``mlflow`` key to
+    the ``config`` parameter of ``tune.run()`` (see example below).
+
+    The content of the ``mlflow`` config entry is used to
+    configure MlFlow. Here are the keys you can pass in to this config entry:
+
+    Args:
+        tracking_uri (str): The tracking URI for MLflow tracking. If using
+            Tune in a multi-node setting, make sure to use a remote server for
+            tracking.
+        experiment_id (str): The id of an already created MLflow experiment.
+            All logs from all trials in ``tune.run`` will be reported to this
+            experiment. If this is not provided or the experiment with this
+            id does not exist, you must provide an``experiment_name``. This
+            parameter takes precedence over ``experiment_name``.
+        experiment_name (str): The name of an already existing MLflow
+            experiment. All logs from all trials in ``tune.run`` will be
+            reported to this experiment. If this is not provided, you must
+            provide a valid ``experiment_id``.
+        token (optional, str): A token to use for HTTP authentication when
+            logging to a remote tracking server. This is useful when you
+            want to log to a Databricks server, for example. This value will
+            be used to set the MLFLOW_TRACKING_TOKEN environment variable on
+            all the remote training processes.
+
+    Example:
+
+    .. code-block:: python
+
+        from ray import tune
+        from ray.tune.integration.mlflow import mlflow_mixin
+
+        import mlflow
+
+        # Create the MlFlow expriment.
+        mlflow.create_experiment("my_experiment")
+
+        @mlflow_mixin
+        def train_fn(config):
+            for i in range(10):
+                loss = config["a"] + config["b"]
+                mlflow.log_metric(key="loss", value=loss)
+            tune.report(loss=loss, done=True)
+
+        tune.run(
+            train_fn,
+            config={
+                # define search space here
+                "a": tune.choice([1, 2, 3]),
+                "b": tune.choice([4, 5, 6]),
+                # mlflow configuration
+                "mlflow": {
+                    "experiment_name": "my_experiment",
+                    "tracking_uri": mlflow.get_tracking_uri()
+                }
+            })
+    """
+    if ray.util.client.ray.is_connected():
+        logger.warning(
+            "When using mlflow_mixin with Ray Client, "
+            "it is recommended to use a remote tracking "
+            "server. If you are using a MLflow tracking server "
+            "backed by the local filesystem, then it must be "
+            "setup on the server side and not on the client "
+            "side."
+        )
+    if hasattr(func, "__mixins__"):
+        func.__mixins__ = func.__mixins__ + (MLflowTrainableMixin,)
+    else:
+        func.__mixins__ = (MLflowTrainableMixin,)
+    return func
+
+
+class MLflowTrainableMixin:
+    def __init__(self, config: Dict, *args, **kwargs):
+        self.mlflow_util = MLflowLoggerUtil()
+
+        if not isinstance(self, Trainable):
+            raise ValueError(
+                "The `MLflowTrainableMixin` can only be used as a mixin "
+                "for `tune.Trainable` classes. Please make sure your "
+                "class inherits from both. For example: "
+                "`class YourTrainable(MLflowTrainableMixin)`."
+            )
+
+        super().__init__(config, *args, **kwargs)
+        _config = config.copy()
+        try:
+            mlflow_config = _config.pop("mlflow").copy()
+        except KeyError as e:
+            raise ValueError(
+                "MLflow mixin specified but no configuration has been passed. "
+                "Make sure to include a `mlflow` key in your `config` dict "
+                "containing at least a `tracking_uri` and either "
+                "`experiment_name` or `experiment_id` specification."
+            ) from e
+
+        tracking_uri = mlflow_config.pop("tracking_uri", None)
+        if tracking_uri is None:
+            raise ValueError(
+                "MLflow mixin specified but no "
+                "tracking_uri has been "
+                "passed in. Make sure to include a `mlflow` "
+                "key in your `config` dict containing at "
+                "least a `tracking_uri`"
+            )
+
+        # Set the tracking token if one is passed in.
+        tracking_token = mlflow_config.pop("token", None)
+
+        experiment_id = mlflow_config.pop("experiment_id", None)
+
+        experiment_name = mlflow_config.pop("experiment_name", None)
+
+        # This initialization happens in each of the Trainables/workers.
+        # So we have to set `create_experiment_if_not_exists` to False.
+        # Otherwise there might be race conditions when each worker tries to
+        # create the same experiment.
+        # For the mixin, the experiment must be created beforehand.
+        self.mlflow_util.setup_mlflow(
+            tracking_uri=tracking_uri,
+            experiment_id=experiment_id,
+            experiment_name=experiment_name,
+            tracking_token=tracking_token,
+            create_experiment_if_not_exists=False,
+        )
+
+        run_name = self.trial_name + "_" + self.trial_id
+        run_name = run_name.replace("/", "_")
+        self.mlflow_util.start_run(set_active=True, run_name=run_name)
+
+    def stop(self):
+        self.mlflow_util.end_run()