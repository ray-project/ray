# Original Code here:
# https://github.com/pytorch/examples/blob/master/mnist/main.py
from contextlib import contextmanager
import os
import logging
import shutil
import tempfile
from typing import Callable, Dict, Generator, Optional, Type, Any
import warnings

import torch
from datetime import timedelta

import ray
from ray import tune
from ray.ray_constants import env_integer
from ray.tune.result import RESULT_DUPLICATE
from ray.tune.logger import NoopLogger
from ray.tune.function_runner import wrap_function
from ray.tune.trainable import DistributedTrainable
from ray.tune.utils.placement_groups import PlacementGroupFactory
from ray.tune.utils.trainable import PlacementGroupUtil, TrainableUtil
from ray.tune.utils import detect_checkpoint_function
from ray.util.ml_utils.util import find_free_port
from ray.util.placement_group import remove_placement_group

logger = logging.getLogger(__name__)

_distributed_enabled = False

NCCL_TIMEOUT_S = env_integer("NCCL_TIMEOUT_S", 1800)


def is_distributed_trainable():
    """Returns True if executing within a DistributedTrainable."""
    return _distributed_enabled


def enable_distributed_trainable():
    global _distributed_enabled
    _distributed_enabled = True


def logger_creator(log_config: Dict, logdir: str, rank: int) -> NoopLogger:
    worker_dir = os.path.join(logdir, "worker_{}".format(rank))
    os.makedirs(worker_dir, exist_ok=True)
    return NoopLogger(log_config, worker_dir)


def setup_address():
    ip = ray.util.get_node_ip_address()
    port = find_free_port()
    return f"tcp://{ip}:{port}"


def setup_process_group(url, world_rank, world_size, timeout, backend="gloo"):
    """Connects the distributed PyTorch backend.

    Args:
        url (str): the URL used to connect to distributed PyTorch.
        world_rank (int): the index of the runner.
        world_size (int): the total number of runners.
        timeout (timedelta): Timeout for operations executed against
            the process group.
        backend (str): One of gloo or nccl. Depending on
            build-time configuration
    """
    logger.debug(
        "Connecting to {} world_rank: {} world_size: {}".format(
            url, world_rank, world_size
        )
    )
    logger.debug(f"using {backend}")
    if backend == "nccl" and "NCCL_BLOCKING_WAIT" not in os.environ:
        logger.debug(
            "Setting NCCL_BLOCKING_WAIT for detecting node failure. "
            "To override this behavior, you can set NCCL_BLOCKING_WAIT=0."
        )
        os.environ["NCCL_BLOCKING_WAIT"] = "1"

    torch.distributed.init_process_group(
        backend=backend,
        init_method=url,
        rank=world_rank,
        world_size=world_size,
        timeout=timeout,
    )


class _TorchTrainable(DistributedTrainable):
    """Base class for distributed training on Tune.

    A wrapper class is needed to actually create a working
    version of this trainable.
    """

    _function = None
    _num_workers = None
    _num_gpus_per_worker = None
    _num_cpus_per_worker = None
    _num_workers_per_host = None
    _placement_group = None
    _timeout_s = None

    __slots__ = ["workers", "_finished"]

    @property
    def should_colocate(self) -> bool:
        return self._num_workers_per_host is not None

    @classmethod
    def default_process_group_parameters(cls) -> Dict:
        return dict(timeout=timedelta(seconds=NCCL_TIMEOUT_S), backend="gloo")

    def setup(self, config: Dict):
        self._finished = False
        num_workers = self._num_workers
        logdir = self.logdir
        assert self._function

        func_trainable = wrap_function(self.__class__._function)

        remote_trainable = ray.remote(func_trainable)
        (
            remote_option,
            self._placement_group,
        ) = PlacementGroupUtil.get_remote_worker_options(
            self._num_workers,
            self._num_cpus_per_worker,
            self._num_gpus_per_worker,
            self._num_workers_per_host,
            self._timeout_s,
        )
        remote_trainable = remote_trainable.options(**remote_option)
        new_config = DistributedTrainable.build_config(self, config)

        self.workers = [
            remote_trainable.remote(
                config=new_config,
                logger_creator=lambda cfg: logger_creator(cfg, logdir, rank),
            )
            for rank in range(num_workers)
        ]

        # Address has to be IP of rank 0 worker's node.
        address = ray.get(self.workers[0].execute.remote(lambda _: setup_address()))

        pgroup_params = self.default_process_group_parameters()
        from functools import partial

        setup_on_worker = partial(
            setup_process_group, url=address, world_size=num_workers, **pgroup_params
        )
        ray.get(
            [
                w.execute.remote(lambda _: setup_on_worker(world_rank=rank))
                for rank, w in enumerate(self.workers)
            ]
        )

        ray.get(
            [
                w.execute.remote(lambda _: enable_distributed_trainable())
                for rank, w in enumerate(self.workers)
            ]
        )

    def step(self) -> Dict:
        if self._finished:
            raise RuntimeError("Training has already finished.")
        result = ray.get([w.step.remote() for w in self.workers])[0]
        if RESULT_DUPLICATE in result:
            self._finished = True
        return result

    def save_checkpoint(self, checkpoint_dir: str) -> str:
        # TODO: optimize if colocated
        save_obj = ray.get(self.workers[0].save_to_object.remote())
        checkpoint_path = TrainableUtil.create_from_pickle(save_obj, checkpoint_dir)
        return checkpoint_path

    def load_checkpoint(self, checkpoint_dir: str):
        checkpoint_obj = TrainableUtil.checkpoint_to_object(checkpoint_dir)
        return ray.get(
            [w.restore_from_object.remote(checkpoint_obj) for w in self.workers]
        )

    def stop(self):
        ray.get([worker.stop.remote() for worker in self.workers])
        if self.should_colocate:
            remove_placement_group(self._placement_group)


def DistributedTrainableCreator(
    func: Callable[[Dict, Optional[str]], Any],
    num_workers: int = 1,
    num_cpus_per_worker: int = 1,
    num_gpus_per_worker: int = 0,
    num_workers_per_host: Optional[int] = None,
    backend: str = "gloo",
    timeout_s: int = NCCL_TIMEOUT_S,
) -> Type[_TorchTrainable]:
    """Creates a class that executes distributed training.

    Similar to running `torch.distributed.launch`.

    Note that you typically should not instantiate the object
    created.

    Args:
        func: This function is a Tune trainable function.
            This function must have 2 args in the signature, and the
            latter arg must contain `checkpoint_dir`. For example:
            `func(config, checkpoint_dir=None)`.
        num_workers: Number of training workers to include in
            world.
        num_cpus_per_worker: Number of CPU resources to reserve
            per training worker.
        num_gpus_per_worker: Number of GPU resources to reserve
            per training worker.
        num_workers_per_host: Optional[int]: Number of workers to
            colocate per host.
        backend: One of "gloo", "nccl".
        timeout_s: Seconds before the torch process group
            times out. Useful when machines are unreliable. Defaults
            to 1800 seconds. This value is also reused for triggering
            placement timeouts if forcing colocation.

    Returns:
        type(Trainable): A trainable class object that can be passed
        to Tune. Resources are automatically set within the object, so
        users do not need to set `resources_per_trainable`.

    Example:

    .. code-block:: python

        trainable_cls = DistributedTrainableCreator(
            train_func, num_workers=2)
        analysis = tune.run(trainable_cls)
    """
<<<<<<< HEAD
    warnings.warn(
        "Ray Tune's `DistributedTrainableCreator` will be deprecated in Ray "
        "2.0, and will be replaced by Ray AI Runtime (Ray AIR). Ray AIR ("
        "https://docs.ray.io/en/latest/ray-air/getting-started.html) will "
        "provide greater functionality than `DistributedTrainableCreator`, "
        "and with a more flexible and easy-to-use API.",
        PendingDeprecationWarning,
        stacklevel=2,
    )

    if use_gpu:
        raise DeprecationWarning(
            "use_gpu is deprecated. Use 'num_gpus_per_worker' instead."
        )
=======
>>>>>>> 12b9383d
    detect_checkpoint_function(func, abort=True)
    if num_workers_per_host:
        if num_workers % num_workers_per_host:
            raise ValueError(
                "`num_workers` must be an integer multiple of workers_per_node."
            )

    class WrappedDistributedTorchTrainable(_TorchTrainable):
        _function = func
        _num_workers = num_workers
        _num_cpus_per_worker = num_cpus_per_worker
        _num_gpus_per_worker = num_gpus_per_worker
        _num_workers_per_host = num_workers_per_host
        _timeout_s = timeout_s

        @classmethod
        def default_process_group_parameters(self) -> Dict:
            return dict(timeout=timedelta(seconds=timeout_s), backend=backend)

        @classmethod
        def default_resource_request(cls, config: Dict) -> PlacementGroupFactory:
            return PlacementGroupFactory(
                [{}]
                + [{"CPU": cls._num_cpus_per_worker, "GPU": cls._num_gpus_per_worker}]
                * num_workers
            )

    return WrappedDistributedTorchTrainable


@contextmanager
def distributed_checkpoint_dir(
    step: int, disable: bool = False
) -> Generator[str, None, None]:
    """ContextManager for creating a distributed checkpoint.

    Only checkpoints a file on the "main" training actor, avoiding
    redundant work.

    Args:
        step: Used to label the checkpoint
        disable: Disable for prototyping.

    Yields:
        str: A path to a directory. This path will be used
        again when invoking the training_function.

    Example:

    .. code-block:: python

        def train_func(config, checkpoint_dir):
            if checkpoint_dir:
                path = os.path.join(checkpoint_dir, "checkpoint")
                model_state_dict = torch.load(path)

            if epoch % 3 == 0:
                with distributed_checkpoint_dir(step=epoch) as checkpoint_dir:
                    path = os.path.join(checkpoint_dir, "checkpoint")
                    torch.save(model.state_dict(), path)
    """

    if torch.distributed.get_rank() == 0 and not disable:
        with tune.checkpoint_dir(step=step) as checkpoint_dir:
            yield checkpoint_dir
    else:
        path = tempfile.mkdtemp()
        yield path
        shutil.rmtree(path)


def _train_check_global(config: Dict, checkpoint_dir: Optional[str] = None):
    """For testing only. Putting this here because Ray has problems
    serializing within the test file."""
    assert is_distributed_trainable()
    import time

    time.sleep(0.1)
    tune.report(is_distributed=True)


def _train_simple(config: Dict, checkpoint_dir: Optional[str] = None):
    """For testing only. Putting this here because Ray has problems
    serializing within the test file."""
    import torch.nn as nn
    from torch.nn.parallel import DistributedDataParallel
    import torch.optim as optim

    # N is batch size; D_in is input dimension;
    # H is hidden dimension; D_out is output dimension.
    N, D_in, H, D_out = 8, 5, 5, 5

    # Create random Tensors to hold inputs and outputs
    x = torch.randn(N, D_in)
    y = torch.randn(N, D_out)
    loss_fn = nn.MSELoss()

    # Use the nn package to define our model and loss function.
    model = torch.nn.Sequential(
        torch.nn.Linear(D_in, H),
        torch.nn.ReLU(),
        torch.nn.Linear(H, D_out),
    )
    optimizer = optim.SGD(model.parameters(), lr=0.1)

    if checkpoint_dir:
        with open(os.path.join(checkpoint_dir, "checkpoint")) as f:
            model_state, optimizer_state = torch.load(f)

        model.load_state_dict(model_state)
        optimizer.load_state_dict(optimizer_state)

    model = DistributedDataParallel(model)

    for epoch in range(config.get("epochs", 10)):
        optimizer.zero_grad()
        output = model(x)
        loss = loss_fn(output, y)
        loss.backward()
        optimizer.step()

        if epoch % 3 == 0:
            if config.get("enable_checkpoint", True):
                with distributed_checkpoint_dir(step=epoch) as checkpoint_dir:
                    path = os.path.join(checkpoint_dir, "checkpoint")
                    torch.save((model.state_dict(), optimizer.state_dict()), path)
        tune.report(mean_loss=loss.item())


def _train_validate_session(config: Dict, checkpoint_dir: Optional[str] = None):
    """For testing only. Putting this here because Ray has problems
    serializing within the test file."""
    current_session = tune.session.get_session()
    assert current_session is not None
    assert current_session.trial_id != "default"
    assert current_session.trial_name != "default"<|MERGE_RESOLUTION|>--- conflicted
+++ resolved
@@ -239,7 +239,7 @@
             train_func, num_workers=2)
         analysis = tune.run(trainable_cls)
     """
-<<<<<<< HEAD
+
     warnings.warn(
         "Ray Tune's `DistributedTrainableCreator` will be deprecated in Ray "
         "2.0, and will be replaced by Ray AI Runtime (Ray AIR). Ray AIR ("
@@ -250,12 +250,6 @@
         stacklevel=2,
     )
 
-    if use_gpu:
-        raise DeprecationWarning(
-            "use_gpu is deprecated. Use 'num_gpus_per_worker' instead."
-        )
-=======
->>>>>>> 12b9383d
     detect_checkpoint_function(func, abort=True)
     if num_workers_per_host:
         if num_workers % num_workers_per_host:
