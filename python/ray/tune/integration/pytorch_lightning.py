--- conflicted
+++ resolved
@@ -1,655 +1,326 @@
-<<<<<<< HEAD
-import logging
-from typing import Dict, List, Optional, Union
-
-from pytorch_lightning import Callback, Trainer, LightningModule
-from ray import tune
-
-import os
-
-logger = logging.getLogger(__name__)
-
-
-class TuneCallback(Callback):
-    """Base class for Tune's PyTorch Lightning callbacks."""
-
-    _allowed = [
-        "init_start",
-        "init_end",
-        "fit_start",
-        "fit_end",
-        "sanity_check_start",
-        "sanity_check_end",
-        "epoch_start",
-        "epoch_end",
-        "batch_start",
-        "validation_batch_start",
-        "validation_batch_end",
-        "test_batch_start",
-        "test_batch_end",
-        "batch_end",
-        "train_start",
-        "train_end",
-        "validation_start",
-        "validation_end",
-        "test_start",
-        "test_end",
-        "keyboard_interrupt",
-    ]
-
-    def __init__(self, on: Union[str, List[str]] = "validation_end"):
-        if not isinstance(on, list):
-            on = [on]
-        if any(w not in self._allowed for w in on):
-            raise ValueError(
-                "Invalid trigger time selected: {}. Must be one of {}".format(
-                    on, self._allowed
-                )
-            )
-        self._on = on
-
-    def _handle(self, trainer: Trainer, pl_module: Optional[LightningModule]):
-        raise NotImplementedError
-
-    def on_init_start(self, trainer: Trainer):
-        if "init_start" in self._on:
-            self._handle(trainer, None)
-
-    def on_init_end(self, trainer: Trainer):
-        if "init_end" in self._on:
-            self._handle(trainer, None)
-
-    def on_fit_start(
-        self, trainer: Trainer, pl_module: Optional[LightningModule] = None
-    ):
-        if "fit_start" in self._on:
-            self._handle(trainer, None)
-
-    def on_fit_end(self, trainer: Trainer, pl_module: Optional[LightningModule] = None):
-        if "fit_end" in self._on:
-            self._handle(trainer, None)
-
-    def on_sanity_check_start(self, trainer: Trainer, pl_module: LightningModule):
-        if "sanity_check_start" in self._on:
-            self._handle(trainer, pl_module)
-
-    def on_sanity_check_end(self, trainer: Trainer, pl_module: LightningModule):
-        if "sanity_check_end" in self._on:
-            self._handle(trainer, pl_module)
-
-    def on_epoch_start(self, trainer: Trainer, pl_module: LightningModule):
-        if "epoch_start" in self._on:
-            self._handle(trainer, pl_module)
-
-    def on_epoch_end(self, trainer: Trainer, pl_module: LightningModule):
-        if "epoch_end" in self._on:
-            self._handle(trainer, pl_module)
-
-    def on_batch_start(self, trainer: Trainer, pl_module: LightningModule):
-        if "batch_start" in self._on:
-            self._handle(trainer, pl_module)
-
-    def on_validation_batch_start(
-        self,
-        trainer: Trainer,
-        pl_module: LightningModule,
-        batch,
-        batch_idx,
-        dataloader_idx,
-    ):
-        if "validation_batch_start" in self._on:
-            self._handle(trainer, pl_module)
-
-    def on_validation_batch_end(
-        self,
-        trainer: Trainer,
-        pl_module: LightningModule,
-        outputs,
-        batch,
-        batch_idx,
-        dataloader_idx,
-    ):
-        if "validation_batch_end" in self._on:
-            self._handle(trainer, pl_module)
-
-    def on_test_batch_start(
-        self,
-        trainer: Trainer,
-        pl_module: LightningModule,
-        batch,
-        batch_idx,
-        dataloader_idx,
-    ):
-        if "test_batch_start" in self._on:
-            self._handle(trainer, pl_module)
-
-    def on_test_batch_end(
-        self,
-        trainer: Trainer,
-        pl_module: LightningModule,
-        outputs,
-        batch,
-        batch_idx,
-        dataloader_idx,
-    ):
-        if "test_batch_end" in self._on:
-            self._handle(trainer, pl_module)
-
-    def on_batch_end(self, trainer: Trainer, pl_module: LightningModule):
-        if "batch_end" in self._on:
-            self._handle(trainer, pl_module)
-
-    def on_train_start(self, trainer: Trainer, pl_module: LightningModule):
-        if "train_start" in self._on:
-            self._handle(trainer, pl_module)
-
-    def on_train_end(self, trainer: Trainer, pl_module: LightningModule):
-        if "train_end" in self._on:
-            self._handle(trainer, pl_module)
-
-    def on_validation_start(self, trainer: Trainer, pl_module: LightningModule):
-        if "validation_start" in self._on:
-            self._handle(trainer, pl_module)
-
-    def on_validation_end(self, trainer: Trainer, pl_module: LightningModule):
-        if "validation_end" in self._on:
-            self._handle(trainer, pl_module)
-
-    def on_test_start(self, trainer: Trainer, pl_module: LightningModule):
-        if "test_start" in self._on:
-            self._handle(trainer, pl_module)
-
-    def on_test_end(self, trainer: Trainer, pl_module: LightningModule):
-        if "test_end" in self._on:
-            self._handle(trainer, pl_module)
-
-    def on_keyboard_interrupt(self, trainer: Trainer, pl_module: LightningModule):
-        if "keyboard_interrupt" in self._on:
-            self._handle(trainer, pl_module)
-
-
-class TuneReportCallback(TuneCallback):
-    """PyTorch Lightning to Ray Tune reporting callback
-
-    Reports metrics to Ray Tune.
-
-    Args:
-        metrics (str|list|dict): Metrics to report to Tune. If this is a list,
-            each item describes the metric key reported to PyTorch Lightning,
-            and it will reported under the same name to Tune. If this is a
-            dict, each key will be the name reported to Tune and the respective
-            value will be the metric key reported to PyTorch Lightning.
-        on (str|list): When to trigger checkpoint creations. Must be one of
-            the PyTorch Lightning event hooks (less the ``on_``), e.g.
-            "batch_start", or "train_end". Defaults to "validation_end".
-
-    Example:
-
-    .. code-block:: python
-
-        import pytorch_lightning as pl
-        from ray.tune.integration.pytorch_lightning import TuneReportCallback
-
-        # Report loss and accuracy to Tune after each validation epoch:
-        trainer = pl.Trainer(callbacks=[TuneReportCallback(
-                ["val_loss", "val_acc"], on="validation_end")])
-
-        # Same as above, but report as `loss` and `mean_accuracy`:
-        trainer = pl.Trainer(callbacks=[TuneReportCallback(
-                {"loss": "val_loss", "mean_accuracy": "val_acc"},
-                on="validation_end")])
-
-    """
-
-    def __init__(
-        self,
-        metrics: Union[None, str, List[str], Dict[str, str]] = None,
-        on: Union[str, List[str]] = "validation_end",
-    ):
-        super(TuneReportCallback, self).__init__(on)
-        if isinstance(metrics, str):
-            metrics = [metrics]
-        self._metrics = metrics
-
-    def _get_report_dict(self, trainer: Trainer, pl_module: LightningModule):
-        # Don't report if just doing initial validation sanity checks.
-        if trainer.running_sanity_check:
-            return
-        if not self._metrics:
-            report_dict = {k: v.item() for k, v in trainer.callback_metrics.items()}
-        else:
-            report_dict = {}
-            for key in self._metrics:
-                if isinstance(self._metrics, dict):
-                    metric = self._metrics[key]
-                else:
-                    metric = key
-                if metric in trainer.callback_metrics:
-                    report_dict[key] = trainer.callback_metrics[metric].item()
-                else:
-                    logger.warning(
-                        f"Metric {metric} does not exist in "
-                        "`trainer.callback_metrics."
-                    )
-
-        return report_dict
-
-    def _handle(self, trainer: Trainer, pl_module: LightningModule):
-        report_dict = self._get_report_dict(trainer, pl_module)
-        if report_dict is not None:
-            tune.report(**report_dict)
-
-
-class _TuneCheckpointCallback(TuneCallback):
-    """PyTorch Lightning checkpoint callback
-
-    Saves checkpoints after each validation step.
-
-    Checkpoint are currently not registered if no ``tune.report()`` call
-    is made afterwards. Consider using ``TuneReportCheckpointCallback``
-    instead.
-
-    Args:
-        filename (str): Filename of the checkpoint within the checkpoint
-            directory. Defaults to "checkpoint".
-        on (str|list): When to trigger checkpoint creations. Must be one of
-            the PyTorch Lightning event hooks (less the ``on_``), e.g.
-            "batch_start", or "train_end". Defaults to "validation_end".
-
-
-    """
-
-    def __init__(
-        self, filename: str = "checkpoint", on: Union[str, List[str]] = "validation_end"
-    ):
-        super(_TuneCheckpointCallback, self).__init__(on)
-        self._filename = filename
-
-    def _handle(self, trainer: Trainer, pl_module: LightningModule):
-        if trainer.running_sanity_check:
-            return
-        step = f"epoch={trainer.current_epoch}-step={trainer.global_step}"
-        with tune.checkpoint_dir(step=step) as checkpoint_dir:
-            trainer.save_checkpoint(os.path.join(checkpoint_dir, self._filename))
-
-
-class TuneReportCheckpointCallback(TuneCallback):
-    """PyTorch Lightning report and checkpoint callback
-
-    Saves checkpoints after each validation step. Also reports metrics to Tune,
-    which is needed for checkpoint registration.
-
-    Args:
-        metrics (str|list|dict): Metrics to report to Tune. If this is a list,
-            each item describes the metric key reported to PyTorch Lightning,
-            and it will reported under the same name to Tune. If this is a
-            dict, each key will be the name reported to Tune and the respective
-            value will be the metric key reported to PyTorch Lightning.
-        filename (str): Filename of the checkpoint within the checkpoint
-            directory. Defaults to "checkpoint".
-        on (str|list): When to trigger checkpoint creations. Must be one of
-            the PyTorch Lightning event hooks (less the ``on_``), e.g.
-            "batch_start", or "train_end". Defaults to "validation_end".
-
-
-    Example:
-
-    .. code-block:: python
-
-        import pytorch_lightning as pl
-        from ray.tune.integration.pytorch_lightning import (
-            TuneReportCheckpointCallback)
-
-        # Save checkpoint after each training batch and after each
-        # validation epoch.
-        trainer = pl.Trainer(callbacks=[TuneReportCheckpointCallback(
-            metrics={"loss": "val_loss", "mean_accuracy": "val_acc"},
-            filename="trainer.ckpt", on="validation_end")])
-
-
-    """
-
-    _checkpoint_callback_cls = _TuneCheckpointCallback
-    _report_callbacks_cls = TuneReportCallback
-
-    def __init__(
-        self,
-        metrics: Union[None, str, List[str], Dict[str, str]] = None,
-        filename: str = "checkpoint",
-        on: Union[str, List[str]] = "validation_end",
-    ):
-        super(TuneReportCheckpointCallback, self).__init__(on)
-        self._checkpoint = self._checkpoint_callback_cls(filename, on)
-        self._report = self._report_callbacks_cls(metrics, on)
-
-    def _handle(self, trainer: Trainer, pl_module: LightningModule):
-        self._checkpoint._handle(trainer, pl_module)
-        self._report._handle(trainer, pl_module)
-=======
-import logging
-from typing import Dict, List, Optional, Union
-
-from pytorch_lightning import Callback, Trainer, LightningModule
-from ray import tune
-
-import os
-
-logger = logging.getLogger(__name__)
-
-
-class TuneCallback(Callback):
-    """Base class for Tune's PyTorch Lightning callbacks."""
-
-    _allowed = [
-        "init_start",
-        "init_end",
-        "fit_start",
-        "fit_end",
-        "sanity_check_start",
-        "sanity_check_end",
-        "epoch_start",
-        "epoch_end",
-        "batch_start",
-        "validation_batch_start",
-        "validation_batch_end",
-        "test_batch_start",
-        "test_batch_end",
-        "batch_end",
-        "train_start",
-        "train_end",
-        "validation_start",
-        "validation_end",
-        "test_start",
-        "test_end",
-        "keyboard_interrupt",
-    ]
-
-    def __init__(self, on: Union[str, List[str]] = "validation_end"):
-        if not isinstance(on, list):
-            on = [on]
-        if any(w not in self._allowed for w in on):
-            raise ValueError(
-                "Invalid trigger time selected: {}. Must be one of {}".format(
-                    on, self._allowed
-                )
-            )
-        self._on = on
-
-    def _handle(self, trainer: Trainer, pl_module: Optional[LightningModule]):
-        raise NotImplementedError
-
-    def on_init_start(self, trainer: Trainer):
-        if "init_start" in self._on:
-            self._handle(trainer, None)
-
-    def on_init_end(self, trainer: Trainer):
-        if "init_end" in self._on:
-            self._handle(trainer, None)
-
-    def on_fit_start(
-        self, trainer: Trainer, pl_module: Optional[LightningModule] = None
-    ):
-        if "fit_start" in self._on:
-            self._handle(trainer, None)
-
-    def on_fit_end(self, trainer: Trainer, pl_module: Optional[LightningModule] = None):
-        if "fit_end" in self._on:
-            self._handle(trainer, None)
-
-    def on_sanity_check_start(self, trainer: Trainer, pl_module: LightningModule):
-        if "sanity_check_start" in self._on:
-            self._handle(trainer, pl_module)
-
-    def on_sanity_check_end(self, trainer: Trainer, pl_module: LightningModule):
-        if "sanity_check_end" in self._on:
-            self._handle(trainer, pl_module)
-
-    def on_epoch_start(self, trainer: Trainer, pl_module: LightningModule):
-        if "epoch_start" in self._on:
-            self._handle(trainer, pl_module)
-
-    def on_epoch_end(self, trainer: Trainer, pl_module: LightningModule):
-        if "epoch_end" in self._on:
-            self._handle(trainer, pl_module)
-
-    def on_batch_start(self, trainer: Trainer, pl_module: LightningModule):
-        if "batch_start" in self._on:
-            self._handle(trainer, pl_module)
-
-    def on_validation_batch_start(
-        self,
-        trainer: Trainer,
-        pl_module: LightningModule,
-        batch,
-        batch_idx,
-        dataloader_idx,
-    ):
-        if "validation_batch_start" in self._on:
-            self._handle(trainer, pl_module)
-
-    def on_validation_batch_end(
-        self,
-        trainer: Trainer,
-        pl_module: LightningModule,
-        outputs,
-        batch,
-        batch_idx,
-        dataloader_idx,
-    ):
-        if "validation_batch_end" in self._on:
-            self._handle(trainer, pl_module)
-
-    def on_test_batch_start(
-        self,
-        trainer: Trainer,
-        pl_module: LightningModule,
-        batch,
-        batch_idx,
-        dataloader_idx,
-    ):
-        if "test_batch_start" in self._on:
-            self._handle(trainer, pl_module)
-
-    def on_test_batch_end(
-        self,
-        trainer: Trainer,
-        pl_module: LightningModule,
-        outputs,
-        batch,
-        batch_idx,
-        dataloader_idx,
-    ):
-        if "test_batch_end" in self._on:
-            self._handle(trainer, pl_module)
-
-    def on_batch_end(self, trainer: Trainer, pl_module: LightningModule):
-        if "batch_end" in self._on:
-            self._handle(trainer, pl_module)
-
-    def on_train_start(self, trainer: Trainer, pl_module: LightningModule):
-        if "train_start" in self._on:
-            self._handle(trainer, pl_module)
-
-    def on_train_end(self, trainer: Trainer, pl_module: LightningModule):
-        if "train_end" in self._on:
-            self._handle(trainer, pl_module)
-
-    def on_validation_start(self, trainer: Trainer, pl_module: LightningModule):
-        if "validation_start" in self._on:
-            self._handle(trainer, pl_module)
-
-    def on_validation_end(self, trainer: Trainer, pl_module: LightningModule):
-        if "validation_end" in self._on:
-            self._handle(trainer, pl_module)
-
-    def on_test_start(self, trainer: Trainer, pl_module: LightningModule):
-        if "test_start" in self._on:
-            self._handle(trainer, pl_module)
-
-    def on_test_end(self, trainer: Trainer, pl_module: LightningModule):
-        if "test_end" in self._on:
-            self._handle(trainer, pl_module)
-
-    def on_keyboard_interrupt(self, trainer: Trainer, pl_module: LightningModule):
-        if "keyboard_interrupt" in self._on:
-            self._handle(trainer, pl_module)
-
-
-class TuneReportCallback(TuneCallback):
-    """PyTorch Lightning to Ray Tune reporting callback
-
-    Reports metrics to Ray Tune.
-
-    Args:
-        metrics (str|list|dict): Metrics to report to Tune. If this is a list,
-            each item describes the metric key reported to PyTorch Lightning,
-            and it will reported under the same name to Tune. If this is a
-            dict, each key will be the name reported to Tune and the respective
-            value will be the metric key reported to PyTorch Lightning.
-        on (str|list): When to trigger checkpoint creations. Must be one of
-            the PyTorch Lightning event hooks (less the ``on_``), e.g.
-            "batch_start", or "train_end". Defaults to "validation_end".
-
-    Example:
-
-    .. code-block:: python
-
-        import pytorch_lightning as pl
-        from ray.tune.integration.pytorch_lightning import TuneReportCallback
-
-        # Report loss and accuracy to Tune after each validation epoch:
-        trainer = pl.Trainer(callbacks=[TuneReportCallback(
-                ["val_loss", "val_acc"], on="validation_end")])
-
-        # Same as above, but report as `loss` and `mean_accuracy`:
-        trainer = pl.Trainer(callbacks=[TuneReportCallback(
-                {"loss": "val_loss", "mean_accuracy": "val_acc"},
-                on="validation_end")])
-
-    """
-
-    def __init__(
-        self,
-        metrics: Union[None, str, List[str], Dict[str, str]] = None,
-        on: Union[str, List[str]] = "validation_end",
-    ):
-        super(TuneReportCallback, self).__init__(on)
-        if isinstance(metrics, str):
-            metrics = [metrics]
-        self._metrics = metrics
-
-    def _get_report_dict(self, trainer: Trainer, pl_module: LightningModule):
-        # Don't report if just doing initial validation sanity checks.
-        if trainer.sanity_checking:
-            return
-        if not self._metrics:
-            report_dict = {k: v.item() for k, v in trainer.callback_metrics.items()}
-        else:
-            report_dict = {}
-            for key in self._metrics:
-                if isinstance(self._metrics, dict):
-                    metric = self._metrics[key]
-                else:
-                    metric = key
-                if metric in trainer.callback_metrics:
-                    report_dict[key] = trainer.callback_metrics[metric].item()
-                else:
-                    logger.warning(
-                        f"Metric {metric} does not exist in "
-                        "`trainer.callback_metrics."
-                    )
-
-        return report_dict
-
-    def _handle(self, trainer: Trainer, pl_module: LightningModule):
-        report_dict = self._get_report_dict(trainer, pl_module)
-        if report_dict is not None:
-            tune.report(**report_dict)
-
-
-class _TuneCheckpointCallback(TuneCallback):
-    """PyTorch Lightning checkpoint callback
-
-    Saves checkpoints after each validation step.
-
-    Checkpoint are currently not registered if no ``tune.report()`` call
-    is made afterwards. Consider using ``TuneReportCheckpointCallback``
-    instead.
-
-    Args:
-        filename (str): Filename of the checkpoint within the checkpoint
-            directory. Defaults to "checkpoint".
-        on (str|list): When to trigger checkpoint creations. Must be one of
-            the PyTorch Lightning event hooks (less the ``on_``), e.g.
-            "batch_start", or "train_end". Defaults to "validation_end".
-
-
-    """
-
-    def __init__(
-        self, filename: str = "checkpoint", on: Union[str, List[str]] = "validation_end"
-    ):
-        super(_TuneCheckpointCallback, self).__init__(on)
-        self._filename = filename
-
-    def _handle(self, trainer: Trainer, pl_module: LightningModule):
-        if trainer.sanity_checking:
-            return
-        step = f"epoch={trainer.current_epoch}-step={trainer.global_step}"
-        with tune.checkpoint_dir(step=step) as checkpoint_dir:
-            trainer.save_checkpoint(os.path.join(checkpoint_dir, self._filename))
-
-
-class TuneReportCheckpointCallback(TuneCallback):
-    """PyTorch Lightning report and checkpoint callback
-
-    Saves checkpoints after each validation step. Also reports metrics to Tune,
-    which is needed for checkpoint registration.
-
-    Args:
-        metrics (str|list|dict): Metrics to report to Tune. If this is a list,
-            each item describes the metric key reported to PyTorch Lightning,
-            and it will reported under the same name to Tune. If this is a
-            dict, each key will be the name reported to Tune and the respective
-            value will be the metric key reported to PyTorch Lightning.
-        filename (str): Filename of the checkpoint within the checkpoint
-            directory. Defaults to "checkpoint".
-        on (str|list): When to trigger checkpoint creations. Must be one of
-            the PyTorch Lightning event hooks (less the ``on_``), e.g.
-            "batch_start", or "train_end". Defaults to "validation_end".
-
-
-    Example:
-
-    .. code-block:: python
-
-        import pytorch_lightning as pl
-        from ray.tune.integration.pytorch_lightning import (
-            TuneReportCheckpointCallback)
-
-        # Save checkpoint after each training batch and after each
-        # validation epoch.
-        trainer = pl.Trainer(callbacks=[TuneReportCheckpointCallback(
-            metrics={"loss": "val_loss", "mean_accuracy": "val_acc"},
-            filename="trainer.ckpt", on="validation_end")])
-
-
-    """
-
-    _checkpoint_callback_cls = _TuneCheckpointCallback
-    _report_callbacks_cls = TuneReportCallback
-
-    def __init__(
-        self,
-        metrics: Union[None, str, List[str], Dict[str, str]] = None,
-        filename: str = "checkpoint",
-        on: Union[str, List[str]] = "validation_end",
-    ):
-        super(TuneReportCheckpointCallback, self).__init__(on)
-        self._checkpoint = self._checkpoint_callback_cls(filename, on)
-        self._report = self._report_callbacks_cls(metrics, on)
-
-    def _handle(self, trainer: Trainer, pl_module: LightningModule):
-        self._checkpoint._handle(trainer, pl_module)
-        self._report._handle(trainer, pl_module)
->>>>>>> 19672688
+import logging
+from typing import Dict, List, Optional, Union
+
+from pytorch_lightning import Callback, Trainer, LightningModule
+from ray import tune
+
+import os
+
+logger = logging.getLogger(__name__)
+
+
+class TuneCallback(Callback):
+    """Base class for Tune's PyTorch Lightning callbacks."""
+
+    _allowed = [
+        "init_start",
+        "init_end",
+        "fit_start",
+        "fit_end",
+        "sanity_check_start",
+        "sanity_check_end",
+        "epoch_start",
+        "epoch_end",
+        "batch_start",
+        "validation_batch_start",
+        "validation_batch_end",
+        "test_batch_start",
+        "test_batch_end",
+        "batch_end",
+        "train_start",
+        "train_end",
+        "validation_start",
+        "validation_end",
+        "test_start",
+        "test_end",
+        "keyboard_interrupt",
+    ]
+
+    def __init__(self, on: Union[str, List[str]] = "validation_end"):
+        if not isinstance(on, list):
+            on = [on]
+        if any(w not in self._allowed for w in on):
+            raise ValueError(
+                "Invalid trigger time selected: {}. Must be one of {}".format(
+                    on, self._allowed
+                )
+            )
+        self._on = on
+
+    def _handle(self, trainer: Trainer, pl_module: Optional[LightningModule]):
+        raise NotImplementedError
+
+    def on_init_start(self, trainer: Trainer):
+        if "init_start" in self._on:
+            self._handle(trainer, None)
+
+    def on_init_end(self, trainer: Trainer):
+        if "init_end" in self._on:
+            self._handle(trainer, None)
+
+    def on_fit_start(
+        self, trainer: Trainer, pl_module: Optional[LightningModule] = None
+    ):
+        if "fit_start" in self._on:
+            self._handle(trainer, None)
+
+    def on_fit_end(self, trainer: Trainer, pl_module: Optional[LightningModule] = None):
+        if "fit_end" in self._on:
+            self._handle(trainer, None)
+
+    def on_sanity_check_start(self, trainer: Trainer, pl_module: LightningModule):
+        if "sanity_check_start" in self._on:
+            self._handle(trainer, pl_module)
+
+    def on_sanity_check_end(self, trainer: Trainer, pl_module: LightningModule):
+        if "sanity_check_end" in self._on:
+            self._handle(trainer, pl_module)
+
+    def on_epoch_start(self, trainer: Trainer, pl_module: LightningModule):
+        if "epoch_start" in self._on:
+            self._handle(trainer, pl_module)
+
+    def on_epoch_end(self, trainer: Trainer, pl_module: LightningModule):
+        if "epoch_end" in self._on:
+            self._handle(trainer, pl_module)
+
+    def on_batch_start(self, trainer: Trainer, pl_module: LightningModule):
+        if "batch_start" in self._on:
+            self._handle(trainer, pl_module)
+
+    def on_validation_batch_start(
+        self,
+        trainer: Trainer,
+        pl_module: LightningModule,
+        batch,
+        batch_idx,
+        dataloader_idx,
+    ):
+        if "validation_batch_start" in self._on:
+            self._handle(trainer, pl_module)
+
+    def on_validation_batch_end(
+        self,
+        trainer: Trainer,
+        pl_module: LightningModule,
+        outputs,
+        batch,
+        batch_idx,
+        dataloader_idx,
+    ):
+        if "validation_batch_end" in self._on:
+            self._handle(trainer, pl_module)
+
+    def on_test_batch_start(
+        self,
+        trainer: Trainer,
+        pl_module: LightningModule,
+        batch,
+        batch_idx,
+        dataloader_idx,
+    ):
+        if "test_batch_start" in self._on:
+            self._handle(trainer, pl_module)
+
+    def on_test_batch_end(
+        self,
+        trainer: Trainer,
+        pl_module: LightningModule,
+        outputs,
+        batch,
+        batch_idx,
+        dataloader_idx,
+    ):
+        if "test_batch_end" in self._on:
+            self._handle(trainer, pl_module)
+
+    def on_batch_end(self, trainer: Trainer, pl_module: LightningModule):
+        if "batch_end" in self._on:
+            self._handle(trainer, pl_module)
+
+    def on_train_start(self, trainer: Trainer, pl_module: LightningModule):
+        if "train_start" in self._on:
+            self._handle(trainer, pl_module)
+
+    def on_train_end(self, trainer: Trainer, pl_module: LightningModule):
+        if "train_end" in self._on:
+            self._handle(trainer, pl_module)
+
+    def on_validation_start(self, trainer: Trainer, pl_module: LightningModule):
+        if "validation_start" in self._on:
+            self._handle(trainer, pl_module)
+
+    def on_validation_end(self, trainer: Trainer, pl_module: LightningModule):
+        if "validation_end" in self._on:
+            self._handle(trainer, pl_module)
+
+    def on_test_start(self, trainer: Trainer, pl_module: LightningModule):
+        if "test_start" in self._on:
+            self._handle(trainer, pl_module)
+
+    def on_test_end(self, trainer: Trainer, pl_module: LightningModule):
+        if "test_end" in self._on:
+            self._handle(trainer, pl_module)
+
+    def on_keyboard_interrupt(self, trainer: Trainer, pl_module: LightningModule):
+        if "keyboard_interrupt" in self._on:
+            self._handle(trainer, pl_module)
+
+
+class TuneReportCallback(TuneCallback):
+    """PyTorch Lightning to Ray Tune reporting callback
+
+    Reports metrics to Ray Tune.
+
+    Args:
+        metrics (str|list|dict): Metrics to report to Tune. If this is a list,
+            each item describes the metric key reported to PyTorch Lightning,
+            and it will reported under the same name to Tune. If this is a
+            dict, each key will be the name reported to Tune and the respective
+            value will be the metric key reported to PyTorch Lightning.
+        on (str|list): When to trigger checkpoint creations. Must be one of
+            the PyTorch Lightning event hooks (less the ``on_``), e.g.
+            "batch_start", or "train_end". Defaults to "validation_end".
+
+    Example:
+
+    .. code-block:: python
+
+        import pytorch_lightning as pl
+        from ray.tune.integration.pytorch_lightning import TuneReportCallback
+
+        # Report loss and accuracy to Tune after each validation epoch:
+        trainer = pl.Trainer(callbacks=[TuneReportCallback(
+                ["val_loss", "val_acc"], on="validation_end")])
+
+        # Same as above, but report as `loss` and `mean_accuracy`:
+        trainer = pl.Trainer(callbacks=[TuneReportCallback(
+                {"loss": "val_loss", "mean_accuracy": "val_acc"},
+                on="validation_end")])
+
+    """
+
+    def __init__(
+        self,
+        metrics: Union[None, str, List[str], Dict[str, str]] = None,
+        on: Union[str, List[str]] = "validation_end",
+    ):
+        super(TuneReportCallback, self).__init__(on)
+        if isinstance(metrics, str):
+            metrics = [metrics]
+        self._metrics = metrics
+
+    def _get_report_dict(self, trainer: Trainer, pl_module: LightningModule):
+        # Don't report if just doing initial validation sanity checks.
+        if trainer.sanity_checking:
+            return
+        if not self._metrics:
+            report_dict = {k: v.item() for k, v in trainer.callback_metrics.items()}
+        else:
+            report_dict = {}
+            for key in self._metrics:
+                if isinstance(self._metrics, dict):
+                    metric = self._metrics[key]
+                else:
+                    metric = key
+                if metric in trainer.callback_metrics:
+                    report_dict[key] = trainer.callback_metrics[metric].item()
+                else:
+                    logger.warning(
+                        f"Metric {metric} does not exist in "
+                        "`trainer.callback_metrics."
+                    )
+
+        return report_dict
+
+    def _handle(self, trainer: Trainer, pl_module: LightningModule):
+        report_dict = self._get_report_dict(trainer, pl_module)
+        if report_dict is not None:
+            tune.report(**report_dict)
+
+
+class _TuneCheckpointCallback(TuneCallback):
+    """PyTorch Lightning checkpoint callback
+
+    Saves checkpoints after each validation step.
+
+    Checkpoint are currently not registered if no ``tune.report()`` call
+    is made afterwards. Consider using ``TuneReportCheckpointCallback``
+    instead.
+
+    Args:
+        filename (str): Filename of the checkpoint within the checkpoint
+            directory. Defaults to "checkpoint".
+        on (str|list): When to trigger checkpoint creations. Must be one of
+            the PyTorch Lightning event hooks (less the ``on_``), e.g.
+            "batch_start", or "train_end". Defaults to "validation_end".
+
+
+    """
+
+    def __init__(
+        self, filename: str = "checkpoint", on: Union[str, List[str]] = "validation_end"
+    ):
+        super(_TuneCheckpointCallback, self).__init__(on)
+        self._filename = filename
+
+    def _handle(self, trainer: Trainer, pl_module: LightningModule):
+        if trainer.sanity_checking:
+            return
+        step = f"epoch={trainer.current_epoch}-step={trainer.global_step}"
+        with tune.checkpoint_dir(step=step) as checkpoint_dir:
+            trainer.save_checkpoint(os.path.join(checkpoint_dir, self._filename))
+
+
+class TuneReportCheckpointCallback(TuneCallback):
+    """PyTorch Lightning report and checkpoint callback
+
+    Saves checkpoints after each validation step. Also reports metrics to Tune,
+    which is needed for checkpoint registration.
+
+    Args:
+        metrics (str|list|dict): Metrics to report to Tune. If this is a list,
+            each item describes the metric key reported to PyTorch Lightning,
+            and it will reported under the same name to Tune. If this is a
+            dict, each key will be the name reported to Tune and the respective
+            value will be the metric key reported to PyTorch Lightning.
+        filename (str): Filename of the checkpoint within the checkpoint
+            directory. Defaults to "checkpoint".
+        on (str|list): When to trigger checkpoint creations. Must be one of
+            the PyTorch Lightning event hooks (less the ``on_``), e.g.
+            "batch_start", or "train_end". Defaults to "validation_end".
+
+
+    Example:
+
+    .. code-block:: python
+
+        import pytorch_lightning as pl
+        from ray.tune.integration.pytorch_lightning import (
+            TuneReportCheckpointCallback)
+
+        # Save checkpoint after each training batch and after each
+        # validation epoch.
+        trainer = pl.Trainer(callbacks=[TuneReportCheckpointCallback(
+            metrics={"loss": "val_loss", "mean_accuracy": "val_acc"},
+            filename="trainer.ckpt", on="validation_end")])
+
+
+    """
+
+    _checkpoint_callback_cls = _TuneCheckpointCallback
+    _report_callbacks_cls = TuneReportCallback
+
+    def __init__(
+        self,
+        metrics: Union[None, str, List[str], Dict[str, str]] = None,
+        filename: str = "checkpoint",
+        on: Union[str, List[str]] = "validation_end",
+    ):
+        super(TuneReportCheckpointCallback, self).__init__(on)
+        self._checkpoint = self._checkpoint_callback_cls(filename, on)
+        self._report = self._report_callbacks_cls(metrics, on)
+
+    def _handle(self, trainer: Trainer, pl_module: LightningModule):
+        self._checkpoint._handle(trainer, pl_module)
+        self._report._handle(trainer, pl_module)