--- conflicted
+++ resolved
@@ -1,1185 +1,594 @@
-<<<<<<< HEAD
-import os
-import pickle
-from collections.abc import Sequence
-from multiprocessing import Process, Queue
-from numbers import Number
-from typing import Any, Callable, Dict, List, Optional, Tuple
-import numpy as np
-import urllib
-
-from ray import logger
-from ray.tune import Trainable
-from ray.tune.function_runner import FunctionRunner
-from ray.tune.logger import LoggerCallback, Logger
-from ray.tune.utils import flatten_dict
-from ray.tune.trial import Trial
-
-import yaml
-
-try:
-    import wandb
-except ImportError:
-    logger.error("pip install 'wandb' to use WandbLogger/WandbTrainableMixin.")
-    wandb = None
-
-WANDB_ENV_VAR = "WANDB_API_KEY"
-_WANDB_QUEUE_END = (None,)
-_VALID_TYPES = (Number, wandb.data_types.Video, wandb.data_types.Image)
-_VALID_ITERABLE_TYPES = (wandb.data_types.Video, wandb.data_types.Image)
-
-
-def _is_allowed_type(obj):
-    """Return True if type is allowed for logging to wandb"""
-    if isinstance(obj, np.ndarray) and obj.size == 1:
-        return isinstance(obj.item(), Number)
-    if isinstance(obj, Sequence) and len(obj) > 0:
-        return isinstance(obj[0], _VALID_ITERABLE_TYPES)
-    return isinstance(obj, _VALID_TYPES)
-
-
-def _clean_log(obj: Any):
-    # Fixes https://github.com/ray-project/ray/issues/10631
-    if isinstance(obj, dict):
-        return {k: _clean_log(v) for k, v in obj.items()}
-    elif isinstance(obj, list):
-        return [_clean_log(v) for v in obj]
-    elif _is_allowed_type(obj):
-        return obj
-
-    # Else
-    try:
-        pickle.dumps(obj)
-        yaml.dump(
-            obj,
-            Dumper=yaml.SafeDumper,
-            default_flow_style=False,
-            allow_unicode=True,
-            encoding="utf-8",
-        )
-        return obj
-    except Exception:
-        # give up, similar to _SafeFallBackEncoder
-        fallback = str(obj)
-
-        # Try to convert to int
-        try:
-            fallback = int(fallback)
-            return fallback
-        except ValueError:
-            pass
-
-        # Try to convert to float
-        try:
-            fallback = float(fallback)
-            return fallback
-        except ValueError:
-            pass
-
-        # Else, return string
-        return fallback
-
-
-def wandb_mixin(func: Callable):
-    """wandb_mixin
-
-    Weights and biases (https://www.wandb.ai/) is a tool for experiment
-    tracking, model optimization, and dataset versioning. This Ray Tune
-    Trainable mixin helps initializing the Wandb API for use with the
-    ``Trainable`` class or with `@wandb_mixin` for the function API.
-
-    For basic usage, just prepend your training function with the
-    ``@wandb_mixin`` decorator:
-
-    .. code-block:: python
-
-        from ray.tune.integration.wandb import wandb_mixin
-
-        @wandb_mixin
-        def train_fn(config):
-            wandb.log()
-
-
-    Wandb configuration is done by passing a ``wandb`` key to
-    the ``config`` parameter of ``tune.run()`` (see example below).
-
-    The content of the ``wandb`` config entry is passed to ``wandb.init()``
-    as keyword arguments. The exception are the following settings, which
-    are used to configure the ``WandbTrainableMixin`` itself:
-
-    Args:
-        api_key_file (str): Path to file containing the Wandb API KEY. This
-            file must be on all nodes if using the `wandb_mixin`.
-        api_key (str): Wandb API Key. Alternative to setting `api_key_file`.
-
-    Wandb's ``group``, ``run_id`` and ``run_name`` are automatically selected
-    by Tune, but can be overwritten by filling out the respective configuration
-    values.
-
-    Please see here for all other valid configuration settings:
-    https://docs.wandb.ai/library/init
-
-    Example:
-
-    .. code-block:: python
-
-        from ray import tune
-        from ray.tune.integration.wandb import wandb_mixin
-
-        @wandb_mixin
-        def train_fn(config):
-            for i in range(10):
-                loss = self.config["a"] + self.config["b"]
-                wandb.log({"loss": loss})
-            tune.report(loss=loss, done=True)
-
-        tune.run(
-            train_fn,
-            config={
-                # define search space here
-                "a": tune.choice([1, 2, 3]),
-                "b": tune.choice([4, 5, 6]),
-                # wandb configuration
-                "wandb": {
-                    "project": "Optimization_Project",
-                    "api_key_file": "/path/to/file"
-                }
-            })
-
-    """
-    if hasattr(func, "__mixins__"):
-        func.__mixins__ = func.__mixins__ + (WandbTrainableMixin,)
-    else:
-        func.__mixins__ = (WandbTrainableMixin,)
-    return func
-
-
-def _set_api_key(api_key_file: Optional[str] = None, api_key: Optional[str] = None):
-    """Set WandB API key from `wandb_config`. Will pop the
-    `api_key_file` and `api_key` keys from `wandb_config` parameter"""
-    if api_key_file:
-        if api_key:
-            raise ValueError("Both WandB `api_key_file` and `api_key` set.")
-        with open(api_key_file, "rt") as fp:
-            api_key = fp.readline().strip()
-    if api_key:
-        os.environ[WANDB_ENV_VAR] = api_key
-    elif not os.environ.get(WANDB_ENV_VAR):
-        try:
-            # Check if user is already logged into wandb.
-            wandb.ensure_configured()
-            if wandb.api.api_key:
-                logger.info("Already logged into W&B.")
-                return
-        except AttributeError:
-            pass
-        raise ValueError(
-            "No WandB API key found. Either set the {} environment "
-            "variable, pass `api_key` or `api_key_file` to the"
-            "`WandbLoggerCallback` class as arguments, "
-            "or run `wandb login` from the command line".format(WANDB_ENV_VAR)
-        )
-
-
-class _WandbLoggingProcess(Process):
-    """
-    We need a `multiprocessing.Process` to allow multiple concurrent
-    wandb logging instances locally.
-    """
-
-    def __init__(
-        self, queue: Queue, exclude: List[str], to_config: List[str], *args, **kwargs
-    ):
-        super(_WandbLoggingProcess, self).__init__()
-        self.queue = queue
-        self._exclude = set(exclude)
-        self._to_config = set(to_config)
-        self.args = args
-        self.kwargs = kwargs
-
-    def run(self):
-        os.environ["WANDB_START_METHOD"] = "fork"
-        wandb.init(*self.args, **self.kwargs)
-        while True:
-            result = self.queue.get()
-            if result == _WANDB_QUEUE_END:
-                break
-            log, config_update = self._handle_result(result)
-            try:
-                wandb.config.update(config_update, allow_val_change=True)
-                wandb.log(log)
-            except urllib.error.HTTPError as e:
-                # Ignore HTTPError. Missing a few data points is not a
-                # big issue, as long as things eventually recover.
-                logger.warn("Failed to log result to w&b: {}".format(str(e)))
-        wandb.join()
-
-    def _handle_result(self, result: Dict) -> Tuple[Dict, Dict]:
-        config_update = result.get("config", {}).copy()
-        log = {}
-        flat_result = flatten_dict(result, delimiter="/")
-
-        for k, v in flat_result.items():
-            if any(k.startswith(item + "/") or k == item for item in self._to_config):
-                config_update[k] = v
-            elif any(k.startswith(item + "/") or k == item for item in self._exclude):
-                continue
-            elif not _is_allowed_type(v):
-                continue
-            else:
-                log[k] = v
-
-        config_update.pop("callbacks", None)  # Remove callbacks
-        return log, config_update
-
-
-class WandbLoggerCallback(LoggerCallback):
-    """WandbLoggerCallback
-
-    Weights and biases (https://www.wandb.ai/) is a tool for experiment
-    tracking, model optimization, and dataset versioning. This Ray Tune
-    ``LoggerCallback`` sends metrics to Wandb for automatic tracking and
-    visualization.
-
-    Args:
-        project (str): Name of the Wandb project. Mandatory.
-        group (str): Name of the Wandb group. Defaults to the trainable
-            name.
-        api_key_file (str): Path to file containing the Wandb API KEY. This
-            file only needs to be present on the node running the Tune script
-            if using the WandbLogger.
-        api_key (str): Wandb API Key. Alternative to setting ``api_key_file``.
-        excludes (list): List of metrics that should be excluded from
-            the log.
-        log_config (bool): Boolean indicating if the ``config`` parameter of
-            the ``results`` dict should be logged. This makes sense if
-            parameters will change during training, e.g. with
-            PopulationBasedTraining. Defaults to False.
-        **kwargs: The keyword arguments will be pased to ``wandb.init()``.
-
-    Wandb's ``group``, ``run_id`` and ``run_name`` are automatically selected
-    by Tune, but can be overwritten by filling out the respective configuration
-    values.
-
-    Please see here for all other valid configuration settings:
-    https://docs.wandb.ai/library/init
-
-    Example:
-
-    .. code-block:: python
-
-        from ray.tune.logger import DEFAULT_LOGGERS
-        from ray.tune.integration.wandb import WandbLoggerCallback
-        tune.run(
-            train_fn,
-            config={
-                # define search space here
-                "parameter_1": tune.choice([1, 2, 3]),
-                "parameter_2": tune.choice([4, 5, 6]),
-            },
-            callbacks=[WandbLoggerCallback(
-                project="Optimization_Project",
-                api_key_file="/path/to/file",
-                log_config=True)])
-
-    """
-
-    # Do not log these result keys
-    _exclude_results = ["done", "should_checkpoint"]
-
-    # Use these result keys to update `wandb.config`
-    _config_results = [
-        "trial_id",
-        "experiment_tag",
-        "node_ip",
-        "experiment_id",
-        "hostname",
-        "pid",
-        "date",
-    ]
-
-    _logger_process_cls = _WandbLoggingProcess
-
-    def __init__(
-        self,
-        project: str,
-        group: Optional[str] = None,
-        api_key_file: Optional[str] = None,
-        api_key: Optional[str] = None,
-        excludes: Optional[List[str]] = None,
-        log_config: bool = False,
-        **kwargs
-    ):
-        self.project = project
-        self.group = group
-        self.api_key_path = api_key_file
-        self.api_key = api_key
-        self.excludes = excludes or []
-        self.log_config = log_config
-        self.kwargs = kwargs
-
-        self._trial_processes: Dict["Trial", _WandbLoggingProcess] = {}
-        self._trial_queues: Dict["Trial", Queue] = {}
-
-    def setup(self):
-        self.api_key_file = (
-            os.path.expanduser(self.api_key_path) if self.api_key_path else None
-        )
-        _set_api_key(self.api_key_file, self.api_key)
-
-    def log_trial_start(self, trial: "Trial"):
-        config = trial.config.copy()
-
-        config.pop("callbacks", None)  # Remove callbacks
-
-        exclude_results = self._exclude_results.copy()
-
-        # Additional excludes
-        exclude_results += self.excludes
-
-        # Log config keys on each result?
-        if not self.log_config:
-            exclude_results += ["config"]
-
-        # Fill trial ID and name
-        trial_id = trial.trial_id if trial else None
-        trial_name = str(trial) if trial else None
-
-        # Project name for Wandb
-        wandb_project = self.project
-
-        # Grouping
-        wandb_group = self.group or trial.trainable_name if trial else None
-
-        # remove unpickleable items!
-        config = _clean_log(config)
-
-        wandb_init_kwargs = dict(
-            id=trial_id,
-            name=trial_name,
-            resume=True,
-            reinit=True,
-            allow_val_change=True,
-            group=wandb_group,
-            project=wandb_project,
-            config=config,
-        )
-        wandb_init_kwargs.update(self.kwargs)
-
-        self._trial_queues[trial] = Queue()
-        self._trial_processes[trial] = self._logger_process_cls(
-            queue=self._trial_queues[trial],
-            exclude=exclude_results,
-            to_config=self._config_results,
-            **wandb_init_kwargs
-        )
-        self._trial_processes[trial].start()
-
-    def log_trial_result(self, iteration: int, trial: "Trial", result: Dict):
-        if trial not in self._trial_processes:
-            self.log_trial_start(trial)
-
-        result = _clean_log(result)
-        self._trial_queues[trial].put(result)
-
-    def log_trial_end(self, trial: "Trial", failed: bool = False):
-        self._trial_queues[trial].put(_WANDB_QUEUE_END)
-        self._trial_processes[trial].join(timeout=10)
-
-        del self._trial_queues[trial]
-        del self._trial_processes[trial]
-
-    def __del__(self):
-        for trial in self._trial_processes:
-            if trial in self._trial_queues:
-                self._trial_queues[trial].put(_WANDB_QUEUE_END)
-                del self._trial_queues[trial]
-            self._trial_processes[trial].join(timeout=2)
-            del self._trial_processes[trial]
-
-
-class WandbLogger(Logger):
-    """WandbLogger
-
-    .. warning::
-        This `Logger` class is deprecated. Use the `WandbLoggerCallback`
-        callback instead.
-
-    Weights and biases (https://www.wandb.ai/) is a tool for experiment
-    tracking, model optimization, and dataset versioning. This Ray Tune
-    ``Logger`` sends metrics to Wandb for automatic tracking and
-    visualization.
-
-    Wandb configuration is done by passing a ``wandb`` key to
-    the ``config`` parameter of ``tune.run()`` (see example below).
-
-    The ``wandb`` config key can be optionally included in the
-    ``logger_config`` subkey of ``config`` to be compatible with RLLib
-    trainables (see second example below).
-
-    The content of the ``wandb`` config entry is passed to ``wandb.init()``
-    as keyword arguments. The exception are the following settings, which
-    are used to configure the WandbLogger itself:
-
-    Args:
-        api_key_file (str): Path to file containing the Wandb API KEY. This
-            file only needs to be present on the node running the Tune script
-            if using the WandbLogger.
-        api_key (str): Wandb API Key. Alternative to setting ``api_key_file``.
-        excludes (list): List of metrics that should be excluded from
-            the log.
-        log_config (bool): Boolean indicating if the ``config`` parameter of
-            the ``results`` dict should be logged. This makes sense if
-            parameters will change during training, e.g. with
-            PopulationBasedTraining. Defaults to False.
-
-    Wandb's ``group``, ``run_id`` and ``run_name`` are automatically selected
-    by Tune, but can be overwritten by filling out the respective configuration
-    values.
-
-    Please see here for all other valid configuration settings:
-    https://docs.wandb.ai/library/init
-
-    Example:
-
-    .. code-block:: python
-
-        from ray.tune.logger import DEFAULT_LOGGERS
-        from ray.tune.integration.wandb import WandbLogger
-        tune.run(
-            train_fn,
-            config={
-                # define search space here
-                "parameter_1": tune.choice([1, 2, 3]),
-                "parameter_2": tune.choice([4, 5, 6]),
-                # wandb configuration
-                "wandb": {
-                    "project": "Optimization_Project",
-                    "api_key_file": "/path/to/file",
-                    "log_config": True
-                }
-            },
-            loggers=DEFAULT_LOGGERS + (WandbLogger, ))
-
-    Example for RLLib:
-
-    .. code-block :: python
-
-        from ray import tune
-        from ray.tune.integration.wandb import WandbLogger
-
-        tune.run(
-            "PPO",
-            config={
-                "env": "CartPole-v0",
-                "logger_config": {
-                    "wandb": {
-                        "project": "PPO",
-                        "api_key_file": "~/.wandb_api_key"
-                    }
-                }
-            },
-            loggers=[WandbLogger])
-
-
-    """
-
-    _experiment_logger_cls = WandbLoggerCallback
-
-    def _init(self):
-        config = self.config.copy()
-        config.pop("callbacks", None)  # Remove callbacks
-
-        try:
-            if config.get("logger_config", {}).get("wandb"):
-                logger_config = config.pop("logger_config")
-                wandb_config = logger_config.get("wandb").copy()
-            else:
-                wandb_config = config.pop("wandb").copy()
-        except KeyError:
-            raise ValueError(
-                "Wandb logger specified but no configuration has been passed. "
-                "Make sure to include a `wandb` key in your `config` dict "
-                "containing at least a `project` specification."
-            )
-
-        self._trial_experiment_logger = self._experiment_logger_cls(**wandb_config)
-        self._trial_experiment_logger.setup()
-        self._trial_experiment_logger.log_trial_start(self.trial)
-
-    def on_result(self, result: Dict):
-        self._trial_experiment_logger.log_trial_result(0, self.trial, result)
-
-    def close(self):
-        self._trial_experiment_logger.log_trial_end(self.trial, failed=False)
-        del self._trial_experiment_logger
-
-
-class WandbTrainableMixin:
-    _wandb = wandb
-
-    def __init__(self, config: Dict, *args, **kwargs):
-        if not isinstance(self, Trainable):
-            raise ValueError(
-                "The `WandbTrainableMixin` can only be used as a mixin "
-                "for `tune.Trainable` classes. Please make sure your "
-                "class inherits from both. For example: "
-                "`class YourTrainable(WandbTrainableMixin)`."
-            )
-
-        super().__init__(config, *args, **kwargs)
-
-        _config = config.copy()
-
-        try:
-            wandb_config = _config.pop("wandb").copy()
-        except KeyError:
-            raise ValueError(
-                "Wandb mixin specified but no configuration has been passed. "
-                "Make sure to include a `wandb` key in your `config` dict "
-                "containing at least a `project` specification."
-            )
-
-        api_key_file = wandb_config.pop("api_key_file", None)
-        if api_key_file:
-            api_key_file = os.path.expanduser(api_key_file)
-
-        _set_api_key(api_key_file, wandb_config.pop("api_key", None))
-
-        # Fill trial ID and name
-        trial_id = self.trial_id
-        trial_name = self.trial_name
-
-        # Project name for Wandb
-        try:
-            wandb_project = wandb_config.pop("project")
-        except KeyError:
-            raise ValueError(
-                "You need to specify a `project` in your wandb `config` dict."
-            )
-
-        # Grouping
-        if isinstance(self, FunctionRunner):
-            default_group = self._name
-        else:
-            default_group = type(self).__name__
-        wandb_group = wandb_config.pop("group", default_group)
-
-        # remove unpickleable items!
-        _config = _clean_log(_config)
-
-        wandb_init_kwargs = dict(
-            id=trial_id,
-            name=trial_name,
-            resume=True,
-            reinit=True,
-            allow_val_change=True,
-            group=wandb_group,
-            project=wandb_project,
-            config=_config,
-        )
-        wandb_init_kwargs.update(wandb_config)
-
-        os.environ["WANDB_START_METHOD"] = "fork"
-        self.wandb = self._wandb.init(**wandb_init_kwargs)
-
-    def stop(self):
-        self._wandb.join()
-        if hasattr(super(), "stop"):
-            super().stop()
-=======
-import os
-import pickle
-from collections.abc import Sequence
-from multiprocessing import Process, Queue
-from numbers import Number
-from typing import Any, Callable, Dict, List, Optional, Tuple
-import numpy as np
-import urllib
-
-from ray import logger
-from ray.tune import Trainable
-from ray.tune.function_runner import FunctionRunner
-from ray.tune.logger import LoggerCallback, Logger
-from ray.tune.utils import flatten_dict
-from ray.tune.trial import Trial
-
-import yaml
-
-try:
-    import wandb
-except ImportError:
-    logger.error("pip install 'wandb' to use WandbLogger/WandbTrainableMixin.")
-    wandb = None
-
-WANDB_ENV_VAR = "WANDB_API_KEY"
-_WANDB_QUEUE_END = (None,)
-_VALID_TYPES = (Number, wandb.data_types.Video, wandb.data_types.Image)
-_VALID_ITERABLE_TYPES = (wandb.data_types.Video, wandb.data_types.Image)
-
-
-def _is_allowed_type(obj):
-    """Return True if type is allowed for logging to wandb"""
-    if isinstance(obj, np.ndarray) and obj.size == 1:
-        return isinstance(obj.item(), Number)
-    if isinstance(obj, Sequence) and len(obj) > 0:
-        return isinstance(obj[0], _VALID_ITERABLE_TYPES)
-    return isinstance(obj, _VALID_TYPES)
-
-
-def _clean_log(obj: Any):
-    # Fixes https://github.com/ray-project/ray/issues/10631
-    if isinstance(obj, dict):
-        return {k: _clean_log(v) for k, v in obj.items()}
-    elif isinstance(obj, list):
-        return [_clean_log(v) for v in obj]
-    elif _is_allowed_type(obj):
-        return obj
-
-    # Else
-    try:
-        pickle.dumps(obj)
-        yaml.dump(
-            obj,
-            Dumper=yaml.SafeDumper,
-            default_flow_style=False,
-            allow_unicode=True,
-            encoding="utf-8",
-        )
-        return obj
-    except Exception:
-        # give up, similar to _SafeFallBackEncoder
-        fallback = str(obj)
-
-        # Try to convert to int
-        try:
-            fallback = int(fallback)
-            return fallback
-        except ValueError:
-            pass
-
-        # Try to convert to float
-        try:
-            fallback = float(fallback)
-            return fallback
-        except ValueError:
-            pass
-
-        # Else, return string
-        return fallback
-
-
-def wandb_mixin(func: Callable):
-    """wandb_mixin
-
-    Weights and biases (https://www.wandb.ai/) is a tool for experiment
-    tracking, model optimization, and dataset versioning. This Ray Tune
-    Trainable mixin helps initializing the Wandb API for use with the
-    ``Trainable`` class or with `@wandb_mixin` for the function API.
-
-    For basic usage, just prepend your training function with the
-    ``@wandb_mixin`` decorator:
-
-    .. code-block:: python
-
-        from ray.tune.integration.wandb import wandb_mixin
-
-        @wandb_mixin
-        def train_fn(config):
-            wandb.log()
-
-
-    Wandb configuration is done by passing a ``wandb`` key to
-    the ``config`` parameter of ``tune.run()`` (see example below).
-
-    The content of the ``wandb`` config entry is passed to ``wandb.init()``
-    as keyword arguments. The exception are the following settings, which
-    are used to configure the ``WandbTrainableMixin`` itself:
-
-    Args:
-        api_key_file (str): Path to file containing the Wandb API KEY. This
-            file must be on all nodes if using the `wandb_mixin`.
-        api_key (str): Wandb API Key. Alternative to setting `api_key_file`.
-
-    Wandb's ``group``, ``run_id`` and ``run_name`` are automatically selected
-    by Tune, but can be overwritten by filling out the respective configuration
-    values.
-
-    Please see here for all other valid configuration settings:
-    https://docs.wandb.ai/library/init
-
-    Example:
-
-    .. code-block:: python
-
-        from ray import tune
-        from ray.tune.integration.wandb import wandb_mixin
-
-        @wandb_mixin
-        def train_fn(config):
-            for i in range(10):
-                loss = self.config["a"] + self.config["b"]
-                wandb.log({"loss": loss})
-            tune.report(loss=loss, done=True)
-
-        tune.run(
-            train_fn,
-            config={
-                # define search space here
-                "a": tune.choice([1, 2, 3]),
-                "b": tune.choice([4, 5, 6]),
-                # wandb configuration
-                "wandb": {
-                    "project": "Optimization_Project",
-                    "api_key_file": "/path/to/file"
-                }
-            })
-
-    """
-    if hasattr(func, "__mixins__"):
-        func.__mixins__ = func.__mixins__ + (WandbTrainableMixin,)
-    else:
-        func.__mixins__ = (WandbTrainableMixin,)
-    return func
-
-
-def _set_api_key(api_key_file: Optional[str] = None, api_key: Optional[str] = None):
-    """Set WandB API key from `wandb_config`. Will pop the
-    `api_key_file` and `api_key` keys from `wandb_config` parameter"""
-    if api_key_file:
-        if api_key:
-            raise ValueError("Both WandB `api_key_file` and `api_key` set.")
-        with open(api_key_file, "rt") as fp:
-            api_key = fp.readline().strip()
-    if api_key:
-        os.environ[WANDB_ENV_VAR] = api_key
-    elif not os.environ.get(WANDB_ENV_VAR):
-        try:
-            # Check if user is already logged into wandb.
-            wandb.ensure_configured()
-            if wandb.api.api_key:
-                logger.info("Already logged into W&B.")
-                return
-        except AttributeError:
-            pass
-        raise ValueError(
-            "No WandB API key found. Either set the {} environment "
-            "variable, pass `api_key` or `api_key_file` to the"
-            "`WandbLoggerCallback` class as arguments, "
-            "or run `wandb login` from the command line".format(WANDB_ENV_VAR)
-        )
-
-
-class _WandbLoggingProcess(Process):
-    """
-    We need a `multiprocessing.Process` to allow multiple concurrent
-    wandb logging instances locally.
-    """
-
-    def __init__(
-        self, queue: Queue, exclude: List[str], to_config: List[str], *args, **kwargs
-    ):
-        super(_WandbLoggingProcess, self).__init__()
-        self.queue = queue
-        self._exclude = set(exclude)
-        self._to_config = set(to_config)
-        self.args = args
-        self.kwargs = kwargs
-
-    def run(self):
-        # Since we're running in a separate process already, use threads.
-        os.environ["WANDB_START_METHOD"] = "thread"
-        wandb.init(*self.args, **self.kwargs)
-        while True:
-            result = self.queue.get()
-            if result == _WANDB_QUEUE_END:
-                break
-            log, config_update = self._handle_result(result)
-            try:
-                wandb.config.update(config_update, allow_val_change=True)
-                wandb.log(log)
-            except urllib.error.HTTPError as e:
-                # Ignore HTTPError. Missing a few data points is not a
-                # big issue, as long as things eventually recover.
-                logger.warn("Failed to log result to w&b: {}".format(str(e)))
-        wandb.join()
-
-    def _handle_result(self, result: Dict) -> Tuple[Dict, Dict]:
-        config_update = result.get("config", {}).copy()
-        log = {}
-        flat_result = flatten_dict(result, delimiter="/")
-
-        for k, v in flat_result.items():
-            if any(k.startswith(item + "/") or k == item for item in self._to_config):
-                config_update[k] = v
-            elif any(k.startswith(item + "/") or k == item for item in self._exclude):
-                continue
-            elif not _is_allowed_type(v):
-                continue
-            else:
-                log[k] = v
-
-        config_update.pop("callbacks", None)  # Remove callbacks
-        return log, config_update
-
-
-class WandbLoggerCallback(LoggerCallback):
-    """WandbLoggerCallback
-
-    Weights and biases (https://www.wandb.ai/) is a tool for experiment
-    tracking, model optimization, and dataset versioning. This Ray Tune
-    ``LoggerCallback`` sends metrics to Wandb for automatic tracking and
-    visualization.
-
-    Args:
-        project (str): Name of the Wandb project. Mandatory.
-        group (str): Name of the Wandb group. Defaults to the trainable
-            name.
-        api_key_file (str): Path to file containing the Wandb API KEY. This
-            file only needs to be present on the node running the Tune script
-            if using the WandbLogger.
-        api_key (str): Wandb API Key. Alternative to setting ``api_key_file``.
-        excludes (list): List of metrics that should be excluded from
-            the log.
-        log_config (bool): Boolean indicating if the ``config`` parameter of
-            the ``results`` dict should be logged. This makes sense if
-            parameters will change during training, e.g. with
-            PopulationBasedTraining. Defaults to False.
-        **kwargs: The keyword arguments will be pased to ``wandb.init()``.
-
-    Wandb's ``group``, ``run_id`` and ``run_name`` are automatically selected
-    by Tune, but can be overwritten by filling out the respective configuration
-    values.
-
-    Please see here for all other valid configuration settings:
-    https://docs.wandb.ai/library/init
-
-    Example:
-
-    .. code-block:: python
-
-        from ray.tune.logger import DEFAULT_LOGGERS
-        from ray.tune.integration.wandb import WandbLoggerCallback
-        tune.run(
-            train_fn,
-            config={
-                # define search space here
-                "parameter_1": tune.choice([1, 2, 3]),
-                "parameter_2": tune.choice([4, 5, 6]),
-            },
-            callbacks=[WandbLoggerCallback(
-                project="Optimization_Project",
-                api_key_file="/path/to/file",
-                log_config=True)])
-
-    """
-
-    # Do not log these result keys
-    _exclude_results = ["done", "should_checkpoint"]
-
-    # Use these result keys to update `wandb.config`
-    _config_results = [
-        "trial_id",
-        "experiment_tag",
-        "node_ip",
-        "experiment_id",
-        "hostname",
-        "pid",
-        "date",
-    ]
-
-    _logger_process_cls = _WandbLoggingProcess
-
-    def __init__(
-        self,
-        project: str,
-        group: Optional[str] = None,
-        api_key_file: Optional[str] = None,
-        api_key: Optional[str] = None,
-        excludes: Optional[List[str]] = None,
-        log_config: bool = False,
-        **kwargs
-    ):
-        self.project = project
-        self.group = group
-        self.api_key_path = api_key_file
-        self.api_key = api_key
-        self.excludes = excludes or []
-        self.log_config = log_config
-        self.kwargs = kwargs
-
-        self._trial_processes: Dict["Trial", _WandbLoggingProcess] = {}
-        self._trial_queues: Dict["Trial", Queue] = {}
-
-    def setup(self):
-        self.api_key_file = (
-            os.path.expanduser(self.api_key_path) if self.api_key_path else None
-        )
-        _set_api_key(self.api_key_file, self.api_key)
-
-    def log_trial_start(self, trial: "Trial"):
-        config = trial.config.copy()
-
-        config.pop("callbacks", None)  # Remove callbacks
-
-        exclude_results = self._exclude_results.copy()
-
-        # Additional excludes
-        exclude_results += self.excludes
-
-        # Log config keys on each result?
-        if not self.log_config:
-            exclude_results += ["config"]
-
-        # Fill trial ID and name
-        trial_id = trial.trial_id if trial else None
-        trial_name = str(trial) if trial else None
-
-        # Project name for Wandb
-        wandb_project = self.project
-
-        # Grouping
-        wandb_group = self.group or trial.trainable_name if trial else None
-
-        # remove unpickleable items!
-        config = _clean_log(config)
-
-        wandb_init_kwargs = dict(
-            id=trial_id,
-            name=trial_name,
-            resume=False,
-            reinit=True,
-            allow_val_change=True,
-            group=wandb_group,
-            project=wandb_project,
-            config=config,
-        )
-        wandb_init_kwargs.update(self.kwargs)
-
-        self._trial_queues[trial] = Queue()
-        self._trial_processes[trial] = self._logger_process_cls(
-            queue=self._trial_queues[trial],
-            exclude=exclude_results,
-            to_config=self._config_results,
-            **wandb_init_kwargs
-        )
-        self._trial_processes[trial].start()
-
-    def log_trial_result(self, iteration: int, trial: "Trial", result: Dict):
-        if trial not in self._trial_processes:
-            self.log_trial_start(trial)
-
-        result = _clean_log(result)
-        self._trial_queues[trial].put(result)
-
-    def log_trial_end(self, trial: "Trial", failed: bool = False):
-        self._trial_queues[trial].put(_WANDB_QUEUE_END)
-        self._trial_processes[trial].join(timeout=10)
-
-        del self._trial_queues[trial]
-        del self._trial_processes[trial]
-
-    def __del__(self):
-        for trial in self._trial_processes:
-            if trial in self._trial_queues:
-                self._trial_queues[trial].put(_WANDB_QUEUE_END)
-                del self._trial_queues[trial]
-            self._trial_processes[trial].join(timeout=2)
-            del self._trial_processes[trial]
-
-
-class WandbLogger(Logger):
-    """WandbLogger
-
-    .. warning::
-        This `Logger` class is deprecated. Use the `WandbLoggerCallback`
-        callback instead.
-
-    Weights and biases (https://www.wandb.ai/) is a tool for experiment
-    tracking, model optimization, and dataset versioning. This Ray Tune
-    ``Logger`` sends metrics to Wandb for automatic tracking and
-    visualization.
-
-    Wandb configuration is done by passing a ``wandb`` key to
-    the ``config`` parameter of ``tune.run()`` (see example below).
-
-    The ``wandb`` config key can be optionally included in the
-    ``logger_config`` subkey of ``config`` to be compatible with RLLib
-    trainables (see second example below).
-
-    The content of the ``wandb`` config entry is passed to ``wandb.init()``
-    as keyword arguments. The exception are the following settings, which
-    are used to configure the WandbLogger itself:
-
-    Args:
-        api_key_file (str): Path to file containing the Wandb API KEY. This
-            file only needs to be present on the node running the Tune script
-            if using the WandbLogger.
-        api_key (str): Wandb API Key. Alternative to setting ``api_key_file``.
-        excludes (list): List of metrics that should be excluded from
-            the log.
-        log_config (bool): Boolean indicating if the ``config`` parameter of
-            the ``results`` dict should be logged. This makes sense if
-            parameters will change during training, e.g. with
-            PopulationBasedTraining. Defaults to False.
-
-    Wandb's ``group``, ``run_id`` and ``run_name`` are automatically selected
-    by Tune, but can be overwritten by filling out the respective configuration
-    values.
-
-    Please see here for all other valid configuration settings:
-    https://docs.wandb.ai/library/init
-
-    Example:
-
-    .. code-block:: python
-
-        from ray.tune.logger import DEFAULT_LOGGERS
-        from ray.tune.integration.wandb import WandbLogger
-        tune.run(
-            train_fn,
-            config={
-                # define search space here
-                "parameter_1": tune.choice([1, 2, 3]),
-                "parameter_2": tune.choice([4, 5, 6]),
-                # wandb configuration
-                "wandb": {
-                    "project": "Optimization_Project",
-                    "api_key_file": "/path/to/file",
-                    "log_config": True
-                }
-            },
-            loggers=DEFAULT_LOGGERS + (WandbLogger, ))
-
-    Example for RLLib:
-
-    .. code-block :: python
-
-        from ray import tune
-        from ray.tune.integration.wandb import WandbLogger
-
-        tune.run(
-            "PPO",
-            config={
-                "env": "CartPole-v0",
-                "logger_config": {
-                    "wandb": {
-                        "project": "PPO",
-                        "api_key_file": "~/.wandb_api_key"
-                    }
-                }
-            },
-            loggers=[WandbLogger])
-
-
-    """
-
-    _experiment_logger_cls = WandbLoggerCallback
-
-    def _init(self):
-        config = self.config.copy()
-        config.pop("callbacks", None)  # Remove callbacks
-
-        try:
-            if config.get("logger_config", {}).get("wandb"):
-                logger_config = config.pop("logger_config")
-                wandb_config = logger_config.get("wandb").copy()
-            else:
-                wandb_config = config.pop("wandb").copy()
-        except KeyError:
-            raise ValueError(
-                "Wandb logger specified but no configuration has been passed. "
-                "Make sure to include a `wandb` key in your `config` dict "
-                "containing at least a `project` specification."
-            )
-
-        self._trial_experiment_logger = self._experiment_logger_cls(**wandb_config)
-        self._trial_experiment_logger.setup()
-        self._trial_experiment_logger.log_trial_start(self.trial)
-
-    def on_result(self, result: Dict):
-        self._trial_experiment_logger.log_trial_result(0, self.trial, result)
-
-    def close(self):
-        self._trial_experiment_logger.log_trial_end(self.trial, failed=False)
-        del self._trial_experiment_logger
-
-
-class WandbTrainableMixin:
-    _wandb = wandb
-
-    def __init__(self, config: Dict, *args, **kwargs):
-        if not isinstance(self, Trainable):
-            raise ValueError(
-                "The `WandbTrainableMixin` can only be used as a mixin "
-                "for `tune.Trainable` classes. Please make sure your "
-                "class inherits from both. For example: "
-                "`class YourTrainable(WandbTrainableMixin)`."
-            )
-
-        super().__init__(config, *args, **kwargs)
-
-        _config = config.copy()
-
-        try:
-            wandb_config = _config.pop("wandb").copy()
-        except KeyError:
-            raise ValueError(
-                "Wandb mixin specified but no configuration has been passed. "
-                "Make sure to include a `wandb` key in your `config` dict "
-                "containing at least a `project` specification."
-            )
-
-        api_key_file = wandb_config.pop("api_key_file", None)
-        if api_key_file:
-            api_key_file = os.path.expanduser(api_key_file)
-
-        _set_api_key(api_key_file, wandb_config.pop("api_key", None))
-
-        # Fill trial ID and name
-        trial_id = self.trial_id
-        trial_name = self.trial_name
-
-        # Project name for Wandb
-        try:
-            wandb_project = wandb_config.pop("project")
-        except KeyError:
-            raise ValueError(
-                "You need to specify a `project` in your wandb `config` dict."
-            )
-
-        # Grouping
-        if isinstance(self, FunctionRunner):
-            default_group = self._name
-        else:
-            default_group = type(self).__name__
-        wandb_group = wandb_config.pop("group", default_group)
-
-        # remove unpickleable items!
-        _config = _clean_log(_config)
-
-        wandb_init_kwargs = dict(
-            id=trial_id,
-            name=trial_name,
-            resume=True,
-            reinit=True,
-            allow_val_change=True,
-            group=wandb_group,
-            project=wandb_project,
-            config=_config,
-        )
-        wandb_init_kwargs.update(wandb_config)
-
-        # On windows, we can't fork
-        if os.name == "nt":
-            os.environ["WANDB_START_METHOD"] = "thread"
-        else:
-            os.environ["WANDB_START_METHOD"] = "fork"
-
-        self.wandb = self._wandb.init(**wandb_init_kwargs)
-
-    def stop(self):
-        self._wandb.join()
-        if hasattr(super(), "stop"):
-            super().stop()
->>>>>>> 19672688
+import os
+import pickle
+from collections.abc import Sequence
+from multiprocessing import Process, Queue
+from numbers import Number
+from typing import Any, Callable, Dict, List, Optional, Tuple
+import numpy as np
+import urllib
+
+from ray import logger
+from ray.tune import Trainable
+from ray.tune.function_runner import FunctionRunner
+from ray.tune.logger import LoggerCallback, Logger
+from ray.tune.utils import flatten_dict
+from ray.tune.trial import Trial
+
+import yaml
+
+try:
+    import wandb
+except ImportError:
+    logger.error("pip install 'wandb' to use WandbLogger/WandbTrainableMixin.")
+    wandb = None
+
+WANDB_ENV_VAR = "WANDB_API_KEY"
+_WANDB_QUEUE_END = (None,)
+_VALID_TYPES = (Number, wandb.data_types.Video, wandb.data_types.Image)
+_VALID_ITERABLE_TYPES = (wandb.data_types.Video, wandb.data_types.Image)
+
+
+def _is_allowed_type(obj):
+    """Return True if type is allowed for logging to wandb"""
+    if isinstance(obj, np.ndarray) and obj.size == 1:
+        return isinstance(obj.item(), Number)
+    if isinstance(obj, Sequence) and len(obj) > 0:
+        return isinstance(obj[0], _VALID_ITERABLE_TYPES)
+    return isinstance(obj, _VALID_TYPES)
+
+
+def _clean_log(obj: Any):
+    # Fixes https://github.com/ray-project/ray/issues/10631
+    if isinstance(obj, dict):
+        return {k: _clean_log(v) for k, v in obj.items()}
+    elif isinstance(obj, list):
+        return [_clean_log(v) for v in obj]
+    elif _is_allowed_type(obj):
+        return obj
+
+    # Else
+    try:
+        pickle.dumps(obj)
+        yaml.dump(
+            obj,
+            Dumper=yaml.SafeDumper,
+            default_flow_style=False,
+            allow_unicode=True,
+            encoding="utf-8",
+        )
+        return obj
+    except Exception:
+        # give up, similar to _SafeFallBackEncoder
+        fallback = str(obj)
+
+        # Try to convert to int
+        try:
+            fallback = int(fallback)
+            return fallback
+        except ValueError:
+            pass
+
+        # Try to convert to float
+        try:
+            fallback = float(fallback)
+            return fallback
+        except ValueError:
+            pass
+
+        # Else, return string
+        return fallback
+
+
+def wandb_mixin(func: Callable):
+    """wandb_mixin
+
+    Weights and biases (https://www.wandb.ai/) is a tool for experiment
+    tracking, model optimization, and dataset versioning. This Ray Tune
+    Trainable mixin helps initializing the Wandb API for use with the
+    ``Trainable`` class or with `@wandb_mixin` for the function API.
+
+    For basic usage, just prepend your training function with the
+    ``@wandb_mixin`` decorator:
+
+    .. code-block:: python
+
+        from ray.tune.integration.wandb import wandb_mixin
+
+        @wandb_mixin
+        def train_fn(config):
+            wandb.log()
+
+
+    Wandb configuration is done by passing a ``wandb`` key to
+    the ``config`` parameter of ``tune.run()`` (see example below).
+
+    The content of the ``wandb`` config entry is passed to ``wandb.init()``
+    as keyword arguments. The exception are the following settings, which
+    are used to configure the ``WandbTrainableMixin`` itself:
+
+    Args:
+        api_key_file (str): Path to file containing the Wandb API KEY. This
+            file must be on all nodes if using the `wandb_mixin`.
+        api_key (str): Wandb API Key. Alternative to setting `api_key_file`.
+
+    Wandb's ``group``, ``run_id`` and ``run_name`` are automatically selected
+    by Tune, but can be overwritten by filling out the respective configuration
+    values.
+
+    Please see here for all other valid configuration settings:
+    https://docs.wandb.ai/library/init
+
+    Example:
+
+    .. code-block:: python
+
+        from ray import tune
+        from ray.tune.integration.wandb import wandb_mixin
+
+        @wandb_mixin
+        def train_fn(config):
+            for i in range(10):
+                loss = self.config["a"] + self.config["b"]
+                wandb.log({"loss": loss})
+            tune.report(loss=loss, done=True)
+
+        tune.run(
+            train_fn,
+            config={
+                # define search space here
+                "a": tune.choice([1, 2, 3]),
+                "b": tune.choice([4, 5, 6]),
+                # wandb configuration
+                "wandb": {
+                    "project": "Optimization_Project",
+                    "api_key_file": "/path/to/file"
+                }
+            })
+
+    """
+    if hasattr(func, "__mixins__"):
+        func.__mixins__ = func.__mixins__ + (WandbTrainableMixin,)
+    else:
+        func.__mixins__ = (WandbTrainableMixin,)
+    return func
+
+
+def _set_api_key(api_key_file: Optional[str] = None, api_key: Optional[str] = None):
+    """Set WandB API key from `wandb_config`. Will pop the
+    `api_key_file` and `api_key` keys from `wandb_config` parameter"""
+    if api_key_file:
+        if api_key:
+            raise ValueError("Both WandB `api_key_file` and `api_key` set.")
+        with open(api_key_file, "rt") as fp:
+            api_key = fp.readline().strip()
+    if api_key:
+        os.environ[WANDB_ENV_VAR] = api_key
+    elif not os.environ.get(WANDB_ENV_VAR):
+        try:
+            # Check if user is already logged into wandb.
+            wandb.ensure_configured()
+            if wandb.api.api_key:
+                logger.info("Already logged into W&B.")
+                return
+        except AttributeError:
+            pass
+        raise ValueError(
+            "No WandB API key found. Either set the {} environment "
+            "variable, pass `api_key` or `api_key_file` to the"
+            "`WandbLoggerCallback` class as arguments, "
+            "or run `wandb login` from the command line".format(WANDB_ENV_VAR)
+        )
+
+
+class _WandbLoggingProcess(Process):
+    """
+    We need a `multiprocessing.Process` to allow multiple concurrent
+    wandb logging instances locally.
+    """
+
+    def __init__(
+        self, queue: Queue, exclude: List[str], to_config: List[str], *args, **kwargs
+    ):
+        super(_WandbLoggingProcess, self).__init__()
+        self.queue = queue
+        self._exclude = set(exclude)
+        self._to_config = set(to_config)
+        self.args = args
+        self.kwargs = kwargs
+
+    def run(self):
+        # Since we're running in a separate process already, use threads.
+        os.environ["WANDB_START_METHOD"] = "thread"
+        wandb.init(*self.args, **self.kwargs)
+        while True:
+            result = self.queue.get()
+            if result == _WANDB_QUEUE_END:
+                break
+            log, config_update = self._handle_result(result)
+            try:
+                wandb.config.update(config_update, allow_val_change=True)
+                wandb.log(log)
+            except urllib.error.HTTPError as e:
+                # Ignore HTTPError. Missing a few data points is not a
+                # big issue, as long as things eventually recover.
+                logger.warn("Failed to log result to w&b: {}".format(str(e)))
+        wandb.join()
+
+    def _handle_result(self, result: Dict) -> Tuple[Dict, Dict]:
+        config_update = result.get("config", {}).copy()
+        log = {}
+        flat_result = flatten_dict(result, delimiter="/")
+
+        for k, v in flat_result.items():
+            if any(k.startswith(item + "/") or k == item for item in self._to_config):
+                config_update[k] = v
+            elif any(k.startswith(item + "/") or k == item for item in self._exclude):
+                continue
+            elif not _is_allowed_type(v):
+                continue
+            else:
+                log[k] = v
+
+        config_update.pop("callbacks", None)  # Remove callbacks
+        return log, config_update
+
+
+class WandbLoggerCallback(LoggerCallback):
+    """WandbLoggerCallback
+
+    Weights and biases (https://www.wandb.ai/) is a tool for experiment
+    tracking, model optimization, and dataset versioning. This Ray Tune
+    ``LoggerCallback`` sends metrics to Wandb for automatic tracking and
+    visualization.
+
+    Args:
+        project (str): Name of the Wandb project. Mandatory.
+        group (str): Name of the Wandb group. Defaults to the trainable
+            name.
+        api_key_file (str): Path to file containing the Wandb API KEY. This
+            file only needs to be present on the node running the Tune script
+            if using the WandbLogger.
+        api_key (str): Wandb API Key. Alternative to setting ``api_key_file``.
+        excludes (list): List of metrics that should be excluded from
+            the log.
+        log_config (bool): Boolean indicating if the ``config`` parameter of
+            the ``results`` dict should be logged. This makes sense if
+            parameters will change during training, e.g. with
+            PopulationBasedTraining. Defaults to False.
+        **kwargs: The keyword arguments will be pased to ``wandb.init()``.
+
+    Wandb's ``group``, ``run_id`` and ``run_name`` are automatically selected
+    by Tune, but can be overwritten by filling out the respective configuration
+    values.
+
+    Please see here for all other valid configuration settings:
+    https://docs.wandb.ai/library/init
+
+    Example:
+
+    .. code-block:: python
+
+        from ray.tune.logger import DEFAULT_LOGGERS
+        from ray.tune.integration.wandb import WandbLoggerCallback
+        tune.run(
+            train_fn,
+            config={
+                # define search space here
+                "parameter_1": tune.choice([1, 2, 3]),
+                "parameter_2": tune.choice([4, 5, 6]),
+            },
+            callbacks=[WandbLoggerCallback(
+                project="Optimization_Project",
+                api_key_file="/path/to/file",
+                log_config=True)])
+
+    """
+
+    # Do not log these result keys
+    _exclude_results = ["done", "should_checkpoint"]
+
+    # Use these result keys to update `wandb.config`
+    _config_results = [
+        "trial_id",
+        "experiment_tag",
+        "node_ip",
+        "experiment_id",
+        "hostname",
+        "pid",
+        "date",
+    ]
+
+    _logger_process_cls = _WandbLoggingProcess
+
+    def __init__(
+        self,
+        project: str,
+        group: Optional[str] = None,
+        api_key_file: Optional[str] = None,
+        api_key: Optional[str] = None,
+        excludes: Optional[List[str]] = None,
+        log_config: bool = False,
+        **kwargs
+    ):
+        self.project = project
+        self.group = group
+        self.api_key_path = api_key_file
+        self.api_key = api_key
+        self.excludes = excludes or []
+        self.log_config = log_config
+        self.kwargs = kwargs
+
+        self._trial_processes: Dict["Trial", _WandbLoggingProcess] = {}
+        self._trial_queues: Dict["Trial", Queue] = {}
+
+    def setup(self):
+        self.api_key_file = (
+            os.path.expanduser(self.api_key_path) if self.api_key_path else None
+        )
+        _set_api_key(self.api_key_file, self.api_key)
+
+    def log_trial_start(self, trial: "Trial"):
+        config = trial.config.copy()
+
+        config.pop("callbacks", None)  # Remove callbacks
+
+        exclude_results = self._exclude_results.copy()
+
+        # Additional excludes
+        exclude_results += self.excludes
+
+        # Log config keys on each result?
+        if not self.log_config:
+            exclude_results += ["config"]
+
+        # Fill trial ID and name
+        trial_id = trial.trial_id if trial else None
+        trial_name = str(trial) if trial else None
+
+        # Project name for Wandb
+        wandb_project = self.project
+
+        # Grouping
+        wandb_group = self.group or trial.trainable_name if trial else None
+
+        # remove unpickleable items!
+        config = _clean_log(config)
+
+        wandb_init_kwargs = dict(
+            id=trial_id,
+            name=trial_name,
+            resume=False,
+            reinit=True,
+            allow_val_change=True,
+            group=wandb_group,
+            project=wandb_project,
+            config=config,
+        )
+        wandb_init_kwargs.update(self.kwargs)
+
+        self._trial_queues[trial] = Queue()
+        self._trial_processes[trial] = self._logger_process_cls(
+            queue=self._trial_queues[trial],
+            exclude=exclude_results,
+            to_config=self._config_results,
+            **wandb_init_kwargs
+        )
+        self._trial_processes[trial].start()
+
+    def log_trial_result(self, iteration: int, trial: "Trial", result: Dict):
+        if trial not in self._trial_processes:
+            self.log_trial_start(trial)
+
+        result = _clean_log(result)
+        self._trial_queues[trial].put(result)
+
+    def log_trial_end(self, trial: "Trial", failed: bool = False):
+        self._trial_queues[trial].put(_WANDB_QUEUE_END)
+        self._trial_processes[trial].join(timeout=10)
+
+        del self._trial_queues[trial]
+        del self._trial_processes[trial]
+
+    def __del__(self):
+        for trial in self._trial_processes:
+            if trial in self._trial_queues:
+                self._trial_queues[trial].put(_WANDB_QUEUE_END)
+                del self._trial_queues[trial]
+            self._trial_processes[trial].join(timeout=2)
+            del self._trial_processes[trial]
+
+
+class WandbLogger(Logger):
+    """WandbLogger
+
+    .. warning::
+        This `Logger` class is deprecated. Use the `WandbLoggerCallback`
+        callback instead.
+
+    Weights and biases (https://www.wandb.ai/) is a tool for experiment
+    tracking, model optimization, and dataset versioning. This Ray Tune
+    ``Logger`` sends metrics to Wandb for automatic tracking and
+    visualization.
+
+    Wandb configuration is done by passing a ``wandb`` key to
+    the ``config`` parameter of ``tune.run()`` (see example below).
+
+    The ``wandb`` config key can be optionally included in the
+    ``logger_config`` subkey of ``config`` to be compatible with RLLib
+    trainables (see second example below).
+
+    The content of the ``wandb`` config entry is passed to ``wandb.init()``
+    as keyword arguments. The exception are the following settings, which
+    are used to configure the WandbLogger itself:
+
+    Args:
+        api_key_file (str): Path to file containing the Wandb API KEY. This
+            file only needs to be present on the node running the Tune script
+            if using the WandbLogger.
+        api_key (str): Wandb API Key. Alternative to setting ``api_key_file``.
+        excludes (list): List of metrics that should be excluded from
+            the log.
+        log_config (bool): Boolean indicating if the ``config`` parameter of
+            the ``results`` dict should be logged. This makes sense if
+            parameters will change during training, e.g. with
+            PopulationBasedTraining. Defaults to False.
+
+    Wandb's ``group``, ``run_id`` and ``run_name`` are automatically selected
+    by Tune, but can be overwritten by filling out the respective configuration
+    values.
+
+    Please see here for all other valid configuration settings:
+    https://docs.wandb.ai/library/init
+
+    Example:
+
+    .. code-block:: python
+
+        from ray.tune.logger import DEFAULT_LOGGERS
+        from ray.tune.integration.wandb import WandbLogger
+        tune.run(
+            train_fn,
+            config={
+                # define search space here
+                "parameter_1": tune.choice([1, 2, 3]),
+                "parameter_2": tune.choice([4, 5, 6]),
+                # wandb configuration
+                "wandb": {
+                    "project": "Optimization_Project",
+                    "api_key_file": "/path/to/file",
+                    "log_config": True
+                }
+            },
+            loggers=DEFAULT_LOGGERS + (WandbLogger, ))
+
+    Example for RLLib:
+
+    .. code-block :: python
+
+        from ray import tune
+        from ray.tune.integration.wandb import WandbLogger
+
+        tune.run(
+            "PPO",
+            config={
+                "env": "CartPole-v0",
+                "logger_config": {
+                    "wandb": {
+                        "project": "PPO",
+                        "api_key_file": "~/.wandb_api_key"
+                    }
+                }
+            },
+            loggers=[WandbLogger])
+
+
+    """
+
+    _experiment_logger_cls = WandbLoggerCallback
+
+    def _init(self):
+        config = self.config.copy()
+        config.pop("callbacks", None)  # Remove callbacks
+
+        try:
+            if config.get("logger_config", {}).get("wandb"):
+                logger_config = config.pop("logger_config")
+                wandb_config = logger_config.get("wandb").copy()
+            else:
+                wandb_config = config.pop("wandb").copy()
+        except KeyError:
+            raise ValueError(
+                "Wandb logger specified but no configuration has been passed. "
+                "Make sure to include a `wandb` key in your `config` dict "
+                "containing at least a `project` specification."
+            )
+
+        self._trial_experiment_logger = self._experiment_logger_cls(**wandb_config)
+        self._trial_experiment_logger.setup()
+        self._trial_experiment_logger.log_trial_start(self.trial)
+
+    def on_result(self, result: Dict):
+        self._trial_experiment_logger.log_trial_result(0, self.trial, result)
+
+    def close(self):
+        self._trial_experiment_logger.log_trial_end(self.trial, failed=False)
+        del self._trial_experiment_logger
+
+
+class WandbTrainableMixin:
+    _wandb = wandb
+
+    def __init__(self, config: Dict, *args, **kwargs):
+        if not isinstance(self, Trainable):
+            raise ValueError(
+                "The `WandbTrainableMixin` can only be used as a mixin "
+                "for `tune.Trainable` classes. Please make sure your "
+                "class inherits from both. For example: "
+                "`class YourTrainable(WandbTrainableMixin)`."
+            )
+
+        super().__init__(config, *args, **kwargs)
+
+        _config = config.copy()
+
+        try:
+            wandb_config = _config.pop("wandb").copy()
+        except KeyError:
+            raise ValueError(
+                "Wandb mixin specified but no configuration has been passed. "
+                "Make sure to include a `wandb` key in your `config` dict "
+                "containing at least a `project` specification."
+            )
+
+        api_key_file = wandb_config.pop("api_key_file", None)
+        if api_key_file:
+            api_key_file = os.path.expanduser(api_key_file)
+
+        _set_api_key(api_key_file, wandb_config.pop("api_key", None))
+
+        # Fill trial ID and name
+        trial_id = self.trial_id
+        trial_name = self.trial_name
+
+        # Project name for Wandb
+        try:
+            wandb_project = wandb_config.pop("project")
+        except KeyError:
+            raise ValueError(
+                "You need to specify a `project` in your wandb `config` dict."
+            )
+
+        # Grouping
+        if isinstance(self, FunctionRunner):
+            default_group = self._name
+        else:
+            default_group = type(self).__name__
+        wandb_group = wandb_config.pop("group", default_group)
+
+        # remove unpickleable items!
+        _config = _clean_log(_config)
+
+        wandb_init_kwargs = dict(
+            id=trial_id,
+            name=trial_name,
+            resume=True,
+            reinit=True,
+            allow_val_change=True,
+            group=wandb_group,
+            project=wandb_project,
+            config=_config,
+        )
+        wandb_init_kwargs.update(wandb_config)
+
+        # On windows, we can't fork
+        if os.name == "nt":
+            os.environ["WANDB_START_METHOD"] = "thread"
+        else:
+            os.environ["WANDB_START_METHOD"] = "fork"
+
+        self.wandb = self._wandb.init(**wandb_init_kwargs)
+
+    def stop(self):
+        self._wandb.join()
+        if hasattr(super(), "stop"):
+            super().stop()