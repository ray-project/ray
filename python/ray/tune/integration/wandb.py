--- conflicted
+++ resolved
@@ -104,12 +104,7 @@
     except AttributeError:
         if api_key_file:
             if api_key:
-<<<<<<< HEAD
-                raise ValueError(
-                    "Both WandB `api_key_file` and `api_key` set.")
-=======
                 raise ValueError("Both WandB `api_key_file` and `api_key` set.") from None
->>>>>>> 00009939
             with open(api_key_file, "rt") as fp:
                 api_key = fp.readline().strip()
         if api_key:
