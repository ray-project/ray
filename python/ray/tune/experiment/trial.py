--- conflicted
+++ resolved
@@ -565,16 +565,6 @@
         self.custom_trial_name = None
         self.custom_dirname = None
 
-<<<<<<< HEAD
-        self.experiment_dir_name = experiment_dir_name
-
-        # Checkpoint syncing
-        self.sync_config = sync_config or SyncConfig()
-=======
-        # Checkpointing fields
-        self.saving_to = None
->>>>>>> d290a3f9
-
         # Checkpoint config
         checkpoint_config = checkpoint_config or CheckpointConfig()
         if not _use_storage_context():
@@ -941,13 +931,8 @@
             experiment_tag=self.experiment_tag,
             placement_group_factory=placement_group_factory,
             stopping_criterion=self.stopping_criterion,
-<<<<<<< HEAD
-            sync_config=self.sync_config,
+            sync_config=self.legacy_sync_config,
             checkpoint_config=self.checkpoint_manager.checkpoint_strategy,
-=======
-            sync_config=self.legacy_sync_config,
-            checkpoint_config=self.checkpoint_config,
->>>>>>> d290a3f9
             export_formats=self.export_formats,
             restore_path=self.restore_path,
             trial_name_creator=self.trial_name_creator,
