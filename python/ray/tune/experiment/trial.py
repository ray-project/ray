import warnings
import copy
import json
import logging
from contextlib import contextmanager
from functools import partial
from numbers import Number
import os
from pathlib import Path
import platform
import re
import shutil
import time
from typing import Any, Dict, Optional, Sequence, Union, Callable, List, Tuple
import uuid

import ray
from ray.air import CheckpointConfig
from ray.air._internal.uri_utils import URI
from ray.air._internal.checkpoint_manager import _TrackedCheckpoint, CheckpointStorage
from ray.air.constants import (
    EXPR_ERROR_PICKLE_FILE,
    EXPR_ERROR_FILE,
    TRAINING_ITERATION,
)

import ray.cloudpickle as cloudpickle
from ray.exceptions import RayActorError, RayTaskError
from ray.train._internal.checkpoint_manager import (
    _TrainingResult,
    _CheckpointManager as _NewCheckpointManager,
)
from ray.train._internal.storage import _use_storage_context, StorageContext
from ray.tune import TuneError
from ray.tune.error import _TuneRestoreError
from ray.tune.execution.checkpoint_manager import _CheckpointManager
from ray.tune.logger import NoopLogger

# NOTE(rkn): We import ray.tune.registry here instead of importing the names we
# need because there are cyclic imports that may cause specific names to not
# have been defined yet. See https://github.com/ray-project/ray/issues/1716.
from ray.tune.registry import get_trainable_cls, validate_trainable
from ray.tune.result import (
    DONE,
    NODE_IP,
    PID,
    TRIAL_ID,
    DEBUG_METRICS,
    TRIAL_INFO,
    STDOUT_FILE,
    STDERR_FILE,
    DEFAULT_EXPERIMENT_NAME,
    _get_defaults_results_dir,
)
from ray.tune.syncer import SyncConfig
from ray.tune.execution.placement_groups import (
    PlacementGroupFactory,
    resource_dict_to_pg_factory,
)
from ray.tune.trainable.metadata import _TrainingRunMetadata
from ray.tune.utils.serialization import TuneFunctionDecoder, TuneFunctionEncoder
from ray.tune.trainable.util import TrainableUtil
from ray.tune.utils import date_str, flatten_dict
from ray.tune.utils.util import _split_remote_local_path
from ray.util.annotations import DeveloperAPI, Deprecated
from ray.util.debug import log_once
from ray._private.utils import binary_to_hex, hex_to_binary


DEBUG_PRINT_INTERVAL = 5
_DEFAULT_WIN_MAX_PATH_LENGTH = 260
TRIAL_STATE_FILENAME = "trial_metadata.json"


logger = logging.getLogger(__name__)


class _Location:
    """Describes the location at which Trial is placed to run."""

    def __init__(self, hostname=None, pid=None):
        self.hostname = hostname
        self.pid = pid

    def __str__(self):
        if not self.pid:
            return ""
        elif self.hostname == platform.node():
            return "pid={}".format(self.pid)
        else:
            return "{}:{}".format(self.hostname, self.pid)


@DeveloperAPI
class ExportFormat:
    """Describes the format to import/export the trial Trainable.

    This may correspond to different file formats based on the
    Trainable implementation.
    """

    CHECKPOINT = "checkpoint"
    MODEL = "model"
    ONNX = "onnx"
    H5 = "h5"

    @staticmethod
    def validate(formats):
        """Validates formats.

        Raises:
            ValueError if the format is unknown.
        """
        for i in range(len(formats)):
            formats[i] = formats[i].strip().lower()
            if formats[i] not in [
                ExportFormat.CHECKPOINT,
                ExportFormat.MODEL,
                ExportFormat.ONNX,
                ExportFormat.H5,
            ]:
                raise TuneError("Unsupported import/export format: " + formats[i])


class _CheckpointDeleter:
    """Checkpoint deleter callback for a runner."""

    def __init__(self, trial_id, ray_actor):
        self.trial_id = trial_id
        self.ray_actor = ray_actor

    def __call__(self, checkpoint: _TrackedCheckpoint):
        """Requests checkpoint deletion asynchronously.

        Args:
            checkpoint: Checkpoint to delete.
        """
        if not self.ray_actor:
            return

        if (
            checkpoint.storage_mode == CheckpointStorage.PERSISTENT
            and checkpoint.dir_or_data
        ):
            checkpoint_path = checkpoint.dir_or_data

            logger.debug(
                "Trial %s: Deleting checkpoint %s", self.trial_id, checkpoint_path
            )

            # TODO(ujvl): Batch remote deletes.
            # We first delete the remote checkpoint. If it is on the same
            # node as the driver, it will also remove the local copy.
            ray.get(self.ray_actor.delete_checkpoint.remote(checkpoint_path))

            # Delete local copy, if any exists.
            if os.path.exists(checkpoint_path):
                try:
                    checkpoint_dir = TrainableUtil.find_checkpoint_dir(checkpoint_path)
                    shutil.rmtree(checkpoint_dir)
                except FileNotFoundError:
                    logger.debug("Local checkpoint dir not found during deletion.")


class _TrialInfo:
    """Serializable struct for holding information for a Trial.

    Attributes:
        trial_name: String name of the current trial.
        trial_id: trial_id of the trial
        trial_resources: resources used by trial.
    """

    def __init__(self, trial: "Trial"):
        self._trial_name = str(trial)
        self._trial_id = trial.trial_id
        self._trial_resources = trial.placement_group_factory
        self._experiment_name = trial.experiment_dir_name

    @property
    def experiment_name(self):
        return self._experiment_name

    @property
    def trial_name(self):
        return self._trial_name

    @property
    def trial_id(self):
        return self._trial_id

    @property
    def trial_resources(self) -> PlacementGroupFactory:
        return self._trial_resources

    @trial_resources.setter
    def trial_resources(self, new_resources: PlacementGroupFactory):
        self._trial_resources = new_resources


class _TemporaryTrialState:
    """Temporary trial state.

    Values saved here should not be restored on resume.
    """

    def __init__(self):
        self.location = _Location()

        self.ray_actor = None

        self.saving_to = None
        self.restoring_from = None

        self.num_restore_failures = 0

    def __getstate__(self):
        return {}


def _get_max_path_length() -> int:
    if hasattr(os, "pathconf"):
        return os.pathconf("/", "PC_PATH_MAX")
    # Windows
    return _DEFAULT_WIN_MAX_PATH_LENGTH


def _create_unique_logdir_name(root: str, relative_logdir: str) -> str:
    candidate = Path(root).expanduser().joinpath(relative_logdir)
    if candidate.exists():
        relative_logdir_old = relative_logdir
        relative_logdir += "_" + uuid.uuid4().hex[:4]
        logger.info(
            f"Creating a new dirname {relative_logdir} because "
            f"trial dirname '{relative_logdir_old}' already exists."
        )
    return relative_logdir


def _noop_logger_creator(
    config: Dict[str, Any], logdir: str, should_chdir: bool = True
):
    # Upon remote process setup, record the actor's original working dir before
    # changing to the Tune logdir
    os.environ.setdefault("TUNE_ORIG_WORKING_DIR", os.getcwd())

    os.makedirs(logdir, exist_ok=True)
    if should_chdir:
        # Set the working dir to the trial directory in the remote process,
        # for user file writes
        if not ray._private.worker._mode() == ray._private.worker.LOCAL_MODE:
            os.chdir(logdir)
    return NoopLogger(config, logdir)


def _get_trainable_kwargs(
    trial: "Trial",
    should_chdir: bool = False,
) -> Dict[str, Any]:
    trial.init_local_path()

    logger_creator = partial(
        _noop_logger_creator,
        logdir=trial.local_path,
        should_chdir=should_chdir,
    )

    trial_config = copy.deepcopy(trial.config)
    trial_config[TRIAL_INFO] = _TrialInfo(trial)
    stdout_file, stderr_file = trial.log_to_file
    trial_config[STDOUT_FILE] = stdout_file
    trial_config[STDERR_FILE] = stderr_file

    kwargs = {
        "config": trial_config,
        "logger_creator": logger_creator,
    }

    if _use_storage_context():
        assert trial.storage
        assert trial.storage.trial_dir_name
        kwargs["storage"] = trial.storage

    if trial.uses_cloud_checkpointing:
        # We keep these kwargs separate for backwards compatibility
        # with trainables that don't provide these keyword arguments
        kwargs["remote_checkpoint_dir"] = trial.remote_path
        kwargs["sync_config"] = trial.legacy_sync_config

    return kwargs


@contextmanager
def _change_working_directory(trial):
    """Context manager changing working directory to trial logdir.
    Used in local mode.

    For non-local mode it is no-op.
    """
    if ray._private.worker._mode() == ray._private.worker.LOCAL_MODE:
        old_dir = os.getcwd()
        try:
            os.chdir(trial.logdir)
            yield
        finally:
            os.chdir(old_dir)
    else:
        yield


@DeveloperAPI
class Trial:
    """A trial object holds the state for one model training run.

    Trials are themselves managed by the TrialRunner class, which implements
    the event loop for submitting trial runs to a Ray cluster.

    Trials start in the PENDING state, and transition to RUNNING once started.
    On error, it transitions to ERROR, otherwise TERMINATED on success.

    There are resources allocated to each trial. These should be specified
    using ``PlacementGroupFactory``.

    Attributes:
        trainable_name: Name of the trainable object to be executed.
        config: Provided configuration dictionary with evaluated params.
        trial_id: Unique identifier for the trial.
        path: Path where results for this trial are stored. Can be on
            the local node or on cloud storage.
        local_path: Path on the local disk where results are stored.
        remote_path: Path on cloud storage where results are stored,
            or None if not set.
        relative_logdir: Directory of the trial relative to its
            experiment directory.
        evaluated_params: Evaluated parameters by search algorithm,
        experiment_tag: Identifying trial name to show in the console
        status: One of PENDING, RUNNING, PAUSED, TERMINATED, ERROR/
        error_file: Path to the errors that this trial has raised.

    """

    _nonjson_fields = [
        "results",
        "extra_arg",
        "placement_group_factory",
        "_resources",
        "_default_placement_group_factory",
    ]

    PENDING = "PENDING"
    RUNNING = "RUNNING"
    PAUSED = "PAUSED"
    TERMINATED = "TERMINATED"
    ERROR = "ERROR"

    def __init__(
        self,
        trainable_name: str,
        *,
        config: Optional[Dict] = None,
        trial_id: Optional[str] = None,
        storage: Optional[StorageContext] = None,
        experiment_path: Optional[str] = None,
        experiment_dir_name: Optional[str] = None,
        evaluated_params: Optional[Dict] = None,
        experiment_tag: str = "",
        placement_group_factory: Optional[PlacementGroupFactory] = None,
        stopping_criterion: Optional[Dict[str, float]] = None,
        sync_config: Optional[SyncConfig] = None,
        checkpoint_config: Optional[CheckpointConfig] = None,
        export_formats: Optional[List[str]] = None,
        restore_path: Optional[str] = None,
        trial_name_creator: Optional[Callable[["Trial"], str]] = None,
        trial_dirname_creator: Optional[Callable[["Trial"], str]] = None,
        log_to_file: Union[Optional[str], Tuple[Optional[str], Optional[str]]] = None,
        max_failures: int = 0,
        stub: bool = False,
        _setup_default_resource: bool = True,
        # Deprecated
        local_dir: Optional[str] = None,
    ):
        """Initialize a new trial.

        The args here take the same meaning as the command line flags defined
        in ray.tune.experiment.config_parser.

        Args:
            _setup_default_resource: Whether to set up default resources.
                When initializing trials from checkpoints, this field is set to false,
                so that setting up default resources can be delayed till after
                ``trial.config`` is loaded from checkpoints.
        """
        # If this is set, trainables are not validated or looked up.
        # This can be used e.g. to initialize Trial objects from checkpoints
        # without loading the trainable first.
        self.stub = stub

        if not self.stub:
            validate_trainable(trainable_name)
        # Trial config
        self.trainable_name = trainable_name
        self.trial_id = Trial.generate_id() if trial_id is None else trial_id

        self.temporary_state = _TemporaryTrialState()
        self.run_metadata = _TrainingRunMetadata()

        # Create a copy, since `init_local_path` updates the context with the
        # generated trial dirname.
        self.storage = copy.copy(storage)

        if _use_storage_context():
            self._legacy_orig_experiment_path = None
            self._legacy_orig_experiment_dir_name = None
            self._legacy_local_experiment_path = None
            self._legacy_remote_experiment_path = None
            self._legacy_experiment_dir_name = None
            self.legacy_sync_config = None
        else:
            # Set to pass through on `Trial.reset()`
            self._legacy_orig_experiment_path = experiment_path
            self._legacy_orig_experiment_dir_name = experiment_dir_name

            self._legacy_experiment_dir_name = experiment_dir_name

            # Sync config
            self.legacy_sync_config = sync_config or SyncConfig()

            local_experiment_path, remote_experiment_path = _split_remote_local_path(
                experiment_path, None
            )

            # Backwards compatibility for `local_dir`
            if local_dir:
                if local_experiment_path:
                    raise ValueError(
                        "Only one of `local_dir` or `experiment_path` "
                        "can be passed to `Trial()`."
                    )
                local_experiment_path = local_dir

            # Derive experiment dir name from local path
            if not experiment_dir_name and local_experiment_path:
                # Maybe derive experiment dir name from local storage dir
                experiment_dir_name = Path(local_experiment_path).name
            elif not experiment_dir_name:
                experiment_dir_name = DEFAULT_EXPERIMENT_NAME

            # Set default experiment dir name
            if not local_experiment_path:
                local_experiment_path = str(
                    Path(_get_defaults_results_dir()) / experiment_dir_name
                )
                os.makedirs(local_experiment_path, exist_ok=True)

            # Set remote experiment path if upload_dir is set
            if self.legacy_sync_config.upload_dir:
                if remote_experiment_path:
                    if not remote_experiment_path.startswith(
                        self.legacy_sync_config.upload_dir
                    ):
                        raise ValueError(
                            f"Both a `SyncConfig.upload_dir` and an `experiment_path` "
                            f"pointing to remote storage were passed, but they do not "
                            f"point to the same location. Got: "
                            f"`experiment_path={experiment_path}` and "
                            "`SyncConfig.upload_dir="
                            f"{self.legacy_sync_config.upload_dir}`. "
                        )
                    warnings.warn(
                        "If `experiment_path` points to a remote storage location, "
                        "do not set `SyncConfig.upload_dir`. ",
                        DeprecationWarning,
                    )
                else:
                    remote_experiment_path = str(
                        URI(self.legacy_sync_config.upload_dir) / experiment_dir_name
                    )

            # Finally, set properties
            self._legacy_local_experiment_path = local_experiment_path
            self._legacy_remote_experiment_path = remote_experiment_path

        self.config = config or {}
        # Save a copy of the original unresolved config so that we can swap
        # out and update any reference config values after restoration.
        self.__unresolved_config = self.config

        # Parameters that Tune varies across searches.
        self.evaluated_params = evaluated_params or {}
        self.experiment_tag = experiment_tag
        self.stopping_criterion = stopping_criterion or {}

        self._setup_default_resource = _setup_default_resource

        if placement_group_factory and not isinstance(
            placement_group_factory, PlacementGroupFactory
        ):
            placement_group_factory = resource_dict_to_pg_factory(
                placement_group_factory
            )

        self._default_placement_group_factory = placement_group_factory
        # Will be created in create_placement_group_factory().
        self.placement_group_factory = None

        self.log_to_file = log_to_file
        # Make sure `stdout_file, stderr_file = Trial.log_to_file` works
        if (
            not self.log_to_file
            or not isinstance(self.log_to_file, Sequence)
            or not len(self.log_to_file) == 2
        ):
            self.log_to_file = (None, None)

        self.max_failures = max_failures

        # Local trial state that is updated during the run
        self._default_result_or_future: Union[ray.ObjectRef, dict, None] = None

        self.export_formats = export_formats
        self.status = Trial.PENDING
        self.relative_logdir = None

        self.trial_name_creator = trial_name_creator
        self.trial_dirname_creator = trial_dirname_creator
        self.custom_trial_name = None
        self.custom_dirname = None

        # Checkpoint config
        checkpoint_config = checkpoint_config or CheckpointConfig()
        if not _use_storage_context():
            # TODO(justinvyu): Why is this needed?
            checkpoint_config.checkpoint_score_attribute = (
                checkpoint_config.checkpoint_score_attribute or TRAINING_ITERATION
            )

        if _use_storage_context():
<<<<<<< HEAD
            from ray.train._internal.checkpoint_manager import (
                _CheckpointManager as _NewCheckpointManager,
            )

            self.run_metadata.checkpoint_manager = _NewCheckpointManager(
                checkpoint_config=checkpoint_config
=======
            self.checkpoint_manager = _NewCheckpointManager(
                checkpoint_config=self.checkpoint_config
>>>>>>> 1d15b897
            )
        else:
            self.run_metadata.checkpoint_manager = _CheckpointManager(
                checkpoint_config=checkpoint_config,
                delete_fn=_CheckpointDeleter(
                    self._trainable_name(), self.temporary_state.ray_actor
                ),
            )

        # Restoration fields
        self.restore_path = restore_path

        if trial_name_creator:
            self.custom_trial_name = trial_name_creator(self)

        if trial_dirname_creator:
            self.custom_dirname = trial_dirname_creator(self)
            if os.path.sep in self.custom_dirname:
                raise ValueError(
                    f"Trial dirname must not contain '/'. Got {self.custom_dirname}"
                )

        self._state_json = None

    def create_placement_group_factory(self):
        """Compute placement group factory if needed.

        Note: this must be called after all the placeholders in
        self.config are resolved.
        """
        trainable_cls = self.get_trainable_cls()
        if not trainable_cls or not self._setup_default_resource:
            # Create placement group factory using default resources.
            self.placement_group_factory = (
                self._default_placement_group_factory or resource_dict_to_pg_factory()
            )
            return

        default_resources = trainable_cls.default_resource_request(self.config)

        # If Trainable returns resources, do not allow manual override via
        # `resources_per_trial` by the user.
        if default_resources and self._default_placement_group_factory:
            raise TuneError(
                "Resources for {} have been automatically set to {} "
                "by its `default_resource_request()` method. Please "
                "clear the `resources_per_trial` option.".format(
                    trainable_cls, default_resources
                )
            )

        if default_resources and not isinstance(
            default_resources, PlacementGroupFactory
        ):
            default_resources = resource_dict_to_pg_factory(default_resources)

        self.placement_group_factory = (
            # default_resource_request
            default_resources
            # resources_per_trial
            or self._default_placement_group_factory
            # cpu=1
            or resource_dict_to_pg_factory()
        )

    def _get_default_result_or_future(self) -> Optional[dict]:
        """Calls ray.get on self._default_result_or_future and assigns back.

        Returns None in case of exceptions.
        Will also set the trial location if runner is set.
        """
        if self._default_result_or_future and isinstance(
            self._default_result_or_future, ray.ObjectRef
        ):
            try:
                self._default_result_or_future = ray.get(self._default_result_or_future)
            except RayActorError:  # error during initialization
                self._default_result_or_future = None
        if self._default_result_or_future and self.temporary_state.ray_actor:
            self.set_location(
                _Location(
                    self._default_result_or_future.get(NODE_IP),
                    self._default_result_or_future.get(PID),
                )
            )
        return self._default_result_or_future

    def resolve_config_placeholders(self, placeholder_resolvers: Dict[Tuple, Any]):
        from ray.tune.impl.placeholder import resolve_placeholders

        # Make a copy of the unresolved config before resolve it.
        self.config = copy.deepcopy(self.__unresolved_config)
        resolve_placeholders(self.config, placeholder_resolvers)

    @property
    def last_result(self) -> dict:
        # The logic in here is as follows:
        # 1. If the trial has reported at least once, last_result would have
        #    been set and therefore would not be empty. We can just return it.
        # 2. If the trial has not reported at least once but we have the
        #    future for the default results dict, (obtained through
        #    Trainable.get_auto_filled_metrics), we get that future
        #    and return it.
        # 3. In the worst case where we have nothing, we just set the
        #    trial_id and return that.
        result = self.run_metadata.last_result
        if not {k for k in result if k != TRIAL_ID}:
            self._get_default_result_or_future()
            result = self._default_result_or_future or result
        result.setdefault(TRIAL_ID, self.trial_id)
        return result

    @property
    def metric_analysis(self):
        return self.run_metadata.metric_analysis

    @property
    def metric_n_steps(self):
        return self.run_metadata.metric_n_steps

    def get_ray_actor_ip(self) -> Optional[str]:
        if self.temporary_state.location.hostname:
            return self.temporary_state.location.hostname

        if not self.temporary_state.ray_actor:
            return None

        hostname, pid = ray.get(
            self.temporary_state.ray_actor.get_current_ip_pid.remote()
        )
        self.temporary_state.location = _Location(hostname, pid)
        return self.temporary_state.location.hostname

    @property
    @Deprecated("Replaced by `local_experiment_path`")
    def local_dir(self):
        return self.local_experiment_path

    @property
    def experiment_dir_name(self):
        if _use_storage_context():
            return self.storage.experiment_dir_name

        return self._legacy_experiment_dir_name

    @experiment_dir_name.setter
    def experiment_dir_name(self, name: str):
        if _use_storage_context():
            raise RuntimeError("Set storage.experiment_dir_name instead.")

        self._legacy_experiment_dir_name = name

    @property
    def remote_experiment_path(self) -> str:
        if _use_storage_context():
            return str(self.storage.storage_prefix / self.storage.experiment_fs_path)

        return str(self._legacy_remote_experiment_path)

    @remote_experiment_path.setter
    def remote_experiment_path(self, remote_path: str):
        if _use_storage_context():
            raise RuntimeError("Set storage.experiment_dir_name instead.")

        self._legacy_remote_experiment_path = remote_path

    @property
    def local_experiment_path(self) -> str:
        if _use_storage_context():
            return self.storage.experiment_local_path

        return str(self._legacy_local_experiment_path)

    @local_experiment_path.setter
    def local_experiment_path(self, local_path: str):
        if _use_storage_context():
            raise RuntimeError("Set storage.experiment_dir_name instead.")

        relative_checkpoint_dirs = []
        if self.local_path:
            # Save the relative paths of persistent trial checkpoints, which are saved
            # relative to the old `local_dir`/`logdir`
            for checkpoint in self.get_trial_checkpoints():
                checkpoint_dir = checkpoint.dir_or_data
                if not isinstance(checkpoint_dir, str):
                    logger.warning(
                        f"No data found in checkpoint for trial {self} and metrics "
                        f"{checkpoint.metrics} (type: {type(checkpoint_dir)}). "
                        f"Skipping."
                    )
                    continue

                relative_checkpoint_dirs.append(
                    os.path.relpath(checkpoint_dir, self.local_path)
                )

        # Update the underlying `_legacy_local_experiment_path`,
        # which also updates the trial `local_path`
        self._legacy_local_experiment_path = local_path

        if self.local_path:
            for checkpoint, relative_checkpoint_dir in zip(
                self.get_trial_checkpoints(), relative_checkpoint_dirs
            ):
                # Reconstruct the checkpoint dir using the (possibly updated)
                # trial logdir and the relative checkpoint directory.
                checkpoint.dir_or_data = os.path.join(
                    self.local_path, relative_checkpoint_dir
                )

    @property
    @Deprecated("Replaced by `local_path`")
    def logdir(self) -> Optional[str]:
        # Deprecate: Raise in 2.5, Remove in 2.6
        return self.local_path

    @property
    def local_path(self) -> Optional[str]:
        if _use_storage_context():
            return self.storage.trial_local_path

        if not self.local_experiment_path or not self.relative_logdir:
            return None
        return str(Path(self.local_experiment_path).joinpath(self.relative_logdir))

    @local_path.setter
    def local_path(self, logdir):
        if _use_storage_context():
            raise RuntimeError("Set storage.trial_dir_name instead.")

        relative_logdir = Path(logdir).relative_to(self.local_experiment_path)
        if ".." in str(relative_logdir):
            raise ValueError(
                f"The `local_path` points to a directory outside the trial's "
                f"`local_experiment_path` ({self.local_experiment_path}), "
                f"which is unsupported. Use a logdir within the "
                f"local directory instead. Got: {logdir}"
            )
        if log_once("logdir_setter"):
            logger.warning(
                "Deprecated. In future versions only the relative logdir "
                "will be used and calling logdir will raise an error."
            )
        self.relative_logdir = relative_logdir

    @property
    @Deprecated("Replaced by `remote_path`")
    def remote_checkpoint_dir(self) -> Optional[str]:
        # Deprecate: Raise in 2.5, Remove in 2.6
        return self.remote_path

    @property
    def remote_path(self) -> Optional[str]:
        # TODO(justinvyu): Remove remote_path. It's just path vs local_path now.
        if _use_storage_context():
            return self.path

        if not self._legacy_remote_experiment_path or not self.relative_logdir:
            return None
        uri = URI(self._legacy_remote_experiment_path)
        return str(uri / self.relative_logdir)

    @property
    def path(self) -> Optional[str]:
        if _use_storage_context():
            return str(self.storage.storage_prefix / self.storage.trial_fs_path)

        return self.remote_path or self.local_path

    @property
    def has_reported_at_least_once(self) -> bool:
        return bool(self.run_metadata.last_result)

    @property
    def node_ip(self):
        return self.location.hostname

    @property
    def sync_on_checkpoint(self):
        if _use_storage_context():
            return self.storage.sync_config.sync_on_checkpoint

        return self.legacy_sync_config.sync_on_checkpoint

    @property
    def checkpoint_at_end(self):
        config = self.run_metadata.checkpoint_manager.checkpoint_config
        return config.checkpoint_at_end

    @property
    def checkpoint_freq(self):
        config = self.run_metadata.checkpoint_manager.checkpoint_config
        return config.checkpoint_frequency

    @property
    def checkpoint(self):
        """Returns the most recent checkpoint.

        If the trial is in ERROR state, the most recent PERSISTENT checkpoint
        is returned.
        """
        if _use_storage_context():
            return self.run_metadata.checkpoint_manager.latest_checkpoint_result

        if self.status == Trial.ERROR:
            checkpoint = (
                self.run_metadata.checkpoint_manager.newest_persistent_checkpoint
            )
        else:
            checkpoint = self.run_metadata.checkpoint_manager.newest_checkpoint
        if checkpoint.dir_or_data is None:
            checkpoint = _TrackedCheckpoint(
                dir_or_data=self.restore_path,
                storage_mode=CheckpointStorage.PERSISTENT,
            )
        return checkpoint

    @classmethod
    def generate_id(cls):
        return str(uuid.uuid4().hex)[:8]

    @property
    def uses_cloud_checkpointing(self):
        # TODO(justinvyu): This is entangled in the old restore codepaths.
        # Remove this once those are gone.
        if _use_storage_context():
            return False

        return bool(self.remote_path)

    def reset(self):
        # If there is `default_resource_request` associated with the trainable,
        # clear `resources` and `placement_group_factory`.
        # This is mainly relevant for RLlib tuning jobs, where we save users
        # of the trouble to specify the resources themselves by having some
        # default resources for popular RLlib algorithms.
        trainable_cls = self.get_trainable_cls()
        clear_resources = trainable_cls and trainable_cls.default_resource_request(
            self.config
        )
        placement_group_factory = (
            self.placement_group_factory if not clear_resources else None
        )

        checkpoint_config = self.run_metadata.checkpoint_manager.checkpoint_config
        return Trial(
            self.trainable_name,
            config=self.config,
            trial_id=None,
            experiment_path=self._legacy_orig_experiment_path,
            experiment_dir_name=self._legacy_orig_experiment_dir_name,
            evaluated_params=self.evaluated_params,
            experiment_tag=self.experiment_tag,
            placement_group_factory=placement_group_factory,
            stopping_criterion=self.stopping_criterion,
            sync_config=self.legacy_sync_config,
            checkpoint_config=checkpoint_config,
            export_formats=self.export_formats,
            restore_path=self.restore_path,
            trial_name_creator=self.trial_name_creator,
            trial_dirname_creator=self.trial_dirname_creator,
            log_to_file=self.log_to_file,
            max_failures=self.max_failures,
        )

    @Deprecated("Replaced by `init_local_path()`")
    def init_logdir(self):
        # Deprecate: Raise in 2.5, Remove in 2.6
        self.init_local_path()

    def init_local_path(self):
        """Init logdir."""
        if not self.relative_logdir:
            self.relative_logdir = _create_unique_logdir_name(
                str(self.local_experiment_path), self._generate_dirname()
            )

        if _use_storage_context():
            # Populate the storage context with the trial dir name we just generated.
            assert self.storage
            self.storage.trial_dir_name = self.relative_logdir

        assert self.local_path
        logdir_path = Path(self.local_path)
        max_path_length = _get_max_path_length()
        if len(str(logdir_path)) >= max_path_length:
            logger.warning(
                f"The path to the trial log directory is too long "
                f"(max length: {max_path_length}. "
                f"Consider using `trial_dirname_creator` to shorten the path. "
                f"Path: {logdir_path}"
            )
        logdir_path.mkdir(parents=True, exist_ok=True)

        self.invalidate_json_state()

    def update_resources(self, resources: Union[dict, PlacementGroupFactory]):
        """EXPERIMENTAL: Updates the resource requirements.

        Should only be called when the trial is not running.

        Raises:
            ValueError if trial status is running.
        """
        if self.status is Trial.RUNNING:
            raise ValueError("Cannot update resources while Trial is running.")

        placement_group_factory = resources
        if isinstance(resources, dict):
            placement_group_factory = resource_dict_to_pg_factory(resources)

        self.placement_group_factory = placement_group_factory

        self.invalidate_json_state()

    def set_ray_actor(self, ray_actor):
        self.temporary_state.ray_actor = ray_actor
        if ray_actor:
            # Do not block here, the result will be gotten when last_result
            # property is accessed
            self._default_result_or_future = ray_actor.get_auto_filled_metrics.remote(
                debug_metrics_only=True
            )
        if not _use_storage_context():
            self.run_metadata.checkpoint_manager.set_delete_fn(
                _CheckpointDeleter(self._trainable_name(), ray_actor)
            )

    def set_location(self, location):
        """Sets the location of the trial."""
        self.temporary_state.location = location

    def set_status(self, status):
        """Sets the status of the trial."""
        self.status = status
        if status == Trial.RUNNING:
            if self.run_metadata.start_time is None:
                self.run_metadata.start_time = time.time()
        self.invalidate_json_state()

    def set_config(self, config):
        self.config = config
        self.invalidate_json_state()

    def set_experiment_tag(self, experiment_tag):
        self.experiment_tag = experiment_tag
        self.invalidate_json_state()

    @property
    def num_failures(self):
        return self.run_metadata.num_failures

    @property
    def num_failures_after_restore(self):
        return self.run_metadata.num_failures_after_restore

    @property
    def error_file(self):
        if not self.local_path or not self.run_metadata.error_filename:
            return None
        return os.path.join(self.local_path, self.run_metadata.error_filename)

    @property
    def pickled_error_file(self):
        if not self.local_path or not self.run_metadata.pickled_error_filename:
            return None
        return os.path.join(self.local_path, self.run_metadata.pickled_error_filename)

    def handle_error(self, exc: Optional[Union[TuneError, RayTaskError]] = None):
        if isinstance(exc, _TuneRestoreError):
            exc = exc.exc
            if self.temporary_state.num_restore_failures >= int(
                os.environ.get("TUNE_RESTORE_RETRY_NUM", 0)
            ):
                # Restore was unsuccessful, try again without checkpoint.
                self.clear_checkpoint()
                self.run_metadata.num_failures += 1
            else:
                self.temporary_state.num_restore_failures += 1
        else:
            self.run_metadata.num_failures += 1

        if self.local_path:
            self.run_metadata.error_filename = EXPR_ERROR_FILE
            if isinstance(exc, RayTaskError):
                # Piping through the actual error to result grid.
                self.run_metadata.pickled_error_filename = EXPR_ERROR_PICKLE_FILE
                with open(self.pickled_error_file, "wb") as f:
                    cloudpickle.dump(exc, f)
            with open(self.error_file, "a+") as f:
                f.write(
                    "Failure # {} (occurred at {})\n".format(
                        self.run_metadata.num_failures, date_str()
                    )
                )
                f.write(str(exc) + "\n")
        self.run_metadata.invalidate_cache()

    def should_stop(self, result):
        """Whether the given result meets this trial's stopping criteria."""
        if result.get(DONE):
            return True

        for criteria, stop_value in self.stopping_criterion.items():
            if criteria not in result:
                raise TuneError(
                    "Stopping criteria {} not provided in result dict. Keys "
                    "are {}.".format(criteria, list(result.keys()))
                )
            elif isinstance(criteria, dict):
                raise ValueError(
                    "Stopping criteria is now flattened by default. "
                    "Use forward slashes to nest values `key1/key2/key3`."
                )
            elif result[criteria] >= stop_value:
                return True
        return False

    def should_checkpoint(self):
        """Whether this trial is due for checkpointing."""
        result = self.last_result or {}
        if result.get(DONE) and self.checkpoint_at_end:
            return True
        return (
            self.checkpoint_freq
            and result.get(TRAINING_ITERATION, 0) % self.checkpoint_freq == 0
        )

    def has_checkpoint(self):
        return self.checkpoint.dir_or_data is not None

    def clear_checkpoint(self):
        self.checkpoint.dir_or_data = None
        self.temporary_state.restoring_from = None
        self.run_metadata.invalidate_cache()

    def on_checkpoint(self, checkpoint: _TrackedCheckpoint):
        """Hook for handling checkpoints taken by the Trainable.

        Args:
            checkpoint: Checkpoint taken.
        """
        if _use_storage_context():
<<<<<<< HEAD
            from ray.train._internal.checkpoint_manager import _TrainingResult

            assert isinstance(checkpoint, _TrainingResult)
            self.run_metadata.checkpoint_manager.register_checkpoint(checkpoint)
=======
            checkpoint_result = checkpoint
            assert isinstance(checkpoint_result, _TrainingResult)
            self.checkpoint_manager.register_checkpoint(checkpoint_result)
            # Increment the checkpoint index to keep the checkpoint index in sync.
            # This index will get restored when the trial is restored and will
            # be passed to the Trainable as the starting checkpoint index.
            self.storage.current_checkpoint_index += 1
>>>>>>> 1d15b897
        else:
            self.run_metadata.checkpoint_manager.on_checkpoint(checkpoint)
        self.run_metadata.invalidate_cache()

    def on_restore(self):
        """Handles restoration completion."""
        assert self.is_restoring
<<<<<<< HEAD
        self.run_metadata.last_result = self.temporary_state.restoring_from.metrics
        self.run_metadata.last_result.setdefault("config", self.config)
        self.temporary_state.restoring_from = None
        self.temporary_state.num_restore_failures = 0
=======

        if _use_storage_context():
            assert isinstance(self.restoring_from, _TrainingResult)

        self.last_result = self.restoring_from.metrics
        self.last_result.setdefault("config", self.config)
        self.restoring_from = None
        self.num_restore_failures = 0
        self.invalidate_json_state()
>>>>>>> 1d15b897

    def should_recover(self):
        """Returns whether the trial qualifies for retrying.

        This is if the trial has not failed more than max_failures. Note this
        may return true even when there is no checkpoint, either because
        `self.checkpoint_freq` is `0` or because the trial failed before
        a checkpoint has been made.
        """
        return (
            self.run_metadata.num_failures < self.max_failures
            or self.max_failures < 0
            or (
                self.run_metadata.num_failures == self.max_failures
                and self.temporary_state.num_restore_failures
                < int(os.environ.get("TUNE_RESTORE_RETRY_NUM", 0))
            )
        )

    def update_last_result(self, result):
        if self.experiment_tag:
            result.update(experiment_tag=self.experiment_tag)

        self.set_location(_Location(result.get(NODE_IP), result.get(PID)))
        self.run_metadata.last_result = result
        self.run_metadata.last_result_time = time.time()

        metric_result = self.last_result.copy()
        for remove_metric in DEBUG_METRICS:
            metric_result.pop(remove_metric, None)

        for metric, value in flatten_dict(metric_result).items():
            if isinstance(value, Number):
                self.run_metadata.update_metric(
                    metric, value, step=result.get("training_iteration")
                )

    def get_trainable_cls(self):
        if self.stub:
            return None
        return get_trainable_cls(self.trainable_name)

    def get_trial_checkpoints(self) -> List[_TrackedCheckpoint]:
        return self.run_metadata.checkpoint_manager.best_checkpoints()

    def is_finished(self):
        return self.status in [Trial.ERROR, Trial.TERMINATED]

    @property
    def is_restoring(self):
        return self.temporary_state.restoring_from is not None

    @property
    def is_saving(self):
        return self.temporary_state.saving_to is not None

    def __repr__(self):
        return self._trainable_name(include_trial_id=True)

    def __str__(self):
        return self._trainable_name(include_trial_id=True)

    def _trainable_name(self, include_trial_id=False):
        """Combines ``env`` with ``trainable_name`` and ``trial_id``.

        Can be overridden with a custom string creator.
        """
        if self.custom_trial_name:
            return self.custom_trial_name

        if "env" in self.config:
            env = self.config["env"]
            if isinstance(env, type):
                env = env.__name__
            identifier = "{}_{}".format(self.trainable_name, env)
        else:
            identifier = self.trainable_name
        if include_trial_id:
            identifier += "_" + self.trial_id
        return identifier.replace("/", "_")

    def _generate_dirname(self):
        if self.custom_dirname:
            generated_dirname = self.custom_dirname
        else:
            MAX_LEN_IDENTIFIER = int(os.environ.get("TUNE_MAX_LEN_IDENTIFIER", "130"))
            generated_dirname = f"{str(self)}_{self.experiment_tag}"
            generated_dirname = generated_dirname[:MAX_LEN_IDENTIFIER]
            generated_dirname += f"_{date_str()}"
        # This is the file path used by rsync. ['/', '(', ')'] are not allowed.
        return re.sub("[/()]", "_", generated_dirname)

    def invalidate_json_state(self):
        self._state_json = None

    def get_json_state(self) -> Tuple[str, str]:
        if self._state_json is None:
            self._state_json = json.dumps(
                self.__getstate__(), indent=2, cls=TuneFunctionEncoder
            )

        runtime_metadata_json = self.run_metadata.get_json_state()

        return self._state_json, runtime_metadata_json

    @classmethod
    def from_json_state(cls, json_state: str, stub: bool = False) -> "Trial":
        state = json.loads(json_state, cls=TuneFunctionDecoder)

        new_trial = Trial(
            state["trainable_name"],
            stub=stub,
            _setup_default_resource=False,
        )

        new_trial.__setstate__(state)

        return new_trial

    def restore_runtime_state(self, runtime_state: str):
        self.run_metadata.restore_from_json(runtime_state)

    @classmethod
    def from_directory(
        cls, path: Union[str, os.PathLike], stub: bool = False
    ) -> "Trial":
        metadata_path = os.path.join(path, TRIAL_STATE_FILENAME)
        if not os.path.exists(metadata_path):
            raise FileNotFoundError(
                f"Can't restore trial from path: File `{metadata_path}` not found."
            )

        json_state = Path(metadata_path).read_text()
        return cls.from_json_state(json_state, stub=stub)

    def __getstate__(self):
        """Memento generator for Trial.

        Sets RUNNING trials to PENDING.
        Note this can only occur if the trial holds a PERSISTENT checkpoint.
        """
        state = self.__dict__.copy()

        for key in self._nonjson_fields:
            state[key] = binary_to_hex(cloudpickle.dumps(state.get(key)))

        state.pop("temporary_state", None)
        state.pop("run_metadata", None)

        state["_state_json"] = None
        state["_default_result_or_future"] = None

        return state

    def __setstate__(self, state):
        if state["status"] == Trial.RUNNING:
            state["status"] = Trial.PENDING
        for key in self._nonjson_fields:
            if key in state:
                state[key] = cloudpickle.loads(hex_to_binary(state[key]))

        # Ensure that stub doesn't get overriden
        stub = state.pop("stub", True)
        self.__dict__.update(state)
        self.stub = stub or getattr(self, "stub", False)

        if not self.stub:
            validate_trainable(self.trainable_name)

        assert self.placement_group_factory<|MERGE_RESOLUTION|>--- conflicted
+++ resolved
@@ -535,21 +535,12 @@
             )
 
         if _use_storage_context():
-<<<<<<< HEAD
-            from ray.train._internal.checkpoint_manager import (
-                _CheckpointManager as _NewCheckpointManager,
-            )
-
             self.run_metadata.checkpoint_manager = _NewCheckpointManager(
-                checkpoint_config=checkpoint_config
-=======
-            self.checkpoint_manager = _NewCheckpointManager(
                 checkpoint_config=self.checkpoint_config
->>>>>>> 1d15b897
             )
         else:
             self.run_metadata.checkpoint_manager = _CheckpointManager(
-                checkpoint_config=checkpoint_config,
+                checkpoint_config=self.checkpoint_config,
                 delete_fn=_CheckpointDeleter(
                     self._trainable_name(), self.temporary_state.ray_actor
                 ),
@@ -1089,20 +1080,13 @@
             checkpoint: Checkpoint taken.
         """
         if _use_storage_context():
-<<<<<<< HEAD
-            from ray.train._internal.checkpoint_manager import _TrainingResult
-
-            assert isinstance(checkpoint, _TrainingResult)
-            self.run_metadata.checkpoint_manager.register_checkpoint(checkpoint)
-=======
             checkpoint_result = checkpoint
             assert isinstance(checkpoint_result, _TrainingResult)
-            self.checkpoint_manager.register_checkpoint(checkpoint_result)
+            self.run_metadata.checkpoint_manager.register_checkpoint(checkpoint_result)
             # Increment the checkpoint index to keep the checkpoint index in sync.
             # This index will get restored when the trial is restored and will
             # be passed to the Trainable as the starting checkpoint index.
             self.storage.current_checkpoint_index += 1
->>>>>>> 1d15b897
         else:
             self.run_metadata.checkpoint_manager.on_checkpoint(checkpoint)
         self.run_metadata.invalidate_cache()
@@ -1110,22 +1094,14 @@
     def on_restore(self):
         """Handles restoration completion."""
         assert self.is_restoring
-<<<<<<< HEAD
-        self.run_metadata.last_result = self.temporary_state.restoring_from.metrics
+
+        if _use_storage_context():
+            assert isinstance(self.restoring_from, _TrainingResult)
+
+        self.run_metadata.last_result = self.restoring_from.metrics
         self.run_metadata.last_result.setdefault("config", self.config)
         self.temporary_state.restoring_from = None
         self.temporary_state.num_restore_failures = 0
-=======
-
-        if _use_storage_context():
-            assert isinstance(self.restoring_from, _TrainingResult)
-
-        self.last_result = self.restoring_from.metrics
-        self.last_result.setdefault("config", self.config)
-        self.restoring_from = None
-        self.num_restore_failures = 0
-        self.invalidate_json_state()
->>>>>>> 1d15b897
 
     def should_recover(self):
         """Returns whether the trial qualifies for retrying.
