from collections import deque
import copy
import json
import logging
<<<<<<< HEAD
from contextlib import contextmanager
=======
from functools import partial
>>>>>>> 3240547f
from numbers import Number
import os
from pathlib import Path
import platform
import re
import shutil
import time
from typing import Any, Dict, Optional, Sequence, Union, Callable, List, Tuple
import uuid

import ray
from ray.air import CheckpointConfig
from ray.air._internal.uri_utils import URI
from ray.air._internal.checkpoint_manager import _TrackedCheckpoint, CheckpointStorage
import ray.cloudpickle as cloudpickle
from ray.exceptions import RayActorError, RayTaskError
from ray.tune import TuneError
from ray.tune.error import _TuneRestoreError
from ray.tune.execution.checkpoint_manager import _CheckpointManager
from ray.tune.logger import NoopLogger

# NOTE(rkn): We import ray.tune.registry here instead of importing the names we
# need because there are cyclic imports that may cause specific names to not
# have been defined yet. See https://github.com/ray-project/ray/issues/1716.
from ray.tune.registry import get_trainable_cls, validate_trainable
from ray.tune.result import (
    DEFAULT_RESULTS_DIR,
    DONE,
    NODE_IP,
    PID,
    TRAINING_ITERATION,
    TRIAL_ID,
    DEBUG_METRICS,
    TRIAL_INFO,
    STDOUT_FILE,
    STDERR_FILE,
    DEFAULT_EXPERIMENT_NAME,
)
from ray.tune.syncer import SyncConfig
from ray.tune.execution.placement_groups import (
    PlacementGroupFactory,
    resource_dict_to_pg_factory,
)
from ray.tune.utils.serialization import TuneFunctionDecoder, TuneFunctionEncoder
from ray.tune.trainable.util import TrainableUtil
from ray.tune.utils import date_str, flatten_dict
from ray.util.annotations import DeveloperAPI, Deprecated
from ray.util.debug import log_once
from ray._private.utils import binary_to_hex, hex_to_binary

DEBUG_PRINT_INTERVAL = 5
logger = logging.getLogger(__name__)


class _Location:
    """Describes the location at which Trial is placed to run."""

    def __init__(self, hostname=None, pid=None):
        self.hostname = hostname
        self.pid = pid

    def __str__(self):
        if not self.pid:
            return ""
        elif self.hostname == platform.node():
            return "pid={}".format(self.pid)
        else:
            return "{}:{}".format(self.hostname, self.pid)


@DeveloperAPI
class ExportFormat:
    """Describes the format to import/export the trial Trainable.

    This may correspond to different file formats based on the
    Trainable implementation.
    """

    CHECKPOINT = "checkpoint"
    MODEL = "model"
    ONNX = "onnx"
    H5 = "h5"

    @staticmethod
    def validate(formats):
        """Validates formats.

        Raises:
            ValueError if the format is unknown.
        """
        for i in range(len(formats)):
            formats[i] = formats[i].strip().lower()
            if formats[i] not in [
                ExportFormat.CHECKPOINT,
                ExportFormat.MODEL,
                ExportFormat.ONNX,
                ExportFormat.H5,
            ]:
                raise TuneError("Unsupported import/export format: " + formats[i])


class _CheckpointDeleter:
    """Checkpoint deleter callback for a runner."""

    def __init__(self, trial_id, runner):
        self.trial_id = trial_id
        self.runner = runner

    def __call__(self, checkpoint: _TrackedCheckpoint):
        """Requests checkpoint deletion asynchronously.

        Args:
            checkpoint: Checkpoint to delete.
        """
        if not self.runner:
            return

        if (
            checkpoint.storage_mode == CheckpointStorage.PERSISTENT
            and checkpoint.dir_or_data
        ):
            checkpoint_path = checkpoint.dir_or_data

            logger.debug(
                "Trial %s: Deleting checkpoint %s", self.trial_id, checkpoint_path
            )

            # TODO(ujvl): Batch remote deletes.
            # We first delete the remote checkpoint. If it is on the same
            # node as the driver, it will also remove the local copy.
            ray.get(self.runner.delete_checkpoint.remote(checkpoint_path))

            # Delete local copy, if any exists.
            if os.path.exists(checkpoint_path):
                try:
                    checkpoint_dir = TrainableUtil.find_checkpoint_dir(checkpoint_path)
                    shutil.rmtree(checkpoint_dir)
                except FileNotFoundError:
                    logger.debug("Local checkpoint dir not found during deletion.")


class _TrialInfo:
    """Serializable struct for holding information for a Trial.

    Attributes:
        trial_name: String name of the current trial.
        trial_id: trial_id of the trial
        trial_resources: resources used by trial.
    """

    def __init__(self, trial: "Trial"):
        self._trial_name = str(trial)
        self._trial_id = trial.trial_id
        self._trial_resources = trial.placement_group_factory
        self._experiment_name = trial.experiment_dir_name

    @property
    def experiment_name(self):
        return self._experiment_name

    @property
    def trial_name(self):
        return self._trial_name

    @property
    def trial_id(self):
        return self._trial_id

    @property
    def trial_resources(self) -> PlacementGroupFactory:
        return self._trial_resources

    @trial_resources.setter
    def trial_resources(self, new_resources: PlacementGroupFactory):
        self._trial_resources = new_resources


def _create_unique_logdir_name(root: str, relative_logdir: str) -> str:
    candidate = Path(root).expanduser().joinpath(relative_logdir)
    if candidate.exists():
        relative_logdir_old = relative_logdir
        relative_logdir += "_" + uuid.uuid4().hex[:4]
        logger.info(
            f"Creating a new dirname {relative_logdir} because "
            f"trial dirname '{relative_logdir_old}' already exists."
        )
    return relative_logdir


<<<<<<< HEAD
@contextmanager
def _change_working_directory(trial):
    """Context manager changing working directory to trial logdir.
    Used in local mode.

    For non-local mode it is no-op.
    """
    if ray._private.worker._mode() == ray._private.worker.LOCAL_MODE:
        old_dir = os.getcwd()
        try:
            os.chdir(trial.logdir)
            yield
        finally:
            os.chdir(old_dir)
    else:
        yield
=======
def _noop_logger_creator(
    config: Dict[str, Any], logdir: str, should_chdir: bool = True
):
    # Upon remote process setup, record the actor's original working dir before
    # changing to the Tune logdir
    os.environ.setdefault("TUNE_ORIG_WORKING_DIR", os.getcwd())

    os.makedirs(logdir, exist_ok=True)
    if should_chdir:
        # Set the working dir to the trial directory in the remote process,
        # for user file writes
        if not ray._private.worker._mode() == ray._private.worker.LOCAL_MODE:
            os.chdir(logdir)
    return NoopLogger(config, logdir)


def _get_trainable_kwargs(
    trial: "Trial",
    additional_kwargs: Optional[Dict[str, Any]] = None,
    should_chdir: bool = False,
) -> Dict[str, Any]:
    trial.init_local_path()

    logger_creator = partial(
        _noop_logger_creator,
        logdir=trial.local_path,
        should_chdir=should_chdir,
    )

    trial_config = copy.deepcopy(trial.config)
    trial_config[TRIAL_INFO] = _TrialInfo(trial)
    stdout_file, stderr_file = trial.log_to_file
    trial_config[STDOUT_FILE] = stdout_file
    trial_config[STDERR_FILE] = stderr_file

    kwargs = {
        "config": trial_config,
        "logger_creator": logger_creator,
    }

    if trial.uses_cloud_checkpointing:
        # We keep these kwargs separate for backwards compatibility
        # with trainables that don't provide these keyword arguments
        kwargs["remote_checkpoint_dir"] = trial.remote_path
        kwargs["sync_config"] = trial.sync_config

        if additional_kwargs:
            kwargs.update(additional_kwargs)

    return kwargs
>>>>>>> 3240547f


@DeveloperAPI
class Trial:
    """A trial object holds the state for one model training run.

    Trials are themselves managed by the TrialRunner class, which implements
    the event loop for submitting trial runs to a Ray cluster.

    Trials start in the PENDING state, and transition to RUNNING once started.
    On error, it transitions to ERROR, otherwise TERMINATED on success.

    There are resources allocated to each trial. These should be specified
    using ``PlacementGroupFactory``.

    Attributes:
        trainable_name: Name of the trainable object to be executed.
        config: Provided configuration dictionary with evaluated params.
        trial_id: Unique identifier for the trial.
        path: Path where results for this trial are stored. Can be on
            the local node or on cloud storage.
        local_path: Path on the local disk where results are stored.
        remote_path: Path on cloud storage where results are stored,
            or None if not set.
        relative_logdir: Directory of the trial relative to its
            experiment directory.
        evaluated_params: Evaluated parameters by search algorithm,
        experiment_tag: Identifying trial name to show in the console
        status: One of PENDING, RUNNING, PAUSED, TERMINATED, ERROR/
        error_file: Path to the errors that this trial has raised.

    """

    _nonjson_fields = [
        "results",
        "best_result",
        "param_config",
        "extra_arg",
        "placement_group_factory",
        "_resources",
        "_default_placement_group_factory",
    ]

    PENDING = "PENDING"
    RUNNING = "RUNNING"
    PAUSED = "PAUSED"
    TERMINATED = "TERMINATED"
    ERROR = "ERROR"

    def __init__(
        self,
        trainable_name: str,
        *,
        config: Optional[Dict] = None,
        trial_id: Optional[str] = None,
        experiment_path: Optional[str] = None,
        experiment_dir_name: Optional[str] = None,
        evaluated_params: Optional[Dict] = None,
        experiment_tag: str = "",
        placement_group_factory: Optional[PlacementGroupFactory] = None,
        stopping_criterion: Optional[Dict[str, float]] = None,
        sync_config: Optional[SyncConfig] = None,
        checkpoint_config: Optional[CheckpointConfig] = None,
        export_formats: Optional[List[str]] = None,
        restore_path: Optional[str] = None,
        trial_name_creator: Optional[Callable[["Trial"], str]] = None,
        trial_dirname_creator: Optional[Callable[["Trial"], str]] = None,
        log_to_file: Union[Optional[str], Tuple[Optional[str], Optional[str]]] = None,
        max_failures: int = 0,
        stub: bool = False,
        _setup_default_resource: bool = True,
        # Deprecated
        local_dir: Optional[str] = None,
    ):
        """Initialize a new trial.

        The args here take the same meaning as the command line flags defined
        in ray.tune.experiment.config_parser.

        Args:
            _setup_default_resource: Whether to set up default resources.
                When initializing trials from checkpoints, this field is set to false,
                so that setting up default resources can be delayed till after
                ``trial.config`` is loaded from checkpoints.
        """
        # If this is set, trainables are not validated or looked up.
        # This can be used e.g. to initialize Trial objects from checkpoints
        # without loading the trainable first.
        self.stub = stub

        if not self.stub:
            validate_trainable(trainable_name)
        # Trial config
        self.trainable_name = trainable_name
        self.trial_id = Trial.generate_id() if trial_id is None else trial_id

        # Sync config
        self.sync_config = sync_config or SyncConfig()

        # Set to pass through on `Trial.reset()`
        self._orig_experiment_path = experiment_path
        self._orig_experiment_dir_name = experiment_dir_name

        # Rename for better code readability
        local_experiment_path = experiment_path
        remote_experiment_path = None

        # Backwards compatibility for `local_dir`
        if local_dir:
            if local_experiment_path:
                raise ValueError(
                    "Only one of `local_dir` or `experiment_path` "
                    "can be passed to `Trial()`."
                )
            local_experiment_path = local_dir

        # Derive experiment dir name from local path
        if not experiment_dir_name and local_experiment_path:
            # Maybe derive experiment dir name from local storage dir
            experiment_dir_name = Path(local_experiment_path).name
        elif not experiment_dir_name:
            experiment_dir_name = DEFAULT_EXPERIMENT_NAME

        # Set default experiment dir name
        if not local_experiment_path:
            local_experiment_path = str(Path(DEFAULT_RESULTS_DIR) / experiment_dir_name)
            os.makedirs(local_experiment_path, exist_ok=True)

        # Set remote experiment path if upload_dir is set
        if self.sync_config.upload_dir:
            remote_experiment_path = str(
                URI(self.sync_config.upload_dir) / experiment_dir_name
            )

        # Finally, set properties
        self._local_experiment_path = local_experiment_path
        self._remote_experiment_path = remote_experiment_path

        self.config = config or {}
        # Save a copy of the original unresolved config so that we can swap
        # out and update any reference config values after restoration.
        self.__unresolved_config = self.config

        # Parameters that Tune varies across searches.
        self.evaluated_params = evaluated_params or {}
        self.experiment_tag = experiment_tag
        self.location = _Location()
        self.stopping_criterion = stopping_criterion or {}

        self._setup_default_resource = _setup_default_resource

        if placement_group_factory and not isinstance(
            placement_group_factory, PlacementGroupFactory
        ):
            placement_group_factory = resource_dict_to_pg_factory(
                placement_group_factory
            )

        self._default_placement_group_factory = placement_group_factory
        # Will be created in create_placement_group_factory().
        self.placement_group_factory = None

        self.log_to_file = log_to_file
        # Make sure `stdout_file, stderr_file = Trial.log_to_file` works
        if (
            not self.log_to_file
            or not isinstance(self.log_to_file, Sequence)
            or not len(self.log_to_file) == 2
        ):
            self.log_to_file = (None, None)

        self.max_failures = max_failures

        # Local trial state that is updated during the run
        self._last_result = {}
        self._default_result_or_future: Union[ray.ObjectRef, dict, None] = None
        self.last_update_time = -float("inf")

        # stores in memory max/min/avg/last-n-avg/last result for each
        # metric by trial
        self.metric_analysis = {}

        # keep a moving average over these last n steps
        self.n_steps = [5, 10]
        self.metric_n_steps = {}

        self.export_formats = export_formats
        self.status = Trial.PENDING
        self.start_time = None
        self.relative_logdir = None
        self.runner = None
        self.last_debug = 0
        self.error_filename = None
        self.pickled_error_filename = None

        self.trial_name_creator = trial_name_creator
        self.trial_dirname_creator = trial_dirname_creator
        self.custom_trial_name = None
        self.custom_dirname = None

        self.experiment_dir_name = experiment_dir_name

        # Checkpointing fields
        self.saving_to = None

        # Checkpoint syncing
        self.sync_config = sync_config or SyncConfig()

        # Checkpoint config
        checkpoint_config = checkpoint_config or CheckpointConfig()
        checkpoint_config.checkpoint_score_attribute = (
            checkpoint_config.checkpoint_score_attribute or TRAINING_ITERATION
        )

        self.checkpoint_config = checkpoint_config

        self.checkpoint_manager = _CheckpointManager(
            checkpoint_config=self.checkpoint_config,
            delete_fn=_CheckpointDeleter(self._trainable_name(), self.runner),
        )

        # Restoration fields
        self.restore_path = restore_path
        self.restoring_from = None
        self.num_failures = 0
        # Reset after each successful restore.
        self.num_restore_failures = 0

        # AutoML fields
        self.results = None
        self.best_result = None
        self.param_config = None
        self.extra_arg = None

        if trial_name_creator:
            self.custom_trial_name = trial_name_creator(self)

        if trial_dirname_creator:
            self.custom_dirname = trial_dirname_creator(self)
            if os.path.sep in self.custom_dirname:
                raise ValueError(
                    f"Trial dirname must not contain '/'. Got {self.custom_dirname}"
                )

        self._state_json = None
        self._state_valid = False

    def create_placement_group_factory(self):
        """Compute placement group factor if needed.

        Note: this must be called after all the placeholders in
        self.config are resolved.
        """
        trainable_cls = self.get_trainable_cls()
        if not trainable_cls or not self._setup_default_resource:
            # Create placement group factory using default resources.
            self.placement_group_factory = (
                self._default_placement_group_factory or resource_dict_to_pg_factory()
            )
            return

        default_resources = trainable_cls.default_resource_request(self.config)

        # If Trainable returns resources, do not allow manual override via
        # `resources_per_trial` by the user.
        if default_resources and self._default_placement_group_factory:
            raise TuneError(
                "Resources for {} have been automatically set to {} "
                "by its `default_resource_request()` method. Please "
                "clear the `resources_per_trial` option.".format(
                    trainable_cls, default_resources
                )
            )

        if default_resources and not isinstance(
            default_resources, PlacementGroupFactory
        ):
            default_resources = resource_dict_to_pg_factory(default_resources)

        self.placement_group_factory = (
            # default_resource_request
            default_resources
            # resources_per_trial
            or self._default_placement_group_factory
            # cpu=1
            or resource_dict_to_pg_factory()
        )

    def _get_default_result_or_future(self) -> Optional[dict]:
        """Calls ray.get on self._default_result_or_future and assigns back.

        Returns None in case of exceptions.
        Will also set the trial location if runner is set.
        """
        if self._default_result_or_future and isinstance(
            self._default_result_or_future, ray.ObjectRef
        ):
            try:
                self._default_result_or_future = ray.get(self._default_result_or_future)
            except RayActorError:  # error during initialization
                self._default_result_or_future = None
        if self._default_result_or_future and self.runner:
            self.set_location(
                _Location(
                    self._default_result_or_future.get(NODE_IP),
                    self._default_result_or_future.get(PID),
                )
            )
        return self._default_result_or_future

    def resolve_config_placeholders(self, placeholder_resolvers: Dict[Tuple, Any]):
        from ray.tune.impl.placeholder import resolve_placeholders

        # Make a copy of the unresolved config before resolve it.
        self.config = copy.deepcopy(self.__unresolved_config)
        resolve_placeholders(self.config, placeholder_resolvers)

    @property
    def last_result(self) -> dict:
        # The logic in here is as follows:
        # 1. If the trial has reported at least once, last_result would have
        #    been set and therefore would not be empty. We can just return it.
        # 2. If the trial has not reported at least once but we have the
        #    future for the default results dict, (obtained through
        #    Trainable.get_auto_filled_metrics), we get that future
        #    and return it.
        # 3. In the worst case where we have nothing, we just set the
        #    trial_id and return that.
        result = self._last_result
        if not {k for k in result if k != TRIAL_ID}:
            self._get_default_result_or_future()
            result = self._default_result_or_future or result
        result.setdefault(TRIAL_ID, self.trial_id)
        return result

    @last_result.setter
    def last_result(self, val: dict):
        self._last_result = val

    def get_runner_ip(self) -> Optional[str]:
        if self.location.hostname:
            return self.location.hostname

        if not self.runner:
            return None

        hostname, pid = ray.get(self.runner.get_current_ip_pid.remote())
        self.location = _Location(hostname, pid)
        return self.location.hostname

    @property
    @Deprecated("Replaced by `local_experiment_path`")
    def local_dir(self):
        return self.local_experiment_path

    @property
    def remote_experiment_path(self) -> str:
        return str(self._remote_experiment_path)

    @remote_experiment_path.setter
    def remote_experiment_path(self, remote_path: str):
        self._remote_experiment_path = remote_path

    @property
    def local_experiment_path(self) -> str:
        return str(self._local_experiment_path)

    @local_experiment_path.setter
    def local_experiment_path(self, local_path: str):
        relative_checkpoint_dirs = []
        if self.local_path:
            # Save the relative paths of persistent trial checkpoints, which are saved
            # relative to the old `local_dir`/`logdir`
            for checkpoint in self.get_trial_checkpoints():
                checkpoint_dir = checkpoint.dir_or_data
                assert isinstance(checkpoint_dir, str)
                relative_checkpoint_dirs.append(
                    os.path.relpath(checkpoint_dir, self.local_path)
                )

        # Update the underlying `_local_experiment_path`,
        # which also updates the trial `local_path`
        self._local_experiment_path = local_path

        if self.local_path:
            for checkpoint, relative_checkpoint_dir in zip(
                self.get_trial_checkpoints(), relative_checkpoint_dirs
            ):
                # Reconstruct the checkpoint dir using the (possibly updated)
                # trial logdir and the relative checkpoint directory.
                checkpoint.dir_or_data = os.path.join(
                    self.local_path, relative_checkpoint_dir
                )

    @property
    @Deprecated("Replaced by `local_path`")
    def logdir(self) -> Optional[str]:
        # Deprecate: Raise in 2.5, Remove in 2.6
        return self.local_path

    @property
    def local_path(self) -> Optional[str]:
        if not self.local_experiment_path or not self.relative_logdir:
            return None
        return str(Path(self.local_experiment_path).joinpath(self.relative_logdir))

    @local_path.setter
    def local_path(self, logdir):
        relative_logdir = Path(logdir).relative_to(self.local_experiment_path)
        if ".." in str(relative_logdir):
            raise ValueError(
                f"The `local_path` points to a directory outside the trial's "
                f"`local_experiment_path` ({self.local_experiment_path}), "
                f"which is unsupported. Use a logdir within the "
                f"local directory instead. Got: {logdir}"
            )
        if log_once("logdir_setter"):
            logger.warning(
                "Deprecated. In future versions only the relative logdir "
                "will be used and calling logdir will raise an error."
            )
        self.relative_logdir = relative_logdir

    @property
    @Deprecated("Replaced by `remote_path`")
    def remote_checkpoint_dir(self) -> Optional[str]:
        # Deprecate: Raise in 2.5, Remove in 2.6
        return self.remote_path

    @property
    def remote_path(self) -> Optional[str]:
        assert self.local_path, "Trial {}: logdir not initialized.".format(self)
        if not self._remote_experiment_path or not self.relative_logdir:
            return None
        uri = URI(self._remote_experiment_path)
        return str(uri / self.relative_logdir)

    @property
    def path(self) -> Optional[str]:
        return self.remote_path or self.local_path

    @property
    def has_reported_at_least_once(self) -> bool:
        return bool(self._last_result)

    @property
    def node_ip(self):
        return self.location.hostname

    @property
    def sync_on_checkpoint(self):
        return self.sync_config.sync_on_checkpoint

    @property
    def checkpoint_at_end(self):
        return self.checkpoint_config.checkpoint_at_end

    @property
    def checkpoint_freq(self):
        return self.checkpoint_config.checkpoint_frequency

    @property
    def checkpoint(self):
        """Returns the most recent checkpoint.

        If the trial is in ERROR state, the most recent PERSISTENT checkpoint
        is returned.
        """
        if self.status == Trial.ERROR:
            checkpoint = self.checkpoint_manager.newest_persistent_checkpoint
        else:
            checkpoint = self.checkpoint_manager.newest_checkpoint
        if checkpoint.dir_or_data is None:
            checkpoint = _TrackedCheckpoint(
                dir_or_data=self.restore_path,
                storage_mode=CheckpointStorage.PERSISTENT,
            )
        return checkpoint

    @classmethod
    def generate_id(cls):
        return str(uuid.uuid4().hex)[:8]

    @property
    def uses_cloud_checkpointing(self):
        return bool(self.remote_path)

    def reset(self):
        # If there is `default_resource_request` associated with the trainable,
        # clear `resources` and `placement_group_factory`.
        # This is mainly relevant for RLlib tuning jobs, where we save users
        # of the trouble to specify the resources themselves by having some
        # default resources for popular RLlib algorithms.
        trainable_cls = self.get_trainable_cls()
        clear_resources = trainable_cls and trainable_cls.default_resource_request(
            self.config
        )
        placement_group_factory = (
            self.placement_group_factory if not clear_resources else None
        )

        return Trial(
            self.trainable_name,
            config=self.config,
            trial_id=None,
            experiment_path=self._orig_experiment_path,
            experiment_dir_name=self._orig_experiment_dir_name,
            evaluated_params=self.evaluated_params,
            experiment_tag=self.experiment_tag,
            placement_group_factory=placement_group_factory,
            stopping_criterion=self.stopping_criterion,
            sync_config=self.sync_config,
            checkpoint_config=self.checkpoint_config,
            export_formats=self.export_formats,
            restore_path=self.restore_path,
            trial_name_creator=self.trial_name_creator,
            trial_dirname_creator=self.trial_dirname_creator,
            log_to_file=self.log_to_file,
            max_failures=self.max_failures,
        )

    @Deprecated("Replaced by `init_local_path()`")
    def init_logdir(self):
        # Deprecate: Raise in 2.5, Remove in 2.6
        self.init_local_path()

    def init_local_path(self):
        """Init logdir."""
        if not self.relative_logdir:
            self.relative_logdir = _create_unique_logdir_name(
                str(self.local_experiment_path), self._generate_dirname()
            )
        assert self.local_path
        logdir_path = Path(self.local_path)
        logdir_path.mkdir(parents=True, exist_ok=True)

        self.invalidate_json_state()

    def update_resources(self, resources: Union[dict, PlacementGroupFactory]):
        """EXPERIMENTAL: Updates the resource requirements.

        Should only be called when the trial is not running.

        Raises:
            ValueError if trial status is running.
        """
        if self.status is Trial.RUNNING:
            raise ValueError("Cannot update resources while Trial is running.")

        placement_group_factory = resources
        if isinstance(resources, dict):
            placement_group_factory = resource_dict_to_pg_factory(resources)

        self.placement_group_factory = placement_group_factory

        self.invalidate_json_state()

    def set_runner(self, runner):
        self.runner = runner
        if runner:
            # Do not block here, the result will be gotten when last_result
            # property is accessed
            self._default_result_or_future = runner.get_auto_filled_metrics.remote(
                debug_metrics_only=True
            )
        self.checkpoint_manager.set_delete_fn(
            _CheckpointDeleter(self._trainable_name(), runner)
        )
        # No need to invalidate state cache: runner is not stored in json
        # self.invalidate_json_state()

    def set_location(self, location):
        """Sets the location of the trial."""
        self.location = location
        # No need to invalidate state cache: location is not stored in json
        # self.invalidate_json_state()

    def set_status(self, status):
        """Sets the status of the trial."""
        self.status = status
        if status == Trial.RUNNING:
            if self.start_time is None:
                self.start_time = time.time()
        self.invalidate_json_state()

    def set_config(self, config):
        self.config = config
        self.invalidate_json_state()

    def set_experiment_tag(self, experiment_tag):
        self.experiment_tag = experiment_tag
        self.invalidate_json_state()

    @property
    def error_file(self):
        if not self.local_path or not self.error_filename:
            return None
        return os.path.join(self.local_path, self.error_filename)

    @property
    def pickled_error_file(self):
        if not self.local_path or not self.pickled_error_filename:
            return None
        return os.path.join(self.local_path, self.pickled_error_filename)

    def handle_error(self, exc: Optional[Union[TuneError, RayTaskError]] = None):
        if isinstance(exc, _TuneRestoreError):
            exc = exc.exc
            if self.num_restore_failures >= int(
                os.environ.get("TUNE_RESTORE_RETRY_NUM", 0)
            ):
                # Restore was unsuccessful, try again without checkpoint.
                self.clear_checkpoint()
                self.num_failures += 1
            else:
                self.num_restore_failures += 1
        else:
            self.num_failures += 1

        if self.local_path:
            self.error_filename = "error.txt"
            if isinstance(exc, RayTaskError):
                # Piping through the actual error to result grid.
                self.pickled_error_filename = "error.pkl"
                with open(self.pickled_error_file, "wb") as f:
                    cloudpickle.dump(exc, f)
            with open(self.error_file, "a+") as f:
                f.write(
                    "Failure # {} (occurred at {})\n".format(
                        self.num_failures, date_str()
                    )
                )
                f.write(str(exc) + "\n")
        self.invalidate_json_state()

    def should_stop(self, result):
        """Whether the given result meets this trial's stopping criteria."""
        if result.get(DONE):
            return True

        for criteria, stop_value in self.stopping_criterion.items():
            if criteria not in result:
                raise TuneError(
                    "Stopping criteria {} not provided in result dict. Keys "
                    "are {}.".format(criteria, list(result.keys()))
                )
            elif isinstance(criteria, dict):
                raise ValueError(
                    "Stopping criteria is now flattened by default. "
                    "Use forward slashes to nest values `key1/key2/key3`."
                )
            elif result[criteria] >= stop_value:
                return True
        return False

    def should_checkpoint(self):
        """Whether this trial is due for checkpointing."""
        result = self.last_result or {}
        if result.get(DONE) and self.checkpoint_at_end:
            return True
        return (
            self.checkpoint_freq
            and result.get(TRAINING_ITERATION, 0) % self.checkpoint_freq == 0
        )

    def has_checkpoint(self):
        return self.checkpoint.dir_or_data is not None

    def clear_checkpoint(self):
        self.checkpoint.dir_or_data = None
        self.restoring_from = None
        self.invalidate_json_state()

    def on_checkpoint(self, checkpoint: _TrackedCheckpoint):
        """Hook for handling checkpoints taken by the Trainable.

        Args:
            checkpoint: Checkpoint taken.
        """
        self.checkpoint_manager.on_checkpoint(checkpoint)
        self.invalidate_json_state()

    def on_restore(self):
        """Handles restoration completion."""
        assert self.is_restoring
        self.last_result = self.restoring_from.metrics
        self.restoring_from = None
        self.num_restore_failures = 0
        self.invalidate_json_state()

    def should_recover(self):
        """Returns whether the trial qualifies for retrying.

        This is if the trial has not failed more than max_failures. Note this
        may return true even when there is no checkpoint, either because
        `self.checkpoint_freq` is `0` or because the trial failed before
        a checkpoint has been made.
        """
        return (
            self.num_failures < self.max_failures
            or self.max_failures < 0
            or (
                self.num_failures == self.max_failures
                and self.num_restore_failures
                < int(os.environ.get("TUNE_RESTORE_RETRY_NUM", 0))
            )
        )

    def update_last_result(self, result):
        if self.experiment_tag:
            result.update(experiment_tag=self.experiment_tag)

        self.set_location(_Location(result.get(NODE_IP), result.get(PID)))
        self.last_result = result
        self.last_update_time = time.time()

        metric_result = self.last_result.copy()
        for remove_metric in DEBUG_METRICS:
            metric_result.pop(remove_metric, None)

        for metric, value in flatten_dict(metric_result).items():
            if isinstance(value, Number):
                if metric not in self.metric_analysis:
                    self.metric_analysis[metric] = {
                        "max": value,
                        "min": value,
                        "avg": value,
                        "last": value,
                    }
                    self.metric_n_steps[metric] = {}
                    for n in self.n_steps:
                        key = "last-{:d}-avg".format(n)
                        self.metric_analysis[metric][key] = value
                        # Store n as string for correct restore.
                        self.metric_n_steps[metric][str(n)] = deque([value], maxlen=n)
                else:
                    step = result["training_iteration"] or 1
                    self.metric_analysis[metric]["max"] = max(
                        value, self.metric_analysis[metric]["max"]
                    )
                    self.metric_analysis[metric]["min"] = min(
                        value, self.metric_analysis[metric]["min"]
                    )
                    self.metric_analysis[metric]["avg"] = (
                        1
                        / step
                        * (value + (step - 1) * self.metric_analysis[metric]["avg"])
                    )
                    self.metric_analysis[metric]["last"] = value

                    for n in self.n_steps:
                        key = "last-{:d}-avg".format(n)
                        self.metric_n_steps[metric][str(n)].append(value)
                        self.metric_analysis[metric][key] = sum(
                            self.metric_n_steps[metric][str(n)]
                        ) / len(self.metric_n_steps[metric][str(n)])
        self.invalidate_json_state()

    def get_trainable_cls(self):
        if self.stub:
            return None
        return get_trainable_cls(self.trainable_name)

    def get_trial_checkpoints(self) -> List[_TrackedCheckpoint]:
        return self.checkpoint_manager.best_checkpoints()

    def is_finished(self):
        return self.status in [Trial.ERROR, Trial.TERMINATED]

    @property
    def is_restoring(self):
        return self.restoring_from is not None

    @property
    def is_saving(self):
        return self.saving_to is not None

    def __repr__(self):
        return self._trainable_name(include_trial_id=True)

    def __str__(self):
        return self._trainable_name(include_trial_id=True)

    def _trainable_name(self, include_trial_id=False):
        """Combines ``env`` with ``trainable_name`` and ``trial_id``.

        Can be overridden with a custom string creator.
        """
        if self.custom_trial_name:
            return self.custom_trial_name

        if "env" in self.config:
            env = self.config["env"]
            if isinstance(env, type):
                env = env.__name__
            identifier = "{}_{}".format(self.trainable_name, env)
        else:
            identifier = self.trainable_name
        if include_trial_id:
            identifier += "_" + self.trial_id
        return identifier.replace("/", "_")

    def _generate_dirname(self):
        if self.custom_dirname:
            generated_dirname = self.custom_dirname
        else:
            MAX_LEN_IDENTIFIER = int(os.environ.get("TUNE_MAX_LEN_IDENTIFIER", "130"))
            generated_dirname = f"{str(self)}_{self.experiment_tag}"
            generated_dirname = generated_dirname[:MAX_LEN_IDENTIFIER]
            generated_dirname += f"_{date_str()}"
        # This is the file path used by rsync. ['/', '(', ')'] are not allowed.
        return re.sub("[/()]", "_", generated_dirname)

    def invalidate_json_state(self):
        self._state_valid = False

    def get_json_state(self) -> str:
        if not self._state_json or not self._state_valid:
            json_state = json.dumps(
                self.__getstate__(), indent=2, cls=TuneFunctionEncoder
            )
            self._state_json = json_state
            self._state_valid = True
        return self._state_json

    @classmethod
    def from_json_state(cls, json_state: str, stub: bool = False) -> "Trial":
        trial_state = json.loads(json_state, cls=TuneFunctionDecoder)

        new_trial = Trial(
            trial_state["trainable_name"],
            stub=stub,
            _setup_default_resource=False,
        )

        new_trial.__setstate__(trial_state)

        return new_trial

    def __getstate__(self):
        """Memento generator for Trial.

        Sets RUNNING trials to PENDING.
        Note this can only occur if the trial holds a PERSISTENT checkpoint.
        """
        state = self.__dict__.copy()

        for key in self._nonjson_fields:
            state[key] = binary_to_hex(cloudpickle.dumps(state.get(key)))

        state["runner"] = None
        state["location"] = _Location()
        # Avoid waiting for events that will never occur on resume.
        state["restoring_from"] = None
        state["saving_to"] = None

        state["_state_json"] = None
        state["_state_valid"] = False
        state["_default_result_or_future"] = None

        return state

    def __setstate__(self, state):
        if state["status"] == Trial.RUNNING:
            state["status"] = Trial.PENDING
        for key in self._nonjson_fields:
            if key in state:
                state[key] = cloudpickle.loads(hex_to_binary(state[key]))

        # Ensure that stub doesn't get overriden
        stub = state.pop("stub", True)
        self.__dict__.update(state)
        self.stub = stub or getattr(self, "stub", False)

        if not self.stub:
            validate_trainable(self.trainable_name)

        assert self.placement_group_factory<|MERGE_RESOLUTION|>--- conflicted
+++ resolved
@@ -2,11 +2,8 @@
 import copy
 import json
 import logging
-<<<<<<< HEAD
 from contextlib import contextmanager
-=======
 from functools import partial
->>>>>>> 3240547f
 from numbers import Number
 import os
 from pathlib import Path
@@ -196,7 +193,58 @@
     return relative_logdir
 
 
-<<<<<<< HEAD
+def _noop_logger_creator(
+    config: Dict[str, Any], logdir: str, should_chdir: bool = True
+):
+    # Upon remote process setup, record the actor's original working dir before
+    # changing to the Tune logdir
+    os.environ.setdefault("TUNE_ORIG_WORKING_DIR", os.getcwd())
+
+    os.makedirs(logdir, exist_ok=True)
+    if should_chdir:
+        # Set the working dir to the trial directory in the remote process,
+        # for user file writes
+        if not ray._private.worker._mode() == ray._private.worker.LOCAL_MODE:
+            os.chdir(logdir)
+    return NoopLogger(config, logdir)
+
+
+def _get_trainable_kwargs(
+    trial: "Trial",
+    additional_kwargs: Optional[Dict[str, Any]] = None,
+    should_chdir: bool = False,
+) -> Dict[str, Any]:
+    trial.init_local_path()
+
+    logger_creator = partial(
+        _noop_logger_creator,
+        logdir=trial.local_path,
+        should_chdir=should_chdir,
+    )
+
+    trial_config = copy.deepcopy(trial.config)
+    trial_config[TRIAL_INFO] = _TrialInfo(trial)
+    stdout_file, stderr_file = trial.log_to_file
+    trial_config[STDOUT_FILE] = stdout_file
+    trial_config[STDERR_FILE] = stderr_file
+
+    kwargs = {
+        "config": trial_config,
+        "logger_creator": logger_creator,
+    }
+
+    if trial.uses_cloud_checkpointing:
+        # We keep these kwargs separate for backwards compatibility
+        # with trainables that don't provide these keyword arguments
+        kwargs["remote_checkpoint_dir"] = trial.remote_path
+        kwargs["sync_config"] = trial.sync_config
+
+        if additional_kwargs:
+            kwargs.update(additional_kwargs)
+
+    return kwargs
+
+
 @contextmanager
 def _change_working_directory(trial):
     """Context manager changing working directory to trial logdir.
@@ -213,58 +261,6 @@
             os.chdir(old_dir)
     else:
         yield
-=======
-def _noop_logger_creator(
-    config: Dict[str, Any], logdir: str, should_chdir: bool = True
-):
-    # Upon remote process setup, record the actor's original working dir before
-    # changing to the Tune logdir
-    os.environ.setdefault("TUNE_ORIG_WORKING_DIR", os.getcwd())
-
-    os.makedirs(logdir, exist_ok=True)
-    if should_chdir:
-        # Set the working dir to the trial directory in the remote process,
-        # for user file writes
-        if not ray._private.worker._mode() == ray._private.worker.LOCAL_MODE:
-            os.chdir(logdir)
-    return NoopLogger(config, logdir)
-
-
-def _get_trainable_kwargs(
-    trial: "Trial",
-    additional_kwargs: Optional[Dict[str, Any]] = None,
-    should_chdir: bool = False,
-) -> Dict[str, Any]:
-    trial.init_local_path()
-
-    logger_creator = partial(
-        _noop_logger_creator,
-        logdir=trial.local_path,
-        should_chdir=should_chdir,
-    )
-
-    trial_config = copy.deepcopy(trial.config)
-    trial_config[TRIAL_INFO] = _TrialInfo(trial)
-    stdout_file, stderr_file = trial.log_to_file
-    trial_config[STDOUT_FILE] = stdout_file
-    trial_config[STDERR_FILE] = stderr_file
-
-    kwargs = {
-        "config": trial_config,
-        "logger_creator": logger_creator,
-    }
-
-    if trial.uses_cloud_checkpointing:
-        # We keep these kwargs separate for backwards compatibility
-        # with trainables that don't provide these keyword arguments
-        kwargs["remote_checkpoint_dir"] = trial.remote_path
-        kwargs["sync_config"] = trial.sync_config
-
-        if additional_kwargs:
-            kwargs.update(additional_kwargs)
-
-    return kwargs
->>>>>>> 3240547f
 
 
 @DeveloperAPI
