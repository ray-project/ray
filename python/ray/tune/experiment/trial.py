--- conflicted
+++ resolved
@@ -226,11 +226,7 @@
 
 def _get_trainable_kwargs(
     trial: "Trial",
-<<<<<<< HEAD
     storage: Optional[StorageContext],
-    additional_kwargs: Optional[Dict[str, Any]] = None,
-=======
->>>>>>> c07ed7ec
     should_chdir: bool = False,
 ) -> Dict[str, Any]:
     trial.init_local_path()
