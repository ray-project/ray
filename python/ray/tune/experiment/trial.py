--- conflicted
+++ resolved
@@ -836,17 +836,12 @@
     def checkpoint(self) -> Optional[Checkpoint]:
         """Returns the most recent checkpoint if one has been saved."""
         if _use_storage_context():
-<<<<<<< HEAD
-            return (
-                self.run_metadata.checkpoint_manager.latest_checkpoint_result.checkpoint
-=======
             checkpoint_manager = self.run_metadata.checkpoint_manager
             latest_checkpoint_result = checkpoint_manager.latest_checkpoint_result
             return (
                 latest_checkpoint_result.checkpoint
                 if latest_checkpoint_result
                 else None
->>>>>>> 543e0965
             )
 
         if self.status == Trial.ERROR:
