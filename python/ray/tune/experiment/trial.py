import warnings
import copy
import json
import logging
from contextlib import contextmanager
from functools import partial
from numbers import Number
import os
from pathlib import Path
import platform
import re
import shutil
import time
from typing import Any, Dict, Optional, Sequence, Union, Callable, List, Tuple
import uuid

import ray
from ray.air import CheckpointConfig
from ray.air._internal.uri_utils import URI
from ray.air._internal.checkpoint_manager import _TrackedCheckpoint, CheckpointStorage
from ray.air.constants import (
    EXPR_ERROR_PICKLE_FILE,
    EXPR_ERROR_FILE,
    TRAINING_ITERATION,
)

import ray.cloudpickle as cloudpickle
from ray.exceptions import RayActorError, RayTaskError
from ray.train._checkpoint import Checkpoint
from ray.train._internal.checkpoint_manager import (
    _TrainingResult,
    _CheckpointManager as _NewCheckpointManager,
)
from ray.train._internal.storage import _use_storage_context, StorageContext
from ray.tune import TuneError
from ray.tune.error import _TuneRestoreError
from ray.tune.execution.checkpoint_manager import _CheckpointManager
from ray.tune.logger import NoopLogger

# NOTE(rkn): We import ray.tune.registry here instead of importing the names we
# need because there are cyclic imports that may cause specific names to not
# have been defined yet. See https://github.com/ray-project/ray/issues/1716.
from ray.tune.registry import get_trainable_cls, validate_trainable
from ray.tune.result import (
    DONE,
    NODE_IP,
    PID,
    TRIAL_ID,
    DEBUG_METRICS,
    TRIAL_INFO,
    STDOUT_FILE,
    STDERR_FILE,
    DEFAULT_EXPERIMENT_NAME,
    _get_defaults_results_dir,
)
from ray.tune.syncer import SyncConfig
from ray.tune.execution.placement_groups import (
    PlacementGroupFactory,
    resource_dict_to_pg_factory,
)
from ray.tune.trainable.metadata import _TrainingRunMetadata
from ray.tune.utils.serialization import TuneFunctionDecoder, TuneFunctionEncoder
from ray.tune.trainable.util import TrainableUtil
from ray.tune.utils import date_str, flatten_dict
from ray.tune.utils.util import _split_remote_local_path
from ray.util.annotations import DeveloperAPI, Deprecated
from ray.util.debug import log_once
from ray._private.utils import binary_to_hex, hex_to_binary


DEBUG_PRINT_INTERVAL = 5
_DEFAULT_WIN_MAX_PATH_LENGTH = 260
TRIAL_STATE_FILENAME = "trial_metadata.json"


logger = logging.getLogger(__name__)


class _Location:
    """Describes the location at which Trial is placed to run."""

    def __init__(self, hostname=None, pid=None):
        self.hostname = hostname
        self.pid = pid

    def __str__(self):
        if not self.pid:
            return ""
        elif self.hostname == platform.node():
            return "pid={}".format(self.pid)
        else:
            return "{}:{}".format(self.hostname, self.pid)


@DeveloperAPI
class ExportFormat:
    """Describes the format to import/export the trial Trainable.

    This may correspond to different file formats based on the
    Trainable implementation.
    """

    CHECKPOINT = "checkpoint"
    MODEL = "model"
    ONNX = "onnx"
    H5 = "h5"

    @staticmethod
    def validate(formats):
        """Validates formats.

        Raises:
            ValueError if the format is unknown.
        """
        for i in range(len(formats)):
            formats[i] = formats[i].strip().lower()
            if formats[i] not in [
                ExportFormat.CHECKPOINT,
                ExportFormat.MODEL,
                ExportFormat.ONNX,
                ExportFormat.H5,
            ]:
                raise TuneError("Unsupported import/export format: " + formats[i])


class _CheckpointDeleter:
    """Checkpoint deleter callback for a runner."""

    def __init__(self, trial_id, ray_actor):
        self.trial_id = trial_id
        self.ray_actor = ray_actor

    def __call__(self, checkpoint: _TrackedCheckpoint):
        """Requests checkpoint deletion asynchronously.

        Args:
            checkpoint: Checkpoint to delete.
        """
        if not self.ray_actor:
            return

        if (
            checkpoint.storage_mode == CheckpointStorage.PERSISTENT
            and checkpoint.dir_or_data
        ):
            checkpoint_path = checkpoint.dir_or_data

            logger.debug(
                "Trial %s: Deleting checkpoint %s", self.trial_id, checkpoint_path
            )

            # TODO(ujvl): Batch remote deletes.
            # We first delete the remote checkpoint. If it is on the same
            # node as the driver, it will also remove the local copy.
            ray.get(self.ray_actor.delete_checkpoint.remote(checkpoint_path))

            # Delete local copy, if any exists.
            if os.path.exists(checkpoint_path):
                try:
                    checkpoint_dir = TrainableUtil.find_checkpoint_dir(checkpoint_path)
                    shutil.rmtree(checkpoint_dir)
                except FileNotFoundError:
                    logger.debug("Local checkpoint dir not found during deletion.")


class _TrialInfo:
    """Serializable struct for holding information for a Trial.

    Attributes:
        trial_name: String name of the current trial.
        trial_id: trial_id of the trial
        trial_resources: resources used by trial.
    """

    def __init__(self, trial: "Trial"):
        self._trial_name = str(trial)
        self._trial_id = trial.trial_id
        self._trial_resources = trial.placement_group_factory
        self._experiment_name = trial.experiment_dir_name

    @property
    def experiment_name(self):
        return self._experiment_name

    @property
    def trial_name(self):
        return self._trial_name

    @property
    def trial_id(self):
        return self._trial_id

    @property
    def trial_resources(self) -> PlacementGroupFactory:
        return self._trial_resources

    @trial_resources.setter
    def trial_resources(self, new_resources: PlacementGroupFactory):
        self._trial_resources = new_resources


class _TemporaryTrialState:
    """Temporary trial state.

    Values saved here should not be restored on resume.
    """

    def __init__(self):
        self.location = _Location()

        self.ray_actor = None

        self.saving_to = None
        self.restoring_from = None

        self.num_restore_failures = 0

    def __getstate__(self):
        return {}


def _get_max_path_length() -> int:
    if hasattr(os, "pathconf"):
        return os.pathconf("/", "PC_PATH_MAX")
    # Windows
    return _DEFAULT_WIN_MAX_PATH_LENGTH


def _create_unique_logdir_name(root: str, relative_logdir: str) -> str:
    candidate = Path(root).expanduser().joinpath(relative_logdir)
    if candidate.exists():
        relative_logdir_old = relative_logdir
        relative_logdir += "_" + uuid.uuid4().hex[:4]
        logger.info(
            f"Creating a new dirname {relative_logdir} because "
            f"trial dirname '{relative_logdir_old}' already exists."
        )
    return relative_logdir


def _noop_logger_creator(
    config: Dict[str, Any], logdir: str, should_chdir: bool = True
):
    # Upon remote process setup, record the actor's original working dir before
    # changing to the Tune logdir
    os.environ.setdefault("TUNE_ORIG_WORKING_DIR", os.getcwd())

    os.makedirs(logdir, exist_ok=True)
    if should_chdir:
        # Set the working dir to the trial directory in the remote process,
        # for user file writes
        if not ray._private.worker._mode() == ray._private.worker.LOCAL_MODE:
            os.chdir(logdir)
    return NoopLogger(config, logdir)


def _get_trainable_kwargs(
    trial: "Trial",
    should_chdir: bool = False,
) -> Dict[str, Any]:
    trial.init_local_path()

    logger_creator = partial(
        _noop_logger_creator,
        logdir=trial.local_path,
        should_chdir=should_chdir,
    )

    trial_config = copy.deepcopy(trial.config)
    trial_config[TRIAL_INFO] = _TrialInfo(trial)
    stdout_file, stderr_file = trial.log_to_file
    trial_config[STDOUT_FILE] = stdout_file
    trial_config[STDERR_FILE] = stderr_file

    kwargs = {
        "config": trial_config,
        "logger_creator": logger_creator,
    }

    if _use_storage_context():
        assert trial.storage
        assert trial.storage.trial_dir_name
        kwargs["storage"] = trial.storage

    if trial.uses_cloud_checkpointing:
        # We keep these kwargs separate for backwards compatibility
        # with trainables that don't provide these keyword arguments
        kwargs["remote_checkpoint_dir"] = trial.remote_path
        kwargs["sync_config"] = trial.legacy_sync_config

    return kwargs


@contextmanager
def _change_working_directory(trial):
    """Context manager changing working directory to trial logdir.
    Used in local mode.

    For non-local mode it is no-op.
    """
    if ray._private.worker._mode() == ray._private.worker.LOCAL_MODE:
        old_dir = os.getcwd()
        try:
            os.chdir(trial.local_path)
            yield
        finally:
            os.chdir(old_dir)
    else:
        yield


@DeveloperAPI
class Trial:
    """A trial object holds the state for one model training run.

    Trials are themselves managed by the TrialRunner class, which implements
    the event loop for submitting trial runs to a Ray cluster.

    Trials start in the PENDING state, and transition to RUNNING once started.
    On error, it transitions to ERROR, otherwise TERMINATED on success.

    There are resources allocated to each trial. These should be specified
    using ``PlacementGroupFactory``.

    Attributes:
        trainable_name: Name of the trainable object to be executed.
        config: Provided configuration dictionary with evaluated params.
        trial_id: Unique identifier for the trial.
        path: Path where results for this trial are stored. Can be on
            the local node or on cloud storage.
        local_path: Path on the local disk where results are stored.
        remote_path: Path on cloud storage where results are stored,
            or None if not set.
        relative_logdir: Directory of the trial relative to its
            experiment directory.
        evaluated_params: Evaluated parameters by search algorithm,
        experiment_tag: Identifying trial name to show in the console
        status: One of PENDING, RUNNING, PAUSED, TERMINATED, ERROR/
        error_file: Path to the errors that this trial has raised.

    """

    _nonjson_fields = [
        "results",
        "extra_arg",
        "placement_group_factory",
        "_resources",
        "_default_placement_group_factory",
    ]

    PENDING = "PENDING"
    RUNNING = "RUNNING"
    PAUSED = "PAUSED"
    TERMINATED = "TERMINATED"
    ERROR = "ERROR"

    def __init__(
        self,
        trainable_name: str,
        *,
        config: Optional[Dict] = None,
        trial_id: Optional[str] = None,
        storage: Optional[StorageContext] = None,
        experiment_path: Optional[str] = None,
        experiment_dir_name: Optional[str] = None,
        evaluated_params: Optional[Dict] = None,
        experiment_tag: str = "",
        placement_group_factory: Optional[PlacementGroupFactory] = None,
        stopping_criterion: Optional[Dict[str, float]] = None,
        sync_config: Optional[SyncConfig] = None,
        checkpoint_config: Optional[CheckpointConfig] = None,
        export_formats: Optional[List[str]] = None,
        restore_path: Optional[str] = None,
        trial_name_creator: Optional[Callable[["Trial"], str]] = None,
        trial_dirname_creator: Optional[Callable[["Trial"], str]] = None,
        log_to_file: Union[Optional[str], Tuple[Optional[str], Optional[str]]] = None,
        max_failures: int = 0,
        stub: bool = False,
        _setup_default_resource: bool = True,
        # Deprecated
        local_dir: Optional[str] = None,
    ):
        """Initialize a new trial.

        The args here take the same meaning as the command line flags defined
        in ray.tune.experiment.config_parser.

        Args:
            _setup_default_resource: Whether to set up default resources.
                When initializing trials from checkpoints, this field is set to false,
                so that setting up default resources can be delayed till after
                ``trial.config`` is loaded from checkpoints.
        """
        # If this is set, trainables are not validated or looked up.
        # This can be used e.g. to initialize Trial objects from checkpoints
        # without loading the trainable first.
        self.stub = stub

        if not self.stub:
            validate_trainable(trainable_name)
        # Trial config
        self.trainable_name = trainable_name
        self.trial_id = Trial.generate_id() if trial_id is None else trial_id

        self.temporary_state = _TemporaryTrialState()
        self.run_metadata = _TrainingRunMetadata()

        # Create a copy, since `init_local_path` updates the context with the
        # generated trial dirname.
        self.storage = copy.copy(storage)

        if _use_storage_context():
            self._legacy_orig_experiment_path = None
            self._legacy_orig_experiment_dir_name = None
            self._legacy_local_experiment_path = None
            self._legacy_remote_experiment_path = None
            self._legacy_experiment_dir_name = None
            self.legacy_sync_config = None
        else:
            # Set to pass through on `Trial.reset()`
            self._legacy_orig_experiment_path = experiment_path
            self._legacy_orig_experiment_dir_name = experiment_dir_name

            self._legacy_experiment_dir_name = experiment_dir_name

            # Sync config
            self.legacy_sync_config = sync_config or SyncConfig()

            local_experiment_path, remote_experiment_path = _split_remote_local_path(
                experiment_path, None
            )

            # Backwards compatibility for `local_dir`
            if local_dir:
                if local_experiment_path:
                    raise ValueError(
                        "Only one of `local_dir` or `experiment_path` "
                        "can be passed to `Trial()`."
                    )
                local_experiment_path = local_dir

            # Derive experiment dir name from local path
            if not experiment_dir_name and local_experiment_path:
                # Maybe derive experiment dir name from local storage dir
                experiment_dir_name = Path(local_experiment_path).name
            elif not experiment_dir_name:
                experiment_dir_name = DEFAULT_EXPERIMENT_NAME

            # Set default experiment dir name
            if not local_experiment_path:
                local_experiment_path = str(
                    Path(_get_defaults_results_dir()) / experiment_dir_name
                )
                os.makedirs(local_experiment_path, exist_ok=True)

            # Set remote experiment path if upload_dir is set
            if self.legacy_sync_config.upload_dir:
                if remote_experiment_path:
                    if not remote_experiment_path.startswith(
                        self.legacy_sync_config.upload_dir
                    ):
                        raise ValueError(
                            f"Both a `SyncConfig.upload_dir` and an `experiment_path` "
                            f"pointing to remote storage were passed, but they do not "
                            f"point to the same location. Got: "
                            f"`experiment_path={experiment_path}` and "
                            "`SyncConfig.upload_dir="
                            f"{self.legacy_sync_config.upload_dir}`. "
                        )
                    warnings.warn(
                        "If `experiment_path` points to a remote storage location, "
                        "do not set `SyncConfig.upload_dir`. ",
                        DeprecationWarning,
                    )
                else:
                    remote_experiment_path = str(
                        URI(self.legacy_sync_config.upload_dir) / experiment_dir_name
                    )

            # Finally, set properties
            self._legacy_local_experiment_path = local_experiment_path
            self._legacy_remote_experiment_path = remote_experiment_path

        self.config = config or {}
        # Save a copy of the original unresolved config so that we can swap
        # out and update any reference config values after restoration.
        self.__unresolved_config = self.config

        # Parameters that Tune varies across searches.
        self.evaluated_params = evaluated_params or {}
        self.experiment_tag = experiment_tag
        self.stopping_criterion = stopping_criterion or {}

        self._setup_default_resource = _setup_default_resource

        if placement_group_factory and not isinstance(
            placement_group_factory, PlacementGroupFactory
        ):
            placement_group_factory = resource_dict_to_pg_factory(
                placement_group_factory
            )

        self._default_placement_group_factory = placement_group_factory
        # Will be created in create_placement_group_factory().
        self.placement_group_factory = None

        self.log_to_file = log_to_file
        # Make sure `stdout_file, stderr_file = Trial.log_to_file` works
        if (
            not self.log_to_file
            or not isinstance(self.log_to_file, Sequence)
            or not len(self.log_to_file) == 2
        ):
            self.log_to_file = (None, None)

        self.max_failures = max_failures

        # Local trial state that is updated during the run
        self._default_result_or_future: Union[ray.ObjectRef, dict, None] = None

        self.export_formats = export_formats
        self.status = Trial.PENDING
        self.relative_logdir = None

        self.trial_name_creator = trial_name_creator
        self.trial_dirname_creator = trial_dirname_creator
        self.custom_trial_name = None
        self.custom_dirname = None

        # Checkpoint config
        checkpoint_config = checkpoint_config or CheckpointConfig()
        if not _use_storage_context():
            # TODO(justinvyu): Why is this needed?
            checkpoint_config.checkpoint_score_attribute = (
                checkpoint_config.checkpoint_score_attribute or TRAINING_ITERATION
            )

        if _use_storage_context():
            self.run_metadata.checkpoint_manager = _NewCheckpointManager(
                checkpoint_config=checkpoint_config
            )
        else:
            self.run_metadata.checkpoint_manager = _CheckpointManager(
                checkpoint_config=checkpoint_config,
                delete_fn=_CheckpointDeleter(str(self), self.temporary_state.ray_actor),
            )

        # Restoration fields
        self.restore_path = restore_path
        self._restore_checkpoint_result: Optional[_TrainingResult] = None
        if restore_path:
            # tune.run(restore) passes in a path without metrics.
            self._restore_checkpoint_result = _TrainingResult(
                checkpoint=Checkpoint.from_directory(restore_path), metrics={}
            )

        if trial_name_creator:
            self.custom_trial_name = trial_name_creator(self)

        if trial_dirname_creator:
            self.custom_dirname = trial_dirname_creator(self)
            if os.path.sep in self.custom_dirname:
                raise ValueError(
                    f"Trial dirname must not contain '/'. Got {self.custom_dirname}"
                )

        self._state_json = None

    def create_placement_group_factory(self):
        """Compute placement group factory if needed.

        Note: this must be called after all the placeholders in
        self.config are resolved.
        """
        trainable_cls = self.get_trainable_cls()
        if not trainable_cls or not self._setup_default_resource:
            # Create placement group factory using default resources.
            self.placement_group_factory = (
                self._default_placement_group_factory or resource_dict_to_pg_factory()
            )
            return

        default_resources = trainable_cls.default_resource_request(self.config)

        # If Trainable returns resources, do not allow manual override via
        # `resources_per_trial` by the user.
        if default_resources and self._default_placement_group_factory:
            raise TuneError(
                "Resources for {} have been automatically set to {} "
                "by its `default_resource_request()` method. Please "
                "clear the `resources_per_trial` option.".format(
                    trainable_cls, default_resources
                )
            )

        if default_resources and not isinstance(
            default_resources, PlacementGroupFactory
        ):
            default_resources = resource_dict_to_pg_factory(default_resources)

        self.placement_group_factory = (
            # default_resource_request
            default_resources
            # resources_per_trial
            or self._default_placement_group_factory
            # cpu=1
            or resource_dict_to_pg_factory()
        )

    def _get_default_result_or_future(self) -> Optional[dict]:
        """Calls ray.get on self._default_result_or_future and assigns back.

        Returns None in case of exceptions.
        Will also set the trial location if runner is set.
        """
        if self._default_result_or_future and isinstance(
            self._default_result_or_future, ray.ObjectRef
        ):
            try:
                self._default_result_or_future = ray.get(self._default_result_or_future)
            except RayActorError:  # error during initialization
                self._default_result_or_future = None
        if self._default_result_or_future and self.temporary_state.ray_actor:
            self.set_location(
                _Location(
                    self._default_result_or_future.get(NODE_IP),
                    self._default_result_or_future.get(PID),
                )
            )
        return self._default_result_or_future

    def resolve_config_placeholders(self, placeholder_resolvers: Dict[Tuple, Any]):
        from ray.tune.impl.placeholder import resolve_placeholders

        # Make a copy of the unresolved config before resolve it.
        self.config = copy.deepcopy(self.__unresolved_config)
        resolve_placeholders(self.config, placeholder_resolvers)

    @property
    def last_result(self) -> dict:
        # The logic in here is as follows:
        # 1. If the trial has reported at least once, last_result would have
        #    been set and therefore would not be empty. We can just return it.
        # 2. If the trial has not reported at least once but we have the
        #    future for the default results dict, (obtained through
        #    Trainable.get_auto_filled_metrics), we get that future
        #    and return it.
        # 3. In the worst case where we have nothing, we just set the
        #    trial_id and return that.
        result = self.run_metadata.last_result
        if not {k for k in result if k != TRIAL_ID}:
            self._get_default_result_or_future()
            result = self._default_result_or_future or result
        result.setdefault(TRIAL_ID, self.trial_id)
        return result

    @property
    def metric_analysis(self):
        return self.run_metadata.metric_analysis

    @property
    def metric_n_steps(self):
        return self.run_metadata.metric_n_steps

    def get_ray_actor_ip(self) -> Optional[str]:
        if self.temporary_state.location.hostname:
            return self.temporary_state.location.hostname

        if not self.temporary_state.ray_actor:
            return None

        hostname, pid = ray.get(
            self.temporary_state.ray_actor.get_current_ip_pid.remote()
        )
        self.temporary_state.location = _Location(hostname, pid)
        return self.temporary_state.location.hostname

    @property
    @Deprecated("Replaced by `local_experiment_path`")
    def local_dir(self):
        return self.local_experiment_path

    @property
    def experiment_dir_name(self):
        if _use_storage_context():
            return self.storage.experiment_dir_name

        return self._legacy_experiment_dir_name

    @experiment_dir_name.setter
    def experiment_dir_name(self, name: str):
        if _use_storage_context():
            raise RuntimeError("Set storage.experiment_dir_name instead.")

        self._legacy_experiment_dir_name = name

    @property
    def remote_experiment_path(self) -> str:
        if _use_storage_context():
            return self.storage.experiment_fs_path

        return str(self._legacy_remote_experiment_path)

    @remote_experiment_path.setter
    def remote_experiment_path(self, remote_path: str):
        if _use_storage_context():
            raise RuntimeError("Set storage.experiment_dir_name instead.")

        self._legacy_remote_experiment_path = remote_path

    @property
    def local_experiment_path(self) -> str:
        if _use_storage_context():
            return self.storage.experiment_local_path

        return str(self._legacy_local_experiment_path)

    @local_experiment_path.setter
    def local_experiment_path(self, local_path: str):
        if _use_storage_context():
            raise RuntimeError("Set storage.experiment_dir_name instead.")

        relative_checkpoint_dirs = []
        if self.local_path:
            # Save the relative paths of persistent trial checkpoints, which are saved
            # relative to the old `local_dir`/`logdir`
            for checkpoint in self.get_trial_checkpoints():
                checkpoint_dir = checkpoint.dir_or_data
                if not isinstance(checkpoint_dir, str):
                    logger.warning(
                        f"No data found in checkpoint for trial {self} and metrics "
                        f"{checkpoint.metrics} (type: {type(checkpoint_dir)}). "
                        f"Skipping."
                    )
                    continue

                relative_checkpoint_dirs.append(
                    os.path.relpath(checkpoint_dir, self.local_path)
                )

        # Update the underlying `_legacy_local_experiment_path`,
        # which also updates the trial `local_path`
        self._legacy_local_experiment_path = local_path

        if self.local_path:
            for checkpoint, relative_checkpoint_dir in zip(
                self.get_trial_checkpoints(), relative_checkpoint_dirs
            ):
                # Reconstruct the checkpoint dir using the (possibly updated)
                # trial logdir and the relative checkpoint directory.
                checkpoint.dir_or_data = os.path.join(
                    self.local_path, relative_checkpoint_dir
                )

    @property
    @Deprecated("Replaced by `local_path`")
    def logdir(self) -> Optional[str]:
        # Deprecate: Raise in 2.5, Remove in 2.6
        return self.local_path

    @property
    def local_path(self) -> Optional[str]:
        if _use_storage_context():
            return self.storage.trial_local_path

        if not self.local_experiment_path or not self.relative_logdir:
            return None
        return str(Path(self.local_experiment_path).joinpath(self.relative_logdir))

    @local_path.setter
    def local_path(self, logdir):
        if _use_storage_context():
            raise RuntimeError("Set storage.trial_dir_name instead.")

        relative_logdir = Path(logdir).relative_to(self.local_experiment_path)
        if ".." in str(relative_logdir):
            raise ValueError(
                f"The `local_path` points to a directory outside the trial's "
                f"`local_experiment_path` ({self.local_experiment_path}), "
                f"which is unsupported. Use a logdir within the "
                f"local directory instead. Got: {logdir}"
            )
        if log_once("logdir_setter"):
            logger.warning(
                "Deprecated. In future versions only the relative logdir "
                "will be used and calling logdir will raise an error."
            )
        self.relative_logdir = relative_logdir

    @property
    @Deprecated("Replaced by `remote_path`")
    def remote_checkpoint_dir(self) -> Optional[str]:
        # Deprecate: Raise in 2.5, Remove in 2.6
        return self.remote_path

    @property
    def remote_path(self) -> Optional[str]:
        # TODO(justinvyu): Remove remote_path. It's just path vs local_path now.
        if _use_storage_context():
            return self.path

        if not self._legacy_remote_experiment_path or not self.relative_logdir:
            return None
        uri = URI(self._legacy_remote_experiment_path)
        return str(uri / self.relative_logdir)

    @property
    def path(self) -> Optional[str]:
        if _use_storage_context():
            return self.storage.trial_fs_path

        return self.remote_path or self.local_path

    @property
    def has_reported_at_least_once(self) -> bool:
        return bool(self.run_metadata.last_result)

    @property
    def node_ip(self):
        return self.location.hostname

    @property
    def sync_on_checkpoint(self):
        if _use_storage_context():
            return self.storage.sync_config.sync_on_checkpoint

        return self.legacy_sync_config.sync_on_checkpoint

    @property
    def checkpoint_at_end(self):
        config = self.run_metadata.checkpoint_manager.checkpoint_config
        return config.checkpoint_at_end

    @property
    def checkpoint_freq(self):
        config = self.run_metadata.checkpoint_manager.checkpoint_config
        return config.checkpoint_frequency

    @property
    def latest_checkpoint_result(self) -> Optional[_TrainingResult]:
        # NOTE: Fallback to the checkpoint passed in from `tune.run(restore)`
        # if the trial hasn't saved any checkpoints itself yet.
        return (
            self.run_metadata.checkpoint_manager.latest_checkpoint_result
            or self._restore_checkpoint_result
        )

    @property
    def checkpoint(self) -> Optional[Checkpoint]:
        """Returns the most recent checkpoint if one has been saved."""
        if _use_storage_context():
            return (
                self.latest_checkpoint_result.checkpoint
                if self.latest_checkpoint_result
                else None
            )

        if self.status == Trial.ERROR:
            checkpoint = (
                self.run_metadata.checkpoint_manager.newest_persistent_checkpoint
            )
        else:
            checkpoint = self.run_metadata.checkpoint_manager.newest_checkpoint
        if checkpoint.dir_or_data is None:
            checkpoint = _TrackedCheckpoint(
                dir_or_data=self.restore_path,
                storage_mode=CheckpointStorage.PERSISTENT,
            )
        return checkpoint

    @classmethod
    def generate_id(cls):
        return str(uuid.uuid4().hex)[:8]

    @property
    def uses_cloud_checkpointing(self):
        # TODO(justinvyu): This is entangled in the old restore codepaths.
        # Remove this once those are gone.
        if _use_storage_context():
            return False

        return bool(self.remote_path)

    def reset(self):
        # If there is `default_resource_request` associated with the trainable,
        # clear `resources` and `placement_group_factory`.
        # This is mainly relevant for RLlib tuning jobs, where we save users
        # of the trouble to specify the resources themselves by having some
        # default resources for popular RLlib algorithms.
        trainable_cls = self.get_trainable_cls()
        clear_resources = trainable_cls and trainable_cls.default_resource_request(
            self.config
        )
        placement_group_factory = (
            self.placement_group_factory if not clear_resources else None
        )

        checkpoint_config = self.run_metadata.checkpoint_manager.checkpoint_config
        return Trial(
            self.trainable_name,
            config=self.config,
            trial_id=None,
            experiment_path=self._legacy_orig_experiment_path,
            experiment_dir_name=self._legacy_orig_experiment_dir_name,
            evaluated_params=self.evaluated_params,
            experiment_tag=self.experiment_tag,
            placement_group_factory=placement_group_factory,
            stopping_criterion=self.stopping_criterion,
            sync_config=self.legacy_sync_config,
            checkpoint_config=checkpoint_config,
            export_formats=self.export_formats,
            restore_path=self.restore_path,
            trial_name_creator=self.trial_name_creator,
            trial_dirname_creator=self.trial_dirname_creator,
            log_to_file=self.log_to_file,
            max_failures=self.max_failures,
            storage=self.storage,
        )

    @Deprecated("Replaced by `init_local_path()`")
    def init_logdir(self):
        # Deprecate: Raise in 2.5, Remove in 2.6
        self.init_local_path()

    def init_local_path(self):
        """Init logdir."""
        if not self.relative_logdir:
            self.relative_logdir = _create_unique_logdir_name(
                str(self.local_experiment_path), self._generate_dirname()
            )

        if _use_storage_context():
            # Populate the storage context with the trial dir name we just generated.
            assert self.storage
            self.storage.trial_dir_name = self.relative_logdir

        assert self.local_path
        logdir_path = Path(self.local_path)
        max_path_length = _get_max_path_length()
        if len(str(logdir_path)) >= max_path_length:
            logger.warning(
                f"The path to the trial log directory is too long "
                f"(max length: {max_path_length}. "
                f"Consider using `trial_dirname_creator` to shorten the path. "
                f"Path: {logdir_path}"
            )
        logdir_path.mkdir(parents=True, exist_ok=True)

        self.invalidate_json_state()

    def update_resources(self, resources: Union[dict, PlacementGroupFactory]):
        """EXPERIMENTAL: Updates the resource requirements.

        Should only be called when the trial is not running.

        Raises:
            ValueError if trial status is running.
        """
        if self.status is Trial.RUNNING:
            raise ValueError("Cannot update resources while Trial is running.")

        placement_group_factory = resources
        if isinstance(resources, dict):
            placement_group_factory = resource_dict_to_pg_factory(resources)

        self.placement_group_factory = placement_group_factory

        self.invalidate_json_state()

    def set_ray_actor(self, ray_actor):
        self.temporary_state.ray_actor = ray_actor
        if ray_actor:
            # Do not block here, the result will be gotten when last_result
            # property is accessed
            self._default_result_or_future = ray_actor.get_auto_filled_metrics.remote(
                debug_metrics_only=True
            )
        if not _use_storage_context():
            self.run_metadata.checkpoint_manager.set_delete_fn(
                _CheckpointDeleter(str(self), ray_actor)
            )

    def set_location(self, location):
        """Sets the location of the trial."""
        self.temporary_state.location = location

    def set_status(self, status):
        """Sets the status of the trial."""
        self.status = status
        if status == Trial.RUNNING:
            if self.run_metadata.start_time is None:
                self.run_metadata.start_time = time.time()
        self.invalidate_json_state()

    def set_config(self, config):
        self.config = config
        self.invalidate_json_state()

    def set_experiment_tag(self, experiment_tag):
        self.experiment_tag = experiment_tag
        self.invalidate_json_state()

    @property
    def num_failures(self):
        return self.run_metadata.num_failures

    @property
    def num_failures_after_restore(self):
        return self.run_metadata.num_failures_after_restore

    @property
    def error_file(self):
        if not self.local_path or not self.run_metadata.error_filename:
            return None
        return os.path.join(self.local_path, self.run_metadata.error_filename)

    @property
    def pickled_error_file(self):
        if not self.local_path or not self.run_metadata.pickled_error_filename:
            return None
        return os.path.join(self.local_path, self.run_metadata.pickled_error_filename)

    def handle_error(self, exc: Optional[Union[TuneError, RayTaskError]] = None):
        if isinstance(exc, _TuneRestoreError):
            exc = exc.exc
            if self.temporary_state.num_restore_failures >= int(
                os.environ.get("TUNE_RESTORE_RETRY_NUM", 0)
            ):
                # Restore was unsuccessful, try again without checkpoint.
                self.clear_checkpoint()
                self.run_metadata.num_failures += 1
            else:
                self.temporary_state.num_restore_failures += 1
        else:
            self.run_metadata.num_failures += 1

        if self.local_path:
            self.run_metadata.error_filename = EXPR_ERROR_FILE
            if isinstance(exc, RayTaskError):
                # Piping through the actual error to result grid.
                self.run_metadata.pickled_error_filename = EXPR_ERROR_PICKLE_FILE
                with open(self.pickled_error_file, "wb") as f:
                    cloudpickle.dump(exc, f)
            with open(self.error_file, "a+") as f:
                f.write(
                    "Failure # {} (occurred at {})\n".format(
                        self.run_metadata.num_failures, date_str()
                    )
                )
                f.write(str(exc) + "\n")
        self.run_metadata.invalidate_cache()

    def should_stop(self, result):
        """Whether the given result meets this trial's stopping criteria."""
        if result.get(DONE):
            return True

        for criteria, stop_value in self.stopping_criterion.items():
            if criteria not in result:
                raise TuneError(
                    "Stopping criteria {} not provided in result dict. Keys "
                    "are {}.".format(criteria, list(result.keys()))
                )
            elif isinstance(criteria, dict):
                raise ValueError(
                    "Stopping criteria is now flattened by default. "
                    "Use forward slashes to nest values `key1/key2/key3`."
                )
            elif result[criteria] >= stop_value:
                return True
        return False

    def should_checkpoint(self):
        """Whether this trial is due for checkpointing."""
        result = self.last_result or {}
        if result.get(DONE) and self.checkpoint_at_end:
            return True
        return (
            self.checkpoint_freq
            and result.get(TRAINING_ITERATION, 0) % self.checkpoint_freq == 0
        )

    def has_checkpoint(self):
        if _use_storage_context():
<<<<<<< HEAD
            return self.checkpoint.path is not None
=======
            return self.checkpoint is not None

>>>>>>> d5e324d8
        return self.checkpoint.dir_or_data is not None

    def clear_checkpoint(self):
        if _use_storage_context():
            if self.latest_checkpoint_result:
                self.latest_checkpoint_result.checkpoint = None
            self.temporary_state.restoring_from = None
            self.run_metadata.invalidate_cache()
            return

        self.checkpoint.dir_or_data = None
        self.temporary_state.restoring_from = None
        self.run_metadata.invalidate_cache()

    def on_checkpoint(self, checkpoint: Union[_TrackedCheckpoint, _TrainingResult]):
        """Hook for handling checkpoints taken by the Trainable.

        Args:
            checkpoint: Checkpoint taken.
        """
        if _use_storage_context():
            checkpoint_result = checkpoint
            assert isinstance(checkpoint_result, _TrainingResult)
            self.run_metadata.checkpoint_manager.register_checkpoint(checkpoint_result)
            # Increment the checkpoint index to keep the checkpoint index in sync.
            # This index will get restored when the trial is restored and will
            # be passed to the Trainable as the starting checkpoint index.
            self.storage.current_checkpoint_index += 1
        else:
            self.run_metadata.checkpoint_manager.on_checkpoint(checkpoint)
        self.invalidate_json_state()
        self.run_metadata.invalidate_cache()

    def on_restore(self):
        """Handles restoration completion."""
        assert self.is_restoring

        if _use_storage_context():
            assert isinstance(self.temporary_state.restoring_from, _TrainingResult)

        self.run_metadata.last_result = self.temporary_state.restoring_from.metrics
        self.run_metadata.last_result.setdefault("config", self.config)
        self.temporary_state.restoring_from = None
        self.temporary_state.num_restore_failures = 0

    def should_recover(self):
        """Returns whether the trial qualifies for retrying.

        This is if the trial has not failed more than max_failures. Note this
        may return true even when there is no checkpoint, either because
        `self.checkpoint_freq` is `0` or because the trial failed before
        a checkpoint has been made.
        """
        return (
            self.run_metadata.num_failures < self.max_failures
            or self.max_failures < 0
            or (
                self.run_metadata.num_failures == self.max_failures
                and self.temporary_state.num_restore_failures
                < int(os.environ.get("TUNE_RESTORE_RETRY_NUM", 0))
            )
        )

    def update_last_result(self, result):
        if self.experiment_tag:
            result.update(experiment_tag=self.experiment_tag)

        self.set_location(_Location(result.get(NODE_IP), result.get(PID)))
        self.run_metadata.last_result = result
        self.run_metadata.last_result_time = time.time()

        metric_result = self.last_result.copy()
        for remove_metric in DEBUG_METRICS:
            metric_result.pop(remove_metric, None)

        for metric, value in flatten_dict(metric_result).items():
            if isinstance(value, Number):
                self.run_metadata.update_metric(
                    metric, value, step=result.get("training_iteration")
                )

    def get_trainable_cls(self):
        if self.stub:
            return None
        return get_trainable_cls(self.trainable_name)

    def get_trial_checkpoints(self) -> List[_TrackedCheckpoint]:
        return self.run_metadata.checkpoint_manager.best_checkpoints()

    def is_finished(self):
        return self.status in [Trial.ERROR, Trial.TERMINATED]

    @property
    def is_restoring(self):
        return self.temporary_state.restoring_from is not None

    @property
    def is_saving(self):
        return self.temporary_state.saving_to is not None

    def __repr__(self):
        return self._trainable_name(include_trial_id=True)

    def __str__(self):
        return self._trainable_name(include_trial_id=True)

    def _trainable_name(self, include_trial_id=False):
        """Combines ``env`` with ``trainable_name`` and ``trial_id``.

        Can be overridden with a custom string creator.
        """
        if self.custom_trial_name:
            return self.custom_trial_name

        if "env" in self.config:
            env = self.config["env"]
            if isinstance(env, type):
                env = env.__name__
            identifier = "{}_{}".format(self.trainable_name, env)
        else:
            identifier = self.trainable_name
        if include_trial_id:
            identifier += "_" + self.trial_id
        return identifier.replace("/", "_")

    def _generate_dirname(self):
        if self.custom_dirname:
            generated_dirname = self.custom_dirname
        else:
            MAX_LEN_IDENTIFIER = int(os.environ.get("TUNE_MAX_LEN_IDENTIFIER", "130"))
            generated_dirname = f"{str(self)}_{self.experiment_tag}"
            generated_dirname = generated_dirname[:MAX_LEN_IDENTIFIER]
            generated_dirname += f"_{date_str()}"
        # This is the file path used by rsync. ['/', '(', ')'] are not allowed.
        return re.sub("[/()]", "_", generated_dirname)

    def invalidate_json_state(self):
        self._state_json = None

    def get_json_state(self) -> Tuple[str, str]:
        if self._state_json is None:
            state = self.__getstate__()
            state.pop("run_metadata", None)
            self._state_json = json.dumps(state, indent=2, cls=TuneFunctionEncoder)

        runtime_metadata_json = self.run_metadata.get_json_state()

        return self._state_json, runtime_metadata_json

    @classmethod
    def from_json_state(cls, json_state: str, stub: bool = False) -> "Trial":
        state = json.loads(json_state, cls=TuneFunctionDecoder)

        new_trial = Trial(
            state["trainable_name"],
            stub=stub,
            _setup_default_resource=False,
        )

        new_trial.__setstate__(state)

        return new_trial

    def restore_run_metadata(self, run_metadata: str):
        self.run_metadata = _TrainingRunMetadata.from_json_state(run_metadata)

    @classmethod
    def from_directory(
        cls, path: Union[str, os.PathLike], stub: bool = False
    ) -> "Trial":
        metadata_path = os.path.join(path, TRIAL_STATE_FILENAME)
        if not os.path.exists(metadata_path):
            raise FileNotFoundError(
                f"Can't restore trial from path: File `{metadata_path}` not found."
            )

        json_state = Path(metadata_path).read_text()
        return cls.from_json_state(json_state, stub=stub)

    def __getstate__(self):
        """Memento generator for Trial.

        Sets RUNNING trials to PENDING.
        Note this can only occur if the trial holds a PERSISTENT checkpoint.
        """
        state = self.__dict__.copy()

        for key in self._nonjson_fields:
            state[key] = binary_to_hex(cloudpickle.dumps(state.get(key)))

        state.pop("temporary_state", None)

        state["_state_json"] = None
        state["_default_result_or_future"] = None

        return state

    def __setstate__(self, state):
        if state["status"] == Trial.RUNNING:
            state["status"] = Trial.PENDING
        for key in self._nonjson_fields:
            if key in state:
                state[key] = cloudpickle.loads(hex_to_binary(state[key]))

        # Ensure that stub doesn't get overriden
        stub = state.pop("stub", True)
        self.__dict__.update(state)
        self.stub = stub or getattr(self, "stub", False)

        if not self.stub:
            validate_trainable(self.trainable_name)

        self.temporary_state = _TemporaryTrialState()

        assert self.placement_group_factory<|MERGE_RESOLUTION|>--- conflicted
+++ resolved
@@ -1082,12 +1082,7 @@
 
     def has_checkpoint(self):
         if _use_storage_context():
-<<<<<<< HEAD
             return self.checkpoint.path is not None
-=======
-            return self.checkpoint is not None
-
->>>>>>> d5e324d8
         return self.checkpoint.dir_or_data is not None
 
     def clear_checkpoint(self):
