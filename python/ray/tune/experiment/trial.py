--- conflicted
+++ resolved
@@ -774,7 +774,6 @@
             self.relative_logdir = _create_unique_logdir_name(
                 str(self.local_experiment_path), self._generate_dirname()
             )
-<<<<<<< HEAD
         assert self.logdir
         logdir_path = Path(self.logdir)
         if _is_path_too_long(logdir_path):
@@ -783,10 +782,6 @@
                 "Consider using trial_dirname_creator to shorten the path. Path: "
                 + str(logdir_path)
             )
-=======
-        assert self.local_path
-        logdir_path = Path(self.local_path)
->>>>>>> 305dc2aa
         logdir_path.mkdir(parents=True, exist_ok=True)
 
         self.invalidate_json_state()
