--- conflicted
+++ resolved
@@ -384,9 +384,6 @@
         self.storage = copy.copy(storage)
 
         if _use_storage_context():
-            assert self.storage
-<<<<<<< HEAD
-
             self._legacy_orig_experiment_path = None
             self._legacy_orig_experiment_dir_name = None
             self._legacy_local_experiment_path = None
@@ -403,25 +400,6 @@
             # Sync config
             self.legacy_sync_config = sync_config or SyncConfig()
 
-=======
-
-            self._legacy_orig_experiment_path = None
-            self._legacy_orig_experiment_dir_name = None
-            self._legacy_local_experiment_path = None
-            self._legacy_remote_experiment_path = None
-            self._legacy_experiment_dir_name = None
-            self.legacy_sync_config = None
-        else:
-            # Set to pass through on `Trial.reset()`
-            self._legacy_orig_experiment_path = experiment_path
-            self._legacy_orig_experiment_dir_name = experiment_dir_name
-
-            self._legacy_experiment_dir_name = experiment_dir_name
-
-            # Sync config
-            self.legacy_sync_config = sync_config or SyncConfig()
-
->>>>>>> 470c10bd
             local_experiment_path, remote_experiment_path = _split_remote_local_path(
                 experiment_path, None
             )
