--- conflicted
+++ resolved
@@ -158,14 +158,11 @@
         # Deprecated
         local_dir: Optional[str] = None,
     ):
-<<<<<<< HEAD
-=======
         if isinstance(checkpoint_config, dict):
             checkpoint_config = CheckpointConfig(**checkpoint_config)
         else:
             checkpoint_config = checkpoint_config or CheckpointConfig()
 
->>>>>>> c6c3dfe0
         if is_function_trainable(run):
             if checkpoint_config.checkpoint_at_end:
                 raise ValueError(
@@ -209,10 +206,6 @@
             )
             logger.debug(f"StorageContext on the DRIVER:\n{self.storage}")
 
-<<<<<<< HEAD
-            # TODO(justinvyu): Rename these to legacy.
-=======
->>>>>>> c6c3dfe0
             self._legacy_local_storage_path = None
             self._legacy_remote_storage_path = None
             self.legacy_sync_config = None
@@ -241,7 +234,6 @@
                         "Use `storage_path` or set the `TUNE_RESULT_DIR` "
                         "environment variable instead."
                     )
-<<<<<<< HEAD
 
                 local_storage_path = local_dir
 
@@ -269,49 +261,12 @@
 
             self.legacy_name = name or self._run_identifier
 
-=======
-
-                local_storage_path = local_dir
-
-            full_local_storage_path = _get_local_dir_with_expand_user(
-                local_storage_path
-            )
-
-            # `_experiment_checkpoint_dir` is for internal use only for better
-            # support of Tuner API.
-            # If set, it should be a subpath under `local_dir`. Also deduce `dir_name`.
-            if _experiment_checkpoint_dir:
-                experiment_checkpoint_dir_path = Path(_experiment_checkpoint_dir)
-                local_dir_path = Path(full_local_storage_path)
-                assert local_dir_path in experiment_checkpoint_dir_path.parents, (
-                    local_dir_path,
-                    str(list(experiment_checkpoint_dir_path.parents)),
-                )
-                # `dir_name` is set by `_experiment_checkpoint_dir` indirectly.
-                self.legacy_dir_name = os.path.relpath(
-                    _experiment_checkpoint_dir, full_local_storage_path
-                )
-
-            self._legacy_local_storage_path = full_local_storage_path
-            self._legacy_remote_storage_path = remote_storage_path
-
-            self.legacy_name = name or self._run_identifier
-
->>>>>>> c6c3dfe0
             if not _experiment_checkpoint_dir:
                 self.legacy_dir_name = _get_dir_name(run, name, self.legacy_name)
 
             assert self.legacy_dir_name
 
         config = config or {}
-<<<<<<< HEAD
-
-        if isinstance(checkpoint_config, dict):
-            checkpoint_config = CheckpointConfig(**checkpoint_config)
-        else:
-            checkpoint_config = checkpoint_config or CheckpointConfig()
-=======
->>>>>>> c6c3dfe0
 
         self._stopper = None
         stopping_criteria = {}
@@ -498,20 +453,6 @@
         return name
 
     @classmethod
-    def get_experiment_dir_name(
-        cls,
-        run_obj: Union[str, Callable, Type],
-    ) -> str:
-        assert run_obj
-        run_identifier = cls.get_trainable_name(run_obj)
-
-        if bool(int(os.environ.get("TUNE_DISABLE_DATED_SUBDIR", 0))):
-            dir_name = run_identifier
-        else:
-            dir_name = "{}_{}".format(run_identifier, date_str())
-        return dir_name
-
-    @classmethod
     def get_experiment_checkpoint_dir(
         cls,
         run_obj: Union[str, Callable, Type],
@@ -564,11 +505,7 @@
     @property
     def remote_path(self) -> Optional[str]:
         if _use_storage_context():
-<<<<<<< HEAD
-            return self.storage.experiment_path
-=======
             return str(self.storage.storage_prefix / self.storage.experiment_fs_path)
->>>>>>> c6c3dfe0
 
         if not self._legacy_remote_storage_path:
             return None
