--- conflicted
+++ resolved
@@ -1,637 +1,9 @@
-<<<<<<< HEAD
-import inspect
-import logging
-import os
-import shutil
-import sys
-import threading
-import time
-import uuid
-from functools import partial
-from numbers import Number
-from typing import Any, Callable, Optional
-
-from six.moves import queue
-
-from ray.air import Checkpoint
-from ray.tune import TuneError, session
-from ray.tune.result import (
-    DEFAULT_METRIC,
-    RESULT_DUPLICATE,
-    SHOULD_CHECKPOINT,
-    TIME_THIS_ITER_S,
-)
-from ray.tune.trainable import Trainable, TrainableUtil
-from ray.tune.utils import (
-    detect_checkpoint_function,
-    detect_config_single,
-    detect_reporter,
-)
-from ray.tune.utils.trainable import with_parameters  # noqa: F401
-from ray.util.annotations import DeveloperAPI
-from ray.util.debug import log_once
-
-logger = logging.getLogger(__name__)
-
-# Time between FunctionRunner checks when fetching
-# new results after signaling the reporter to continue
-RESULT_FETCH_TIMEOUT = 0.2
-
-ERROR_REPORT_TIMEOUT = 10
-ERROR_FETCH_TIMEOUT = 1
-
-NULL_MARKER = ".null_marker"
-TEMP_MARKER = ".temp_marker"
-
-
-@DeveloperAPI
-class FuncCheckpointUtil:
-    """Utility class holding various function-checkpointing mechanisms.
-
-    The two special modes are "null" and "temporary" checkpoints.
-
-    *Null Checkpoints*
-    -------------------
-
-    Null checkpoints are generated when a trial is being saved
-    but a checkpoint has not been created. In this case,
-    a marker is set, indicating that the checkpoint is null.
-
-    When restoring from an null checkpoint, the FunctionRunner
-    will detect this and *not* restore from any checkpoint at all.
-
-    *Temporary Checkpoints*
-    -----------------------
-
-    Temporary checkpoints are generated when a trial is being
-    restored from a prior in-memory checkpoint. In this case, a marker
-    will be set indicating that a checkpoint is temporary.
-
-    Upon termination of the trial, temporary checkpoints
-    will be removed. We cannot remove them any earlier because
-    the loading of checkpoints is non-deterministic.
-
-    If "save" is called on a trial whose most recent checkpoint
-    is temporary, "create_perm_checkpoint" will be called. This
-    copies the temporary checkpoint to a permanent checkpoint directory.
-    """
-
-    @staticmethod
-    def mk_null_checkpoint_dir(logdir):
-        """Indicate that the given checkpoint doesn't have state."""
-        checkpoint_dir = TrainableUtil.make_checkpoint_dir(
-            logdir, index=-1, override=True
-        )
-        open(os.path.join(checkpoint_dir, NULL_MARKER), "a").close()
-        return checkpoint_dir
-
-    @staticmethod
-    def mk_temp_checkpoint_dir(logdir):
-        """Indicate that the checkpoint is only for restoration."""
-        temporary_checkpoint_dir = TrainableUtil.make_checkpoint_dir(
-            logdir, index="tmp" + uuid.uuid4().hex[:6], override=True
-        )
-        open(os.path.join(temporary_checkpoint_dir, TEMP_MARKER), "a").close()
-        return temporary_checkpoint_dir
-
-    @staticmethod
-    def is_temp_checkpoint_dir(checkpoint_dir):
-        """Checks for the temp checkpoint marker."""
-        return os.path.exists(os.path.join(checkpoint_dir, TEMP_MARKER))
-
-    @staticmethod
-    def is_null_checkpoint(checkpoint_dir):
-        """Checks for the empty checkpoint marker."""
-        return os.path.exists(os.path.join(checkpoint_dir, NULL_MARKER))
-
-    @staticmethod
-    def create_perm_checkpoint(checkpoint_dir, logdir, step):
-        """Copies temporary checkpoint to a permanent checkpoint directory."""
-        checkpoint_dir = os.path.abspath(checkpoint_dir)
-        temporary_marker = os.path.join(checkpoint_dir, TEMP_MARKER)
-        assert os.path.exists(
-            temporary_marker
-        ), "Should not be calling this method on a permanent checkpoint."
-        os.remove(temporary_marker)
-        perm_checkpoint_dir = TrainableUtil.make_checkpoint_dir(
-            logdir, index=step, override=True
-        )
-        shutil.rmtree(perm_checkpoint_dir)
-
-        shutil.copytree(checkpoint_dir, perm_checkpoint_dir)
-        assert not os.path.exists(os.path.join(perm_checkpoint_dir, TEMP_MARKER))
-        return perm_checkpoint_dir
-
-
-class _StatusReporter:
-    """Object passed into your function that you can report status through."""
-
-    def __init__(
-        self,
-        result_queue,
-        continue_semaphore,
-        end_event,
-        trial_name=None,
-        trial_id=None,
-        logdir=None,
-        trial_resources=None,
-    ):
-        self._queue = result_queue
-        self._last_report_time = None
-        self._continue_semaphore = continue_semaphore
-        self._end_event = end_event
-        self._trial_name = trial_name
-        self._trial_id = trial_id
-        self._logdir = logdir
-        self._last_checkpoint = None
-        self._fresh_checkpoint = False
-        self._trial_resources = trial_resources
-
-    def reset(self, trial_name=None, trial_id=None, logdir=None, trial_resources=None):
-        self._trial_name = trial_name
-        self._trial_id = trial_id
-        self._logdir = logdir
-        self._last_checkpoint = None
-        self._fresh_checkpoint = False
-        self._trial_resources = trial_resources
-
-    def __call__(self, _metric=None, **kwargs):
-        """Report updated training status.
-
-        Pass in `done=True` when the training job is completed.
-
-        Args:
-            kwargs: Latest training result status.
-
-        Raises:
-            StopIteration: A StopIteration exception is raised if the trial has
-                been signaled to stop.
-        """
-
-        assert self._last_report_time is not None, (
-            "StatusReporter._start() must be called before the first "
-            "report __call__ is made to ensure correct runtime metrics."
-        )
-
-        if _metric:
-            kwargs[DEFAULT_METRIC] = _metric
-
-        # time per iteration is recorded directly in the reporter to ensure
-        # any delays in logging results aren't counted
-        report_time = time.time()
-        if TIME_THIS_ITER_S not in kwargs:
-            kwargs[TIME_THIS_ITER_S] = report_time - self._last_report_time
-        self._last_report_time = report_time
-
-        # add results to a thread-safe queue
-        self._queue.put(kwargs.copy(), block=True)
-
-        # This blocks until notification from the FunctionRunner that the last
-        # result has been returned to Tune and that the function is safe to
-        # resume training.
-        self._continue_semaphore.acquire()
-
-        # If the trial should be terminated, exit gracefully.
-        if self._end_event.is_set():
-            self._end_event.clear()
-            sys.exit(0)
-
-    def make_checkpoint_dir(self, step):
-        checkpoint_dir = TrainableUtil.make_checkpoint_dir(self.logdir, index=step)
-        logger.debug("Making checkpoint dir at %s", checkpoint_dir)
-        return checkpoint_dir
-
-    def set_checkpoint(self, checkpoint, is_new=True):
-        """Sets the checkpoint to be returned upon get_checkpoint.
-
-        If this is a "new" checkpoint, it will notify Tune
-        (via has_new_checkpoint). Otherwise, it will NOT notify Tune.
-        """
-        if isinstance(checkpoint, str):
-            try:
-                TrainableUtil.find_checkpoint_dir(checkpoint)
-            except FileNotFoundError:
-                logger.error(
-                    "Checkpoint must be created with path given from "
-                    "make_checkpoint_dir."
-                )
-                raise
-        self._last_checkpoint = checkpoint
-        if is_new:
-            self._fresh_checkpoint = True
-
-    def has_new_checkpoint(self):
-        return self._fresh_checkpoint
-
-    def get_checkpoint(self):
-        self._fresh_checkpoint = False
-        return self._last_checkpoint
-
-    def _start(self):
-        self._last_report_time = time.time()
-
-    @property
-    def logdir(self):
-        return self._logdir
-
-    @property
-    def trial_name(self):
-        """Trial name for the corresponding trial of this Trainable."""
-        return self._trial_name
-
-    @property
-    def trial_id(self):
-        """Trial id for the corresponding trial of this Trainable."""
-        return self._trial_id
-
-    @property
-    def trial_resources(self):
-        """Resources assigned to the trial of this Trainable."""
-        return self._trial_resources
-
-
-class _RunnerThread(threading.Thread):
-    """Supervisor thread that runs your script."""
-
-    def __init__(self, entrypoint, error_queue):
-        threading.Thread.__init__(self)
-        self._entrypoint = entrypoint
-        self._error_queue = error_queue
-        self.daemon = True
-
-    def run(self):
-        try:
-            self._entrypoint()
-        except StopIteration:
-            logger.debug(
-                (
-                    "Thread runner raised StopIteration. Interperting it as a "
-                    "signal to terminate the thread without error."
-                )
-            )
-        except Exception as e:
-            logger.exception("Runner Thread raised error.")
-            try:
-                # report the error but avoid indefinite blocking which would
-                # prevent the exception from being propagated in the unlikely
-                # case that something went terribly wrong
-                self._error_queue.put(e, block=True, timeout=ERROR_REPORT_TIMEOUT)
-            except queue.Full:
-                logger.critical(
-                    (
-                        "Runner Thread was unable to report error to main "
-                        "function runner thread. This means a previous error "
-                        "was not processed. This should never happen."
-                    )
-                )
-
-
-@DeveloperAPI
-class FunctionRunner(Trainable):
-    """Trainable that runs a user function reporting results.
-
-    This mode of execution does not support checkpoint/restore."""
-
-    _name = "func"
-
-    def setup(self, config):
-        # Semaphore for notifying the reporter to continue with the computation
-        # and to generate the next result.
-        self._continue_semaphore = threading.Semaphore(0)
-
-        # Event for notifying the reporter to exit gracefully, terminating
-        # the thread.
-        self._end_event = threading.Event()
-
-        # Queue for passing results between threads
-        self._results_queue = queue.Queue(1)
-
-        # Queue for passing errors back from the thread runner. The error queue
-        # has a max size of one to prevent stacking error and force error
-        # reporting to block until finished.
-        self._error_queue = queue.Queue(1)
-
-        self._status_reporter = _StatusReporter(
-            self._results_queue,
-            self._continue_semaphore,
-            self._end_event,
-            trial_name=self.trial_name,
-            trial_id=self.trial_id,
-            logdir=self.logdir,
-            trial_resources=self.trial_resources,
-        )
-        self._last_result = {}
-
-        session.init(self._status_reporter)
-        self._runner = None
-        self._restore_tmpdir = None
-        self.temp_checkpoint_dir = None
-
-    def _trainable_func(self, config, reporter, checkpoint_dir):
-        """Subclasses can override this to set the trainable func."""
-
-        raise NotImplementedError
-
-    def _start(self):
-        def entrypoint():
-            return self._trainable_func(
-                self.config,
-                self._status_reporter,
-                self._status_reporter.get_checkpoint(),
-            )
-
-        # the runner thread is not started until the first call to _train
-        self._runner = _RunnerThread(entrypoint, self._error_queue)
-        # if not alive, try to start
-        self._status_reporter._start()
-        try:
-            self._runner.start()
-        except RuntimeError:
-            # If this is reached, it means the thread was started and is
-            # now done or has raised an exception.
-            pass
-
-    def step(self):
-        """Implements train() for a Function API.
-
-        If the RunnerThread finishes without reporting "done",
-        Tune will automatically provide a magic keyword __duplicate__
-        along with a result with "done=True". The TrialRunner will handle the
-        result accordingly (see tune/trial_runner.py).
-        """
-        if self._runner and self._runner.is_alive():
-            # if started and alive, inform the reporter to continue and
-            # generate the next result
-            self._continue_semaphore.release()
-        else:
-            self._start()
-
-        result = None
-        while result is None and self._runner.is_alive():
-            # fetch the next produced result
-            try:
-                result = self._results_queue.get(
-                    block=True, timeout=RESULT_FETCH_TIMEOUT
-                )
-            except queue.Empty:
-                pass
-
-        # if no result were found, then the runner must no longer be alive
-        if result is None:
-            # Try one last time to fetch results in case results were reported
-            # in between the time of the last check and the termination of the
-            # thread runner.
-            try:
-                result = self._results_queue.get(block=False)
-            except queue.Empty:
-                pass
-
-        # check if error occurred inside the thread runner
-        if result is None:
-            # only raise an error from the runner if all results are consumed
-            self._report_thread_runner_error(block=True)
-
-            # Under normal conditions, this code should never be reached since
-            # this branch should only be visited if the runner thread raised
-            # an exception. If no exception were raised, it means that the
-            # runner thread never reported any results which should not be
-            # possible when wrapping functions with `wrap_function`.
-            raise TuneError(
-                (
-                    "Wrapped function ran until completion without reporting "
-                    "results or raising an exception."
-                )
-            )
-
-        else:
-            if not self._error_queue.empty():
-                logger.warning(
-                    (
-                        "Runner error waiting to be raised in main thread. "
-                        "Logging all available results first."
-                    )
-                )
-
-        # This keyword appears if the train_func using the Function API
-        # finishes without "done=True". This duplicates the last result, but
-        # the TrialRunner will not log this result again.
-        if RESULT_DUPLICATE in result:
-            new_result = self._last_result.copy()
-            new_result.update(result)
-            result = new_result
-
-        self._last_result = result
-        if self._status_reporter.has_new_checkpoint():
-            result[SHOULD_CHECKPOINT] = True
-        return result
-
-    def execute(self, fn):
-        return fn(self)
-
-    def save_checkpoint(self, tmp_checkpoint_dir: str = ""):
-        if tmp_checkpoint_dir:
-            raise ValueError("Checkpoint dir should not be used with function API.")
-
-        checkpoint = self._status_reporter.get_checkpoint()
-        state = self.get_state()
-
-        if not checkpoint:
-            state.update(iteration=0, timesteps_total=0, episodes_total=0)
-            # We drop a marker here to indicate that the checkpoint is empty
-            checkpoint = FuncCheckpointUtil.mk_null_checkpoint_dir(self.logdir)
-            parent_dir = checkpoint
-        elif isinstance(checkpoint, dict):
-            return checkpoint
-        elif isinstance(checkpoint, str):
-            parent_dir = TrainableUtil.find_checkpoint_dir(checkpoint)
-            # When the trainable is restored, a temporary checkpoint
-            # is created. However, when saved, it should become permanent.
-            # Ideally, there are no save calls upon a temporary
-            # checkpoint, but certain schedulers might.
-            if FuncCheckpointUtil.is_temp_checkpoint_dir(parent_dir):
-                parent_dir = FuncCheckpointUtil.create_perm_checkpoint(
-                    checkpoint_dir=parent_dir,
-                    logdir=self.logdir,
-                    step=self.training_iteration,
-                )
-        else:
-            raise ValueError(
-                "Provided checkpoint was expected to have "
-                "type (str, dict). Got {}.".format(type(checkpoint))
-            )
-
-        return parent_dir
-
-    def _create_checkpoint_dir(
-        self, checkpoint_dir: Optional[str] = None
-    ) -> Optional[str]:
-        return None
-
-    def save_to_object(self):
-        checkpoint_path = self.save()
-        return Checkpoint.from_directory(checkpoint_path).to_bytes()
-
-    def load_checkpoint(self, checkpoint):
-        # This should be removed once Trainables are refactored.
-        if "tune_checkpoint_path" in checkpoint:
-            del checkpoint["tune_checkpoint_path"]
-        # If there does not exist a checkpoint, we will not restore
-        # from it and will remove the marker.
-        if FuncCheckpointUtil.is_null_checkpoint(checkpoint):
-            return
-        # By informing that this checkpoint is not new,
-        # we will not return the checkpoint path
-        # as a new checkpoint.
-        self._status_reporter.set_checkpoint(checkpoint, is_new=False)
-
-    def restore_from_object(self, obj):
-        self.temp_checkpoint_dir = FuncCheckpointUtil.mk_temp_checkpoint_dir(
-            self.logdir
-        )
-        checkpoint = Checkpoint.from_bytes(obj)
-        checkpoint.to_directory(self.temp_checkpoint_dir)
-
-        self.restore(self.temp_checkpoint_dir)
-
-    def cleanup(self):
-        # Trigger thread termination
-        self._end_event.set()
-        self._continue_semaphore.release()
-        # Do not wait for thread termination here.
-
-        # If everything stayed in synch properly, this should never happen.
-        if not self._results_queue.empty():
-            logger.warning(
-                (
-                    "Some results were added after the trial stop condition. "
-                    "These results won't be logged."
-                )
-            )
-
-        # Check for any errors that might have been missed.
-        self._report_thread_runner_error()
-        session.shutdown()
-
-        if self.temp_checkpoint_dir is not None and os.path.exists(
-            self.temp_checkpoint_dir
-        ):
-            shutil.rmtree(self.temp_checkpoint_dir)
-            logger.debug("Clearing temporary checkpoint: %s", self.temp_checkpoint_dir)
-
-    def reset_config(self, new_config):
-        if self._runner and self._runner.is_alive():
-            self._end_event.set()
-            self._continue_semaphore.release()
-            # Wait for thread termination so it is save to re-use the same
-            # actor.
-            thread_timeout = int(os.environ.get("TUNE_FUNCTION_THREAD_TIMEOUT_S", 2))
-            self._runner.join(timeout=thread_timeout)
-            if self._runner.is_alive():
-                # Did not finish within timeout, reset unsuccessful.
-                return False
-
-        self._runner = None
-        self._last_result = {}
-
-        self._status_reporter.reset(
-            trial_name=self.trial_name,
-            trial_id=self.trial_id,
-            logdir=self.logdir,
-            trial_resources=self.trial_resources,
-        )
-
-        return True
-
-    def _report_thread_runner_error(self, block=False):
-        try:
-            e = self._error_queue.get(block=block, timeout=ERROR_FETCH_TIMEOUT)
-            raise e
-        except queue.Empty:
-            pass
-
-
-def wrap_function(
-    train_func: Callable[[Any], Any], warn: bool = True, name: Optional[str] = None
-):
-    inherit_from = (FunctionRunner,)
-
-    if hasattr(train_func, "__mixins__"):
-        inherit_from = train_func.__mixins__ + inherit_from
-
-    func_args = inspect.getfullargspec(train_func).args
-    use_checkpoint = detect_checkpoint_function(train_func)
-    use_config_single = detect_config_single(train_func)
-    use_reporter = detect_reporter(train_func)
-
-    if not any([use_checkpoint, use_config_single, use_reporter]):
-        # use_reporter is hidden
-        raise ValueError(
-            "Unknown argument found in the Trainable function. "
-            "The function args must include a 'config' positional "
-            "parameter. Any other args must be 'checkpoint_dir'. "
-            "Found: {}".format(func_args)
-        )
-
-    if use_config_single and not use_checkpoint:
-        if log_once("tune_function_checkpoint") and warn:
-            logger.warning(
-                "Function checkpointing is disabled. This may result in "
-                "unexpected behavior when using checkpointing features or "
-                "certain schedulers. To enable, set the train function "
-                "arguments to be `func(config, checkpoint_dir=None)`."
-            )
-
-    class ImplicitFunc(*inherit_from):
-        _name = name or (
-            train_func.__name__ if hasattr(train_func, "__name__") else "func"
-        )
-
-        def __repr__(self):
-            return self._name
-
-        def _trainable_func(self, config, reporter, checkpoint_dir):
-            if not use_checkpoint and not use_reporter:
-                fn = partial(train_func, config)
-            elif use_checkpoint:
-                fn = partial(train_func, config, checkpoint_dir=checkpoint_dir)
-            else:
-                fn = partial(train_func, config, reporter)
-
-            def handle_output(output):
-                if not output:
-                    return
-                elif isinstance(output, dict):
-                    reporter(**output)
-                elif isinstance(output, Number):
-                    reporter(_metric=output)
-                else:
-                    raise ValueError(
-                        "Invalid return or yield value. Either return/yield "
-                        "a single number or a dictionary object in your "
-                        "trainable function."
-                    )
-
-            output = None
-            if inspect.isgeneratorfunction(train_func):
-                for output in fn():
-                    handle_output(output)
-            else:
-                output = fn()
-                handle_output(output)
-
-            # If train_func returns, we need to notify the main event loop
-            # of the last result while avoiding double logging. This is done
-            # with the keyword RESULT_DUPLICATE -- see tune/trial_runner.py.
-            reporter(**{RESULT_DUPLICATE: True})
-            return output
-=======
 from ray.tune._structure_refactor import warn_structure_refactor
 from ray.tune.trainable.function_trainable import (  # noqa: F401, F403
     FunctionTrainable as FunctionRunner,
     FuncCheckpointUtil,
     wrap_function,
 )
->>>>>>> 2a4d22fb
 
 warn_structure_refactor(
     "ray.tune.function_runner.FunctionRunner",
