from __future__ import absolute_import
from __future__ import division
from __future__ import print_function

import time
import threading
import traceback

from ray.tune import TuneError
from ray.tune.trainable import Trainable
from ray.tune.result import TIMESTEPS_TOTAL
from ray.tune.util import _serve_get_pin_requests


class StatusReporter(object):
    """Object passed into your main() that you can report status through.

    Example:
        >>> reporter = StatusReporter()
        >>> reporter(timesteps_total=1)
    """

    def __init__(self):
        self._latest_result = None
        self._last_result = None
        self._lock = threading.Lock()
        self._error = None
        self._done = False

    def __call__(self, **kwargs):
        """Report updated training status.

        Args:
<<<<<<< HEAD
            kwargs: Latest training result status. You must
                at least define `timesteps_total`, but probably want to report
                some of the other metrics as well.
=======
            kwargs: Latest training result status.
>>>>>>> 05ef048f
        """

        with self._lock:
            self._latest_result = self._last_result = kwargs.copy()

    def _get_and_clear_status(self):
        if self._error:
            raise TuneError("Error running trial: " + str(self._error))
        if self._done and not self._latest_result:
            if not self._last_result:
                raise TuneError("Trial finished without reporting result!")
            self._last_result.update(done=True)
            return self._last_result
        with self._lock:
            res = self._latest_result
            self._latest_result = None
            return res

    def _stop(self):
        self._error = "Agent stopped"


DEFAULT_CONFIG = {
    # batch results to at least this granularity
    "script_min_iter_time_s": 1,
}


class _RunnerThread(threading.Thread):
    """Supervisor thread that runs your script."""

    def __init__(self, entrypoint, config, status_reporter):
        self._entrypoint = entrypoint
        self._entrypoint_args = [config, status_reporter]
        self._status_reporter = status_reporter
        threading.Thread.__init__(self)
        self.daemon = True

    def run(self):
        try:
            self._entrypoint(*self._entrypoint_args)
        except Exception as e:
            self._status_reporter._error = e
            print("Runner thread raised: {}".format(traceback.format_exc()))
            raise e
        finally:
            self._status_reporter._done = True


class FunctionRunner(Trainable):
    """Trainable that runs a user function returning training results.

    This mode of execution does not support checkpoint/restore."""

    _name = "func"
    _default_config = DEFAULT_CONFIG

    def _setup(self):
        entrypoint = self._trainable_func()
        self._status_reporter = StatusReporter()
        scrubbed_config = self.config.copy()
        for k in self._default_config:
            if k in scrubbed_config:
                del scrubbed_config[k]
        self._runner = _RunnerThread(entrypoint, scrubbed_config,
                                     self._status_reporter)
        self._start_time = time.time()
        self._last_reported_timestep = 0
        self._runner.start()

    def _trainable_func(self):
        """Subclasses can override this to set the trainable func."""

        raise NotImplementedError

    def _train(self):
        time.sleep(
            self.config.get("script_min_iter_time_s",
                            self._default_config["script_min_iter_time_s"]))
        result = self._status_reporter._get_and_clear_status()
        while result is None:
            _serve_get_pin_requests()
            time.sleep(1)
            result = self._status_reporter._get_and_clear_status()

        curr_ts_total = result.get(TIMESTEPS_TOTAL,
                                   self._last_reported_timestep)
        result.update(
            timesteps_this_iter=(curr_ts_total - self._last_reported_timestep))
        self._last_reported_timestep = curr_ts_total

        return result

    def _stop(self):
        self._status_reporter._stop()<|MERGE_RESOLUTION|>--- conflicted
+++ resolved
@@ -31,13 +31,7 @@
         """Report updated training status.
 
         Args:
-<<<<<<< HEAD
-            kwargs: Latest training result status. You must
-                at least define `timesteps_total`, but probably want to report
-                some of the other metrics as well.
-=======
             kwargs: Latest training result status.
->>>>>>> 05ef048f
         """
 
         with self._lock:
