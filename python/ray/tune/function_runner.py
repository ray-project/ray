from __future__ import absolute_import
from __future__ import division
from __future__ import print_function

import logging
import sys
import time
import inspect
import threading
from six.moves import queue

from ray.tune import track
from ray.tune import TuneError
from ray.tune.trainable import Trainable
from ray.tune.result import TIME_THIS_ITER_S, RESULT_DUPLICATE

logger = logging.getLogger(__name__)

# Time between FunctionRunner checks when fetching
# new results after signaling the reporter to continue
RESULT_FETCH_TIMEOUT = 0.2

ERROR_REPORT_TIMEOUT = 10
ERROR_FETCH_TIMEOUT = 1


class StatusReporter(object):
    """Object passed into your function that you can report status through.

    Example:
        >>> def trainable_function(config, reporter):
        >>>     assert isinstance(reporter, StatusReporter)
        >>>     reporter(timesteps_this_iter=1)
    """

    def __init__(self, result_queue, continue_semaphore):
        self._queue = result_queue
        self._last_report_time = None
        self._continue_semaphore = continue_semaphore

    def __call__(self, **kwargs):
        """Report updated training status.

        Pass in `done=True` when the training job is completed.

        Args:
            kwargs: Latest training result status.

        Example:
            >>> reporter(mean_accuracy=1, training_iteration=4)
            >>> reporter(mean_accuracy=1, training_iteration=4, done=True)

        Raises:
            StopIteration: A StopIteration exception is raised if the trial has
                been signaled to stop.
        """

        assert self._last_report_time is not None, (
            "StatusReporter._start() must be called before the first "
            "report __call__ is made to ensure correct runtime metrics.")

        # time per iteration is recorded directly in the reporter to ensure
        # any delays in logging results aren't counted
        report_time = time.time()
        if TIME_THIS_ITER_S not in kwargs:
            kwargs[TIME_THIS_ITER_S] = report_time - self._last_report_time
        self._last_report_time = report_time

        # add results to a thread-safe queue
        self._queue.put(kwargs.copy(), block=True)

        # This blocks until notification from the FunctionRunner that the last
        # result has been returned to Tune and that the function is safe to
        # resume training.
        self._continue_semaphore.acquire()

    def _start(self):
        self._last_report_time = time.time()


class _RunnerThread(threading.Thread):
    """Supervisor thread that runs your script."""

    def __init__(self, entrypoint, error_queue):
        threading.Thread.__init__(self)
        self._entrypoint = entrypoint
        self._error_queue = error_queue
        self.daemon = True

    def run(self):
        try:
            self._entrypoint()
        except StopIteration:
            logger.debug(
                ("Thread runner raised StopIteration. Interperting it as a "
                 "signal to terminate the thread without error."))
        except Exception as e:
            logger.exception("Runner Thread raised error.")
            try:
                # report the error but avoid indefinite blocking which would
                # prevent the exception from being propagated in the unlikely
                # case that something went terribly wrong
                err_type, err_value, err_tb = sys.exc_info()
                err_tb = err_tb.format_exc()
                self._error_queue.put(
                    (err_type, err_value, err_tb),
                    block=True,
                    timeout=ERROR_REPORT_TIMEOUT)
            except queue.Full:
                logger.critical(
                    ("Runner Thread was unable to report error to main "
                     "function runner thread. This means a previous error "
                     "was not processed. This should never happen."))
            raise e


class FunctionRunner(Trainable):
    """Trainable that runs a user function reporting results.

    This mode of execution does not support checkpoint/restore."""

    _name = "func"

    def _setup(self, config):
        # Semaphore for notifying the reporter to continue with the computation
        # and to generate the next result.
        self._continue_semaphore = threading.Semaphore(0)

        # Queue for passing results between threads
        self._results_queue = queue.Queue(1)

        # Queue for passing errors back from the thread runner. The error queue
        # has a max size of one to prevent stacking error and force error
        # reporting to block until finished.
        self._error_queue = queue.Queue(1)

        self._status_reporter = StatusReporter(self._results_queue,
                                               self._continue_semaphore)
        self._last_result = {}
        config = config.copy()

        def entrypoint():
            return self._trainable_func(config, self._status_reporter)

        # the runner thread is not started until the first call to _train
        self._runner = _RunnerThread(entrypoint, self._error_queue)

    def _trainable_func(self):
        """Subclasses can override this to set the trainable func."""

        raise NotImplementedError

    def _train(self):
        """Implements train() for a Function API.

        If the RunnerThread finishes without reporting "done",
        Tune will automatically provide a magic keyword __duplicate__
        along with a result with "done=True". The TrialRunner will handle the
        result accordingly (see tune/trial_runner.py).
        """
        if self._runner.is_alive():
            # if started and alive, inform the reporter to continue and
            # generate the next result
            self._continue_semaphore.release()
        else:
            # if not alive, try to start
            self._status_reporter._start()
            try:
                self._runner.start()
            except RuntimeError:
                # If this is reached, it means the thread was started and is
                # now done or has raised an exception.
                pass

        result = None
        while result is None and self._runner.is_alive():
            # fetch the next produced result
            try:
                result = self._results_queue.get(
                    block=True, timeout=RESULT_FETCH_TIMEOUT)
            except queue.Empty:
                pass

        # if no result were found, then the runner must no longer be alive
        if result is None:
            # Try one last time to fetch results in case results were reported
            # in between the time of the last check and the termination of the
            # thread runner.
            try:
                result = self._results_queue.get(block=False)
            except queue.Empty:
                pass

        # check if error occured inside the thread runner
        if result is None:
            # only raise an error from the runner if all results are consumed
            self._report_thread_runner_error(block=True)

            # Under normal conditions, this code should never be reached since
            # this branch should only be visited if the runner thread raised
            # an exception. If no exception were raised, it means that the
            # runner thread never reported any results which should not be
            # possible when wrapping functions with `wrap_function`.
            raise TuneError(
                ("Wrapped function ran until completion without reporting "
                 "results or raising an exception."))

        else:
            if not self._error_queue.empty():
                logger.warning(
                    ("Runner error waiting to be raised in main thread. "
                     "Logging all available results first."))

        # This keyword appears if the train_func using the Function API
        # finishes without "done=True". This duplicates the last result, but
        # the TrialRunner will not log this result again.
        if "__duplicate__" in result:
            new_result = self._last_result.copy()
            new_result.update(result)
            result = new_result

        self._last_result = result
        return result

    def _stop(self):
        # If everything stayed in synch properly, this should never happen.
        if not self._results_queue.empty():
            logger.warning(
                ("Some results were added after the trial stop condition. "
                 "These results won't be logged."))

        # Check for any errors that might have been missed.
        self._report_thread_runner_error()

    def _report_thread_runner_error(self, block=False):
        try:
            err_type, err_value, err_tb = self._error_queue.get(
                block=block, timeout=ERROR_FETCH_TIMEOUT)
            raise TuneError(("Trial raised a {err_type} exception with value: "
                             "{err_value}\nWith traceback:\n{err_tb}").format(
                                 err_type=err_type,
                                 err_value=err_value,
                                 err_tb=err_tb))
        except queue.Empty:
            pass


def wrap_function(train_func):

<<<<<<< HEAD
    function_args = inspect.signature(train_func).parameters
    use_track = ("reporter" not in function_args and len(function_args) == 1)
=======
    use_track = False
    try:
        func_args = inspect.getargspec(train_func).args
        use_track = ("reporter" not in func_args and len(func_args) == 1)
        if use_track:
            logger.info("tune.track signature detected.")
    except Exception:
        logger.info(
            "Function inspection failed - assuming reporter signature.")
>>>>>>> 1ef9c072

    class WrappedFunc(FunctionRunner):
        def _trainable_func(self, config, reporter):
            output = train_func(config, reporter)
            # If train_func returns, we need to notify the main event loop
            # of the last result while avoiding double logging. This is done
            # with the keyword RESULT_DUPLICATE -- see tune/trial_runner.py.
            reporter(**{RESULT_DUPLICATE: True})
            return output

    class WrappedTrackFunc(FunctionRunner):
        def _trainable_func(self, config, reporter):
            track.init(_tune_reporter=reporter)
            output = train_func(config)
            reporter(**{RESULT_DUPLICATE: True})
            track.shutdown()
            return output

    return WrappedTrackFunc if use_track else WrappedFunc<|MERGE_RESOLUTION|>--- conflicted
+++ resolved
@@ -247,10 +247,6 @@
 
 def wrap_function(train_func):
 
-<<<<<<< HEAD
-    function_args = inspect.signature(train_func).parameters
-    use_track = ("reporter" not in function_args and len(function_args) == 1)
-=======
     use_track = False
     try:
         func_args = inspect.getargspec(train_func).args
@@ -260,7 +256,6 @@
     except Exception:
         logger.info(
             "Function inspection failed - assuming reporter signature.")
->>>>>>> 1ef9c072
 
     class WrappedFunc(FunctionRunner):
         def _trainable_func(self, config, reporter):
