from __future__ import absolute_import
from __future__ import division
from __future__ import print_function

import click
import ray.tune.commands as commands


@click.group()
def cli():
    pass


@cli.command()
@click.argument("experiment_path", required=True, type=str)
@click.option(
    "--sort", default=None, type=str, help="Select which column to sort on.")
@click.option(
    "--output",
    "-o",
    default=None,
    type=str,
    help="Select file to output information to.")
<<<<<<< HEAD
def list_trials(experiment_path, sort, output):
=======
@click.option(
    "--filter",
    "filter_op",
    default=None,
    type=str,
    help="Select filter in the format '<column> <operator> <value>'.")
@click.option(
    "--columns",
    default=None,
    type=str,
    help="Select columns to be displayed.")
@click.option(
    "--limit",
    default=None,
    type=int,
    help="Select number of rows to display.")
@click.option(
    "--desc", default=False, type=bool, help="Sort ascending vs. descending.")
def list_trials(experiment_path, sort, output, filter_op, columns, limit,
                desc):
>>>>>>> 71b2dec3
    """Lists trials in the directory subtree starting at the given path."""
    if sort:
        sort = sort.split(",")
    if columns:
        columns = columns.split(",")
    commands.list_trials(experiment_path, sort, output, filter_op, columns,
                         limit, desc)


@cli.command()
@click.argument("project_path", required=True, type=str)
@click.option(
    "--sort", default=None, type=str, help="Select which column to sort on.")
@click.option(
    "--output",
    "-o",
    default=None,
    type=str,
    help="Select file to output information to.")
<<<<<<< HEAD
def list_experiments(project_path, sort, output):
=======
@click.option(
    "--filter",
    "filter_op",
    default=None,
    type=str,
    help="Select filter in the format '<column> <operator> <value>'.")
@click.option(
    "--columns",
    default=None,
    type=str,
    help="Select columns to be displayed.")
@click.option(
    "--limit",
    default=None,
    type=int,
    help="Select number of rows to display.")
@click.option(
    "--desc", default=False, type=bool, help="Sort ascending vs. descending.")
def list_experiments(project_path, sort, output, filter_op, columns, limit,
                     desc):
>>>>>>> 71b2dec3
    """Lists experiments in the directory subtree."""
    if sort:
        sort = sort.split(",")
    if columns:
        columns = columns.split(",")
    commands.list_experiments(project_path, sort, output, filter_op, columns,
                              limit, desc)


@cli.command()
@click.argument("path", required=True, type=str)
@click.option(
    "--filename",
    default="note.txt",
    type=str,
    help="Specify filename for note.")
def add_note(path, filename):
    """Adds user notes as a text file at the given path."""
    commands.add_note(path, filename)


@cli.command()
@click.argument("tune_address", required=True, type=str)
@click.argument("port_forward", required=True, type=int)
@click.argument("trial_id", required=True, type=str)
def kill(tune_address, port_forward, trial_id):
    """Terminates trial within running TuneServer with specific trial_id."""
    commands.kill(tune_address, port_forward, trial_id)


cli.add_command(list_trials, name="ls")
cli.add_command(list_trials, name="list-trials")
cli.add_command(list_experiments, name="lsx")
cli.add_command(list_experiments, name="list-experiments")
cli.add_command(add_note, name="add-note")
cli.add_command(kill, name="kill")


def main():
    return cli()


if __name__ == "__main__":
    main()<|MERGE_RESOLUTION|>--- conflicted
+++ resolved
@@ -21,9 +21,6 @@
     default=None,
     type=str,
     help="Select file to output information to.")
-<<<<<<< HEAD
-def list_trials(experiment_path, sort, output):
-=======
 @click.option(
     "--filter",
     "filter_op",
@@ -44,7 +41,6 @@
     "--desc", default=False, type=bool, help="Sort ascending vs. descending.")
 def list_trials(experiment_path, sort, output, filter_op, columns, limit,
                 desc):
->>>>>>> 71b2dec3
     """Lists trials in the directory subtree starting at the given path."""
     if sort:
         sort = sort.split(",")
@@ -64,9 +60,6 @@
     default=None,
     type=str,
     help="Select file to output information to.")
-<<<<<<< HEAD
-def list_experiments(project_path, sort, output):
-=======
 @click.option(
     "--filter",
     "filter_op",
@@ -87,7 +80,6 @@
     "--desc", default=False, type=bool, help="Sort ascending vs. descending.")
 def list_experiments(project_path, sort, output, filter_op, columns, limit,
                      desc):
->>>>>>> 71b2dec3
     """Lists experiments in the directory subtree."""
     if sort:
         sort = sort.split(",")
@@ -113,9 +105,9 @@
 @click.argument("tune_address", required=True, type=str)
 @click.argument("port_forward", required=True, type=int)
 @click.argument("trial_id", required=True, type=str)
-def kill(tune_address, port_forward, trial_id):
+def stop_trial(tune_address, port_forward, trial_id):
     """Terminates trial within running TuneServer with specific trial_id."""
-    commands.kill(tune_address, port_forward, trial_id)
+    commands.stop_trial(tune_address, port_forward, trial_id)
 
 
 cli.add_command(list_trials, name="ls")
@@ -123,7 +115,7 @@
 cli.add_command(list_experiments, name="lsx")
 cli.add_command(list_experiments, name="list-experiments")
 cli.add_command(add_note, name="add-note")
-cli.add_command(kill, name="kill")
+cli.add_command(stop_trial, name="stop_trial")
 
 
 def main():
