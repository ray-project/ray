import copy
import logging
import pickle
try:  # Python 3 only -- needed for lint test.
    import bayes_opt as byo
except ImportError:
    byo = None

from ray.tune.suggest import Searcher

logger = logging.getLogger(__name__)


class BayesOptSearch(Searcher):
    """Uses fmfn/BayesianOptimization to optimize hyperparameters.

    fmfn/BayesianOptimization is a library for Bayesian Optimization. More
    info can be found here: https://github.com/fmfn/BayesianOptimization.

    You will need to install fmfn/BayesianOptimization via the following:

    .. code-block:: bash

        pip install bayesian-optimization

    This algorithm requires setting a search space using the
    `BayesianOptimization search space specification`_.

    Args:
        space (dict): Continuous search space. Parameters will be sampled from
            this space which will be used to run trials.
        metric (str): The training result objective value attribute.
        mode (str): One of {min, max}. Determines whether objective is
            minimizing or maximizing the metric attribute.
        utility_kwargs (dict): Parameters to define the utility function.
            The default value is a dictionary with three keys:
            - kind: ucb (Upper Confidence Bound)
            - kappa: 2.576
            - xi: 0.0
        random_state (int): Used to initialize BayesOpt.
<<<<<<< HEAD
=======
        random_search_steps (int): Number of initial random searches.
            This is necessary to avoid initial local overfitting
            of the Bayesian process.
>>>>>>> 32f68ff6
        analysis (ExperimentAnalysis): Optionally, the previous analysis
            to integrate.
        verbose (int): Sets verbosity level for BayesOpt packages.
        max_concurrent: Deprecated.
        use_early_stopped_trials: Deprecated.

    .. code-block:: python

        from ray import tune
        from ray.tune.suggest.bayesopt import BayesOptSearch

        space = {
            'width': (0, 20),
            'height': (-100, 100),
        }
        algo = BayesOptSearch(space, metric="mean_loss", mode="min")
        tune.run(my_func, algo=algo)
    """
    # bayes_opt.BayesianOptimization: Optimization object
    optimizer = None

    def __init__(self,
                 space,
                 metric,
                 mode="max",
                 utility_kwargs=None,
                 random_state=42,
                 random_search_steps=10,
                 verbose=0,
                 analysis=None,
                 max_concurrent=None,
                 use_early_stopped_trials=None):
        """Instantiate new BayesOptSearch object.

<<<<<<< HEAD
        Parameters:
=======
        Args:
>>>>>>> 32f68ff6
            space (dict): Continuous search space.
                Parameters will be sampled from
                this space which will be used to run trials.
            metric (str): The training result objective value attribute.
            mode (str): One of {min, max}. Determines whether objective is
                minimizing or maximizing the metric attribute.
            utility_kwargs (dict): Parameters to define the utility function.
                Must provide values for the keys `kind`, `kappa`, and `xi`.
            random_state (int): Used to initialize BayesOpt.
<<<<<<< HEAD
=======
            random_search_steps (int): Number of initial random searches.
                This is necessary to avoid initial local overfitting
                of the Bayesian process.
>>>>>>> 32f68ff6
            analysis (ExperimentAnalysis): Optionally, the previous analysis
                to integrate.
            verbose (int): Sets verbosity level for BayesOpt packages.
            max_concurrent: Deprecated.
            use_early_stopped_trials: Deprecated.
        """
        assert byo is not None, (
            "BayesOpt must be installed!. You can install BayesOpt with"
            " the command: `pip install bayesian-optimization`.")
        assert mode in ["min", "max"], "`mode` must be 'min' or 'max'!"
        self.max_concurrent = max_concurrent
        super(BayesOptSearch, self).__init__(
            metric=metric,
            mode=mode,
            max_concurrent=max_concurrent,
            use_early_stopped_trials=use_early_stopped_trials)

        if utility_kwargs is None:
            # The defaults arguments are the same
            # as in the package BayesianOptimization
            utility_kwargs = dict(
                kind="ucb",
                kappa=2.576,
                xi=0.0,
            )

        if mode == "max":
            self._metric_op = 1.
        elif mode == "min":
            self._metric_op = -1.

        self._live_trial_mapping = {}
        self._cached_results = []
        self.random_search_trials = random_search_steps
        self._total_random_search_trials = 0

        self.optimizer = byo.BayesianOptimization(
            f=None, pbounds=space, verbose=verbose, random_state=random_state)

        self.utility = byo.UtilityFunction(**utility_kwargs)
        if analysis is not None:
            self.register_analysis(analysis)

        # Registering the provided analysis, if given
        if analysis is not None:
            self.register_analysis(analysis)

    def suggest(self, trial_id):
        """Return new point to be explored by black box function.

        Args:
            trial_id (str): Id of the trial.
                This is a short alphanumerical string.

        Returns:
            Either a dictionary describing the new point to explore or
            None, when no new point is to be explored for the time being.
        """
        # If we have more active trials than the allowed maximum
        total_live_trials = len(self._live_trial_mapping)
        if self.max_concurrent and self.max_concurrent <= total_live_trials:
            # we stop the suggestion and return None.
            return None

        # If we are still in the random search part and we are waiting for
        # trials to complete
        if len(self._cached_results) < self.random_search_trials:
            # We check if we have already maxed out the number of requested
            # random search trials
            if self._total_random_search_trials == self.random_search_trials:
                # If so we stop the suggestion and return None
                return None
            # Otherwise we increase the total number of rndom search trials
            self._total_random_search_trials += 1

        # We compute the new point to explore
        new_trial = self.optimizer.suggest(self.utility)
        # Save the new trial to the trial mapping
        self._live_trial_mapping[trial_id] = new_trial

        # Return a deep copy of the mapping
        return copy.deepcopy(new_trial)

    def register_analysis(self, analysis):
        """Integrate the given analysis into the gaussian process.

<<<<<<< HEAD
        Parameters
        ------------------
        analysis (ExperimentAnalysis): Optionally, the previous analysis
            to integrate.
=======
        Args:
            analysis (ExperimentAnalysis): Optionally, the previous analysis
                to integrate.
>>>>>>> 32f68ff6
        """
        for (_, report), params in zip(analysis.dataframe().iterrows(),
                                       analysis.get_all_configs().values()):
            # We add the obtained results to the
            # gaussian process optimizer
<<<<<<< HEAD
            self.optimizer.register(
                params=params, target=self._metric_op * report[self._metric])

    def on_trial_complete(self, trial_id, result=None, error=False):
        """Notification for the completion of trial."""
        if result:
            self._process_result(trial_id, result)
        del self._live_trial_mapping[trial_id]
=======
            self._register_result(params, report)
>>>>>>> 32f68ff6

    def on_trial_complete(self, trial_id, result=None, error=False):
        """Notification for the completion of trial.

        Args:
            trial_id (str): Id of the trial.
                This is a short alphanumerical string.
            result (dict): Dictionary of result.
                May be none when some error occurs.
            error (bool): Boolean representing a previous error state.
                The result should be None when error is True.
        """
        # We try to get the parameters used for this trial
        params = self._live_trial_mapping.pop(trial_id, None)

        # The results may be None if some exception is raised during the trial.
        # Also, if the parameters are None (were already processed)
        # we interrupt the following procedure.
        # Additionally, if somehow the error is True but
        # the remaining values are not we also block the method
        if result is None or params is None or error:
            return

        # If we don't have to execute some random search steps
        if len(self._cached_results) >= self.random_search_trials:
            #  we simply register the obtained result
            self._register_result(params, result)
            return

        # We store the results into a temporary cache
        self._cached_results.append((params, result))

        # If the random search finished,
        # we update the BO with all the computer points.
        if len(self._cached_results) == self.random_search_trials:
            for params, result in self._cached_results:
                self._register_result(params, result)

    def _register_result(self, params, result):
        """Register given tuple of params and results."""
        self.optimizer.register(params, self._metric_op * result[self.metric])

    def save(self, checkpoint_dir):
        """Storing current optimizer state."""
        with open(checkpoint_dir, "wb") as f:
            pickle.dump((self.optimizer, self._cached_results,
                         self._total_random_search_trials), f)

    def restore(self, checkpoint_dir):
        """Restoring current optimizer state."""
        with open(checkpoint_dir, "rb") as f:
            (self.optimizer, self._cached_results,
             self._total_random_search_trials) = pickle.load(f)<|MERGE_RESOLUTION|>--- conflicted
+++ resolved
@@ -38,12 +38,9 @@
             - kappa: 2.576
             - xi: 0.0
         random_state (int): Used to initialize BayesOpt.
-<<<<<<< HEAD
-=======
         random_search_steps (int): Number of initial random searches.
             This is necessary to avoid initial local overfitting
             of the Bayesian process.
->>>>>>> 32f68ff6
         analysis (ExperimentAnalysis): Optionally, the previous analysis
             to integrate.
         verbose (int): Sets verbosity level for BayesOpt packages.
@@ -78,11 +75,7 @@
                  use_early_stopped_trials=None):
         """Instantiate new BayesOptSearch object.
 
-<<<<<<< HEAD
-        Parameters:
-=======
-        Args:
->>>>>>> 32f68ff6
+        Args:
             space (dict): Continuous search space.
                 Parameters will be sampled from
                 this space which will be used to run trials.
@@ -92,12 +85,9 @@
             utility_kwargs (dict): Parameters to define the utility function.
                 Must provide values for the keys `kind`, `kappa`, and `xi`.
             random_state (int): Used to initialize BayesOpt.
-<<<<<<< HEAD
-=======
             random_search_steps (int): Number of initial random searches.
                 This is necessary to avoid initial local overfitting
                 of the Bayesian process.
->>>>>>> 32f68ff6
             analysis (ExperimentAnalysis): Optionally, the previous analysis
                 to integrate.
             verbose (int): Sets verbosity level for BayesOpt packages.
@@ -138,8 +128,6 @@
             f=None, pbounds=space, verbose=verbose, random_state=random_state)
 
         self.utility = byo.UtilityFunction(**utility_kwargs)
-        if analysis is not None:
-            self.register_analysis(analysis)
 
         # Registering the provided analysis, if given
         if analysis is not None:
@@ -184,33 +172,15 @@
     def register_analysis(self, analysis):
         """Integrate the given analysis into the gaussian process.
 
-<<<<<<< HEAD
-        Parameters
-        ------------------
-        analysis (ExperimentAnalysis): Optionally, the previous analysis
-            to integrate.
-=======
         Args:
             analysis (ExperimentAnalysis): Optionally, the previous analysis
                 to integrate.
->>>>>>> 32f68ff6
         """
         for (_, report), params in zip(analysis.dataframe().iterrows(),
                                        analysis.get_all_configs().values()):
             # We add the obtained results to the
             # gaussian process optimizer
-<<<<<<< HEAD
-            self.optimizer.register(
-                params=params, target=self._metric_op * report[self._metric])
-
-    def on_trial_complete(self, trial_id, result=None, error=False):
-        """Notification for the completion of trial."""
-        if result:
-            self._process_result(trial_id, result)
-        del self._live_trial_mapping[trial_id]
-=======
             self._register_result(params, report)
->>>>>>> 32f68ff6
 
     def on_trial_complete(self, trial_id, result=None, error=False):
         """Notification for the completion of trial.
