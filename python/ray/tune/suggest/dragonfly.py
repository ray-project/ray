from __future__ import absolute_import
from __future__ import division
from __future__ import print_function

import inspect
import logging
import pickle
from typing import Dict

from ray.tune.sample import Float, Quantized
from ray.tune.suggest.variant_generator import parse_spec_vars
from ray.tune.utils.util import flatten_dict

try:  # Python 3 only -- needed for lint test.
    import dragonfly
except ImportError:
    dragonfly = None

from ray.tune.suggest.suggestion import Searcher

logger = logging.getLogger(__name__)


class DragonflySearch(Searcher):
    """Uses Dragonfly to optimize hyperparameters.

    Dragonfly provides an array of tools to scale up Bayesian optimisation to
    expensive large scale problems, including high dimensional optimisation.
    parallel evaluations in synchronous or asynchronous settings,
    multi-fidelity optimisation (using cheap approximations to speed up the
    optimisation process), and multi-objective optimisation. For more info:

    * Dragonfly Website: https://github.com/dragonfly/dragonfly
    * Dragonfly Documentation: https://dragonfly-opt.readthedocs.io/

    To use this search algorithm, install Dragonfly:

    .. code-block:: bash

        $ pip install dragonfly-opt


    This interface requires using FunctionCallers and optimizers provided by
    Dragonfly.

    Parameters:
        optimizer (dragonfly.opt.BlackboxOptimiser|str): Optimizer provided
            from dragonfly. Choose an optimiser that extends BlackboxOptimiser.
            If this is a string, `domain` must be set and `optimizer` must be
            one of [random, bandit, genetic].
        domain (str): Optional domain. Should only be set if you don't pass
            an optimizer as the `optimizer` argument.
            Has to be one of [cartesian, euclidean].
        space (list): Search space. Should only be set if you don't pass
            an optimizer as the `optimizer` argument. Defines the search space
            and requires a `domain` to be set. Can be automatically converted
            from the `config` dict passed to `tune.run()`.
        metric (str): The training result objective value attribute.
        mode (str): One of {min, max}. Determines whether objective is
            minimizing or maximizing the metric attribute.
        points_to_evaluate (list of lists): A list of points you'd like to run
            first before sampling from the optimiser, e.g. these could be
            parameter configurations you already know work well to help
            the optimiser select good values. Each point is a list of the
            parameters using the order definition given by parameter_names.
        evaluated_rewards (list): If you have previously evaluated the
            parameters passed in as points_to_evaluate you can avoid
            re-running those trials by passing in the reward attributes
            as a list so the optimiser can be told the results without
            needing to re-compute the trial. Must be the same length as
            points_to_evaluate.

    Tune automatically converts search spaces to Dragonfly's format:


    .. code-block:: python

        from ray import tune

        config = {
            "LiNO3_vol": tune.uniform(0, 7),
            "Li2SO4_vol": tune.uniform(0, 7),
            "NaClO4_vol": tune.uniform(0, 7)
        }

        df_search = DragonflySearch(
            optimizer="bandit",
            domain="euclidean",
            metric="objective",
            mode="max")

        tune.run(my_func, config=config, search_alg=df_search)

    If you would like to pass the search space/optimizer manually,
    the code would look like this:

    .. code-block:: python

        from ray import tune

        space = [{
            "name": "LiNO3_vol",
            "type": "float",
            "min": 0,
            "max": 7
        }, {
            "name": "Li2SO4_vol",
            "type": "float",
            "min": 0,
            "max": 7
        }, {
            "name": "NaClO4_vol",
            "type": "float",
            "min": 0,
            "max": 7
        }]

        df_search = DragonflySearch(
            optimizer="bandit",
            domain="euclidean",
            space=space,
            metric="objective",
            mode="max")

        tune.run(my_func, search_alg=df_search)

    """

    def __init__(self,
<<<<<<< HEAD
                 optimizer,
                 metric=None,
                 mode=None,
=======
                 optimizer=None,
                 domain=None,
                 space=None,
                 metric="episode_reward_mean",
                 mode="max",
>>>>>>> 088f8ebb
                 points_to_evaluate=None,
                 evaluated_rewards=None,
                 **kwargs):
        assert dragonfly is not None, """dragonfly must be installed!
            You can install Dragonfly with the command:
            `pip install dragonfly-opt`."""
        if mode:
            assert mode in ["min", "max"], "`mode` must be 'min' or 'max'."

        super(DragonflySearch, self).__init__(
            metric=metric, mode=mode, **kwargs)

        from dragonfly.opt.blackbox_optimiser import BlackboxOptimiser

        self._opt_arg = optimizer
        self._domain = domain
        self._space = space
        self._points_to_evaluate = points_to_evaluate
        self._evaluated_rewards = evaluated_rewards
        self._initial_points = []
        self._live_trial_mapping = {}

        self._opt = None
        if isinstance(optimizer, BlackboxOptimiser):
            if domain or space:
                raise ValueError(
                    "If you pass an optimizer instance to dragonfly, do not "
                    "pass a `domain` or `space`.")
            self._opt = optimizer
            self.init_dragonfly()
        elif self._space:
            self.setup_dragonfly()

    def setup_dragonfly(self):
        """Setup dragonfly when no optimizer has been passed."""
        assert not self._opt, "Optimizer already set."

        from dragonfly import load_config
        from dragonfly.exd.experiment_caller import CPFunctionCaller, \
            EuclideanFunctionCaller
        from dragonfly.opt.blackbox_optimiser import BlackboxOptimiser
        from dragonfly.opt.random_optimiser import CPRandomOptimiser, \
            EuclideanRandomOptimiser
        from dragonfly.opt.cp_ga_optimiser import CPGAOptimiser
        from dragonfly.opt.gp_bandit import CPGPBandit, EuclideanGPBandit

        if not self._space:
            raise ValueError(
                "You have to pass a `space` when initializing dragonfly, or "
                "pass a search space definition to the `config` parameter "
                "of `tune.run()`.")

        if not self._domain:
            raise ValueError(
                "You have to set a `domain` when initializing dragonfly. "
                "Choose one of [Cartesian, Euclidean].")

        if self._domain.lower().startswith("cartesian"):
            function_caller_cls = CPFunctionCaller
        elif self._domain.lower().startswith("euclidean"):
            function_caller_cls = EuclideanFunctionCaller
        else:
            raise ValueError("Dragonfly's `domain` argument must be one of "
                             "[Cartesian, Euclidean].")

        optimizer_cls = None
        if inspect.isclass(self._opt_arg) and issubclass(
                self._opt_arg, BlackboxOptimiser):
            optimizer_cls = self._opt_arg
        elif isinstance(self._opt_arg, str):
            if self._opt_arg.lower().startswith("random"):
                if function_caller_cls == CPFunctionCaller:
                    optimizer_cls = CPRandomOptimiser
                else:
                    optimizer_cls = EuclideanRandomOptimiser
            elif self._opt_arg.lower().startswith("bandit"):
                if function_caller_cls == CPFunctionCaller:
                    optimizer_cls = CPGPBandit
                else:
                    optimizer_cls = EuclideanGPBandit
            elif self._opt_arg.lower().startswith("genetic"):
                if function_caller_cls == CPFunctionCaller:
                    optimizer_cls = CPGAOptimiser
                else:
                    raise ValueError(
                        "Currently only the `cartesian` domain works with "
                        "the `genetic` optimizer.")
            else:
                raise ValueError(
                    "Invalid optimizer specification. Either pass a full "
                    "dragonfly optimizer, or a string "
                    "in [random, bandit, genetic].")

        assert optimizer_cls, "No optimizer could be determined."
        domain_config = load_config({"domain": self._space})
        function_caller = function_caller_cls(
            None, domain_config.domain.list_of_domains[0])
        self._opt = optimizer_cls(function_caller, ask_tell_mode=True)
        self.init_dragonfly()

    def init_dragonfly(self):
        self._opt.initialise()
        if self._points_to_evaluate and self._evaluated_rewards:
            self._opt.tell([(self._points_to_evaluate,
                             self._evaluated_rewards)])
        elif self._points_to_evaluate:
            self._initial_points = self._points_to_evaluate
        # Dragonfly internally maximizes, so "min" => -1
        if self._mode == "min":
            self._metric_op = -1.
        elif self._mode == "max":
            self._metric_op = 1.

    def set_search_properties(self, metric, mode, config):
        if self._opt:
            return False
        space = self.convert_search_space(config)
        self._space = space
        if metric:
            self._metric = metric
        if mode:
            self._mode = mode

        self.setup_dragonfly()
        return True

    def suggest(self, trial_id):
        if not self._opt:
            raise RuntimeError(
                "Trying to sample a configuration from {}, but no search "
                "space has been defined. Either pass the `{}` argument when "
                "instantiating the search algorithm, or pass a `config` to "
                "`tune.run()`.".format(self.__class__.__name__, "space"))

        if self._initial_points:
            suggested_config = self._initial_points[0]
            del self._initial_points[0]
        else:
            try:
                suggested_config = self._opt.ask()
            except Exception as exc:
                logger.warning(
                    "Dragonfly errored when querying. This may be due to a "
                    "higher level of parallelism than supported. Try reducing "
                    "parallelism in the experiment: %s", str(exc))
                return None
        self._live_trial_mapping[trial_id] = suggested_config
        return {"point": suggested_config}

    def on_trial_complete(self, trial_id, result=None, error=False):
        """Passes result to Dragonfly unless early terminated or errored."""
        trial_info = self._live_trial_mapping.pop(trial_id)
        if result:
            self._opt.tell([(trial_info,
                             self._metric_op * result[self._metric])])

    def save(self, checkpoint_dir):
        trials_object = (self._initial_points, self._opt)
        with open(checkpoint_dir, "wb") as outputFile:
            pickle.dump(trials_object, outputFile)

    def restore(self, checkpoint_dir):
        with open(checkpoint_dir, "rb") as inputFile:
            trials_object = pickle.load(inputFile)
        self._initial_points = trials_object[0]
        self._opt = trials_object[1]

    @staticmethod
    def convert_search_space(spec: Dict):
        spec = flatten_dict(spec, prevent_delimiter=True)
        resolved_vars, domain_vars, grid_vars = parse_spec_vars(spec)

        if grid_vars:
            raise ValueError(
                "Grid search parameters cannot be automatically converted "
                "to a Dragonfly search space.")

        def resolve_value(par, domain):
            sampler = domain.get_sampler()
            if isinstance(sampler, Quantized):
                logger.warning(
                    "Dragonfly search does not support quantization. "
                    "Dropped quantization.")
                sampler = sampler.get_sampler()

            if isinstance(domain, Float):
                if domain.sampler is not None:
                    logger.warning(
                        "Dragonfly does not support specific sampling methods."
                        " The {} sampler will be dropped.".format(sampler))
                return {
                    "name": par,
                    "type": "float",
                    "min": domain.lower,
                    "max": domain.upper
                }

            raise ValueError("Dragonfly does not support parameters of type "
                             "`{}`".format(type(domain).__name__))

        # Parameter name is e.g. "a/b/c" for nested dicts
        space = [
            resolve_value("/".join(path), domain)
            for path, domain in domain_vars
        ]

        return space<|MERGE_RESOLUTION|>--- conflicted
+++ resolved
@@ -127,17 +127,11 @@
     """
 
     def __init__(self,
-<<<<<<< HEAD
-                 optimizer,
-                 metric=None,
-                 mode=None,
-=======
                  optimizer=None,
                  domain=None,
                  space=None,
-                 metric="episode_reward_mean",
-                 mode="max",
->>>>>>> 088f8ebb
+                 metric=None,
+                 mode=None,
                  points_to_evaluate=None,
                  evaluated_rewards=None,
                  **kwargs):
