--- conflicted
+++ resolved
@@ -1,897 +1,457 @@
-<<<<<<< HEAD
-from __future__ import absolute_import
-from __future__ import division
-from __future__ import print_function
-
-import inspect
-import logging
-import numpy as np
-
-# use cloudpickle instead of pickle to make lambda funcs
-# in dragonfly pickleable
-from ray import cloudpickle
-from typing import Dict, List, Optional, Union
-
-from ray.tune.result import DEFAULT_METRIC
-from ray.tune.sample import Domain, Float, Quantized
-from ray.tune.suggest.suggestion import (
-    UNRESOLVED_SEARCH_SPACE,
-    UNDEFINED_METRIC_MODE,
-    UNDEFINED_SEARCH_SPACE,
-)
-from ray.tune.suggest.variant_generator import parse_spec_vars
-from ray.tune.utils.util import flatten_dict, is_nan_or_inf, unflatten_dict
-
-try:  # Python 3 only -- needed for lint test.
-    import dragonfly
-    from dragonfly.opt.blackbox_optimiser import BlackboxOptimiser
-except ImportError:
-    dragonfly = None
-    BlackboxOptimiser = None
-
-from ray.tune.suggest.suggestion import Searcher
-
-logger = logging.getLogger(__name__)
-
-
-class DragonflySearch(Searcher):
-    """Uses Dragonfly to optimize hyperparameters.
-
-    Dragonfly provides an array of tools to scale up Bayesian optimisation to
-    expensive large scale problems, including high dimensional optimisation.
-    parallel evaluations in synchronous or asynchronous settings,
-    multi-fidelity optimisation (using cheap approximations to speed up the
-    optimisation process), and multi-objective optimisation. For more info:
-
-    * Dragonfly Website: https://github.com/dragonfly/dragonfly
-    * Dragonfly Documentation: https://dragonfly-opt.readthedocs.io/
-
-    To use this search algorithm, install Dragonfly:
-
-    .. code-block:: bash
-
-        $ pip install dragonfly-opt
-
-
-    This interface requires using FunctionCallers and optimizers provided by
-    Dragonfly.
-
-    This searcher will automatically filter out any NaN, inf or -inf
-    results.
-
-    Parameters:
-        optimizer (dragonfly.opt.BlackboxOptimiser|str): Optimizer provided
-            from dragonfly. Choose an optimiser that extends BlackboxOptimiser.
-            If this is a string, `domain` must be set and `optimizer` must be
-            one of [random, bandit, genetic].
-        domain (str): Optional domain. Should only be set if you don't pass
-            an optimizer as the `optimizer` argument.
-            Has to be one of [cartesian, euclidean].
-        space (list|dict): Search space. Should only be set if you don't pass
-            an optimizer as the `optimizer` argument. Defines the search space
-            and requires a `domain` to be set. Can be automatically converted
-            from the `config` dict passed to `tune.run()`.
-        metric (str): The training result objective value attribute. If None
-            but a mode was passed, the anonymous metric `_metric` will be used
-            per default.
-        mode (str): One of {min, max}. Determines whether objective is
-            minimizing or maximizing the metric attribute.
-        points_to_evaluate (list): Initial parameter suggestions to be run
-            first. This is for when you already have some good parameters
-            you want to run first to help the algorithm make better suggestions
-            for future parameters. Needs to be a list of dicts containing the
-            configurations.
-        evaluated_rewards (list): If you have previously evaluated the
-            parameters passed in as points_to_evaluate you can avoid
-            re-running those trials by passing in the reward attributes
-            as a list so the optimiser can be told the results without
-            needing to re-compute the trial. Must be the same length as
-            points_to_evaluate.
-        random_state_seed (int, None): Seed for reproducible
-            results. Defaults to None. Please note that setting this to a value
-            will change global random state for `numpy`
-            on initalization and loading from checkpoint.
-
-    Tune automatically converts search spaces to Dragonfly's format:
-
-
-    .. code-block:: python
-
-        from ray import tune
-
-        config = {
-            "LiNO3_vol": tune.uniform(0, 7),
-            "Li2SO4_vol": tune.uniform(0, 7),
-            "NaClO4_vol": tune.uniform(0, 7)
-        }
-
-        df_search = DragonflySearch(
-            optimizer="bandit",
-            domain="euclidean",
-            metric="objective",
-            mode="max")
-
-        tune.run(my_func, config=config, search_alg=df_search)
-
-    If you would like to pass the search space/optimizer manually,
-    the code would look like this:
-
-    .. code-block:: python
-
-        from ray import tune
-
-        space = [{
-            "name": "LiNO3_vol",
-            "type": "float",
-            "min": 0,
-            "max": 7
-        }, {
-            "name": "Li2SO4_vol",
-            "type": "float",
-            "min": 0,
-            "max": 7
-        }, {
-            "name": "NaClO4_vol",
-            "type": "float",
-            "min": 0,
-            "max": 7
-        }]
-
-        df_search = DragonflySearch(
-            optimizer="bandit",
-            domain="euclidean",
-            space=space,
-            metric="objective",
-            mode="max")
-
-        tune.run(my_func, search_alg=df_search)
-
-    """
-
-    def __init__(
-        self,
-        optimizer: Optional[Union[str, BlackboxOptimiser]] = None,
-        domain: Optional[str] = None,
-        space: Optional[Union[Dict, List[Dict]]] = None,
-        metric: Optional[str] = None,
-        mode: Optional[str] = None,
-        points_to_evaluate: Optional[List[Dict]] = None,
-        evaluated_rewards: Optional[List] = None,
-        random_state_seed: Optional[int] = None,
-        **kwargs
-    ):
-        assert (
-            dragonfly is not None
-        ), """dragonfly must be installed!
-            You can install Dragonfly with the command:
-            `pip install dragonfly-opt`."""
-        if mode:
-            assert mode in ["min", "max"], "`mode` must be 'min' or 'max'."
-        if random_state_seed is not None:
-            assert isinstance(
-                random_state_seed, int
-            ), "random_state_seed must be None or int, got '{}'.".format(
-                type(random_state_seed)
-            )
-
-        super(DragonflySearch, self).__init__(metric=metric, mode=mode, **kwargs)
-
-        self._opt_arg = optimizer
-        self._domain = domain
-
-        if isinstance(space, dict) and space:
-            resolved_vars, domain_vars, grid_vars = parse_spec_vars(space)
-            if domain_vars or grid_vars:
-                logger.warning(
-                    UNRESOLVED_SEARCH_SPACE.format(par="space", cls=type(self))
-                )
-                space = self.convert_search_space(space)
-
-        self._space = space
-        self._points_to_evaluate = points_to_evaluate
-        self._evaluated_rewards = evaluated_rewards
-        self._initial_points = []
-        self._live_trial_mapping = {}
-        self._point_parameter_names = []
-        self._random_state_seed = random_state_seed
-
-        self._opt = None
-        if isinstance(optimizer, BlackboxOptimiser):
-            if domain or space:
-                raise ValueError(
-                    "If you pass an optimizer instance to dragonfly, do not "
-                    "pass a `domain` or `space`."
-                )
-            self._opt = optimizer
-            self.init_dragonfly()
-        elif self._space:
-            self._setup_dragonfly()
-
-    def _setup_dragonfly(self):
-        """Setup dragonfly when no optimizer has been passed."""
-        assert not self._opt, "Optimizer already set."
-
-        from dragonfly import load_config
-        from dragonfly.exd.experiment_caller import (
-            CPFunctionCaller,
-            EuclideanFunctionCaller,
-        )
-        from dragonfly.opt.blackbox_optimiser import BlackboxOptimiser
-        from dragonfly.opt.random_optimiser import (
-            CPRandomOptimiser,
-            EuclideanRandomOptimiser,
-        )
-        from dragonfly.opt.cp_ga_optimiser import CPGAOptimiser
-        from dragonfly.opt.gp_bandit import CPGPBandit, EuclideanGPBandit
-
-        if not self._space:
-            raise ValueError(
-                "You have to pass a `space` when initializing dragonfly, or "
-                "pass a search space definition to the `config` parameter "
-                "of `tune.run()`."
-            )
-
-        if not self._domain:
-            raise ValueError(
-                "You have to set a `domain` when initializing dragonfly. "
-                "Choose one of [Cartesian, Euclidean]."
-            )
-
-        self._point_parameter_names = [param["name"] for param in self._space]
-
-        if self._random_state_seed is not None:
-            np.random.seed(self._random_state_seed)
-
-        if self._domain.lower().startswith("cartesian"):
-            function_caller_cls = CPFunctionCaller
-        elif self._domain.lower().startswith("euclidean"):
-            function_caller_cls = EuclideanFunctionCaller
-        else:
-            raise ValueError(
-                "Dragonfly's `domain` argument must be one of "
-                "[Cartesian, Euclidean]."
-            )
-
-        optimizer_cls = None
-        if inspect.isclass(self._opt_arg) and issubclass(
-            self._opt_arg, BlackboxOptimiser
-        ):
-            optimizer_cls = self._opt_arg
-        elif isinstance(self._opt_arg, str):
-            if self._opt_arg.lower().startswith("random"):
-                if function_caller_cls == CPFunctionCaller:
-                    optimizer_cls = CPRandomOptimiser
-                else:
-                    optimizer_cls = EuclideanRandomOptimiser
-            elif self._opt_arg.lower().startswith("bandit"):
-                if function_caller_cls == CPFunctionCaller:
-                    optimizer_cls = CPGPBandit
-                else:
-                    optimizer_cls = EuclideanGPBandit
-            elif self._opt_arg.lower().startswith("genetic"):
-                if function_caller_cls == CPFunctionCaller:
-                    optimizer_cls = CPGAOptimiser
-                else:
-                    raise ValueError(
-                        "Currently only the `cartesian` domain works with "
-                        "the `genetic` optimizer."
-                    )
-            else:
-                raise ValueError(
-                    "Invalid optimizer specification. Either pass a full "
-                    "dragonfly optimizer, or a string "
-                    "in [random, bandit, genetic]."
-                )
-
-        assert optimizer_cls, "No optimizer could be determined."
-        domain_config = load_config({"domain": self._space})
-        function_caller = function_caller_cls(
-            None, domain_config.domain.list_of_domains[0]
-        )
-        self._opt = optimizer_cls(function_caller, ask_tell_mode=True)
-        self.init_dragonfly()
-
-    def init_dragonfly(self):
-        if self._points_to_evaluate:
-            points_to_evaluate = [
-                [config[par] for par in self._point_parameter_names]
-                for config in self._points_to_evaluate
-            ]
-        else:
-            points_to_evaluate = None
-
-        self._opt.initialise()
-        if points_to_evaluate and self._evaluated_rewards:
-            self._opt.tell([(points_to_evaluate, self._evaluated_rewards)])
-        elif points_to_evaluate:
-            self._initial_points = points_to_evaluate
-        # Dragonfly internally maximizes, so "min" => -1
-        if self._mode == "min":
-            self._metric_op = -1.0
-        elif self._mode == "max":
-            self._metric_op = 1.0
-
-        if self._metric is None and self._mode:
-            # If only a mode was passed, use anonymous metric
-            self._metric = DEFAULT_METRIC
-
-    def set_search_properties(
-        self, metric: Optional[str], mode: Optional[str], config: Dict, **spec
-    ) -> bool:
-        if self._opt:
-            return False
-        space = self.convert_search_space(config)
-        self._space = space
-        if metric:
-            self._metric = metric
-        if mode:
-            self._mode = mode
-
-        self._setup_dragonfly()
-        return True
-
-    def suggest(self, trial_id: str) -> Optional[Dict]:
-        if not self._opt:
-            raise RuntimeError(
-                UNDEFINED_SEARCH_SPACE.format(
-                    cls=self.__class__.__name__, space="space"
-                )
-            )
-
-        if not self._metric or not self._mode:
-            raise RuntimeError(
-                UNDEFINED_METRIC_MODE.format(
-                    cls=self.__class__.__name__, metric=self._metric, mode=self._mode
-                )
-            )
-
-        if self._initial_points:
-            suggested_config = self._initial_points[0]
-            del self._initial_points[0]
-        else:
-            try:
-                suggested_config = self._opt.ask()
-            except Exception as exc:
-                logger.warning(
-                    "Dragonfly errored when querying. This may be due to a "
-                    "higher level of parallelism than supported. Try reducing "
-                    "parallelism in the experiment: %s",
-                    str(exc),
-                )
-                return None
-        self._live_trial_mapping[trial_id] = suggested_config
-
-        config = dict(zip(self._point_parameter_names, suggested_config))
-        # Keep backwards compatibility
-        config.update(point=suggested_config)
-        return unflatten_dict(config)
-
-    def on_trial_complete(
-        self, trial_id: str, result: Optional[Dict] = None, error: bool = False
-    ):
-        """Passes result to Dragonfly unless early terminated or errored."""
-        trial_info = self._live_trial_mapping.pop(trial_id)
-        if result and not is_nan_or_inf(result[self._metric]):
-            self._opt.tell([(trial_info, self._metric_op * result[self._metric])])
-
-    @staticmethod
-    def convert_search_space(spec: Dict) -> List[Dict]:
-        resolved_vars, domain_vars, grid_vars = parse_spec_vars(spec)
-
-        if grid_vars:
-            raise ValueError(
-                "Grid search parameters cannot be automatically converted "
-                "to a Dragonfly search space."
-            )
-
-        # Flatten and resolve again after checking for grid search.
-        spec = flatten_dict(spec, prevent_delimiter=True)
-        resolved_vars, domain_vars, grid_vars = parse_spec_vars(spec)
-
-        def resolve_value(par: str, domain: Domain) -> Dict:
-            sampler = domain.get_sampler()
-            if isinstance(sampler, Quantized):
-                logger.warning(
-                    "Dragonfly search does not support quantization. "
-                    "Dropped quantization."
-                )
-                sampler = sampler.get_sampler()
-
-            if isinstance(domain, Float):
-                if domain.sampler is not None:
-                    logger.warning(
-                        "Dragonfly does not support specific sampling methods."
-                        " The {} sampler will be dropped.".format(sampler)
-                    )
-                return {
-                    "name": par,
-                    "type": "float",
-                    "min": domain.lower,
-                    "max": domain.upper,
-                }
-
-            raise ValueError(
-                "Dragonfly does not support parameters of type "
-                "`{}`".format(type(domain).__name__)
-            )
-
-        # Parameter name is e.g. "a/b/c" for nested dicts
-        space = [resolve_value("/".join(path), domain) for path, domain in domain_vars]
-        return space
-
-    def save(self, checkpoint_path: str):
-        if self._random_state_seed is not None:
-            numpy_random_state = np.random.get_state()
-        else:
-            numpy_random_state = None
-        save_object = self.__dict__
-        save_object["_random_state_seed_to_set"] = numpy_random_state
-        with open(checkpoint_path, "wb") as outputFile:
-            cloudpickle.dump(save_object, outputFile)
-
-    def restore(self, checkpoint_path: str):
-        with open(checkpoint_path, "rb") as inputFile:
-            save_object = cloudpickle.load(inputFile)
-        numpy_random_state = save_object.pop("_random_state_seed_to_set", None)
-        self.__dict__.update(save_object)
-        if numpy_random_state is not None:
-            np.random.set_state(numpy_random_state)
-=======
-from __future__ import absolute_import
-from __future__ import division
-from __future__ import print_function
-
-import inspect
-import logging
-import numpy as np
-
-# use cloudpickle instead of pickle to make lambda funcs
-# in dragonfly pickleable
-from ray import cloudpickle
-from typing import Dict, List, Optional, Union
-
-from ray.tune.result import DEFAULT_METRIC
-from ray.tune.sample import Domain, Float, Quantized
-from ray.tune.suggest.suggestion import (
-    UNRESOLVED_SEARCH_SPACE,
-    UNDEFINED_METRIC_MODE,
-    UNDEFINED_SEARCH_SPACE,
-)
-from ray.tune.suggest.variant_generator import parse_spec_vars
-from ray.tune.utils.util import flatten_dict, is_nan_or_inf, unflatten_dict
-
-try:  # Python 3 only -- needed for lint test.
-    import dragonfly
-    from dragonfly.opt.blackbox_optimiser import BlackboxOptimiser
-except ImportError:
-    dragonfly = None
-    BlackboxOptimiser = None
-
-from ray.tune.suggest.suggestion import Searcher
-
-logger = logging.getLogger(__name__)
-
-
-class DragonflySearch(Searcher):
-    """Uses Dragonfly to optimize hyperparameters.
-
-    Dragonfly provides an array of tools to scale up Bayesian optimisation to
-    expensive large scale problems, including high dimensional optimisation.
-    parallel evaluations in synchronous or asynchronous settings,
-    multi-fidelity optimisation (using cheap approximations to speed up the
-    optimisation process), and multi-objective optimisation. For more info:
-
-    * Dragonfly Website: https://github.com/dragonfly/dragonfly
-    * Dragonfly Documentation: https://dragonfly-opt.readthedocs.io/
-
-    To use this search algorithm, install Dragonfly:
-
-    .. code-block:: bash
-
-        $ pip install dragonfly-opt
-
-
-    This interface requires using FunctionCallers and optimizers provided by
-    Dragonfly.
-
-    This searcher will automatically filter out any NaN, inf or -inf
-    results.
-
-    Parameters:
-        optimizer (dragonfly.opt.BlackboxOptimiser|str): Optimizer provided
-            from dragonfly. Choose an optimiser that extends BlackboxOptimiser.
-            If this is a string, `domain` must be set and `optimizer` must be
-            one of [random, bandit, genetic].
-        domain (str): Optional domain. Should only be set if you don't pass
-            an optimizer as the `optimizer` argument.
-            Has to be one of [cartesian, euclidean].
-        space (list|dict): Search space. Should only be set if you don't pass
-            an optimizer as the `optimizer` argument. Defines the search space
-            and requires a `domain` to be set. Can be automatically converted
-            from the `config` dict passed to `tune.run()`.
-        metric (str): The training result objective value attribute. If None
-            but a mode was passed, the anonymous metric `_metric` will be used
-            per default.
-        mode (str): One of {min, max}. Determines whether objective is
-            minimizing or maximizing the metric attribute.
-        points_to_evaluate (list): Initial parameter suggestions to be run
-            first. This is for when you already have some good parameters
-            you want to run first to help the algorithm make better suggestions
-            for future parameters. Needs to be a list of dicts containing the
-            configurations.
-        evaluated_rewards (list): If you have previously evaluated the
-            parameters passed in as points_to_evaluate you can avoid
-            re-running those trials by passing in the reward attributes
-            as a list so the optimiser can be told the results without
-            needing to re-compute the trial. Must be the same length as
-            points_to_evaluate.
-        random_state_seed (int, None): Seed for reproducible
-            results. Defaults to None. Please note that setting this to a value
-            will change global random state for `numpy`
-            on initalization and loading from checkpoint.
-
-    Tune automatically converts search spaces to Dragonfly's format:
-
-
-    .. code-block:: python
-
-        from ray import tune
-
-        config = {
-            "LiNO3_vol": tune.uniform(0, 7),
-            "Li2SO4_vol": tune.uniform(0, 7),
-            "NaClO4_vol": tune.uniform(0, 7)
-        }
-
-        df_search = DragonflySearch(
-            optimizer="bandit",
-            domain="euclidean",
-            metric="objective",
-            mode="max")
-
-        tune.run(my_func, config=config, search_alg=df_search)
-
-    If you would like to pass the search space/optimizer manually,
-    the code would look like this:
-
-    .. code-block:: python
-
-        from ray import tune
-
-        space = [{
-            "name": "LiNO3_vol",
-            "type": "float",
-            "min": 0,
-            "max": 7
-        }, {
-            "name": "Li2SO4_vol",
-            "type": "float",
-            "min": 0,
-            "max": 7
-        }, {
-            "name": "NaClO4_vol",
-            "type": "float",
-            "min": 0,
-            "max": 7
-        }]
-
-        df_search = DragonflySearch(
-            optimizer="bandit",
-            domain="euclidean",
-            space=space,
-            metric="objective",
-            mode="max")
-
-        tune.run(my_func, search_alg=df_search)
-
-    """
-
-    def __init__(
-        self,
-        optimizer: Optional[Union[str, BlackboxOptimiser]] = None,
-        domain: Optional[str] = None,
-        space: Optional[Union[Dict, List[Dict]]] = None,
-        metric: Optional[str] = None,
-        mode: Optional[str] = None,
-        points_to_evaluate: Optional[List[Dict]] = None,
-        evaluated_rewards: Optional[List] = None,
-        random_state_seed: Optional[int] = None,
-        **kwargs
-    ):
-        assert (
-            dragonfly is not None
-        ), """dragonfly must be installed!
-            You can install Dragonfly with the command:
-            `pip install dragonfly-opt`."""
-        if mode:
-            assert mode in ["min", "max"], "`mode` must be 'min' or 'max'."
-        if random_state_seed is not None:
-            assert isinstance(
-                random_state_seed, int
-            ), "random_state_seed must be None or int, got '{}'.".format(
-                type(random_state_seed)
-            )
-
-        super(DragonflySearch, self).__init__(metric=metric, mode=mode, **kwargs)
-
-        self._opt_arg = optimizer
-        self._domain = domain
-
-        if isinstance(space, dict) and space:
-            resolved_vars, domain_vars, grid_vars = parse_spec_vars(space)
-            if domain_vars or grid_vars:
-                logger.warning(
-                    UNRESOLVED_SEARCH_SPACE.format(par="space", cls=type(self))
-                )
-                space = self.convert_search_space(space)
-
-        self._space = space
-        self._points_to_evaluate = points_to_evaluate
-        self._evaluated_rewards = evaluated_rewards
-        self._initial_points = []
-        self._live_trial_mapping = {}
-        self._point_parameter_names = []
-        self._random_state_seed = random_state_seed
-
-        self._opt = None
-        if isinstance(optimizer, BlackboxOptimiser):
-            if domain or space:
-                raise ValueError(
-                    "If you pass an optimizer instance to dragonfly, do not "
-                    "pass a `domain` or `space`."
-                )
-            self._opt = optimizer
-            self.init_dragonfly()
-        elif self._space:
-            self._setup_dragonfly()
-
-    def _setup_dragonfly(self):
-        """Setup dragonfly when no optimizer has been passed."""
-        assert not self._opt, "Optimizer already set."
-
-        from dragonfly import load_config
-        from dragonfly.exd.experiment_caller import (
-            CPFunctionCaller,
-            EuclideanFunctionCaller,
-        )
-        from dragonfly.opt.blackbox_optimiser import BlackboxOptimiser
-        from dragonfly.opt.random_optimiser import (
-            CPRandomOptimiser,
-            EuclideanRandomOptimiser,
-        )
-        from dragonfly.opt.cp_ga_optimiser import CPGAOptimiser
-        from dragonfly.opt.gp_bandit import CPGPBandit, EuclideanGPBandit
-
-        if not self._space:
-            raise ValueError(
-                "You have to pass a `space` when initializing dragonfly, or "
-                "pass a search space definition to the `config` parameter "
-                "of `tune.run()`."
-            )
-
-        if not self._domain:
-            raise ValueError(
-                "You have to set a `domain` when initializing dragonfly. "
-                "Choose one of [Cartesian, Euclidean]."
-            )
-
-        self._point_parameter_names = [param["name"] for param in self._space]
-
-        if self._random_state_seed is not None:
-            np.random.seed(self._random_state_seed)
-
-        if self._domain.lower().startswith("cartesian"):
-            function_caller_cls = CPFunctionCaller
-        elif self._domain.lower().startswith("euclidean"):
-            function_caller_cls = EuclideanFunctionCaller
-        else:
-            raise ValueError(
-                "Dragonfly's `domain` argument must be one of "
-                "[Cartesian, Euclidean]."
-            )
-
-        optimizer_cls = None
-        if inspect.isclass(self._opt_arg) and issubclass(
-            self._opt_arg, BlackboxOptimiser
-        ):
-            optimizer_cls = self._opt_arg
-        elif isinstance(self._opt_arg, str):
-            if self._opt_arg.lower().startswith("random"):
-                if function_caller_cls == CPFunctionCaller:
-                    optimizer_cls = CPRandomOptimiser
-                else:
-                    optimizer_cls = EuclideanRandomOptimiser
-            elif self._opt_arg.lower().startswith("bandit"):
-                if function_caller_cls == CPFunctionCaller:
-                    optimizer_cls = CPGPBandit
-                else:
-                    optimizer_cls = EuclideanGPBandit
-            elif self._opt_arg.lower().startswith("genetic"):
-                if function_caller_cls == CPFunctionCaller:
-                    optimizer_cls = CPGAOptimiser
-                else:
-                    raise ValueError(
-                        "Currently only the `cartesian` domain works with "
-                        "the `genetic` optimizer."
-                    )
-            else:
-                raise ValueError(
-                    "Invalid optimizer specification. Either pass a full "
-                    "dragonfly optimizer, or a string "
-                    "in [random, bandit, genetic]."
-                )
-
-        assert optimizer_cls, "No optimizer could be determined."
-        domain_config = load_config({"domain": self._space})
-        function_caller = function_caller_cls(
-            None, domain_config.domain.list_of_domains[0]
-        )
-        self._opt = optimizer_cls(function_caller, ask_tell_mode=True)
-        self.init_dragonfly()
-
-    def init_dragonfly(self):
-        if self._points_to_evaluate:
-            points_to_evaluate = [
-                [config[par] for par in self._point_parameter_names]
-                for config in self._points_to_evaluate
-            ]
-        else:
-            points_to_evaluate = None
-
-        self._opt.initialise()
-        if points_to_evaluate and self._evaluated_rewards:
-            self._opt.tell([(points_to_evaluate, self._evaluated_rewards)])
-        elif points_to_evaluate:
-            self._initial_points = points_to_evaluate
-        # Dragonfly internally maximizes, so "min" => -1
-        if self._mode == "min":
-            self._metric_op = -1.0
-        elif self._mode == "max":
-            self._metric_op = 1.0
-
-        if self._metric is None and self._mode:
-            # If only a mode was passed, use anonymous metric
-            self._metric = DEFAULT_METRIC
-
-    def add_evaluated_point(
-        self,
-        parameters: Dict,
-        value: float,
-        error: bool = False,
-        pruned: bool = False,
-        intermediate_values: Optional[List[float]] = None,
-    ):
-        assert self._opt, "Optimizer must be set."
-        if intermediate_values:
-            logger.warning("dragonfly doesn't use intermediate_values. Ignoring.")
-        if not error and not pruned:
-            self._opt.tell(
-                [([parameters[par] for par in self._point_parameter_names], value)]
-            )
-        else:
-            logger.warning(
-                "Only non errored and non pruned points" " can be added to dragonfly."
-            )
-
-    def set_search_properties(
-        self, metric: Optional[str], mode: Optional[str], config: Dict, **spec
-    ) -> bool:
-        if self._opt:
-            return False
-        space = self.convert_search_space(config)
-        self._space = space
-        if metric:
-            self._metric = metric
-        if mode:
-            self._mode = mode
-
-        self._setup_dragonfly()
-        return True
-
-    def suggest(self, trial_id: str) -> Optional[Dict]:
-        if not self._opt:
-            raise RuntimeError(
-                UNDEFINED_SEARCH_SPACE.format(
-                    cls=self.__class__.__name__, space="space"
-                )
-            )
-
-        if not self._metric or not self._mode:
-            raise RuntimeError(
-                UNDEFINED_METRIC_MODE.format(
-                    cls=self.__class__.__name__, metric=self._metric, mode=self._mode
-                )
-            )
-
-        if self._initial_points:
-            suggested_config = self._initial_points[0]
-            del self._initial_points[0]
-        else:
-            try:
-                suggested_config = self._opt.ask()
-            except Exception as exc:
-                logger.warning(
-                    "Dragonfly errored when querying. This may be due to a "
-                    "higher level of parallelism than supported. Try reducing "
-                    "parallelism in the experiment: %s",
-                    str(exc),
-                )
-                return None
-        self._live_trial_mapping[trial_id] = suggested_config
-
-        config = dict(zip(self._point_parameter_names, suggested_config))
-        # Keep backwards compatibility
-        config.update(point=suggested_config)
-        return unflatten_dict(config)
-
-    def on_trial_complete(
-        self, trial_id: str, result: Optional[Dict] = None, error: bool = False
-    ):
-        """Passes result to Dragonfly unless early terminated or errored."""
-        trial_info = self._live_trial_mapping.pop(trial_id)
-        if result and not is_nan_or_inf(result[self._metric]):
-            self._opt.tell([(trial_info, self._metric_op * result[self._metric])])
-
-    @staticmethod
-    def convert_search_space(spec: Dict) -> List[Dict]:
-        resolved_vars, domain_vars, grid_vars = parse_spec_vars(spec)
-
-        if grid_vars:
-            raise ValueError(
-                "Grid search parameters cannot be automatically converted "
-                "to a Dragonfly search space."
-            )
-
-        # Flatten and resolve again after checking for grid search.
-        spec = flatten_dict(spec, prevent_delimiter=True)
-        resolved_vars, domain_vars, grid_vars = parse_spec_vars(spec)
-
-        def resolve_value(par: str, domain: Domain) -> Dict:
-            sampler = domain.get_sampler()
-            if isinstance(sampler, Quantized):
-                logger.warning(
-                    "Dragonfly search does not support quantization. "
-                    "Dropped quantization."
-                )
-                sampler = sampler.get_sampler()
-
-            if isinstance(domain, Float):
-                if domain.sampler is not None:
-                    logger.warning(
-                        "Dragonfly does not support specific sampling methods."
-                        " The {} sampler will be dropped.".format(sampler)
-                    )
-                return {
-                    "name": par,
-                    "type": "float",
-                    "min": domain.lower,
-                    "max": domain.upper,
-                }
-
-            raise ValueError(
-                "Dragonfly does not support parameters of type "
-                "`{}`".format(type(domain).__name__)
-            )
-
-        # Parameter name is e.g. "a/b/c" for nested dicts
-        space = [resolve_value("/".join(path), domain) for path, domain in domain_vars]
-        return space
-
-    def save(self, checkpoint_path: str):
-        if self._random_state_seed is not None:
-            numpy_random_state = np.random.get_state()
-        else:
-            numpy_random_state = None
-        save_object = self.__dict__
-        save_object["_random_state_seed_to_set"] = numpy_random_state
-        with open(checkpoint_path, "wb") as outputFile:
-            cloudpickle.dump(save_object, outputFile)
-
-    def restore(self, checkpoint_path: str):
-        with open(checkpoint_path, "rb") as inputFile:
-            save_object = cloudpickle.load(inputFile)
-        numpy_random_state = save_object.pop("_random_state_seed_to_set", None)
-        self.__dict__.update(save_object)
-        if numpy_random_state is not None:
-            np.random.set_state(numpy_random_state)
->>>>>>> 19672688
+from __future__ import absolute_import
+from __future__ import division
+from __future__ import print_function
+
+import inspect
+import logging
+import numpy as np
+
+# use cloudpickle instead of pickle to make lambda funcs
+# in dragonfly pickleable
+from ray import cloudpickle
+from typing import Dict, List, Optional, Union
+
+from ray.tune.result import DEFAULT_METRIC
+from ray.tune.sample import Domain, Float, Quantized
+from ray.tune.suggest.suggestion import (
+    UNRESOLVED_SEARCH_SPACE,
+    UNDEFINED_METRIC_MODE,
+    UNDEFINED_SEARCH_SPACE,
+)
+from ray.tune.suggest.variant_generator import parse_spec_vars
+from ray.tune.utils.util import flatten_dict, is_nan_or_inf, unflatten_dict
+
+try:  # Python 3 only -- needed for lint test.
+    import dragonfly
+    from dragonfly.opt.blackbox_optimiser import BlackboxOptimiser
+except ImportError:
+    dragonfly = None
+    BlackboxOptimiser = None
+
+from ray.tune.suggest.suggestion import Searcher
+
+logger = logging.getLogger(__name__)
+
+
+class DragonflySearch(Searcher):
+    """Uses Dragonfly to optimize hyperparameters.
+
+    Dragonfly provides an array of tools to scale up Bayesian optimisation to
+    expensive large scale problems, including high dimensional optimisation.
+    parallel evaluations in synchronous or asynchronous settings,
+    multi-fidelity optimisation (using cheap approximations to speed up the
+    optimisation process), and multi-objective optimisation. For more info:
+
+    * Dragonfly Website: https://github.com/dragonfly/dragonfly
+    * Dragonfly Documentation: https://dragonfly-opt.readthedocs.io/
+
+    To use this search algorithm, install Dragonfly:
+
+    .. code-block:: bash
+
+        $ pip install dragonfly-opt
+
+
+    This interface requires using FunctionCallers and optimizers provided by
+    Dragonfly.
+
+    This searcher will automatically filter out any NaN, inf or -inf
+    results.
+
+    Parameters:
+        optimizer (dragonfly.opt.BlackboxOptimiser|str): Optimizer provided
+            from dragonfly. Choose an optimiser that extends BlackboxOptimiser.
+            If this is a string, `domain` must be set and `optimizer` must be
+            one of [random, bandit, genetic].
+        domain (str): Optional domain. Should only be set if you don't pass
+            an optimizer as the `optimizer` argument.
+            Has to be one of [cartesian, euclidean].
+        space (list|dict): Search space. Should only be set if you don't pass
+            an optimizer as the `optimizer` argument. Defines the search space
+            and requires a `domain` to be set. Can be automatically converted
+            from the `config` dict passed to `tune.run()`.
+        metric (str): The training result objective value attribute. If None
+            but a mode was passed, the anonymous metric `_metric` will be used
+            per default.
+        mode (str): One of {min, max}. Determines whether objective is
+            minimizing or maximizing the metric attribute.
+        points_to_evaluate (list): Initial parameter suggestions to be run
+            first. This is for when you already have some good parameters
+            you want to run first to help the algorithm make better suggestions
+            for future parameters. Needs to be a list of dicts containing the
+            configurations.
+        evaluated_rewards (list): If you have previously evaluated the
+            parameters passed in as points_to_evaluate you can avoid
+            re-running those trials by passing in the reward attributes
+            as a list so the optimiser can be told the results without
+            needing to re-compute the trial. Must be the same length as
+            points_to_evaluate.
+        random_state_seed (int, None): Seed for reproducible
+            results. Defaults to None. Please note that setting this to a value
+            will change global random state for `numpy`
+            on initalization and loading from checkpoint.
+
+    Tune automatically converts search spaces to Dragonfly's format:
+
+
+    .. code-block:: python
+
+        from ray import tune
+
+        config = {
+            "LiNO3_vol": tune.uniform(0, 7),
+            "Li2SO4_vol": tune.uniform(0, 7),
+            "NaClO4_vol": tune.uniform(0, 7)
+        }
+
+        df_search = DragonflySearch(
+            optimizer="bandit",
+            domain="euclidean",
+            metric="objective",
+            mode="max")
+
+        tune.run(my_func, config=config, search_alg=df_search)
+
+    If you would like to pass the search space/optimizer manually,
+    the code would look like this:
+
+    .. code-block:: python
+
+        from ray import tune
+
+        space = [{
+            "name": "LiNO3_vol",
+            "type": "float",
+            "min": 0,
+            "max": 7
+        }, {
+            "name": "Li2SO4_vol",
+            "type": "float",
+            "min": 0,
+            "max": 7
+        }, {
+            "name": "NaClO4_vol",
+            "type": "float",
+            "min": 0,
+            "max": 7
+        }]
+
+        df_search = DragonflySearch(
+            optimizer="bandit",
+            domain="euclidean",
+            space=space,
+            metric="objective",
+            mode="max")
+
+        tune.run(my_func, search_alg=df_search)
+
+    """
+
+    def __init__(
+        self,
+        optimizer: Optional[Union[str, BlackboxOptimiser]] = None,
+        domain: Optional[str] = None,
+        space: Optional[Union[Dict, List[Dict]]] = None,
+        metric: Optional[str] = None,
+        mode: Optional[str] = None,
+        points_to_evaluate: Optional[List[Dict]] = None,
+        evaluated_rewards: Optional[List] = None,
+        random_state_seed: Optional[int] = None,
+        **kwargs
+    ):
+        assert (
+            dragonfly is not None
+        ), """dragonfly must be installed!
+            You can install Dragonfly with the command:
+            `pip install dragonfly-opt`."""
+        if mode:
+            assert mode in ["min", "max"], "`mode` must be 'min' or 'max'."
+        if random_state_seed is not None:
+            assert isinstance(
+                random_state_seed, int
+            ), "random_state_seed must be None or int, got '{}'.".format(
+                type(random_state_seed)
+            )
+
+        super(DragonflySearch, self).__init__(metric=metric, mode=mode, **kwargs)
+
+        self._opt_arg = optimizer
+        self._domain = domain
+
+        if isinstance(space, dict) and space:
+            resolved_vars, domain_vars, grid_vars = parse_spec_vars(space)
+            if domain_vars or grid_vars:
+                logger.warning(
+                    UNRESOLVED_SEARCH_SPACE.format(par="space", cls=type(self))
+                )
+                space = self.convert_search_space(space)
+
+        self._space = space
+        self._points_to_evaluate = points_to_evaluate
+        self._evaluated_rewards = evaluated_rewards
+        self._initial_points = []
+        self._live_trial_mapping = {}
+        self._point_parameter_names = []
+        self._random_state_seed = random_state_seed
+
+        self._opt = None
+        if isinstance(optimizer, BlackboxOptimiser):
+            if domain or space:
+                raise ValueError(
+                    "If you pass an optimizer instance to dragonfly, do not "
+                    "pass a `domain` or `space`."
+                )
+            self._opt = optimizer
+            self.init_dragonfly()
+        elif self._space:
+            self._setup_dragonfly()
+
+    def _setup_dragonfly(self):
+        """Setup dragonfly when no optimizer has been passed."""
+        assert not self._opt, "Optimizer already set."
+
+        from dragonfly import load_config
+        from dragonfly.exd.experiment_caller import (
+            CPFunctionCaller,
+            EuclideanFunctionCaller,
+        )
+        from dragonfly.opt.blackbox_optimiser import BlackboxOptimiser
+        from dragonfly.opt.random_optimiser import (
+            CPRandomOptimiser,
+            EuclideanRandomOptimiser,
+        )
+        from dragonfly.opt.cp_ga_optimiser import CPGAOptimiser
+        from dragonfly.opt.gp_bandit import CPGPBandit, EuclideanGPBandit
+
+        if not self._space:
+            raise ValueError(
+                "You have to pass a `space` when initializing dragonfly, or "
+                "pass a search space definition to the `config` parameter "
+                "of `tune.run()`."
+            )
+
+        if not self._domain:
+            raise ValueError(
+                "You have to set a `domain` when initializing dragonfly. "
+                "Choose one of [Cartesian, Euclidean]."
+            )
+
+        self._point_parameter_names = [param["name"] for param in self._space]
+
+        if self._random_state_seed is not None:
+            np.random.seed(self._random_state_seed)
+
+        if self._domain.lower().startswith("cartesian"):
+            function_caller_cls = CPFunctionCaller
+        elif self._domain.lower().startswith("euclidean"):
+            function_caller_cls = EuclideanFunctionCaller
+        else:
+            raise ValueError(
+                "Dragonfly's `domain` argument must be one of "
+                "[Cartesian, Euclidean]."
+            )
+
+        optimizer_cls = None
+        if inspect.isclass(self._opt_arg) and issubclass(
+            self._opt_arg, BlackboxOptimiser
+        ):
+            optimizer_cls = self._opt_arg
+        elif isinstance(self._opt_arg, str):
+            if self._opt_arg.lower().startswith("random"):
+                if function_caller_cls == CPFunctionCaller:
+                    optimizer_cls = CPRandomOptimiser
+                else:
+                    optimizer_cls = EuclideanRandomOptimiser
+            elif self._opt_arg.lower().startswith("bandit"):
+                if function_caller_cls == CPFunctionCaller:
+                    optimizer_cls = CPGPBandit
+                else:
+                    optimizer_cls = EuclideanGPBandit
+            elif self._opt_arg.lower().startswith("genetic"):
+                if function_caller_cls == CPFunctionCaller:
+                    optimizer_cls = CPGAOptimiser
+                else:
+                    raise ValueError(
+                        "Currently only the `cartesian` domain works with "
+                        "the `genetic` optimizer."
+                    )
+            else:
+                raise ValueError(
+                    "Invalid optimizer specification. Either pass a full "
+                    "dragonfly optimizer, or a string "
+                    "in [random, bandit, genetic]."
+                )
+
+        assert optimizer_cls, "No optimizer could be determined."
+        domain_config = load_config({"domain": self._space})
+        function_caller = function_caller_cls(
+            None, domain_config.domain.list_of_domains[0]
+        )
+        self._opt = optimizer_cls(function_caller, ask_tell_mode=True)
+        self.init_dragonfly()
+
+    def init_dragonfly(self):
+        if self._points_to_evaluate:
+            points_to_evaluate = [
+                [config[par] for par in self._point_parameter_names]
+                for config in self._points_to_evaluate
+            ]
+        else:
+            points_to_evaluate = None
+
+        self._opt.initialise()
+        if points_to_evaluate and self._evaluated_rewards:
+            self._opt.tell([(points_to_evaluate, self._evaluated_rewards)])
+        elif points_to_evaluate:
+            self._initial_points = points_to_evaluate
+        # Dragonfly internally maximizes, so "min" => -1
+        if self._mode == "min":
+            self._metric_op = -1.0
+        elif self._mode == "max":
+            self._metric_op = 1.0
+
+        if self._metric is None and self._mode:
+            # If only a mode was passed, use anonymous metric
+            self._metric = DEFAULT_METRIC
+
+    def add_evaluated_point(
+        self,
+        parameters: Dict,
+        value: float,
+        error: bool = False,
+        pruned: bool = False,
+        intermediate_values: Optional[List[float]] = None,
+    ):
+        assert self._opt, "Optimizer must be set."
+        if intermediate_values:
+            logger.warning("dragonfly doesn't use intermediate_values. Ignoring.")
+        if not error and not pruned:
+            self._opt.tell(
+                [([parameters[par] for par in self._point_parameter_names], value)]
+            )
+        else:
+            logger.warning(
+                "Only non errored and non pruned points" " can be added to dragonfly."
+            )
+
+    def set_search_properties(
+        self, metric: Optional[str], mode: Optional[str], config: Dict, **spec
+    ) -> bool:
+        if self._opt:
+            return False
+        space = self.convert_search_space(config)
+        self._space = space
+        if metric:
+            self._metric = metric
+        if mode:
+            self._mode = mode
+
+        self._setup_dragonfly()
+        return True
+
+    def suggest(self, trial_id: str) -> Optional[Dict]:
+        if not self._opt:
+            raise RuntimeError(
+                UNDEFINED_SEARCH_SPACE.format(
+                    cls=self.__class__.__name__, space="space"
+                )
+            )
+
+        if not self._metric or not self._mode:
+            raise RuntimeError(
+                UNDEFINED_METRIC_MODE.format(
+                    cls=self.__class__.__name__, metric=self._metric, mode=self._mode
+                )
+            )
+
+        if self._initial_points:
+            suggested_config = self._initial_points[0]
+            del self._initial_points[0]
+        else:
+            try:
+                suggested_config = self._opt.ask()
+            except Exception as exc:
+                logger.warning(
+                    "Dragonfly errored when querying. This may be due to a "
+                    "higher level of parallelism than supported. Try reducing "
+                    "parallelism in the experiment: %s",
+                    str(exc),
+                )
+                return None
+        self._live_trial_mapping[trial_id] = suggested_config
+
+        config = dict(zip(self._point_parameter_names, suggested_config))
+        # Keep backwards compatibility
+        config.update(point=suggested_config)
+        return unflatten_dict(config)
+
+    def on_trial_complete(
+        self, trial_id: str, result: Optional[Dict] = None, error: bool = False
+    ):
+        """Passes result to Dragonfly unless early terminated or errored."""
+        trial_info = self._live_trial_mapping.pop(trial_id)
+        if result and not is_nan_or_inf(result[self._metric]):
+            self._opt.tell([(trial_info, self._metric_op * result[self._metric])])
+
+    @staticmethod
+    def convert_search_space(spec: Dict) -> List[Dict]:
+        resolved_vars, domain_vars, grid_vars = parse_spec_vars(spec)
+
+        if grid_vars:
+            raise ValueError(
+                "Grid search parameters cannot be automatically converted "
+                "to a Dragonfly search space."
+            )
+
+        # Flatten and resolve again after checking for grid search.
+        spec = flatten_dict(spec, prevent_delimiter=True)
+        resolved_vars, domain_vars, grid_vars = parse_spec_vars(spec)
+
+        def resolve_value(par: str, domain: Domain) -> Dict:
+            sampler = domain.get_sampler()
+            if isinstance(sampler, Quantized):
+                logger.warning(
+                    "Dragonfly search does not support quantization. "
+                    "Dropped quantization."
+                )
+                sampler = sampler.get_sampler()
+
+            if isinstance(domain, Float):
+                if domain.sampler is not None:
+                    logger.warning(
+                        "Dragonfly does not support specific sampling methods."
+                        " The {} sampler will be dropped.".format(sampler)
+                    )
+                return {
+                    "name": par,
+                    "type": "float",
+                    "min": domain.lower,
+                    "max": domain.upper,
+                }
+
+            raise ValueError(
+                "Dragonfly does not support parameters of type "
+                "`{}`".format(type(domain).__name__)
+            )
+
+        # Parameter name is e.g. "a/b/c" for nested dicts
+        space = [resolve_value("/".join(path), domain) for path, domain in domain_vars]
+        return space
+
+    def save(self, checkpoint_path: str):
+        if self._random_state_seed is not None:
+            numpy_random_state = np.random.get_state()
+        else:
+            numpy_random_state = None
+        save_object = self.__dict__
+        save_object["_random_state_seed_to_set"] = numpy_random_state
+        with open(checkpoint_path, "wb") as outputFile:
+            cloudpickle.dump(save_object, outputFile)
+
+    def restore(self, checkpoint_path: str):
+        with open(checkpoint_path, "rb") as inputFile:
+            save_object = cloudpickle.load(inputFile)
+        numpy_random_state = save_object.pop("_random_state_seed_to_set", None)
+        self.__dict__.update(save_object)
+        if numpy_random_state is not None:
+            np.random.set_state(numpy_random_state)