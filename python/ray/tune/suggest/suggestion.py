--- conflicted
+++ resolved
@@ -68,16 +68,10 @@
                 "Early stopped trials are now always used. If this is a "
                 "problem, file an issue: https://github.com/ray-project/ray.")
         if max_concurrent is not None:
-<<<<<<< HEAD
-            raise DeprecationWarning(
-                "max_concurrent is now deprecated for this search algorithm. "
-                "Please use tune.suggest.ConcurrencyLimiter instead.")
-=======
             logger.warning(
                 "DeprecationWarning: `max_concurrent` is deprecated for this "
                 "search algorithm. Use tune.suggest.ConcurrencyLimiter() "
                 "instead. This will raise an error in future versions of Ray.")
->>>>>>> bf074073
         assert mode in ["min", "max"], "`mode` must be 'min' or 'max'!"
         self._metric = metric
         self._mode = mode
@@ -317,13 +311,8 @@
 
     def _process_result(self, result):
         self.final_results += [result]
-<<<<<<< HEAD
-
-
-=======
-
-
->>>>>>> bf074073
+
+
 class _MockSuggestionAlgorithm(SearchGenerator):
     def __init__(self, max_concurrent=None, **kwargs):
         self.searcher = _MockSearcher(**kwargs)
@@ -334,12 +323,8 @@
 
     @property
     def live_trials(self):
-<<<<<<< HEAD
-        return self.searcher.live_trials
-=======
         return self.searcher.live_trials
 
     @property
     def results(self):
-        return self.searcher.results
->>>>>>> bf074073
+        return self.searcher.results