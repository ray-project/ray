--- conflicted
+++ resolved
@@ -1,1109 +1,590 @@
-<<<<<<< HEAD
-import copy
-import glob
-import logging
-import os
-from typing import Dict, Optional, List
-
-from ray.tune.suggest.util import set_search_properties_backwards_compatible
-from ray.util.debug import log_once
-
-logger = logging.getLogger(__name__)
-
-UNRESOLVED_SEARCH_SPACE = str(
-    "You passed a `{par}` parameter to {cls} that contained unresolved search "
-    "space definitions. {cls} should however be instantiated with fully "
-    "configured search spaces only. To use Ray Tune's automatic search space "
-    "conversion, pass the space definition as part of the `config` argument "
-    "to `tune.run()` instead."
-)
-
-UNDEFINED_SEARCH_SPACE = str(
-    "Trying to sample a configuration from {cls}, but no search "
-    "space has been defined. Either pass the `{space}` argument when "
-    "instantiating the search algorithm, or pass a `config` to "
-    "`tune.run()`."
-)
-
-UNDEFINED_METRIC_MODE = str(
-    "Trying to sample a configuration from {cls}, but the `metric` "
-    "({metric}) or `mode` ({mode}) parameters have not been set. "
-    "Either pass these arguments when instantiating the search algorithm, "
-    "or pass them to `tune.run()`."
-)
-
-
-class Searcher:
-    """Abstract class for wrapping suggesting algorithms.
-
-    Custom algorithms can extend this class easily by overriding the
-    `suggest` method provide generated parameters for the trials.
-
-    Any subclass that implements ``__init__`` must also call the
-    constructor of this class: ``super(Subclass, self).__init__(...)``.
-
-    To track suggestions and their corresponding evaluations, the method
-    `suggest` will be passed a trial_id, which will be used in
-    subsequent notifications.
-
-    Not all implementations support multi objectives.
-
-    Args:
-        metric (str or list): The training result objective value attribute. If
-            list then list of training result objective value attributes
-        mode (str or list): If string One of {min, max}. If list then
-            list of max and min, determines whether objective is minimizing
-            or maximizing the metric attribute. Must match type of metric.
-
-    .. code-block:: python
-
-        class ExampleSearch(Searcher):
-            def __init__(self, metric="mean_loss", mode="min", **kwargs):
-                super(ExampleSearch, self).__init__(
-                    metric=metric, mode=mode, **kwargs)
-                self.optimizer = Optimizer()
-                self.configurations = {}
-
-            def suggest(self, trial_id):
-                configuration = self.optimizer.query()
-                self.configurations[trial_id] = configuration
-
-            def on_trial_complete(self, trial_id, result, **kwargs):
-                configuration = self.configurations[trial_id]
-                if result and self.metric in result:
-                    self.optimizer.update(configuration, result[self.metric])
-
-        tune.run(trainable_function, search_alg=ExampleSearch())
-
-
-    """
-
-    FINISHED = "FINISHED"
-    CKPT_FILE_TMPL = "searcher-state-{}.pkl"
-
-    def __init__(
-        self,
-        metric: Optional[str] = None,
-        mode: Optional[str] = None,
-        max_concurrent: Optional[int] = None,
-        use_early_stopped_trials: Optional[bool] = None,
-    ):
-        if use_early_stopped_trials is False:
-            raise DeprecationWarning(
-                "Early stopped trials are now always used. If this is a "
-                "problem, file an issue: https://github.com/ray-project/ray."
-            )
-        if max_concurrent is not None:
-            raise DeprecationWarning(
-                "`max_concurrent` is deprecated for this "
-                "search algorithm. Use tune.suggest.ConcurrencyLimiter() "
-                "instead. This will raise an error in future versions of Ray."
-            )
-
-        self._metric = metric
-        self._mode = mode
-
-        if not mode or not metric:
-            # Early return to avoid assertions
-            return
-
-        assert isinstance(
-            metric, type(mode)
-        ), "metric and mode must be of the same type"
-        if isinstance(mode, str):
-            assert mode in ["min", "max"], "if `mode` is a str must be 'min' or 'max'!"
-        elif isinstance(mode, list):
-            assert len(mode) == len(metric), "Metric and mode must be the same length"
-            assert all(
-                mod in ["min", "max", "obs"] for mod in mode
-            ), "All of mode must be 'min' or 'max' or 'obs'!"
-        else:
-            raise ValueError("Mode most either be a list or string")
-
-    def set_search_properties(
-        self, metric: Optional[str], mode: Optional[str], config: Dict, **spec
-    ) -> bool:
-        """Pass search properties to searcher.
-
-        This method acts as an alternative to instantiating search algorithms
-        with their own specific search spaces. Instead they can accept a
-        Tune config through this method. A searcher should return ``True``
-        if setting the config was successful, or ``False`` if it was
-        unsuccessful, e.g. when the search space has already been set.
-
-        Args:
-            metric (str): Metric to optimize
-            mode (str): One of ["min", "max"]. Direction to optimize.
-            config (dict): Tune config dict.
-            **spec: Any kwargs for forward compatiblity.
-                Info like Experiment.PUBLIC_KEYS is provided through here.
-        """
-        return False
-
-    def on_trial_result(self, trial_id: str, result: Dict) -> None:
-        """Optional notification for result during training.
-
-        Note that by default, the result dict may include NaNs or
-        may not include the optimization metric. It is up to the
-        subclass implementation to preprocess the result to
-        avoid breaking the optimization process.
-
-        Args:
-            trial_id (str): A unique string ID for the trial.
-            result (dict): Dictionary of metrics for current training progress.
-                Note that the result dict may include NaNs or
-                may not include the optimization metric. It is up to the
-                subclass implementation to preprocess the result to
-                avoid breaking the optimization process.
-        """
-        pass
-
-    def on_trial_complete(
-        self, trial_id: str, result: Optional[Dict] = None, error: bool = False
-    ) -> None:
-        """Notification for the completion of trial.
-
-        Typically, this method is used for notifying the underlying
-        optimizer of the result.
-
-        Args:
-            trial_id (str): A unique string ID for the trial.
-            result (dict): Dictionary of metrics for current training progress.
-                Note that the result dict may include NaNs or
-                may not include the optimization metric. It is up to the
-                subclass implementation to preprocess the result to
-                avoid breaking the optimization process. Upon errors, this
-                may also be None.
-            error (bool): True if the training process raised an error.
-
-        """
-        raise NotImplementedError
-
-    def suggest(self, trial_id: str) -> Optional[Dict]:
-        """Queries the algorithm to retrieve the next set of parameters.
-
-        Arguments:
-            trial_id (str): Trial ID used for subsequent notifications.
-
-        Returns:
-            dict | FINISHED | None: Configuration for a trial, if possible.
-                If FINISHED is returned, Tune will be notified that
-                no more suggestions/configurations will be provided.
-                If None is returned, Tune will skip the querying of the
-                searcher for this step.
-
-        """
-        raise NotImplementedError
-
-    def add_evaluated_point(
-        self,
-        parameters: Dict,
-        value: float,
-        error: bool = False,
-        pruned: bool = False,
-        intermediate_values: Optional[List[float]] = None,
-    ):
-        """Pass results from a point that has been evaluated separately.
-
-        This method allows for information from outside the
-        suggest - on_trial_complete loop to be passed to the search
-        algorithm.
-        This functionality depends on the underlying search algorithm
-        and may not be always available.
-
-        Args:
-            parameters (dict): Parameters used for the trial.
-            value (float): Metric value obtained in the trial.
-            error (bool): True if the training process raised an error.
-            pruned (bool): True if trial was pruned.
-            intermediate_values (list): List of metric values for
-                intermediate iterations of the result. None if not
-                applicable.
-
-        """
-        raise NotImplementedError
-
-    def save(self, checkpoint_path: str):
-        """Save state to path for this search algorithm.
-
-        Args:
-            checkpoint_path (str): File where the search algorithm
-                state is saved. This path should be used later when
-                restoring from file.
-
-        Example:
-
-        .. code-block:: python
-
-            search_alg = Searcher(...)
-
-            analysis = tune.run(
-                cost,
-                num_samples=5,
-                search_alg=search_alg,
-                name=self.experiment_name,
-                local_dir=self.tmpdir)
-
-            search_alg.save("./my_favorite_path.pkl")
-
-        .. versionchanged:: 0.8.7
-            Save is automatically called by `tune.run`. You can use
-            `restore_from_dir` to restore from an experiment directory
-            such as `~/ray_results/trainable`.
-
-        """
-        raise NotImplementedError
-
-    def restore(self, checkpoint_path: str):
-        """Restore state for this search algorithm
-
-
-        Args:
-            checkpoint_path (str): File where the search algorithm
-                state is saved. This path should be the same
-                as the one provided to "save".
-
-        Example:
-
-        .. code-block:: python
-
-            search_alg.save("./my_favorite_path.pkl")
-
-            search_alg2 = Searcher(...)
-            search_alg2 = ConcurrencyLimiter(search_alg2, 1)
-            search_alg2.restore(checkpoint_path)
-            tune.run(cost, num_samples=5, search_alg=search_alg2)
-
-        """
-        raise NotImplementedError
-
-    def set_max_concurrency(self, max_concurrent: int) -> bool:
-        """Set max concurrent trials this searcher can run.
-
-        This method will be called on the wrapped searcher by the
-        ``ConcurrencyLimiter``. It is intended to allow for searchers
-        which have custom, internal logic handling max concurrent trials
-        to inherit the value passed to ``ConcurrencyLimiter``.
-
-        If this method returns False, it signifies that no special
-        logic for handling this case is present in the searcher.
-
-        Args:
-            max_concurrent (int): Number of maximum concurrent trials.
-        """
-        return False
-
-    def get_state(self) -> Dict:
-        raise NotImplementedError
-
-    def set_state(self, state: Dict):
-        raise NotImplementedError
-
-    def save_to_dir(self, checkpoint_dir: str, session_str: str = "default"):
-        """Automatically saves the given searcher to the checkpoint_dir.
-
-        This is automatically used by tune.run during a Tune job.
-
-        Args:
-            checkpoint_dir (str): Filepath to experiment dir.
-            session_str (str): Unique identifier of the current run
-                session.
-        """
-        tmp_search_ckpt_path = os.path.join(checkpoint_dir, ".tmp_searcher_ckpt")
-        success = True
-        try:
-            self.save(tmp_search_ckpt_path)
-        except NotImplementedError:
-            if log_once("suggest:save_to_dir"):
-                logger.warning("save not implemented for Searcher. Skipping save.")
-            success = False
-
-        if success and os.path.exists(tmp_search_ckpt_path):
-            os.replace(
-                tmp_search_ckpt_path,
-                os.path.join(checkpoint_dir, self.CKPT_FILE_TMPL.format(session_str)),
-            )
-
-    def restore_from_dir(self, checkpoint_dir: str):
-        """Restores the state of a searcher from a given checkpoint_dir.
-
-        Typically, you should use this function to restore from an
-        experiment directory such as `~/ray_results/trainable`.
-
-        .. code-block:: python
-
-            experiment_1 = tune.run(
-                cost,
-                num_samples=5,
-                search_alg=search_alg,
-                verbose=0,
-                name=self.experiment_name,
-                local_dir="~/my_results")
-
-            search_alg2 = Searcher()
-            search_alg2.restore_from_dir(
-                os.path.join("~/my_results", self.experiment_name)
-        """
-
-        pattern = self.CKPT_FILE_TMPL.format("*")
-        full_paths = glob.glob(os.path.join(checkpoint_dir, pattern))
-        if not full_paths:
-            raise RuntimeError(
-                "Searcher unable to find checkpoint in {}".format(checkpoint_dir)
-            )  # TODO
-        most_recent_checkpoint = max(full_paths)
-        self.restore(most_recent_checkpoint)
-
-    @property
-    def metric(self) -> str:
-        """The training result objective value attribute."""
-        return self._metric
-
-    @property
-    def mode(self) -> str:
-        """Specifies if minimizing or maximizing the metric."""
-        return self._mode
-
-
-class ConcurrencyLimiter(Searcher):
-    """A wrapper algorithm for limiting the number of concurrent trials.
-
-    Certain Searchers have their own internal logic for limiting
-    the number of concurrent trials. If such a Searcher is passed to a
-    ``ConcurrencyLimiter``, the ``max_concurrent`` of the
-    ``ConcurrencyLimiter`` will override the ``max_concurrent`` value
-    of the Searcher. The ``ConcurrencyLimiter`` will then let the
-    Searcher's internal logic take over.
-
-    Args:
-        searcher (Searcher): Searcher object that the
-            ConcurrencyLimiter will manage.
-        max_concurrent (int): Maximum concurrent samples from the underlying
-            searcher.
-        batch (bool): Whether to wait for all concurrent samples
-            to finish before updating the underlying searcher.
-
-    Example:
-
-    .. code-block:: python
-
-        from ray.tune.suggest import ConcurrencyLimiter
-        search_alg = HyperOptSearch(metric="accuracy")
-        search_alg = ConcurrencyLimiter(search_alg, max_concurrent=2)
-        tune.run(trainable, search_alg=search_alg)
-    """
-
-    def __init__(self, searcher: Searcher, max_concurrent: int, batch: bool = False):
-        assert type(max_concurrent) is int and max_concurrent > 0
-        self.searcher = searcher
-        self.max_concurrent = max_concurrent
-        self.batch = batch
-        self.live_trials = set()
-        self.num_unfinished_live_trials = 0
-        self.cached_results = {}
-        self._limit_concurrency = True
-
-        if not isinstance(searcher, Searcher):
-            raise RuntimeError(
-                f"The `ConcurrencyLimiter` only works with `Searcher` "
-                f"objects (got {type(searcher)}). Please try to pass "
-                f"`max_concurrent` to the search generator directly."
-            )
-
-        self._set_searcher_max_concurrency()
-
-        super(ConcurrencyLimiter, self).__init__(
-            metric=self.searcher.metric, mode=self.searcher.mode
-        )
-
-    def _set_searcher_max_concurrency(self):
-        # If the searcher has special logic for handling max concurrency,
-        # we do not do anything inside the ConcurrencyLimiter
-        self._limit_concurrency = not self.searcher.set_max_concurrency(
-            self.max_concurrent
-        )
-
-    def set_max_concurrency(self, max_concurrent: int) -> bool:
-        # Determine if this behavior is acceptable, or if it should
-        # raise an exception.
-        self.max_concurrent = max_concurrent
-        return True
-
-    def set_search_properties(
-        self, metric: Optional[str], mode: Optional[str], config: Dict, **spec
-    ) -> bool:
-        self._set_searcher_max_concurrency()
-        return set_search_properties_backwards_compatible(
-            self.searcher.set_search_properties, metric, mode, config, **spec
-        )
-
-    def suggest(self, trial_id: str) -> Optional[Dict]:
-        if not self._limit_concurrency:
-            return self.searcher.suggest(trial_id)
-
-        assert (
-            trial_id not in self.live_trials
-        ), f"Trial ID {trial_id} must be unique: already found in set."
-        if len(self.live_trials) >= self.max_concurrent:
-            logger.debug(
-                f"Not providing a suggestion for {trial_id} due to "
-                "concurrency limit: %s/%s.",
-                len(self.live_trials),
-                self.max_concurrent,
-            )
-            return
-
-        suggestion = self.searcher.suggest(trial_id)
-        if suggestion not in (None, Searcher.FINISHED):
-            self.live_trials.add(trial_id)
-            self.num_unfinished_live_trials += 1
-        return suggestion
-
-    def on_trial_complete(
-        self, trial_id: str, result: Optional[Dict] = None, error: bool = False
-    ):
-        if not self._limit_concurrency:
-            return self.searcher.on_trial_complete(trial_id, result=result, error=error)
-
-        if trial_id not in self.live_trials:
-            return
-        elif self.batch:
-            self.cached_results[trial_id] = (result, error)
-            self.num_unfinished_live_trials -= 1
-            if self.num_unfinished_live_trials <= 0:
-                # Update the underlying searcher once the
-                # full batch is completed.
-                for trial_id, (result, error) in self.cached_results.items():
-                    self.searcher.on_trial_complete(
-                        trial_id, result=result, error=error
-                    )
-                    self.live_trials.remove(trial_id)
-                self.cached_results = {}
-                self.num_unfinished_live_trials = 0
-            else:
-                return
-        else:
-            self.searcher.on_trial_complete(trial_id, result=result, error=error)
-            self.live_trials.remove(trial_id)
-            self.num_unfinished_live_trials -= 1
-
-    def on_trial_result(self, trial_id: str, result: Dict) -> None:
-        self.searcher.on_trial_result(trial_id, result)
-
-    def add_evaluated_point(
-        self,
-        parameters: Dict,
-        value: float,
-        error: bool = False,
-        pruned: bool = False,
-        intermediate_values: Optional[List[float]] = None,
-    ):
-        return self.searcher.add_evaluated_point(
-            parameters, value, error, pruned, intermediate_values
-        )
-
-    def get_state(self) -> Dict:
-        state = self.__dict__.copy()
-        del state["searcher"]
-        return copy.deepcopy(state)
-
-    def set_state(self, state: Dict):
-        self.__dict__.update(state)
-
-    def save(self, checkpoint_path: str):
-        self.searcher.save(checkpoint_path)
-
-    def restore(self, checkpoint_path: str):
-        self.searcher.restore(checkpoint_path)
-=======
-import copy
-import glob
-import logging
-import os
-import warnings
-from typing import Dict, Optional, List, Union, Any, TYPE_CHECKING
-
-from ray.tune.suggest.util import set_search_properties_backwards_compatible
-from ray.util.debug import log_once
-
-if TYPE_CHECKING:
-    from ray.tune.trial import Trial
-    from ray.tune.analysis import ExperimentAnalysis
-
-logger = logging.getLogger(__name__)
-
-UNRESOLVED_SEARCH_SPACE = str(
-    "You passed a `{par}` parameter to {cls} that contained unresolved search "
-    "space definitions. {cls} should however be instantiated with fully "
-    "configured search spaces only. To use Ray Tune's automatic search space "
-    "conversion, pass the space definition as part of the `config` argument "
-    "to `tune.run()` instead."
-)
-
-UNDEFINED_SEARCH_SPACE = str(
-    "Trying to sample a configuration from {cls}, but no search "
-    "space has been defined. Either pass the `{space}` argument when "
-    "instantiating the search algorithm, or pass a `config` to "
-    "`tune.run()`."
-)
-
-UNDEFINED_METRIC_MODE = str(
-    "Trying to sample a configuration from {cls}, but the `metric` "
-    "({metric}) or `mode` ({mode}) parameters have not been set. "
-    "Either pass these arguments when instantiating the search algorithm, "
-    "or pass them to `tune.run()`."
-)
-
-
-class Searcher:
-    """Abstract class for wrapping suggesting algorithms.
-
-    Custom algorithms can extend this class easily by overriding the
-    `suggest` method provide generated parameters for the trials.
-
-    Any subclass that implements ``__init__`` must also call the
-    constructor of this class: ``super(Subclass, self).__init__(...)``.
-
-    To track suggestions and their corresponding evaluations, the method
-    `suggest` will be passed a trial_id, which will be used in
-    subsequent notifications.
-
-    Not all implementations support multi objectives.
-
-    Args:
-        metric (str or list): The training result objective value attribute. If
-            list then list of training result objective value attributes
-        mode (str or list): If string One of {min, max}. If list then
-            list of max and min, determines whether objective is minimizing
-            or maximizing the metric attribute. Must match type of metric.
-
-    .. code-block:: python
-
-        class ExampleSearch(Searcher):
-            def __init__(self, metric="mean_loss", mode="min", **kwargs):
-                super(ExampleSearch, self).__init__(
-                    metric=metric, mode=mode, **kwargs)
-                self.optimizer = Optimizer()
-                self.configurations = {}
-
-            def suggest(self, trial_id):
-                configuration = self.optimizer.query()
-                self.configurations[trial_id] = configuration
-
-            def on_trial_complete(self, trial_id, result, **kwargs):
-                configuration = self.configurations[trial_id]
-                if result and self.metric in result:
-                    self.optimizer.update(configuration, result[self.metric])
-
-        tune.run(trainable_function, search_alg=ExampleSearch())
-
-
-    """
-
-    FINISHED = "FINISHED"
-    CKPT_FILE_TMPL = "searcher-state-{}.pkl"
-
-    def __init__(
-        self,
-        metric: Optional[str] = None,
-        mode: Optional[str] = None,
-        max_concurrent: Optional[int] = None,
-        use_early_stopped_trials: Optional[bool] = None,
-    ):
-        if use_early_stopped_trials is False:
-            raise DeprecationWarning(
-                "Early stopped trials are now always used. If this is a "
-                "problem, file an issue: https://github.com/ray-project/ray."
-            )
-        if max_concurrent is not None:
-            raise DeprecationWarning(
-                "`max_concurrent` is deprecated for this "
-                "search algorithm. Use tune.suggest.ConcurrencyLimiter() "
-                "instead. This will raise an error in future versions of Ray."
-            )
-
-        self._metric = metric
-        self._mode = mode
-
-        if not mode or not metric:
-            # Early return to avoid assertions
-            return
-
-        assert isinstance(
-            metric, type(mode)
-        ), "metric and mode must be of the same type"
-        if isinstance(mode, str):
-            assert mode in ["min", "max"], "if `mode` is a str must be 'min' or 'max'!"
-        elif isinstance(mode, list):
-            assert len(mode) == len(metric), "Metric and mode must be the same length"
-            assert all(
-                mod in ["min", "max", "obs"] for mod in mode
-            ), "All of mode must be 'min' or 'max' or 'obs'!"
-        else:
-            raise ValueError("Mode most either be a list or string")
-
-    def set_search_properties(
-        self, metric: Optional[str], mode: Optional[str], config: Dict, **spec
-    ) -> bool:
-        """Pass search properties to searcher.
-
-        This method acts as an alternative to instantiating search algorithms
-        with their own specific search spaces. Instead they can accept a
-        Tune config through this method. A searcher should return ``True``
-        if setting the config was successful, or ``False`` if it was
-        unsuccessful, e.g. when the search space has already been set.
-
-        Args:
-            metric (str): Metric to optimize
-            mode (str): One of ["min", "max"]. Direction to optimize.
-            config (dict): Tune config dict.
-            **spec: Any kwargs for forward compatiblity.
-                Info like Experiment.PUBLIC_KEYS is provided through here.
-        """
-        return False
-
-    def on_trial_result(self, trial_id: str, result: Dict) -> None:
-        """Optional notification for result during training.
-
-        Note that by default, the result dict may include NaNs or
-        may not include the optimization metric. It is up to the
-        subclass implementation to preprocess the result to
-        avoid breaking the optimization process.
-
-        Args:
-            trial_id (str): A unique string ID for the trial.
-            result (dict): Dictionary of metrics for current training progress.
-                Note that the result dict may include NaNs or
-                may not include the optimization metric. It is up to the
-                subclass implementation to preprocess the result to
-                avoid breaking the optimization process.
-        """
-        pass
-
-    def on_trial_complete(
-        self, trial_id: str, result: Optional[Dict] = None, error: bool = False
-    ) -> None:
-        """Notification for the completion of trial.
-
-        Typically, this method is used for notifying the underlying
-        optimizer of the result.
-
-        Args:
-            trial_id (str): A unique string ID for the trial.
-            result (dict): Dictionary of metrics for current training progress.
-                Note that the result dict may include NaNs or
-                may not include the optimization metric. It is up to the
-                subclass implementation to preprocess the result to
-                avoid breaking the optimization process. Upon errors, this
-                may also be None.
-            error (bool): True if the training process raised an error.
-
-        """
-        raise NotImplementedError
-
-    def suggest(self, trial_id: str) -> Optional[Dict]:
-        """Queries the algorithm to retrieve the next set of parameters.
-
-        Arguments:
-            trial_id (str): Trial ID used for subsequent notifications.
-
-        Returns:
-            dict | FINISHED | None: Configuration for a trial, if possible.
-                If FINISHED is returned, Tune will be notified that
-                no more suggestions/configurations will be provided.
-                If None is returned, Tune will skip the querying of the
-                searcher for this step.
-
-        """
-        raise NotImplementedError
-
-    def add_evaluated_point(
-        self,
-        parameters: Dict,
-        value: float,
-        error: bool = False,
-        pruned: bool = False,
-        intermediate_values: Optional[List[float]] = None,
-    ):
-        """Pass results from a point that has been evaluated separately.
-
-        This method allows for information from outside the
-        suggest - on_trial_complete loop to be passed to the search
-        algorithm.
-        This functionality depends on the underlying search algorithm
-        and may not be always available.
-
-        Args:
-            parameters (dict): Parameters used for the trial.
-            value (float): Metric value obtained in the trial.
-            error (bool): True if the training process raised an error.
-            pruned (bool): True if trial was pruned.
-            intermediate_values (list): List of metric values for
-                intermediate iterations of the result. None if not
-                applicable.
-
-        """
-        raise NotImplementedError
-
-    def add_evaluated_trials(
-        self,
-        trials_or_analysis: Union["Trial", List["Trial"], "ExperimentAnalysis"],
-        metric: str,
-    ):
-        """Pass results from trials that have been evaluated separately.
-
-        This method allows for information from outside the
-        suggest - on_trial_complete loop to be passed to the search
-        algorithm.
-        This functionality depends on the underlying search algorithm
-        and may not be always available (same as ``add_evaluated_point``.)
-
-        Args:
-            trials_or_analysis (Trial|List[Trial]|ExperimentAnalysis):
-                Trials to pass results form to the searcher.
-            metric (str): Metric name reported by trials used for
-                determining the objective value.
-
-        """
-        if self.add_evaluated_point == Searcher.add_evaluated_point:
-            raise NotImplementedError
-
-        # lazy imports to avoid circular dependencies
-        from ray.tune.trial import Trial
-        from ray.tune.analysis import ExperimentAnalysis
-        from ray.tune.result import DONE
-
-        if isinstance(trials_or_analysis, Trial):
-            trials_or_analysis = [trials_or_analysis]
-        elif isinstance(trials_or_analysis, ExperimentAnalysis):
-            trials_or_analysis = trials_or_analysis.trials
-
-        any_trial_had_metric = False
-
-        def trial_to_points(trial: Trial) -> Dict[str, Any]:
-            nonlocal any_trial_had_metric
-            has_trial_been_pruned = (
-                trial.status == Trial.TERMINATED
-                and not trial.last_result.get(DONE, False)
-            )
-            has_trial_finished = (
-                trial.status == Trial.TERMINATED and trial.last_result.get(DONE, False)
-            )
-            if not any_trial_had_metric:
-                any_trial_had_metric = (
-                    metric in trial.last_result and has_trial_finished
-                )
-            if Trial.TERMINATED and metric not in trial.last_result:
-                return None
-            return dict(
-                parameters=trial.config,
-                value=trial.last_result.get(metric, None),
-                error=trial.status == Trial.ERROR,
-                pruned=has_trial_been_pruned,
-                intermediate_values=None,  # we do not save those
-            )
-
-        for trial in trials_or_analysis:
-            kwargs = trial_to_points(trial)
-            if kwargs:
-                self.add_evaluated_point(**kwargs)
-
-        if not any_trial_had_metric:
-            warnings.warn(
-                "No completed trial returned the specified metric. "
-                "Make sure the name you have passed is correct. "
-            )
-
-    def save(self, checkpoint_path: str):
-        """Save state to path for this search algorithm.
-
-        Args:
-            checkpoint_path (str): File where the search algorithm
-                state is saved. This path should be used later when
-                restoring from file.
-
-        Example:
-
-        .. code-block:: python
-
-            search_alg = Searcher(...)
-
-            analysis = tune.run(
-                cost,
-                num_samples=5,
-                search_alg=search_alg,
-                name=self.experiment_name,
-                local_dir=self.tmpdir)
-
-            search_alg.save("./my_favorite_path.pkl")
-
-        .. versionchanged:: 0.8.7
-            Save is automatically called by `tune.run`. You can use
-            `restore_from_dir` to restore from an experiment directory
-            such as `~/ray_results/trainable`.
-
-        """
-        raise NotImplementedError
-
-    def restore(self, checkpoint_path: str):
-        """Restore state for this search algorithm
-
-
-        Args:
-            checkpoint_path (str): File where the search algorithm
-                state is saved. This path should be the same
-                as the one provided to "save".
-
-        Example:
-
-        .. code-block:: python
-
-            search_alg.save("./my_favorite_path.pkl")
-
-            search_alg2 = Searcher(...)
-            search_alg2 = ConcurrencyLimiter(search_alg2, 1)
-            search_alg2.restore(checkpoint_path)
-            tune.run(cost, num_samples=5, search_alg=search_alg2)
-
-        """
-        raise NotImplementedError
-
-    def set_max_concurrency(self, max_concurrent: int) -> bool:
-        """Set max concurrent trials this searcher can run.
-
-        This method will be called on the wrapped searcher by the
-        ``ConcurrencyLimiter``. It is intended to allow for searchers
-        which have custom, internal logic handling max concurrent trials
-        to inherit the value passed to ``ConcurrencyLimiter``.
-
-        If this method returns False, it signifies that no special
-        logic for handling this case is present in the searcher.
-
-        Args:
-            max_concurrent (int): Number of maximum concurrent trials.
-        """
-        return False
-
-    def get_state(self) -> Dict:
-        raise NotImplementedError
-
-    def set_state(self, state: Dict):
-        raise NotImplementedError
-
-    def save_to_dir(self, checkpoint_dir: str, session_str: str = "default"):
-        """Automatically saves the given searcher to the checkpoint_dir.
-
-        This is automatically used by tune.run during a Tune job.
-
-        Args:
-            checkpoint_dir (str): Filepath to experiment dir.
-            session_str (str): Unique identifier of the current run
-                session.
-        """
-        tmp_search_ckpt_path = os.path.join(checkpoint_dir, ".tmp_searcher_ckpt")
-        success = True
-        try:
-            self.save(tmp_search_ckpt_path)
-        except NotImplementedError:
-            if log_once("suggest:save_to_dir"):
-                logger.warning("save not implemented for Searcher. Skipping save.")
-            success = False
-
-        if success and os.path.exists(tmp_search_ckpt_path):
-            os.replace(
-                tmp_search_ckpt_path,
-                os.path.join(checkpoint_dir, self.CKPT_FILE_TMPL.format(session_str)),
-            )
-
-    def restore_from_dir(self, checkpoint_dir: str):
-        """Restores the state of a searcher from a given checkpoint_dir.
-
-        Typically, you should use this function to restore from an
-        experiment directory such as `~/ray_results/trainable`.
-
-        .. code-block:: python
-
-            experiment_1 = tune.run(
-                cost,
-                num_samples=5,
-                search_alg=search_alg,
-                verbose=0,
-                name=self.experiment_name,
-                local_dir="~/my_results")
-
-            search_alg2 = Searcher()
-            search_alg2.restore_from_dir(
-                os.path.join("~/my_results", self.experiment_name)
-        """
-
-        pattern = self.CKPT_FILE_TMPL.format("*")
-        full_paths = glob.glob(os.path.join(checkpoint_dir, pattern))
-        if not full_paths:
-            raise RuntimeError(
-                "Searcher unable to find checkpoint in {}".format(checkpoint_dir)
-            )  # TODO
-        most_recent_checkpoint = max(full_paths)
-        self.restore(most_recent_checkpoint)
-
-    @property
-    def metric(self) -> str:
-        """The training result objective value attribute."""
-        return self._metric
-
-    @property
-    def mode(self) -> str:
-        """Specifies if minimizing or maximizing the metric."""
-        return self._mode
-
-
-class ConcurrencyLimiter(Searcher):
-    """A wrapper algorithm for limiting the number of concurrent trials.
-
-    Certain Searchers have their own internal logic for limiting
-    the number of concurrent trials. If such a Searcher is passed to a
-    ``ConcurrencyLimiter``, the ``max_concurrent`` of the
-    ``ConcurrencyLimiter`` will override the ``max_concurrent`` value
-    of the Searcher. The ``ConcurrencyLimiter`` will then let the
-    Searcher's internal logic take over.
-
-    Args:
-        searcher (Searcher): Searcher object that the
-            ConcurrencyLimiter will manage.
-        max_concurrent (int): Maximum concurrent samples from the underlying
-            searcher.
-        batch (bool): Whether to wait for all concurrent samples
-            to finish before updating the underlying searcher.
-
-    Example:
-
-    .. code-block:: python
-
-        from ray.tune.suggest import ConcurrencyLimiter
-        search_alg = HyperOptSearch(metric="accuracy")
-        search_alg = ConcurrencyLimiter(search_alg, max_concurrent=2)
-        tune.run(trainable, search_alg=search_alg)
-    """
-
-    def __init__(self, searcher: Searcher, max_concurrent: int, batch: bool = False):
-        assert type(max_concurrent) is int and max_concurrent > 0
-        self.searcher = searcher
-        self.max_concurrent = max_concurrent
-        self.batch = batch
-        self.live_trials = set()
-        self.num_unfinished_live_trials = 0
-        self.cached_results = {}
-        self._limit_concurrency = True
-
-        if not isinstance(searcher, Searcher):
-            raise RuntimeError(
-                f"The `ConcurrencyLimiter` only works with `Searcher` "
-                f"objects (got {type(searcher)}). Please try to pass "
-                f"`max_concurrent` to the search generator directly."
-            )
-
-        self._set_searcher_max_concurrency()
-
-        super(ConcurrencyLimiter, self).__init__(
-            metric=self.searcher.metric, mode=self.searcher.mode
-        )
-
-    def _set_searcher_max_concurrency(self):
-        # If the searcher has special logic for handling max concurrency,
-        # we do not do anything inside the ConcurrencyLimiter
-        self._limit_concurrency = not self.searcher.set_max_concurrency(
-            self.max_concurrent
-        )
-
-    def set_max_concurrency(self, max_concurrent: int) -> bool:
-        # Determine if this behavior is acceptable, or if it should
-        # raise an exception.
-        self.max_concurrent = max_concurrent
-        return True
-
-    def set_search_properties(
-        self, metric: Optional[str], mode: Optional[str], config: Dict, **spec
-    ) -> bool:
-        self._set_searcher_max_concurrency()
-        return set_search_properties_backwards_compatible(
-            self.searcher.set_search_properties, metric, mode, config, **spec
-        )
-
-    def suggest(self, trial_id: str) -> Optional[Dict]:
-        if not self._limit_concurrency:
-            return self.searcher.suggest(trial_id)
-
-        assert (
-            trial_id not in self.live_trials
-        ), f"Trial ID {trial_id} must be unique: already found in set."
-        if len(self.live_trials) >= self.max_concurrent:
-            logger.debug(
-                f"Not providing a suggestion for {trial_id} due to "
-                "concurrency limit: %s/%s.",
-                len(self.live_trials),
-                self.max_concurrent,
-            )
-            return
-
-        suggestion = self.searcher.suggest(trial_id)
-        if suggestion not in (None, Searcher.FINISHED):
-            self.live_trials.add(trial_id)
-            self.num_unfinished_live_trials += 1
-        return suggestion
-
-    def on_trial_complete(
-        self, trial_id: str, result: Optional[Dict] = None, error: bool = False
-    ):
-        if not self._limit_concurrency:
-            return self.searcher.on_trial_complete(trial_id, result=result, error=error)
-
-        if trial_id not in self.live_trials:
-            return
-        elif self.batch:
-            self.cached_results[trial_id] = (result, error)
-            self.num_unfinished_live_trials -= 1
-            if self.num_unfinished_live_trials <= 0:
-                # Update the underlying searcher once the
-                # full batch is completed.
-                for trial_id, (result, error) in self.cached_results.items():
-                    self.searcher.on_trial_complete(
-                        trial_id, result=result, error=error
-                    )
-                    self.live_trials.remove(trial_id)
-                self.cached_results = {}
-                self.num_unfinished_live_trials = 0
-            else:
-                return
-        else:
-            self.searcher.on_trial_complete(trial_id, result=result, error=error)
-            self.live_trials.remove(trial_id)
-            self.num_unfinished_live_trials -= 1
-
-    def on_trial_result(self, trial_id: str, result: Dict) -> None:
-        self.searcher.on_trial_result(trial_id, result)
-
-    def add_evaluated_point(
-        self,
-        parameters: Dict,
-        value: float,
-        error: bool = False,
-        pruned: bool = False,
-        intermediate_values: Optional[List[float]] = None,
-    ):
-        return self.searcher.add_evaluated_point(
-            parameters, value, error, pruned, intermediate_values
-        )
-
-    def get_state(self) -> Dict:
-        state = self.__dict__.copy()
-        del state["searcher"]
-        return copy.deepcopy(state)
-
-    def set_state(self, state: Dict):
-        self.__dict__.update(state)
-
-    def save(self, checkpoint_path: str):
-        self.searcher.save(checkpoint_path)
-
-    def restore(self, checkpoint_path: str):
-        self.searcher.restore(checkpoint_path)
->>>>>>> 19672688
+import copy
+import glob
+import logging
+import os
+import warnings
+from typing import Dict, Optional, List, Union, Any, TYPE_CHECKING
+
+from ray.tune.suggest.util import set_search_properties_backwards_compatible
+from ray.util.debug import log_once
+
+if TYPE_CHECKING:
+    from ray.tune.trial import Trial
+    from ray.tune.analysis import ExperimentAnalysis
+
+logger = logging.getLogger(__name__)
+
+UNRESOLVED_SEARCH_SPACE = str(
+    "You passed a `{par}` parameter to {cls} that contained unresolved search "
+    "space definitions. {cls} should however be instantiated with fully "
+    "configured search spaces only. To use Ray Tune's automatic search space "
+    "conversion, pass the space definition as part of the `config` argument "
+    "to `tune.run()` instead."
+)
+
+UNDEFINED_SEARCH_SPACE = str(
+    "Trying to sample a configuration from {cls}, but no search "
+    "space has been defined. Either pass the `{space}` argument when "
+    "instantiating the search algorithm, or pass a `config` to "
+    "`tune.run()`."
+)
+
+UNDEFINED_METRIC_MODE = str(
+    "Trying to sample a configuration from {cls}, but the `metric` "
+    "({metric}) or `mode` ({mode}) parameters have not been set. "
+    "Either pass these arguments when instantiating the search algorithm, "
+    "or pass them to `tune.run()`."
+)
+
+
+class Searcher:
+    """Abstract class for wrapping suggesting algorithms.
+
+    Custom algorithms can extend this class easily by overriding the
+    `suggest` method provide generated parameters for the trials.
+
+    Any subclass that implements ``__init__`` must also call the
+    constructor of this class: ``super(Subclass, self).__init__(...)``.
+
+    To track suggestions and their corresponding evaluations, the method
+    `suggest` will be passed a trial_id, which will be used in
+    subsequent notifications.
+
+    Not all implementations support multi objectives.
+
+    Args:
+        metric (str or list): The training result objective value attribute. If
+            list then list of training result objective value attributes
+        mode (str or list): If string One of {min, max}. If list then
+            list of max and min, determines whether objective is minimizing
+            or maximizing the metric attribute. Must match type of metric.
+
+    .. code-block:: python
+
+        class ExampleSearch(Searcher):
+            def __init__(self, metric="mean_loss", mode="min", **kwargs):
+                super(ExampleSearch, self).__init__(
+                    metric=metric, mode=mode, **kwargs)
+                self.optimizer = Optimizer()
+                self.configurations = {}
+
+            def suggest(self, trial_id):
+                configuration = self.optimizer.query()
+                self.configurations[trial_id] = configuration
+
+            def on_trial_complete(self, trial_id, result, **kwargs):
+                configuration = self.configurations[trial_id]
+                if result and self.metric in result:
+                    self.optimizer.update(configuration, result[self.metric])
+
+        tune.run(trainable_function, search_alg=ExampleSearch())
+
+
+    """
+
+    FINISHED = "FINISHED"
+    CKPT_FILE_TMPL = "searcher-state-{}.pkl"
+
+    def __init__(
+        self,
+        metric: Optional[str] = None,
+        mode: Optional[str] = None,
+        max_concurrent: Optional[int] = None,
+        use_early_stopped_trials: Optional[bool] = None,
+    ):
+        if use_early_stopped_trials is False:
+            raise DeprecationWarning(
+                "Early stopped trials are now always used. If this is a "
+                "problem, file an issue: https://github.com/ray-project/ray."
+            )
+        if max_concurrent is not None:
+            raise DeprecationWarning(
+                "`max_concurrent` is deprecated for this "
+                "search algorithm. Use tune.suggest.ConcurrencyLimiter() "
+                "instead. This will raise an error in future versions of Ray."
+            )
+
+        self._metric = metric
+        self._mode = mode
+
+        if not mode or not metric:
+            # Early return to avoid assertions
+            return
+
+        assert isinstance(
+            metric, type(mode)
+        ), "metric and mode must be of the same type"
+        if isinstance(mode, str):
+            assert mode in ["min", "max"], "if `mode` is a str must be 'min' or 'max'!"
+        elif isinstance(mode, list):
+            assert len(mode) == len(metric), "Metric and mode must be the same length"
+            assert all(
+                mod in ["min", "max", "obs"] for mod in mode
+            ), "All of mode must be 'min' or 'max' or 'obs'!"
+        else:
+            raise ValueError("Mode most either be a list or string")
+
+    def set_search_properties(
+        self, metric: Optional[str], mode: Optional[str], config: Dict, **spec
+    ) -> bool:
+        """Pass search properties to searcher.
+
+        This method acts as an alternative to instantiating search algorithms
+        with their own specific search spaces. Instead they can accept a
+        Tune config through this method. A searcher should return ``True``
+        if setting the config was successful, or ``False`` if it was
+        unsuccessful, e.g. when the search space has already been set.
+
+        Args:
+            metric (str): Metric to optimize
+            mode (str): One of ["min", "max"]. Direction to optimize.
+            config (dict): Tune config dict.
+            **spec: Any kwargs for forward compatiblity.
+                Info like Experiment.PUBLIC_KEYS is provided through here.
+        """
+        return False
+
+    def on_trial_result(self, trial_id: str, result: Dict) -> None:
+        """Optional notification for result during training.
+
+        Note that by default, the result dict may include NaNs or
+        may not include the optimization metric. It is up to the
+        subclass implementation to preprocess the result to
+        avoid breaking the optimization process.
+
+        Args:
+            trial_id (str): A unique string ID for the trial.
+            result (dict): Dictionary of metrics for current training progress.
+                Note that the result dict may include NaNs or
+                may not include the optimization metric. It is up to the
+                subclass implementation to preprocess the result to
+                avoid breaking the optimization process.
+        """
+        pass
+
+    def on_trial_complete(
+        self, trial_id: str, result: Optional[Dict] = None, error: bool = False
+    ) -> None:
+        """Notification for the completion of trial.
+
+        Typically, this method is used for notifying the underlying
+        optimizer of the result.
+
+        Args:
+            trial_id (str): A unique string ID for the trial.
+            result (dict): Dictionary of metrics for current training progress.
+                Note that the result dict may include NaNs or
+                may not include the optimization metric. It is up to the
+                subclass implementation to preprocess the result to
+                avoid breaking the optimization process. Upon errors, this
+                may also be None.
+            error (bool): True if the training process raised an error.
+
+        """
+        raise NotImplementedError
+
+    def suggest(self, trial_id: str) -> Optional[Dict]:
+        """Queries the algorithm to retrieve the next set of parameters.
+
+        Arguments:
+            trial_id (str): Trial ID used for subsequent notifications.
+
+        Returns:
+            dict | FINISHED | None: Configuration for a trial, if possible.
+                If FINISHED is returned, Tune will be notified that
+                no more suggestions/configurations will be provided.
+                If None is returned, Tune will skip the querying of the
+                searcher for this step.
+
+        """
+        raise NotImplementedError
+
+    def add_evaluated_point(
+        self,
+        parameters: Dict,
+        value: float,
+        error: bool = False,
+        pruned: bool = False,
+        intermediate_values: Optional[List[float]] = None,
+    ):
+        """Pass results from a point that has been evaluated separately.
+
+        This method allows for information from outside the
+        suggest - on_trial_complete loop to be passed to the search
+        algorithm.
+        This functionality depends on the underlying search algorithm
+        and may not be always available.
+
+        Args:
+            parameters (dict): Parameters used for the trial.
+            value (float): Metric value obtained in the trial.
+            error (bool): True if the training process raised an error.
+            pruned (bool): True if trial was pruned.
+            intermediate_values (list): List of metric values for
+                intermediate iterations of the result. None if not
+                applicable.
+
+        """
+        raise NotImplementedError
+
+    def add_evaluated_trials(
+        self,
+        trials_or_analysis: Union["Trial", List["Trial"], "ExperimentAnalysis"],
+        metric: str,
+    ):
+        """Pass results from trials that have been evaluated separately.
+
+        This method allows for information from outside the
+        suggest - on_trial_complete loop to be passed to the search
+        algorithm.
+        This functionality depends on the underlying search algorithm
+        and may not be always available (same as ``add_evaluated_point``.)
+
+        Args:
+            trials_or_analysis (Trial|List[Trial]|ExperimentAnalysis):
+                Trials to pass results form to the searcher.
+            metric (str): Metric name reported by trials used for
+                determining the objective value.
+
+        """
+        if self.add_evaluated_point == Searcher.add_evaluated_point:
+            raise NotImplementedError
+
+        # lazy imports to avoid circular dependencies
+        from ray.tune.trial import Trial
+        from ray.tune.analysis import ExperimentAnalysis
+        from ray.tune.result import DONE
+
+        if isinstance(trials_or_analysis, Trial):
+            trials_or_analysis = [trials_or_analysis]
+        elif isinstance(trials_or_analysis, ExperimentAnalysis):
+            trials_or_analysis = trials_or_analysis.trials
+
+        any_trial_had_metric = False
+
+        def trial_to_points(trial: Trial) -> Dict[str, Any]:
+            nonlocal any_trial_had_metric
+            has_trial_been_pruned = (
+                trial.status == Trial.TERMINATED
+                and not trial.last_result.get(DONE, False)
+            )
+            has_trial_finished = (
+                trial.status == Trial.TERMINATED and trial.last_result.get(DONE, False)
+            )
+            if not any_trial_had_metric:
+                any_trial_had_metric = (
+                    metric in trial.last_result and has_trial_finished
+                )
+            if Trial.TERMINATED and metric not in trial.last_result:
+                return None
+            return dict(
+                parameters=trial.config,
+                value=trial.last_result.get(metric, None),
+                error=trial.status == Trial.ERROR,
+                pruned=has_trial_been_pruned,
+                intermediate_values=None,  # we do not save those
+            )
+
+        for trial in trials_or_analysis:
+            kwargs = trial_to_points(trial)
+            if kwargs:
+                self.add_evaluated_point(**kwargs)
+
+        if not any_trial_had_metric:
+            warnings.warn(
+                "No completed trial returned the specified metric. "
+                "Make sure the name you have passed is correct. "
+            )
+
+    def save(self, checkpoint_path: str):
+        """Save state to path for this search algorithm.
+
+        Args:
+            checkpoint_path (str): File where the search algorithm
+                state is saved. This path should be used later when
+                restoring from file.
+
+        Example:
+
+        .. code-block:: python
+
+            search_alg = Searcher(...)
+
+            analysis = tune.run(
+                cost,
+                num_samples=5,
+                search_alg=search_alg,
+                name=self.experiment_name,
+                local_dir=self.tmpdir)
+
+            search_alg.save("./my_favorite_path.pkl")
+
+        .. versionchanged:: 0.8.7
+            Save is automatically called by `tune.run`. You can use
+            `restore_from_dir` to restore from an experiment directory
+            such as `~/ray_results/trainable`.
+
+        """
+        raise NotImplementedError
+
+    def restore(self, checkpoint_path: str):
+        """Restore state for this search algorithm
+
+
+        Args:
+            checkpoint_path (str): File where the search algorithm
+                state is saved. This path should be the same
+                as the one provided to "save".
+
+        Example:
+
+        .. code-block:: python
+
+            search_alg.save("./my_favorite_path.pkl")
+
+            search_alg2 = Searcher(...)
+            search_alg2 = ConcurrencyLimiter(search_alg2, 1)
+            search_alg2.restore(checkpoint_path)
+            tune.run(cost, num_samples=5, search_alg=search_alg2)
+
+        """
+        raise NotImplementedError
+
+    def set_max_concurrency(self, max_concurrent: int) -> bool:
+        """Set max concurrent trials this searcher can run.
+
+        This method will be called on the wrapped searcher by the
+        ``ConcurrencyLimiter``. It is intended to allow for searchers
+        which have custom, internal logic handling max concurrent trials
+        to inherit the value passed to ``ConcurrencyLimiter``.
+
+        If this method returns False, it signifies that no special
+        logic for handling this case is present in the searcher.
+
+        Args:
+            max_concurrent (int): Number of maximum concurrent trials.
+        """
+        return False
+
+    def get_state(self) -> Dict:
+        raise NotImplementedError
+
+    def set_state(self, state: Dict):
+        raise NotImplementedError
+
+    def save_to_dir(self, checkpoint_dir: str, session_str: str = "default"):
+        """Automatically saves the given searcher to the checkpoint_dir.
+
+        This is automatically used by tune.run during a Tune job.
+
+        Args:
+            checkpoint_dir (str): Filepath to experiment dir.
+            session_str (str): Unique identifier of the current run
+                session.
+        """
+        tmp_search_ckpt_path = os.path.join(checkpoint_dir, ".tmp_searcher_ckpt")
+        success = True
+        try:
+            self.save(tmp_search_ckpt_path)
+        except NotImplementedError:
+            if log_once("suggest:save_to_dir"):
+                logger.warning("save not implemented for Searcher. Skipping save.")
+            success = False
+
+        if success and os.path.exists(tmp_search_ckpt_path):
+            os.replace(
+                tmp_search_ckpt_path,
+                os.path.join(checkpoint_dir, self.CKPT_FILE_TMPL.format(session_str)),
+            )
+
+    def restore_from_dir(self, checkpoint_dir: str):
+        """Restores the state of a searcher from a given checkpoint_dir.
+
+        Typically, you should use this function to restore from an
+        experiment directory such as `~/ray_results/trainable`.
+
+        .. code-block:: python
+
+            experiment_1 = tune.run(
+                cost,
+                num_samples=5,
+                search_alg=search_alg,
+                verbose=0,
+                name=self.experiment_name,
+                local_dir="~/my_results")
+
+            search_alg2 = Searcher()
+            search_alg2.restore_from_dir(
+                os.path.join("~/my_results", self.experiment_name)
+        """
+
+        pattern = self.CKPT_FILE_TMPL.format("*")
+        full_paths = glob.glob(os.path.join(checkpoint_dir, pattern))
+        if not full_paths:
+            raise RuntimeError(
+                "Searcher unable to find checkpoint in {}".format(checkpoint_dir)
+            )  # TODO
+        most_recent_checkpoint = max(full_paths)
+        self.restore(most_recent_checkpoint)
+
+    @property
+    def metric(self) -> str:
+        """The training result objective value attribute."""
+        return self._metric
+
+    @property
+    def mode(self) -> str:
+        """Specifies if minimizing or maximizing the metric."""
+        return self._mode
+
+
+class ConcurrencyLimiter(Searcher):
+    """A wrapper algorithm for limiting the number of concurrent trials.
+
+    Certain Searchers have their own internal logic for limiting
+    the number of concurrent trials. If such a Searcher is passed to a
+    ``ConcurrencyLimiter``, the ``max_concurrent`` of the
+    ``ConcurrencyLimiter`` will override the ``max_concurrent`` value
+    of the Searcher. The ``ConcurrencyLimiter`` will then let the
+    Searcher's internal logic take over.
+
+    Args:
+        searcher (Searcher): Searcher object that the
+            ConcurrencyLimiter will manage.
+        max_concurrent (int): Maximum concurrent samples from the underlying
+            searcher.
+        batch (bool): Whether to wait for all concurrent samples
+            to finish before updating the underlying searcher.
+
+    Example:
+
+    .. code-block:: python
+
+        from ray.tune.suggest import ConcurrencyLimiter
+        search_alg = HyperOptSearch(metric="accuracy")
+        search_alg = ConcurrencyLimiter(search_alg, max_concurrent=2)
+        tune.run(trainable, search_alg=search_alg)
+    """
+
+    def __init__(self, searcher: Searcher, max_concurrent: int, batch: bool = False):
+        assert type(max_concurrent) is int and max_concurrent > 0
+        self.searcher = searcher
+        self.max_concurrent = max_concurrent
+        self.batch = batch
+        self.live_trials = set()
+        self.num_unfinished_live_trials = 0
+        self.cached_results = {}
+        self._limit_concurrency = True
+
+        if not isinstance(searcher, Searcher):
+            raise RuntimeError(
+                f"The `ConcurrencyLimiter` only works with `Searcher` "
+                f"objects (got {type(searcher)}). Please try to pass "
+                f"`max_concurrent` to the search generator directly."
+            )
+
+        self._set_searcher_max_concurrency()
+
+        super(ConcurrencyLimiter, self).__init__(
+            metric=self.searcher.metric, mode=self.searcher.mode
+        )
+
+    def _set_searcher_max_concurrency(self):
+        # If the searcher has special logic for handling max concurrency,
+        # we do not do anything inside the ConcurrencyLimiter
+        self._limit_concurrency = not self.searcher.set_max_concurrency(
+            self.max_concurrent
+        )
+
+    def set_max_concurrency(self, max_concurrent: int) -> bool:
+        # Determine if this behavior is acceptable, or if it should
+        # raise an exception.
+        self.max_concurrent = max_concurrent
+        return True
+
+    def set_search_properties(
+        self, metric: Optional[str], mode: Optional[str], config: Dict, **spec
+    ) -> bool:
+        self._set_searcher_max_concurrency()
+        return set_search_properties_backwards_compatible(
+            self.searcher.set_search_properties, metric, mode, config, **spec
+        )
+
+    def suggest(self, trial_id: str) -> Optional[Dict]:
+        if not self._limit_concurrency:
+            return self.searcher.suggest(trial_id)
+
+        assert (
+            trial_id not in self.live_trials
+        ), f"Trial ID {trial_id} must be unique: already found in set."
+        if len(self.live_trials) >= self.max_concurrent:
+            logger.debug(
+                f"Not providing a suggestion for {trial_id} due to "
+                "concurrency limit: %s/%s.",
+                len(self.live_trials),
+                self.max_concurrent,
+            )
+            return
+
+        suggestion = self.searcher.suggest(trial_id)
+        if suggestion not in (None, Searcher.FINISHED):
+            self.live_trials.add(trial_id)
+            self.num_unfinished_live_trials += 1
+        return suggestion
+
+    def on_trial_complete(
+        self, trial_id: str, result: Optional[Dict] = None, error: bool = False
+    ):
+        if not self._limit_concurrency:
+            return self.searcher.on_trial_complete(trial_id, result=result, error=error)
+
+        if trial_id not in self.live_trials:
+            return
+        elif self.batch:
+            self.cached_results[trial_id] = (result, error)
+            self.num_unfinished_live_trials -= 1
+            if self.num_unfinished_live_trials <= 0:
+                # Update the underlying searcher once the
+                # full batch is completed.
+                for trial_id, (result, error) in self.cached_results.items():
+                    self.searcher.on_trial_complete(
+                        trial_id, result=result, error=error
+                    )
+                    self.live_trials.remove(trial_id)
+                self.cached_results = {}
+                self.num_unfinished_live_trials = 0
+            else:
+                return
+        else:
+            self.searcher.on_trial_complete(trial_id, result=result, error=error)
+            self.live_trials.remove(trial_id)
+            self.num_unfinished_live_trials -= 1
+
+    def on_trial_result(self, trial_id: str, result: Dict) -> None:
+        self.searcher.on_trial_result(trial_id, result)
+
+    def add_evaluated_point(
+        self,
+        parameters: Dict,
+        value: float,
+        error: bool = False,
+        pruned: bool = False,
+        intermediate_values: Optional[List[float]] = None,
+    ):
+        return self.searcher.add_evaluated_point(
+            parameters, value, error, pruned, intermediate_values
+        )
+
+    def get_state(self) -> Dict:
+        state = self.__dict__.copy()
+        del state["searcher"]
+        return copy.deepcopy(state)
+
+    def set_state(self, state: Dict):
+        self.__dict__.update(state)
+
+    def save(self, checkpoint_path: str):
+        self.searcher.save(checkpoint_path)
+
+    def restore(self, checkpoint_path: str):
+        self.searcher.restore(checkpoint_path)