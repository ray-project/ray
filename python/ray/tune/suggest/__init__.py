--- conflicted
+++ resolved
@@ -3,11 +3,8 @@
 from ray.tune.suggest.suggestion import SuggestionAlgorithm
 from ray.tune.suggest.bayesopt import BayesOptSearch
 from ray.tune.suggest.hyperopt import HyperOptSearch
-<<<<<<< HEAD
 from ray.tune.suggest.nevergrad import NevergradSearch
-=======
 from ray.tune.suggest.skopt import SkOptSearch
->>>>>>> 9797028a
 from ray.tune.suggest.sigopt import SigOptSearch
 from ray.tune.suggest.variant_generator import grid_search, function, \
     sample_from
@@ -17,11 +14,8 @@
     "BasicVariantGenerator",
     "BayesOptSearch",
     "HyperOptSearch",
-<<<<<<< HEAD
     "NevergradSearch",
-=======
     "SkOptSearch",
->>>>>>> 9797028a
     "SigOptSearch",
     "SuggestionAlgorithm",
     "grid_search",
