from ray.tune.suggest.search import SearchAlgorithm
from ray.tune.suggest.basic_variant import BasicVariantGenerator
from ray.tune.suggest.suggestion import SuggestionAlgorithm
from ray.tune.suggest.bayesopt import BayesOptSearch
from ray.tune.suggest.hyperopt import HyperOptSearch
<<<<<<< HEAD
from ray.tune.suggest.nevergrad import NevergradSearch
=======
from ray.tune.suggest.sigopt import SigOptSearch
>>>>>>> 0aa74fb1
from ray.tune.suggest.variant_generator import grid_search, function, \
    sample_from

__all__ = [
    "SearchAlgorithm",
    "BasicVariantGenerator",
    "BayesOptSearch",
    "HyperOptSearch",
<<<<<<< HEAD
    "NevergradSearch",
=======
    "SigOptSearch",
>>>>>>> 0aa74fb1
    "SuggestionAlgorithm",
    "grid_search",
    "function",
    "sample_from",
]<|MERGE_RESOLUTION|>--- conflicted
+++ resolved
@@ -3,11 +3,8 @@
 from ray.tune.suggest.suggestion import SuggestionAlgorithm
 from ray.tune.suggest.bayesopt import BayesOptSearch
 from ray.tune.suggest.hyperopt import HyperOptSearch
-<<<<<<< HEAD
 from ray.tune.suggest.nevergrad import NevergradSearch
-=======
 from ray.tune.suggest.sigopt import SigOptSearch
->>>>>>> 0aa74fb1
 from ray.tune.suggest.variant_generator import grid_search, function, \
     sample_from
 
@@ -16,11 +13,8 @@
     "BasicVariantGenerator",
     "BayesOptSearch",
     "HyperOptSearch",
-<<<<<<< HEAD
     "NevergradSearch",
-=======
     "SigOptSearch",
->>>>>>> 0aa74fb1
     "SuggestionAlgorithm",
     "grid_search",
     "function",
