from ray.tune.suggest.search import SearchAlgorithm
from ray.tune.suggest.basic_variant import BasicVariantGenerator
from ray.tune.suggest.suggestion import SuggestionAlgorithm
from ray.tune.suggest.bayesopt import BayesOptSearch
from ray.tune.suggest.hyperopt import HyperOptSearch
<<<<<<< HEAD
from ray.tune.suggest.skopt import SkoptSearch
=======
from ray.tune.suggest.sigopt import SigOptSearch
>>>>>>> e1c68a08
from ray.tune.suggest.variant_generator import grid_search, function, \
    sample_from

__all__ = [
    "SearchAlgorithm",
    "BasicVariantGenerator",
    "BayesOptSearch",
    "HyperOptSearch",
<<<<<<< HEAD
    "SkoptSearch",
=======
    "SigOptSearch",
>>>>>>> e1c68a08
    "SuggestionAlgorithm",
    "grid_search",
    "function",
    "sample_from",
]<|MERGE_RESOLUTION|>--- conflicted
+++ resolved
@@ -3,11 +3,8 @@
 from ray.tune.suggest.suggestion import SuggestionAlgorithm
 from ray.tune.suggest.bayesopt import BayesOptSearch
 from ray.tune.suggest.hyperopt import HyperOptSearch
-<<<<<<< HEAD
 from ray.tune.suggest.skopt import SkoptSearch
-=======
 from ray.tune.suggest.sigopt import SigOptSearch
->>>>>>> e1c68a08
 from ray.tune.suggest.variant_generator import grid_search, function, \
     sample_from
 
@@ -16,11 +13,8 @@
     "BasicVariantGenerator",
     "BayesOptSearch",
     "HyperOptSearch",
-<<<<<<< HEAD
     "SkoptSearch",
-=======
     "SigOptSearch",
->>>>>>> e1c68a08
     "SuggestionAlgorithm",
     "grid_search",
     "function",
