--- conflicted
+++ resolved
@@ -125,17 +125,10 @@
     """
 
     def __init__(self,
-<<<<<<< HEAD
-                 optimizer,
-                 parameter_names,
+                 optimizer=None,
+                 space=None,
                  metric=None,
                  mode=None,
-=======
-                 optimizer=None,
-                 space=None,
-                 metric="episode_reward_mean",
-                 mode="max",
->>>>>>> 088f8ebb
                  points_to_evaluate=None,
                  evaluated_rewards=None,
                  max_concurrent=None,
@@ -143,15 +136,9 @@
         assert sko is not None, """skopt must be installed!
             You can install Skopt with the command:
             `pip install scikit-optimize`."""
-<<<<<<< HEAD
-        _validate_warmstart(parameter_names, points_to_evaluate,
-                            evaluated_rewards)
+
         if mode:
             assert mode in ["min", "max"], "`mode` must be 'min' or 'max'."
-=======
-
-        assert mode in ["min", "max"], "`mode` must be 'min' or 'max'!"
->>>>>>> 088f8ebb
         self.max_concurrent = max_concurrent
         super(SkOptSearch, self).__init__(
             metric=metric,
