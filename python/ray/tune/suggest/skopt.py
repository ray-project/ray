--- conflicted
+++ resolved
@@ -30,11 +30,7 @@
             to 10.
         reward_attr (str): The training result objective value attribute.
             This refers to an increasing value.
-<<<<<<< HEAD
 
-=======
-            
->>>>>>> 8802baac
     Example:
         >>> from skopt import Optimizer
         >>> optimizer = Optimizer([(-2.0, 2.0)])
@@ -92,5 +88,4 @@
             self._skopt_opt.tell(skopt_trial_info, -result[self._reward_attr])
 
     def _num_live_trials(self):
-        return len(self._live_trial_mapping)
-        +        return len(self._live_trial_mapping)