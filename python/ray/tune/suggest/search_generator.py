--- conflicted
+++ resolved
@@ -95,13 +95,8 @@
         if "run" not in experiment_spec:
             raise TuneError("Must specify `run` in {}".format(experiment_spec))
 
-<<<<<<< HEAD
     def next_trial(self):
         """Provides one Trial object to be queued into the TrialRunner.
-=======
-    def next_trials(self) -> List[Trial]:
-        """Provides a batch of Trial objects to be queued into the TrialRunner.
->>>>>>> 322f1260
 
         Returns:
             Trial: Returns a single trial.
