--- conflicted
+++ resolved
@@ -96,10 +96,7 @@
             mode=mode,
             max_concurrent=max_concurrent,
             use_early_stopped_trials=use_early_stopped_trials)
-<<<<<<< HEAD
-=======
         self.max_concurrent = max_concurrent
->>>>>>> bf074073
         # hyperopt internally minimizes, so "max" => -1
         if mode == "max":
             self.metric_op = -1.
@@ -130,12 +127,9 @@
             self.rstate = np.random.RandomState(random_state_seed)
 
     def suggest(self, trial_id):
-<<<<<<< HEAD
-=======
         if self.max_concurrent:
             if len(self._live_trial_mapping) >= self.max_concurrent:
                 return None
->>>>>>> bf074073
         if self._points_to_evaluate > 0:
             new_trial = self._hpopt_trials.trials[self._points_to_evaluate - 1]
             self._points_to_evaluate -= 1
