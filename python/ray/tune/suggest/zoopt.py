import copy
import logging
from typing import Dict

import ray.cloudpickle as pickle
from ray.tune.sample import Categorical, Float, Integer, Quantized, Uniform
from ray.tune.suggest.variant_generator import parse_spec_vars
from ray.tune.utils.util import unflatten_dict
from zoopt import ValueType

try:
    import zoopt
except ImportError:
    zoopt = None

from ray.tune.suggest import Searcher

logger = logging.getLogger(__name__)


class ZOOptSearch(Searcher):
    """A wrapper around ZOOpt to provide trial suggestions.

    ZOOptSearch is a library for derivative-free optimization. It is backed by
    the `ZOOpt <https://github.com/polixir/ZOOpt>`__ package. Currently,
    Asynchronous Sequential RAndomized COordinate Shrinking (ASRacos)
    is implemented in Tune.

    To use ZOOptSearch, install zoopt (>=0.4.0): ``pip install -U zoopt``.

    Tune automatically converts search spaces to ZOOpt"s format:

    .. code-block:: python

        from ray import tune
        from ray.tune.suggest.zoopt import ZOOptSearch

        "config": {
            "iterations": 10,  # evaluation times
            "width": tune.uniform(-10, 10),
            "height": tune.uniform(-10, 10)
        }

        zoopt_search = ZOOptSearch(
            algo="Asracos",  # only support Asracos currently
            budget=20,  # must match `num_samples` in `tune.run()`.
            dim_dict=dim_dict,
            metric="mean_loss",
            mode="min")

        tune.run(my_objective,
            config=config,
            search_alg=zoopt_search,
            name="zoopt_search",
            num_samples=20,
            stop={"timesteps_total": 10})

    If you would like to pass the search space manually, the code would
    look like this:

    .. code-block:: python

        from ray import tune
        from ray.tune.suggest.zoopt import ZOOptSearch
        from zoopt import ValueType

        dim_dict = {
            "height": (ValueType.CONTINUOUS, [-10, 10], 1e-2),
            "width": (ValueType.DISCRETE, [-10, 10], False)
        }

        "config": {
            "iterations": 10,  # evaluation times
        }

        zoopt_search = ZOOptSearch(
            algo="Asracos",  # only support Asracos currently
            budget=20,  # must match `num_samples` in `tune.run()`.
            dim_dict=dim_dict,
            metric="mean_loss",
            mode="min")

        tune.run(my_objective,
            config=config,
            search_alg=zoopt_search,
            name="zoopt_search",
            num_samples=20,
            stop={"timesteps_total": 10})

    Parameters:
        algo (str): To specify an algorithm in zoopt you want to use.
            Only support ASRacos currently.
        budget (int): Number of samples.
        dim_dict (dict): Dimension dictionary.
            For continuous dimensions: (continuous, search_range, precision);
            For discrete dimensions: (discrete, search_range, has_order).
            More details can be found in zoopt package.
        metric (str): The training result objective value attribute.
            Defaults to "episode_reward_mean".
        mode (str): One of {min, max}. Determines whether objective is
            minimizing or maximizing the metric attribute.
            Defaults to "min".

    """

    optimizer = None

    def __init__(self,
                 algo="asracos",
                 budget=None,
                 dim_dict=None,
                 metric=None,
                 mode=None,
                 **kwargs):
        assert zoopt is not None, "Zoopt not found - please install zoopt."
        assert budget is not None, "`budget` should not be None!"
<<<<<<< HEAD
        assert dim_dict is not None, "`dim_list` should not be None!"
        if mode:
            assert mode in ["min", "max"], "`mode` must be 'min' or 'max'."
=======
        assert mode in ["min", "max"], "`mode` must be 'min' or 'max'!"
>>>>>>> 088f8ebb
        _algo = algo.lower()
        assert _algo in ["asracos", "sracos"
                         ], "`algo` must be in ['asracos', 'sracos'] currently"

        self._algo = _algo
        self._dim_dict = dim_dict
        self._budget = budget

        self._metric = metric
        if mode == "max":
            self._metric_op = -1.
        elif mode == "min":
            self._metric_op = 1.
        self._live_trial_mapping = {}

        self._dim_keys = []
        self.solution_dict = {}
        self.best_solution_list = []
        self.optimizer = None

        super(ZOOptSearch, self).__init__(
            metric=self._metric, mode=mode, **kwargs)

        if self._dim_dict:
            self.setup_zoopt()

    def setup_zoopt(self):
        _dim_list = []
        for k in self._dim_dict:
            self._dim_keys.append(k)
            _dim_list.append(self._dim_dict[k])

        dim = zoopt.Dimension2(_dim_list)
        par = zoopt.Parameter(budget=self._budget)
        if self._algo == "sracos" or self._algo == "asracos":
            from zoopt.algos.opt_algorithms.racos.sracos import SRacosTune
            self.optimizer = SRacosTune(dimension=dim, parameter=par)

    def set_search_properties(self, metric, mode, config):
        if self._dim_dict:
            return False
        space = self.convert_search_space(config)
        self._dim_dict = space

        if metric:
            self._metric = metric
        if mode:
            self._mode = mode

        if self._mode == "max":
            self._metric_op = -1.
        elif self._mode == "min":
            self._metric_op = 1.

        self.setup_zoopt()
        return True

    def suggest(self, trial_id):
        if not self._dim_dict or not self.optimizer:
            raise RuntimeError(
                "Trying to sample a configuration from {}, but no search "
                "space has been defined. Either pass the `{}` argument when "
                "instantiating the search algorithm, or pass a `config` to "
                "`tune.run()`.".format(self.__class__.__name__, "space"))

        _solution = self.optimizer.suggest()
        if _solution:
            self.solution_dict[str(trial_id)] = _solution
            _x = _solution.get_x()
            new_trial = dict(zip(self._dim_keys, _x))
            self._live_trial_mapping[trial_id] = new_trial
            return unflatten_dict(new_trial)

    def on_trial_complete(self, trial_id, result=None, error=False):
        """Notification for the completion of trial."""
        if result:
            _solution = self.solution_dict[str(trial_id)]
            _best_solution_so_far = self.optimizer.complete(
                _solution, self._metric_op * result[self._metric])
            if _best_solution_so_far:
                self.best_solution_list.append(_best_solution_so_far)

        del self._live_trial_mapping[trial_id]

    def save(self, checkpoint_path):
        trials_object = self.optimizer
        with open(checkpoint_path, "wb") as output:
            pickle.dump(trials_object, output)

    def restore(self, checkpoint_path):
        with open(checkpoint_path, "rb") as input:
            trials_object = pickle.load(input)
        self.optimizer = trials_object

    @staticmethod
    def convert_search_space(spec: Dict):
        spec = copy.deepcopy(spec)
        resolved_vars, domain_vars, grid_vars = parse_spec_vars(spec)

        if not domain_vars and not grid_vars:
            return []

        if grid_vars:
            raise ValueError(
                "Grid search parameters cannot be automatically converted "
                "to a ZOOpt search space.")

        def resolve_value(domain):
            quantize = None

            sampler = domain.get_sampler()
            if isinstance(sampler, Quantized):
                quantize = sampler.q
                sampler = sampler.sampler

            if isinstance(domain, Float):
                precision = quantize or 1e-12
                if isinstance(sampler, Uniform):
                    return (ValueType.CONTINUOUS, [domain.lower, domain.upper],
                            precision)

            elif isinstance(domain, Integer):
                if isinstance(sampler, Uniform):
                    return (ValueType.DISCRETE, [domain.lower, domain.upper],
                            True)

            elif isinstance(domain, Categorical):
                # Categorical variables would use ValjeType.DISCRETE with
                # has_partial_order=False, however, currently we do not
                # keep track of category values and cannot automatically
                # translate back and forth between them.
                raise ValueError(
                    "ZOOpt does not support automatic conversion for "
                    "categorical variables. Please instantiate ZOOpt with "
                    "a manually defined search space.")

            raise ValueError("ZOOpt does not support parameters of type "
                             "`{}` with samplers of type `{}`".format(
                                 type(domain).__name__,
                                 type(domain.sampler).__name__))

        spec = {
            "/".join(path): resolve_value(domain)
            for path, domain in domain_vars
        }

        return spec<|MERGE_RESOLUTION|>--- conflicted
+++ resolved
@@ -114,13 +114,8 @@
                  **kwargs):
         assert zoopt is not None, "Zoopt not found - please install zoopt."
         assert budget is not None, "`budget` should not be None!"
-<<<<<<< HEAD
-        assert dim_dict is not None, "`dim_list` should not be None!"
         if mode:
             assert mode in ["min", "max"], "`mode` must be 'min' or 'max'."
-=======
-        assert mode in ["min", "max"], "`mode` must be 'min' or 'max'!"
->>>>>>> 088f8ebb
         _algo = algo.lower()
         assert _algo in ["asracos", "sracos"
                          ], "`algo` must be in ['asracos', 'sracos'] currently"
