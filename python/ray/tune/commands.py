from __future__ import absolute_import
from __future__ import division
from __future__ import print_function

import glob
import json
import logging
import os
import sys
import subprocess
import operator
from datetime import datetime

import pandas as pd
from pandas.api.types import is_string_dtype, is_numeric_dtype
from ray.tune.util import flatten_dict
from ray.tune.result import TRAINING_ITERATION, MEAN_ACCURACY, MEAN_LOSS
from ray.tune.trial import Trial
try:
    from tabulate import tabulate
except ImportError:
    tabulate = None

logger = logging.getLogger(__name__)

EDITOR = os.getenv("EDITOR", "vim")

TIMESTAMP_FORMAT = "%Y-%m-%d %H:%M:%S (%A)"

DEFAULT_EXPERIMENT_INFO_KEYS = ("trainable_name", "experiment_tag", "trial_id",
                                "status", "last_update_time",
                                TRAINING_ITERATION, MEAN_ACCURACY, MEAN_LOSS)

DEFAULT_PROJECT_INFO_KEYS = (
    "name",
    "total_trials",
    "running_trials",
    "terminated_trials",
    "error_trials",
    "last_updated",
)

UNNEST_KEYS = ("config", "last_result")

try:
    TERM_HEIGHT, TERM_WIDTH = subprocess.check_output(["stty", "size"]).split()
    TERM_HEIGHT, TERM_WIDTH = int(TERM_HEIGHT), int(TERM_WIDTH)
except subprocess.CalledProcessError:
    TERM_HEIGHT, TERM_WIDTH = 100, 100

OPERATORS = {
    "<": operator.lt,
    "<=": operator.le,
    "==": operator.eq,
    "!=": operator.ne,
    ">=": operator.ge,
    ">": operator.gt,
}


def _check_tabulate():
    """Checks whether tabulate is installed."""
    if tabulate is None:
        raise ImportError(
            "Tabulate not installed. Please run `pip install tabulate`.")


def print_format_output(dataframe):
    """Prints output of given dataframe to fit into terminal.

    Returns:
        table (pd.DataFrame): Final outputted dataframe.
        dropped_cols (list): Columns dropped due to terminal size.
        empty_cols (list): Empty columns (dropped on default).
    """
    print_df = pd.DataFrame()
    dropped_cols = []
    empty_cols = []
    # column display priority is based on the info_keys passed in
    for i, col in enumerate(dataframe):
        if dataframe[col].isnull().all():
            # Don't add col to print_df if is fully empty
            empty_cols += [col]
            continue

        print_df[col] = dataframe[col]
        test_table = tabulate(print_df, headers="keys", tablefmt="psql")
        if str(test_table).index("\n") > TERM_WIDTH:
            # Drop all columns beyond terminal width
            print_df.drop(col, axis=1, inplace=True)
            dropped_cols += list(dataframe.columns)[i:]
            break

    table = tabulate(
        print_df, headers="keys", tablefmt="psql", showindex="never")

    print(table)
    if dropped_cols:
        print("Dropped columns:", dropped_cols)
        print("Please increase your terminal size to view remaining columns.")
    if empty_cols:
        print("Empty columns:", empty_cols)

    return table, dropped_cols, empty_cols


def _get_experiment_state(experiment_path, exit_on_fail=False):
    experiment_path = os.path.expanduser(experiment_path)
    experiment_state_paths = glob.glob(
        os.path.join(experiment_path, "experiment_state*.json"))
    if not experiment_state_paths:
        if exit_on_fail:
            print("No experiment state found!")
            sys.exit(0)
        else:
            return
    experiment_filename = max(list(experiment_state_paths))

    with open(experiment_filename) as f:
        experiment_state = json.load(f)
    return experiment_state


def list_trials(experiment_path,
                sort=None,
                output=None,
                filter_op=None,
                info_keys=None,
                limit=None,
                desc=False):
    """Lists trials in the directory subtree starting at the given path.

    Args:
        experiment_path (str): Directory where trials are located.
            Corresponds to Experiment.local_dir/Experiment.name.
        sort (list): Keys to sort by.
        output (str): Name of file where output is saved.
        filter_op (str): Filter operation in the format
            "<column> <operator> <value>".
        info_keys (list): Keys that are displayed.
        limit (int): Number of rows to display.
        desc (bool): Sort ascending vs. descending.
    """
    _check_tabulate()
    experiment_state = _get_experiment_state(
        experiment_path, exit_on_fail=True)

    checkpoints = experiment_state["checkpoints"]

    checkpoint_dicts = []
    for g in checkpoints:
        for key in UNNEST_KEYS:
            if key not in g:
                continue
            unnest_dict = flatten_dict(g.pop(key))
            g.update(unnest_dict)
        g = flatten_dict(g)
        checkpoint_dicts.append(g)

    checkpoints_df = pd.DataFrame(checkpoint_dicts)

    if not info_keys:
        info_keys = DEFAULT_EXPERIMENT_INFO_KEYS
    col_keys = [k for k in list(info_keys) if k in checkpoints_df]
    checkpoints_df = checkpoints_df[col_keys]

    if "last_update_time" in checkpoints_df:
        with pd.option_context("mode.use_inf_as_null", True):
            datetime_series = checkpoints_df["last_update_time"].dropna()

        datetime_series = datetime_series.apply(
            lambda t: datetime.fromtimestamp(t).strftime(TIMESTAMP_FORMAT))
        checkpoints_df["last_update_time"] = datetime_series

    if "logdir" in checkpoints_df:
        # logdir often too verbose to view in table, so drop experiment_path
        checkpoints_df["logdir"] = checkpoints_df["logdir"].str.replace(
            experiment_path, "")

    if filter_op:
        col, op, val = filter_op.split(" ")
        col_type = checkpoints_df[col].dtype
        if is_numeric_dtype(col_type):
            val = float(val)
        elif is_string_dtype(col_type):
            val = str(val)
        # TODO(Andrew): add support for datetime and boolean
        else:
            raise ValueError("Unsupported dtype for {}: {}".format(
                val, col_type))
        op = OPERATORS[op]
        filtered_index = op(checkpoints_df[col], val)
        checkpoints_df = checkpoints_df[filtered_index]

    if sort:
        if sort not in checkpoints_df:
            raise KeyError("{} not in: {}".format(sort, list(checkpoints_df)))
<<<<<<< HEAD
        checkpoints_df = checkpoints_df.sort_values(by=sort)
=======
        ascending = not desc
        checkpoints_df = checkpoints_df.sort_values(
            by=sort, ascending=ascending)

    if limit:
        checkpoints_df = checkpoints_df[:limit]
>>>>>>> 23ae7313

    print_format_output(checkpoints_df)

    if output:
        file_extension = os.path.splitext(output)[1].lower()
        if file_extension in (".p", ".pkl", ".pickle"):
            checkpoints_df.to_pickle(output)
        elif file_extension == ".csv":
            checkpoints_df.to_csv(output, index=False)
        else:
            raise ValueError("Unsupported filetype: {}".format(output))
        print("Output saved at:", output)


def list_experiments(project_path,
                     sort=None,
                     output=None,
                     filter_op=None,
                     info_keys=None,
                     limit=None,
                     desc=False):
    """Lists experiments in the directory subtree.

    Args:
        project_path (str): Directory where experiments are located.
            Corresponds to Experiment.local_dir.
        sort (list): Keys to sort by.
        output (str): Name of file where output is saved.
        filter_op (str): Filter operation in the format
            "<column> <operator> <value>".
        info_keys (list): Keys that are displayed.
        limit (int): Number of rows to display.
        desc (bool): Sort ascending vs. descending.
    """
    _check_tabulate()
    base, experiment_folders, _ = next(os.walk(project_path))

    experiment_data_collection = []

    for experiment_dir in experiment_folders:
        experiment_state = _get_experiment_state(
            os.path.join(base, experiment_dir))
        if not experiment_state:
            logger.debug("No experiment state found in %s", experiment_dir)
            continue

        checkpoints = pd.DataFrame(experiment_state["checkpoints"])
        runner_data = experiment_state["runner_data"]

        # Format time-based values.
        time_values = {
            "start_time": runner_data.get("_start_time"),
            "last_updated": experiment_state.get("timestamp"),
        }

        formatted_time_values = {
            key: datetime.fromtimestamp(val).strftime(TIMESTAMP_FORMAT)
            if val else None
            for key, val in time_values.items()
        }

        experiment_data = {
            "name": experiment_dir,
            "total_trials": checkpoints.shape[0],
            "running_trials": (checkpoints["status"] == Trial.RUNNING).sum(),
            "terminated_trials": (
                checkpoints["status"] == Trial.TERMINATED).sum(),
            "error_trials": (checkpoints["status"] == Trial.ERROR).sum(),
        }
        experiment_data.update(formatted_time_values)
        experiment_data_collection.append(experiment_data)

    if not experiment_data_collection:
        print("No experiments found!")
        sys.exit(0)

    info_df = pd.DataFrame(experiment_data_collection)
    if not info_keys:
        info_keys = DEFAULT_PROJECT_INFO_KEYS
    col_keys = [k for k in list(info_keys) if k in info_df]
    if not col_keys:
        print("None of keys {} in experiment data!".format(info_keys))
        sys.exit(0)
    info_df = info_df[col_keys]

    if filter_op:
        col, op, val = filter_op.split(" ")
        col_type = info_df[col].dtype
        if is_numeric_dtype(col_type):
            val = float(val)
        elif is_string_dtype(col_type):
            val = str(val)
        # TODO(Andrew): add support for datetime and boolean
        else:
            raise ValueError("Unsupported dtype for {}: {}".format(
                val, col_type))
        op = OPERATORS[op]
        filtered_index = op(info_df[col], val)
        info_df = info_df[filtered_index]

    if sort:
        if sort not in info_df:
            raise KeyError("{} not in: {}".format(sort, list(info_df)))
<<<<<<< HEAD
        info_df = info_df.sort_values(by=sort)
=======
        ascending = not desc
        info_df = info_df.sort_values(by=sort, ascending=ascending)

    if limit:
        info_df = info_df[:limit]
>>>>>>> 23ae7313

    print_format_output(info_df)

    if output:
        file_extension = os.path.splitext(output)[1].lower()
        if file_extension in (".p", ".pkl", ".pickle"):
            info_df.to_pickle(output)
        elif file_extension == ".csv":
            info_df.to_csv(output, index=False)
        else:
            raise ValueError("Unsupported filetype: {}".format(output))
        print("Output saved at:", output)


def add_note(path, filename="note.txt"):
    """Opens a txt file at the given path where user can add and save notes.

    Args:
        path (str): Directory where note will be saved.
        filename (str): Name of note. Defaults to "note.txt"
    """
    path = os.path.expanduser(path)
    assert os.path.isdir(path), "{} is not a valid directory.".format(path)

    filepath = os.path.join(path, filename)
    exists = os.path.isfile(filepath)

    try:
        subprocess.call([EDITOR, filepath])
    except Exception as exc:
        logger.error("Editing note failed!")
        raise exc
    if exists:
        print("Note updated at:", filepath)
    else:
        print("Note created at:", filepath)<|MERGE_RESOLUTION|>--- conflicted
+++ resolved
@@ -195,16 +195,12 @@
     if sort:
         if sort not in checkpoints_df:
             raise KeyError("{} not in: {}".format(sort, list(checkpoints_df)))
-<<<<<<< HEAD
-        checkpoints_df = checkpoints_df.sort_values(by=sort)
-=======
         ascending = not desc
         checkpoints_df = checkpoints_df.sort_values(
             by=sort, ascending=ascending)
 
     if limit:
         checkpoints_df = checkpoints_df[:limit]
->>>>>>> 23ae7313
 
     print_format_output(checkpoints_df)
 
@@ -308,15 +304,11 @@
     if sort:
         if sort not in info_df:
             raise KeyError("{} not in: {}".format(sort, list(info_df)))
-<<<<<<< HEAD
-        info_df = info_df.sort_values(by=sort)
-=======
         ascending = not desc
         info_df = info_df.sort_values(by=sort, ascending=ascending)
 
     if limit:
         info_df = info_df[:limit]
->>>>>>> 23ae7313
 
     print_format_output(info_df)
 
