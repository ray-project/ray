from __future__ import absolute_import
from __future__ import division
from __future__ import print_function

import logging
import os
import sys
import subprocess
import operator
from datetime import datetime

import pandas as pd
from pandas.api.types import is_string_dtype, is_numeric_dtype
from ray.tune.result import TRAINING_ITERATION, MEAN_ACCURACY, MEAN_LOSS
from ray.tune.trial import Trial
from ray.tune.analysis.experiment_analysis import ExperimentAnalysis
from ray.tune import TuneError
try:
    from tabulate import tabulate
except ImportError:
    tabulate = None

logger = logging.getLogger(__name__)

EDITOR = os.getenv("EDITOR", "vim")

TIMESTAMP_FORMAT = "%Y-%m-%d %H:%M:%S (%A)"

DEFAULT_EXPERIMENT_INFO_KEYS = ("trainable_name", "experiment_tag", "trial_id",
                                "status", "last_update_time",
                                TRAINING_ITERATION, MEAN_ACCURACY, MEAN_LOSS)

DEFAULT_PROJECT_INFO_KEYS = (
    "name",
    "total_trials",
    "running_trials",
    "terminated_trials",
    "error_trials",
    "last_updated",
)

UNNEST_KEYS = ("config", "last_result")

try:
    TERM_HEIGHT, TERM_WIDTH = subprocess.check_output(["stty", "size"]).split()
    TERM_HEIGHT, TERM_WIDTH = int(TERM_HEIGHT), int(TERM_WIDTH)
except subprocess.CalledProcessError:
    TERM_HEIGHT, TERM_WIDTH = 100, 100

OPERATORS = {
    "<": operator.lt,
    "<=": operator.le,
    "==": operator.eq,
    "!=": operator.ne,
    ">=": operator.ge,
    ">": operator.gt,
}


def _check_tabulate():
    """Checks whether tabulate is installed."""
    if tabulate is None:
        raise ImportError(
            "Tabulate not installed. Please run `pip install tabulate`.")


def print_format_output(dataframe):
    """Prints output of given dataframe to fit into terminal.

    Returns:
        table (pd.DataFrame): Final outputted dataframe.
        dropped_cols (list): Columns dropped due to terminal size.
        empty_cols (list): Empty columns (dropped on default).
    """
    print_df = pd.DataFrame()
    dropped_cols = []
    empty_cols = []
    # column display priority is based on the info_keys passed in
    for i, col in enumerate(dataframe):
        if dataframe[col].isnull().all():
            # Don't add col to print_df if is fully empty
            empty_cols += [col]
            continue

        print_df[col] = dataframe[col]
        test_table = tabulate(print_df, headers="keys", tablefmt="psql")
        if str(test_table).index("\n") > TERM_WIDTH:
            # Drop all columns beyond terminal width
            print_df.drop(col, axis=1, inplace=True)
            dropped_cols += list(dataframe.columns)[i:]
            break

    table = tabulate(
        print_df, headers="keys", tablefmt="psql", showindex="never")

    print(table)
    if dropped_cols:
        print("Dropped columns:", dropped_cols)
        print("Please increase your terminal size to view remaining columns.")
    if empty_cols:
        print("Empty columns:", empty_cols)

    return table, dropped_cols, empty_cols


def list_trials(experiment_path,
                sort=None,
                output=None,
                filter_op=None,
                info_keys=None,
                limit=None,
                desc=False):
    """Lists trials in the directory subtree starting at the given path.

    Args:
        experiment_path (str): Directory where trials are located.
            Corresponds to Experiment.local_dir/Experiment.name.
        sort (list): Keys to sort by.
        output (str): Name of file where output is saved.
        filter_op (str): Filter operation in the format
            "<column> <operator> <value>".
        info_keys (list): Keys that are displayed.
        limit (int): Number of rows to display.
        desc (bool): Sort ascending vs. descending.
    """
    _check_tabulate()

<<<<<<< HEAD
    try:
        checkpoints_df = ExperimentAnalysis(experiment_path).dataframe()
    except TuneError:
        print("No experiment state found!")
        sys.exit(0)
=======
    checkpoints = experiment_state["checkpoints"]

    checkpoint_dicts = []
    for g in checkpoints:
        for key in UNNEST_KEYS:
            if key not in g:
                continue
            unnest_dict = flatten_dict(g.pop(key))
            g.update(unnest_dict)
        g = flatten_dict(g)
        checkpoint_dicts.append(g)

    checkpoints_df = pd.DataFrame(checkpoint_dicts)
>>>>>>> 23ae7313

    if not info_keys:
        info_keys = DEFAULT_EXPERIMENT_INFO_KEYS
    col_keys = [k for k in list(info_keys) if k in checkpoints_df]
    checkpoints_df = checkpoints_df[col_keys]

    if "last_update_time" in checkpoints_df:
        with pd.option_context("mode.use_inf_as_null", True):
            datetime_series = checkpoints_df["last_update_time"].dropna()

        datetime_series = datetime_series.apply(
            lambda t: datetime.fromtimestamp(t).strftime(TIMESTAMP_FORMAT))
        checkpoints_df["last_update_time"] = datetime_series

    if "logdir" in checkpoints_df:
        # logdir often too verbose to view in table, so drop experiment_path
        checkpoints_df["logdir"] = checkpoints_df["logdir"].str.replace(
            experiment_path, "")

    if filter_op:
        col, op, val = filter_op.split(" ")
        col_type = checkpoints_df[col].dtype
        if is_numeric_dtype(col_type):
            val = float(val)
        elif is_string_dtype(col_type):
            val = str(val)
        # TODO(Andrew): add support for datetime and boolean
        else:
            raise ValueError("Unsupported dtype for {}: {}".format(
                val, col_type))
        op = OPERATORS[op]
        filtered_index = op(checkpoints_df[col], val)
        checkpoints_df = checkpoints_df[filtered_index]

    if sort:
        if sort not in checkpoints_df:
            raise KeyError("{} not in: {}".format(sort, list(checkpoints_df)))
        ascending = not desc
        checkpoints_df = checkpoints_df.sort_values(
            by=sort, ascending=ascending)

    if limit:
        checkpoints_df = checkpoints_df[:limit]

    print_format_output(checkpoints_df)

    if output:
        file_extension = os.path.splitext(output)[1].lower()
        if file_extension in (".p", ".pkl", ".pickle"):
            checkpoints_df.to_pickle(output)
        elif file_extension == ".csv":
            checkpoints_df.to_csv(output, index=False)
        else:
            raise ValueError("Unsupported filetype: {}".format(output))
        print("Output saved at:", output)


def list_experiments(project_path,
                     sort=None,
                     output=None,
                     filter_op=None,
                     info_keys=None,
                     limit=None,
                     desc=False):
    """Lists experiments in the directory subtree.

    Args:
        project_path (str): Directory where experiments are located.
            Corresponds to Experiment.local_dir.
        sort (list): Keys to sort by.
        output (str): Name of file where output is saved.
        filter_op (str): Filter operation in the format
            "<column> <operator> <value>".
        info_keys (list): Keys that are displayed.
        limit (int): Number of rows to display.
        desc (bool): Sort ascending vs. descending.
    """
    _check_tabulate()
    base, experiment_folders, _ = next(os.walk(project_path))

    experiment_data_collection = []

    for experiment_dir in experiment_folders:
        analysis_obj, checkpoints_df = None, None
        try:
            analysis_obj = ExperimentAnalysis(
                os.path.join(project_path, experiment_dir))
            checkpoints_df = analysis_obj.dataframe()
        except TuneError:
            logger.debug("No experiment state found in %s", experiment_dir)
            continue

        # Format time-based values.
        stats = analysis_obj.stats()
        time_values = {
            "start_time": stats.get("_start_time"),
            "last_updated": stats.get("timestamp"),
        }

        formatted_time_values = {
            key: datetime.fromtimestamp(val).strftime(TIMESTAMP_FORMAT)
            if val else None
            for key, val in time_values.items()
        }

        experiment_data = {
            "name": experiment_dir,
            "total_trials": checkpoints_df.shape[0],
            "running_trials": (
                checkpoints_df["status"] == Trial.RUNNING).sum(),
            "terminated_trials": (
                checkpoints_df["status"] == Trial.TERMINATED).sum(),
            "error_trials": (checkpoints_df["status"] == Trial.ERROR).sum(),
        }
        experiment_data.update(formatted_time_values)
        experiment_data_collection.append(experiment_data)

    if not experiment_data_collection:
        print("No experiments found!")
        sys.exit(0)

    info_df = pd.DataFrame(experiment_data_collection)
    if not info_keys:
        info_keys = DEFAULT_PROJECT_INFO_KEYS
    col_keys = [k for k in list(info_keys) if k in info_df]
    if not col_keys:
        print("None of keys {} in experiment data!".format(info_keys))
        sys.exit(0)
    info_df = info_df[col_keys]

    if filter_op:
        col, op, val = filter_op.split(" ")
        col_type = info_df[col].dtype
        if is_numeric_dtype(col_type):
            val = float(val)
        elif is_string_dtype(col_type):
            val = str(val)
        # TODO(Andrew): add support for datetime and boolean
        else:
            raise ValueError("Unsupported dtype for {}: {}".format(
                val, col_type))
        op = OPERATORS[op]
        filtered_index = op(info_df[col], val)
        info_df = info_df[filtered_index]

    if sort:
        if sort not in info_df:
            raise KeyError("{} not in: {}".format(sort, list(info_df)))
        ascending = not desc
        info_df = info_df.sort_values(by=sort, ascending=ascending)

    if limit:
        info_df = info_df[:limit]

    print_format_output(info_df)

    if output:
        file_extension = os.path.splitext(output)[1].lower()
        if file_extension in (".p", ".pkl", ".pickle"):
            info_df.to_pickle(output)
        elif file_extension == ".csv":
            info_df.to_csv(output, index=False)
        else:
            raise ValueError("Unsupported filetype: {}".format(output))
        print("Output saved at:", output)


def add_note(path, filename="note.txt"):
    """Opens a txt file at the given path where user can add and save notes.

    Args:
        path (str): Directory where note will be saved.
        filename (str): Name of note. Defaults to "note.txt"
    """
    path = os.path.expanduser(path)
    assert os.path.isdir(path), "{} is not a valid directory.".format(path)

    filepath = os.path.join(path, filename)
    exists = os.path.isfile(filepath)

    try:
        subprocess.call([EDITOR, filepath])
    except Exception as exc:
        logger.error("Editing note failed!")
        raise exc
    if exists:
        print("Note updated at:", filepath)
    else:
        print("Note created at:", filepath)<|MERGE_RESOLUTION|>--- conflicted
+++ resolved
@@ -125,13 +125,6 @@
     """
     _check_tabulate()
 
-<<<<<<< HEAD
-    try:
-        checkpoints_df = ExperimentAnalysis(experiment_path).dataframe()
-    except TuneError:
-        print("No experiment state found!")
-        sys.exit(0)
-=======
     checkpoints = experiment_state["checkpoints"]
 
     checkpoint_dicts = []
@@ -144,8 +137,11 @@
         g = flatten_dict(g)
         checkpoint_dicts.append(g)
 
-    checkpoints_df = pd.DataFrame(checkpoint_dicts)
->>>>>>> 23ae7313
+    try:
+        checkpoints_df = ExperimentAnalysis(experiment_path).dataframe()
+    except TuneError:
+        print("No experiment state found!")
+        sys.exit(0)
 
     if not info_keys:
         info_keys = DEFAULT_EXPERIMENT_INFO_KEYS
