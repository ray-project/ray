--- conflicted
+++ resolved
@@ -738,7 +738,6 @@
             f"at {curr_time_str}. Total running time: " + running_time_str
         )
         self._print_result(trial)
-<<<<<<< HEAD
 
     def on_trial_error(
         self, iteration: int, trials: List["Trial"], trial: "Trial", **info
@@ -761,8 +760,6 @@
         self, iteration: int, trials: List["Trial"], trial: "Trial", **info
     ):
         self.on_trial_error(iteration=iteration, trials=trials, trial=trial, **info)
-=======
->>>>>>> bd1b4c93
 
     def on_checkpoint(
         self,
@@ -994,13 +991,10 @@
         )
         if more_infos:
             print(", ".join(more_infos))
-<<<<<<< HEAD
 
         if not force:
             # Only print error table at end of training
             return
-=======
->>>>>>> bd1b4c93
 
         trials_with_error = _get_trials_with_error(trials)
         if not trials_with_error:
