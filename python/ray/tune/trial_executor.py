--- conflicted
+++ resolved
@@ -1,14 +1,10 @@
 # coding: utf-8
-<<<<<<< HEAD
+from abc import ABCMeta, abstractmethod
 from functools import lru_cache
 import logging
 import os
 import time
-=======
-from abc import ABCMeta, abstractmethod
-import logging
 from typing import Dict, List, Optional
->>>>>>> 9322f6aa
 
 from ray.tune.resources import Resources
 from ray.util.annotations import DeveloperAPI
@@ -17,6 +13,7 @@
 from ray.tune.cluster_info import is_ray_cluster
 
 logger = logging.getLogger(__name__)
+
 
 # Accessing environment variable could be slow.
 @lru_cache()
@@ -218,7 +215,6 @@
     def force_reconcilation_on_next_step_end(self) -> None:
         pass
 
-<<<<<<< HEAD
     def may_warn_insufficient_resources(self, all_trials):
         autoscaler_enabled = is_ray_cluster()
         if not any(trial.status == Trial.RUNNING for trial in all_trials):
@@ -238,31 +234,23 @@
                     f"This could be due to the cluster not having enough "
                     f"resources available to start the next trial. Please "
                     f"check if the requested resources can be fulfilled by "
-                    f"your cluster, or will be fulfilled eventually (when using"
-                    f" the Ray autoscaler).")
+                    f"your cluster, or will be fulfilled eventually (when "
+                    f"using the Ray autoscaler).")
                 self._no_running_trials_since = time.monotonic()
         else:
             self._no_running_trials_since = -1
 
-    def on_no_available_trials(self, trial_runner):
+    def on_no_available_trials(self, trials: List[Trial]) -> None:
+        """
+        Args:
+            trials (List[Trial]): The list of trials. Note, refrain from
+                providing TrialRunner directly here.
+        """
+
         if self._queue_trials:
             return
-
-        all_trials = trial_runner.get_trials()
-        self.may_warn_insufficient_resources(all_trials)
-        for trial in all_trials:
-=======
-    def on_no_available_trials(self, trials: List[Trial]) -> None:
-        """
-        Args:
-            trials (List[Trial]): The list of trials. Note, refrain from
-                providing TrialRunner directly here.
-        """
-
-        if self._queue_trials:
-            return
+        self.may_warn_insufficient_resources(trials)
         for trial in trials:
->>>>>>> 9322f6aa
             if trial.uses_placement_groups:
                 return
             if trial.status == Trial.PENDING:
