<<<<<<< HEAD
# coding: utf-8
from abc import abstractmethod
import logging
from typing import Dict, List, Optional
import warnings

from ray.tune.resources import Resources
from ray.util.annotations import DeveloperAPI
from ray.tune.trial import Trial, Checkpoint

logger = logging.getLogger(__name__)


# Signals when a class is directly inherited from TrialExecutor.
# A warning is printed to inform users of TrialExecutor deprecation.
class _WarnOnDirectInheritanceMeta(type):
    def __new__(mcls, name, bases, module, **kwargs):
        if (
            name
            not in (
                "RayTrialExecutor",
                "_MockTrialExecutor",
                "TrialExecutor",
            )
            and "TrialExecutor" in tuple(base.__name__ for base in bases)
        ):
            deprecation_msg = (
                f"{name} inherits from TrialExecutor, which is being "
                "deprecated. "
                "RFC: https://github.com/ray-project/ray/issues/17593. "
                "Please reach out on the Ray Github if you have any concerns."
            )
            warnings.warn(deprecation_msg, DeprecationWarning)
        cls = super().__new__(mcls, name, bases, module, **kwargs)
        return cls


@DeveloperAPI
class TrialExecutor(metaclass=_WarnOnDirectInheritanceMeta):
    """Module for interacting with remote trainables.

    Manages platform-specific details such as resource handling
    and starting/stopping trials.
    """

    def __init__(self):
        """Initializes a new TrialExecutor."""
        self._cached_trial_state = {}
        self._trials_to_cache = set()

    def set_status(self, trial: Trial, status: str) -> None:
        """Sets status and checkpoints metadata if needed.

        Only checkpoints metadata if trial status is a terminal condition.
        PENDING, PAUSED, and RUNNING switches have checkpoints taken care of
        in the TrialRunner.

        Args:
            trial (Trial): Trial to checkpoint.
            status (Trial.status): Status to set trial to.
        """
        if trial.status == status:
            logger.debug("Trial %s: Status %s unchanged.", trial, trial.status)
        else:
            logger.debug(
                "Trial %s: Changing status from %s to %s.", trial, trial.status, status
            )
        trial.set_status(status)
        if status in [Trial.TERMINATED, Trial.ERROR]:
            self._trials_to_cache.add(trial)

    def mark_trial_to_checkpoint(self, trial: Trial) -> None:
        self._trials_to_cache.add(trial)

    def get_checkpoints(self) -> Dict[str, str]:
        """Returns a copy of mapping of the trial ID to pickled metadata."""
        for trial in self._trials_to_cache:
            self._cached_trial_state[trial.trial_id] = trial.get_json_state()
        self._trials_to_cache.clear()
        return self._cached_trial_state

    @abstractmethod
    def has_resources(self, resources: Resources) -> bool:
        """Returns whether this runner has at least the specified resources."""
        pass

    @abstractmethod
    def start_trial(self, trial: Trial) -> bool:
        """Starts the trial restoring from checkpoint if checkpoint is provided.

        Args:
            trial (Trial): Trial to be started.

        Returns:
            True if trial started successfully, False otherwise.
        """
        pass

    @abstractmethod
    def stop_trial(
        self, trial: Trial, error: bool = False, error_msg: Optional[str] = None
    ) -> None:
        """Stops the trial.

        Stops this trial, releasing all allocating resources.
        If stopping the trial fails, the run will be marked as terminated
        in error, but no exception will be thrown.

        Args:
            error (bool): Whether to mark this trial as terminated in error.
            error_msg (str): Optional error message.

        """
        pass

    def continue_training(self, trial: Trial) -> None:
        """Continues the training of this trial."""
        pass

    def pause_trial(self, trial: Trial) -> None:
        """Pauses the trial.

        We want to release resources (specifically GPUs) when pausing an
        experiment. This results in PAUSED state that similar to TERMINATED.
        """
        assert trial.status == Trial.RUNNING, trial.status
        try:
            self.save(trial, Checkpoint.MEMORY)
            self.stop_trial(trial)
            self.set_status(trial, Trial.PAUSED)
        except Exception:
            logger.exception("Error pausing runner.")
            self.set_status(trial, Trial.ERROR)

    def resume_trial(self, trial: Trial) -> None:
        """Resumes PAUSED trials. This is a blocking call."""
        assert trial.status == Trial.PAUSED, trial.status
        self.start_trial(trial)

    @abstractmethod
    def reset_trial(
        self, trial: Trial, new_config: Dict, new_experiment_tag: str
    ) -> bool:
        """Tries to invoke `Trainable.reset()` to reset trial.

        Args:
            trial (Trial): Trial to be reset.
            new_config (dict): New configuration for Trial
                trainable.
            new_experiment_tag (str): New experiment name
                for trial.

        Returns:
            True if `reset` is successful else False.
        """
        pass

    @abstractmethod
    def get_running_trials(self) -> List[Trial]:
        """Returns all running trials."""
        pass

    def on_step_begin(self, trials: List[Trial]) -> None:
        """A hook called before running one step of the trial event loop.

        Args:
            trials (List[Trial]): The list of trials. Note, refrain from
                providing TrialRunner directly here.
        """
        pass

    def on_step_end(self, trials: List[Trial]) -> None:
        """A hook called after running one step of the trial event loop.

        Args:
            trials (List[Trial]): The list of trials. Note, refrain from
                providing TrialRunner directly here.
        """
        pass

    def force_reconcilation_on_next_step_end(self) -> None:
        pass

    @abstractmethod
    def get_next_available_trial(self) -> Optional[Trial]:
        """Blocking call that waits until one result is ready.

        Returns:
            Trial object that is ready for intermediate processing.
        """
        pass

    @abstractmethod
    def get_next_failed_trial(self) -> Optional[Trial]:
        """Non-blocking call that detects and returns one failed trial.

        Returns:
            A Trial object that is ready for failure processing. None if
            no failure detected.
        """
        pass

    @abstractmethod
    def fetch_result(self, trial: Trial) -> List[Trial]:
        """Fetches one result for the trial.

        Assumes the trial is running.

        Returns:
            Result object for the trial.
        """
        pass

    @abstractmethod
    def debug_string(self) -> str:
        """Returns a human readable message for printing to the console."""
        pass

    @abstractmethod
    def restore(self, trial: Trial) -> None:
        """Restores training state from a checkpoint.

        If checkpoint is None, try to restore from trial.checkpoint.
        If restoring fails, the trial status will be set to ERROR.

        Args:
            trial (Trial): Trial to be restored.

        Returns:
            False if error occurred, otherwise return True.
        """
        pass

    @abstractmethod
    def save(
        self, trial, storage: str = Checkpoint.PERSISTENT, result: Optional[Dict] = None
    ) -> Checkpoint:
        """Saves training state of this trial to a checkpoint.

        If result is None, this trial's last result will be used.

        Args:
            trial (Trial): The state of this trial to be saved.
            storage (str): Where to store the checkpoint. Defaults to
                PERSISTENT.
            result (dict): The state of this trial as a dictionary to be saved.

        Returns:
            A Checkpoint object.
        """
        pass

    @abstractmethod
    def export_trial_if_needed(self, trial: Trial) -> Dict:
        """Exports model of this trial based on trial.export_formats.

        Args:
            trial (Trial): The state of this trial to be saved.

        Returns:
            A dict that maps ExportFormats to successfully exported models.
        """
        pass

    def has_gpus(self) -> bool:
        """Returns True if GPUs are detected on the cluster."""
        return False

    def cleanup(self, trials: List[Trial]) -> None:
        """Ensures that trials are cleaned up after stopping.

        Args:
            trials (List[Trial]): The list of trials. Note, refrain from
                providing TrialRunner directly here.
        """
        pass

    def in_staging_grace_period(self) -> bool:
        """Returns True if trials have recently been staged."""
        return False

    def set_max_pending_trials(self, max_pending: int) -> None:
        """Set the maximum number of allowed pending trials."""
        pass
=======
# coding: utf-8
from abc import abstractmethod
import logging
from typing import Dict, List, Optional
import warnings

from ray.tune.resources import Resources
from ray.util.annotations import DeveloperAPI
from ray.tune.trial import Trial, Checkpoint

logger = logging.getLogger(__name__)


# Signals when a class is directly inherited from TrialExecutor.
# A warning is printed to inform users of TrialExecutor deprecation.
class _WarnOnDirectInheritanceMeta(type):
    def __new__(mcls, name, bases, module, **kwargs):
        if (
            name
            not in (
                "RayTrialExecutor",
                "_MockTrialExecutor",
                "TrialExecutor",
            )
            and "TrialExecutor" in tuple(base.__name__ for base in bases)
        ):
            deprecation_msg = (
                f"{name} inherits from TrialExecutor, which is being "
                "deprecated. "
                "RFC: https://github.com/ray-project/ray/issues/17593. "
                "Please reach out on the Ray Github if you have any concerns."
            )
            warnings.warn(deprecation_msg, DeprecationWarning)
        cls = super().__new__(mcls, name, bases, module, **kwargs)
        return cls


@DeveloperAPI
class TrialExecutor(metaclass=_WarnOnDirectInheritanceMeta):
    """Module for interacting with remote trainables.

    Manages platform-specific details such as resource handling
    and starting/stopping trials.
    """

    def __init__(self):
        """Initializes a new TrialExecutor."""
        self._cached_trial_state = {}
        self._trials_to_cache = set()

    def set_status(self, trial: Trial, status: str) -> None:
        """Sets status and checkpoints metadata if needed.

        Only checkpoints metadata if trial status is a terminal condition.
        PENDING, PAUSED, and RUNNING switches have checkpoints taken care of
        in the TrialRunner.

        Args:
            trial (Trial): Trial to checkpoint.
            status (Trial.status): Status to set trial to.
        """
        if trial.status == status:
            logger.debug("Trial %s: Status %s unchanged.", trial, trial.status)
        else:
            logger.debug(
                "Trial %s: Changing status from %s to %s.", trial, trial.status, status
            )
        trial.set_status(status)
        if status in [Trial.TERMINATED, Trial.ERROR]:
            self._trials_to_cache.add(trial)

    def mark_trial_to_checkpoint(self, trial: Trial) -> None:
        self._trials_to_cache.add(trial)

    def get_checkpoints(self) -> Dict[str, str]:
        """Returns a copy of mapping of the trial ID to pickled metadata."""
        for trial in self._trials_to_cache:
            self._cached_trial_state[trial.trial_id] = trial.get_json_state()
        self._trials_to_cache.clear()
        return self._cached_trial_state

    @abstractmethod
    def has_resources(self, resources: Resources) -> bool:
        """Returns whether this runner has at least the specified resources."""
        pass

    @abstractmethod
    def start_trial(self, trial: Trial) -> bool:
        """Starts the trial restoring from checkpoint if checkpoint is provided.

        Args:
            trial (Trial): Trial to be started.

        Returns:
            True if trial started successfully, False otherwise.
        """
        pass

    @abstractmethod
    def stop_trial(
        self, trial: Trial, error: bool = False, error_msg: Optional[str] = None
    ) -> None:
        """Stops the trial.

        Stops this trial, releasing all allocating resources.
        If stopping the trial fails, the run will be marked as terminated
        in error, but no exception will be thrown.

        Args:
            error (bool): Whether to mark this trial as terminated in error.
            error_msg (str): Optional error message.

        """
        pass

    def continue_training(self, trial: Trial) -> None:
        """Continues the training of this trial."""
        pass

    def pause_trial(self, trial: Trial) -> None:
        """Pauses the trial.

        We want to release resources (specifically GPUs) when pausing an
        experiment. This results in PAUSED state that similar to TERMINATED.
        """
        assert trial.status == Trial.RUNNING, trial.status
        try:
            self.save(trial, Checkpoint.MEMORY)
            self.stop_trial(trial)
            self.set_status(trial, Trial.PAUSED)
        except Exception:
            logger.exception("Error pausing runner.")
            self.set_status(trial, Trial.ERROR)

    @abstractmethod
    def reset_trial(
        self, trial: Trial, new_config: Dict, new_experiment_tag: str
    ) -> bool:
        """Tries to invoke `Trainable.reset()` to reset trial.

        Args:
            trial (Trial): Trial to be reset.
            new_config (dict): New configuration for Trial
                trainable.
            new_experiment_tag (str): New experiment name
                for trial.

        Returns:
            True if `reset` is successful else False.
        """
        pass

    @abstractmethod
    def get_running_trials(self) -> List[Trial]:
        """Returns all running trials."""
        pass

    def on_step_begin(self, trials: List[Trial]) -> None:
        """A hook called before running one step of the trial event loop.

        Args:
            trials (List[Trial]): The list of trials. Note, refrain from
                providing TrialRunner directly here.
        """
        pass

    def on_step_end(self, trials: List[Trial]) -> None:
        """A hook called after running one step of the trial event loop.

        Args:
            trials (List[Trial]): The list of trials. Note, refrain from
                providing TrialRunner directly here.
        """
        pass

    def force_reconcilation_on_next_step_end(self) -> None:
        pass

    @abstractmethod
    def get_next_available_trial(self) -> Optional[Trial]:
        """Blocking call that waits until one result is ready.

        Returns:
            Trial object that is ready for intermediate processing.
        """
        pass

    @abstractmethod
    def fetch_result(self, trial: Trial) -> List[Trial]:
        """Fetches one result for the trial.

        Assumes the trial is running.

        Returns:
            Result object for the trial.
        """
        pass

    @abstractmethod
    def debug_string(self) -> str:
        """Returns a human readable message for printing to the console."""
        pass

    @abstractmethod
    def restore(self, trial: Trial) -> None:
        """Restores training state from a checkpoint.

        If checkpoint is None, try to restore from trial.checkpoint.
        If restoring fails, the trial status will be set to ERROR.

        Args:
            trial (Trial): Trial to be restored.

        Returns:
            False if error occurred, otherwise return True.
        """
        pass

    @abstractmethod
    def save(
        self, trial, storage: str = Checkpoint.PERSISTENT, result: Optional[Dict] = None
    ) -> Checkpoint:
        """Saves training state of this trial to a checkpoint.

        If result is None, this trial's last result will be used.

        Args:
            trial (Trial): The state of this trial to be saved.
            storage (str): Where to store the checkpoint. Defaults to
                PERSISTENT.
            result (dict): The state of this trial as a dictionary to be saved.

        Returns:
            A Checkpoint object.
        """
        pass

    @abstractmethod
    def export_trial_if_needed(self, trial: Trial) -> Dict:
        """Exports model of this trial based on trial.export_formats.

        Args:
            trial (Trial): The state of this trial to be saved.

        Returns:
            A dict that maps ExportFormats to successfully exported models.
        """
        pass

    def has_gpus(self) -> bool:
        """Returns True if GPUs are detected on the cluster."""
        return False

    def cleanup(self, trials: List[Trial]) -> None:
        """Ensures that trials are cleaned up after stopping.

        Args:
            trials (List[Trial]): The list of trials. Note, refrain from
                providing TrialRunner directly here.
        """
        pass

    def in_staging_grace_period(self) -> bool:
        """Returns True if trials have recently been staged."""
        return False

    def set_max_pending_trials(self, max_pending: int) -> None:
        """Set the maximum number of allowed pending trials."""
        pass
>>>>>>> 19672688
<|MERGE_RESOLUTION|>--- conflicted
+++ resolved
@@ -1,556 +1,269 @@
-<<<<<<< HEAD
-# coding: utf-8
-from abc import abstractmethod
-import logging
-from typing import Dict, List, Optional
-import warnings
-
-from ray.tune.resources import Resources
-from ray.util.annotations import DeveloperAPI
-from ray.tune.trial import Trial, Checkpoint
-
-logger = logging.getLogger(__name__)
-
-
-# Signals when a class is directly inherited from TrialExecutor.
-# A warning is printed to inform users of TrialExecutor deprecation.
-class _WarnOnDirectInheritanceMeta(type):
-    def __new__(mcls, name, bases, module, **kwargs):
-        if (
-            name
-            not in (
-                "RayTrialExecutor",
-                "_MockTrialExecutor",
-                "TrialExecutor",
-            )
-            and "TrialExecutor" in tuple(base.__name__ for base in bases)
-        ):
-            deprecation_msg = (
-                f"{name} inherits from TrialExecutor, which is being "
-                "deprecated. "
-                "RFC: https://github.com/ray-project/ray/issues/17593. "
-                "Please reach out on the Ray Github if you have any concerns."
-            )
-            warnings.warn(deprecation_msg, DeprecationWarning)
-        cls = super().__new__(mcls, name, bases, module, **kwargs)
-        return cls
-
-
-@DeveloperAPI
-class TrialExecutor(metaclass=_WarnOnDirectInheritanceMeta):
-    """Module for interacting with remote trainables.
-
-    Manages platform-specific details such as resource handling
-    and starting/stopping trials.
-    """
-
-    def __init__(self):
-        """Initializes a new TrialExecutor."""
-        self._cached_trial_state = {}
-        self._trials_to_cache = set()
-
-    def set_status(self, trial: Trial, status: str) -> None:
-        """Sets status and checkpoints metadata if needed.
-
-        Only checkpoints metadata if trial status is a terminal condition.
-        PENDING, PAUSED, and RUNNING switches have checkpoints taken care of
-        in the TrialRunner.
-
-        Args:
-            trial (Trial): Trial to checkpoint.
-            status (Trial.status): Status to set trial to.
-        """
-        if trial.status == status:
-            logger.debug("Trial %s: Status %s unchanged.", trial, trial.status)
-        else:
-            logger.debug(
-                "Trial %s: Changing status from %s to %s.", trial, trial.status, status
-            )
-        trial.set_status(status)
-        if status in [Trial.TERMINATED, Trial.ERROR]:
-            self._trials_to_cache.add(trial)
-
-    def mark_trial_to_checkpoint(self, trial: Trial) -> None:
-        self._trials_to_cache.add(trial)
-
-    def get_checkpoints(self) -> Dict[str, str]:
-        """Returns a copy of mapping of the trial ID to pickled metadata."""
-        for trial in self._trials_to_cache:
-            self._cached_trial_state[trial.trial_id] = trial.get_json_state()
-        self._trials_to_cache.clear()
-        return self._cached_trial_state
-
-    @abstractmethod
-    def has_resources(self, resources: Resources) -> bool:
-        """Returns whether this runner has at least the specified resources."""
-        pass
-
-    @abstractmethod
-    def start_trial(self, trial: Trial) -> bool:
-        """Starts the trial restoring from checkpoint if checkpoint is provided.
-
-        Args:
-            trial (Trial): Trial to be started.
-
-        Returns:
-            True if trial started successfully, False otherwise.
-        """
-        pass
-
-    @abstractmethod
-    def stop_trial(
-        self, trial: Trial, error: bool = False, error_msg: Optional[str] = None
-    ) -> None:
-        """Stops the trial.
-
-        Stops this trial, releasing all allocating resources.
-        If stopping the trial fails, the run will be marked as terminated
-        in error, but no exception will be thrown.
-
-        Args:
-            error (bool): Whether to mark this trial as terminated in error.
-            error_msg (str): Optional error message.
-
-        """
-        pass
-
-    def continue_training(self, trial: Trial) -> None:
-        """Continues the training of this trial."""
-        pass
-
-    def pause_trial(self, trial: Trial) -> None:
-        """Pauses the trial.
-
-        We want to release resources (specifically GPUs) when pausing an
-        experiment. This results in PAUSED state that similar to TERMINATED.
-        """
-        assert trial.status == Trial.RUNNING, trial.status
-        try:
-            self.save(trial, Checkpoint.MEMORY)
-            self.stop_trial(trial)
-            self.set_status(trial, Trial.PAUSED)
-        except Exception:
-            logger.exception("Error pausing runner.")
-            self.set_status(trial, Trial.ERROR)
-
-    def resume_trial(self, trial: Trial) -> None:
-        """Resumes PAUSED trials. This is a blocking call."""
-        assert trial.status == Trial.PAUSED, trial.status
-        self.start_trial(trial)
-
-    @abstractmethod
-    def reset_trial(
-        self, trial: Trial, new_config: Dict, new_experiment_tag: str
-    ) -> bool:
-        """Tries to invoke `Trainable.reset()` to reset trial.
-
-        Args:
-            trial (Trial): Trial to be reset.
-            new_config (dict): New configuration for Trial
-                trainable.
-            new_experiment_tag (str): New experiment name
-                for trial.
-
-        Returns:
-            True if `reset` is successful else False.
-        """
-        pass
-
-    @abstractmethod
-    def get_running_trials(self) -> List[Trial]:
-        """Returns all running trials."""
-        pass
-
-    def on_step_begin(self, trials: List[Trial]) -> None:
-        """A hook called before running one step of the trial event loop.
-
-        Args:
-            trials (List[Trial]): The list of trials. Note, refrain from
-                providing TrialRunner directly here.
-        """
-        pass
-
-    def on_step_end(self, trials: List[Trial]) -> None:
-        """A hook called after running one step of the trial event loop.
-
-        Args:
-            trials (List[Trial]): The list of trials. Note, refrain from
-                providing TrialRunner directly here.
-        """
-        pass
-
-    def force_reconcilation_on_next_step_end(self) -> None:
-        pass
-
-    @abstractmethod
-    def get_next_available_trial(self) -> Optional[Trial]:
-        """Blocking call that waits until one result is ready.
-
-        Returns:
-            Trial object that is ready for intermediate processing.
-        """
-        pass
-
-    @abstractmethod
-    def get_next_failed_trial(self) -> Optional[Trial]:
-        """Non-blocking call that detects and returns one failed trial.
-
-        Returns:
-            A Trial object that is ready for failure processing. None if
-            no failure detected.
-        """
-        pass
-
-    @abstractmethod
-    def fetch_result(self, trial: Trial) -> List[Trial]:
-        """Fetches one result for the trial.
-
-        Assumes the trial is running.
-
-        Returns:
-            Result object for the trial.
-        """
-        pass
-
-    @abstractmethod
-    def debug_string(self) -> str:
-        """Returns a human readable message for printing to the console."""
-        pass
-
-    @abstractmethod
-    def restore(self, trial: Trial) -> None:
-        """Restores training state from a checkpoint.
-
-        If checkpoint is None, try to restore from trial.checkpoint.
-        If restoring fails, the trial status will be set to ERROR.
-
-        Args:
-            trial (Trial): Trial to be restored.
-
-        Returns:
-            False if error occurred, otherwise return True.
-        """
-        pass
-
-    @abstractmethod
-    def save(
-        self, trial, storage: str = Checkpoint.PERSISTENT, result: Optional[Dict] = None
-    ) -> Checkpoint:
-        """Saves training state of this trial to a checkpoint.
-
-        If result is None, this trial's last result will be used.
-
-        Args:
-            trial (Trial): The state of this trial to be saved.
-            storage (str): Where to store the checkpoint. Defaults to
-                PERSISTENT.
-            result (dict): The state of this trial as a dictionary to be saved.
-
-        Returns:
-            A Checkpoint object.
-        """
-        pass
-
-    @abstractmethod
-    def export_trial_if_needed(self, trial: Trial) -> Dict:
-        """Exports model of this trial based on trial.export_formats.
-
-        Args:
-            trial (Trial): The state of this trial to be saved.
-
-        Returns:
-            A dict that maps ExportFormats to successfully exported models.
-        """
-        pass
-
-    def has_gpus(self) -> bool:
-        """Returns True if GPUs are detected on the cluster."""
-        return False
-
-    def cleanup(self, trials: List[Trial]) -> None:
-        """Ensures that trials are cleaned up after stopping.
-
-        Args:
-            trials (List[Trial]): The list of trials. Note, refrain from
-                providing TrialRunner directly here.
-        """
-        pass
-
-    def in_staging_grace_period(self) -> bool:
-        """Returns True if trials have recently been staged."""
-        return False
-
-    def set_max_pending_trials(self, max_pending: int) -> None:
-        """Set the maximum number of allowed pending trials."""
-        pass
-=======
-# coding: utf-8
-from abc import abstractmethod
-import logging
-from typing import Dict, List, Optional
-import warnings
-
-from ray.tune.resources import Resources
-from ray.util.annotations import DeveloperAPI
-from ray.tune.trial import Trial, Checkpoint
-
-logger = logging.getLogger(__name__)
-
-
-# Signals when a class is directly inherited from TrialExecutor.
-# A warning is printed to inform users of TrialExecutor deprecation.
-class _WarnOnDirectInheritanceMeta(type):
-    def __new__(mcls, name, bases, module, **kwargs):
-        if (
-            name
-            not in (
-                "RayTrialExecutor",
-                "_MockTrialExecutor",
-                "TrialExecutor",
-            )
-            and "TrialExecutor" in tuple(base.__name__ for base in bases)
-        ):
-            deprecation_msg = (
-                f"{name} inherits from TrialExecutor, which is being "
-                "deprecated. "
-                "RFC: https://github.com/ray-project/ray/issues/17593. "
-                "Please reach out on the Ray Github if you have any concerns."
-            )
-            warnings.warn(deprecation_msg, DeprecationWarning)
-        cls = super().__new__(mcls, name, bases, module, **kwargs)
-        return cls
-
-
-@DeveloperAPI
-class TrialExecutor(metaclass=_WarnOnDirectInheritanceMeta):
-    """Module for interacting with remote trainables.
-
-    Manages platform-specific details such as resource handling
-    and starting/stopping trials.
-    """
-
-    def __init__(self):
-        """Initializes a new TrialExecutor."""
-        self._cached_trial_state = {}
-        self._trials_to_cache = set()
-
-    def set_status(self, trial: Trial, status: str) -> None:
-        """Sets status and checkpoints metadata if needed.
-
-        Only checkpoints metadata if trial status is a terminal condition.
-        PENDING, PAUSED, and RUNNING switches have checkpoints taken care of
-        in the TrialRunner.
-
-        Args:
-            trial (Trial): Trial to checkpoint.
-            status (Trial.status): Status to set trial to.
-        """
-        if trial.status == status:
-            logger.debug("Trial %s: Status %s unchanged.", trial, trial.status)
-        else:
-            logger.debug(
-                "Trial %s: Changing status from %s to %s.", trial, trial.status, status
-            )
-        trial.set_status(status)
-        if status in [Trial.TERMINATED, Trial.ERROR]:
-            self._trials_to_cache.add(trial)
-
-    def mark_trial_to_checkpoint(self, trial: Trial) -> None:
-        self._trials_to_cache.add(trial)
-
-    def get_checkpoints(self) -> Dict[str, str]:
-        """Returns a copy of mapping of the trial ID to pickled metadata."""
-        for trial in self._trials_to_cache:
-            self._cached_trial_state[trial.trial_id] = trial.get_json_state()
-        self._trials_to_cache.clear()
-        return self._cached_trial_state
-
-    @abstractmethod
-    def has_resources(self, resources: Resources) -> bool:
-        """Returns whether this runner has at least the specified resources."""
-        pass
-
-    @abstractmethod
-    def start_trial(self, trial: Trial) -> bool:
-        """Starts the trial restoring from checkpoint if checkpoint is provided.
-
-        Args:
-            trial (Trial): Trial to be started.
-
-        Returns:
-            True if trial started successfully, False otherwise.
-        """
-        pass
-
-    @abstractmethod
-    def stop_trial(
-        self, trial: Trial, error: bool = False, error_msg: Optional[str] = None
-    ) -> None:
-        """Stops the trial.
-
-        Stops this trial, releasing all allocating resources.
-        If stopping the trial fails, the run will be marked as terminated
-        in error, but no exception will be thrown.
-
-        Args:
-            error (bool): Whether to mark this trial as terminated in error.
-            error_msg (str): Optional error message.
-
-        """
-        pass
-
-    def continue_training(self, trial: Trial) -> None:
-        """Continues the training of this trial."""
-        pass
-
-    def pause_trial(self, trial: Trial) -> None:
-        """Pauses the trial.
-
-        We want to release resources (specifically GPUs) when pausing an
-        experiment. This results in PAUSED state that similar to TERMINATED.
-        """
-        assert trial.status == Trial.RUNNING, trial.status
-        try:
-            self.save(trial, Checkpoint.MEMORY)
-            self.stop_trial(trial)
-            self.set_status(trial, Trial.PAUSED)
-        except Exception:
-            logger.exception("Error pausing runner.")
-            self.set_status(trial, Trial.ERROR)
-
-    @abstractmethod
-    def reset_trial(
-        self, trial: Trial, new_config: Dict, new_experiment_tag: str
-    ) -> bool:
-        """Tries to invoke `Trainable.reset()` to reset trial.
-
-        Args:
-            trial (Trial): Trial to be reset.
-            new_config (dict): New configuration for Trial
-                trainable.
-            new_experiment_tag (str): New experiment name
-                for trial.
-
-        Returns:
-            True if `reset` is successful else False.
-        """
-        pass
-
-    @abstractmethod
-    def get_running_trials(self) -> List[Trial]:
-        """Returns all running trials."""
-        pass
-
-    def on_step_begin(self, trials: List[Trial]) -> None:
-        """A hook called before running one step of the trial event loop.
-
-        Args:
-            trials (List[Trial]): The list of trials. Note, refrain from
-                providing TrialRunner directly here.
-        """
-        pass
-
-    def on_step_end(self, trials: List[Trial]) -> None:
-        """A hook called after running one step of the trial event loop.
-
-        Args:
-            trials (List[Trial]): The list of trials. Note, refrain from
-                providing TrialRunner directly here.
-        """
-        pass
-
-    def force_reconcilation_on_next_step_end(self) -> None:
-        pass
-
-    @abstractmethod
-    def get_next_available_trial(self) -> Optional[Trial]:
-        """Blocking call that waits until one result is ready.
-
-        Returns:
-            Trial object that is ready for intermediate processing.
-        """
-        pass
-
-    @abstractmethod
-    def fetch_result(self, trial: Trial) -> List[Trial]:
-        """Fetches one result for the trial.
-
-        Assumes the trial is running.
-
-        Returns:
-            Result object for the trial.
-        """
-        pass
-
-    @abstractmethod
-    def debug_string(self) -> str:
-        """Returns a human readable message for printing to the console."""
-        pass
-
-    @abstractmethod
-    def restore(self, trial: Trial) -> None:
-        """Restores training state from a checkpoint.
-
-        If checkpoint is None, try to restore from trial.checkpoint.
-        If restoring fails, the trial status will be set to ERROR.
-
-        Args:
-            trial (Trial): Trial to be restored.
-
-        Returns:
-            False if error occurred, otherwise return True.
-        """
-        pass
-
-    @abstractmethod
-    def save(
-        self, trial, storage: str = Checkpoint.PERSISTENT, result: Optional[Dict] = None
-    ) -> Checkpoint:
-        """Saves training state of this trial to a checkpoint.
-
-        If result is None, this trial's last result will be used.
-
-        Args:
-            trial (Trial): The state of this trial to be saved.
-            storage (str): Where to store the checkpoint. Defaults to
-                PERSISTENT.
-            result (dict): The state of this trial as a dictionary to be saved.
-
-        Returns:
-            A Checkpoint object.
-        """
-        pass
-
-    @abstractmethod
-    def export_trial_if_needed(self, trial: Trial) -> Dict:
-        """Exports model of this trial based on trial.export_formats.
-
-        Args:
-            trial (Trial): The state of this trial to be saved.
-
-        Returns:
-            A dict that maps ExportFormats to successfully exported models.
-        """
-        pass
-
-    def has_gpus(self) -> bool:
-        """Returns True if GPUs are detected on the cluster."""
-        return False
-
-    def cleanup(self, trials: List[Trial]) -> None:
-        """Ensures that trials are cleaned up after stopping.
-
-        Args:
-            trials (List[Trial]): The list of trials. Note, refrain from
-                providing TrialRunner directly here.
-        """
-        pass
-
-    def in_staging_grace_period(self) -> bool:
-        """Returns True if trials have recently been staged."""
-        return False
-
-    def set_max_pending_trials(self, max_pending: int) -> None:
-        """Set the maximum number of allowed pending trials."""
-        pass
->>>>>>> 19672688
+# coding: utf-8
+from abc import abstractmethod
+import logging
+from typing import Dict, List, Optional
+import warnings
+
+from ray.tune.resources import Resources
+from ray.util.annotations import DeveloperAPI
+from ray.tune.trial import Trial, Checkpoint
+
+logger = logging.getLogger(__name__)
+
+
+# Signals when a class is directly inherited from TrialExecutor.
+# A warning is printed to inform users of TrialExecutor deprecation.
+class _WarnOnDirectInheritanceMeta(type):
+    def __new__(mcls, name, bases, module, **kwargs):
+        if (
+            name
+            not in (
+                "RayTrialExecutor",
+                "_MockTrialExecutor",
+                "TrialExecutor",
+            )
+            and "TrialExecutor" in tuple(base.__name__ for base in bases)
+        ):
+            deprecation_msg = (
+                f"{name} inherits from TrialExecutor, which is being "
+                "deprecated. "
+                "RFC: https://github.com/ray-project/ray/issues/17593. "
+                "Please reach out on the Ray Github if you have any concerns."
+            )
+            warnings.warn(deprecation_msg, DeprecationWarning)
+        cls = super().__new__(mcls, name, bases, module, **kwargs)
+        return cls
+
+
+@DeveloperAPI
+class TrialExecutor(metaclass=_WarnOnDirectInheritanceMeta):
+    """Module for interacting with remote trainables.
+
+    Manages platform-specific details such as resource handling
+    and starting/stopping trials.
+    """
+
+    def __init__(self):
+        """Initializes a new TrialExecutor."""
+        self._cached_trial_state = {}
+        self._trials_to_cache = set()
+
+    def set_status(self, trial: Trial, status: str) -> None:
+        """Sets status and checkpoints metadata if needed.
+
+        Only checkpoints metadata if trial status is a terminal condition.
+        PENDING, PAUSED, and RUNNING switches have checkpoints taken care of
+        in the TrialRunner.
+
+        Args:
+            trial (Trial): Trial to checkpoint.
+            status (Trial.status): Status to set trial to.
+        """
+        if trial.status == status:
+            logger.debug("Trial %s: Status %s unchanged.", trial, trial.status)
+        else:
+            logger.debug(
+                "Trial %s: Changing status from %s to %s.", trial, trial.status, status
+            )
+        trial.set_status(status)
+        if status in [Trial.TERMINATED, Trial.ERROR]:
+            self._trials_to_cache.add(trial)
+
+    def mark_trial_to_checkpoint(self, trial: Trial) -> None:
+        self._trials_to_cache.add(trial)
+
+    def get_checkpoints(self) -> Dict[str, str]:
+        """Returns a copy of mapping of the trial ID to pickled metadata."""
+        for trial in self._trials_to_cache:
+            self._cached_trial_state[trial.trial_id] = trial.get_json_state()
+        self._trials_to_cache.clear()
+        return self._cached_trial_state
+
+    @abstractmethod
+    def has_resources(self, resources: Resources) -> bool:
+        """Returns whether this runner has at least the specified resources."""
+        pass
+
+    @abstractmethod
+    def start_trial(self, trial: Trial) -> bool:
+        """Starts the trial restoring from checkpoint if checkpoint is provided.
+
+        Args:
+            trial (Trial): Trial to be started.
+
+        Returns:
+            True if trial started successfully, False otherwise.
+        """
+        pass
+
+    @abstractmethod
+    def stop_trial(
+        self, trial: Trial, error: bool = False, error_msg: Optional[str] = None
+    ) -> None:
+        """Stops the trial.
+
+        Stops this trial, releasing all allocating resources.
+        If stopping the trial fails, the run will be marked as terminated
+        in error, but no exception will be thrown.
+
+        Args:
+            error (bool): Whether to mark this trial as terminated in error.
+            error_msg (str): Optional error message.
+
+        """
+        pass
+
+    def continue_training(self, trial: Trial) -> None:
+        """Continues the training of this trial."""
+        pass
+
+    def pause_trial(self, trial: Trial) -> None:
+        """Pauses the trial.
+
+        We want to release resources (specifically GPUs) when pausing an
+        experiment. This results in PAUSED state that similar to TERMINATED.
+        """
+        assert trial.status == Trial.RUNNING, trial.status
+        try:
+            self.save(trial, Checkpoint.MEMORY)
+            self.stop_trial(trial)
+            self.set_status(trial, Trial.PAUSED)
+        except Exception:
+            logger.exception("Error pausing runner.")
+            self.set_status(trial, Trial.ERROR)
+
+    @abstractmethod
+    def reset_trial(
+        self, trial: Trial, new_config: Dict, new_experiment_tag: str
+    ) -> bool:
+        """Tries to invoke `Trainable.reset()` to reset trial.
+
+        Args:
+            trial (Trial): Trial to be reset.
+            new_config (dict): New configuration for Trial
+                trainable.
+            new_experiment_tag (str): New experiment name
+                for trial.
+
+        Returns:
+            True if `reset` is successful else False.
+        """
+        pass
+
+    @abstractmethod
+    def get_running_trials(self) -> List[Trial]:
+        """Returns all running trials."""
+        pass
+
+    def on_step_begin(self, trials: List[Trial]) -> None:
+        """A hook called before running one step of the trial event loop.
+
+        Args:
+            trials (List[Trial]): The list of trials. Note, refrain from
+                providing TrialRunner directly here.
+        """
+        pass
+
+    def on_step_end(self, trials: List[Trial]) -> None:
+        """A hook called after running one step of the trial event loop.
+
+        Args:
+            trials (List[Trial]): The list of trials. Note, refrain from
+                providing TrialRunner directly here.
+        """
+        pass
+
+    def force_reconcilation_on_next_step_end(self) -> None:
+        pass
+
+    @abstractmethod
+    def get_next_available_trial(self) -> Optional[Trial]:
+        """Blocking call that waits until one result is ready.
+
+        Returns:
+            Trial object that is ready for intermediate processing.
+        """
+        pass
+
+    @abstractmethod
+    def fetch_result(self, trial: Trial) -> List[Trial]:
+        """Fetches one result for the trial.
+
+        Assumes the trial is running.
+
+        Returns:
+            Result object for the trial.
+        """
+        pass
+
+    @abstractmethod
+    def debug_string(self) -> str:
+        """Returns a human readable message for printing to the console."""
+        pass
+
+    @abstractmethod
+    def restore(self, trial: Trial) -> None:
+        """Restores training state from a checkpoint.
+
+        If checkpoint is None, try to restore from trial.checkpoint.
+        If restoring fails, the trial status will be set to ERROR.
+
+        Args:
+            trial (Trial): Trial to be restored.
+
+        Returns:
+            False if error occurred, otherwise return True.
+        """
+        pass
+
+    @abstractmethod
+    def save(
+        self, trial, storage: str = Checkpoint.PERSISTENT, result: Optional[Dict] = None
+    ) -> Checkpoint:
+        """Saves training state of this trial to a checkpoint.
+
+        If result is None, this trial's last result will be used.
+
+        Args:
+            trial (Trial): The state of this trial to be saved.
+            storage (str): Where to store the checkpoint. Defaults to
+                PERSISTENT.
+            result (dict): The state of this trial as a dictionary to be saved.
+
+        Returns:
+            A Checkpoint object.
+        """
+        pass
+
+    @abstractmethod
+    def export_trial_if_needed(self, trial: Trial) -> Dict:
+        """Exports model of this trial based on trial.export_formats.
+
+        Args:
+            trial (Trial): The state of this trial to be saved.
+
+        Returns:
+            A dict that maps ExportFormats to successfully exported models.
+        """
+        pass
+
+    def has_gpus(self) -> bool:
+        """Returns True if GPUs are detected on the cluster."""
+        return False
+
+    def cleanup(self, trials: List[Trial]) -> None:
+        """Ensures that trials are cleaned up after stopping.
+
+        Args:
+            trials (List[Trial]): The list of trials. Note, refrain from
+                providing TrialRunner directly here.
+        """
+        pass
+
+    def in_staging_grace_period(self) -> bool:
+        """Returns True if trials have recently been staged."""
+        return False
+
+    def set_max_pending_trials(self, max_pending: int) -> None:
+        """Set the maximum number of allowed pending trials."""
+        pass