--- conflicted
+++ resolved
@@ -188,17 +188,10 @@
     @abstractmethod
     def save(
         self,
-<<<<<<< HEAD
-        trial,
+        trial: Trial,
         storage: str = _TuneCheckpoint.PERSISTENT,
         result: Optional[Dict] = None,
     ) -> _TuneCheckpoint:
-=======
-        trial: Trial,
-        storage: str = Checkpoint.PERSISTENT,
-        result: Optional[Dict] = None,
-    ) -> Checkpoint:
->>>>>>> 9d8ce1db
         """Saves training state of this trial to a checkpoint.
 
         If result is None, this trial's last result will be used.
