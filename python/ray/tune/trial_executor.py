# coding: utf-8
from abc import abstractmethod
import logging
from typing import Dict, List, Optional
import warnings

from ray.util.annotations import DeveloperAPI
from ray.tune.trial import Trial, Checkpoint

logger = logging.getLogger(__name__)


# Signals when a class is directly inherited from TrialExecutor.
# A warning is printed to inform users of TrialExecutor deprecation.
class _WarnOnDirectInheritanceMeta(type):
    def __new__(mcls, name, bases, module, **kwargs):
<<<<<<< HEAD
        if name not in (
            "RayTrialExecutor",
            "_MockTrialExecutor",
            "TrialExecutor",
        ) and "TrialExecutor" in tuple(base.__name__ for base in bases):
=======
        if (
            name
            not in (
                "RayTrialExecutor",
                "_MockTrialExecutor",
                "TrialExecutor",
            )
            and "TrialExecutor" in tuple(base.__name__ for base in bases)
        ):
>>>>>>> 8d43a6ba
            deprecation_msg = (
                f"{name} inherits from TrialExecutor, which is being "
                "deprecated. "
                "RFC: https://github.com/ray-project/ray/issues/17593. "
                "Please reach out on the Ray Github if you have any concerns."
            )
            warnings.warn(deprecation_msg, DeprecationWarning)
        cls = super().__new__(mcls, name, bases, module, **kwargs)
        return cls


@DeveloperAPI
class TrialExecutor(metaclass=_WarnOnDirectInheritanceMeta):
    """Module for interacting with remote trainables.

    Manages platform-specific details such as resource handling
    and starting/stopping trials.
    """

    def __init__(self):
        """Initializes a new TrialExecutor."""
        self._cached_trial_state = {}
        self._trials_to_cache = set()

    def set_status(self, trial: Trial, status: str) -> None:
        """Sets status and checkpoints metadata if needed.

        Only checkpoints metadata if trial status is a terminal condition.
        PENDING, PAUSED, and RUNNING switches have checkpoints taken care of
        in the TrialRunner.

        Args:
            trial (Trial): Trial to checkpoint.
            status (Trial.status): Status to set trial to.
        """
        if trial.status == status:
            logger.debug("Trial %s: Status %s unchanged.", trial, trial.status)
        else:
            logger.debug(
                "Trial %s: Changing status from %s to %s.", trial, trial.status, status
            )
        trial.set_status(status)
        if status in [Trial.TERMINATED, Trial.ERROR]:
            self._trials_to_cache.add(trial)

    def mark_trial_to_checkpoint(self, trial: Trial) -> None:
        self._trials_to_cache.add(trial)

    def get_checkpoints(self) -> Dict[str, str]:
        """Returns a copy of mapping of the trial ID to pickled metadata."""
        for trial in self._trials_to_cache:
            self._cached_trial_state[trial.trial_id] = trial.get_json_state()
        self._trials_to_cache.clear()
        return self._cached_trial_state

    @abstractmethod
    def start_trial(self, trial: Trial) -> bool:
        """Starts the trial restoring from checkpoint if checkpoint is provided.

        Args:
            trial (Trial): Trial to be started.

        Returns:
            True if trial started successfully, False otherwise.
        """
        pass

    @abstractmethod
    def stop_trial(
        self, trial: Trial, error: bool = False, error_msg: Optional[str] = None
    ) -> None:
        """Stops the trial.

        Stops this trial, releasing all allocating resources.
        If stopping the trial fails, the run will be marked as terminated
        in error, but no exception will be thrown.

        Args:
            error (bool): Whether to mark this trial as terminated in error.
            error_msg (str): Optional error message.

        """
        pass

    def continue_training(self, trial: Trial) -> None:
        """Continues the training of this trial."""
        pass

    def pause_trial(self, trial: Trial) -> None:
        """Pauses the trial.

        We want to release resources (specifically GPUs) when pausing an
        experiment. This results in PAUSED state that similar to TERMINATED.
        """
        assert trial.status == Trial.RUNNING, trial.status
        try:
            self.save(trial, Checkpoint.MEMORY)
            self.stop_trial(trial)
            self.set_status(trial, Trial.PAUSED)
        except Exception:
            logger.exception("Error pausing runner.")
            self.set_status(trial, Trial.ERROR)

    @abstractmethod
    def reset_trial(
        self, trial: Trial, new_config: Dict, new_experiment_tag: str
    ) -> bool:
        """Tries to invoke `Trainable.reset()` to reset trial.

        Args:
            trial (Trial): Trial to be reset.
            new_config (dict): New configuration for Trial
                trainable.
            new_experiment_tag (str): New experiment name
                for trial.

        Returns:
            True if `reset` is successful else False.
        """
        pass

    def on_step_begin(self, trials: List[Trial]) -> None:
        """A hook called before running one step of the trial event loop.

        Args:
            trials (List[Trial]): The list of trials. Note, refrain from
                providing TrialRunner directly here.
        """
        pass

    def on_step_end(self, trials: List[Trial]) -> None:
        """A hook called after running one step of the trial event loop.

        Args:
            trials (List[Trial]): The list of trials. Note, refrain from
                providing TrialRunner directly here.
        """
        pass

    def force_reconcilation_on_next_step_end(self) -> None:
        pass

    @abstractmethod
    def debug_string(self) -> str:
        """Returns a human readable message for printing to the console."""
        pass

    @abstractmethod
    def restore(self, trial: Trial) -> None:
        """Restores training state from a checkpoint.

        If checkpoint is None, try to restore from trial.checkpoint.
        If restoring fails, the trial status will be set to ERROR.

        Args:
            trial (Trial): Trial to be restored.

        Returns:
            False if error occurred, otherwise return True.
        """
        pass

    @abstractmethod
    def save(
        self, trial, storage: str = Checkpoint.PERSISTENT, result: Optional[Dict] = None
    ) -> Checkpoint:
        """Saves training state of this trial to a checkpoint.

        If result is None, this trial's last result will be used.

        Args:
            trial (Trial): The state of this trial to be saved.
            storage (str): Where to store the checkpoint. Defaults to
                PERSISTENT.
            result (dict): The state of this trial as a dictionary to be saved.

        Returns:
            A Checkpoint object.
        """
        pass

    @abstractmethod
    def export_trial_if_needed(self, trial: Trial) -> Dict:
        """Exports model of this trial based on trial.export_formats.

        Args:
            trial (Trial): The state of this trial to be saved.

        Returns:
            A dict that maps ExportFormats to successfully exported models.
        """
        pass

    def has_gpus(self) -> bool:
        """Returns True if GPUs are detected on the cluster."""
        return False

    def cleanup(self, trials: List[Trial]) -> None:
        """Ensures that trials are cleaned up after stopping.

        Args:
            trials (List[Trial]): The list of trials. Note, refrain from
                providing TrialRunner directly here.
        """
        pass

    def set_max_pending_trials(self, max_pending: int) -> None:
        """Set the maximum number of allowed pending trials."""
        pass<|MERGE_RESOLUTION|>--- conflicted
+++ resolved
@@ -14,13 +14,6 @@
 # A warning is printed to inform users of TrialExecutor deprecation.
 class _WarnOnDirectInheritanceMeta(type):
     def __new__(mcls, name, bases, module, **kwargs):
-<<<<<<< HEAD
-        if name not in (
-            "RayTrialExecutor",
-            "_MockTrialExecutor",
-            "TrialExecutor",
-        ) and "TrialExecutor" in tuple(base.__name__ for base in bases):
-=======
         if (
             name
             not in (
@@ -30,7 +23,6 @@
             )
             and "TrialExecutor" in tuple(base.__name__ for base in bases)
         ):
->>>>>>> 8d43a6ba
             deprecation_msg = (
                 f"{name} inherits from TrialExecutor, which is being "
                 "deprecated. "
