--- conflicted
+++ resolved
@@ -35,27 +35,16 @@
 
     ray.remote is a registration call. It sends the serialized object to the
     key value store (redis), and will be fetched at an arbitrary worker
-<<<<<<< HEAD
-    later. It does not use any Ray scheduling resources
-
-    Later, class.remote() actually creates the remote actor. This
-    instance will be instantiated on some arbitrary machine,
-=======
     later. Registration does not use any Ray scheduling resources.
 
     Later, class.remote() actually creates the remote actor. The
     actor will be instantiated on some arbitrary machine,
->>>>>>> 0d22c0b6
     according to the underlying Ray scheduler.
 
     Without this cache, you would register the same serialized object
     over and over again. Naturally, since redis doesn’t spill to disk,
     this can easily nuke the redis instance (and basically blow up Ray).
-<<<<<<< HEAD
-    This instead allows us to register once and only once.
-=======
     This cache instead allows us to register once and only once.
->>>>>>> 0d22c0b6
 
     Note that we assume there can be multiple trainables in the
     system at once.
