<<<<<<< HEAD
# coding: utf-8
import copy
import inspect
import logging
import os
import random
import time
import traceback
from collections import deque
from contextlib import contextmanager
from enum import Enum
from functools import partial
from typing import Callable, Dict, Iterable, List, Optional, Set, Union

import ray
from ray.air import Checkpoint
from ray.exceptions import GetTimeoutError, RayTaskError
from ray.tune.error import (
    TuneError,
    _AbortTrialExecution,
    _TuneNoNextExecutorEventError,
    _TuneStartTrialError,
)
from ray.tune.logger import NoopLogger
from ray.tune.result import STDERR_FILE, STDOUT_FILE, TRIAL_INFO
from ray.tune.trial import Trial, _Location, _TrialInfo
from ray.tune.utils import warn_if_slow
from ray.tune.utils.placement_groups import _PlacementGroupManager, get_tune_pg_prefix
from ray.tune.utils.resource_updater import _ResourceUpdater
from ray.tune.utils.trainable import TrainableUtil
from ray.util import log_once
from ray.util.annotations import DeveloperAPI
from ray.util.ml_utils.checkpoint_manager import CheckpointStorage, _TrackedCheckpoint
from ray.util.placement_group import PlacementGroup, remove_placement_group

logger = logging.getLogger(__name__)

DEFAULT_GET_TIMEOUT = 60.0  # seconds


class _ActorClassCache:
    """Caches actor classes.

    ray.remote is a registration call. It sends the serialized object to the
    key value store (redis), and will be fetched at an arbitrary worker
    later. Registration does not use any Ray scheduling resources.

    Later, class.remote() actually creates the remote actor. The
    actor will be instantiated on some arbitrary machine,
    according to the underlying Ray scheduler.

    Without this cache, you would register the same serialized object
    over and over again. Naturally, since redis doesn’t spill to disk,
    this can easily nuke the redis instance (and basically blow up Ray).
    This cache instead allows us to register once and only once.

    Note that we assume there can be multiple trainables in the
    system at once.
    """

    def __init__(self):
        self._cache = {}

    def get(self, trainable_cls):
        """Gets the wrapped trainable_cls, otherwise calls ray.remote."""
        runtime_env = {"env_vars": {"TUNE_ORIG_WORKING_DIR": os.getcwd()}}
        if trainable_cls not in self._cache:
            remote_cls = ray.remote(runtime_env=runtime_env)(trainable_cls)
            self._cache[trainable_cls] = remote_cls
        return self._cache[trainable_cls]


_class_cache = _ActorClassCache()


class _LocalWrapper:
    def __init__(self, result):
        self._result = result

    def unwrap(self):
        """Returns the wrapped result."""
        return self._result


def post_stop_cleanup(future, pg):
    """Things to be done after a trial is stopped."""
    assert isinstance(pg, PlacementGroup)
    try:
        # This should not be blocking as
        # we are only here when triggered.
        ray.get(future, timeout=0)
    except GetTimeoutError:
        if log_once("tune_trial_cleanup_timeout"):
            logger.error(
                "Timed out when trying to stop the Ray actor gracefully. "
                "Consider making `stop` a faster operation."
            )
    except Exception:
        if log_once("tune_trial_cleanup_exception"):
            logger.error(
                f"An exception occurred when trying to stop the Ray actor:"
                f"{traceback.format_exc()}"
            )
    finally:
        remove_placement_group(pg)


class _TrialCleanup:
    """Responsible for triggering force cleanup of remote actors,
    without waiting for `Trainable.stop()` to finish.

    Only instantiated when `TUNE_FORCE_TRIAL_CLEANUP_S` is set up.
    """

    def __init__(self, force_cleanup):
        assert force_cleanup
        self._force_cleanup = force_cleanup
        self._future_to_insert_time = deque()

    def add(self, future):
        self._future_to_insert_time.append((future, time.time()))

    def get_next(self):
        """Get the next future that is eligible to be cleaned up forcibly."""
        if (
            len(self._future_to_insert_time) > 0
            and self._future_to_insert_time[0][1] + self._force_cleanup < time.time()
        ):
            return self._future_to_insert_time.popleft()
        else:
            return None

    def is_empty(self):
        return len(self._future_to_insert_time) == 0


def noop_logger_creator(config, logdir):
    # Set the working dir in the remote process, for user file writes
    os.makedirs(logdir, exist_ok=True)
    if not ray.worker._mode() == ray.worker.LOCAL_MODE:
        os.chdir(logdir)
    return NoopLogger(config, logdir)


class _ExecutorEventType(Enum):
    """The executor event type.

    Some of the events are internal events to executor while others
    are handled by runner."""

    NO_RUNNING_TRIAL_TIMEOUT = 1
    PG_READY = 2
    TRAINING_RESULT = 3
    SAVING_RESULT = 4
    RESTORING_RESULT = 5
    STOP_RESULT = 6  # Internally to executor only.
    ERROR = 7  # This is to signal to TrialRunner that there is an error.
    YIELD = 8  # Yielding back to TrialRunner's main event loop.


class _ExecutorEvent:
    """A struct that describes the event to be processed by TrialRunner.

    Attributes:
        result: A dict with keys of "future_result" and "exception".
            "future_result" is the corresponding result when future returns
            successfully.
            "exception" is the exception as caught during ``ray.get(future)``.
    """

    KEY_FUTURE_RESULT = "future_result"
    KEY_EXCEPTION = "exception"

    def __init__(
        self,
        event_type: _ExecutorEventType,
        trial: Optional[Trial] = None,
        result: Optional[Dict] = None,
    ):
        self.type = event_type
        self.trial = trial
        self.result = result

    def __repr__(self):
        return f"[{self.type}] for {self.trial}"


@DeveloperAPI
class RayTrialExecutor:
    """An implementation of TrialExecutor based on Ray."""

    def __init__(
        self,
        reuse_actors: bool = False,
        result_buffer_length: Optional[int] = None,
        refresh_period: Optional[float] = None,
    ):
        self._cached_trial_state = {}
        self._trials_to_cache = set()

        # future --> (type, trial/pg)
        self._futures = {}

        force_trial_cleanup = int(os.environ.get("TUNE_FORCE_TRIAL_CLEANUP_S", "0"))
        self._get_next_event_wait = int(
            os.environ.get("TUNE_GET_EXECUTOR_EVENT_WAIT_S", "5")
        )
        if force_trial_cleanup:
            self._trial_cleanup = _TrialCleanup(force_trial_cleanup)
        else:
            self._trial_cleanup = None

        self._resource_updater = _ResourceUpdater(refresh_period)

        self._has_cleaned_up_pgs = False
        self._reuse_actors = reuse_actors
        # The maxlen will be updated when `set_max_pending_trials()` is called
        self._cached_actor_pg = deque(maxlen=1)
        self._pg_manager = _PlacementGroupManager(prefix=get_tune_pg_prefix())
        self._staged_trials = set()
        self._trial_just_finished = False
        self._trial_just_finished_before = False
        self.last_pg_recon = 0
        self.pg_recon_interval = float(
            os.environ.get("TUNE_PLACEMENT_GROUP_RECON_INTERVAL", "5")
        )

        self._buffer_length = result_buffer_length or int(
            os.getenv("TUNE_RESULT_BUFFER_LENGTH", 1)
        )
        self._buffer_min_time_s = float(os.getenv("TUNE_RESULT_BUFFER_MIN_TIME_S", 0.0))
        self._buffer_max_time_s = float(
            os.getenv("TUNE_RESULT_BUFFER_MAX_TIME_S", 100.0)
        )

    def set_max_pending_trials(self, max_pending: int) -> None:
        if len(self._cached_actor_pg) > 0:
            logger.warning(
                "Cannot update maximum number of queued actors for reuse "
                "during a run."
            )
        else:
            self._cached_actor_pg = deque(maxlen=max_pending)
        self._pg_manager.set_max_staging(max_pending)

    def set_status(self, trial: Trial, status: str) -> None:
        """Sets status and checkpoints metadata if needed.

        Only checkpoints metadata if trial status is a terminal condition.
        PENDING, PAUSED, and RUNNING switches have checkpoints taken care of
        in the TrialRunner.

        Args:
            trial: Trial to checkpoint.
            status: Status to set trial to.
        """
        if trial.status == status:
            logger.debug("Trial %s: Status %s unchanged.", trial, trial.status)
        else:
            logger.debug(
                "Trial %s: Changing status from %s to %s.", trial, trial.status, status
            )
        trial.set_status(status)
        if status in [Trial.TERMINATED, Trial.ERROR]:
            self._trials_to_cache.add(trial)

    def mark_trial_to_checkpoint(self, trial: Trial) -> None:
        self._trials_to_cache.add(trial)

    def get_checkpoints(self) -> Dict[str, str]:
        """Returns a copy of mapping of the trial ID to pickled metadata."""
        for trial in self._trials_to_cache:
            self._cached_trial_state[trial.trial_id] = trial.get_json_state()
        self._trials_to_cache.clear()
        return self._cached_trial_state

    def _stage_and_update_status(self, trials: Iterable[Trial]):
        """Check and update statuses of scheduled placement groups.

        Stages placement groups of all trials.
        """
        if not self._has_cleaned_up_pgs:
            # Clean up existing placement groups after trigger the tuning
            # run step() method for the first time
            self._pg_manager.cleanup_existing_pg()
            self._has_cleaned_up_pgs = True

        for trial in trials:
            if trial.status not in (Trial.PENDING, Trial.PAUSED):
                continue
            if trial in self._staged_trials:
                continue
            if self._pg_manager.trial_in_use(trial):
                continue

            if not self._pg_manager.stage_trial_pg(trial):
                # Break if we reached the limit of pending placement groups.
                break
            self._staged_trials.add(trial)

        self._pg_manager.update_status()

    def get_staged_trial(self):
        """Get a trial whose placement group was successfully staged.

        Can also return None if no trial is available.

        Returns:
            Trial object or None.

        """
        # TODO(xwjiang): This method should consider `self._cached_actor_pg`.
        for trial in self._staged_trials:
            if self._pg_manager.has_ready(trial):
                return trial

        return None

    def _setup_remote_runner(self, trial):
        trial.init_logdir()
        # We checkpoint metadata here to try mitigating logdir duplication
        self._trials_to_cache.add(trial)
        logger_creator = partial(noop_logger_creator, logdir=trial.logdir)

        if len(self._cached_actor_pg) > 0:
            assert self._reuse_actors
            existing_runner, pg = self._cached_actor_pg.popleft()
            logger.debug(f"Trial {trial}: Reusing cached runner " f"{existing_runner}")

            trial.set_runner(existing_runner)
            if pg:
                self._pg_manager.assign_cached_pg(pg, trial)

            if not self.reset_trial(
                trial, trial.config, trial.experiment_tag, logger_creator
            ):
                raise _AbortTrialExecution(
                    "Trainable runner reuse requires reset_config() to be "
                    "implemented and return True."
                )
            return existing_runner

        trainable_cls = trial.get_trainable_cls()
        if not trainable_cls:
            raise _AbortTrialExecution(
                f"Invalid trainable: {trial.trainable_name}. If you passed "
                f"a string, make sure the trainable was registered before."
            )
        _actor_cls = _class_cache.get(trainable_cls)

        if not self._pg_manager.has_ready(trial):
            return None

        full_actor_class = self._pg_manager.get_full_actor_cls(trial, _actor_cls)
        # Clear the Trial's location (to be updated later on result)
        # since we don't know where the remote runner is placed.
        trial.set_location(_Location())
        logger.debug("Trial %s: Setting up new remote runner.", trial)
        # Logging for trials is handled centrally by TrialRunner, so
        # configure the remote runner to use a noop-logger.
        trial_config = copy.deepcopy(trial.config)
        trial_config[TRIAL_INFO] = _TrialInfo(trial)

        stdout_file, stderr_file = trial.log_to_file
        trial_config[STDOUT_FILE] = stdout_file
        trial_config[STDERR_FILE] = stderr_file
        kwargs = {
            "config": trial_config,
            "logger_creator": logger_creator,
        }
        if trial.uses_cloud_checkpointing:
            # We keep these kwargs separate for backwards compatibility
            # with trainables that don't provide these keyword arguments
            kwargs["remote_checkpoint_dir"] = trial.remote_checkpoint_dir
            kwargs["custom_syncer"] = trial.custom_syncer

            # Throw a meaningful error if trainable does not use the
            # new API
            sig = inspect.signature(trial.get_trainable_cls())
            try:
                sig.bind_partial(**kwargs)
            except Exception as e:
                raise RuntimeError(
                    "Your trainable class does not accept a "
                    "`remote_checkpoint_dir` or `custom_syncer` argument "
                    "in its constructor, but you've passed a "
                    "`upload_dir` to your SyncConfig. Without accepting "
                    "these parameters and passing them to the base trainable "
                    "constructor in the init call, cloud checkpointing is "
                    "effectively disabled. To resolve this issue, add the "
                    "parameters to your trainable class constructor or "
                    "disable cloud checkpointing by setting `upload_dir=None`."
                ) from e

        with self._change_working_directory(trial):
            return full_actor_class.remote(**kwargs)

    def _train(self, trial):
        """Start one iteration of training and save remote id."""

        if self._find_future(trial):
            logging.debug(
                "Trial {} already has a queued future. Skipping this "
                "`train` call. This may occur if a trial has "
                "been unpaused within a scheduler callback.".format(str(trial))
            )
            return

        assert trial.status == Trial.RUNNING, trial.status
        buffer_time_s = max(
            self._buffer_min_time_s,
            min(self._buffer_max_time_s, len(self._futures) // 10),
        )
        with self._change_working_directory(trial):
            buffer_length = self._buffer_length
            if buffer_length > 1 and trial.checkpoint_at_end:
                # If a trial checkpoint can be triggered externally,
                # it is not safe to buffer results.
                if log_once("trial_executor_buffer_checkpoint"):
                    logger.warning(
                        "Disabling buffered training as you passed "
                        "`checkpoint_at_end` to `tune.run()`."
                    )
                buffer_length = 1

            if buffer_length > 1:
                if trial.checkpoint_freq > 0:
                    buffer_length = min(buffer_length, trial.checkpoint_freq)
                remote = trial.runner.train_buffered.remote(
                    buffer_time_s, buffer_length
                )
            else:
                remote = trial.runner.train.remote()

        # Local Mode
        if isinstance(remote, dict):
            remote = _LocalWrapper(remote)

        self._futures[remote] = (_ExecutorEventType.TRAINING_RESULT, trial)
        trial_item = self._find_future(trial)
        assert len(trial_item) < 2, trial_item

    def _start_trial(self, trial: Trial) -> bool:
        """Starts trial and restores last result if trial was paused.

        Args:
            trial: The trial to start.

        Returns:
            True if trial was started successfully, False otherwise.

        See `RayTrialExecutor.restore` for possible errors raised.
        """
        self.set_status(trial, Trial.PENDING)
        runner = self._setup_remote_runner(trial)
        if not runner:
            return False
        trial.set_runner(runner)
        self.restore(trial)
        self.set_status(trial, Trial.RUNNING)

        self._staged_trials.discard(trial)

        if not trial.is_restoring:
            self._train(trial)
        return True

    def _stop_trial(
        self,
        trial: Trial,
        error: bool = False,
        exc: Optional[Union[TuneError, RayTaskError]] = None,
    ):
        """Stops this trial.

        Stops this trial, releasing all allocating resources. If stopping the
        trial fails, the run will be marked as terminated in error, but no
        exception will be thrown.

        Args:
            error: Whether to mark this trial as terminated in error.
            exc: Optional exception.

        """
        self.set_status(trial, Trial.ERROR if error or exc else Trial.TERMINATED)
        self._trial_just_finished = True
        trial.set_location(_Location())

        try:
            trial.write_error_log(exc=exc)
            if hasattr(trial, "runner") and trial.runner:
                if (
                    not error
                    and self._reuse_actors
                    and (
                        len(self._cached_actor_pg)
                        < (self._cached_actor_pg.maxlen or float("inf"))
                    )
                ):
                    logger.debug("Reusing actor for %s", trial.runner)
                    # Move PG into cache (disassociate from trial)
                    pg = self._pg_manager.cache_trial_pg(trial)
                    if pg:
                        # True if a placement group was replaced
                        self._cached_actor_pg.append((trial.runner, pg))
                        should_destroy_actor = False
                    else:
                        # False if no placement group was replaced. This should
                        # only be the case if there are no more trials with
                        # this placement group factory to run
                        logger.debug(
                            f"Could not cache actor of trial {trial} for "
                            "reuse, as there are no pending trials "
                            "requiring its resources."
                        )
                        should_destroy_actor = True
                else:
                    should_destroy_actor = True

                if should_destroy_actor:
                    logger.debug("Trial %s: Destroying actor.", trial)

                    with self._change_working_directory(trial):
                        future = trial.runner.stop.remote()

                    pg = self._pg_manager.remove_from_in_use(trial)
                    self._futures[future] = (_ExecutorEventType.STOP_RESULT, pg)
                    if self._trial_cleanup:  # force trial cleanup within a deadline
                        self._trial_cleanup.add(future)

                self._staged_trials.discard(trial)

        except Exception:
            logger.exception("Trial %s: Error stopping runner.", trial)
            self.set_status(trial, Trial.ERROR)
        finally:
            trial.set_runner(None)

    def start_trial(self, trial: Trial) -> bool:
        """Starts the trial.

        Will not return resources if trial repeatedly fails on start.

        Args:
            trial: Trial to be started.

        Returns:
            True if the remote runner has been started. False if trial was
                not started (e.g. because of lacking resources/pending PG).
        """
        try:
            return self._start_trial(trial)
        except _AbortTrialExecution as e:
            logger.exception("Trial %s: Error starting runner, aborting!", trial)
            time.sleep(2)
            self._stop_trial(trial, exc=e)
            return False
        except Exception as e:
            logger.exception("Trial %s: Unexpected error starting runner.", trial)
            time.sleep(2)
            if isinstance(e, TuneError):
                self._stop_trial(trial, exc=e)
            else:
                self._stop_trial(
                    trial, exc=_TuneStartTrialError(traceback.format_exc())
                )
            # Note that we don't return the resources, since they may
            # have been lost. TODO(ujvl): is this the right thing to do?
            return False

    def _find_future(self, trial):
        out = [rid for rid, t in self._futures.items() if t[1] is trial]
        assert (
            len(out) <= 1
        ), "Expecting one future for any given trial at any given time."
        return out

    def stop_trial(
        self,
        trial: Trial,
        error: bool = False,
        exc: Optional[Union[TuneError, RayTaskError]] = None,
    ) -> None:
        prior_status = trial.status
        self._stop_trial(trial, error=error or exc, exc=exc)
        if prior_status == Trial.RUNNING:
            logger.debug("Trial %s: Returning resources.", trial)
            out = self._find_future(trial)
            for result_id in out:
                self._futures.pop(result_id)

    def continue_training(self, trial: Trial) -> None:
        """Continues the training of this trial."""
        self._train(trial)

    def pause_trial(self, trial: Trial) -> None:
        """Pauses the trial.

        We want to release resources (specifically GPUs) when pausing an
        experiment. This results in PAUSED state that similar to TERMINATED.
        """
        assert trial.status == Trial.RUNNING, trial.status
        try:
            self.save(trial, CheckpointStorage.MEMORY)
            self.stop_trial(trial)
            self.set_status(trial, Trial.PAUSED)
        except Exception:
            logger.exception("Error pausing runner.")
            self.set_status(trial, Trial.ERROR)

    def reset_trial(
        self,
        trial: Trial,
        new_config: Dict,
        new_experiment_tag: str,
        logger_creator: Optional[Callable[[Dict], "ray.tune.Logger"]] = None,
    ) -> bool:
        """Tries to invoke `Trainable.reset()` to reset trial.

        Args:
            trial: Trial to be reset.
            new_config: New configuration for Trial trainable.
            new_experiment_tag: New experiment name for trial.
            logger_creator: Function that instantiates a logger on the
                actor process.

        Returns:
            True if `reset_config` is successful else False.
        """
        trial.set_experiment_tag(new_experiment_tag)
        trial.set_config(new_config)
        trainable = trial.runner

        # Pass magic variables
        extra_config = copy.deepcopy(new_config)
        extra_config[TRIAL_INFO] = _TrialInfo(trial)

        stdout_file, stderr_file = trial.log_to_file
        extra_config[STDOUT_FILE] = stdout_file
        extra_config[STDERR_FILE] = stderr_file

        with self._change_working_directory(trial):
            with warn_if_slow("reset"):
                try:
                    reset_val = ray.get(
                        trainable.reset.remote(extra_config, logger_creator),
                        timeout=DEFAULT_GET_TIMEOUT,
                    )
                except GetTimeoutError:
                    logger.exception("Trial %s: reset timed out.", trial)
                    return False
        return reset_val

    def has_resources_for_trial(self, trial: Trial) -> bool:
        """Returns whether there are resources available for this trial.

        This will return True as long as we didn't reach the maximum number
        of pending trials. It will also return True if the trial placement
        group is already staged.

        Args:
            trial: Trial object which should be scheduled.

        Returns:
            boolean

        """
        return (
            trial in self._staged_trials
            or (
                len(self._cached_actor_pg) > 0
                and (self._pg_manager.has_cached_pg(trial.placement_group_factory))
            )
            or self._pg_manager.can_stage()
            or self._pg_manager.has_ready(trial, update=True)
            or self._pg_manager.has_staging(trial)
        )

    def debug_string(self) -> str:
        """Returns a human readable message for printing to the console."""
        total_resources = self._pg_manager.occupied_resources()
        return self._resource_updater.debug_string(total_resources)

    def on_step_begin(self, trials: List[Trial]) -> None:
        """Before step() is called, update the available resources."""
        self._resource_updater.update_avail_resources()
        self._trial_just_finished_before = self._trial_just_finished
        self._trial_just_finished = False

    def on_step_end(self, trials: List[Trial]) -> None:
        self._do_force_trial_cleanup()
        if time.time() > self.last_pg_recon + self.pg_recon_interval:
            # Only do this every now and then - usually the placement groups
            # should not get out of sync, and calling this often is inefficient
            self._pg_manager.reconcile_placement_groups(trials)
            self.last_pg_recon = time.time()

        self._pg_manager.cleanup()

    def _do_force_trial_cleanup(self) -> None:
        if self._trial_cleanup:
            while True:
                next_future_to_clean = self._trial_cleanup.get_next()
                if not next_future_to_clean:
                    break
                if next_future_to_clean in self._futures.keys():
                    _, pg = self._futures.pop(next_future_to_clean)
                    post_stop_cleanup(next_future_to_clean, pg)
                else:
                    # This just means that before the deadline reaches,
                    # the future is already cleaned up.
                    pass

    def force_reconcilation_on_next_step_end(self) -> None:
        self.last_pg_recon = -float("inf")

    def save(
        self,
        trial: Trial,
        storage: CheckpointStorage = CheckpointStorage.PERSISTENT,
        result: Optional[Dict] = None,
    ) -> _TrackedCheckpoint:
        """Saves the trial's state to a checkpoint asynchronously.

        Args:
            trial: The trial to be saved.
            storage: Where to store the checkpoint. Defaults to
                PERSISTENT.
            result: The state of this trial as a dictionary to be saved.
                If result is None, the trial's last result will be used.

        Returns:
             Checkpoint object, or None if an Exception occurs.
        """
        logger.debug(f"saving trial {trial}")
        result = result or trial.last_result
        with self._change_working_directory(trial):
            if storage == CheckpointStorage.MEMORY:
                value = trial.runner.save_to_object.remote()
                checkpoint = _TrackedCheckpoint(
                    dir_or_data=value, storage_mode=storage, metrics=result
                )
                trial.on_checkpoint(checkpoint)
            else:
                value = trial.runner.save.remote()
                checkpoint = _TrackedCheckpoint(
                    dir_or_data=value, storage_mode=storage, metrics=result
                )
                trial.saving_to = checkpoint
                self._futures[value] = (_ExecutorEventType.SAVING_RESULT, trial)
        return checkpoint

    def restore(self, trial: Trial) -> None:
        """Restores training state from a given model checkpoint.

        Args:
            trial: The trial to be restored.

        Raises:
            RuntimeError: This error is raised if no runner is found.
            AbortTrialExecution: This error is raised if the trial is
                ineligible for restoration, given the Tune input arguments.
        """
        checkpoint = trial.checkpoint
        if checkpoint.dir_or_data is None:
            return
        if trial.runner is None:
            raise RuntimeError(
                "Trial {}: Unable to restore - no runner found.".format(trial)
            )
        checkpoint_dir = checkpoint.dir_or_data
        node_ip = checkpoint.node_ip
        if checkpoint.storage_mode == CheckpointStorage.MEMORY:
            logger.debug("Trial %s: Attempting restore from object", trial)
            # Note that we don't store the remote since in-memory checkpoints
            # don't guarantee fault tolerance and don't need to be waited on.
            with self._change_working_directory(trial):
                trial.runner.restore_from_object.remote(checkpoint_dir)
        else:
            logger.debug("Trial %s: Attempting restore from %s", trial, checkpoint_dir)
            if (
                trial.uses_cloud_checkpointing
                or not trial.sync_on_checkpoint
                or not os.path.exists(checkpoint_dir)
            ):
                # If using cloud checkpointing, trial will get cp from cloud.
                # If not syncing to driver, assume it has access to the cp
                # on the local fs.
                with self._change_working_directory(trial):
                    remote = trial.runner.restore.remote(checkpoint_dir, node_ip)
            elif trial.sync_on_checkpoint:
                # This provides FT backwards compatibility in the
                # case where no cloud checkpoints are provided.
                logger.debug("Trial %s: Reading checkpoint into memory", trial)
                checkpoint_path = TrainableUtil.find_checkpoint_dir(checkpoint_dir)
                obj = Checkpoint.from_directory(checkpoint_path).to_bytes()
                with self._change_working_directory(trial):
                    remote = trial.runner.restore_from_object.remote(obj)
            else:
                raise _AbortTrialExecution(
                    "Pass in `sync_on_checkpoint=True` for driver-based trial"
                    "restoration. Pass in an `upload_dir` for remote "
                    "storage-based restoration"
                )

            self._futures[remote] = (_ExecutorEventType.RESTORING_RESULT, trial)
            trial.restoring_from = checkpoint

    def export_trial_if_needed(self, trial: Trial) -> Dict:
        """Exports model of this trial based on trial.export_formats.

        Return:
            A dict that maps ExportFormats to successfully exported models.
        """
        if trial.export_formats and len(trial.export_formats) > 0:
            with self._change_working_directory(trial):
                return ray.get(
                    trial.runner.export_model.remote(trial.export_formats),
                    timeout=DEFAULT_GET_TIMEOUT,
                )
        return {}

    def has_gpus(self) -> bool:
        return self._resource_updater.get_num_gpus() > 0

    def cleanup(self, trials: List[Trial]) -> None:
        while True:
            if self._trial_cleanup and self._trial_cleanup.is_empty():
                break
            elif not self._trial_cleanup and len(self._futures) == 0:
                break
            self._do_force_trial_cleanup()
            ready, _ = ray.wait(list(self._futures.keys()), timeout=0)
            if not ready:
                continue
            event_type, trial_or_pg = self._futures.pop(ready[0])
            if event_type == _ExecutorEventType.STOP_RESULT:
                post_stop_cleanup(ready[0], trial_or_pg)

        self._pg_manager.reconcile_placement_groups(trials)
        self._pg_manager.cleanup(force=True)
        self._pg_manager.cleanup_existing_pg(block=True)

    @contextmanager
    def _change_working_directory(self, trial):
        """Context manager changing working directory to trial logdir.
        Used in local mode.

        For non-local mode it is no-op.
        """
        if ray.worker._mode() == ray.worker.LOCAL_MODE:
            old_dir = os.getcwd()
            try:
                os.chdir(trial.logdir)
                yield
            finally:
                os.chdir(old_dir)
        else:
            yield

    def get_next_executor_event(
        self, live_trials: Set[Trial], next_trial_exists: bool
    ) -> _ExecutorEvent:
        """Get the next executor event to be processed in TrialRunner.

        In case there are multiple events available for handling, the next
        event is determined by the following priority:
        1. if there is `next_trial_exists`, and if there is cached resources
        to use, PG_READY is emitted.
        2. if there is `next_trial_exists` and there is no cached resources
        to use, wait on pg future and randomized other futures. If multiple
        futures are ready, pg future will take priority to be handled first.
        3. if there is no `next_trial_exists`, wait on just randomized other
        futures.

        An example of #3 would be synchronous hyperband. Although there are pgs
        ready, the scheduler is holding back scheduling new trials since the
        whole band of trials is waiting for the slowest trial to finish. In
        this case, we prioritize handling training result to avoid deadlock
        situation.

        This is a blocking wait with a timeout (specified with env var).
        The reason for the timeout is
        we still want to print status info periodically in TrialRunner for
        better user experience.

        The handle of `ExecutorEvent.STOP_RESULT` is purely internal to
        RayTrialExecutor itself. All the other future results are handled by
        TrialRunner.

        In the future we may want to do most of the handle of
        `ExecutorEvent.RESTORE_RESULT` and `SAVING_RESULT` in
        RayTrialExecutor itself and only notify TrialRunner to invoke
        corresponding callbacks. This view is more consistent with our goal
        of TrialRunner responsible for external facing Trial state transition,
        while RayTrialExecutor responsible for internal facing transitions,
        namely, `is_saving`, `is_restoring` etc.

        Also you may notice that the boundary between RayTrialExecutor and
        PlacementGroupManager right now is really blurry. This will be
        improved once we move to an ActorPool abstraction.

        `next_trial_exists` means that there is a trial to run - prioritize
        returning PG_READY in this case.
        """
        # First update status of staged placement groups
        self._stage_and_update_status(live_trials)
        while True:
            ###################################################################
            # when next_trial_exists and there are cached resources
            ###################################################################
            # There could be existing PGs from either `self._cached_actor_pg`
            # or from `self._pg_manager._ready`. If so and if there is indeed
            # a next trial to run, we return `PG_READY` future for trial
            # runner. The next trial can then be scheduled on this PG.
            if next_trial_exists:
                if len(self._cached_actor_pg) > 0:
                    return _ExecutorEvent(_ExecutorEventType.PG_READY)
                # TODO(xwjiang): Expose proper API when we decide to do
                #  ActorPool abstraction.
                if any(len(r) > 0 for r in self._pg_manager._ready.values()):
                    return _ExecutorEvent(_ExecutorEventType.PG_READY)

            ###################################################################
            # Prepare for futures to wait
            ###################################################################
            futures_to_wait = list(self._futures.keys())
            random.shuffle(futures_to_wait)
            if next_trial_exists:
                # Only wait for pg explicitly if there is next trial to run.
                # In which case, handling PG_READY triumphs handling other events.
                # Since we want to place pending trial ASAP.
                futures_to_wait = (
                    self._pg_manager.get_staging_future_list() + futures_to_wait
                )
            logger.debug(
                f"get_next_executor_event before wait with futures "
                f"{futures_to_wait} and "
                f"next_trial_exists={next_trial_exists}"
            )

            ready_futures, _ = ray.wait(
                futures_to_wait, num_returns=1, timeout=self._get_next_event_wait
            )

            ###################################################################
            # Dealing with no future returned case.
            ###################################################################
            if len(ready_futures) == 0:
                if len(self._futures) == 0:
                    # No running trial and timing out with wait, could be we may
                    # have insufficient cluster resources that makes tune run
                    # infeasible.
                    # TODO: Move InsufficientResourceManager's logic
                    #  to TrialExecutor. It is not Runner's responsibility!
                    return _ExecutorEvent(_ExecutorEventType.NO_RUNNING_TRIAL_TIMEOUT)
                else:
                    # Training simply takes long time, yield the control back to main
                    # event loop to print progress info etc.
                    return _ExecutorEvent(_ExecutorEventType.YIELD)

            ###################################################################
            # If there is future returned.
            ###################################################################
            assert len(ready_futures) == 1
            ready_future = ready_futures[0]

            ###################################################################
            # If it is a PG_READY event.
            ###################################################################
            if ready_future not in self._futures.keys():
                self._pg_manager.handle_ready_future(ready_future)
                return _ExecutorEvent(_ExecutorEventType.PG_READY)

            ###################################################################
            # non PG_READY event
            ###################################################################
            result_type, trial_or_pg = self._futures.pop(ready_future)
            if result_type == _ExecutorEventType.STOP_RESULT:
                pg = trial_or_pg
                post_stop_cleanup(ready_future, pg)
            else:
                trial = trial_or_pg
                assert isinstance(trial, Trial)
                try:
                    future_result = ray.get(ready_future)
                    # For local mode
                    if isinstance(future_result, _LocalWrapper):
                        future_result = future_result.unwrap()
                    if result_type in (
                        _ExecutorEventType.TRAINING_RESULT,
                        _ExecutorEventType.SAVING_RESULT,
                        _ExecutorEventType.RESTORING_RESULT,
                    ):
                        logger.debug(f"Returning [{result_type}] for trial {trial}")
                        return _ExecutorEvent(
                            result_type,
                            trial,
                            result={_ExecutorEvent.KEY_FUTURE_RESULT: future_result},
                        )
                    else:
                        raise TuneError(f"Unexpected future type - [{result_type}]")
                except RayTaskError as e:
                    return _ExecutorEvent(
                        _ExecutorEventType.ERROR,
                        trial,
                        result={_ExecutorEvent.KEY_EXCEPTION: e.as_instanceof_cause()},
                    )
                except Exception:
                    return _ExecutorEvent(
                        _ExecutorEventType.ERROR,
                        trial,
                        result={
                            _ExecutorEvent.KEY_EXCEPTION: _TuneNoNextExecutorEventError(
                                traceback.format_exc()
                            )
                        },
                    )
=======
from ray.tune._structure_refactor import warn_structure_refactor
from ray.tune.execution.ray_trial_executor import *  # noqa: F401, F403

warn_structure_refactor(__name__, "ray.tune.execution.ray_trial_executor")
>>>>>>> 2a4d22fb
<|MERGE_RESOLUTION|>--- conflicted
+++ resolved
@@ -1,1025 +1,4 @@
-<<<<<<< HEAD
-# coding: utf-8
-import copy
-import inspect
-import logging
-import os
-import random
-import time
-import traceback
-from collections import deque
-from contextlib import contextmanager
-from enum import Enum
-from functools import partial
-from typing import Callable, Dict, Iterable, List, Optional, Set, Union
-
-import ray
-from ray.air import Checkpoint
-from ray.exceptions import GetTimeoutError, RayTaskError
-from ray.tune.error import (
-    TuneError,
-    _AbortTrialExecution,
-    _TuneNoNextExecutorEventError,
-    _TuneStartTrialError,
-)
-from ray.tune.logger import NoopLogger
-from ray.tune.result import STDERR_FILE, STDOUT_FILE, TRIAL_INFO
-from ray.tune.trial import Trial, _Location, _TrialInfo
-from ray.tune.utils import warn_if_slow
-from ray.tune.utils.placement_groups import _PlacementGroupManager, get_tune_pg_prefix
-from ray.tune.utils.resource_updater import _ResourceUpdater
-from ray.tune.utils.trainable import TrainableUtil
-from ray.util import log_once
-from ray.util.annotations import DeveloperAPI
-from ray.util.ml_utils.checkpoint_manager import CheckpointStorage, _TrackedCheckpoint
-from ray.util.placement_group import PlacementGroup, remove_placement_group
-
-logger = logging.getLogger(__name__)
-
-DEFAULT_GET_TIMEOUT = 60.0  # seconds
-
-
-class _ActorClassCache:
-    """Caches actor classes.
-
-    ray.remote is a registration call. It sends the serialized object to the
-    key value store (redis), and will be fetched at an arbitrary worker
-    later. Registration does not use any Ray scheduling resources.
-
-    Later, class.remote() actually creates the remote actor. The
-    actor will be instantiated on some arbitrary machine,
-    according to the underlying Ray scheduler.
-
-    Without this cache, you would register the same serialized object
-    over and over again. Naturally, since redis doesn’t spill to disk,
-    this can easily nuke the redis instance (and basically blow up Ray).
-    This cache instead allows us to register once and only once.
-
-    Note that we assume there can be multiple trainables in the
-    system at once.
-    """
-
-    def __init__(self):
-        self._cache = {}
-
-    def get(self, trainable_cls):
-        """Gets the wrapped trainable_cls, otherwise calls ray.remote."""
-        runtime_env = {"env_vars": {"TUNE_ORIG_WORKING_DIR": os.getcwd()}}
-        if trainable_cls not in self._cache:
-            remote_cls = ray.remote(runtime_env=runtime_env)(trainable_cls)
-            self._cache[trainable_cls] = remote_cls
-        return self._cache[trainable_cls]
-
-
-_class_cache = _ActorClassCache()
-
-
-class _LocalWrapper:
-    def __init__(self, result):
-        self._result = result
-
-    def unwrap(self):
-        """Returns the wrapped result."""
-        return self._result
-
-
-def post_stop_cleanup(future, pg):
-    """Things to be done after a trial is stopped."""
-    assert isinstance(pg, PlacementGroup)
-    try:
-        # This should not be blocking as
-        # we are only here when triggered.
-        ray.get(future, timeout=0)
-    except GetTimeoutError:
-        if log_once("tune_trial_cleanup_timeout"):
-            logger.error(
-                "Timed out when trying to stop the Ray actor gracefully. "
-                "Consider making `stop` a faster operation."
-            )
-    except Exception:
-        if log_once("tune_trial_cleanup_exception"):
-            logger.error(
-                f"An exception occurred when trying to stop the Ray actor:"
-                f"{traceback.format_exc()}"
-            )
-    finally:
-        remove_placement_group(pg)
-
-
-class _TrialCleanup:
-    """Responsible for triggering force cleanup of remote actors,
-    without waiting for `Trainable.stop()` to finish.
-
-    Only instantiated when `TUNE_FORCE_TRIAL_CLEANUP_S` is set up.
-    """
-
-    def __init__(self, force_cleanup):
-        assert force_cleanup
-        self._force_cleanup = force_cleanup
-        self._future_to_insert_time = deque()
-
-    def add(self, future):
-        self._future_to_insert_time.append((future, time.time()))
-
-    def get_next(self):
-        """Get the next future that is eligible to be cleaned up forcibly."""
-        if (
-            len(self._future_to_insert_time) > 0
-            and self._future_to_insert_time[0][1] + self._force_cleanup < time.time()
-        ):
-            return self._future_to_insert_time.popleft()
-        else:
-            return None
-
-    def is_empty(self):
-        return len(self._future_to_insert_time) == 0
-
-
-def noop_logger_creator(config, logdir):
-    # Set the working dir in the remote process, for user file writes
-    os.makedirs(logdir, exist_ok=True)
-    if not ray.worker._mode() == ray.worker.LOCAL_MODE:
-        os.chdir(logdir)
-    return NoopLogger(config, logdir)
-
-
-class _ExecutorEventType(Enum):
-    """The executor event type.
-
-    Some of the events are internal events to executor while others
-    are handled by runner."""
-
-    NO_RUNNING_TRIAL_TIMEOUT = 1
-    PG_READY = 2
-    TRAINING_RESULT = 3
-    SAVING_RESULT = 4
-    RESTORING_RESULT = 5
-    STOP_RESULT = 6  # Internally to executor only.
-    ERROR = 7  # This is to signal to TrialRunner that there is an error.
-    YIELD = 8  # Yielding back to TrialRunner's main event loop.
-
-
-class _ExecutorEvent:
-    """A struct that describes the event to be processed by TrialRunner.
-
-    Attributes:
-        result: A dict with keys of "future_result" and "exception".
-            "future_result" is the corresponding result when future returns
-            successfully.
-            "exception" is the exception as caught during ``ray.get(future)``.
-    """
-
-    KEY_FUTURE_RESULT = "future_result"
-    KEY_EXCEPTION = "exception"
-
-    def __init__(
-        self,
-        event_type: _ExecutorEventType,
-        trial: Optional[Trial] = None,
-        result: Optional[Dict] = None,
-    ):
-        self.type = event_type
-        self.trial = trial
-        self.result = result
-
-    def __repr__(self):
-        return f"[{self.type}] for {self.trial}"
-
-
-@DeveloperAPI
-class RayTrialExecutor:
-    """An implementation of TrialExecutor based on Ray."""
-
-    def __init__(
-        self,
-        reuse_actors: bool = False,
-        result_buffer_length: Optional[int] = None,
-        refresh_period: Optional[float] = None,
-    ):
-        self._cached_trial_state = {}
-        self._trials_to_cache = set()
-
-        # future --> (type, trial/pg)
-        self._futures = {}
-
-        force_trial_cleanup = int(os.environ.get("TUNE_FORCE_TRIAL_CLEANUP_S", "0"))
-        self._get_next_event_wait = int(
-            os.environ.get("TUNE_GET_EXECUTOR_EVENT_WAIT_S", "5")
-        )
-        if force_trial_cleanup:
-            self._trial_cleanup = _TrialCleanup(force_trial_cleanup)
-        else:
-            self._trial_cleanup = None
-
-        self._resource_updater = _ResourceUpdater(refresh_period)
-
-        self._has_cleaned_up_pgs = False
-        self._reuse_actors = reuse_actors
-        # The maxlen will be updated when `set_max_pending_trials()` is called
-        self._cached_actor_pg = deque(maxlen=1)
-        self._pg_manager = _PlacementGroupManager(prefix=get_tune_pg_prefix())
-        self._staged_trials = set()
-        self._trial_just_finished = False
-        self._trial_just_finished_before = False
-        self.last_pg_recon = 0
-        self.pg_recon_interval = float(
-            os.environ.get("TUNE_PLACEMENT_GROUP_RECON_INTERVAL", "5")
-        )
-
-        self._buffer_length = result_buffer_length or int(
-            os.getenv("TUNE_RESULT_BUFFER_LENGTH", 1)
-        )
-        self._buffer_min_time_s = float(os.getenv("TUNE_RESULT_BUFFER_MIN_TIME_S", 0.0))
-        self._buffer_max_time_s = float(
-            os.getenv("TUNE_RESULT_BUFFER_MAX_TIME_S", 100.0)
-        )
-
-    def set_max_pending_trials(self, max_pending: int) -> None:
-        if len(self._cached_actor_pg) > 0:
-            logger.warning(
-                "Cannot update maximum number of queued actors for reuse "
-                "during a run."
-            )
-        else:
-            self._cached_actor_pg = deque(maxlen=max_pending)
-        self._pg_manager.set_max_staging(max_pending)
-
-    def set_status(self, trial: Trial, status: str) -> None:
-        """Sets status and checkpoints metadata if needed.
-
-        Only checkpoints metadata if trial status is a terminal condition.
-        PENDING, PAUSED, and RUNNING switches have checkpoints taken care of
-        in the TrialRunner.
-
-        Args:
-            trial: Trial to checkpoint.
-            status: Status to set trial to.
-        """
-        if trial.status == status:
-            logger.debug("Trial %s: Status %s unchanged.", trial, trial.status)
-        else:
-            logger.debug(
-                "Trial %s: Changing status from %s to %s.", trial, trial.status, status
-            )
-        trial.set_status(status)
-        if status in [Trial.TERMINATED, Trial.ERROR]:
-            self._trials_to_cache.add(trial)
-
-    def mark_trial_to_checkpoint(self, trial: Trial) -> None:
-        self._trials_to_cache.add(trial)
-
-    def get_checkpoints(self) -> Dict[str, str]:
-        """Returns a copy of mapping of the trial ID to pickled metadata."""
-        for trial in self._trials_to_cache:
-            self._cached_trial_state[trial.trial_id] = trial.get_json_state()
-        self._trials_to_cache.clear()
-        return self._cached_trial_state
-
-    def _stage_and_update_status(self, trials: Iterable[Trial]):
-        """Check and update statuses of scheduled placement groups.
-
-        Stages placement groups of all trials.
-        """
-        if not self._has_cleaned_up_pgs:
-            # Clean up existing placement groups after trigger the tuning
-            # run step() method for the first time
-            self._pg_manager.cleanup_existing_pg()
-            self._has_cleaned_up_pgs = True
-
-        for trial in trials:
-            if trial.status not in (Trial.PENDING, Trial.PAUSED):
-                continue
-            if trial in self._staged_trials:
-                continue
-            if self._pg_manager.trial_in_use(trial):
-                continue
-
-            if not self._pg_manager.stage_trial_pg(trial):
-                # Break if we reached the limit of pending placement groups.
-                break
-            self._staged_trials.add(trial)
-
-        self._pg_manager.update_status()
-
-    def get_staged_trial(self):
-        """Get a trial whose placement group was successfully staged.
-
-        Can also return None if no trial is available.
-
-        Returns:
-            Trial object or None.
-
-        """
-        # TODO(xwjiang): This method should consider `self._cached_actor_pg`.
-        for trial in self._staged_trials:
-            if self._pg_manager.has_ready(trial):
-                return trial
-
-        return None
-
-    def _setup_remote_runner(self, trial):
-        trial.init_logdir()
-        # We checkpoint metadata here to try mitigating logdir duplication
-        self._trials_to_cache.add(trial)
-        logger_creator = partial(noop_logger_creator, logdir=trial.logdir)
-
-        if len(self._cached_actor_pg) > 0:
-            assert self._reuse_actors
-            existing_runner, pg = self._cached_actor_pg.popleft()
-            logger.debug(f"Trial {trial}: Reusing cached runner " f"{existing_runner}")
-
-            trial.set_runner(existing_runner)
-            if pg:
-                self._pg_manager.assign_cached_pg(pg, trial)
-
-            if not self.reset_trial(
-                trial, trial.config, trial.experiment_tag, logger_creator
-            ):
-                raise _AbortTrialExecution(
-                    "Trainable runner reuse requires reset_config() to be "
-                    "implemented and return True."
-                )
-            return existing_runner
-
-        trainable_cls = trial.get_trainable_cls()
-        if not trainable_cls:
-            raise _AbortTrialExecution(
-                f"Invalid trainable: {trial.trainable_name}. If you passed "
-                f"a string, make sure the trainable was registered before."
-            )
-        _actor_cls = _class_cache.get(trainable_cls)
-
-        if not self._pg_manager.has_ready(trial):
-            return None
-
-        full_actor_class = self._pg_manager.get_full_actor_cls(trial, _actor_cls)
-        # Clear the Trial's location (to be updated later on result)
-        # since we don't know where the remote runner is placed.
-        trial.set_location(_Location())
-        logger.debug("Trial %s: Setting up new remote runner.", trial)
-        # Logging for trials is handled centrally by TrialRunner, so
-        # configure the remote runner to use a noop-logger.
-        trial_config = copy.deepcopy(trial.config)
-        trial_config[TRIAL_INFO] = _TrialInfo(trial)
-
-        stdout_file, stderr_file = trial.log_to_file
-        trial_config[STDOUT_FILE] = stdout_file
-        trial_config[STDERR_FILE] = stderr_file
-        kwargs = {
-            "config": trial_config,
-            "logger_creator": logger_creator,
-        }
-        if trial.uses_cloud_checkpointing:
-            # We keep these kwargs separate for backwards compatibility
-            # with trainables that don't provide these keyword arguments
-            kwargs["remote_checkpoint_dir"] = trial.remote_checkpoint_dir
-            kwargs["custom_syncer"] = trial.custom_syncer
-
-            # Throw a meaningful error if trainable does not use the
-            # new API
-            sig = inspect.signature(trial.get_trainable_cls())
-            try:
-                sig.bind_partial(**kwargs)
-            except Exception as e:
-                raise RuntimeError(
-                    "Your trainable class does not accept a "
-                    "`remote_checkpoint_dir` or `custom_syncer` argument "
-                    "in its constructor, but you've passed a "
-                    "`upload_dir` to your SyncConfig. Without accepting "
-                    "these parameters and passing them to the base trainable "
-                    "constructor in the init call, cloud checkpointing is "
-                    "effectively disabled. To resolve this issue, add the "
-                    "parameters to your trainable class constructor or "
-                    "disable cloud checkpointing by setting `upload_dir=None`."
-                ) from e
-
-        with self._change_working_directory(trial):
-            return full_actor_class.remote(**kwargs)
-
-    def _train(self, trial):
-        """Start one iteration of training and save remote id."""
-
-        if self._find_future(trial):
-            logging.debug(
-                "Trial {} already has a queued future. Skipping this "
-                "`train` call. This may occur if a trial has "
-                "been unpaused within a scheduler callback.".format(str(trial))
-            )
-            return
-
-        assert trial.status == Trial.RUNNING, trial.status
-        buffer_time_s = max(
-            self._buffer_min_time_s,
-            min(self._buffer_max_time_s, len(self._futures) // 10),
-        )
-        with self._change_working_directory(trial):
-            buffer_length = self._buffer_length
-            if buffer_length > 1 and trial.checkpoint_at_end:
-                # If a trial checkpoint can be triggered externally,
-                # it is not safe to buffer results.
-                if log_once("trial_executor_buffer_checkpoint"):
-                    logger.warning(
-                        "Disabling buffered training as you passed "
-                        "`checkpoint_at_end` to `tune.run()`."
-                    )
-                buffer_length = 1
-
-            if buffer_length > 1:
-                if trial.checkpoint_freq > 0:
-                    buffer_length = min(buffer_length, trial.checkpoint_freq)
-                remote = trial.runner.train_buffered.remote(
-                    buffer_time_s, buffer_length
-                )
-            else:
-                remote = trial.runner.train.remote()
-
-        # Local Mode
-        if isinstance(remote, dict):
-            remote = _LocalWrapper(remote)
-
-        self._futures[remote] = (_ExecutorEventType.TRAINING_RESULT, trial)
-        trial_item = self._find_future(trial)
-        assert len(trial_item) < 2, trial_item
-
-    def _start_trial(self, trial: Trial) -> bool:
-        """Starts trial and restores last result if trial was paused.
-
-        Args:
-            trial: The trial to start.
-
-        Returns:
-            True if trial was started successfully, False otherwise.
-
-        See `RayTrialExecutor.restore` for possible errors raised.
-        """
-        self.set_status(trial, Trial.PENDING)
-        runner = self._setup_remote_runner(trial)
-        if not runner:
-            return False
-        trial.set_runner(runner)
-        self.restore(trial)
-        self.set_status(trial, Trial.RUNNING)
-
-        self._staged_trials.discard(trial)
-
-        if not trial.is_restoring:
-            self._train(trial)
-        return True
-
-    def _stop_trial(
-        self,
-        trial: Trial,
-        error: bool = False,
-        exc: Optional[Union[TuneError, RayTaskError]] = None,
-    ):
-        """Stops this trial.
-
-        Stops this trial, releasing all allocating resources. If stopping the
-        trial fails, the run will be marked as terminated in error, but no
-        exception will be thrown.
-
-        Args:
-            error: Whether to mark this trial as terminated in error.
-            exc: Optional exception.
-
-        """
-        self.set_status(trial, Trial.ERROR if error or exc else Trial.TERMINATED)
-        self._trial_just_finished = True
-        trial.set_location(_Location())
-
-        try:
-            trial.write_error_log(exc=exc)
-            if hasattr(trial, "runner") and trial.runner:
-                if (
-                    not error
-                    and self._reuse_actors
-                    and (
-                        len(self._cached_actor_pg)
-                        < (self._cached_actor_pg.maxlen or float("inf"))
-                    )
-                ):
-                    logger.debug("Reusing actor for %s", trial.runner)
-                    # Move PG into cache (disassociate from trial)
-                    pg = self._pg_manager.cache_trial_pg(trial)
-                    if pg:
-                        # True if a placement group was replaced
-                        self._cached_actor_pg.append((trial.runner, pg))
-                        should_destroy_actor = False
-                    else:
-                        # False if no placement group was replaced. This should
-                        # only be the case if there are no more trials with
-                        # this placement group factory to run
-                        logger.debug(
-                            f"Could not cache actor of trial {trial} for "
-                            "reuse, as there are no pending trials "
-                            "requiring its resources."
-                        )
-                        should_destroy_actor = True
-                else:
-                    should_destroy_actor = True
-
-                if should_destroy_actor:
-                    logger.debug("Trial %s: Destroying actor.", trial)
-
-                    with self._change_working_directory(trial):
-                        future = trial.runner.stop.remote()
-
-                    pg = self._pg_manager.remove_from_in_use(trial)
-                    self._futures[future] = (_ExecutorEventType.STOP_RESULT, pg)
-                    if self._trial_cleanup:  # force trial cleanup within a deadline
-                        self._trial_cleanup.add(future)
-
-                self._staged_trials.discard(trial)
-
-        except Exception:
-            logger.exception("Trial %s: Error stopping runner.", trial)
-            self.set_status(trial, Trial.ERROR)
-        finally:
-            trial.set_runner(None)
-
-    def start_trial(self, trial: Trial) -> bool:
-        """Starts the trial.
-
-        Will not return resources if trial repeatedly fails on start.
-
-        Args:
-            trial: Trial to be started.
-
-        Returns:
-            True if the remote runner has been started. False if trial was
-                not started (e.g. because of lacking resources/pending PG).
-        """
-        try:
-            return self._start_trial(trial)
-        except _AbortTrialExecution as e:
-            logger.exception("Trial %s: Error starting runner, aborting!", trial)
-            time.sleep(2)
-            self._stop_trial(trial, exc=e)
-            return False
-        except Exception as e:
-            logger.exception("Trial %s: Unexpected error starting runner.", trial)
-            time.sleep(2)
-            if isinstance(e, TuneError):
-                self._stop_trial(trial, exc=e)
-            else:
-                self._stop_trial(
-                    trial, exc=_TuneStartTrialError(traceback.format_exc())
-                )
-            # Note that we don't return the resources, since they may
-            # have been lost. TODO(ujvl): is this the right thing to do?
-            return False
-
-    def _find_future(self, trial):
-        out = [rid for rid, t in self._futures.items() if t[1] is trial]
-        assert (
-            len(out) <= 1
-        ), "Expecting one future for any given trial at any given time."
-        return out
-
-    def stop_trial(
-        self,
-        trial: Trial,
-        error: bool = False,
-        exc: Optional[Union[TuneError, RayTaskError]] = None,
-    ) -> None:
-        prior_status = trial.status
-        self._stop_trial(trial, error=error or exc, exc=exc)
-        if prior_status == Trial.RUNNING:
-            logger.debug("Trial %s: Returning resources.", trial)
-            out = self._find_future(trial)
-            for result_id in out:
-                self._futures.pop(result_id)
-
-    def continue_training(self, trial: Trial) -> None:
-        """Continues the training of this trial."""
-        self._train(trial)
-
-    def pause_trial(self, trial: Trial) -> None:
-        """Pauses the trial.
-
-        We want to release resources (specifically GPUs) when pausing an
-        experiment. This results in PAUSED state that similar to TERMINATED.
-        """
-        assert trial.status == Trial.RUNNING, trial.status
-        try:
-            self.save(trial, CheckpointStorage.MEMORY)
-            self.stop_trial(trial)
-            self.set_status(trial, Trial.PAUSED)
-        except Exception:
-            logger.exception("Error pausing runner.")
-            self.set_status(trial, Trial.ERROR)
-
-    def reset_trial(
-        self,
-        trial: Trial,
-        new_config: Dict,
-        new_experiment_tag: str,
-        logger_creator: Optional[Callable[[Dict], "ray.tune.Logger"]] = None,
-    ) -> bool:
-        """Tries to invoke `Trainable.reset()` to reset trial.
-
-        Args:
-            trial: Trial to be reset.
-            new_config: New configuration for Trial trainable.
-            new_experiment_tag: New experiment name for trial.
-            logger_creator: Function that instantiates a logger on the
-                actor process.
-
-        Returns:
-            True if `reset_config` is successful else False.
-        """
-        trial.set_experiment_tag(new_experiment_tag)
-        trial.set_config(new_config)
-        trainable = trial.runner
-
-        # Pass magic variables
-        extra_config = copy.deepcopy(new_config)
-        extra_config[TRIAL_INFO] = _TrialInfo(trial)
-
-        stdout_file, stderr_file = trial.log_to_file
-        extra_config[STDOUT_FILE] = stdout_file
-        extra_config[STDERR_FILE] = stderr_file
-
-        with self._change_working_directory(trial):
-            with warn_if_slow("reset"):
-                try:
-                    reset_val = ray.get(
-                        trainable.reset.remote(extra_config, logger_creator),
-                        timeout=DEFAULT_GET_TIMEOUT,
-                    )
-                except GetTimeoutError:
-                    logger.exception("Trial %s: reset timed out.", trial)
-                    return False
-        return reset_val
-
-    def has_resources_for_trial(self, trial: Trial) -> bool:
-        """Returns whether there are resources available for this trial.
-
-        This will return True as long as we didn't reach the maximum number
-        of pending trials. It will also return True if the trial placement
-        group is already staged.
-
-        Args:
-            trial: Trial object which should be scheduled.
-
-        Returns:
-            boolean
-
-        """
-        return (
-            trial in self._staged_trials
-            or (
-                len(self._cached_actor_pg) > 0
-                and (self._pg_manager.has_cached_pg(trial.placement_group_factory))
-            )
-            or self._pg_manager.can_stage()
-            or self._pg_manager.has_ready(trial, update=True)
-            or self._pg_manager.has_staging(trial)
-        )
-
-    def debug_string(self) -> str:
-        """Returns a human readable message for printing to the console."""
-        total_resources = self._pg_manager.occupied_resources()
-        return self._resource_updater.debug_string(total_resources)
-
-    def on_step_begin(self, trials: List[Trial]) -> None:
-        """Before step() is called, update the available resources."""
-        self._resource_updater.update_avail_resources()
-        self._trial_just_finished_before = self._trial_just_finished
-        self._trial_just_finished = False
-
-    def on_step_end(self, trials: List[Trial]) -> None:
-        self._do_force_trial_cleanup()
-        if time.time() > self.last_pg_recon + self.pg_recon_interval:
-            # Only do this every now and then - usually the placement groups
-            # should not get out of sync, and calling this often is inefficient
-            self._pg_manager.reconcile_placement_groups(trials)
-            self.last_pg_recon = time.time()
-
-        self._pg_manager.cleanup()
-
-    def _do_force_trial_cleanup(self) -> None:
-        if self._trial_cleanup:
-            while True:
-                next_future_to_clean = self._trial_cleanup.get_next()
-                if not next_future_to_clean:
-                    break
-                if next_future_to_clean in self._futures.keys():
-                    _, pg = self._futures.pop(next_future_to_clean)
-                    post_stop_cleanup(next_future_to_clean, pg)
-                else:
-                    # This just means that before the deadline reaches,
-                    # the future is already cleaned up.
-                    pass
-
-    def force_reconcilation_on_next_step_end(self) -> None:
-        self.last_pg_recon = -float("inf")
-
-    def save(
-        self,
-        trial: Trial,
-        storage: CheckpointStorage = CheckpointStorage.PERSISTENT,
-        result: Optional[Dict] = None,
-    ) -> _TrackedCheckpoint:
-        """Saves the trial's state to a checkpoint asynchronously.
-
-        Args:
-            trial: The trial to be saved.
-            storage: Where to store the checkpoint. Defaults to
-                PERSISTENT.
-            result: The state of this trial as a dictionary to be saved.
-                If result is None, the trial's last result will be used.
-
-        Returns:
-             Checkpoint object, or None if an Exception occurs.
-        """
-        logger.debug(f"saving trial {trial}")
-        result = result or trial.last_result
-        with self._change_working_directory(trial):
-            if storage == CheckpointStorage.MEMORY:
-                value = trial.runner.save_to_object.remote()
-                checkpoint = _TrackedCheckpoint(
-                    dir_or_data=value, storage_mode=storage, metrics=result
-                )
-                trial.on_checkpoint(checkpoint)
-            else:
-                value = trial.runner.save.remote()
-                checkpoint = _TrackedCheckpoint(
-                    dir_or_data=value, storage_mode=storage, metrics=result
-                )
-                trial.saving_to = checkpoint
-                self._futures[value] = (_ExecutorEventType.SAVING_RESULT, trial)
-        return checkpoint
-
-    def restore(self, trial: Trial) -> None:
-        """Restores training state from a given model checkpoint.
-
-        Args:
-            trial: The trial to be restored.
-
-        Raises:
-            RuntimeError: This error is raised if no runner is found.
-            AbortTrialExecution: This error is raised if the trial is
-                ineligible for restoration, given the Tune input arguments.
-        """
-        checkpoint = trial.checkpoint
-        if checkpoint.dir_or_data is None:
-            return
-        if trial.runner is None:
-            raise RuntimeError(
-                "Trial {}: Unable to restore - no runner found.".format(trial)
-            )
-        checkpoint_dir = checkpoint.dir_or_data
-        node_ip = checkpoint.node_ip
-        if checkpoint.storage_mode == CheckpointStorage.MEMORY:
-            logger.debug("Trial %s: Attempting restore from object", trial)
-            # Note that we don't store the remote since in-memory checkpoints
-            # don't guarantee fault tolerance and don't need to be waited on.
-            with self._change_working_directory(trial):
-                trial.runner.restore_from_object.remote(checkpoint_dir)
-        else:
-            logger.debug("Trial %s: Attempting restore from %s", trial, checkpoint_dir)
-            if (
-                trial.uses_cloud_checkpointing
-                or not trial.sync_on_checkpoint
-                or not os.path.exists(checkpoint_dir)
-            ):
-                # If using cloud checkpointing, trial will get cp from cloud.
-                # If not syncing to driver, assume it has access to the cp
-                # on the local fs.
-                with self._change_working_directory(trial):
-                    remote = trial.runner.restore.remote(checkpoint_dir, node_ip)
-            elif trial.sync_on_checkpoint:
-                # This provides FT backwards compatibility in the
-                # case where no cloud checkpoints are provided.
-                logger.debug("Trial %s: Reading checkpoint into memory", trial)
-                checkpoint_path = TrainableUtil.find_checkpoint_dir(checkpoint_dir)
-                obj = Checkpoint.from_directory(checkpoint_path).to_bytes()
-                with self._change_working_directory(trial):
-                    remote = trial.runner.restore_from_object.remote(obj)
-            else:
-                raise _AbortTrialExecution(
-                    "Pass in `sync_on_checkpoint=True` for driver-based trial"
-                    "restoration. Pass in an `upload_dir` for remote "
-                    "storage-based restoration"
-                )
-
-            self._futures[remote] = (_ExecutorEventType.RESTORING_RESULT, trial)
-            trial.restoring_from = checkpoint
-
-    def export_trial_if_needed(self, trial: Trial) -> Dict:
-        """Exports model of this trial based on trial.export_formats.
-
-        Return:
-            A dict that maps ExportFormats to successfully exported models.
-        """
-        if trial.export_formats and len(trial.export_formats) > 0:
-            with self._change_working_directory(trial):
-                return ray.get(
-                    trial.runner.export_model.remote(trial.export_formats),
-                    timeout=DEFAULT_GET_TIMEOUT,
-                )
-        return {}
-
-    def has_gpus(self) -> bool:
-        return self._resource_updater.get_num_gpus() > 0
-
-    def cleanup(self, trials: List[Trial]) -> None:
-        while True:
-            if self._trial_cleanup and self._trial_cleanup.is_empty():
-                break
-            elif not self._trial_cleanup and len(self._futures) == 0:
-                break
-            self._do_force_trial_cleanup()
-            ready, _ = ray.wait(list(self._futures.keys()), timeout=0)
-            if not ready:
-                continue
-            event_type, trial_or_pg = self._futures.pop(ready[0])
-            if event_type == _ExecutorEventType.STOP_RESULT:
-                post_stop_cleanup(ready[0], trial_or_pg)
-
-        self._pg_manager.reconcile_placement_groups(trials)
-        self._pg_manager.cleanup(force=True)
-        self._pg_manager.cleanup_existing_pg(block=True)
-
-    @contextmanager
-    def _change_working_directory(self, trial):
-        """Context manager changing working directory to trial logdir.
-        Used in local mode.
-
-        For non-local mode it is no-op.
-        """
-        if ray.worker._mode() == ray.worker.LOCAL_MODE:
-            old_dir = os.getcwd()
-            try:
-                os.chdir(trial.logdir)
-                yield
-            finally:
-                os.chdir(old_dir)
-        else:
-            yield
-
-    def get_next_executor_event(
-        self, live_trials: Set[Trial], next_trial_exists: bool
-    ) -> _ExecutorEvent:
-        """Get the next executor event to be processed in TrialRunner.
-
-        In case there are multiple events available for handling, the next
-        event is determined by the following priority:
-        1. if there is `next_trial_exists`, and if there is cached resources
-        to use, PG_READY is emitted.
-        2. if there is `next_trial_exists` and there is no cached resources
-        to use, wait on pg future and randomized other futures. If multiple
-        futures are ready, pg future will take priority to be handled first.
-        3. if there is no `next_trial_exists`, wait on just randomized other
-        futures.
-
-        An example of #3 would be synchronous hyperband. Although there are pgs
-        ready, the scheduler is holding back scheduling new trials since the
-        whole band of trials is waiting for the slowest trial to finish. In
-        this case, we prioritize handling training result to avoid deadlock
-        situation.
-
-        This is a blocking wait with a timeout (specified with env var).
-        The reason for the timeout is
-        we still want to print status info periodically in TrialRunner for
-        better user experience.
-
-        The handle of `ExecutorEvent.STOP_RESULT` is purely internal to
-        RayTrialExecutor itself. All the other future results are handled by
-        TrialRunner.
-
-        In the future we may want to do most of the handle of
-        `ExecutorEvent.RESTORE_RESULT` and `SAVING_RESULT` in
-        RayTrialExecutor itself and only notify TrialRunner to invoke
-        corresponding callbacks. This view is more consistent with our goal
-        of TrialRunner responsible for external facing Trial state transition,
-        while RayTrialExecutor responsible for internal facing transitions,
-        namely, `is_saving`, `is_restoring` etc.
-
-        Also you may notice that the boundary between RayTrialExecutor and
-        PlacementGroupManager right now is really blurry. This will be
-        improved once we move to an ActorPool abstraction.
-
-        `next_trial_exists` means that there is a trial to run - prioritize
-        returning PG_READY in this case.
-        """
-        # First update status of staged placement groups
-        self._stage_and_update_status(live_trials)
-        while True:
-            ###################################################################
-            # when next_trial_exists and there are cached resources
-            ###################################################################
-            # There could be existing PGs from either `self._cached_actor_pg`
-            # or from `self._pg_manager._ready`. If so and if there is indeed
-            # a next trial to run, we return `PG_READY` future for trial
-            # runner. The next trial can then be scheduled on this PG.
-            if next_trial_exists:
-                if len(self._cached_actor_pg) > 0:
-                    return _ExecutorEvent(_ExecutorEventType.PG_READY)
-                # TODO(xwjiang): Expose proper API when we decide to do
-                #  ActorPool abstraction.
-                if any(len(r) > 0 for r in self._pg_manager._ready.values()):
-                    return _ExecutorEvent(_ExecutorEventType.PG_READY)
-
-            ###################################################################
-            # Prepare for futures to wait
-            ###################################################################
-            futures_to_wait = list(self._futures.keys())
-            random.shuffle(futures_to_wait)
-            if next_trial_exists:
-                # Only wait for pg explicitly if there is next trial to run.
-                # In which case, handling PG_READY triumphs handling other events.
-                # Since we want to place pending trial ASAP.
-                futures_to_wait = (
-                    self._pg_manager.get_staging_future_list() + futures_to_wait
-                )
-            logger.debug(
-                f"get_next_executor_event before wait with futures "
-                f"{futures_to_wait} and "
-                f"next_trial_exists={next_trial_exists}"
-            )
-
-            ready_futures, _ = ray.wait(
-                futures_to_wait, num_returns=1, timeout=self._get_next_event_wait
-            )
-
-            ###################################################################
-            # Dealing with no future returned case.
-            ###################################################################
-            if len(ready_futures) == 0:
-                if len(self._futures) == 0:
-                    # No running trial and timing out with wait, could be we may
-                    # have insufficient cluster resources that makes tune run
-                    # infeasible.
-                    # TODO: Move InsufficientResourceManager's logic
-                    #  to TrialExecutor. It is not Runner's responsibility!
-                    return _ExecutorEvent(_ExecutorEventType.NO_RUNNING_TRIAL_TIMEOUT)
-                else:
-                    # Training simply takes long time, yield the control back to main
-                    # event loop to print progress info etc.
-                    return _ExecutorEvent(_ExecutorEventType.YIELD)
-
-            ###################################################################
-            # If there is future returned.
-            ###################################################################
-            assert len(ready_futures) == 1
-            ready_future = ready_futures[0]
-
-            ###################################################################
-            # If it is a PG_READY event.
-            ###################################################################
-            if ready_future not in self._futures.keys():
-                self._pg_manager.handle_ready_future(ready_future)
-                return _ExecutorEvent(_ExecutorEventType.PG_READY)
-
-            ###################################################################
-            # non PG_READY event
-            ###################################################################
-            result_type, trial_or_pg = self._futures.pop(ready_future)
-            if result_type == _ExecutorEventType.STOP_RESULT:
-                pg = trial_or_pg
-                post_stop_cleanup(ready_future, pg)
-            else:
-                trial = trial_or_pg
-                assert isinstance(trial, Trial)
-                try:
-                    future_result = ray.get(ready_future)
-                    # For local mode
-                    if isinstance(future_result, _LocalWrapper):
-                        future_result = future_result.unwrap()
-                    if result_type in (
-                        _ExecutorEventType.TRAINING_RESULT,
-                        _ExecutorEventType.SAVING_RESULT,
-                        _ExecutorEventType.RESTORING_RESULT,
-                    ):
-                        logger.debug(f"Returning [{result_type}] for trial {trial}")
-                        return _ExecutorEvent(
-                            result_type,
-                            trial,
-                            result={_ExecutorEvent.KEY_FUTURE_RESULT: future_result},
-                        )
-                    else:
-                        raise TuneError(f"Unexpected future type - [{result_type}]")
-                except RayTaskError as e:
-                    return _ExecutorEvent(
-                        _ExecutorEventType.ERROR,
-                        trial,
-                        result={_ExecutorEvent.KEY_EXCEPTION: e.as_instanceof_cause()},
-                    )
-                except Exception:
-                    return _ExecutorEvent(
-                        _ExecutorEventType.ERROR,
-                        trial,
-                        result={
-                            _ExecutorEvent.KEY_EXCEPTION: _TuneNoNextExecutorEventError(
-                                traceback.format_exc()
-                            )
-                        },
-                    )
-=======
 from ray.tune._structure_refactor import warn_structure_refactor
 from ray.tune.execution.ray_trial_executor import *  # noqa: F401, F403
 
-warn_structure_refactor(__name__, "ray.tune.execution.ray_trial_executor")
->>>>>>> 2a4d22fb
+warn_structure_refactor(__name__, "ray.tune.execution.ray_trial_executor")