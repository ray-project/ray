# coding: utf-8
import copy
from functools import partial
import logging
import os
import random
import time
import traceback
from contextlib import contextmanager
from typing import List, Optional

import ray
from ray.actor import ActorHandle
from ray.exceptions import GetTimeoutError
from ray import ray_constants
from ray.resource_spec import ResourceSpec
from ray.tune.durable_trainable import DurableTrainable
from ray.tune.error import AbortTrialExecution, TuneError
from ray.tune.logger import NoopLogger
from ray.tune.result import TRIAL_INFO, STDOUT_FILE, STDERR_FILE
from ray.tune.resources import Resources
from ray.tune.utils.placement_groups import PlacementGroupManager
from ray.tune.utils.trainable import TrainableUtil
from ray.tune.trial import Trial, Checkpoint, Location, TrialInfo
from ray.tune.trial_executor import TrialExecutor
from ray.tune.utils import warn_if_slow
from ray.util.placement_group import PlacementGroup, remove_placement_group

logger = logging.getLogger(__name__)

TUNE_STATE_REFRESH_PERIOD = 10  # Refresh resources every 10 s
BOTTLENECK_WARN_PERIOD_S = 60
NONTRIVIAL_WAIT_TIME_THRESHOLD_S = 1e-3
DEFAULT_GET_TIMEOUT = 60.0  # seconds
TRIAL_CLEANUP_THRESHOLD = 100
TUNE_RESULT_BUFFER_LENGTH = int(os.getenv("TUNE_RESULT_BUFFER_LENGTH", 1000))
TUNE_RESULT_BUFFER_MIN_TIME_S = float(
    os.getenv("TUNE_RESULT_BUFFER_MIN_TIME_S", 0.))
TUNE_RESULT_BUFFER_MAX_TIME_S = float(
    os.getenv("TUNE_RESULT_BUFFER_MAX_TIME_S", 100.))


class _ActorClassCache:
    """Caches actor classes.

    ray.remote is a registration call. It sends the serialized object to the
    key value store (redis), and will be fetched at an arbitrary worker
    later. Registration does not use any Ray scheduling resources.

    Later, class.remote() actually creates the remote actor. The
    actor will be instantiated on some arbitrary machine,
    according to the underlying Ray scheduler.

    Without this cache, you would register the same serialized object
    over and over again. Naturally, since redis doesn’t spill to disk,
    this can easily nuke the redis instance (and basically blow up Ray).
    This cache instead allows us to register once and only once.

    Note that we assume there can be multiple trainables in the
    system at once.
    """

    def __init__(self):
        self._cache = {}

    def get(self, trainable_cls):
        """Gets the wrapped trainable_cls, otherwise calls ray.remote."""
        if trainable_cls not in self._cache:
            remote_cls = ray.remote(trainable_cls)
            self._cache[trainable_cls] = remote_cls
        return self._cache[trainable_cls]


_class_cache = _ActorClassCache()


class _LocalWrapper:
    def __init__(self, result):
        self._result = result

    def unwrap(self):
        """Returns the wrapped result."""
        return self._result


class _TrialCleanup:
    """Mechanism for ensuring trial stop futures are cleaned up.

    Args:
        threshold (int): Number of futures to hold at once. If the threshold
            is passed, cleanup will kick in and remove futures.
    """

    def __init__(self, threshold: int = TRIAL_CLEANUP_THRESHOLD):
        self.threshold = threshold
        self._cleanup_map = {}

    def add(self,
            trial: Trial,
            actor: ActorHandle,
            placement_group: Optional[PlacementGroup] = None):
        """Adds a trial actor to be stopped.

        If the number of futures exceeds the threshold, the cleanup mechanism
        will kick in.

        Args:
            trial (Trial): The trial corresponding to the future.
            actor (ActorHandle): Handle to the trainable to be stopped.
            placement_group (PlacementGroup): Placement group to stop.
        """
        future = actor.stop.remote()

        if placement_group:
            remove_placement_group(placement_group)
        else:
            actor.__ray_terminate__.remote()

        self._cleanup_map[future] = trial
        if len(self._cleanup_map) > self.threshold:
            self.cleanup(partial=True)

    def cleanup(self, partial: bool = True):
        """Waits for cleanup to finish.

        If partial=False, all futures are expected to return. If a future
        does not return within the timeout period, the cleanup terminates.
        """
        logger.debug("Cleaning up futures")
        num_to_keep = int(self.threshold) / 2 if partial else 0
        while len(self._cleanup_map) > num_to_keep:
            dones, _ = ray.wait(
                list(self._cleanup_map), timeout=DEFAULT_GET_TIMEOUT)
            if not dones:
                logger.warning(
                    "Skipping cleanup - trainable.stop did not return in "
                    "time. Consider making `stop` a faster operation.")
            else:
                done = dones[0]
                del self._cleanup_map[done]


def noop_logger_creator(config, logdir):
    # Set the working dir in the remote process, for user file writes
    os.makedirs(logdir, exist_ok=True)
    if not ray.worker._mode() == ray.worker.LOCAL_MODE:
        os.chdir(logdir)
    return NoopLogger(config, logdir)


class RayTrialExecutor(TrialExecutor):
    """An implementation of TrialExecutor based on Ray."""

    def __init__(self,
                 queue_trials: bool = False,
                 reuse_actors: bool = False,
<<<<<<< HEAD
                 ray_auto_init: Optional[bool] = None,
                 refresh_period: Optional[float] = None,
                 wait_for_placement_group: Optional[float] = None):
        if ray_auto_init is None:
            if os.environ.get("TUNE_DISABLE_AUTO_INIT") == "1":
                logger.info("'TUNE_DISABLE_AUTO_INIT=1' detected.")
                ray_auto_init = False
            else:
                ray_auto_init = True

=======
                 refresh_period: Optional[float] = None):
>>>>>>> 1e113d2e
        super(RayTrialExecutor, self).__init__(queue_trials)
        # Check for if we are launching a trial without resources in kick off
        # autoscaler.
        self._trial_queued = False
        self._running = {}
        # Since trial resume after paused should not run
        # trial.train.remote(), thus no more new remote object ref generated.
        # We use self._paused to store paused trials here.
        self._paused = {}

        self._trial_cleanup = _TrialCleanup()
        self._reuse_actors = reuse_actors
        self._cached_actor = None

        self._avail_resources = Resources(cpu=0, gpu=0)
        self._committed_resources = Resources(cpu=0, gpu=0)
        self._pg_manager = PlacementGroupManager()
        self._staged_trials = set()

        self._resources_initialized = False

        if refresh_period is None:
            refresh_period = float(
                os.environ.get("TUNE_STATE_REFRESH_PERIOD",
                               TUNE_STATE_REFRESH_PERIOD))
        self._refresh_period = refresh_period

        self._wait_for_pg = wait_for_placement_group or float(
            os.environ.get("TUNE_PLACEMENT_GROUP_WAIT_S", "-1"))
        if self._wait_for_pg < 0:
            self._wait_for_pg = None

        self._last_resource_refresh = float("-inf")
        self._last_ip_refresh = float("-inf")
        self._last_ip_addresses = set()
        self._last_nontrivial_wait = time.time()

        if ray.is_initialized():
            self._update_avail_resources()

    def in_staging_grace_period(self) -> bool:
        """Returns True if trials have recently been staged."""
        return self._pg_manager.in_staging_grace_period()

    def stage_and_update_status(self, trials: List[Trial]):
        """Check and update statuses of scheduled placement groups.

        Stages placement groups of all trials.
        """
        for trial in trials:
            if trial.status != Trial.PENDING:
                continue
            if not trial.uses_placement_groups:
                continue
            if trial in self._staged_trials:
                continue
            if self._pg_manager.trial_in_use(trial):
                continue

            if not self._pg_manager.stage_trial_pg(
                    trial.placement_group_factory):
                # Break if we reached the limit of pending placement groups.
                break

            self._staged_trials.add(trial)

        self._pg_manager.update_status()

    def get_staged_trial(self):
        """Get a trial whose placement group was successfully staged.

        Can also return None if no trial is available.

        Returns:
            Trial object or None.

        """
        for trial in self._staged_trials:
            if self._pg_manager.has_ready(trial.placement_group_factory):
                return trial

        return None

    def _setup_remote_runner(self, trial):
        trial.init_logdir()
        # We checkpoint metadata here to try mitigating logdir duplication
        self.try_checkpoint_metadata(trial)
        logger_creator = partial(noop_logger_creator, logdir=trial.logdir)

        if (self._reuse_actors and self._cached_actor is not None):
            logger.debug("Trial %s: Reusing cached runner %s", trial,
                         self._cached_actor)
            existing_runner = self._cached_actor
            self._cached_actor = None
            trial.set_runner(existing_runner)

            if not self.reset_trial(trial, trial.config, trial.experiment_tag,
                                    logger_creator):
                raise AbortTrialExecution(
                    "Trainable runner reuse requires reset_config() to be "
                    "implemented and return True.")
            return existing_runner

        if self._cached_actor:
            logger.debug("Cannot reuse cached runner {} for new trial".format(
                self._cached_actor))
            with self._change_working_directory(trial):
                pg = self._pg_manager.clean_trial_placement_group(trial)

                self._trial_cleanup.add(
                    trial, actor=self._cached_actor, placement_group=pg)
            self._cached_actor = None

        _actor_cls = _class_cache.get(trial.get_trainable_cls())
        if trial.uses_placement_groups:
            if not self._pg_manager.has_ready(trial.placement_group_factory):
                just_staged = False
                if trial not in self._staged_trials:
                    if self._pg_manager.stage_trial_pg(
                            trial.placement_group_factory):
                        self._staged_trials.add(trial)
                        just_staged = True

                if self._wait_for_pg is not None and (
                        just_staged or not self.get_running_trials()):
                    logger.debug(
                        f"Waiting up to {self._wait_for_pg} seconds for "
                        f"placement group to become ready.")
                    wait_end = time.monotonic() + self._wait_for_pg
                    while time.monotonic() < wait_end:
                        self._pg_manager.update_status()
                        if self._pg_manager.has_ready(
                                trial.placement_group_factory):
                            break
                        time.sleep(0.1)
                else:
                    return None

            if not self._pg_manager.has_ready(trial.placement_group_factory):
                # PG may have become ready during waiting period
                return None

            full_actor_class = self._pg_manager.get_full_actor_cls(
                trial, _actor_cls)
        else:
            full_actor_class = _actor_cls.options(
                num_cpus=trial.resources.cpu,
                num_gpus=trial.resources.gpu,
                memory=trial.resources.memory or None,
                object_store_memory=trial.resources.object_store_memory
                or None,
                resources=trial.resources.custom_resources)
        # Clear the Trial's location (to be updated later on result)
        # since we don't know where the remote runner is placed.
        trial.set_location(Location())
        logger.debug("Trial %s: Setting up new remote runner.", trial)
        # Logging for trials is handled centrally by TrialRunner, so
        # configure the remote runner to use a noop-logger.
        trial_config = copy.deepcopy(trial.config)
        trial_config[TRIAL_INFO] = TrialInfo(trial)

        stdout_file, stderr_file = trial.log_to_file
        trial_config[STDOUT_FILE] = stdout_file
        trial_config[STDERR_FILE] = stderr_file
        kwargs = {
            "config": trial_config,
            "logger_creator": logger_creator,
        }
        if issubclass(trial.get_trainable_cls(), DurableTrainable):
            kwargs["remote_checkpoint_dir"] = trial.remote_checkpoint_dir

        with self._change_working_directory(trial):
            return full_actor_class.remote(**kwargs)

    def _train(self, trial):
        """Start one iteration of training and save remote id."""
        if self._find_item(self._paused, trial):
            raise TuneError(
                "Should not call `train` on PAUSED trial {}. "
                "This is an internal error - please file an issue "
                "on https://github.com/ray-project/ray/issues/.".format(
                    str(trial)))

        if self._find_item(self._running, trial):
            logging.debug(
                "Trial {} already has a queued future. Skipping this "
                "`train` call. This may occur if a trial has "
                "been unpaused within a scheduler callback.".format(
                    str(trial)))
            return

        assert trial.status == Trial.RUNNING, trial.status
        buffer_time_s = max(
            TUNE_RESULT_BUFFER_MIN_TIME_S,
            min(TUNE_RESULT_BUFFER_MAX_TIME_S,
                len(self._running) // 10))
        with self._change_working_directory(trial):
            if TUNE_RESULT_BUFFER_LENGTH > 1:
                buffer_length = TUNE_RESULT_BUFFER_LENGTH
                if trial.checkpoint_freq > 0:
                    buffer_length = min(buffer_length, trial.checkpoint_freq)

                remote = trial.runner.train_buffered.remote(
                    buffer_time_s, buffer_length)
            else:
                remote = trial.runner.train.remote()

        # Local Mode
        if isinstance(remote, dict):
            remote = _LocalWrapper(remote)

        self._running[remote] = trial
        trial_item = self._find_item(self._running, trial)
        assert len(trial_item) < 2, trial_item

    def _start_trial(self, trial, checkpoint=None, runner=None,
                     train=True) -> bool:
        """Starts trial and restores last result if trial was paused.

        Args:
            trial (Trial): The trial to start.
            checkpoint (Optional[Checkpoint]): The checkpoint to restore from.
                If None, and no trial checkpoint exists, the trial is started
                from the beginning.
            runner (Trainable): The remote runner to use. This can be the
                cached actor. If None, a new runner is created.
            train (bool): Whether or not to start training.

        Returns:
            True if trial was started successfully, False otherwise.

        See `RayTrialExecutor.restore` for possible errors raised.
        """
        prior_status = trial.status
        if runner is None:
            runner = self._setup_remote_runner(trial)
            if not runner:
                return False
        trial.set_runner(runner)
        self.restore(trial, checkpoint)
        self.set_status(trial, Trial.RUNNING)

        previous_run = self._find_item(self._paused, trial)
        if prior_status == Trial.PAUSED and previous_run:
            # If Trial was in flight when paused, self._paused stores result.
            self._paused.pop(previous_run[0])
            self._running[previous_run[0]] = trial
        elif train and not trial.is_restoring:
            self._train(trial)
        return True

    def _stop_trial(self, trial, error=False, error_msg=None):
        """Stops this trial.

        Stops this trial, releasing all allocating resources. If stopping the
        trial fails, the run will be marked as terminated in error, but no
        exception will be thrown.

        Args:
            error (bool): Whether to mark this trial as terminated in error.
            error_msg (str): Optional error message.
        """
        self.set_status(trial, Trial.ERROR if error else Trial.TERMINATED)
        trial.set_location(Location())

        try:
            trial.write_error_log(error_msg)
            if hasattr(trial, "runner") and trial.runner:
                if (not error and self._reuse_actors
                        and self._cached_actor is None):
                    logger.debug("Reusing actor for %s", trial.runner)
                    self._cached_actor = trial.runner
                else:
                    logger.debug("Trial %s: Destroying actor.", trial)
                    pg = self._pg_manager.clean_trial_placement_group(trial)
                    with self._change_working_directory(trial):
                        self._trial_cleanup.add(
                            trial, actor=trial.runner, placement_group=pg)
                    if trial in self._staged_trials:
                        self._staged_trials.remove(trial)

        except Exception:
            logger.exception("Trial %s: Error stopping runner.", trial)
            self.set_status(trial, Trial.ERROR)
        finally:
            trial.set_runner(None)

    def start_trial(self, trial, checkpoint=None, train=True) -> bool:
        """Starts the trial.

        Will not return resources if trial repeatedly fails on start.

        Args:
            trial (Trial): Trial to be started.
            checkpoint (Checkpoint): A Python object or path storing the state
                of trial.
            train (bool): Whether or not to start training.

        Returns:
            True if trial was started successfully, False otherwise.
        """
        if not trial.uses_placement_groups:
            self._commit_resources(trial.resources)
        try:
            return self._start_trial(trial, checkpoint, train=train)
        except AbortTrialExecution:
            logger.exception("Trial %s: Error starting runner, aborting!",
                             trial)
            time.sleep(2)
            error_msg = traceback.format_exc()
            self._stop_trial(trial, error=True, error_msg=error_msg)
            return False
        except Exception:
            logger.exception("Trial %s: Unexpected error starting runner.",
                             trial)
            time.sleep(2)
            error_msg = traceback.format_exc()
            self._stop_trial(trial, error=True, error_msg=error_msg)
            # Note that we don't return the resources, since they may
            # have been lost. TODO(ujvl): is this the right thing to do?
            return False

    def _find_item(self, dictionary, item):
        out = [rid for rid, t in dictionary.items() if t is item]
        return out

    def stop_trial(self, trial, error=False, error_msg=None):
        """Only returns resources if resources allocated."""
        prior_status = trial.status
        self._stop_trial(trial, error=error, error_msg=error_msg)
        if prior_status == Trial.RUNNING:
            logger.debug("Trial %s: Returning resources.", trial)
            if not trial.uses_placement_groups:
                self._return_resources(trial.resources)
            out = self._find_item(self._running, trial)
            for result_id in out:
                self._running.pop(result_id)

    def continue_training(self, trial):
        """Continues the training of this trial."""
        self._train(trial)

    def pause_trial(self, trial):
        """Pauses the trial.

        If trial is in-flight, preserves return value in separate queue
        before pausing, which is restored when Trial is resumed.
        """
        trial_future = self._find_item(self._running, trial)
        if trial_future:
            self._paused[trial_future[0]] = trial
        super(RayTrialExecutor, self).pause_trial(trial)

    def reset_trial(self,
                    trial,
                    new_config,
                    new_experiment_tag,
                    logger_creator=None):
        """Tries to invoke `Trainable.reset()` to reset trial.

        Args:
            trial (Trial): Trial to be reset.
            new_config (dict): New configuration for Trial trainable.
            new_experiment_tag (str): New experiment name for trial.
            logger_creator (Optional[Callable[[Dict], Logger]]): Function
                that instantiates a logger on the actor process.

        Returns:
            True if `reset_config` is successful else False.
        """
        trial.set_experiment_tag(new_experiment_tag)
        trial.set_config(new_config)
        trainable = trial.runner

        # Pass magic variables
        extra_config = copy.deepcopy(new_config)
        extra_config[TRIAL_INFO] = TrialInfo(trial)

        stdout_file, stderr_file = trial.log_to_file
        extra_config[STDOUT_FILE] = stdout_file
        extra_config[STDERR_FILE] = stderr_file

        with self._change_working_directory(trial):
            with warn_if_slow("reset"):
                try:
                    reset_val = ray.get(
                        trainable.reset.remote(extra_config, logger_creator),
                        timeout=DEFAULT_GET_TIMEOUT)
                except GetTimeoutError:
                    logger.exception("Trial %s: reset timed out.", trial)
                    return False
        return reset_val

    def get_running_trials(self):
        """Returns the running trials."""
        return list(self._running.values())

    def get_alive_node_ips(self):
        now = time.time()
        if now - self._last_ip_refresh < self._refresh_period:
            return self._last_ip_addresses
        logger.debug("Checking ips from Ray state.")
        self._last_ip_refresh = now
        nodes = ray.state.nodes()
        ip_addresses = set()
        for node in nodes:
            if node["alive"]:
                ip_addresses.add(node["NodeManagerAddress"])
        self._last_ip_addresses = ip_addresses
        return ip_addresses

    def get_current_trial_ips(self):
        return {t.node_ip for t in self.get_running_trials()}

    def get_next_failed_trial(self):
        """Gets the first trial found to be running on a node presumed dead.

        Returns:
            A Trial object that is ready for failure processing. None if
            no failure detected.
        """
        if ray.worker._mode() != ray.worker.LOCAL_MODE:
            live_cluster_ips = self.get_alive_node_ips()
            if live_cluster_ips - self.get_current_trial_ips():
                for trial in self.get_running_trials():
                    if trial.node_ip and trial.node_ip not in live_cluster_ips:
                        return trial
        return None

    def get_next_available_trial(self, timeout: Optional[float] = None):
        if not self._running:
            return None
        shuffled_results = list(self._running.keys())
        random.shuffle(shuffled_results)

        # Note: We shuffle the results because `ray.wait` by default returns
        # the first available result, and we want to guarantee that slower
        # trials (i.e. trials that run remotely) also get fairly reported.
        # See https://github.com/ray-project/ray/issues/4211 for details.
        start = time.time()
        ready, _ = ray.wait(shuffled_results, timeout=timeout)
        if not ready:
            return None
        result_id = ready[0]
        wait_time = time.time() - start
        if wait_time > NONTRIVIAL_WAIT_TIME_THRESHOLD_S:
            self._last_nontrivial_wait = time.time()
        if time.time() - self._last_nontrivial_wait > BOTTLENECK_WARN_PERIOD_S:
            logger.warning(
                "Over the last {} seconds, the Tune event loop has been "
                "backlogged processing new results. Consider increasing your "
                "period of result reporting to improve performance.".format(
                    BOTTLENECK_WARN_PERIOD_S))

            self._last_nontrivial_wait = time.time()
        return self._running[result_id]

    def fetch_result(self, trial):
        """Fetches result list of the running trials.

        Returns:
            Result of the most recent trial training run.
        """
        trial_future = self._find_item(self._running, trial)
        if not trial_future:
            raise ValueError("Trial was not running.")
        self._running.pop(trial_future[0])
        with warn_if_slow("fetch_result"):
            result = ray.get(trial_future[0], timeout=DEFAULT_GET_TIMEOUT)

        # For local mode
        if isinstance(result, _LocalWrapper):
            result = result.unwrap()

        if not isinstance(result, list):
            return [result]
        return result

    def _commit_resources(self, resources):
        committed = self._committed_resources
        all_keys = set(resources.custom_resources).union(
            set(committed.custom_resources))

        custom_resources = {
            k: committed.get(k) + resources.get_res_total(k)
            for k in all_keys
        }

        self._committed_resources = Resources(
            committed.cpu + resources.cpu_total(),
            committed.gpu + resources.gpu_total(),
            committed.memory + resources.memory_total(),
            committed.object_store_memory +
            resources.object_store_memory_total(),
            custom_resources=custom_resources)

    def _return_resources(self, resources):
        if resources.has_placement_group:
            return

        committed = self._committed_resources

        all_keys = set(resources.custom_resources).union(
            set(committed.custom_resources))

        custom_resources = {
            k: committed.get(k) - resources.get_res_total(k)
            for k in all_keys
        }
        self._committed_resources = Resources(
            committed.cpu - resources.cpu_total(),
            committed.gpu - resources.gpu_total(),
            custom_resources=custom_resources)

        assert self._committed_resources.is_nonnegative(), (
            "Resource invalid: {}".format(resources))

    def _update_avail_resources(self, num_retries=5):
        if time.time() - self._last_resource_refresh < self._refresh_period:
            return
        logger.debug("Checking Ray cluster resources.")
        resources = None
        for i in range(num_retries):
            if i > 0:
                logger.warning(
                    "Cluster resources not detected or are 0. Attempt #"
                    "%s...", i + 1)
                time.sleep(0.5)
            try:
                resources = ray.cluster_resources()
            except Exception as exc:
                # TODO(rliaw): Remove this when local mode is fixed.
                # https://github.com/ray-project/ray/issues/4147
                logger.debug(f"{exc}: Using resources for local machine.")
                resources = ResourceSpec().resolve(True).to_resource_dict()
            if resources:
                break

        if not resources:
            # NOTE: This hides the possibility that Ray may be waiting for
            # clients to connect.
            resources.setdefault("CPU", 0)
            resources.setdefault("GPU", 0)
            logger.warning("Cluster resources cannot be detected or are 0. "
                           "You can resume this experiment by passing in "
                           "`resume=True` to `run`.")

        resources = resources.copy()
        num_cpus = resources.pop("CPU", 0)
        num_gpus = resources.pop("GPU", 0)
        memory = ray_constants.from_memory_units(resources.pop("memory", 0))
        object_store_memory = ray_constants.from_memory_units(
            resources.pop("object_store_memory", 0))
        custom_resources = resources

        self._avail_resources = Resources(
            int(num_cpus),
            int(num_gpus),
            memory=int(memory),
            object_store_memory=int(object_store_memory),
            custom_resources=custom_resources)
        self._last_resource_refresh = time.time()
        self._resources_initialized = True

    def has_resources(self, resources):
        """Returns whether this runner has at least the specified resources.

        This refreshes the Ray cluster resources if the time since last update
        has exceeded self._refresh_period. This also assumes that the
        cluster is not resizing very frequently.
        """
        if resources.has_placement_group:
            return self._pg_manager.can_stage()

        self._update_avail_resources()
        currently_available = Resources.subtract(self._avail_resources,
                                                 self._committed_resources)

        have_space = (
            resources.cpu_total() <= currently_available.cpu
            and resources.gpu_total() <= currently_available.gpu
            and resources.memory_total() <= currently_available.memory
            and resources.object_store_memory_total() <=
            currently_available.object_store_memory and all(
                resources.get_res_total(res) <= currently_available.get(res)
                for res in resources.custom_resources))

        if have_space:
            # The assumption right now is that we block all trials if one
            # trial is queued.
            self._trial_queued = False
            return True

        can_overcommit = self._queue_trials and not self._trial_queued
        if can_overcommit:
            self._trial_queued = True
            logger.warning(
                "Allowing trial to start even though the "
                "cluster does not have enough free resources. Trial actors "
                "may appear to hang until enough resources are added to the "
                "cluster (e.g., via autoscaling). You can disable this "
                "behavior by specifying `queue_trials=False` in "
                "ray.tune.run().")
            return True

        return False

    def debug_string(self):
        """Returns a human readable message for printing to the console."""
        if self._resources_initialized:
            status = ("Resources requested: {}/{} CPUs, {}/{} GPUs, "
                      "{}/{} GiB heap, {}/{} GiB objects".format(
                          self._committed_resources.cpu,
                          self._avail_resources.cpu,
                          self._committed_resources.gpu,
                          self._avail_resources.gpu,
                          _to_gb(self._committed_resources.memory),
                          _to_gb(self._avail_resources.memory),
                          _to_gb(
                              self._committed_resources.object_store_memory),
                          _to_gb(self._avail_resources.object_store_memory)))
            customs = ", ".join([
                "{}/{} {}".format(
                    self._committed_resources.get_res_total(name),
                    self._avail_resources.get_res_total(name), name)
                for name in self._avail_resources.custom_resources
                if not name.startswith(ray.resource_spec.NODE_ID_PREFIX)
            ])
            if customs:
                status += " ({})".format(customs)
            return status
        else:
            return "Resources requested: ?"

    def resource_string(self):
        """Returns a string describing the total resources available."""
        if self._resources_initialized:
            res_str = ("{} CPUs, {} GPUs, "
                       "{} GiB heap, {} GiB objects".format(
                           self._avail_resources.cpu,
                           self._avail_resources.gpu,
                           _to_gb(self._avail_resources.memory),
                           _to_gb(self._avail_resources.object_store_memory)))
            if self._avail_resources.custom_resources:
                custom = ", ".join(
                    "{} {}".format(
                        self._avail_resources.get_res_total(name), name)
                    for name in self._avail_resources.custom_resources)
                res_str += " ({})".format(custom)
            return res_str
        else:
            return "? CPUs, ? GPUs"

    def on_step_begin(self, trial_runner):
        """Before step() called, update the available resources."""
        self._update_avail_resources()

    def save(self, trial, storage=Checkpoint.PERSISTENT, result=None):
        """Saves the trial's state to a checkpoint asynchronously.

        Args:
            trial (Trial): The trial to be saved.
            storage (str): Where to store the checkpoint. Defaults to
                PERSISTENT.
            result (dict): The state of this trial as a dictionary to be saved.
                If result is None, the trial's last result will be used.

        Returns:
             Checkpoint object, or None if an Exception occurs.
        """
        result = result or trial.last_result
        with self._change_working_directory(trial):
            if storage == Checkpoint.MEMORY:
                value = trial.runner.save_to_object.remote()
                checkpoint = Checkpoint(storage, value, result)
                trial.on_checkpoint(checkpoint)
            else:
                value = trial.runner.save.remote()
                checkpoint = Checkpoint(storage, value, result)
                trial.saving_to = checkpoint
                self._running[value] = trial
        return checkpoint

    def restore(self, trial, checkpoint=None, block=False):
        """Restores training state from a given model checkpoint.

        Args:
            trial (Trial): The trial to be restored.
            checkpoint (Checkpoint): The checkpoint to restore from. If None,
                the most recent PERSISTENT checkpoint is used. Defaults to
                None.
            block (bool): Whether or not to block on restore before returning.

        Raises:
            RuntimeError: This error is raised if no runner is found.
            AbortTrialExecution: This error is raised if the trial is
                ineligible for restoration, given the Tune input arguments.
        """
        if checkpoint is None or checkpoint.value is None:
            checkpoint = trial.checkpoint
        if checkpoint.value is None:
            return
        if trial.runner is None:
            raise RuntimeError(
                "Trial {}: Unable to restore - no runner found.".format(trial))
        value = checkpoint.value
        if checkpoint.storage == Checkpoint.MEMORY:
            logger.debug("Trial %s: Attempting restore from object", trial)
            # Note that we don't store the remote since in-memory checkpoints
            # don't guarantee fault tolerance and don't need to be waited on.
            with self._change_working_directory(trial):
                trial.runner.restore_from_object.remote(value)
        else:
            logger.debug("Trial %s: Attempting restore from %s", trial, value)
            if issubclass(trial.get_trainable_cls(),
                          DurableTrainable) or not trial.sync_on_checkpoint:
                with self._change_working_directory(trial):
                    remote = trial.runner.restore.remote(value)
            elif trial.sync_on_checkpoint:
                # This provides FT backwards compatibility in the
                # case where a DurableTrainable is not provided.
                logger.debug("Trial %s: Reading checkpoint into memory", trial)
                obj = TrainableUtil.checkpoint_to_object(value)
                with self._change_working_directory(trial):
                    remote = trial.runner.restore_from_object.remote(obj)
            else:
                raise AbortTrialExecution(
                    "Pass in `sync_on_checkpoint=True` for driver-based trial"
                    "restoration. Pass in an `upload_dir` and a Trainable "
                    "extending `DurableTrainable` for remote storage-based "
                    "restoration")

            if block:
                ray.get(remote)
            else:
                self._running[remote] = trial
                trial.restoring_from = checkpoint

    def export_trial_if_needed(self, trial):
        """Exports model of this trial based on trial.export_formats.

        Return:
            A dict that maps ExportFormats to successfully exported models.
        """
        if trial.export_formats and len(trial.export_formats) > 0:
            with self._change_working_directory(trial):
                return ray.get(
                    trial.runner.export_model.remote(trial.export_formats),
                    timeout=DEFAULT_GET_TIMEOUT)
        return {}

    def has_gpus(self):
        if self._resources_initialized:
            self._update_avail_resources()
            return self._avail_resources.gpu > 0

    def cleanup(self):
        self._trial_cleanup.cleanup(partial=False)

    @contextmanager
    def _change_working_directory(self, trial):
        """Context manager changing working directory to trial logdir.
        Used in local mode.

        For non-local mode it is no-op.
        """
        if ray.worker._mode() == ray.worker.LOCAL_MODE:
            old_dir = os.getcwd()
            try:
                os.chdir(trial.logdir)
                yield
            finally:
                os.chdir(old_dir)
        else:
            yield


def _to_gb(n_bytes):
    return round(n_bytes / (1024**3), 2)<|MERGE_RESOLUTION|>--- conflicted
+++ resolved
@@ -154,20 +154,8 @@
     def __init__(self,
                  queue_trials: bool = False,
                  reuse_actors: bool = False,
-<<<<<<< HEAD
-                 ray_auto_init: Optional[bool] = None,
                  refresh_period: Optional[float] = None,
                  wait_for_placement_group: Optional[float] = None):
-        if ray_auto_init is None:
-            if os.environ.get("TUNE_DISABLE_AUTO_INIT") == "1":
-                logger.info("'TUNE_DISABLE_AUTO_INIT=1' detected.")
-                ray_auto_init = False
-            else:
-                ray_auto_init = True
-
-=======
-                 refresh_period: Optional[float] = None):
->>>>>>> 1e113d2e
         super(RayTrialExecutor, self).__init__(queue_trials)
         # Check for if we are launching a trial without resources in kick off
         # autoscaler.
