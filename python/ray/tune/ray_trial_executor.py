--- conflicted
+++ resolved
@@ -396,13 +396,8 @@
                 try:
                     reset_val = ray.get(
                         trainable.reset.remote(new_config, trial.logdir),
-<<<<<<< HEAD
-                        DEFAULT_GET_TIMEOUT)
+                        timeout=DEFAULT_GET_TIMEOUT)
                 except GetTimeoutError:
-=======
-                        timeout=DEFAULT_GET_TIMEOUT)
-                except RayTimeoutError:
->>>>>>> 519354a3
                     logger.exception("Trial %s: reset timed out.", trial)
                     return False
         return reset_val
