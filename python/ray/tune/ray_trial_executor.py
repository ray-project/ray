--- conflicted
+++ resolved
@@ -117,11 +117,7 @@
 
         Args:
             trial (Trial): Trial to be started.
-<<<<<<< HEAD
             checkpoint (Checkpoint): A Python object or path storing the state
-=======
-            checkpoint(Checkpoint): A Python object or path storing the state
->>>>>>> fcbc6dea
                 of trial.
             raise_on_failure (bool): To raise exception on failure in starting.
 
@@ -158,11 +154,8 @@
         self._stop_trial(
             trial, error=error, error_msg=error_msg, stop_logger=stop_logger)
         if prior_status == Trial.RUNNING:
-<<<<<<< HEAD
             logger.debug("Returning resources for this trial.")
             self._return_resources(trial.resources)
-=======
->>>>>>> fcbc6dea
             out = self._find_item(self._running, trial)
             for result_id in out:
                 self._running.pop(result_id)
