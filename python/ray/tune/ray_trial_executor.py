# coding: utf-8
import copy
from functools import partial
import logging
import os
import random
import time
import traceback
from contextlib import contextmanager
from typing import List, Optional

import ray
from ray.actor import ActorHandle
from ray.exceptions import GetTimeoutError
from ray import ray_constants
from ray.resource_spec import ResourceSpec
from ray.tune.durable_trainable import DurableTrainable
from ray.tune.error import AbortTrialExecution, TuneError
from ray.tune.logger import NoopLogger
from ray.tune.result import TRIAL_INFO, STDOUT_FILE, STDERR_FILE
from ray.tune.resources import Resources
from ray.tune.utils.placement_groups import PlacementGroupManager
from ray.tune.utils.trainable import TrainableUtil
from ray.tune.trial import Trial, Checkpoint, Location, TrialInfo
from ray.tune.trial_executor import TrialExecutor
from ray.tune.utils import warn_if_slow
from ray.util.placement_group import PlacementGroup, remove_placement_group

logger = logging.getLogger(__name__)

TUNE_STATE_REFRESH_PERIOD = 10  # Refresh resources every 10 s
BOTTLENECK_WARN_PERIOD_S = 60
NONTRIVIAL_WAIT_TIME_THRESHOLD_S = 1e-3
DEFAULT_GET_TIMEOUT = 60.0  # seconds
TRIAL_CLEANUP_THRESHOLD = 100


class _ActorClassCache:
    """Caches actor classes.

    ray.remote is a registration call. It sends the serialized object to the
    key value store (redis), and will be fetched at an arbitrary worker
    later. Registration does not use any Ray scheduling resources.

    Later, class.remote() actually creates the remote actor. The
    actor will be instantiated on some arbitrary machine,
    according to the underlying Ray scheduler.

    Without this cache, you would register the same serialized object
    over and over again. Naturally, since redis doesn’t spill to disk,
    this can easily nuke the redis instance (and basically blow up Ray).
    This cache instead allows us to register once and only once.

    Note that we assume there can be multiple trainables in the
    system at once.
    """

    def __init__(self):
        self._cache = {}

    def get(self, trainable_cls):
        """Gets the wrapped trainable_cls, otherwise calls ray.remote."""
        if trainable_cls not in self._cache:
            remote_cls = ray.remote(trainable_cls)
            self._cache[trainable_cls] = remote_cls
        return self._cache[trainable_cls]


_class_cache = _ActorClassCache()


class _LocalWrapper:
    def __init__(self, result):
        self._result = result

    def unwrap(self):
        """Returns the wrapped result."""
        return self._result


class _TrialCleanup:
    """Mechanism for ensuring trial stop futures are cleaned up.

    Args:
        threshold (int): Number of futures to hold at once. If the threshold
            is passed, cleanup will kick in and remove futures.
    """

    def __init__(self, threshold: int = TRIAL_CLEANUP_THRESHOLD):
        self.threshold = threshold
        self._cleanup_map = {}

    def add(self,
            trial: Trial,
            actor: ActorHandle,
            placement_group: Optional[PlacementGroup] = None):
        """Adds a trial actor to be stopped.

        If the number of futures exceeds the threshold, the cleanup mechanism
        will kick in.

        Args:
            trial (Trial): The trial corresponding to the future.
            actor (ActorHandle): Handle to the trainable to be stopped.
            placement_group (PlacementGroup): Placement group to stop.
        """
        actor.stop.remote()
        future = actor.__ray_terminate__.remote()

        self._cleanup_map[future] = (trial, placement_group)

        if len(self._cleanup_map) > self.threshold:
            self.cleanup(partial=True, timeout=DEFAULT_GET_TIMEOUT)
        else:
            self.cleanup(partial=True, timeout=None)

    def cleanup(self, partial: bool = True, timeout: Optional[float] = None):
        """Cleans up trial shutdown futures.

        If a timeout is specified, this function will block for this time
        until either all (``partial=False``) or a number (``partial=True``)
        futures returned. If a future does not return within the timeout
        period, the cleanup terminates.

        This will also shutdown placement groups associated with trials.
        """
        logger.debug("Cleaning up futures")
        num_to_keep = int(self.threshold) / 2 if partial else 0
        dones = True
        while len(self._cleanup_map) > num_to_keep or dones:
            dones, _ = ray.wait(list(self._cleanup_map), timeout=timeout)
            if not dones and timeout:
                logger.warning(
                    "Skipping cleanup - trainable.stop did not return in "
                    "time. Consider making `stop` a faster operation.")
            elif dones:
                for done in dones:
                    trial, pg = self._cleanup_map[done]
                    if pg:
                        remove_placement_group(pg)
                    del self._cleanup_map[done]


def noop_logger_creator(config, logdir):
    # Set the working dir in the remote process, for user file writes
    os.makedirs(logdir, exist_ok=True)
    if not ray.worker._mode() == ray.worker.LOCAL_MODE:
        os.chdir(logdir)
    return NoopLogger(config, logdir)


class RayTrialExecutor(TrialExecutor):
    """An implementation of TrialExecutor based on Ray."""

    def __init__(self,
                 queue_trials: bool = False,
                 reuse_actors: bool = False,
                 refresh_period: Optional[float] = None,
                 wait_for_placement_group: Optional[float] = None):
        super(RayTrialExecutor, self).__init__(queue_trials)
        # Check for if we are launching a trial without resources in kick off
        # autoscaler.
        self._trial_queued = False
        self._running = {}
        # Since trial resume after paused should not run
        # trial.train.remote(), thus no more new remote object ref generated.
        # We use self._paused to store paused trials here.
        self._paused = {}

        self._trial_cleanup = _TrialCleanup()
        self._has_cleaned_up_pgs = False
        self._reuse_actors = reuse_actors
<<<<<<< HEAD
        self._cached_actor = None
        self._cached_pg = None
=======
        self._cached_actor_pg = (None, None)
>>>>>>> 949ff378

        self._avail_resources = Resources(cpu=0, gpu=0)
        self._committed_resources = Resources(cpu=0, gpu=0)
        self._pg_manager = PlacementGroupManager()
        self._staged_trials = set()
        self._just_staged_trials = set()
        self._trial_just_finished = False
        self._trial_just_finished_before = False

        self._resources_initialized = False

        if refresh_period is None:
            refresh_period = float(
                os.environ.get("TUNE_STATE_REFRESH_PERIOD",
                               TUNE_STATE_REFRESH_PERIOD))
        self._refresh_period = refresh_period

        self._wait_for_pg = wait_for_placement_group or float(
            os.environ.get("TUNE_PLACEMENT_GROUP_WAIT_S", "-1"))
        if self._wait_for_pg < 0:
            self._wait_for_pg = None

        self._buffer_length = int(os.getenv("TUNE_RESULT_BUFFER_LENGTH", 1000))
        self._buffer_min_time_s = float(
            os.getenv("TUNE_RESULT_BUFFER_MIN_TIME_S", 0.))
        self._buffer_max_time_s = float(
            os.getenv("TUNE_RESULT_BUFFER_MAX_TIME_S", 100.))

        self._last_resource_refresh = float("-inf")
        self._last_ip_refresh = float("-inf")
        self._last_ip_addresses = set()
        self._last_nontrivial_wait = time.time()

        if ray.is_initialized():
            self._update_avail_resources()

    def in_staging_grace_period(self) -> bool:
        """Returns True if trials have recently been staged."""
        return self._pg_manager.in_staging_grace_period()

    def stage_and_update_status(self, trials: List[Trial]):
        """Check and update statuses of scheduled placement groups.

        Stages placement groups of all trials.
        """
        if not self._has_cleaned_up_pgs:
            # Clean up existing placement groups after trigger the tuning
            # run step() method for the first time
            self._pg_manager.cleanup_existing_pg()
            self._has_cleaned_up_pgs = True

<<<<<<< HEAD
=======
        # Remove placement groups from terminated/errored trials
        self._trial_cleanup.cleanup(partial=True, timeout=None)

>>>>>>> 949ff378
        for trial in trials:
            if trial.status != Trial.PENDING:
                continue
            if not trial.uses_placement_groups:
                continue
            if trial in self._staged_trials:
                continue
            if self._pg_manager.trial_in_use(trial):
                continue

            if not self._pg_manager.stage_trial_pg(trial):
                # Break if we reached the limit of pending placement groups.
                break
            self._staged_trials.add(trial)
            self._just_staged_trials.add(trial)

        self._pg_manager.update_status()

    def get_staged_trial(self):
        """Get a trial whose placement group was successfully staged.

        Can also return None if no trial is available.

        Returns:
            Trial object or None.

        """
        for trial in self._staged_trials:
            if self._pg_manager.has_ready(trial):
                return trial

        return None

    def _unstage_trial(self, trial: "Trial"):
        if trial in self._staged_trials:
            self._staged_trials.remove(trial)
            own_pg = self._pg_manager.clean_trial_placement_group(trial)

            if own_pg:
                remove_placement_group(own_pg)

    def _setup_remote_runner(self, trial):
        trial.init_logdir()
        # We checkpoint metadata here to try mitigating logdir duplication
        self.try_checkpoint_metadata(trial)
        logger_creator = partial(noop_logger_creator, logdir=trial.logdir)

<<<<<<< HEAD
        if self._reuse_actors and self._cached_actor is not None:
            logger.debug("Trial %s: Reusing cached runner %s", trial,
                         self._cached_actor)
            existing_runner = self._cached_actor
            self._cached_actor = None

            trial.set_runner(existing_runner)
            if self._pg_manager.has_ready(trial):
                # When using a cached actor+PG, unstage the trial
                self._unstage_trial(trial)
                self._pg_manager.assign_pg(trial)
=======
        if self._reuse_actors and self._cached_actor_pg[0] is not None:
            logger.debug(f"Trial {trial}: Reusing cached runner "
                         f"{self._cached_actor_pg[0]}")
            existing_runner, pg = self._cached_actor_pg
            self._cached_actor_pg = (None, None)

            trial.set_runner(existing_runner)
            self._pg_manager.assign_cached_pg(pg, trial)
>>>>>>> 949ff378

            if not self.reset_trial(trial, trial.config, trial.experiment_tag,
                                    logger_creator):
                raise AbortTrialExecution(
                    "Trainable runner reuse requires reset_config() to be "
                    "implemented and return True.")
            return existing_runner

        if self._cached_actor_pg[0]:
            logger.debug("Cannot reuse cached runner {} for new trial".format(
<<<<<<< HEAD
                self._cached_actor))
            with self._change_working_directory(trial):
                self._trial_cleanup.add(
                    trial, actor=self._cached_actor, placement_group=None)
            self._cached_actor = None

        trainable_cls = trial.get_trainable_cls()
        if not trainable_cls:
            raise AbortTrialExecution(
                f"Invalid trainable: {trial.trainable_name}. If you passed "
                f"a string, make sure the trainable was registered before.")
        _actor_cls = _class_cache.get(trainable_cls)

=======
                self._cached_actor_pg[0]))
            existing_runner, pg = self._cached_actor_pg

            if not self._pg_manager.return_cached_pg(pg, replace_pending=True):
                # If we could not replace a pending pg, it might not be needed
                # anymore. Remove instead.
                self._pg_manager.clean_cached_pg(pg)
            else:
                pg = None

            with self._change_working_directory(trial):
                self._trial_cleanup.add(
                    trial, actor=existing_runner, placement_group=pg)
            self._cached_actor_pg = (None, None)

        trainable_cls = trial.get_trainable_cls()
        if not trainable_cls:
            raise AbortTrialExecution(
                f"Invalid trainable: {trial.trainable_name}. If you passed "
                f"a string, make sure the trainable was registered before.")
        _actor_cls = _class_cache.get(trainable_cls)

>>>>>>> 949ff378
        if trial.uses_placement_groups:
            if not self._pg_manager.has_ready(trial, update=True):
                if trial not in self._staged_trials:
                    if self._pg_manager.stage_trial_pg(trial):
                        self._staged_trials.add(trial)
                        self._just_staged_trials.add(trial)

                just_staged = trial in self._just_staged_trials

<<<<<<< HEAD
=======
                # This part of the code is mostly here for testing
                # purposes. If self._wait_for_pg is set, we will wait here
                # for that many seconds until the placement group is ready.
                # This ensures that the trial can be started right away and
                # not just in the next step() of the trial runner.
                # We only do this if we have reason to believe that resources
                # will be ready, soon, i.e. when a) we just staged the PG,
                # b) another trial just exited, freeing resources, or c)
                # when there are no currently running trials.
>>>>>>> 949ff378
                if self._wait_for_pg is not None and (
                        just_staged or self._trial_just_finished_before
                        or not self.get_running_trials()):
                    logger.debug(
                        f"Waiting up to {self._wait_for_pg} seconds for "
                        f"placement group of trial {trial} to become ready.")
                    wait_end = time.monotonic() + self._wait_for_pg
                    while time.monotonic() < wait_end:
                        self._pg_manager.update_status()
                        if self._pg_manager.has_ready(trial):
                            break
                        time.sleep(0.1)
                else:
                    return None

            if not self._pg_manager.has_ready(trial):
                # PG may have become ready during waiting period
                return None

            full_actor_class = self._pg_manager.get_full_actor_cls(
                trial, _actor_cls)
        else:
            full_actor_class = _actor_cls.options(
                num_cpus=trial.resources.cpu,
                num_gpus=trial.resources.gpu,
                memory=trial.resources.memory or None,
                object_store_memory=trial.resources.object_store_memory
                or None,
                resources=trial.resources.custom_resources)
        # Clear the Trial's location (to be updated later on result)
        # since we don't know where the remote runner is placed.
        trial.set_location(Location())
        logger.debug("Trial %s: Setting up new remote runner.", trial)
        # Logging for trials is handled centrally by TrialRunner, so
        # configure the remote runner to use a noop-logger.
        trial_config = copy.deepcopy(trial.config)
        trial_config[TRIAL_INFO] = TrialInfo(trial)

        stdout_file, stderr_file = trial.log_to_file
        trial_config[STDOUT_FILE] = stdout_file
        trial_config[STDERR_FILE] = stderr_file
        kwargs = {
            "config": trial_config,
            "logger_creator": logger_creator,
        }
        if issubclass(trial.get_trainable_cls(), DurableTrainable):
            kwargs["remote_checkpoint_dir"] = trial.remote_checkpoint_dir

        with self._change_working_directory(trial):
            return full_actor_class.remote(**kwargs)

    def _train(self, trial):
        """Start one iteration of training and save remote id."""
        if self._find_item(self._paused, trial):
            raise TuneError(
                "Should not call `train` on PAUSED trial {}. "
                "This is an internal error - please file an issue "
                "on https://github.com/ray-project/ray/issues/.".format(
                    str(trial)))

        if self._find_item(self._running, trial):
            logging.debug(
                "Trial {} already has a queued future. Skipping this "
                "`train` call. This may occur if a trial has "
                "been unpaused within a scheduler callback.".format(
                    str(trial)))
            return

        assert trial.status == Trial.RUNNING, trial.status
        buffer_time_s = max(
            self._buffer_min_time_s,
            min(self._buffer_max_time_s,
                len(self._running) // 10))
        with self._change_working_directory(trial):
            if self._buffer_length > 1:
                buffer_length = self._buffer_length
                if trial.checkpoint_freq > 0:
                    buffer_length = min(buffer_length, trial.checkpoint_freq)
                remote = trial.runner.train_buffered.remote(
                    buffer_time_s, buffer_length)
            else:
                remote = trial.runner.train.remote()

        # Local Mode
        if isinstance(remote, dict):
            remote = _LocalWrapper(remote)

        self._running[remote] = trial
        trial_item = self._find_item(self._running, trial)
        assert len(trial_item) < 2, trial_item

    def _start_trial(self, trial, checkpoint=None, runner=None,
                     train=True) -> bool:
        """Starts trial and restores last result if trial was paused.

        Args:
            trial (Trial): The trial to start.
            checkpoint (Optional[Checkpoint]): The checkpoint to restore from.
                If None, and no trial checkpoint exists, the trial is started
                from the beginning.
            runner (Trainable): The remote runner to use. This can be the
                cached actor. If None, a new runner is created.
            train (bool): Whether or not to start training.

        Returns:
            True if trial was started successfully, False otherwise.

        See `RayTrialExecutor.restore` for possible errors raised.
        """
        prior_status = trial.status
        self.set_status(trial, Trial.PENDING)
        if runner is None:
            runner = self._setup_remote_runner(trial)
            if not runner:
                return False
        trial.set_runner(runner)
        self.restore(trial, checkpoint)
        self.set_status(trial, Trial.RUNNING)

        if trial in self._staged_trials:
            self._staged_trials.remove(trial)

        previous_run = self._find_item(self._paused, trial)
        if prior_status == Trial.PAUSED and previous_run:
            # If Trial was in flight when paused, self._paused stores result.
            self._paused.pop(previous_run[0])
            self._running[previous_run[0]] = trial
        elif train and not trial.is_restoring:
            self._train(trial)
        return True

    def _stop_trial(self, trial, error=False, error_msg=None, free=True):
        """Stops this trial.

        Stops this trial, releasing all allocating resources. If stopping the
        trial fails, the run will be marked as terminated in error, but no
        exception will be thrown.

        If the trial should be paused (``pause=True``), we do not remove
        its placement group (or a surrogate placement group).

        Args:
            error (bool): Whether to mark this trial as terminated in error.
            error_msg (str): Optional error message.
            free (bool): Whether this trials resources (placement groups)
                should be free'd.
        """
        self.set_status(trial, Trial.ERROR if error else Trial.TERMINATED)
        self._trial_just_finished = True
        trial.set_location(Location())

        try:
            trial.write_error_log(error_msg)
            if hasattr(trial, "runner") and trial.runner:
                if (not error and self._reuse_actors
                        and self._cached_actor_pg[0] is None):
                    logger.debug("Reusing actor for %s", trial.runner)
<<<<<<< HEAD
                    self._cached_actor = trial.runner
                    self._pg_manager.return_pg(trial)
=======
                    # Move PG into cache (disassociate from trial)
                    pg = self._pg_manager.cache_trial_pg(
                        trial, replace_pending=free)
                    if pg:  # Always true if replace_pending=False
                        self._cached_actor_pg = (trial.runner, pg)
                        should_destroy_actor = False
                    else:
                        logger.debug(
                            "Could not cache of trial {trial} actor for "
                            "reuse, as there are no pending trials "
                            "requiring its resources.")
                        should_destroy_actor = True
>>>>>>> 949ff378
                else:
                    should_destroy_actor = True

                if should_destroy_actor:
                    logger.debug("Trial %s: Destroying actor.", trial)

                    # Try to return the placement group for other trials to use
                    if not self._pg_manager.return_pg(
                            trial, replace_pending=free):
                        # If we could not replace a pending pg, it might not
                        # be needed anymore. Remove instead.
                        pg = self._pg_manager.clean_trial_placement_group(
                            trial)
                    else:
                        # Always true if replace_pending=False
                        pg = None

                    with self._change_working_directory(trial):
                        self._trial_cleanup.add(
                            trial, actor=trial.runner, placement_group=pg)

                if trial in self._staged_trials:
                    self._staged_trials.remove(trial)

        except Exception:
            logger.exception("Trial %s: Error stopping runner.", trial)
            self.set_status(trial, Trial.ERROR)
        finally:
            trial.set_runner(None)

    def start_trial(self, trial, checkpoint=None, train=True) -> bool:
        """Starts the trial.

        Will not return resources if trial repeatedly fails on start.

        Args:
            trial (Trial): Trial to be started.
            checkpoint (Checkpoint): A Python object or path storing the state
                of trial.
            train (bool): Whether or not to start training.

        Returns:
<<<<<<< HEAD
            True if the remote runner has been started (even if it failed
            afterwards). False otherwise.
=======
            True if the remote runner has been started. False if trial was
                not started (e.g. because of lacking resources/pending PG).
>>>>>>> 949ff378
        """
        if not trial.uses_placement_groups:
            self._commit_resources(trial.resources)
        try:
            return self._start_trial(trial, checkpoint, train=train)
        except AbortTrialExecution:
            logger.exception("Trial %s: Error starting runner, aborting!",
                             trial)
            time.sleep(2)
            error_msg = traceback.format_exc()
            self._stop_trial(trial, error=True, error_msg=error_msg)
            # Return True here so we don't try to start a new trial
            # in the main event loop
            return True
        except Exception:
            logger.exception("Trial %s: Unexpected error starting runner.",
                             trial)
            time.sleep(2)
            error_msg = traceback.format_exc()
            self._stop_trial(trial, error=True, error_msg=error_msg)
            # Note that we don't return the resources, since they may
            # have been lost. TODO(ujvl): is this the right thing to do?
            return True

    def _find_item(self, dictionary, item):
        out = [rid for rid, t in dictionary.items() if t is item]
        return out

    def stop_trial(self, trial, error=False, error_msg=None, free=True):
        """Only returns resources if resources allocated."""
        prior_status = trial.status
        self._stop_trial(trial, error=error, error_msg=error_msg, free=free)
        if prior_status == Trial.RUNNING:
            logger.debug("Trial %s: Returning resources.", trial)
            if not trial.uses_placement_groups:
                self._return_resources(trial.resources)
            out = self._find_item(self._running, trial)
            for result_id in out:
                self._running.pop(result_id)

    def continue_training(self, trial):
        """Continues the training of this trial."""
        self._train(trial)

    def pause_trial(self, trial):
        """Pauses the trial.

        If trial is in-flight, preserves return value in separate queue
        before pausing, which is restored when Trial is resumed.
        """
        trial_future = self._find_item(self._running, trial)
        if trial_future:
            self._paused[trial_future[0]] = trial
        super(RayTrialExecutor, self).pause_trial(trial)

    def reset_trial(self,
                    trial,
                    new_config,
                    new_experiment_tag,
                    logger_creator=None):
        """Tries to invoke `Trainable.reset()` to reset trial.

        Args:
            trial (Trial): Trial to be reset.
            new_config (dict): New configuration for Trial trainable.
            new_experiment_tag (str): New experiment name for trial.
            logger_creator (Optional[Callable[[Dict], Logger]]): Function
                that instantiates a logger on the actor process.

        Returns:
            True if `reset_config` is successful else False.
        """
        trial.set_experiment_tag(new_experiment_tag)
        trial.set_config(new_config)
        trainable = trial.runner

        # Pass magic variables
        extra_config = copy.deepcopy(new_config)
        extra_config[TRIAL_INFO] = TrialInfo(trial)

        stdout_file, stderr_file = trial.log_to_file
        extra_config[STDOUT_FILE] = stdout_file
        extra_config[STDERR_FILE] = stderr_file

        with self._change_working_directory(trial):
            with warn_if_slow("reset"):
                try:
                    reset_val = ray.get(
                        trainable.reset.remote(extra_config, logger_creator),
                        timeout=DEFAULT_GET_TIMEOUT)
                except GetTimeoutError:
                    logger.exception("Trial %s: reset timed out.", trial)
                    return False
        return reset_val

    def get_running_trials(self):
        """Returns the running trials."""
        return list(self._running.values())

    def get_alive_node_ips(self):
        now = time.time()
        if now - self._last_ip_refresh < self._refresh_period:
            return self._last_ip_addresses
        logger.debug("Checking ips from Ray state.")
        self._last_ip_refresh = now
        nodes = ray.state.nodes()
        ip_addresses = set()
        for node in nodes:
            if node["alive"]:
                ip_addresses.add(node["NodeManagerAddress"])
        self._last_ip_addresses = ip_addresses
        return ip_addresses

    def get_current_trial_ips(self):
        return {t.node_ip for t in self.get_running_trials()}

    def get_next_failed_trial(self):
        """Gets the first trial found to be running on a node presumed dead.

        Returns:
            A Trial object that is ready for failure processing. None if
            no failure detected.
        """
        if ray.worker._mode() != ray.worker.LOCAL_MODE:
            live_cluster_ips = self.get_alive_node_ips()
            if live_cluster_ips - self.get_current_trial_ips():
                for trial in self.get_running_trials():
                    if trial.node_ip and trial.node_ip not in live_cluster_ips:
                        return trial
        return None

    def get_next_available_trial(self, timeout: Optional[float] = None):
        if not self._running:
            return None
        shuffled_results = list(self._running.keys())
        random.shuffle(shuffled_results)

        # Note: We shuffle the results because `ray.wait` by default returns
        # the first available result, and we want to guarantee that slower
        # trials (i.e. trials that run remotely) also get fairly reported.
        # See https://github.com/ray-project/ray/issues/4211 for details.
        start = time.time()
        ready, _ = ray.wait(shuffled_results, timeout=timeout)
        if not ready:
            return None
        result_id = ready[0]
        wait_time = time.time() - start
        if wait_time > NONTRIVIAL_WAIT_TIME_THRESHOLD_S:
            self._last_nontrivial_wait = time.time()
        if time.time() - self._last_nontrivial_wait > BOTTLENECK_WARN_PERIOD_S:
            logger.warning(
                "Over the last {} seconds, the Tune event loop has been "
                "backlogged processing new results. Consider increasing your "
                "period of result reporting to improve performance.".format(
                    BOTTLENECK_WARN_PERIOD_S))

            self._last_nontrivial_wait = time.time()
        return self._running[result_id]

    def fetch_result(self, trial):
        """Fetches result list of the running trials.

        Returns:
            Result of the most recent trial training run.
        """
        trial_future = self._find_item(self._running, trial)
        if not trial_future:
            raise ValueError("Trial was not running.")
        self._running.pop(trial_future[0])
        with warn_if_slow("fetch_result"):
            result = ray.get(trial_future[0], timeout=DEFAULT_GET_TIMEOUT)

        # For local mode
        if isinstance(result, _LocalWrapper):
            result = result.unwrap()

        if not isinstance(result, list):
            return [result]
        return result

    def _commit_resources(self, resources):
        committed = self._committed_resources
        all_keys = set(resources.custom_resources).union(
            set(committed.custom_resources))

        custom_resources = {
            k: committed.get(k) + resources.get_res_total(k)
            for k in all_keys
        }

        self._committed_resources = Resources(
            committed.cpu + resources.cpu_total(),
            committed.gpu + resources.gpu_total(),
            committed.memory + resources.memory_total(),
            committed.object_store_memory +
            resources.object_store_memory_total(),
            custom_resources=custom_resources)

    def _return_resources(self, resources):
        committed = self._committed_resources

        all_keys = set(resources.custom_resources).union(
            set(committed.custom_resources))

        custom_resources = {
            k: committed.get(k) - resources.get_res_total(k)
            for k in all_keys
        }
        self._committed_resources = Resources(
            committed.cpu - resources.cpu_total(),
            committed.gpu - resources.gpu_total(),
            custom_resources=custom_resources)

        assert self._committed_resources.is_nonnegative(), (
            "Resource invalid: {}".format(resources))

    @property
    def total_used_resources(self) -> dict:
        """Dict of total used resources incl. placement groups"""
        committed = self._committed_resources._asdict()

        # Make dict compatible with pg resource dict
        committed.pop("has_placement_group", None)
        committed["CPU"] = committed.pop("cpu", 0) + committed.pop(
            "extra_cpu", 0)
        committed["GPU"] = committed.pop("gpu", 0) + committed.pop(
            "extra_gpu", 0)
        committed["memory"] += committed.pop("extra_memory", 0.)
        committed["object_store_memory"] += committed.pop(
            "extra_object_store_memory", 0.)

        custom = committed.pop("custom_resources", {})
        extra_custom = committed.pop("extra_custom_resources", {})

        for k, v in extra_custom.items():
            custom[k] = custom.get(k, 0.) + v

        committed.update(custom)

        pg_resources = self._pg_manager.occupied_resources()

        for k, v in committed.items():
            pg_resources[k] = pg_resources.get(k, 0.) + v

        return pg_resources

    def _update_avail_resources(self, num_retries=5):
        if time.time() - self._last_resource_refresh < self._refresh_period:
            return
        logger.debug("Checking Ray cluster resources.")
        resources = None
        for i in range(num_retries):
            if i > 0:
                logger.warning(
                    "Cluster resources not detected or are 0. Attempt #"
                    "%s...", i + 1)
                time.sleep(0.5)
            try:
                resources = ray.cluster_resources()
            except Exception as exc:
                # TODO(rliaw): Remove this when local mode is fixed.
                # https://github.com/ray-project/ray/issues/4147
                logger.debug(f"{exc}: Using resources for local machine.")
                resources = ResourceSpec().resolve(True).to_resource_dict()
            if resources:
                break

        if not resources:
            # NOTE: This hides the possibility that Ray may be waiting for
            # clients to connect.
            resources.setdefault("CPU", 0)
            resources.setdefault("GPU", 0)
            logger.warning("Cluster resources cannot be detected or are 0. "
                           "You can resume this experiment by passing in "
                           "`resume=True` to `run`.")

        resources = resources.copy()
        num_cpus = resources.pop("CPU", 0)
        num_gpus = resources.pop("GPU", 0)
        memory = ray_constants.from_memory_units(resources.pop("memory", 0))
        object_store_memory = ray_constants.from_memory_units(
            resources.pop("object_store_memory", 0))
        custom_resources = resources

        self._avail_resources = Resources(
            int(num_cpus),
            int(num_gpus),
            memory=int(memory),
            object_store_memory=int(object_store_memory),
            custom_resources=custom_resources)
        self._last_resource_refresh = time.time()
        self._resources_initialized = True

    def has_resources_for_trial(self, trial: Trial):
        """Returns whether this runner has resources available for this trial.

        If using placement groups, this will return True as long as we
        didn't reach the maximum number of pending trials. It will also return
        True if the trial placement group is already staged.

        Args:
            trial: Trial object which should be scheduled.

        Returns:
            boolean

        """
        if trial.uses_placement_groups:
            return trial in self._staged_trials or self._pg_manager.can_stage()

        return self.has_resources(trial.resources)

    def has_resources(self, resources):
        """Returns whether this runner has at least the specified resources.

        This refreshes the Ray cluster resources if the time since last update
        has exceeded self._refresh_period. This also assumes that the
        cluster is not resizing very frequently.
        """
        if resources.has_placement_group:
            return self._pg_manager.can_stage()

        self._update_avail_resources()
        currently_available = Resources.subtract(self._avail_resources,
                                                 self._committed_resources)

        have_space = (
            resources.cpu_total() <= currently_available.cpu
            and resources.gpu_total() <= currently_available.gpu
            and resources.memory_total() <= currently_available.memory
            and resources.object_store_memory_total() <=
            currently_available.object_store_memory and all(
                resources.get_res_total(res) <= currently_available.get(res)
                for res in resources.custom_resources))

        if have_space:
            # The assumption right now is that we block all trials if one
            # trial is queued.
            self._trial_queued = False
            return True

        can_overcommit = self._queue_trials and not self._trial_queued
        if can_overcommit:
            self._trial_queued = True
            logger.warning(
                "Allowing trial to start even though the "
                "cluster does not have enough free resources. Trial actors "
                "may appear to hang until enough resources are added to the "
                "cluster (e.g., via autoscaling). You can disable this "
                "behavior by specifying `queue_trials=False` in "
                "ray.tune.run().")
            return True

        return False

    def debug_string(self):
        """Returns a human readable message for printing to the console."""
        total_resources = self.total_used_resources

        if self._resources_initialized:
            status = ("Resources requested: {}/{} CPUs, {}/{} GPUs, "
                      "{}/{} GiB heap, {}/{} GiB objects".format(
                          total_resources.pop("CPU",
                                              0), self._avail_resources.cpu,
                          total_resources.pop("GPU", 0),
                          self._avail_resources.gpu,
                          _to_gb(total_resources.pop("memory", 0.)),
                          _to_gb(self._avail_resources.memory),
                          _to_gb(
                              total_resources.pop("object_store_memory", 0.)),
                          _to_gb(self._avail_resources.object_store_memory)))
            customs = ", ".join([
                "{}/{} {}".format(
                    total_resources.get(name, 0.),
                    self._avail_resources.get_res_total(name), name)
                for name in self._avail_resources.custom_resources
                if not name.startswith(ray.resource_spec.NODE_ID_PREFIX)
            ])
            if customs:
                status += " ({})".format(customs)
            return status
        else:
            return "Resources requested: ?"

    def resource_string(self):
        """Returns a string describing the total resources available."""
        if self._resources_initialized:
            res_str = ("{} CPUs, {} GPUs, "
                       "{} GiB heap, {} GiB objects".format(
                           self._avail_resources.cpu,
                           self._avail_resources.gpu,
                           _to_gb(self._avail_resources.memory),
                           _to_gb(self._avail_resources.object_store_memory)))
            if self._avail_resources.custom_resources:
                custom = ", ".join(
                    "{} {}".format(
                        self._avail_resources.get_res_total(name), name)
                    for name in self._avail_resources.custom_resources)
                res_str += " ({})".format(custom)
            return res_str
        else:
            return "? CPUs, ? GPUs"

    def on_step_begin(self, trial_runner):
        """Before step() called, update the available resources."""
        self._update_avail_resources()
        self._trial_just_finished_before = self._trial_just_finished
        self._trial_just_finished = False

    def on_step_end(self, trial_runner):
        self._just_staged_trials.clear()

    def save(self, trial, storage=Checkpoint.PERSISTENT, result=None):
        """Saves the trial's state to a checkpoint asynchronously.

        Args:
            trial (Trial): The trial to be saved.
            storage (str): Where to store the checkpoint. Defaults to
                PERSISTENT.
            result (dict): The state of this trial as a dictionary to be saved.
                If result is None, the trial's last result will be used.

        Returns:
             Checkpoint object, or None if an Exception occurs.
        """
        result = result or trial.last_result
        with self._change_working_directory(trial):
            if storage == Checkpoint.MEMORY:
                value = trial.runner.save_to_object.remote()
                checkpoint = Checkpoint(storage, value, result)
                trial.on_checkpoint(checkpoint)
            else:
                value = trial.runner.save.remote()
                checkpoint = Checkpoint(storage, value, result)
                trial.saving_to = checkpoint
                self._running[value] = trial
        return checkpoint

    def restore(self, trial, checkpoint=None, block=False):
        """Restores training state from a given model checkpoint.

        Args:
            trial (Trial): The trial to be restored.
            checkpoint (Checkpoint): The checkpoint to restore from. If None,
                the most recent PERSISTENT checkpoint is used. Defaults to
                None.
            block (bool): Whether or not to block on restore before returning.

        Raises:
            RuntimeError: This error is raised if no runner is found.
            AbortTrialExecution: This error is raised if the trial is
                ineligible for restoration, given the Tune input arguments.
        """
        if checkpoint is None or checkpoint.value is None:
            checkpoint = trial.checkpoint
        if checkpoint.value is None:
            return
        if trial.runner is None:
            raise RuntimeError(
                "Trial {}: Unable to restore - no runner found.".format(trial))
        value = checkpoint.value
        if checkpoint.storage == Checkpoint.MEMORY:
            logger.debug("Trial %s: Attempting restore from object", trial)
            # Note that we don't store the remote since in-memory checkpoints
            # don't guarantee fault tolerance and don't need to be waited on.
            with self._change_working_directory(trial):
                trial.runner.restore_from_object.remote(value)
        else:
            logger.debug("Trial %s: Attempting restore from %s", trial, value)
            if issubclass(trial.get_trainable_cls(),
                          DurableTrainable) or not trial.sync_on_checkpoint:
                with self._change_working_directory(trial):
                    remote = trial.runner.restore.remote(value)
            elif trial.sync_on_checkpoint:
                # This provides FT backwards compatibility in the
                # case where a DurableTrainable is not provided.
                logger.debug("Trial %s: Reading checkpoint into memory", trial)
                obj = TrainableUtil.checkpoint_to_object(value)
                with self._change_working_directory(trial):
                    remote = trial.runner.restore_from_object.remote(obj)
            else:
                raise AbortTrialExecution(
                    "Pass in `sync_on_checkpoint=True` for driver-based trial"
                    "restoration. Pass in an `upload_dir` and a Trainable "
                    "extending `DurableTrainable` for remote storage-based "
                    "restoration")

            if block:
                ray.get(remote)
            else:
                self._running[remote] = trial
                trial.restoring_from = checkpoint

    def export_trial_if_needed(self, trial):
        """Exports model of this trial based on trial.export_formats.

        Return:
            A dict that maps ExportFormats to successfully exported models.
        """
        if trial.export_formats and len(trial.export_formats) > 0:
            with self._change_working_directory(trial):
                return ray.get(
                    trial.runner.export_model.remote(trial.export_formats),
                    timeout=DEFAULT_GET_TIMEOUT)
        return {}

    def has_gpus(self):
        if self._resources_initialized:
            self._update_avail_resources()
            return self._avail_resources.gpu > 0

    def cleanup(self):
        self._trial_cleanup.cleanup(partial=False)
        self._pg_manager.cleanup_existing_pg(block=True)

    @contextmanager
    def _change_working_directory(self, trial):
        """Context manager changing working directory to trial logdir.
        Used in local mode.

        For non-local mode it is no-op.
        """
        if ray.worker._mode() == ray.worker.LOCAL_MODE:
            old_dir = os.getcwd()
            try:
                os.chdir(trial.logdir)
                yield
            finally:
                os.chdir(old_dir)
        else:
            yield


def _to_gb(n_bytes):
    return round(n_bytes / (1024**3), 2)<|MERGE_RESOLUTION|>--- conflicted
+++ resolved
@@ -170,12 +170,7 @@
         self._trial_cleanup = _TrialCleanup()
         self._has_cleaned_up_pgs = False
         self._reuse_actors = reuse_actors
-<<<<<<< HEAD
-        self._cached_actor = None
-        self._cached_pg = None
-=======
         self._cached_actor_pg = (None, None)
->>>>>>> 949ff378
 
         self._avail_resources = Resources(cpu=0, gpu=0)
         self._committed_resources = Resources(cpu=0, gpu=0)
@@ -227,12 +222,9 @@
             self._pg_manager.cleanup_existing_pg()
             self._has_cleaned_up_pgs = True
 
-<<<<<<< HEAD
-=======
         # Remove placement groups from terminated/errored trials
         self._trial_cleanup.cleanup(partial=True, timeout=None)
 
->>>>>>> 949ff378
         for trial in trials:
             if trial.status != Trial.PENDING:
                 continue
@@ -266,33 +258,12 @@
 
         return None
 
-    def _unstage_trial(self, trial: "Trial"):
-        if trial in self._staged_trials:
-            self._staged_trials.remove(trial)
-            own_pg = self._pg_manager.clean_trial_placement_group(trial)
-
-            if own_pg:
-                remove_placement_group(own_pg)
-
     def _setup_remote_runner(self, trial):
         trial.init_logdir()
         # We checkpoint metadata here to try mitigating logdir duplication
         self.try_checkpoint_metadata(trial)
         logger_creator = partial(noop_logger_creator, logdir=trial.logdir)
 
-<<<<<<< HEAD
-        if self._reuse_actors and self._cached_actor is not None:
-            logger.debug("Trial %s: Reusing cached runner %s", trial,
-                         self._cached_actor)
-            existing_runner = self._cached_actor
-            self._cached_actor = None
-
-            trial.set_runner(existing_runner)
-            if self._pg_manager.has_ready(trial):
-                # When using a cached actor+PG, unstage the trial
-                self._unstage_trial(trial)
-                self._pg_manager.assign_pg(trial)
-=======
         if self._reuse_actors and self._cached_actor_pg[0] is not None:
             logger.debug(f"Trial {trial}: Reusing cached runner "
                          f"{self._cached_actor_pg[0]}")
@@ -301,7 +272,6 @@
 
             trial.set_runner(existing_runner)
             self._pg_manager.assign_cached_pg(pg, trial)
->>>>>>> 949ff378
 
             if not self.reset_trial(trial, trial.config, trial.experiment_tag,
                                     logger_creator):
@@ -312,12 +282,20 @@
 
         if self._cached_actor_pg[0]:
             logger.debug("Cannot reuse cached runner {} for new trial".format(
-<<<<<<< HEAD
-                self._cached_actor))
+                self._cached_actor_pg[0]))
+            existing_runner, pg = self._cached_actor_pg
+
+            if not self._pg_manager.return_cached_pg(pg, replace_pending=True):
+                # If we could not replace a pending pg, it might not be needed
+                # anymore. Remove instead.
+                self._pg_manager.clean_cached_pg(pg)
+            else:
+                pg = None
+
             with self._change_working_directory(trial):
                 self._trial_cleanup.add(
-                    trial, actor=self._cached_actor, placement_group=None)
-            self._cached_actor = None
+                    trial, actor=existing_runner, placement_group=pg)
+            self._cached_actor_pg = (None, None)
 
         trainable_cls = trial.get_trainable_cls()
         if not trainable_cls:
@@ -326,30 +304,6 @@
                 f"a string, make sure the trainable was registered before.")
         _actor_cls = _class_cache.get(trainable_cls)
 
-=======
-                self._cached_actor_pg[0]))
-            existing_runner, pg = self._cached_actor_pg
-
-            if not self._pg_manager.return_cached_pg(pg, replace_pending=True):
-                # If we could not replace a pending pg, it might not be needed
-                # anymore. Remove instead.
-                self._pg_manager.clean_cached_pg(pg)
-            else:
-                pg = None
-
-            with self._change_working_directory(trial):
-                self._trial_cleanup.add(
-                    trial, actor=existing_runner, placement_group=pg)
-            self._cached_actor_pg = (None, None)
-
-        trainable_cls = trial.get_trainable_cls()
-        if not trainable_cls:
-            raise AbortTrialExecution(
-                f"Invalid trainable: {trial.trainable_name}. If you passed "
-                f"a string, make sure the trainable was registered before.")
-        _actor_cls = _class_cache.get(trainable_cls)
-
->>>>>>> 949ff378
         if trial.uses_placement_groups:
             if not self._pg_manager.has_ready(trial, update=True):
                 if trial not in self._staged_trials:
@@ -359,8 +313,6 @@
 
                 just_staged = trial in self._just_staged_trials
 
-<<<<<<< HEAD
-=======
                 # This part of the code is mostly here for testing
                 # purposes. If self._wait_for_pg is set, we will wait here
                 # for that many seconds until the placement group is ready.
@@ -370,7 +322,6 @@
                 # will be ready, soon, i.e. when a) we just staged the PG,
                 # b) another trial just exited, freeing resources, or c)
                 # when there are no currently running trials.
->>>>>>> 949ff378
                 if self._wait_for_pg is not None and (
                         just_staged or self._trial_just_finished_before
                         or not self.get_running_trials()):
@@ -528,10 +479,6 @@
                 if (not error and self._reuse_actors
                         and self._cached_actor_pg[0] is None):
                     logger.debug("Reusing actor for %s", trial.runner)
-<<<<<<< HEAD
-                    self._cached_actor = trial.runner
-                    self._pg_manager.return_pg(trial)
-=======
                     # Move PG into cache (disassociate from trial)
                     pg = self._pg_manager.cache_trial_pg(
                         trial, replace_pending=free)
@@ -544,7 +491,6 @@
                             "reuse, as there are no pending trials "
                             "requiring its resources.")
                         should_destroy_actor = True
->>>>>>> 949ff378
                 else:
                     should_destroy_actor = True
 
@@ -587,13 +533,8 @@
             train (bool): Whether or not to start training.
 
         Returns:
-<<<<<<< HEAD
-            True if the remote runner has been started (even if it failed
-            afterwards). False otherwise.
-=======
             True if the remote runner has been started. False if trial was
                 not started (e.g. because of lacking resources/pending PG).
->>>>>>> 949ff378
         """
         if not trial.uses_placement_groups:
             self._commit_resources(trial.resources)
@@ -605,9 +546,7 @@
             time.sleep(2)
             error_msg = traceback.format_exc()
             self._stop_trial(trial, error=True, error_msg=error_msg)
-            # Return True here so we don't try to start a new trial
-            # in the main event loop
-            return True
+            return False
         except Exception:
             logger.exception("Trial %s: Unexpected error starting runner.",
                              trial)
@@ -616,7 +555,7 @@
             self._stop_trial(trial, error=True, error_msg=error_msg)
             # Note that we don't return the resources, since they may
             # have been lost. TODO(ujvl): is this the right thing to do?
-            return True
+            return False
 
     def _find_item(self, dictionary, item):
         out = [rid for rid, t in dictionary.items() if t is item]
