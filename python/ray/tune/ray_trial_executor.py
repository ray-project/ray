--- conflicted
+++ resolved
@@ -332,22 +332,6 @@
                     "implemented and return True.")
             return existing_runner
 
-<<<<<<< HEAD
-        if len(self._cached_actor_pg) > 0:
-            existing_runner, pg = self._cached_actor_pg.popleft()
-
-            logger.debug(
-                f"Cannot reuse cached runner {existing_runner} for new trial")
-
-            if pg:
-                self._pg_manager.return_or_clean_cached_pg(pg)
-
-            self._cleanup_queue.put((existing_runner, pg))
-            with self._change_working_directory(trial):
-                self._trial_cleanup.add(trial, actor=existing_runner)
-
-=======
->>>>>>> 853d1087
         trainable_cls = trial.get_trainable_cls()
         if not trainable_cls:
             raise AbortTrialExecution(
