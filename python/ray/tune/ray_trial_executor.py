--- conflicted
+++ resolved
@@ -448,19 +448,14 @@
         if storage == Checkpoint.MEMORY:
             trial._checkpoint.value = trial.runner.save_to_object.remote()
         else:
-<<<<<<< HEAD
-            trial._checkpoint.value, folder_path = ray.get(trial.runner.save_checkpoint_relative.remote(subdir))
+            with warn_if_slow("save_to_disk"):
+                trial._checkpoint.value, folder_path = ray.get(trial.runner.save_checkpoint_relative.remote(subdir))
 
             if trial.prefix[subdir]["limit"]:
                 if len(trial.prefix[subdir]["history"]) == trial.prefix[subdir]["limit"]:
                     ray.get(trial.runner.delete_checkpoint_relative.remote(trial.prefix[subdir]["history"][-1]))
                     trial.prefix[subdir]["history"].pop()
                 trial.prefix[subdir]["history"].insert(0, folder_path)
-
-=======
-            with warn_if_slow("save_to_disk"):
-                trial._checkpoint.value = ray.get(trial.runner.save.remote())
->>>>>>> 2f37cd7e
         return trial._checkpoint.value
 
     def restore(self, trial, checkpoint=None):
