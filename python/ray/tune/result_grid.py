--- conflicted
+++ resolved
@@ -124,53 +124,6 @@
 
         Example:
 
-<<<<<<< HEAD
-            result_grid = Tuner.fit(...)
-
-            # Get last reported results per trial
-            df = result_grid.get_dataframe()
-
-            # Get best ever reported accuracy per trial
-            df = result_grid.get_dataframe(metric="accuracy", mode="max")
-
-        Args:
-            filter_metric: Metric to filter best result for.
-            filter_mode: If ``filter_metric`` is given, one of ``["min", "max"]``
-                to specify if we should find the minimum or maximum result.
-
-        Returns:
-            Pandas DataFrame with each trial as a row and their results as columns.
-        """
-        return self._experiment_analysis.dataframe(
-            metric=filter_metric, mode=filter_mode
-        )
-
-    def get_dataframe(
-        self,
-        filter_metric: Optional[str] = None,
-        filter_mode: Optional[str] = None,
-    ) -> pd.DataFrame:
-        """Return dataframe of all trials with their configs and reported results.
-
-        Per default, this returns the last reported results for each trial.
-
-        If ``filter_metric`` and ``filter_mode`` are set, the results from each
-        trial are filtered for this metric and mode. For example, if
-        ``filter_metric="some_metric"`` and ``filter_mode="max"``, for each trial,
-        every received result is checked, and the one where ``some_metric`` is
-        maximal is returned.
-
-
-        Example:
-
-            result_grid = Tuner.fit(...)
-
-            # Get last reported results per trial
-            df = result_grid.get_dataframe()
-
-            # Get best ever reported accuracy per trial
-            df = result_grid.get_dataframe(metric="accuracy", mode="max")
-=======
             .. code-block:: python
 
                 result_grid = Tuner.fit(...)
@@ -180,7 +133,6 @@
 
                 # Get best ever reported accuracy per trial
                 df = result_grid.get_dataframe(metric="accuracy", mode="max")
->>>>>>> fef15869
 
         Args:
             filter_metric: Metric to filter best result for.
