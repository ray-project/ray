import os
from pathlib import Path
from typing import Optional, Union

import pandas as pd

from ray.air.result import Result
from ray.cloudpickle import cloudpickle
from ray.exceptions import RayTaskError
from ray.tune.analysis import ExperimentAnalysis
from ray.tune.error import TuneError
from ray.tune.experiment import Trial
from ray.util import PublicAPI


@PublicAPI(stability="beta")
class ResultGrid:
    """A set of ``Result`` objects for interacting with Ray Tune results.

<<<<<<< HEAD
    You can use it to inspect the trials and obtain the best result.

    The constructor is a private API. This object can only be created as a result of
    ``Tuner.fit()``.

    Example:
         >>> import random
         >>> from ray import air, tune
         >>> def random_error_trainable(config):
         ...     if random.random() < 0.5:
         ...         return {"loss": 0.0}
         ...     else:
         ...         raise ValueError("This is an error")
         >>> tuner = tune.Tuner(
         ...     random_error_trainable,
         ...     run_config=air.RunConfig(name="example-experiment"),
         ...     tune_config=tune.TuneConfig(num_samples=10),
         ... )
         >>> result_grid = tuner.fit()  # doctest: +SKIP
         >>> for i in range(len(result_grid)): # doctest: +SKIP
         ...     result = result_grid[i]
         ...     if not result.error:
         ...             print(f"Trial finishes successfully with metrics"
         ...                f"{result.metrics}.")
         ...     else:
         ...             print(f"Trial failed with error {result.error}.")


    You can also use ``result_grid`` for more advanced analysis.

    >>> # Get the best result based on a particular metric.
    >>> best_result = result_grid.get_best_result( # doctest: +SKIP
    ...     metric="loss", mode="min")
    >>> # Get the best checkpoint corresponding to the best result.
    >>> best_checkpoint = best_result.checkpoint # doctest: +SKIP
    >>> # Get a dataframe for the last reported results of all of the trials
    >>> df = result_grid.get_dataframe() # doctest: +SKIP
    >>> # Get a dataframe for the minimum loss seen for each trial
    >>> df = result_grid.get_dataframe(metric="loss", mode="min") # doctest: +SKIP

    Note that trials of all statuses are included in the final result grid.
    If a trial is not in terminated state, its latest result and checkpoint as
    seen by Tune will be provided.

    See :doc:`/tune/examples/tune_analyze_results` for more usage examples.
=======
     You can use it to inspect the trials and obtain the best result.

     The constructor is a private API. This object can only be created as a result of
     ``Tuner.fit()``.

     Example:

     .. code-block:: python

         import random
         from ray import air, tune

         def random_error_trainable(config):
             if random.random() < 0.5:
                 return {"loss": 0.0}
             else:
                 raise ValueError("This is an error")

         tuner = tune.Tuner(
             random_error_trainable,
             run_config=air.RunConfig(name="example-experiment"),
             tune_config=tune.TuneConfig(num_samples=10),
         )
         result_grid = tuner.fit()

         for result in result_grid:
             if not result.error:
                 print(f"Trial finishes successfully with metric {result.metric}.")
             else:
                 print(f"Trial failed with error {result.error}.")


     You can also use ``result_grid`` for more advanced analysis.

     .. code-block:: python

         # Get the best result based on a particular metric.
         best_result = result_grid.get_best_result(metric="loss", mode="min")

         # Get the best checkpoint corresponding to the best result.
         best_checkpoint = best_result.checkpoint

         # Get a dataframe for the last reported results of all of the trials
         df = result_grid.get_dataframe()

         # Get a dataframe for the minimum loss seen for each trial
         df = result_grid.get_dataframe(filter_metric="loss", filter_mode="min")

     Note that trials of all statuses are included in the final result grid.
     If a trial is not in terminated state, its latest result and checkpoint as
     seen by Tune will be provided.

    ``ResultGrid`` will be the successor of the ``ExperimentAnalysis`` object
    but is not yet at feature parity. For interacting with an existing experiment,
    located at ``local_dir``, do the following:

     .. code-block:: python

         from ray.tune import ExperimentAnalysis
         analysis = ExperimentAnalysis("~/ray_results/example-experiment")
>>>>>>> 8b4283fb
    """

    def __init__(
        self,
        experiment_analysis: ExperimentAnalysis,
    ):
        self._experiment_analysis = experiment_analysis

    def get_best_result(
        self,
        metric: Optional[str] = None,
        mode: Optional[str] = None,
        scope: str = "last",
        filter_nan_and_inf: bool = True,
    ) -> Result:
        """Get the best result from all the trials run.

        Args:
            metric: Key for trial info to order on. Defaults to
                the metric specified in your Tuner's ``TuneConfig``.
            mode: One of [min, max]. Defaults to the mode specified
                in your Tuner's ``TuneConfig``.
            scope: One of [all, last, avg, last-5-avg, last-10-avg].
                If `scope=last`, only look at each trial's final step for
                `metric`, and compare across trials based on `mode=[min,max]`.
                If `scope=avg`, consider the simple average over all steps
                for `metric` and compare across trials based on
                `mode=[min,max]`. If `scope=last-5-avg` or `scope=last-10-avg`,
                consider the simple average over the last 5 or 10 steps for
                `metric` and compare across trials based on `mode=[min,max]`.
                If `scope=all`, find each trial's min/max score for `metric`
                based on `mode`, and compare trials based on `mode=[min,max]`.
            filter_nan_and_inf: If True (default), NaN or infinite
                values are disregarded and these trials are never selected as
                the best trial.
        """
        if len(self._experiment_analysis.trials) == 1:
            return self._trial_to_result(self._experiment_analysis.trials[0])
        if not metric and not self._experiment_analysis.default_metric:
            raise ValueError(
                "No metric is provided. Either pass in a `metric` arg to "
                "`get_best_result` or specify a metric in the "
                "`TuneConfig` of your `Tuner`."
            )
        if not mode and not self._experiment_analysis.default_mode:
            raise ValueError(
                "No mode is provided. Either pass in a `mode` arg to "
                "`get_best_result` or specify a mode in the "
                "`TuneConfig` of your `Tuner`."
            )

        best_trial = self._experiment_analysis.get_best_trial(
            metric=metric,
            mode=mode,
            scope=scope,
            filter_nan_and_inf=filter_nan_and_inf,
        )
        if not best_trial:
            error_msg = (
                "No best trial found for the given metric: "
                f"{metric or self._experiment_analysis.default_metric}. "
                "This means that no trial has reported this metric"
            )
            error_msg += (
                ", or all values reported for this metric are NaN. To not ignore NaN "
                "values, you can set the `filter_nan_and_inf` arg to False."
                if filter_nan_and_inf
                else "."
            )
            raise RuntimeError(error_msg)

        return self._trial_to_result(best_trial)

    def get_dataframe(
        self,
        filter_metric: Optional[str] = None,
        filter_mode: Optional[str] = None,
    ) -> pd.DataFrame:
        """Return dataframe of all trials with their configs and reported results.

        Per default, this returns the last reported results for each trial.

        If ``filter_metric`` and ``filter_mode`` are set, the results from each
        trial are filtered for this metric and mode. For example, if
        ``filter_metric="some_metric"`` and ``filter_mode="max"``, for each trial,
        every received result is checked, and the one where ``some_metric`` is
        maximal is returned.


        Example:

            .. code-block:: python

                result_grid = Tuner.fit(...)

                # Get last reported results per trial
                df = result_grid.get_dataframe()

                # Get best ever reported accuracy per trial
                df = result_grid.get_dataframe(
                    filter_metric="accuracy", filter_mode="max"
                )

        Args:
            filter_metric: Metric to filter best result for.
            filter_mode: If ``filter_metric`` is given, one of ``["min", "max"]``
                to specify if we should find the minimum or maximum result.

        Returns:
            Pandas DataFrame with each trial as a row and their results as columns.
        """
        return self._experiment_analysis.dataframe(
            metric=filter_metric, mode=filter_mode
        )

    def __len__(self) -> int:
        return len(self._experiment_analysis.trials)

    def __getitem__(self, i: int) -> Result:
        """Returns the i'th result in the grid."""
        return self._trial_to_result(
            self._experiment_analysis.trials[i],
        )

    @property
    def errors(self):
        """Returns the exceptions of errored trials."""
        return [result.error for result in self if result.error]

    @property
    def num_errors(self):
        """Returns the number of errored trials."""
        return len(
            [t for t in self._experiment_analysis.trials if t.status == Trial.ERROR]
        )

    @property
    def num_terminated(self):
        """Returns the number of terminated (but not errored) trials."""
        return len(
            [
                t
                for t in self._experiment_analysis.trials
                if t.status == Trial.TERMINATED
            ]
        )

    @staticmethod
    def _populate_exception(trial: Trial) -> Optional[Union[TuneError, RayTaskError]]:
        if trial.pickled_error_file and os.path.exists(trial.pickled_error_file):
            with open(trial.pickled_error_file, "rb") as f:
                e = cloudpickle.load(f)
                return e
        elif trial.error_file and os.path.exists(trial.error_file):
            with open(trial.error_file, "r") as f:
                return TuneError(f.read())
        return None

    def _trial_to_result(self, trial: Trial) -> Result:
        checkpoint = trial.checkpoint.to_air_checkpoint()
        best_checkpoints = [
            (checkpoint.to_air_checkpoint(), checkpoint.metrics)
            for checkpoint in trial.get_trial_checkpoints()
        ]

        result = Result(
            checkpoint=checkpoint,
            metrics=trial.last_result.copy(),
            error=self._populate_exception(trial),
            log_dir=Path(trial.logdir) if trial.logdir else None,
            metrics_dataframe=self._experiment_analysis.trial_dataframes.get(
                trial.logdir
            )
            if self._experiment_analysis
            else None,
            best_checkpoints=best_checkpoints,
        )
        return result<|MERGE_RESOLUTION|>--- conflicted
+++ resolved
@@ -17,7 +17,6 @@
 class ResultGrid:
     """A set of ``Result`` objects for interacting with Ray Tune results.
 
-<<<<<<< HEAD
     You can use it to inspect the trials and obtain the best result.
 
     The constructor is a private API. This object can only be created as a result of
@@ -63,68 +62,6 @@
     seen by Tune will be provided.
 
     See :doc:`/tune/examples/tune_analyze_results` for more usage examples.
-=======
-     You can use it to inspect the trials and obtain the best result.
-
-     The constructor is a private API. This object can only be created as a result of
-     ``Tuner.fit()``.
-
-     Example:
-
-     .. code-block:: python
-
-         import random
-         from ray import air, tune
-
-         def random_error_trainable(config):
-             if random.random() < 0.5:
-                 return {"loss": 0.0}
-             else:
-                 raise ValueError("This is an error")
-
-         tuner = tune.Tuner(
-             random_error_trainable,
-             run_config=air.RunConfig(name="example-experiment"),
-             tune_config=tune.TuneConfig(num_samples=10),
-         )
-         result_grid = tuner.fit()
-
-         for result in result_grid:
-             if not result.error:
-                 print(f"Trial finishes successfully with metric {result.metric}.")
-             else:
-                 print(f"Trial failed with error {result.error}.")
-
-
-     You can also use ``result_grid`` for more advanced analysis.
-
-     .. code-block:: python
-
-         # Get the best result based on a particular metric.
-         best_result = result_grid.get_best_result(metric="loss", mode="min")
-
-         # Get the best checkpoint corresponding to the best result.
-         best_checkpoint = best_result.checkpoint
-
-         # Get a dataframe for the last reported results of all of the trials
-         df = result_grid.get_dataframe()
-
-         # Get a dataframe for the minimum loss seen for each trial
-         df = result_grid.get_dataframe(filter_metric="loss", filter_mode="min")
-
-     Note that trials of all statuses are included in the final result grid.
-     If a trial is not in terminated state, its latest result and checkpoint as
-     seen by Tune will be provided.
-
-    ``ResultGrid`` will be the successor of the ``ExperimentAnalysis`` object
-    but is not yet at feature parity. For interacting with an existing experiment,
-    located at ``local_dir``, do the following:
-
-     .. code-block:: python
-
-         from ray.tune import ExperimentAnalysis
-         analysis = ExperimentAnalysis("~/ray_results/example-experiment")
->>>>>>> 8b4283fb
     """
 
     def __init__(
