--- conflicted
+++ resolved
@@ -3,10 +3,6 @@
 
 import pandas as pd
 
-<<<<<<< HEAD
-from ray.air.checkpoint import Checkpoint
-=======
->>>>>>> c4590f3a
 from ray.air.result import Result
 from ray.cloudpickle import cloudpickle
 from ray.exceptions import RayTaskError
