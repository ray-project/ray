--- conflicted
+++ resolved
@@ -317,16 +317,8 @@
             error=self._populate_exception(trial),
             _local_path=trial.local_path,
             _remote_path=trial.remote_path,
-<<<<<<< HEAD
             _storage_filesystem=self._experiment_analysis.storage_filesystem,
-            metrics_dataframe=self._experiment_analysis.trial_dataframes.get(
-                trial.local_path
-            )
-            if self._experiment_analysis.trial_dataframes
-            else None,
-=======
             metrics_dataframe=metrics_df,
->>>>>>> eea8e892
             best_checkpoints=best_checkpoints,
         )
         return result
