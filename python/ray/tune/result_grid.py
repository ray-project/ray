--- conflicted
+++ resolved
@@ -276,20 +276,12 @@
                 _CheckpointManager as _NewCheckpointManager,
             )
 
-<<<<<<< HEAD
             cpm = trial.run_metadata.checkpoint_manager
-            assert isinstance(cpm, _NewCheckpointManager)
-            checkpoint = cpm.latest_checkpoint_result.checkpoint
-            best_checkpoint_results = cpm.best_checkpoint_results
-=======
             assert isinstance(trial.checkpoint_manager, _NewCheckpointManager)
             checkpoint = None
-            if trial.checkpoint_manager.latest_checkpoint_result:
-                checkpoint = (
-                    trial.checkpoint_manager.latest_checkpoint_result.checkpoint
-                )
-            best_checkpoint_results = trial.checkpoint_manager.best_checkpoint_results
->>>>>>> 1d15b897
+            if cpm.latest_checkpoint_result:
+                checkpoint = cpm.latest_checkpoint_result.checkpoint
+            best_checkpoint_results = cpm.best_checkpoint_results
             best_checkpoints = [
                 (checkpoint_result.checkpoint, checkpoint_result.metrics)
                 for checkpoint_result in best_checkpoint_results
