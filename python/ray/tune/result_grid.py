import os
from typing import Optional, Union

import pandas as pd

from ray.air.result import Result
from ray.cloudpickle import cloudpickle
from ray.exceptions import RayTaskError
from ray.tune import ExperimentAnalysis
from ray.tune.error import TuneError
from ray.tune.trial import Trial
from ray.util import PublicAPI


@PublicAPI(stability="alpha")
class ResultGrid:
    """A set of ``Result`` objects returned from a call to ``tuner.fit()``.

    You can use it to inspect the trials run as well as obtaining the best result.

    The constructor is a private API.

    Usage pattern:

    .. code-block:: python

        result_grid = tuner.fit()
        for i in range(len(result_grid)):
            result = result_grid[i]
            if not result.error:
                print(f"Trial finishes successfully with metric {result.metric}.")
            else:
                print(f"Trial errors out with {result.error}.")
        best_result = result_grid.get_best_result()
        best_checkpoint = best_result.checkpoint
        best_metric = best_result.metric

    Note that trials of all statuses are included in the final result grid.
    If a trial is not in terminated state, its latest result and checkpoint as
    seen by Tune will be provided.
    """

    def __init__(
        self,
        experiment_analysis: ExperimentAnalysis,
    ):
        self._experiment_analysis = experiment_analysis

    def get_best_result(
        self,
        metric: Optional[str] = None,
        mode: Optional[str] = None,
        scope: str = "last",
        filter_nan_and_inf: bool = True,
    ) -> Result:
        """Get the best result from all the trials run.

        Args:
            metric: Key for trial info to order on. Defaults to
                the metric specified in your Tuner's ``TuneConfig``.
            mode: One of [min, max]. Defaults to the mode specified
                in your Tuner's ``TuneConfig``.
            scope: One of [all, last, avg, last-5-avg, last-10-avg].
                If `scope=last`, only look at each trial's final step for
                `metric`, and compare across trials based on `mode=[min,max]`.
                If `scope=avg`, consider the simple average over all steps
                for `metric` and compare across trials based on
                `mode=[min,max]`. If `scope=last-5-avg` or `scope=last-10-avg`,
                consider the simple average over the last 5 or 10 steps for
                `metric` and compare across trials based on `mode=[min,max]`.
                If `scope=all`, find each trial's min/max score for `metric`
                based on `mode`, and compare trials based on `mode=[min,max]`.
            filter_nan_and_inf: If True (default), NaN or infinite
                values are disregarded and these trials are never selected as
                the best trial.
        """
        if not metric and not self._experiment_analysis.default_metric:
            raise ValueError(
                "No metric is provided. Either pass in a `metric` arg to "
                "`get_best_result` or specify a metric in the "
                "`TuneConfig` of your `Tuner`."
            )
        if not mode and not self._experiment_analysis.default_mode:
            raise ValueError(
                "No mode is provided. Either pass in a `mode` arg to "
                "`get_best_result` or specify a mode in the "
                "`TuneConfig` of your `Tuner`."
            )

        best_trial = self._experiment_analysis.get_best_trial(
            metric=metric,
            mode=mode,
            scope=scope,
            filter_nan_and_inf=filter_nan_and_inf,
        )
        if not best_trial:
            error_msg = (
                "No best trial found for the given metric: "
                f"{metric or self._experiment_analysis.default_metric}. "
                "This means that no trial has reported this metric"
            )
            error_msg += (
                ", or all values reported for this metric are NaN. To not ignore NaN "
                "values, you can set the `filter_nan_and_inf` arg to False."
                if filter_nan_and_inf
                else "."
            )
            raise RuntimeError(error_msg)

        return self._trial_to_result(best_trial)

    def get_dataframe(
        self,
        filter_metric: Optional[str] = None,
        filter_mode: Optional[str] = None,
    ) -> pd.DataFrame:
        """Return dataframe of all trials with their configs and reported results.

        Per default, this returns the last reported results for each trial.

        If ``filter_metric`` and ``filter_mode`` are set, the results from each
        trial are filtered for this metric and mode. For example, if
        ``filter_metric="some_metric"`` and ``filter_mode="max"``, for each trial,
        every received result is checked, and the one where ``some_metric`` is
        maximal is returned.


        Example:

            .. code-block:: python

                result_grid = Tuner.fit(...)

                # Get last reported results per trial
                df = result_grid.get_dataframe()

                # Get best ever reported accuracy per trial
                df = result_grid.get_dataframe(metric="accuracy", mode="max")

        Args:
            filter_metric: Metric to filter best result for.
            filter_mode: If ``filter_metric`` is given, one of ``["min", "max"]``
                to specify if we should find the minimum or maximum result.

        Returns:
            Pandas DataFrame with each trial as a row and their results as columns.
        """
        return self._experiment_analysis.dataframe(
            metric=filter_metric, mode=filter_mode
        )

    def __len__(self) -> int:
        return len(self._experiment_analysis.trials)

    def __getitem__(self, i: int) -> Result:
        """Returns the i'th result in the grid."""
        return self._trial_to_result(
            self._experiment_analysis.trials[i],
        )

    @staticmethod
    def _populate_exception(trial: Trial) -> Optional[Union[TuneError, RayTaskError]]:
        if trial.pickled_error_file and os.path.exists(trial.pickled_error_file):
            with open(trial.pickled_error_file, "rb") as f:
                e = cloudpickle.load(f)
                return e
        elif trial.error_file and os.path.exists(trial.error_file):
            with open(trial.error_file, "r") as f:
                return TuneError(f.read())
        return None

    def _trial_to_result(self, trial: Trial) -> Result:
        checkpoint = trial.checkpoint.to_air_checkpoint()
        best_checkpoints = [
            (checkpoint.to_air_checkpoint(), checkpoint.metrics)
            for checkpoint in trial.get_trial_checkpoints()
        ]

        result = Result(
            checkpoint=checkpoint,
            metrics=trial.last_result.copy(),
            error=self._populate_exception(trial),
<<<<<<< HEAD
            log_dir=trial.local_dir,
            dataframe=self._experiment_analysis.trial_dataframes.get(trial.logdir),
=======
            dataframe=self._experiment_analysis.trial_dataframes.get(trial.logdir)
            if self._experiment_analysis
            else None,
            best_checkpoints=best_checkpoints,
>>>>>>> b0dd3baf
        )
        return result<|MERGE_RESOLUTION|>--- conflicted
+++ resolved
@@ -180,14 +180,10 @@
             checkpoint=checkpoint,
             metrics=trial.last_result.copy(),
             error=self._populate_exception(trial),
-<<<<<<< HEAD
             log_dir=trial.local_dir,
-            dataframe=self._experiment_analysis.trial_dataframes.get(trial.logdir),
-=======
             dataframe=self._experiment_analysis.trial_dataframes.get(trial.logdir)
             if self._experiment_analysis
             else None,
             best_checkpoints=best_checkpoints,
->>>>>>> b0dd3baf
         )
         return result