--- conflicted
+++ resolved
@@ -265,16 +265,11 @@
 
     trials = runner.get_trials()
     if return_trials:
-<<<<<<< HEAD
-        return runner.get_trials()
+        return trials
     logger.info("Returning an analysis object by default. You can call "
                 "`analysis.trials` to retrieve a list of trials. "
                 "This message will be removed in future versions of Tune.")
-    return ExperimentAnalysis(experiment.checkpoint_dir)
-=======
-        return trials
     return ExperimentAnalysis(runner.checkpoint_file, trials=trials)
->>>>>>> 3bdd1142
 
 
 def run_experiments(experiments,
