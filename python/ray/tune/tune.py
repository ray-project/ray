--- conflicted
+++ resolved
@@ -379,11 +379,8 @@
         verbose=bool(verbose > 1),
         fail_fast=fail_fast,
         trial_executor=trial_executor,
-<<<<<<< HEAD
-        callbacks=callbacks)
-=======
+        callbacks=callbacks,
         metric=metric)
->>>>>>> 07bdf062
 
     if not runner.resumed:
         for exp in experiments:
