--- conflicted
+++ resolved
@@ -163,12 +163,8 @@
             queue_trials=queue_trials,
             trial_executor=trial_executor)
 
-<<<<<<< HEAD
     print(runner.debug_string(max_debug=99999))
 
-=======
-    logger.info(runner.debug_string(max_debug=99999))
->>>>>>> 681e8cd3
     last_debug = 0
     while not runner.is_finished():
         runner.step()
