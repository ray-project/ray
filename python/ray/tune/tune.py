from __future__ import absolute_import
from __future__ import division
from __future__ import print_function

import click
import logging
import time

from ray.tune.error import TuneError
from ray.tune.experiment import convert_to_experiment_list, Experiment
from ray.tune.analysis import ExperimentAnalysis
from ray.tune.suggest import BasicVariantGenerator
from ray.tune.trial import Trial, DEBUG_PRINT_INTERVAL
from ray.tune.ray_trial_executor import RayTrialExecutor
from ray.tune.log_sync import wait_for_log_sync
from ray.tune.trial_runner import TrialRunner
from ray.tune.schedulers import (HyperBandScheduler, AsyncHyperBandScheduler,
                                 FIFOScheduler, MedianStoppingRule)
from ray.tune.web_server import TuneServer

logger = logging.getLogger(__name__)

_SCHEDULERS = {
    "FIFO": FIFOScheduler,
    "MedianStopping": MedianStoppingRule,
    "HyperBand": HyperBandScheduler,
    "AsyncHyperBand": AsyncHyperBandScheduler,
}


def _make_scheduler(args):
    if args.scheduler in _SCHEDULERS:
        return _SCHEDULERS[args.scheduler](**args.scheduler_config)
    else:
        raise TuneError("Unknown scheduler: {}, should be one of {}".format(
            args.scheduler, _SCHEDULERS.keys()))


def _find_checkpoint_dir(exp):
    # TODO(rliaw): Make sure the checkpoint_dir is resolved earlier.
    # Right now it is resolved somewhere far down the trial generation process
    return exp.checkpoint_dir


def _prompt_restore(checkpoint_dir, resume):
    restore = False
    if TrialRunner.checkpoint_exists(checkpoint_dir):
        if resume == "prompt":
            msg = ("Found incomplete experiment at {}. "
                   "Would you like to resume it?".format(checkpoint_dir))
            restore = click.confirm(msg, default=False)
            if restore:
                logger.info("Tip: to always resume, "
                            "pass resume=True to run()")
            else:
                logger.info("Tip: to always start a new experiment, "
                            "pass resume=False to run()")
        elif resume:
            restore = True
        else:
            logger.info("Tip: to resume incomplete experiments, "
                        "pass resume='prompt' or resume=True to run()")
    else:
        logger.info(
            "Did not find checkpoint file in {}.".format(checkpoint_dir))
    return restore


def run(run_or_experiment,
        name=None,
        stop=None,
        config=None,
        resources_per_trial=None,
        num_samples=1,
        local_dir=None,
        upload_dir=None,
        trial_name_creator=None,
        loggers=None,
        sync_function=None,
        checkpoint_freq=0,
        checkpoint_at_end=False,
        export_formats=None,
        max_failures=3,
        restore=None,
        search_alg=None,
        scheduler=None,
        with_server=False,
        server_port=TuneServer.DEFAULT_PORT,
        verbose=2,
        resume=False,
        queue_trials=False,
        reuse_actors=True,
        trial_executor=None,
        raise_on_failed_trial=True,
<<<<<<< HEAD
        ray_auto_init=True,
        log_sys_usage=True):
=======
        return_trials=True,
        ray_auto_init=True):
>>>>>>> e33d0eac
    """Executes training.

    Args:
        run_or_experiment (function|class|str|Experiment): If
            function|class|str, this is the algorithm or model to train.
            This may refer to the name of a built-on algorithm
            (e.g. RLLib's DQN or PPO), a user-defined trainable
            function or class, or the string identifier of a
            trainable function or class registered in the tune registry.
            If Experiment, then Tune will execute training based on
            Experiment.spec.
        name (str): Name of experiment.
        stop (dict): The stopping criteria. The keys may be any field in
            the return result of 'train()', whichever is reached first.
            Defaults to empty dict.
        config (dict): Algorithm-specific configuration for Tune variant
            generation (e.g. env, hyperparams). Defaults to empty dict.
            Custom search algorithms may ignore this.
        resources_per_trial (dict): Machine resources to allocate per trial,
            e.g. ``{"cpu": 64, "gpu": 8}``. Note that GPUs will not be
            assigned unless you specify them here. Defaults to 1 CPU and 0
            GPUs in ``Trainable.default_resource_request()``.
        num_samples (int): Number of times to sample from the
            hyperparameter space. Defaults to 1. If `grid_search` is
            provided as an argument, the grid will be repeated
            `num_samples` of times.
        local_dir (str): Local dir to save training results to.
            Defaults to ``~/ray_results``.
        upload_dir (str): Optional URI to sync training results
            to (e.g. ``s3://bucket``).
        trial_name_creator (func): Optional function for generating
            the trial string representation.
        loggers (list): List of logger creators to be used with
            each Trial. If None, defaults to ray.tune.logger.DEFAULT_LOGGERS.
            See `ray/tune/logger.py`.
        sync_function (func|str): Function for syncing the local_dir to
            upload_dir. If string, then it must be a string template for
            syncer to run. If not provided, the sync command defaults
            to standard S3 or gsutil sync comamnds.
        checkpoint_freq (int): How many training iterations between
            checkpoints. A value of 0 (default) disables checkpointing.
        checkpoint_at_end (bool): Whether to checkpoint at the end of the
            experiment regardless of the checkpoint_freq. Default is False.
        export_formats (list): List of formats that exported at the end of
            the experiment. Default is None.
        max_failures (int): Try to recover a trial from its last
            checkpoint at least this many times. Only applies if
            checkpointing is enabled. Setting to -1 will lead to infinite
            recovery retries. Defaults to 3.
        restore (str): Path to checkpoint. Only makes sense to set if
            running 1 trial. Defaults to None.
        search_alg (SearchAlgorithm): Search Algorithm. Defaults to
            BasicVariantGenerator.
        scheduler (TrialScheduler): Scheduler for executing
            the experiment. Choose among FIFO (default), MedianStopping,
            AsyncHyperBand, and HyperBand.
        with_server (bool): Starts a background Tune server. Needed for
            using the Client API.
        server_port (int): Port number for launching TuneServer.
        verbose (int): 0, 1, or 2. Verbosity mode. 0 = silent,
            1 = only status updates, 2 = status and trial results.
        resume (bool|"prompt"): If checkpoint exists, the experiment will
            resume from there. If resume is "prompt", Tune will prompt if
            checkpoint detected.
        queue_trials (bool): Whether to queue trials when the cluster does
            not currently have enough resources to launch one. This should
            be set to True when running on an autoscaling cluster to enable
            automatic scale-up.
        reuse_actors (bool): Whether to reuse actors between different trials
            when possible. This can drastically speed up experiments that start
            and stop actors often (e.g., PBT in time-multiplexing mode). This
            requires trials to have the same resource requirements.
        trial_executor (TrialExecutor): Manage the execution of trials.
        raise_on_failed_trial (bool): Raise TuneError if there exists failed
            trial (of ERROR state) when the experiments complete.
        ray_auto_init (bool): Automatically starts a local Ray cluster
            if using a RayTrialExecutor (which is the default) and
            if Ray is not initialized. Defaults to True.
        log_sys_usage (bool): Whether to track system performance
            utilization.

    Returns:
        List of Trial objects.

    Raises:
        TuneError if any trials failed and `raise_on_failed_trial` is True.

    Examples:
        >>> tune.run(mytrainable, scheduler=PopulationBasedTraining())

        >>> tune.run(mytrainable, num_samples=5, reuse_actors=True)

        >>> tune.run(
                "PG",
                num_samples=5,
                config={
                    "env": "CartPole-v0",
                    "lr": tune.sample_from(lambda _: np.random.rand())
                }
            )
    """
    trial_executor = trial_executor or RayTrialExecutor(
        queue_trials=queue_trials,
        reuse_actors=reuse_actors,
        ray_auto_init=ray_auto_init)
    experiment = run_or_experiment
    if not isinstance(run_or_experiment, Experiment):
        experiment = Experiment(
            name=name,
            run=run_or_experiment,
            stop=stop,
            config=config,
            resources_per_trial=resources_per_trial,
            num_samples=num_samples,
            local_dir=local_dir,
            upload_dir=upload_dir,
            trial_name_creator=trial_name_creator,
            loggers=loggers,
            sync_function=sync_function,
            checkpoint_freq=checkpoint_freq,
            checkpoint_at_end=checkpoint_at_end,
            export_formats=export_formats,
            max_failures=max_failures,
            restore=restore,
            log_sys_usage=log_sys_usage)
    else:
        logger.debug("Ignoring some parameters passed into tune.run.")

    checkpoint_dir = _find_checkpoint_dir(experiment)
    should_restore = _prompt_restore(checkpoint_dir, resume)

    runner = None
    if should_restore:
        try:
            runner = TrialRunner.restore(checkpoint_dir, search_alg, scheduler,
                                         trial_executor)
        except Exception:
            logger.exception("Runner restore failed. Restarting experiment.")
    else:
        logger.info("Starting a new experiment.")

    if not runner:
        scheduler = scheduler or FIFOScheduler()
        search_alg = search_alg or BasicVariantGenerator()

        search_alg.add_configurations([experiment])

        runner = TrialRunner(
            search_alg=search_alg,
            scheduler=scheduler,
            metadata_checkpoint_dir=checkpoint_dir,
            launch_web_server=with_server,
            server_port=server_port,
            verbose=bool(verbose > 1),
            trial_executor=trial_executor)

    if verbose:
        print(runner.debug_string(max_debug=99999))

    last_debug = 0
    while not runner.is_finished():
        runner.step()
        if time.time() - last_debug > DEBUG_PRINT_INTERVAL:
            if verbose:
                print(runner.debug_string())
            last_debug = time.time()

    if verbose:
        print(runner.debug_string(max_debug=99999))

    wait_for_log_sync()

    errored_trials = []
    for trial in runner.get_trials():
        if trial.status != Trial.TERMINATED:
            errored_trials += [trial]

    if errored_trials:
        if raise_on_failed_trial:
            raise TuneError("Trials did not complete", errored_trials)
        else:
            logger.error("Trials did not complete: %s", errored_trials)

    if return_trials:
        return runner.get_trials()
    return ExperimentAnalysis(experiment.checkpoint_dir)


def run_experiments(experiments,
                    search_alg=None,
                    scheduler=None,
                    with_server=False,
                    server_port=TuneServer.DEFAULT_PORT,
                    verbose=2,
                    resume=False,
                    queue_trials=False,
                    reuse_actors=False,
                    trial_executor=None,
                    raise_on_failed_trial=True):
    """Runs and blocks until all trials finish.

    Examples:
        >>> experiment_spec = Experiment("experiment", my_func)
        >>> run_experiments(experiments=experiment_spec)

        >>> experiment_spec = {"experiment": {"run": my_func}}
        >>> run_experiments(experiments=experiment_spec)

        >>> run_experiments(
        >>>     experiments=experiment_spec,
        >>>     scheduler=MedianStoppingRule(...))

        >>> run_experiments(
        >>>     experiments=experiment_spec,
        >>>     search_alg=SearchAlgorithm(),
        >>>     scheduler=MedianStoppingRule(...))

    Returns:
        List of Trial objects, holding data for each executed trial.

    """
    # This is important to do this here
    # because it schematize the experiments
    # and it conducts the implicit registration.
    experiments = convert_to_experiment_list(experiments)

    trials = []
    for exp in experiments:
        trials += run(
            exp,
            search_alg=search_alg,
            scheduler=scheduler,
            with_server=with_server,
            server_port=server_port,
            verbose=verbose,
            resume=resume,
            queue_trials=queue_trials,
            reuse_actors=reuse_actors,
            trial_executor=trial_executor,
            raise_on_failed_trial=raise_on_failed_trial)
    return trials<|MERGE_RESOLUTION|>--- conflicted
+++ resolved
@@ -4,6 +4,7 @@
 
 import click
 import logging
+import os
 import time
 
 from ray.tune.error import TuneError
@@ -92,13 +93,9 @@
         reuse_actors=True,
         trial_executor=None,
         raise_on_failed_trial=True,
-<<<<<<< HEAD
+        return_trials=True,
         ray_auto_init=True,
         log_sys_usage=True):
-=======
-        return_trials=True,
-        ray_auto_init=True):
->>>>>>> e33d0eac
     """Executes training.
 
     Args:
