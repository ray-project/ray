from typing import Any, Callable, Dict, Mapping, Optional, Sequence, Type, \
    Union

import datetime
import logging
import os
import signal
import sys
import time

import ray
from ray.util.annotations import PublicAPI

from ray.tune.analysis import ExperimentAnalysis
from ray.tune.callback import Callback
from ray.tune.error import TuneError
from ray.tune.experiment import Experiment, convert_to_experiment_list
from ray.tune.logger import Logger
from ray.tune.progress_reporter import detect_reporter, ProgressReporter
from ray.tune.ray_trial_executor import RayTrialExecutor
from ray.tune.registry import get_trainable_cls
from ray.tune.stopper import Stopper
from ray.tune.suggest import BasicVariantGenerator, SearchAlgorithm, \
    SearchGenerator
from ray.tune.suggest.suggestion import ConcurrencyLimiter, Searcher
from ray.tune.suggest.variant_generator import has_unresolved_values
from ray.tune.syncer import SyncConfig, set_sync_periods, wait_for_sync
from ray.tune.trainable import Trainable
from ray.tune.trial import Trial
from ray.tune.trial_runner import TrialRunner
from ray.tune.utils.callback import create_default_callbacks
from ray.tune.utils.log import Verbosity, has_verbosity, set_verbosity
from ray.tune.utils import force_on_current_node

# Must come last to avoid circular imports
from ray.tune.schedulers import FIFOScheduler, TrialScheduler
from ray.tune.utils.placement_groups import PlacementGroupFactory

logger = logging.getLogger(__name__)


def _check_default_resources_override(run_identifier):
    if not isinstance(run_identifier, str):
        # If obscure dtype, assume it is overridden.
        return True
    trainable_cls = get_trainable_cls(run_identifier)
    return hasattr(trainable_cls, "default_resource_request") and (
        trainable_cls.default_resource_request.__code__ !=
        Trainable.default_resource_request.__code__)


def _report_progress(runner, reporter, done=False):
    """Reports experiment progress.

    Args:
        runner (TrialRunner): Trial runner to report on.
        reporter (ProgressReporter): Progress reporter.
        done (bool): Whether this is the last progress report attempt.
    """
    trials = runner.get_trials()
    if reporter.should_report(trials, done=done):
        sched_debug_str = runner.scheduler_alg.debug_string()
        executor_debug_str = runner.trial_executor.debug_string()
        reporter.report(trials, done, sched_debug_str, executor_debug_str)


@PublicAPI
def run(
        run_or_experiment: Union[str, Callable, Type],
        name: Optional[str] = None,
        metric: Optional[str] = None,
        mode: Optional[str] = None,
        stop: Union[None, Mapping, Stopper, Callable[[str, Mapping],
                                                     bool]] = None,
        time_budget_s: Union[None, int, float, datetime.timedelta] = None,
        config: Optional[Dict[str, Any]] = None,
        resources_per_trial: Union[None, Mapping[str, Union[
            float, int, Mapping]], PlacementGroupFactory] = None,
        num_samples: int = 1,
        local_dir: Optional[str] = None,
        search_alg: Optional[Union[Searcher, SearchAlgorithm, str]] = None,
        scheduler: Optional[Union[TrialScheduler, str]] = None,
        keep_checkpoints_num: Optional[int] = None,
        checkpoint_score_attr: Optional[str] = None,
        checkpoint_freq: int = 0,
        checkpoint_at_end: bool = False,
        verbose: Union[int, Verbosity] = Verbosity.V3_TRIAL_DETAILS,
        progress_reporter: Optional[ProgressReporter] = None,
        log_to_file: bool = False,
        trial_name_creator: Optional[Callable[[Trial], str]] = None,
        trial_dirname_creator: Optional[Callable[[Trial], str]] = None,
        sync_config: Optional[SyncConfig] = None,
        export_formats: Optional[Sequence] = None,
        max_failures: int = 0,
        fail_fast: bool = False,
        restore: Optional[str] = None,
        server_port: Optional[int] = None,
        resume: bool = False,
        queue_trials: bool = False,
        reuse_actors: bool = False,
        trial_executor: Optional[RayTrialExecutor] = None,
        raise_on_failed_trial: bool = True,
        callbacks: Optional[Sequence[Callback]] = None,
        max_concurrent_trials: Optional[int] = None,
        # Deprecated args
        loggers: Optional[Sequence[Type[Logger]]] = None,
        ray_auto_init: Optional = None,
        run_errored_only: Optional = None,
        global_checkpoint_period: Optional = None,
        with_server: Optional = None,
        upload_dir: Optional = None,
        sync_to_cloud: Optional = None,
        sync_to_driver: Optional = None,
        sync_on_checkpoint: Optional = None,
        _remote: bool = None,
) -> ExperimentAnalysis:
    """Executes training.

    When a SIGINT signal is received (e.g. through Ctrl+C), the tuning run
    will gracefully shut down and checkpoint the latest experiment state.
    Sending SIGINT again (or SIGKILL/SIGTERM instead) will skip this step.

    Many aspects of Tune, such as the frequency of global checkpointing,
    maximum pending placement group trials and the path of the result
    directory be configured through environment variables. Refer to
    :ref:`tune-env-vars` for a list of environment variables available.

    Examples:

    .. code-block:: python

        # Run 10 trials (each trial is one instance of a Trainable). Tune runs
        # in parallel and automatically determines concurrency.
        tune.run(trainable, num_samples=10)

        # Run 1 trial, stop when trial has reached 10 iterations
        tune.run(my_trainable, stop={"training_iteration": 10})

        # automatically retry failed trials up to 3 times
        tune.run(my_trainable, stop={"training_iteration": 10}, max_failures=3)

        # Run 1 trial, search over hyperparameters, stop after 10 iterations.
        space = {"lr": tune.uniform(0, 1), "momentum": tune.uniform(0, 1)}
        tune.run(my_trainable, config=space, stop={"training_iteration": 10})

        # Resumes training if a previous machine crashed
        tune.run(my_trainable, config=space,
                 local_dir=<path/to/dir>, resume=True)

        # Rerun ONLY failed trials after an experiment is finished.
        tune.run(my_trainable, config=space,
                 local_dir=<path/to/dir>, resume="ERRORED_ONLY")

    Args:
        run_or_experiment (function | class | str | :class:`Experiment`): If
            function|class|str, this is the algorithm or model to train.
            This may refer to the name of a built-on algorithm
            (e.g. RLLib's DQN or PPO), a user-defined trainable
            function or class, or the string identifier of a
            trainable function or class registered in the tune registry.
            If Experiment, then Tune will execute training based on
            Experiment.spec. If you want to pass in a Python lambda, you
            will need to first register the function:
            ``tune.register_trainable("lambda_id", lambda x: ...)``. You can
            then use ``tune.run("lambda_id")``.
        metric (str): Metric to optimize. This metric should be reported
            with `tune.report()`. If set, will be passed to the search
            algorithm and scheduler.
        mode (str): Must be one of [min, max]. Determines whether objective is
            minimizing or maximizing the metric attribute. If set, will be
            passed to the search algorithm and scheduler.
        name (str): Name of experiment.
        stop (dict | callable | :class:`Stopper`): Stopping criteria. If dict,
            the keys may be any field in the return result of 'train()',
            whichever is reached first. If function, it must take (trial_id,
            result) as arguments and return a boolean (True if trial should be
            stopped, False otherwise). This can also be a subclass of
            ``ray.tune.Stopper``, which allows users to implement
            custom experiment-wide stopping (i.e., stopping an entire Tune
            run based on some time constraint).
        time_budget_s (int|float|datetime.timedelta): Global time budget in
            seconds after which all trials are stopped. Can also be a
            ``datetime.timedelta`` object.
        config (dict): Algorithm-specific configuration for Tune variant
            generation (e.g. env, hyperparams). Defaults to empty dict.
            Custom search algorithms may ignore this.
        resources_per_trial (dict|PlacementGroupFactory): Machine resources
            to allocate per trial, e.g. ``{"cpu": 64, "gpu": 8}``.
            Note that GPUs will not be assigned unless you specify them here.
            Defaults to 1 CPU and 0 GPUs in
            ``Trainable.default_resource_request()``. This can also
            be a PlacementGroupFactory object wrapping arguments to create a
            per-trial placement group.
        num_samples (int): Number of times to sample from the
            hyperparameter space. Defaults to 1. If `grid_search` is
            provided as an argument, the grid will be repeated
            `num_samples` of times. If this is -1, (virtually) infinite
            samples are generated until a stopping condition is met.
        local_dir (str): Local dir to save training results to.
            Defaults to ``~/ray_results``.
        search_alg (Searcher|SearchAlgorithm|str): Search algorithm for
            optimization. You can also use the name of the algorithm.
        scheduler (TrialScheduler|str): Scheduler for executing
            the experiment. Choose among FIFO (default), MedianStopping,
            AsyncHyperBand, HyperBand and PopulationBasedTraining. Refer to
            ray.tune.schedulers for more options. You can also use the
            name of the scheduler.
        keep_checkpoints_num (int): Number of checkpoints to keep. A value of
            `None` keeps all checkpoints. Defaults to `None`. If set, need
            to provide `checkpoint_score_attr`.
        checkpoint_score_attr (str): Specifies by which attribute to rank the
            best checkpoint. Default is increasing order. If attribute starts
            with `min-` it will rank attribute in decreasing order, i.e.
            `min-validation_loss`.
        checkpoint_freq (int): How many training iterations between
            checkpoints. A value of 0 (default) disables checkpointing.
            This has no effect when using the Functional Training API.
        checkpoint_at_end (bool): Whether to checkpoint at the end of the
            experiment regardless of the checkpoint_freq. Default is False.
            This has no effect when using the Functional Training API.
        verbose (Union[int, Verbosity]): 0, 1, 2, or 3. Verbosity mode.
            0 = silent, 1 = only status updates, 2 = status and brief trial
            results, 3 = status and detailed trial results. Defaults to 3.
        progress_reporter (ProgressReporter): Progress reporter for reporting
            intermediate experiment progress. Defaults to CLIReporter if
            running in command-line, or JupyterNotebookReporter if running in
            a Jupyter notebook.
        log_to_file (bool|str|Sequence): Log stdout and stderr to files in
            Tune's trial directories. If this is `False` (default), no files
            are written. If `true`, outputs are written to `trialdir/stdout`
            and `trialdir/stderr`, respectively. If this is a single string,
            this is interpreted as a file relative to the trialdir, to which
            both streams are written. If this is a Sequence (e.g. a Tuple),
            it has to have length 2 and the elements indicate the files to
            which stdout and stderr are written, respectively.
        trial_name_creator (Callable[[Trial], str]): Optional function
            for generating the trial string representation.
        trial_dirname_creator (Callable[[Trial], str]): Function
            for generating the trial dirname. This function should take
            in a Trial object and return a string representing the
            name of the directory. The return value cannot be a path.
        sync_config (SyncConfig): Configuration object for syncing. See
            tune.SyncConfig.
        export_formats (list): List of formats that exported at the end of
            the experiment. Default is None.
        max_failures (int): Try to recover a trial at least this many times.
            Ray will recover from the latest checkpoint if present.
            Setting to -1 will lead to infinite recovery retries.
            Setting to 0 will disable retries. Defaults to 0.
        fail_fast (bool | str): Whether to fail upon the first error.
            If fail_fast='raise' provided, Tune will automatically
            raise the exception received by the Trainable. fail_fast='raise'
            can easily leak resources and should be used with caution (it
            is best used with `ray.init(local_mode=True)`).
        restore (str): Path to checkpoint. Only makes sense to set if
            running 1 trial. Defaults to None.
        server_port (int): Port number for launching TuneServer.
        resume (str|bool): One of "LOCAL", "REMOTE", "PROMPT", "ERRORED_ONLY",
            or bool. LOCAL/True restores the checkpoint from the
            local experiment directory, determined
            by ``name`` and ``local_dir``. REMOTE restores the checkpoint
            from ``upload_dir`` (as passed to ``sync_config``).
            PROMPT provides CLI feedback.
            False forces a new experiment. ERRORED_ONLY resets and reruns
            ERRORED trials upon resume - previous trial artifacts will
            be left untouched.  If resume is set but checkpoint does not exist,
            ValueError will be thrown.
        queue_trials (bool): Whether to queue trials when the cluster does
            not currently have enough resources to launch one. This should
            be set to True when running on an autoscaling cluster to enable
            automatic scale-up.
        reuse_actors (bool): Whether to reuse actors between different trials
            when possible. This can drastically speed up experiments that start
            and stop actors often (e.g., PBT in time-multiplexing mode). This
            requires trials to have the same resource requirements.
        trial_executor (TrialExecutor): Manage the execution of trials.
        raise_on_failed_trial (bool): Raise TuneError if there exists failed
            trial (of ERROR state) when the experiments complete.
        callbacks (list): List of callbacks that will be called at different
            times in the training loop. Must be instances of the
            ``ray.tune.callback.Callback`` class. If not passed,
            `LoggerCallback` and `SyncerCallback` callbacks are automatically
            added.
        max_concurrent_trials (int): Maximum number of trials to run
            concurrently. Must be non-negative. If None or 0, no limit will
            be applied. This is achieved by wrapping the ``search_alg`` in
            a :class:`ConcurrencyLimiter`, and thus this setting this argument
            will raise an exception if the ``search_alg`` is already a
            :class:`ConcurrencyLimiter`. Defaults to None.
        _remote (bool): Whether to run the Tune driver in a remote function.
            This is disabled automatically if a custom trial executor is
            passed in. This is enabled by default in Ray client mode.

    Returns:
        ExperimentAnalysis: Object for experiment analysis.

    Raises:
        TuneError: Any trials failed and `raise_on_failed_trial` is True.
    """

    if _remote is None:
        _remote = ray.util.client.ray.is_connected()

    if _remote is True and trial_executor:
        raise ValueError("cannot use custom trial executor")

    if not trial_executor or isinstance(trial_executor, RayTrialExecutor):
        _ray_auto_init()

    if _remote:
        remote_run = ray.remote(num_cpus=0)(run)

        # Make sure tune.run is called on the sever node.
        remote_run = force_on_current_node(remote_run)

        return ray.get(
            remote_run.remote(
                run_or_experiment,
                name,
                metric,
                mode,
                stop,
                time_budget_s,
                config,
                resources_per_trial,
                num_samples,
                local_dir,
                search_alg,
                scheduler,
                keep_checkpoints_num,
                checkpoint_score_attr,
                checkpoint_freq,
                checkpoint_at_end,
                verbose,
                progress_reporter,
                log_to_file,
                trial_name_creator,
                trial_dirname_creator,
                sync_config,
                export_formats,
                max_failures,
                fail_fast,
                restore,
                server_port,
                resume,
                queue_trials,
                reuse_actors,
                trial_executor,
                raise_on_failed_trial,
                callbacks,
                # Deprecated args
                loggers,
                ray_auto_init,
                run_errored_only,
                global_checkpoint_period,
                with_server,
                upload_dir,
                sync_to_cloud,
                sync_to_driver,
                sync_on_checkpoint,
                _remote=False))

    all_start = time.time()
    if global_checkpoint_period:
        raise ValueError("global_checkpoint_period is deprecated. Set env var "
                         "'TUNE_GLOBAL_CHECKPOINT_S' instead.")
    if ray_auto_init:
        raise ValueError("ray_auto_init is deprecated. "
                         "Set env var 'TUNE_DISABLE_AUTO_INIT=1' instead or "
                         "call 'ray.init' before calling 'tune.run'.")
    if with_server:
        raise ValueError(
            "with_server is deprecated. It is now enabled by default "
            "if 'server_port' is not None.")
    if sync_on_checkpoint or sync_to_cloud or sync_to_driver or upload_dir:
        raise ValueError(
            "sync_on_checkpoint / sync_to_cloud / sync_to_driver / "
            "upload_dir must now be set via `tune.run("
            "sync_config=SyncConfig(...)`. See `ray.tune.SyncConfig` for "
            "more details.")

    if mode and mode not in ["min", "max"]:
        raise ValueError(
            "The `mode` parameter passed to `tune.run()` has to be one of "
            "['min', 'max']")

    set_verbosity(verbose)

    config = config or {}
    sync_config = sync_config or SyncConfig()
    set_sync_periods(sync_config)

    if num_samples == -1:
        num_samples = sys.maxsize

    trial_executor = trial_executor or RayTrialExecutor(
        reuse_actors=reuse_actors, queue_trials=queue_trials)
    if isinstance(run_or_experiment, list):
        experiments = run_or_experiment
    else:
        experiments = [run_or_experiment]

    for i, exp in enumerate(experiments):
        if not isinstance(exp, Experiment):
            experiments[i] = Experiment(
                name=name,
                run=exp,
                stop=stop,
                time_budget_s=time_budget_s,
                config=config,
                resources_per_trial=resources_per_trial,
                num_samples=num_samples,
                local_dir=local_dir,
                upload_dir=sync_config.upload_dir,
                sync_to_driver=sync_config.sync_to_driver,
                sync_to_cloud=sync_config.sync_to_cloud,
                trial_name_creator=trial_name_creator,
                trial_dirname_creator=trial_dirname_creator,
                log_to_file=log_to_file,
                checkpoint_freq=checkpoint_freq,
                checkpoint_at_end=checkpoint_at_end,
                sync_on_checkpoint=sync_config.sync_on_checkpoint,
                keep_checkpoints_num=keep_checkpoints_num,
                checkpoint_score_attr=checkpoint_score_attr,
                export_formats=export_formats,
                max_failures=max_failures,
                restore=restore)
    else:
        logger.debug("Ignoring some parameters passed into tune.run.")

    if sync_config.sync_to_cloud:
        for exp in experiments:
            assert exp.remote_checkpoint_dir, (
                "Need `upload_dir` if `sync_to_cloud` given.")

    if fail_fast and max_failures != 0:
        raise ValueError("max_failures must be 0 if fail_fast=True.")

    if isinstance(search_alg, str):
        # importing at top level causes a recursive dependency
        from ray.tune.suggest import create_searcher
        search_alg = create_searcher(search_alg)

    # if local_mode=True is set during ray.init().
    is_local_mode = ray.worker._mode() == ray.worker.LOCAL_MODE

    if search_alg and is_local_mode:
        if isinstance(search_alg,
                      Searcher) and not hasattr(search_alg, "searcher"):
            # A vanilla Searcher is supplied.
            search_alg = ConcurrencyLimiter(search_alg, max_concurrent=1)
        else:
            # It's hard to retroactively apply concurrency limiter plus we are
            # not sure if this concurrency limiter is the right API we want to
            # use in the long run yet. Relying on user to reconcile for now.
            # An error will be raised in tune session if multiple sessions are
            # instantiated during local_mode=True.
            pass

    if isinstance(scheduler, str):
        # importing at top level causes a recursive dependency
        from ray.tune.schedulers import create_scheduler
        scheduler = create_scheduler(scheduler)

    if not search_alg:
        search_alg = BasicVariantGenerator(
            max_concurrent=max_concurrent_trials or 0)
    elif max_concurrent_trials:
        if isinstance(search_alg, ConcurrencyLimiter):
            if search_alg.max_concurrent != max_concurrent_trials:
                raise ValueError(
                    "You have specified `max_concurrent_trials="
                    f"{max_concurrent_trials}`, but the `search_alg` is "
                    "already a `ConcurrencyLimiter` with `max_concurrent="
                    f"{search_alg.max_concurrent}. FIX THIS by setting "
                    "`max_concurrent_trials=None`.")
            else:
                logger.warning(
                    "You have specified `max_concurrent_trials="
                    f"{max_concurrent_trials}`, but the `search_alg` is "
                    "already a `ConcurrencyLimiter`. `max_concurrent_trials` "
                    "will  be ignored.")
        else:
            if max_concurrent_trials < 1:
                raise ValueError(
                    "`max_concurrent_trials` must be greater or equal than 1, "
                    f"got {max_concurrent_trials}.")
            search_alg = ConcurrencyLimiter(
                search_alg, max_concurrent=max_concurrent_trials)

    if issubclass(type(search_alg), Searcher):
        search_alg = SearchGenerator(search_alg)

<<<<<<< HEAD
=======
    if not search_alg:
        search_alg = BasicVariantGenerator(
            max_concurrent=1 if is_local_mode else 0)

>>>>>>> 34cf5db1
    if config and not search_alg.set_search_properties(metric, mode, config):
        if has_unresolved_values(config):
            raise ValueError(
                "You passed a `config` parameter to `tune.run()` with "
                "unresolved parameters, but the search algorithm was already "
                "instantiated with a search space. Make sure that `config` "
                "does not contain any more parameter definitions - include "
                "them in the search algorithm's search space if necessary.")

    scheduler = scheduler or FIFOScheduler()
    if not scheduler.set_search_properties(metric, mode):
        raise ValueError(
            "You passed a `metric` or `mode` argument to `tune.run()`, but "
            "the scheduler you are using was already instantiated with their "
            "own `metric` and `mode` parameters. Either remove the arguments "
            "from your scheduler or from your call to `tune.run()`")

    # Create syncer callbacks
    callbacks = create_default_callbacks(
        callbacks, sync_config, metric=metric, loggers=loggers)

    runner = TrialRunner(
        search_alg=search_alg,
        scheduler=scheduler,
        local_checkpoint_dir=experiments[0].checkpoint_dir,
        remote_checkpoint_dir=experiments[0].remote_checkpoint_dir,
        sync_to_cloud=sync_config.sync_to_cloud,
        stopper=experiments[0].stopper,
        resume=resume,
        server_port=server_port,
        fail_fast=fail_fast,
        trial_executor=trial_executor,
        callbacks=callbacks,
        metric=metric)

    if not runner.resumed:
        for exp in experiments:
            search_alg.add_configurations([exp])
    else:
        logger.info("TrialRunner resumed, ignoring new add_experiment.")

    progress_reporter = progress_reporter or detect_reporter()

    if not progress_reporter.set_search_properties(metric, mode):
        raise ValueError(
            "You passed a `metric` or `mode` argument to `tune.run()`, but "
            "the reporter you are using was already instantiated with their "
            "own `metric` and `mode` parameters. Either remove the arguments "
            "from your reporter or from your call to `tune.run()`")
    progress_reporter.set_total_samples(search_alg.total_samples)

    # User Warning for GPUs
    if trial_executor.has_gpus():
        if isinstance(resources_per_trial,
                      dict) and "gpu" in resources_per_trial:
            # "gpu" is manually set.
            pass
        elif _check_default_resources_override(experiments[0].run_identifier):
            # "default_resources" is manually overridden.
            pass
        else:
            logger.warning("Tune detects GPUs, but no trials are using GPUs. "
                           "To enable trials to use GPUs, set "
                           "tune.run(resources_per_trial={'gpu': 1}...) "
                           "which allows Tune to expose 1 GPU to each trial. "
                           "You can also override "
                           "`Trainable.default_resource_request` if using the "
                           "Trainable API.")

    original_handler = signal.getsignal(signal.SIGINT)
    state = {signal.SIGINT: False}

    def sigint_handler(sig, frame):
        logger.warning(
            "SIGINT received (e.g. via Ctrl+C), ending Ray Tune run. "
            "This will try to checkpoint the experiment state one last time. "
            "Press CTRL+C one more time (or send SIGINT/SIGKILL/SIGTERM) "
            "to skip. ")
        state[signal.SIGINT] = True
        # Restore original signal handler to react to future SIGINT signals
        signal.signal(signal.SIGINT, original_handler)

    if not int(os.getenv("TUNE_DISABLE_SIGINT_HANDLER", "0")):
        signal.signal(signal.SIGINT, sigint_handler)

    tune_start = time.time()
    while not runner.is_finished() and not state[signal.SIGINT]:
        runner.step()
        if has_verbosity(Verbosity.V1_EXPERIMENT):
            _report_progress(runner, progress_reporter)
    tune_taken = time.time() - tune_start

    try:
        runner.checkpoint(force=True)
    except Exception as e:
        logger.warning(f"Trial Runner checkpointing failed: {str(e)}")

    if has_verbosity(Verbosity.V1_EXPERIMENT):
        _report_progress(runner, progress_reporter, done=True)

    wait_for_sync()
    runner.cleanup_trials()

    incomplete_trials = []
    for trial in runner.get_trials():
        if trial.status != Trial.TERMINATED:
            incomplete_trials += [trial]

    if incomplete_trials:
        if raise_on_failed_trial and not state[signal.SIGINT]:
            raise TuneError("Trials did not complete", incomplete_trials)
        else:
            logger.error("Trials did not complete: %s", incomplete_trials)

    all_taken = time.time() - all_start
    if has_verbosity(Verbosity.V1_EXPERIMENT):
        logger.info(f"Total run time: {all_taken:.2f} seconds "
                    f"({tune_taken:.2f} seconds for the tuning loop).")

    if state[signal.SIGINT]:
        logger.warning(
            "Experiment has been interrupted, but the most recent state was "
            "saved. You can continue running this experiment by passing "
            "`resume=True` to `tune.run()`")

    trials = runner.get_trials()
    return ExperimentAnalysis(
        runner.checkpoint_file,
        trials=trials,
        default_metric=metric,
        default_mode=mode)


@PublicAPI
def run_experiments(
        experiments: Union[Experiment, Mapping, Sequence[Union[Experiment,
                                                               Mapping]]],
        scheduler: Optional[TrialScheduler] = None,
        server_port: Optional[int] = None,
        verbose: Union[int, Verbosity] = Verbosity.V3_TRIAL_DETAILS,
        progress_reporter: Optional[ProgressReporter] = None,
        resume: bool = False,
        queue_trials: bool = False,
        reuse_actors: bool = False,
        trial_executor: Optional[RayTrialExecutor] = None,
        raise_on_failed_trial: bool = True,
        concurrent: bool = True,
        callbacks: Optional[Sequence[Callback]] = None,
        _remote: bool = None):
    """Runs and blocks until all trials finish.

    Examples:
        >>> experiment_spec = Experiment("experiment", my_func)
        >>> run_experiments(experiments=experiment_spec)

        >>> experiment_spec = {"experiment": {"run": my_func}}
        >>> run_experiments(experiments=experiment_spec)

    Returns:
        List of Trial objects, holding data for each executed trial.

    """
    if _remote is None:
        _remote = ray.util.client.ray.is_connected()

    if _remote is True and trial_executor:
        raise ValueError("cannot use custom trial executor")

    if not trial_executor or isinstance(trial_executor, RayTrialExecutor):
        _ray_auto_init()

    if _remote:
        remote_run = ray.remote(num_cpus=0)(run_experiments)

        # Make sure tune.run_experiments is run on the server node.
        remote_run = force_on_current_node(remote_run)

        return ray.get(
            remote_run.remote(
                experiments,
                scheduler,
                server_port,
                verbose,
                progress_reporter,
                resume,
                queue_trials,
                reuse_actors,
                trial_executor,
                raise_on_failed_trial,
                concurrent,
                callbacks,
                _remote=False))

    # This is important to do this here
    # because it schematize the experiments
    # and it conducts the implicit registration.
    experiments = convert_to_experiment_list(experiments)

    if concurrent:
        return run(
            experiments,
            server_port=server_port,
            verbose=verbose,
            progress_reporter=progress_reporter,
            resume=resume,
            queue_trials=queue_trials,
            reuse_actors=reuse_actors,
            trial_executor=trial_executor,
            raise_on_failed_trial=raise_on_failed_trial,
            scheduler=scheduler,
            callbacks=callbacks).trials
    else:
        trials = []
        for exp in experiments:
            trials += run(
                exp,
                server_port=server_port,
                verbose=verbose,
                progress_reporter=progress_reporter,
                resume=resume,
                queue_trials=queue_trials,
                reuse_actors=reuse_actors,
                trial_executor=trial_executor,
                raise_on_failed_trial=raise_on_failed_trial,
                scheduler=scheduler,
                callbacks=callbacks).trials
        return trials


def _ray_auto_init():
    """Initialize Ray unless already configured."""
    if os.environ.get("TUNE_DISABLE_AUTO_INIT") == "1":
        logger.info("'TUNE_DISABLE_AUTO_INIT=1' detected.")
    elif not ray.is_initialized():
        logger.info("Initializing Ray automatically."
                    "For cluster usage or custom Ray initialization, "
                    "call `ray.init(...)` before `tune.run`.")
        ray.init()<|MERGE_RESOLUTION|>--- conflicted
+++ resolved
@@ -444,18 +444,8 @@
     # if local_mode=True is set during ray.init().
     is_local_mode = ray.worker._mode() == ray.worker.LOCAL_MODE
 
-    if search_alg and is_local_mode:
-        if isinstance(search_alg,
-                      Searcher) and not hasattr(search_alg, "searcher"):
-            # A vanilla Searcher is supplied.
-            search_alg = ConcurrencyLimiter(search_alg, max_concurrent=1)
-        else:
-            # It's hard to retroactively apply concurrency limiter plus we are
-            # not sure if this concurrency limiter is the right API we want to
-            # use in the long run yet. Relying on user to reconcile for now.
-            # An error will be raised in tune session if multiple sessions are
-            # instantiated during local_mode=True.
-            pass
+    if is_local_mode:
+        max_concurrent_trials = 1
 
     if isinstance(scheduler, str):
         # importing at top level causes a recursive dependency
@@ -491,13 +481,6 @@
     if issubclass(type(search_alg), Searcher):
         search_alg = SearchGenerator(search_alg)
 
-<<<<<<< HEAD
-=======
-    if not search_alg:
-        search_alg = BasicVariantGenerator(
-            max_concurrent=1 if is_local_mode else 0)
-
->>>>>>> 34cf5db1
     if config and not search_alg.set_search_properties(metric, mode, config):
         if has_unresolved_values(config):
             raise ValueError(
