from __future__ import absolute_import
from __future__ import division
from __future__ import print_function

import logging
import time

from ray.tune.error import TuneError
from ray.tune.experiment import convert_to_experiment_list, Experiment
from ray.tune.analysis import ExperimentAnalysis
from ray.tune.suggest import BasicVariantGenerator
from ray.tune.trial import Trial, DEBUG_PRINT_INTERVAL
from ray.tune.ray_trial_executor import RayTrialExecutor
from ray.tune.syncer import wait_for_sync
from ray.tune.trial_runner import TrialRunner
from ray.tune.schedulers import (HyperBandScheduler, AsyncHyperBandScheduler,
                                 FIFOScheduler, MedianStoppingRule)
from ray.tune.web_server import TuneServer

logger = logging.getLogger(__name__)

_SCHEDULERS = {
    "FIFO": FIFOScheduler,
    "MedianStopping": MedianStoppingRule,
    "HyperBand": HyperBandScheduler,
    "AsyncHyperBand": AsyncHyperBandScheduler,
}


def _make_scheduler(args):
    if args.scheduler in _SCHEDULERS:
        return _SCHEDULERS[args.scheduler](**args.scheduler_config)
    else:
        raise TuneError("Unknown scheduler: {}, should be one of {}".format(
            args.scheduler, _SCHEDULERS.keys()))


def run(run_or_experiment,
        name=None,
        stop=None,
        config=None,
        resources_per_trial=None,
        num_samples=1,
        local_dir=None,
        upload_dir=None,
        trial_name_creator=None,
        loggers=None,
        sync_to_cloud=None,
        sync_to_driver=None,
        checkpoint_freq=0,
        checkpoint_at_end=False,
<<<<<<< HEAD
        keep_checkpoints_num=None,
        checkpoint_score_attr=None,
=======
        global_checkpoint_period=10,
>>>>>>> 09bde397
        export_formats=None,
        max_failures=3,
        restore=None,
        search_alg=None,
        scheduler=None,
        with_server=False,
        server_port=TuneServer.DEFAULT_PORT,
        verbose=2,
        resume=False,
        queue_trials=False,
        reuse_actors=True,
        trial_executor=None,
        raise_on_failed_trial=True,
        return_trials=True,
        ray_auto_init=True,
        sync_function=None):
    """Executes training.

    Args:
        run_or_experiment (function|class|str|Experiment): If
            function|class|str, this is the algorithm or model to train.
            This may refer to the name of a built-on algorithm
            (e.g. RLLib's DQN or PPO), a user-defined trainable
            function or class, or the string identifier of a
            trainable function or class registered in the tune registry.
            If Experiment, then Tune will execute training based on
            Experiment.spec.
        name (str): Name of experiment.
        stop (dict): The stopping criteria. The keys may be any field in
            the return result of 'train()', whichever is reached first.
            Defaults to empty dict.
        config (dict): Algorithm-specific configuration for Tune variant
            generation (e.g. env, hyperparams). Defaults to empty dict.
            Custom search algorithms may ignore this.
        resources_per_trial (dict): Machine resources to allocate per trial,
            e.g. ``{"cpu": 64, "gpu": 8}``. Note that GPUs will not be
            assigned unless you specify them here. Defaults to 1 CPU and 0
            GPUs in ``Trainable.default_resource_request()``.
        num_samples (int): Number of times to sample from the
            hyperparameter space. Defaults to 1. If `grid_search` is
            provided as an argument, the grid will be repeated
            `num_samples` of times.
        local_dir (str): Local dir to save training results to.
            Defaults to ``~/ray_results``.
        upload_dir (str): Optional URI to sync training results
            to (e.g. ``s3://bucket``).
        trial_name_creator (func): Optional function for generating
            the trial string representation.
        loggers (list): List of logger creators to be used with
            each Trial. If None, defaults to ray.tune.logger.DEFAULT_LOGGERS.
            See `ray/tune/logger.py`.
        sync_to_cloud (func|str): Function for syncing the local_dir to and
            from upload_dir. If string, then it must be a string template
            that includes `{source}` and `{target}` for the syncer to run.
            If not provided, the sync command defaults to standard
            S3 or gsutil sync comamnds.
        sync_to_driver (func|str): Function for syncing trial logdir from
            remote node to local. If string, then it must be a string template
            that includes `{source}` and `{target}` for the syncer to run.
            If not provided, defaults to using rsync.
        checkpoint_freq (int): How many training iterations between
            checkpoints. A value of 0 (default) disables checkpointing.
        checkpoint_at_end (bool): Whether to checkpoint at the end of the
            experiment regardless of the checkpoint_freq. Default is False.
<<<<<<< HEAD
        keep_checkpoints_num (int): Number of checkpoints to keep. A value of
            `None` keeps all checkpoints. Defaults to `None`. If set, need
            to provide `checkpoint_score_attr`.
        checkpoint_score_attr (str): Specifies by which attribute to rank the
            best checkpoint. Default is increasing order. If attribute starts
            with `min-` it will rank attribute in decreasing order, i.e.
            `min-validation_loss`.
=======
        global_checkpoint_period (int): Seconds between global checkpointing.
            This does not affect `checkpoint_freq`, which specifies frequency
            for individual trials.
>>>>>>> 09bde397
        export_formats (list): List of formats that exported at the end of
            the experiment. Default is None.
        max_failures (int): Try to recover a trial from its last
            checkpoint at least this many times. Only applies if
            checkpointing is enabled. Setting to -1 will lead to infinite
            recovery retries. Defaults to 3.
        restore (str): Path to checkpoint. Only makes sense to set if
            running 1 trial. Defaults to None.
        search_alg (SearchAlgorithm): Search Algorithm. Defaults to
            BasicVariantGenerator.
        scheduler (TrialScheduler): Scheduler for executing
            the experiment. Choose among FIFO (default), MedianStopping,
            AsyncHyperBand, and HyperBand.
        with_server (bool): Starts a background Tune server. Needed for
            using the Client API.
        server_port (int): Port number for launching TuneServer.
        verbose (int): 0, 1, or 2. Verbosity mode. 0 = silent,
            1 = only status updates, 2 = status and trial results.
        resume (str|bool): One of "LOCAL", "REMOTE", "PROMPT", or bool.
            LOCAL/True restores the checkpoint from the local_checkpoint_dir.
            REMOTE restores the checkpoint from remote_checkpoint_dir.
            PROMPT provides CLI feedback. False forces a new
            experiment. If resume is set but checkpoint does not exist,
            ValueError will be thrown.
        queue_trials (bool): Whether to queue trials when the cluster does
            not currently have enough resources to launch one. This should
            be set to True when running on an autoscaling cluster to enable
            automatic scale-up.
        reuse_actors (bool): Whether to reuse actors between different trials
            when possible. This can drastically speed up experiments that start
            and stop actors often (e.g., PBT in time-multiplexing mode). This
            requires trials to have the same resource requirements.
        trial_executor (TrialExecutor): Manage the execution of trials.
        raise_on_failed_trial (bool): Raise TuneError if there exists failed
            trial (of ERROR state) when the experiments complete.
        ray_auto_init (bool): Automatically starts a local Ray cluster
            if using a RayTrialExecutor (which is the default) and
            if Ray is not initialized. Defaults to True.
        sync_function: Deprecated. See `sync_to_cloud` and
            `sync_to_driver`.

    Returns:
        List of Trial objects.

    Raises:
        TuneError if any trials failed and `raise_on_failed_trial` is True.

    Examples:
        >>> tune.run(mytrainable, scheduler=PopulationBasedTraining())

        >>> tune.run(mytrainable, num_samples=5, reuse_actors=True)

        >>> tune.run(
                "PG",
                num_samples=5,
                config={
                    "env": "CartPole-v0",
                    "lr": tune.sample_from(lambda _: np.random.rand())
                }
            )
    """
    trial_executor = trial_executor or RayTrialExecutor(
        queue_trials=queue_trials,
        reuse_actors=reuse_actors,
        ray_auto_init=ray_auto_init)
    experiment = run_or_experiment
    if not isinstance(run_or_experiment, Experiment):
        run_identifier = Experiment._register_if_needed(run_or_experiment)
        experiment = Experiment(
            name=name,
            run=run_identifier,
            stop=stop,
            config=config,
            resources_per_trial=resources_per_trial,
            num_samples=num_samples,
            local_dir=local_dir,
            upload_dir=upload_dir,
            sync_to_driver=sync_to_driver,
            trial_name_creator=trial_name_creator,
            loggers=loggers,
            checkpoint_freq=checkpoint_freq,
            checkpoint_at_end=checkpoint_at_end,
            keep_checkpoints_num=keep_checkpoints_num,
            checkpoint_score_attr=checkpoint_score_attr,
            export_formats=export_formats,
            max_failures=max_failures,
            restore=restore,
            sync_function=sync_function)
    else:
        logger.debug("Ignoring some parameters passed into tune.run.")

    if sync_to_cloud:
        assert experiment.remote_checkpoint_dir, (
            "Need `upload_dir` if `sync_to_cloud` given.")

    runner = TrialRunner(
        search_alg=search_alg or BasicVariantGenerator(),
        scheduler=scheduler or FIFOScheduler(),
        local_checkpoint_dir=experiment.checkpoint_dir,
        remote_checkpoint_dir=experiment.remote_checkpoint_dir,
        sync_to_cloud=sync_to_cloud,
        checkpoint_period=global_checkpoint_period,
        resume=resume,
        launch_web_server=with_server,
        server_port=server_port,
        verbose=bool(verbose > 1),
        trial_executor=trial_executor)

    runner.add_experiment(experiment)

    if verbose:
        print(runner.debug_string(max_debug=99999))

    last_debug = 0
    while not runner.is_finished():
        runner.step()
        if time.time() - last_debug > DEBUG_PRINT_INTERVAL:
            if verbose:
                print(runner.debug_string())
            last_debug = time.time()

    if verbose:
        print(runner.debug_string(max_debug=99999))

    wait_for_sync()

    errored_trials = []
    for trial in runner.get_trials():
        if trial.status != Trial.TERMINATED:
            errored_trials += [trial]

    if errored_trials:
        if raise_on_failed_trial:
            raise TuneError("Trials did not complete", errored_trials)
        else:
            logger.error("Trials did not complete: %s", errored_trials)

    if return_trials:
        return runner.get_trials()
    return ExperimentAnalysis(experiment.checkpoint_dir)


def run_experiments(experiments,
                    search_alg=None,
                    scheduler=None,
                    with_server=False,
                    server_port=TuneServer.DEFAULT_PORT,
                    verbose=2,
                    resume=False,
                    queue_trials=False,
                    reuse_actors=False,
                    trial_executor=None,
                    raise_on_failed_trial=True):
    """Runs and blocks until all trials finish.

    Examples:
        >>> experiment_spec = Experiment("experiment", my_func)
        >>> run_experiments(experiments=experiment_spec)

        >>> experiment_spec = {"experiment": {"run": my_func}}
        >>> run_experiments(experiments=experiment_spec)

        >>> run_experiments(
        >>>     experiments=experiment_spec,
        >>>     scheduler=MedianStoppingRule(...))

        >>> run_experiments(
        >>>     experiments=experiment_spec,
        >>>     search_alg=SearchAlgorithm(),
        >>>     scheduler=MedianStoppingRule(...))

    Returns:
        List of Trial objects, holding data for each executed trial.

    """
    # This is important to do this here
    # because it schematize the experiments
    # and it conducts the implicit registration.
    experiments = convert_to_experiment_list(experiments)

    trials = []
    for exp in experiments:
        trials += run(
            exp,
            search_alg=search_alg,
            scheduler=scheduler,
            with_server=with_server,
            server_port=server_port,
            verbose=verbose,
            resume=resume,
            queue_trials=queue_trials,
            reuse_actors=reuse_actors,
            trial_executor=trial_executor,
            raise_on_failed_trial=raise_on_failed_trial)
    return trials<|MERGE_RESOLUTION|>--- conflicted
+++ resolved
@@ -49,12 +49,9 @@
         sync_to_driver=None,
         checkpoint_freq=0,
         checkpoint_at_end=False,
-<<<<<<< HEAD
         keep_checkpoints_num=None,
         checkpoint_score_attr=None,
-=======
         global_checkpoint_period=10,
->>>>>>> 09bde397
         export_formats=None,
         max_failures=3,
         restore=None,
@@ -119,7 +116,6 @@
             checkpoints. A value of 0 (default) disables checkpointing.
         checkpoint_at_end (bool): Whether to checkpoint at the end of the
             experiment regardless of the checkpoint_freq. Default is False.
-<<<<<<< HEAD
         keep_checkpoints_num (int): Number of checkpoints to keep. A value of
             `None` keeps all checkpoints. Defaults to `None`. If set, need
             to provide `checkpoint_score_attr`.
@@ -127,11 +123,9 @@
             best checkpoint. Default is increasing order. If attribute starts
             with `min-` it will rank attribute in decreasing order, i.e.
             `min-validation_loss`.
-=======
         global_checkpoint_period (int): Seconds between global checkpointing.
             This does not affect `checkpoint_freq`, which specifies frequency
             for individual trials.
->>>>>>> 09bde397
         export_formats (list): List of formats that exported at the end of
             the experiment. Default is None.
         max_failures (int): Try to recover a trial from its last
