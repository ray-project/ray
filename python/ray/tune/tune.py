--- conflicted
+++ resolved
@@ -984,24 +984,9 @@
                 )
                 break
 
-<<<<<<< HEAD
-    if _use_storage_context():
-        experiment_local_path = runner._storage.experiment_local_path
-        experiment_dir_name = runner._storage.experiment_dir_name
-    else:
-        experiment_local_path = runner._legacy_local_experiment_path
-        experiment_dir_name = runner._legacy_experiment_dir_name
-=======
-    # rich live context manager has to be called encapsulating
-    # the while loop. For other kind of reporters, no op.
-    # `ExitStack` allows us to *conditionally* apply context manager.
-    with contextlib.ExitStack() as stack:
-        from ray.tune.experimental.output import TuneRichReporter
-
-        experiment_local_path = runner._storage.experiment_local_path
-        experiment_dir_name = runner._storage.experiment_dir_name
->>>>>>> 405e82ab
-
+    experiment_local_path = runner._storage.experiment_local_path
+    experiment_dir_name = runner._storage.experiment_dir_name
+    
     if any(isinstance(cb, TBXLoggerCallback) for cb in callbacks):
         tensorboard_path = experiment_local_path
     else:
