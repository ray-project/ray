import abc
import contextlib
import copy
import datetime
import logging
import os
import signal
import sys
import threading
import time
import warnings
from typing import (
    Any,
    Callable,
    Dict,
    Mapping,
    Optional,
    Sequence,
    Type,
    Union,
    TYPE_CHECKING,
)

import ray
from ray.air import CheckpointConfig
from ray.air.util.node import _force_on_current_node
from ray.tune.analysis import ExperimentAnalysis
from ray.tune.callback import Callback
from ray.tune.error import TuneError
from ray.tune.execution.tune_controller import TuneController
from ray.tune.experiment import Experiment, _convert_to_experiment_list
from ray.tune.experimental.output import (
    get_air_verbosity,
    _detect_reporter as _detect_air_reporter,
)
from ray.tune.impl.placeholder import create_resolvers_map, inject_placeholders
from ray.tune.progress_reporter import (
    ProgressReporter,
    _detect_reporter,
    _detect_progress_metrics,
    _prepare_progress_reporter_for_ray_client,
    _stream_client_output,
)
from ray.tune.execution.ray_trial_executor import RayTrialExecutor
from ray.tune.registry import get_trainable_cls, is_function_trainable

# Must come last to avoid circular imports
from ray.tune.schedulers import (
    FIFOScheduler,
    PopulationBasedTraining,
    PopulationBasedTrainingReplay,
    ResourceChangingScheduler,
    TrialScheduler,
)
from ray.tune.schedulers.util import (
    _set_search_properties_backwards_compatible as scheduler_set_search_props,
)
from ray.tune.stopper import Stopper
from ray.tune.search import (
    BasicVariantGenerator,
    SearchAlgorithm,
    SearchGenerator,
    ConcurrencyLimiter,
    Searcher,
    create_searcher,
)
from ray.tune.search.util import (
    _set_search_properties_backwards_compatible as searcher_set_search_props,
)
from ray.tune.search.variant_generator import _has_unresolved_values
from ray.tune.syncer import SyncConfig
from ray.tune.trainable import Trainable
from ray.tune.experiment import Trial
from ray.tune.execution.trial_runner import TrialRunner
from ray.tune.utils.callback import _create_default_callbacks
from ray.tune.utils.log import (
    Verbosity,
    has_verbosity,
    set_verbosity,
)
from ray.tune.execution.placement_groups import PlacementGroupFactory
from ray.util.annotations import PublicAPI
from ray.util.queue import Queue

if TYPE_CHECKING:
    from ray.tune.experimental.output import ProgressReporter as AirProgressReporter

logger = logging.getLogger(__name__)


def _get_trainable(
    run_identifier: Union[Experiment, str, Type, Callable]
) -> Optional[Type[Trainable]]:
    if isinstance(run_identifier, Experiment):
        run_identifier = run_identifier.run_identifier

    if isinstance(run_identifier, type):
        if not issubclass(run_identifier, Trainable):
            # If obscure dtype, assume it is overridden.
            return None
        trainable_cls = run_identifier
    elif callable(run_identifier):
        trainable_cls = run_identifier
    elif isinstance(run_identifier, str):
        trainable_cls = get_trainable_cls(run_identifier)
    else:
        return None

    return trainable_cls


def _check_default_resources_override(
    run_identifier: Union[Experiment, str, Type, Callable]
) -> bool:
    trainable_cls = _get_trainable(run_identifier)
    if not trainable_cls:
        # Default to True
        return True

    return hasattr(trainable_cls, "default_resource_request") and (
        trainable_cls.default_resource_request.__code__
        != Trainable.default_resource_request.__code__
    )


def _check_mixin(run_identifier: Union[Experiment, str, Type, Callable]) -> bool:
    trainable_cls = _get_trainable(run_identifier)
    if not trainable_cls:
        # Default to True
        return True

    return hasattr(trainable_cls, "__mixins__") or getattr(
        trainable_cls, "_is_mixin", False
    )


def _check_gpus_in_resources(
    resources: Optional[Union[Dict, PlacementGroupFactory]]
) -> bool:
    if not resources:
        return False

    if isinstance(resources, PlacementGroupFactory):
        return bool(resources.required_resources.get("GPU", None))

    if isinstance(resources, dict):
        return bool(resources.get("gpu", None))


def _report_progress(
    runner: TrialRunner, reporter: ProgressReporter, done: bool = False
):
    """Reports experiment progress.

    Args:
        runner: Trial runner to report on.
        reporter: Progress reporter.
        done: Whether this is the last progress report attempt.
    """
    trials = runner.get_trials()
    if reporter.should_report(trials, done=done):
        sched_debug_str = runner.scheduler_alg.debug_string()
<<<<<<< HEAD
        used_resources_str = runner._used_resources_string()
        reporter.report(trials, done, sched_debug_str, used_resources_str)
=======
        used_resources_str = runner.trial_executor._used_resources_string()
        reporter.report(trials, done, sched_debug_str, used_resources_str)


def _report_air_progress(
    runner: TrialRunner, reporter: "AirProgressReporter", force: bool = False
):
    trials = runner.get_trials()
    reporter_args = []
    executor_debug_str = runner.trial_executor.debug_string()
    reporter_args.append(executor_debug_str)
    reporter.print_heartbeat(trials, *reporter_args, force=force)
>>>>>>> cd8ce7f7


def _setup_signal_catching() -> threading.Event:
    original_handler = signal.getsignal(signal.SIGINT)
    experiment_interrupted_event = threading.Event()

    def signal_interrupt_tune_run(sig: int, frame):
        logger.warning(
            "Stop signal received (e.g. via SIGINT/Ctrl+C), ending Ray Tune run. "
            "This will try to checkpoint the experiment state one last time. "
            "Press CTRL+C (or send SIGINT/SIGKILL/SIGTERM) "
            "to skip. "
        )
        experiment_interrupted_event.set()
        # Restore original signal handler to react to future SIGINT signals
        signal.signal(signal.SIGINT, original_handler)

    # We should only install the handler when it is safe to do so.
    # When tune.run() is called from worker thread, signal.signal will
    # fail.
    allow_signal_catching = True
    if threading.current_thread() != threading.main_thread():
        allow_signal_catching = False

    if allow_signal_catching:
        if not int(os.getenv("TUNE_DISABLE_SIGINT_HANDLER", "0")):
            signal.signal(signal.SIGINT, signal_interrupt_tune_run)

        # Always register SIGUSR1 if available (not available e.g. on Windows)
        if hasattr(signal, "SIGUSR1"):
            signal.signal(signal.SIGUSR1, signal_interrupt_tune_run)

    return experiment_interrupted_event


class _Config(abc.ABC):
    def to_dict(self) -> dict:
        """Converts this configuration to a dict format."""
        raise NotImplementedError


@PublicAPI
def run(
    run_or_experiment: Union[str, Callable, Type],
    *,
    name: Optional[str] = None,
    metric: Optional[str] = None,
    mode: Optional[str] = None,
    stop: Optional[Union[Mapping, Stopper, Callable[[str, Mapping], bool]]] = None,
    time_budget_s: Optional[Union[int, float, datetime.timedelta]] = None,
    config: Optional[Dict[str, Any]] = None,
    resources_per_trial: Union[
        None, Mapping[str, Union[float, int, Mapping]], PlacementGroupFactory
    ] = None,
    num_samples: int = 1,
    local_dir: Optional[str] = None,
    search_alg: Optional[Union[Searcher, SearchAlgorithm, str]] = None,
    scheduler: Optional[Union[TrialScheduler, str]] = None,
    keep_checkpoints_num: Optional[int] = None,
    checkpoint_score_attr: Optional[str] = None,
    checkpoint_freq: int = 0,
    checkpoint_at_end: bool = False,
    verbose: Union[int, Verbosity] = Verbosity.V3_TRIAL_DETAILS,
    progress_reporter: Optional[ProgressReporter] = None,
    log_to_file: bool = False,
    trial_name_creator: Optional[Callable[[Trial], str]] = None,
    trial_dirname_creator: Optional[Callable[[Trial], str]] = None,
    chdir_to_trial_dir: bool = True,
    sync_config: Optional[SyncConfig] = None,
    export_formats: Optional[Sequence] = None,
    max_failures: int = 0,
    fail_fast: bool = False,
    restore: Optional[str] = None,
    server_port: Optional[int] = None,
    resume: Union[bool, str] = False,
    reuse_actors: Optional[bool] = None,
    raise_on_failed_trial: bool = True,
    callbacks: Optional[Sequence[Callback]] = None,
    max_concurrent_trials: Optional[int] = None,
    # Deprecated
    trial_executor: Optional[RayTrialExecutor] = None,
    # == internal only ==
    _experiment_checkpoint_dir: Optional[str] = None,
    _remote: Optional[bool] = None,
    # Passed by the Tuner.
    _remote_string_queue: Optional[Queue] = None,
) -> ExperimentAnalysis:
    """Executes training.

    When a SIGINT signal is received (e.g. through Ctrl+C), the tuning run
    will gracefully shut down and checkpoint the latest experiment state.
    Sending SIGINT again (or SIGKILL/SIGTERM instead) will skip this step.

    Many aspects of Tune, such as the frequency of global checkpointing,
    maximum pending placement group trials and the path of the result
    directory be configured through environment variables. Refer to
    :ref:`tune-env-vars` for a list of environment variables available.

    Examples:

    .. code-block:: python

        # Run 10 trials (each trial is one instance of a Trainable). Tune runs
        # in parallel and automatically determines concurrency.
        tune.run(trainable, num_samples=10)

        # Run 1 trial, stop when trial has reached 10 iterations
        tune.run(my_trainable, stop={"training_iteration": 10})

        # automatically retry failed trials up to 3 times
        tune.run(my_trainable, stop={"training_iteration": 10}, max_failures=3)

        # Run 1 trial, search over hyperparameters, stop after 10 iterations.
        space = {"lr": tune.uniform(0, 1), "momentum": tune.uniform(0, 1)}
        tune.run(my_trainable, config=space, stop={"training_iteration": 10})

        # Resumes training if a previous machine crashed
        tune.run(my_trainable, config=space,
                 local_dir=<path/to/dir>, resume=True)

        # Rerun ONLY failed trials after an experiment is finished.
        tune.run(my_trainable, config=space,
                 local_dir=<path/to/dir>, resume="ERRORED_ONLY")

    Args:
        run_or_experiment: If function|class|str, this is the algorithm or
            model to train. This may refer to the name of a built-on algorithm
            (e.g. RLlib's DQN or PPO), a user-defined trainable
            function or class, or the string identifier of a
            trainable function or class registered in the tune registry.
            If Experiment, then Tune will execute training based on
            Experiment.spec. If you want to pass in a Python lambda, you
            will need to first register the function:
            ``tune.register_trainable("lambda_id", lambda x: ...)``. You can
            then use ``tune.run("lambda_id")``.
        metric: Metric to optimize. This metric should be reported
            with `tune.report()`. If set, will be passed to the search
            algorithm and scheduler.
        mode: Must be one of [min, max]. Determines whether objective is
            minimizing or maximizing the metric attribute. If set, will be
            passed to the search algorithm and scheduler.
        name: Name of experiment.
        stop: Stopping criteria. If dict,
            the keys may be any field in the return result of 'train()',
            whichever is reached first. If function, it must take (trial_id,
            result) as arguments and return a boolean (True if trial should be
            stopped, False otherwise). This can also be a subclass of
            ``ray.tune.Stopper``, which allows users to implement
            custom experiment-wide stopping (i.e., stopping an entire Tune
            run based on some time constraint).
        time_budget_s: Global time budget in
            seconds after which all trials are stopped. Can also be a
            ``datetime.timedelta`` object.
        config: Algorithm-specific configuration for Tune variant
            generation (e.g. env, hyperparams). Defaults to empty dict.
            Custom search algorithms may ignore this.
        resources_per_trial: Machine resources
            to allocate per trial, e.g. ``{"cpu": 64, "gpu": 8}``.
            Note that GPUs will not be assigned unless you specify them here.
            Defaults to 1 CPU and 0 GPUs in
            ``Trainable.default_resource_request()``. This can also
            be a PlacementGroupFactory object wrapping arguments to create a
            per-trial placement group.
        num_samples: Number of times to sample from the
            hyperparameter space. Defaults to 1. If `grid_search` is
            provided as an argument, the grid will be repeated
            `num_samples` of times. If this is -1, (virtually) infinite
            samples are generated until a stopping condition is met.
        local_dir: Local dir to save training results to.
            Defaults to ``~/ray_results``.
        search_alg: Search algorithm for
            optimization. You can also use the name of the algorithm.
        scheduler: Scheduler for executing
            the experiment. Choose among FIFO (default), MedianStopping,
            AsyncHyperBand, HyperBand and PopulationBasedTraining. Refer to
            ray.tune.schedulers for more options. You can also use the
            name of the scheduler.
        keep_checkpoints_num: Number of checkpoints to keep. A value of
            `None` keeps all checkpoints. Defaults to `None`. If set, need
            to provide `checkpoint_score_attr`.
        checkpoint_score_attr: Specifies by which attribute to rank the
            best checkpoint. Default is increasing order. If attribute starts
            with `min-` it will rank attribute in decreasing order, i.e.
            `min-validation_loss`.
        checkpoint_freq: How many training iterations between
            checkpoints. A value of 0 (default) disables checkpointing.
            This has no effect when using the Functional Training API.
        checkpoint_at_end: Whether to checkpoint at the end of the
            experiment regardless of the checkpoint_freq. Default is False.
            This has no effect when using the Functional Training API.
        verbose: 0, 1, 2, or 3. Verbosity mode.
            0 = silent, 1 = only status updates, 2 = status and brief trial
            results, 3 = status and detailed trial results. Defaults to 3.
        progress_reporter: Progress reporter for reporting
            intermediate experiment progress. Defaults to CLIReporter if
            running in command-line, or JupyterNotebookReporter if running in
            a Jupyter notebook.
        log_to_file: Log stdout and stderr to files in
            Tune's trial directories. If this is `False` (default), no files
            are written. If `true`, outputs are written to `trialdir/stdout`
            and `trialdir/stderr`, respectively. If this is a single string,
            this is interpreted as a file relative to the trialdir, to which
            both streams are written. If this is a Sequence (e.g. a Tuple),
            it has to have length 2 and the elements indicate the files to
            which stdout and stderr are written, respectively.
        trial_name_creator: Optional function that takes in a Trial and returns
            its name (i.e. its string representation). Be sure to include some unique
            identifier (such as `Trial.trial_id`) in each trial's name.
        trial_dirname_creator: Optional function that takes in a trial and
            generates its trial directory name as a string. Be sure to include some
            unique identifier (such as `Trial.trial_id`) is used in each trial's
            directory name. Otherwise, trials could overwrite artifacts and checkpoints
            of other trials. The return value cannot be a path.
        chdir_to_trial_dir: Whether to change the working directory of each worker
            to its corresponding trial directory. Defaults to `True` to prevent
            contention between workers saving trial-level outputs.
            If set to `False`, files are accessible with paths relative to the
            original working directory. However, all workers on the same node now
            share the same working directory, so be sure to use
            `session.get_trial_dir()` as the path to save any outputs.
        sync_config: Configuration object for syncing. See
            tune.SyncConfig.
        export_formats: List of formats that exported at the end of
            the experiment. Default is None.
        max_failures: Try to recover a trial at least this many times.
            Ray will recover from the latest checkpoint if present.
            Setting to -1 will lead to infinite recovery retries.
            Setting to 0 will disable retries. Defaults to 0.
        fail_fast: Whether to fail upon the first error.
            If fail_fast='raise' provided, Tune will automatically
            raise the exception received by the Trainable. fail_fast='raise'
            can easily leak resources and should be used with caution (it
            is best used with `ray.init(local_mode=True)`).
        restore: Path to checkpoint. Only makes sense to set if
            running 1 trial. Defaults to None.
        server_port: Port number for launching TuneServer.
        resume: One of [True, False, "LOCAL", "REMOTE", "PROMPT", "AUTO"]. Can
            be suffixed with one or more of ["+ERRORED", "+ERRORED_ONLY",
            "+RESTART_ERRORED", "+RESTART_ERRORED_ONLY"] (e.g. ``AUTO+ERRORED``).
            "LOCAL"/True restores the checkpoint from the
            local experiment directory, determined
            by ``name`` and ``local_dir``.
            "REMOTE" restores the checkpoint
            from ``upload_dir`` (as passed to ``sync_config``).
            "PROMPT" provides the CLI feedback.
            False forces a new experiment.
            "AUTO" will attempt to resume from a checkpoint and otherwise
            start a new experiment.
            The suffix "+ERRORED" resets and reruns errored trials upon resume -
            previous trial artifacts will be left untouched. It will try to continue
            from the last observed checkpoint.
            The suffix "+RESTART_ERRORED" will instead start the errored trials from
            scratch. "+ERRORED_ONLY" and "+RESTART_ERRORED_ONLY" will disable
            resuming non-errored trials - they will be added as finished instead. New
            trials can still be generated by the search algorithm.
            If resume is set but checkpoint does not exist,
            ValueError will be thrown.
        reuse_actors: Whether to reuse actors between different trials
            when possible. This can drastically speed up experiments that start
            and stop actors often (e.g., PBT in time-multiplexing mode). This
            requires trials to have the same resource requirements.
            Defaults to ``True`` for function trainables and ``False`` for
            class and registered trainables.
        raise_on_failed_trial: Raise TuneError if there exists failed
            trial (of ERROR state) when the experiments complete.
        callbacks: List of callbacks that will be called at different
            times in the training loop. Must be instances of the
            ``ray.tune.callback.Callback`` class. If not passed,
            `LoggerCallback` and `SyncerCallback` callbacks are automatically
            added.
        max_concurrent_trials: Maximum number of trials to run
            concurrently. Must be non-negative. If None or 0, no limit will
            be applied. This is achieved by wrapping the ``search_alg`` in
            a :class:`ConcurrencyLimiter`, and thus setting this argument
            will raise an exception if the ``search_alg`` is already a
            :class:`ConcurrencyLimiter`. Defaults to None.
        _remote: Whether to run the Tune driver in a remote function.
            This is disabled automatically if a custom trial executor is
            passed in. This is enabled by default in Ray client mode.

    Returns:
        ExperimentAnalysis: Object for experiment analysis.

    Raises:
        TuneError: Any trials failed and `raise_on_failed_trial` is True.
    """
    # NO CODE IS TO BE ADDED ABOVE THIS COMMENT
    # remote_run_kwargs must be defined before any other
    # code is ran to ensure that at this point,
    # `locals()` is equal to args and kwargs
    remote_run_kwargs = locals().copy()
    remote_run_kwargs.pop("_remote")

    if _remote is None:
        _remote = ray.util.client.ray.is_connected()

    if _remote is True and trial_executor:
        raise ValueError("cannot use custom trial executor")
    elif trial_executor:
        warnings.warn(
            "Passing a custom `trial_executor` is deprecated and will be removed "
            "in the future.",
            DeprecationWarning,
        )

    if not trial_executor or isinstance(trial_executor, RayTrialExecutor):
        _ray_auto_init()

    if _remote:
        if get_air_verbosity():
            logger.warning(
                "Ignoring AIR_VERBOSITY setting, "
                "as it doesn't support ray client mode yet."
            )

        remote_run = ray.remote(num_cpus=0)(run)

        # Make sure tune.run is called on the sever node.
        remote_run = _force_on_current_node(remote_run)

        progress_reporter, string_queue = _prepare_progress_reporter_for_ray_client(
            progress_reporter, verbose, _remote_string_queue
        )

        # Override with detected progress reporter
        remote_run_kwargs["progress_reporter"] = progress_reporter

        remote_future = remote_run.remote(_remote=False, **remote_run_kwargs)

        _stream_client_output(
            remote_future,
            progress_reporter,
            string_queue,
        )
        return ray.get(remote_future)

    del remote_run_kwargs

    ray._private.usage.usage_lib.record_library_usage("tune")

    all_start = time.time()

    if mode and mode not in ["min", "max"]:
        raise ValueError(
            "The `mode` parameter passed to `tune.run()` has to be one of "
            "['min', 'max']"
        )

    air_verbosity = get_air_verbosity()
    if air_verbosity:
        logger.warning(
            f"Testing new AIR console output flow with verbosity={air_verbosity}. "
            f"This will also disable the old flow - setting it to 0 now."
        )
        set_verbosity(0)
    else:
        set_verbosity(verbose)

    config = config or {}
    if isinstance(config, _Config):
        config = config.to_dict()
    if not isinstance(config, dict):
        raise ValueError(
            "The `config` passed to `tune.run()` must be a dict. "
            f"Got '{type(config)}' instead."
        )

    sync_config = sync_config or SyncConfig()
    sync_config.validate_upload_dir()

    checkpoint_score_attr = checkpoint_score_attr or ""
    if checkpoint_score_attr.startswith("min-"):
        checkpoint_score_attr = checkpoint_score_attr[4:]
        checkpoint_score_order = "min"
    else:
        checkpoint_score_order = "max"

    checkpoint_config = CheckpointConfig(
        num_to_keep=keep_checkpoints_num,
        checkpoint_score_attribute=checkpoint_score_attr,
        checkpoint_score_order=checkpoint_score_order,
        checkpoint_frequency=checkpoint_freq,
        checkpoint_at_end=checkpoint_at_end,
    )

    if num_samples == -1:
        num_samples = sys.maxsize

    result_buffer_length = None

    # Create scheduler here as we need access to some of its properties
    if isinstance(scheduler, str):
        # importing at top level causes a recursive dependency
        from ray.tune.schedulers import create_scheduler

        scheduler = create_scheduler(scheduler)
    scheduler = scheduler or FIFOScheduler()

    if not scheduler.supports_buffered_results:
        # Result buffering with e.g. a Hyperband scheduler is a bad idea, as
        # hyperband tries to stop trials when processing brackets. With result
        # buffering, we might trigger this multiple times when evaluating
        # a single trial, which leads to unexpected behavior.
        env_result_buffer_length = os.getenv("TUNE_RESULT_BUFFER_LENGTH", "")
        if env_result_buffer_length:
            warnings.warn(
                f"You are using a {type(scheduler)} scheduler, but "
                f"TUNE_RESULT_BUFFER_LENGTH is set "
                f"({env_result_buffer_length}). This can lead to undesired "
                f"and faulty behavior, so the buffer length was forcibly set "
                f"to 1 instead."
            )
        result_buffer_length = 1

    # If reuse_actors is unset, default to False for string and class trainables,
    # and default to True for everything else (i.e. function trainables)
    if reuse_actors is None:
        trainable = (
            run_or_experiment.run_identifier
            if isinstance(run_or_experiment, Experiment)
            else run_or_experiment
        )
        reuse_actors = (
            # Only default to True for function trainables that meet certain conditions
            is_function_trainable(trainable)
            and not (
                # Changing resources requires restarting actors
                scheduler
                and isinstance(scheduler, ResourceChangingScheduler)
            )
            and not (
                # If GPUs are requested we could run into problems with device memory
                _check_gpus_in_resources(resources_per_trial)
            )
            and not (
                # If the resource request is overridden, we don't know if GPUs
                # will be requested, yet, so default to False
                _check_default_resources_override(trainable)
            )
            and not (
                # Mixins do not work with reuse_actors as the mixin setup will only
                # be invoked once
                _check_mixin(trainable)
            )
        )
        logger.debug(f"Auto-detected `reuse_actors={reuse_actors}`")

    if (
        isinstance(scheduler, (PopulationBasedTraining, PopulationBasedTrainingReplay))
        and not reuse_actors
    ):
        warnings.warn(
            "Consider boosting PBT performance by enabling `reuse_actors` as "
            "well as implementing `reset_config` for Trainable."
        )

    # Before experiments are created, we first clean up the passed in
    # Config dictionary by replacing all the non-primitive config values
    # with placeholders. This serves two purposes:
    # 1. we can replace and "fix" these objects if a Trial is restored.
    # 2. the config dictionary will then be compatible with all supported
    #   search algorithms, since a lot of them do not support non-primitive
    #   config values.
    placeholder_resolvers = create_resolvers_map()
    config = inject_placeholders(
        # Make a deep copy here to avoid modifying the original config dict.
        copy.deepcopy(config),
        placeholder_resolvers,
    )

    if isinstance(run_or_experiment, list):
        experiments = run_or_experiment
    else:
        experiments = [run_or_experiment]

    for i, exp in enumerate(experiments):
        if not isinstance(exp, Experiment):
            experiments[i] = Experiment(
                name=name,
                run=exp,
                stop=stop,
                time_budget_s=time_budget_s,
                config=config,
                resources_per_trial=resources_per_trial,
                num_samples=num_samples,
                local_dir=local_dir,
                _experiment_checkpoint_dir=_experiment_checkpoint_dir,
                sync_config=sync_config,
                checkpoint_config=checkpoint_config,
                trial_name_creator=trial_name_creator,
                trial_dirname_creator=trial_dirname_creator,
                log_to_file=log_to_file,
                export_formats=export_formats,
                max_failures=max_failures,
                restore=restore,
            )
    else:
        logger.debug("Ignoring some parameters passed into tune.run.")

    if fail_fast and max_failures != 0:
        raise ValueError("max_failures must be 0 if fail_fast=True.")

    if isinstance(search_alg, str):
        search_alg = create_searcher(search_alg)

    # if local_mode=True is set during ray.init().
    is_local_mode = ray._private.worker._mode() == ray._private.worker.LOCAL_MODE

    if is_local_mode:
        max_concurrent_trials = 1

    if not search_alg:
        search_alg = BasicVariantGenerator(max_concurrent=max_concurrent_trials or 0)
    elif max_concurrent_trials or is_local_mode:
        if isinstance(search_alg, ConcurrencyLimiter):
            if not is_local_mode:
                if search_alg.max_concurrent != max_concurrent_trials:
                    raise ValueError(
                        "You have specified `max_concurrent_trials="
                        f"{max_concurrent_trials}`, but the `search_alg` is "
                        "already a `ConcurrencyLimiter` with `max_concurrent="
                        f"{search_alg.max_concurrent}. FIX THIS by setting "
                        "`max_concurrent_trials=None`."
                    )
                else:
                    logger.warning(
                        "You have specified `max_concurrent_trials="
                        f"{max_concurrent_trials}`, but the `search_alg` is "
                        "already a `ConcurrencyLimiter`. "
                        "`max_concurrent_trials` will be ignored."
                    )
        else:
            if max_concurrent_trials < 1:
                raise ValueError(
                    "`max_concurrent_trials` must be greater or equal than 1, "
                    f"got {max_concurrent_trials}."
                )
            if isinstance(search_alg, Searcher):
                search_alg = ConcurrencyLimiter(
                    search_alg, max_concurrent=max_concurrent_trials
                )
            elif not is_local_mode:
                logger.warning(
                    "You have passed a `SearchGenerator` instance as the "
                    "`search_alg`, but `max_concurrent_trials` requires a "
                    "`Searcher` instance`. `max_concurrent_trials` "
                    "will be ignored."
                )

    if isinstance(search_alg, Searcher):
        search_alg = SearchGenerator(search_alg)

    if config and not searcher_set_search_props(
        search_alg.set_search_properties,
        metric,
        mode,
        config,
        **experiments[0].public_spec,
    ):
        if _has_unresolved_values(config):
            raise ValueError(
                "You passed a `config` parameter to `tune.run()` with "
                "unresolved parameters, but the search algorithm was already "
                "instantiated with a search space. Make sure that `config` "
                "does not contain any more parameter definitions - include "
                "them in the search algorithm's search space if necessary."
            )

    if not scheduler_set_search_props(
        scheduler.set_search_properties, metric, mode, **experiments[0].public_spec
    ):
        raise ValueError(
            "You passed a `metric` or `mode` argument to `tune.run()`, but "
            "the scheduler you are using was already instantiated with their "
            "own `metric` and `mode` parameters. Either remove the arguments "
            "from your scheduler or from your call to `tune.run()`"
        )

    progress_metrics = _detect_progress_metrics(_get_trainable(run_or_experiment))

    # Create syncer callbacks
    callbacks = _create_default_callbacks(
        callbacks,
        sync_config=sync_config,
        air_verbosity=air_verbosity,
        metric=metric,
        progress_metrics=progress_metrics,
    )

    # User Warning for GPUs
    if ray.cluster_resources().get("GPU", 0):
        if _check_gpus_in_resources(resources=resources_per_trial):
            # "gpu" is manually set.
            pass
        elif _check_default_resources_override(experiments[0].run_identifier):
            # "default_resources" is manually overridden.
            pass
        else:
            logger.warning(
                "Tune detects GPUs, but no trials are using GPUs. "
                "To enable trials to use GPUs, wrap `train_func` with "
                "`tune.with_resources(train_func, resources_per_trial={'gpu': 1})` "
                "which allows Tune to expose 1 GPU to each trial. "
                "For Ray AIR Trainers, you can specify GPU resources "
                "through `ScalingConfig(use_gpu=True)`. "
                "You can also override "
                "`Trainable.default_resource_request` if using the "
                "Trainable API."
            )

    experiment_interrupted_event = _setup_signal_catching()

    if progress_reporter and air_verbosity:
        logger.warning(
            "AIR_VERBOSITY is set, ignoring passed-in ProgressReporter for now."
        )
        progress_reporter = None

    if not air_verbosity:
        progress_reporter = progress_reporter or _detect_reporter()

    trial_executor = trial_executor or RayTrialExecutor(
        reuse_actors=reuse_actors,
        result_buffer_length=result_buffer_length,
        chdir_to_trial_dir=chdir_to_trial_dir,
    )
    runner_kwargs = dict(
        search_alg=search_alg,
        placeholder_resolvers=placeholder_resolvers,
        scheduler=scheduler,
        experiment_path=experiments[0].local_path,
        experiment_dir_name=experiments[0].dir_name,
        sync_config=sync_config,
        stopper=experiments[0].stopper,
        resume=resume,
        server_port=server_port,
        fail_fast=fail_fast,
        trial_executor=trial_executor,
        callbacks=callbacks,
        metric=metric,
        trial_checkpoint_config=experiments[0].checkpoint_config,
    )

    if bool(int(os.environ.get("TUNE_NEW_EXECUTION", "0"))):
        trial_runner_cls = TuneController
        runner_kwargs.pop("trial_executor")
        runner_kwargs["reuse_actors"] = reuse_actors
        runner_kwargs["chdir_to_trial_dir"] = chdir_to_trial_dir
    else:
        trial_runner_cls = TrialRunner

    runner = trial_runner_cls(**runner_kwargs)

    if not runner.resumed:
        for exp in experiments:
            search_alg.add_configurations([exp])
    else:
        logger.info(
            "TrialRunner resumed, ignoring new add_experiment but "
            "updating trial resources."
        )
        if resources_per_trial:
            runner.update_pending_trial_resources(resources_per_trial)

    # Calls setup on callbacks
    runner.setup_experiments(
        experiments=experiments, total_num_samples=search_alg.total_samples
    )

    tune_start = time.time()

<<<<<<< HEAD
    progress_reporter.setup(
        start_time=tune_start,
        total_samples=search_alg.total_samples,
        metric=metric,
        mode=mode,
    )

    try:
        while not runner.is_finished() and not experiment_interrupted_event.is_set():
            runner.step()
            if has_verbosity(Verbosity.V1_EXPERIMENT):
                _report_progress(runner, progress_reporter)
    except Exception:
        runner.cleanup()
        raise

    tune_taken = time.time() - tune_start
=======
    air_progress_reporter = None
    if not air_verbosity:
        progress_reporter.setup(
            start_time=tune_start,
            total_samples=search_alg.total_samples,
            metric=metric,
            mode=mode,
        )
    else:
        air_progress_reporter = _detect_air_reporter(
            air_verbosity, search_alg.total_samples, metric=metric, mode=mode
        )
>>>>>>> cd8ce7f7

    # rich live context manager has to be called encapsulting
    # the while loop. For other kind of reporters, no op.
    # `ExitStack` allows us to *conditionally* apply context manager.
    with contextlib.ExitStack() as stack:
        from ray.tune.experimental.output import TuneRichReporter

        if air_progress_reporter and isinstance(
            air_progress_reporter, TuneRichReporter
        ):
            stack.enter_context(air_progress_reporter.with_live())
        while not runner.is_finished() and not experiment_interrupted_event.is_set():
            runner.step()
            if has_verbosity(Verbosity.V1_EXPERIMENT):
                _report_progress(runner, progress_reporter)

            if air_verbosity:
                _report_air_progress(runner, air_progress_reporter)

        tune_taken = time.time() - tune_start

        try:
            runner.checkpoint(force=True, wait=True)
        except Exception as e:
            logger.warning(f"Trial Runner checkpointing failed: {str(e)}")

        if has_verbosity(Verbosity.V1_EXPERIMENT):
            _report_progress(runner, progress_reporter, done=True)

        if air_verbosity:
            _report_air_progress(runner, air_progress_reporter, force=True)

    all_trials = runner.get_trials()
    experiment_checkpoint = runner.experiment_state_path

    runner.cleanup()

    incomplete_trials = []
    for trial in all_trials:
        if trial.status != Trial.TERMINATED:
            incomplete_trials += [trial]

    if incomplete_trials:
        if raise_on_failed_trial and not experiment_interrupted_event.is_set():
            raise TuneError("Trials did not complete", incomplete_trials)
        else:
            logger.error("Trials did not complete: %s", incomplete_trials)

    all_taken = time.time() - all_start
    if has_verbosity(Verbosity.V1_EXPERIMENT):
        logger.info(
            f"Total run time: {all_taken:.2f} seconds "
            f"({tune_taken:.2f} seconds for the tuning loop)."
        )

    if experiment_interrupted_event.is_set():
        logger.warning(
            "Experiment has been interrupted, but the most recent state was "
            "saved. You can continue running this experiment by passing "
            "`resume=True` to `tune.run()`"
        )
    ea = ExperimentAnalysis(
        experiment_checkpoint,
        trials=all_trials,
        default_metric=metric,
        default_mode=mode,
        sync_config=sync_config,
    )

    return ea


@PublicAPI
def run_experiments(
    experiments: Union[Experiment, Mapping, Sequence[Union[Experiment, Mapping]]],
    scheduler: Optional[TrialScheduler] = None,
    server_port: Optional[int] = None,
    verbose: Union[int, Verbosity] = Verbosity.V3_TRIAL_DETAILS,
    progress_reporter: Optional[ProgressReporter] = None,
    resume: Union[bool, str] = False,
    reuse_actors: Optional[bool] = None,
    trial_executor: Optional[RayTrialExecutor] = None,
    raise_on_failed_trial: bool = True,
    concurrent: bool = True,
    callbacks: Optional[Sequence[Callback]] = None,
    _remote: Optional[bool] = None,
):
    """Runs and blocks until all trials finish.

    Example:
        >>> from ray.tune.experiment import Experiment
        >>> from ray.tune.tune import run_experiments
        >>> def my_func(config): return {"score": 0}
        >>> experiment_spec = Experiment("experiment", my_func) # doctest: +SKIP
        >>> run_experiments(experiments=experiment_spec) # doctest: +SKIP
        >>> experiment_spec = {"experiment": {"run": my_func}} # doctest: +SKIP
        >>> run_experiments(experiments=experiment_spec) # doctest: +SKIP

    Returns:
        List of Trial objects, holding data for each executed trial.

    """
    if _remote is None:
        _remote = ray.util.client.ray.is_connected()

    if _remote is True and trial_executor:
        raise ValueError("cannot use custom trial executor")

    if not trial_executor or isinstance(trial_executor, RayTrialExecutor):
        _ray_auto_init()

    if _remote:
        if get_air_verbosity():
            logger.warning(
                "Ignoring AIR_VERBOSITY setting, "
                "as it doesn't support ray client mode yet."
            )
        remote_run = ray.remote(num_cpus=0)(run_experiments)

        # Make sure tune.run_experiments is run on the server node.
        remote_run = _force_on_current_node(remote_run)

        return ray.get(
            remote_run.remote(
                experiments,
                scheduler,
                server_port,
                verbose,
                progress_reporter,
                resume,
                reuse_actors,
                trial_executor,
                raise_on_failed_trial,
                concurrent,
                callbacks,
                _remote=False,
            )
        )

    # This is important to do this here
    # because it schematize the experiments
    # and it conducts the implicit registration.
    experiments = _convert_to_experiment_list(experiments)

    if concurrent:
        return run(
            experiments,
            server_port=server_port,
            verbose=verbose,
            progress_reporter=progress_reporter,
            resume=resume,
            reuse_actors=reuse_actors,
            trial_executor=trial_executor,
            raise_on_failed_trial=raise_on_failed_trial,
            scheduler=scheduler,
            callbacks=callbacks,
        ).trials
    else:
        trials = []
        for exp in experiments:
            trials += run(
                exp,
                server_port=server_port,
                verbose=verbose,
                progress_reporter=progress_reporter,
                resume=resume,
                reuse_actors=reuse_actors,
                trial_executor=trial_executor,
                raise_on_failed_trial=raise_on_failed_trial,
                scheduler=scheduler,
                callbacks=callbacks,
            ).trials
        return trials


def _ray_auto_init():
    """Initialize Ray unless already configured."""
    if os.environ.get("TUNE_DISABLE_AUTO_INIT") == "1":
        logger.info("'TUNE_DISABLE_AUTO_INIT=1' detected.")
    elif not ray.is_initialized():
        logger.info(
            "Initializing Ray automatically."
            "For cluster usage or custom Ray initialization, "
            "call `ray.init(...)` before `tune.run`."
        )
        ray.init()<|MERGE_RESOLUTION|>--- conflicted
+++ resolved
@@ -160,10 +160,6 @@
     trials = runner.get_trials()
     if reporter.should_report(trials, done=done):
         sched_debug_str = runner.scheduler_alg.debug_string()
-<<<<<<< HEAD
-        used_resources_str = runner._used_resources_string()
-        reporter.report(trials, done, sched_debug_str, used_resources_str)
-=======
         used_resources_str = runner.trial_executor._used_resources_string()
         reporter.report(trials, done, sched_debug_str, used_resources_str)
 
@@ -176,7 +172,6 @@
     executor_debug_str = runner.trial_executor.debug_string()
     reporter_args.append(executor_debug_str)
     reporter.print_heartbeat(trials, *reporter_args, force=force)
->>>>>>> cd8ce7f7
 
 
 def _setup_signal_catching() -> threading.Event:
@@ -848,25 +843,6 @@
 
     tune_start = time.time()
 
-<<<<<<< HEAD
-    progress_reporter.setup(
-        start_time=tune_start,
-        total_samples=search_alg.total_samples,
-        metric=metric,
-        mode=mode,
-    )
-
-    try:
-        while not runner.is_finished() and not experiment_interrupted_event.is_set():
-            runner.step()
-            if has_verbosity(Verbosity.V1_EXPERIMENT):
-                _report_progress(runner, progress_reporter)
-    except Exception:
-        runner.cleanup()
-        raise
-
-    tune_taken = time.time() - tune_start
-=======
     air_progress_reporter = None
     if not air_verbosity:
         progress_reporter.setup(
@@ -879,7 +855,6 @@
         air_progress_reporter = _detect_air_reporter(
             air_verbosity, search_alg.total_samples, metric=metric, mode=mode
         )
->>>>>>> cd8ce7f7
 
     # rich live context manager has to be called encapsulting
     # the while loop. For other kind of reporters, no op.
@@ -891,13 +866,18 @@
             air_progress_reporter, TuneRichReporter
         ):
             stack.enter_context(air_progress_reporter.with_live())
-        while not runner.is_finished() and not experiment_interrupted_event.is_set():
-            runner.step()
-            if has_verbosity(Verbosity.V1_EXPERIMENT):
-                _report_progress(runner, progress_reporter)
-
-            if air_verbosity:
-                _report_air_progress(runner, air_progress_reporter)
+
+        try:
+            while not runner.is_finished() and not experiment_interrupted_event.is_set():
+                runner.step()
+                if has_verbosity(Verbosity.V1_EXPERIMENT):
+                    _report_progress(runner, progress_reporter)
+
+                if air_verbosity:
+                    _report_air_progress(runner, air_progress_reporter)
+        except Exception:
+            runner.cleanup()
+            raise
 
         tune_taken = time.time() - tune_start
 
