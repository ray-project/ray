--- conflicted
+++ resolved
@@ -314,51 +314,9 @@
         # Make sure tune.run is called on the sever node.
         remote_run = force_on_current_node(remote_run)
 
-<<<<<<< HEAD
         return ray.get(remote_run.remote(_remote=False, **remote_run_kwargs))
 
     del remote_run_kwargs
-=======
-        return ray.get(
-            remote_run.remote(
-                run_or_experiment,
-                name,
-                metric,
-                mode,
-                stop,
-                time_budget_s,
-                config,
-                resources_per_trial,
-                num_samples,
-                local_dir,
-                search_alg,
-                scheduler,
-                keep_checkpoints_num,
-                checkpoint_score_attr,
-                checkpoint_freq,
-                checkpoint_at_end,
-                verbose,
-                progress_reporter,
-                log_to_file,
-                trial_name_creator,
-                trial_dirname_creator,
-                sync_config,
-                export_formats,
-                max_failures,
-                fail_fast,
-                restore,
-                server_port,
-                resume,
-                queue_trials,
-                reuse_actors,
-                trial_executor,
-                raise_on_failed_trial,
-                callbacks,
-                max_concurrent_trials,
-                # Deprecated args
-                loggers,
-                _remote=False))
->>>>>>> cee18152
 
     all_start = time.time()
 
