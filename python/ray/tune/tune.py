--- conflicted
+++ resolved
@@ -76,21 +76,8 @@
         resources_per_trial=None,
         num_samples=1,
         local_dir=None,
-<<<<<<< HEAD
-        upload_dir=None,
-        trial_name_creator=None,
-        trial_dirname_creator=None,
-        loggers=None,
-        log_to_file=False,
-        sync_to_cloud=None,
-        sync_to_driver=None,
-        checkpoint_freq=0,
-        checkpoint_at_end=False,
-        sync_on_checkpoint=True,
-=======
         search_alg=None,
         scheduler=None,
->>>>>>> d7c7aba9
         keep_checkpoints_num=None,
         checkpoint_score_attr=None,
         checkpoint_freq=0,
@@ -193,14 +180,6 @@
             `num_samples` of times.
         local_dir (str): Local dir to save training results to.
             Defaults to ``~/ray_results``.
-<<<<<<< HEAD
-        upload_dir (str): Optional URI to sync training results and checkpoints
-            to (e.g. ``s3://bucket`` or ``gs://bucket``).
-        trial_name_creator (func): Optional function for generating
-            the trial string representation.
-        trial_dirname_creator (func): Optional function for generating
-            the trial dirname. Note that this should not be an absolute path.
-=======
         search_alg (Searcher): Search algorithm for optimization.
         scheduler (TrialScheduler): Scheduler for executing
             the experiment. Choose among FIFO (default), MedianStopping,
@@ -225,7 +204,6 @@
             intermediate experiment progress. Defaults to CLIReporter if
             running in command-line, or JupyterNotebookReporter if running in
             a Jupyter notebook.
->>>>>>> d7c7aba9
         loggers (list): List of logger creators to be used with
             each Trial. If None, defaults to ray.tune.logger.DEFAULT_LOGGERS.
             See `ray/tune/logger.py`.
