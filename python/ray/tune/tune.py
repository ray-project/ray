--- conflicted
+++ resolved
@@ -14,39 +14,6 @@
 from ray.tune.variant_generator import generate_trials
 
 
-<<<<<<< HEAD
-=======
-EXAMPLE_USAGE = """
-MNIST tuning example:
-    ./tune.py -f examples/tune_mnist_ray.yaml
-"""
-
-
-parser = argparse.ArgumentParser(
-    formatter_class=argparse.RawDescriptionHelpFormatter,
-    description="Tune hyperparameters with Ray.",
-    epilog=EXAMPLE_USAGE)
-
-# See also the base parser definition in ray/tune/config_parser.py
-parser.add_argument("--redis-address", default=None, type=str,
-                    help="The Redis address of the cluster.")
-parser.add_argument("--num-cpus", default=None, type=int,
-                    help="Number of CPUs to allocate to Ray.")
-parser.add_argument("--num-gpus", default=None, type=int,
-                    help="Number of GPUs to allocate to Ray.")
-parser.add_argument("--scheduler", default="FIFO", type=str,
-                    help="FIFO, MedianStopping, or HyperBand")
-parser.add_argument("--scheduler-config", default="{}", type=json.loads,
-                    help="Config options to pass to the scheduler.")
-parser.add_argument("--server", default=False, type=bool,
-                    help="Option to launch Tune Server")
-parser.add_argument("--server-port", default=TuneServer.DEFAULT_PORT,
-                    type=int, help="Option to launch Tune Server")
-parser.add_argument("-f", "--config-file", required=True, type=str,
-                    help="Read experiment options from this JSON/YAML file.")
-
-
->>>>>>> a7d54442
 _SCHEDULERS = {
     "FIFO": FIFOScheduler,
     "MedianStopping": MedianStoppingRule,
@@ -63,15 +30,12 @@
                 args.scheduler, _SCHEDULERS.keys()))
 
 
-<<<<<<< HEAD
-def run_experiments(experiments, scheduler=None):
+def run_experiments(experiments, scheduler=None, with_server=False,
+                    server_port=TuneServer.DEFAULT_PORT):
+
     # Make sure rllib agents are registered
     from ray import rllib  # noqa # pylint: disable=unused-import
 
-=======
-def run_experiments(experiments, scheduler=None, with_server=False,
-                    server_port=TuneServer.DEFAULT_PORT, **ray_args):
->>>>>>> a7d54442
     if scheduler is None:
         scheduler = FIFOScheduler()
 
@@ -97,19 +61,4 @@
         if trial.status != Trial.TERMINATED:
             raise TuneError("Trial did not complete", trial)
 
-<<<<<<< HEAD
-    return runner.get_trials()
-=======
-    return runner.get_trials()
-
-
-if __name__ == "__main__":
-    import yaml
-    args = parser.parse_args(sys.argv[1:])
-    with open(args.config_file) as f:
-        experiments = yaml.load(f)
-    run_experiments(
-        experiments, _make_scheduler(args), with_server=args.server,
-        server_port=args.server_port, redis_address=args.redis_address,
-        num_cpus=args.num_cpus, num_gpus=args.num_gpus)
->>>>>>> a7d54442
+    return runner.get_trials()