--- conflicted
+++ resolved
@@ -93,11 +93,7 @@
     metric: Optional[str] = None,
     mode: Optional[str] = None,
     stop: Optional[Union[Mapping, Stopper, Callable[[str, Mapping], bool]]] = None,
-<<<<<<< HEAD
-    time_budget_s: Union[None, int, float, datetime.timedelta] = None,
-=======
     time_budget_s: Optional[Union[int, float, datetime.timedelta]] = None,
->>>>>>> b3b1498e
     config: Optional[Dict[str, Any]] = None,
     resources_per_trial: Union[
         None, Mapping[str, Union[float, int, Mapping]], PlacementGroupFactory
