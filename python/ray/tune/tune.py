import datetime
import logging
import os
import signal
import sys
import threading
import time
import warnings
from typing import (
    Any,
    Callable,
    Dict,
    Mapping,
    Optional,
    Sequence,
    Type,
    Union,
)

import ray
from ray.air import CheckpointConfig
from ray.tune.analysis import ExperimentAnalysis
from ray.tune.callback import Callback
from ray.tune.error import TuneError
from ray.tune.experiment import Experiment, _convert_to_experiment_list
from ray.tune.progress_reporter import (
    ProgressReporter,
    RemoteReporterMixin,
    _detect_reporter,
    _detect_progress_metrics,
)
from ray.tune.execution.ray_trial_executor import RayTrialExecutor
from ray.tune.registry import get_trainable_cls, is_function_trainable

# Must come last to avoid circular imports
from ray.tune.schedulers import (
    FIFOScheduler,
    PopulationBasedTraining,
    PopulationBasedTrainingReplay,
    ResourceChangingScheduler,
    TrialScheduler,
)
from ray.tune.schedulers.util import (
    _set_search_properties_backwards_compatible as scheduler_set_search_props,
)
from ray.tune.stopper import Stopper
from ray.tune.search import (
    BasicVariantGenerator,
    SearchAlgorithm,
    SearchGenerator,
    ConcurrencyLimiter,
    Searcher,
    create_searcher,
)
from ray.tune.search.util import (
    _set_search_properties_backwards_compatible as searcher_set_search_props,
)
from ray.tune.search.variant_generator import _has_unresolved_values
from ray.tune.syncer import SyncConfig, SyncerCallback, _validate_upload_dir
from ray.tune.trainable import Trainable
from ray.tune.experiment import Trial
from ray.tune.execution.trial_runner import TrialRunner
from ray.tune.utils.callback import _create_default_callbacks
from ray.tune.utils.log import Verbosity, has_verbosity, set_verbosity
from ray.tune.utils.node import _force_on_current_node
from ray.tune.execution.placement_groups import PlacementGroupFactory
from ray.util.annotations import PublicAPI
from ray.util.queue import Empty, Queue

logger = logging.getLogger(__name__)


def _get_trainable(
    run_identifier: Union[Experiment, str, Type, Callable]
) -> Optional[Type[Trainable]]:
    if isinstance(run_identifier, Experiment):
        run_identifier = run_identifier.run_identifier

    if isinstance(run_identifier, type):
        if not issubclass(run_identifier, Trainable):
            # If obscure dtype, assume it is overridden.
            return None
        trainable_cls = run_identifier
    elif callable(run_identifier):
        trainable_cls = run_identifier
    elif isinstance(run_identifier, str):
        trainable_cls = get_trainable_cls(run_identifier)
    else:
        return None

    return trainable_cls


def _check_default_resources_override(
    run_identifier: Union[Experiment, str, Type, Callable]
) -> bool:
    trainable_cls = _get_trainable(run_identifier)
    if not trainable_cls:
        # Default to True
        return True

    return hasattr(trainable_cls, "default_resource_request") and (
        trainable_cls.default_resource_request.__code__
        != Trainable.default_resource_request.__code__
    )


def _check_gpus_in_resources(
    resources: Optional[Union[Dict, PlacementGroupFactory]]
) -> bool:
    if not resources:
        return False

    if isinstance(resources, PlacementGroupFactory):
        return bool(resources.required_resources.get("GPU", None))

    if isinstance(resources, dict):
        return bool(resources.get("gpu", None))


def _report_progress(
    runner: TrialRunner, reporter: ProgressReporter, done: bool = False
):
    """Reports experiment progress.

    Args:
        runner: Trial runner to report on.
        reporter: Progress reporter.
        done: Whether this is the last progress report attempt.
    """
    trials = runner.get_trials()
    if reporter.should_report(trials, done=done):
        sched_debug_str = runner.scheduler_alg.debug_string()
        executor_debug_str = runner.trial_executor.debug_string()
        reporter.report(trials, done, sched_debug_str, executor_debug_str)


def _setup_signal_catching() -> threading.Event:
    original_handler = signal.getsignal(signal.SIGINT)
    stop_event = threading.Event()

    def signal_interrupt_tune_run(sig: int, frame):
        logger.warning(
            "Stop signal received (e.g. via SIGINT/Ctrl+C), ending Ray Tune run. "
            "This will try to checkpoint the experiment state one last time. "
            "Press CTRL+C (or send SIGINT/SIGKILL/SIGTERM) "
            "to skip. "
        )
        stop_event.set()
        # Restore original signal handler to react to future SIGINT signals
        signal.signal(signal.SIGINT, original_handler)

    # We should only install the handler when it is safe to do so.
    # When tune.run() is called from worker thread, signal.signal will
    # fail.
    allow_signal_catching = True
    if threading.current_thread() != threading.main_thread():
        allow_signal_catching = False

    if allow_signal_catching:
        if not int(os.getenv("TUNE_DISABLE_SIGINT_HANDLER", "0")):
            signal.signal(signal.SIGINT, signal_interrupt_tune_run)

        # Always register SIGUSR1 if available (not available e.g. on Windows)
        if hasattr(signal, "SIGUSR1"):
            signal.signal(signal.SIGUSR1, signal_interrupt_tune_run)

    return stop_event


@PublicAPI
def run(
    run_or_experiment: Union[str, Callable, Type],
    name: Optional[str] = None,
    metric: Optional[str] = None,
    mode: Optional[str] = None,
    stop: Optional[Union[Mapping, Stopper, Callable[[str, Mapping], bool]]] = None,
    time_budget_s: Optional[Union[int, float, datetime.timedelta]] = None,
    config: Optional[Dict[str, Any]] = None,
    resources_per_trial: Union[
        None, Mapping[str, Union[float, int, Mapping]], PlacementGroupFactory
    ] = None,
    num_samples: int = 1,
    local_dir: Optional[str] = None,
    search_alg: Optional[Union[Searcher, SearchAlgorithm, str]] = None,
    scheduler: Optional[Union[TrialScheduler, str]] = None,
    keep_checkpoints_num: Optional[int] = None,
    checkpoint_score_attr: Optional[str] = None,
    checkpoint_freq: int = 0,
    checkpoint_at_end: bool = False,
    verbose: Union[int, Verbosity] = Verbosity.V3_TRIAL_DETAILS,
    progress_reporter: Optional[ProgressReporter] = None,
    log_to_file: bool = False,
    trial_name_creator: Optional[Callable[[Trial], str]] = None,
    trial_dirname_creator: Optional[Callable[[Trial], str]] = None,
    chdir_to_trial_dir: bool = True,
    sync_config: Optional[SyncConfig] = None,
    export_formats: Optional[Sequence] = None,
    max_failures: int = 0,
    fail_fast: bool = False,
    restore: Optional[str] = None,
    server_port: Optional[int] = None,
    resume: Union[bool, str] = False,
    reuse_actors: Optional[bool] = None,
    trial_executor: Optional[RayTrialExecutor] = None,
    raise_on_failed_trial: bool = True,
    callbacks: Optional[Sequence[Callback]] = None,
    max_concurrent_trials: Optional[int] = None,
    # == internal only ==
    _experiment_checkpoint_dir: Optional[str] = None,
    _remote: Optional[bool] = None,
) -> ExperimentAnalysis:
    """Executes training.

    When a SIGINT signal is received (e.g. through Ctrl+C), the tuning run
    will gracefully shut down and checkpoint the latest experiment state.
    Sending SIGINT again (or SIGKILL/SIGTERM instead) will skip this step.

    Many aspects of Tune, such as the frequency of global checkpointing,
    maximum pending placement group trials and the path of the result
    directory be configured through environment variables. Refer to
    :ref:`tune-env-vars` for a list of environment variables available.

    Examples:

    .. code-block:: python

        # Run 10 trials (each trial is one instance of a Trainable). Tune runs
        # in parallel and automatically determines concurrency.
        tune.run(trainable, num_samples=10)

        # Run 1 trial, stop when trial has reached 10 iterations
        tune.run(my_trainable, stop={"training_iteration": 10})

        # automatically retry failed trials up to 3 times
        tune.run(my_trainable, stop={"training_iteration": 10}, max_failures=3)

        # Run 1 trial, search over hyperparameters, stop after 10 iterations.
        space = {"lr": tune.uniform(0, 1), "momentum": tune.uniform(0, 1)}
        tune.run(my_trainable, config=space, stop={"training_iteration": 10})

        # Resumes training if a previous machine crashed
        tune.run(my_trainable, config=space,
                 local_dir=<path/to/dir>, resume=True)

        # Rerun ONLY failed trials after an experiment is finished.
        tune.run(my_trainable, config=space,
                 local_dir=<path/to/dir>, resume="ERRORED_ONLY")

    Args:
        run_or_experiment: If function|class|str, this is the algorithm or
            model to train. This may refer to the name of a built-on algorithm
            (e.g. RLlib's DQN or PPO), a user-defined trainable
            function or class, or the string identifier of a
            trainable function or class registered in the tune registry.
            If Experiment, then Tune will execute training based on
            Experiment.spec. If you want to pass in a Python lambda, you
            will need to first register the function:
            ``tune.register_trainable("lambda_id", lambda x: ...)``. You can
            then use ``tune.run("lambda_id")``.
        metric: Metric to optimize. This metric should be reported
            with `tune.report()`. If set, will be passed to the search
            algorithm and scheduler.
        mode: Must be one of [min, max]. Determines whether objective is
            minimizing or maximizing the metric attribute. If set, will be
            passed to the search algorithm and scheduler.
        name: Name of experiment.
        stop: Stopping criteria. If dict,
            the keys may be any field in the return result of 'train()',
            whichever is reached first. If function, it must take (trial_id,
            result) as arguments and return a boolean (True if trial should be
            stopped, False otherwise). This can also be a subclass of
            ``ray.tune.Stopper``, which allows users to implement
            custom experiment-wide stopping (i.e., stopping an entire Tune
            run based on some time constraint).
        time_budget_s: Global time budget in
            seconds after which all trials are stopped. Can also be a
            ``datetime.timedelta`` object.
        config: Algorithm-specific configuration for Tune variant
            generation (e.g. env, hyperparams). Defaults to empty dict.
            Custom search algorithms may ignore this.
        resources_per_trial: Machine resources
            to allocate per trial, e.g. ``{"cpu": 64, "gpu": 8}``.
            Note that GPUs will not be assigned unless you specify them here.
            Defaults to 1 CPU and 0 GPUs in
            ``Trainable.default_resource_request()``. This can also
            be a PlacementGroupFactory object wrapping arguments to create a
            per-trial placement group.
        num_samples: Number of times to sample from the
            hyperparameter space. Defaults to 1. If `grid_search` is
            provided as an argument, the grid will be repeated
            `num_samples` of times. If this is -1, (virtually) infinite
            samples are generated until a stopping condition is met.
        local_dir: Local dir to save training results to.
            Defaults to ``~/ray_results``.
        search_alg: Search algorithm for
            optimization. You can also use the name of the algorithm.
        scheduler: Scheduler for executing
            the experiment. Choose among FIFO (default), MedianStopping,
            AsyncHyperBand, HyperBand and PopulationBasedTraining. Refer to
            ray.tune.schedulers for more options. You can also use the
            name of the scheduler.
        keep_checkpoints_num: Number of checkpoints to keep. A value of
            `None` keeps all checkpoints. Defaults to `None`. If set, need
            to provide `checkpoint_score_attr`.
        checkpoint_score_attr: Specifies by which attribute to rank the
            best checkpoint. Default is increasing order. If attribute starts
            with `min-` it will rank attribute in decreasing order, i.e.
            `min-validation_loss`.
        checkpoint_freq: How many training iterations between
            checkpoints. A value of 0 (default) disables checkpointing.
            This has no effect when using the Functional Training API.
        checkpoint_at_end: Whether to checkpoint at the end of the
            experiment regardless of the checkpoint_freq. Default is False.
            This has no effect when using the Functional Training API.
        verbose: 0, 1, 2, or 3. Verbosity mode.
            0 = silent, 1 = only status updates, 2 = status and brief trial
            results, 3 = status and detailed trial results. Defaults to 3.
        progress_reporter: Progress reporter for reporting
            intermediate experiment progress. Defaults to CLIReporter if
            running in command-line, or JupyterNotebookReporter if running in
            a Jupyter notebook.
        log_to_file: Log stdout and stderr to files in
            Tune's trial directories. If this is `False` (default), no files
            are written. If `true`, outputs are written to `trialdir/stdout`
            and `trialdir/stderr`, respectively. If this is a single string,
            this is interpreted as a file relative to the trialdir, to which
            both streams are written. If this is a Sequence (e.g. a Tuple),
            it has to have length 2 and the elements indicate the files to
            which stdout and stderr are written, respectively.
        trial_name_creator: Optional function
            for generating the trial string representation.
        trial_dirname_creator: Function
            for generating the trial dirname. This function should take
            in a Trial object and return a string representing the
            name of the directory. The return value cannot be a path.
        chdir_to_trial_dir: Whether to change the working directory of each worker
            to its corresponding trial directory. Defaults to `True` to prevent
            contention between workers saving trial-level outputs.
            If set to `False`, files are accessible with paths relative to the
            original working directory. However, all workers on the same node now
            share the same working directory, so be sure to use
            `session.get_trial_dir()` as the path to save any outputs.
        sync_config: Configuration object for syncing. See
            tune.SyncConfig.
        export_formats: List of formats that exported at the end of
            the experiment. Default is None.
        max_failures: Try to recover a trial at least this many times.
            Ray will recover from the latest checkpoint if present.
            Setting to -1 will lead to infinite recovery retries.
            Setting to 0 will disable retries. Defaults to 0.
        fail_fast: Whether to fail upon the first error.
            If fail_fast='raise' provided, Tune will automatically
            raise the exception received by the Trainable. fail_fast='raise'
            can easily leak resources and should be used with caution (it
            is best used with `ray.init(local_mode=True)`).
        restore: Path to checkpoint. Only makes sense to set if
            running 1 trial. Defaults to None.
        server_port: Port number for launching TuneServer.
        resume: One of [True, False, "LOCAL", "REMOTE", "PROMPT", "AUTO"]. Can
            be suffixed with one or more of ["+ERRORED", "+ERRORED_ONLY",
            "+RESTART_ERRORED", "+RESTART_ERRORED_ONLY"] (e.g. ``AUTO+ERRORED``).
            "LOCAL"/True restores the checkpoint from the
            local experiment directory, determined
            by ``name`` and ``local_dir``.
            "REMOTE" restores the checkpoint
            from ``upload_dir`` (as passed to ``sync_config``).
            "PROMPT" provides the CLI feedback.
            False forces a new experiment.
            "AUTO" will attempt to resume from a checkpoint and otherwise
            start a new experiment.
            The suffix "+ERRORED" resets and reruns errored trials upon resume -
            previous trial artifacts will be left untouched. It will try to continue
            from the last observed checkpoint.
            The suffix "+RESTART_ERRORED" will instead start the errored trials from
            scratch. "+ERRORED_ONLY" and "+RESTART_ERRORED_ONLY" will disable
            resuming non-errored trials - they will be added as finished instead. New
            trials can still be generated by the search algorithm.
            If resume is set but checkpoint does not exist,
            ValueError will be thrown.
        reuse_actors: Whether to reuse actors between different trials
            when possible. This can drastically speed up experiments that start
            and stop actors often (e.g., PBT in time-multiplexing mode). This
            requires trials to have the same resource requirements.
            Defaults to ``True`` for function trainables and ``False`` for
            class and registered trainables.
        trial_executor: Manage the execution of trials.
        raise_on_failed_trial: Raise TuneError if there exists failed
            trial (of ERROR state) when the experiments complete.
        callbacks: List of callbacks that will be called at different
            times in the training loop. Must be instances of the
            ``ray.tune.callback.Callback`` class. If not passed,
            `LoggerCallback` and `SyncerCallback` callbacks are automatically
            added.
        max_concurrent_trials: Maximum number of trials to run
            concurrently. Must be non-negative. If None or 0, no limit will
            be applied. This is achieved by wrapping the ``search_alg`` in
            a :class:`ConcurrencyLimiter`, and thus setting this argument
            will raise an exception if the ``search_alg`` is already a
            :class:`ConcurrencyLimiter`. Defaults to None.
        _remote: Whether to run the Tune driver in a remote function.
            This is disabled automatically if a custom trial executor is
            passed in. This is enabled by default in Ray client mode.

    Returns:
        ExperimentAnalysis: Object for experiment analysis.

    Raises:
        TuneError: Any trials failed and `raise_on_failed_trial` is True.
    """
    # NO CODE IS TO BE ADDED ABOVE THIS COMMENT
    # remote_run_kwargs must be defined before any other
    # code is ran to ensure that at this point,
    # `locals()` is equal to args and kwargs
    remote_run_kwargs = locals().copy()
    remote_run_kwargs.pop("_remote")

    if _remote is None:
        _remote = ray.util.client.ray.is_connected()

    if _remote is True and trial_executor:
        raise ValueError("cannot use custom trial executor")

    if not trial_executor or isinstance(trial_executor, RayTrialExecutor):
        _ray_auto_init()

    if _remote:
        remote_run = ray.remote(num_cpus=0)(run)

        # Make sure tune.run is called on the sever node.
        remote_run = _force_on_current_node(remote_run)

        set_verbosity(verbose)
        progress_reporter = progress_reporter or _detect_reporter()

        # JupyterNotebooks don't work with remote tune runs out of the box
        # (e.g. via Ray client) as they don't have access to the main
        # process stdout. So we introduce a queue here that accepts
        # strings, which will then be displayed on the driver side.
        if isinstance(progress_reporter, RemoteReporterMixin):
            string_queue = Queue(
                actor_options={"num_cpus": 0, **_force_on_current_node(None)}
            )
            progress_reporter.output_queue = string_queue

            def get_next_queue_item():
                try:
                    return string_queue.get(block=False)
                except Empty:
                    return None

        else:
            # If we don't need a queue, use this dummy get fn instead of
            # scheduling an unneeded actor
            def get_next_queue_item():
                return None

        def _handle_string_queue():
            string_item = get_next_queue_item()
            while string_item is not None:
                # This happens on the driver side
                progress_reporter.display(string_item)

                string_item = get_next_queue_item()

        # Override with detected progress reporter
        remote_run_kwargs["progress_reporter"] = progress_reporter
        remote_future = remote_run.remote(_remote=False, **remote_run_kwargs)

        # ray.wait(...)[1] returns futures that are not ready, yet
        while ray.wait([remote_future], timeout=0.2)[1]:
            # Check if we have items to execute
            _handle_string_queue()

        # Handle queue one last time
        _handle_string_queue()

        return ray.get(remote_future)

    del remote_run_kwargs

    ray._private.usage.usage_lib.record_library_usage("tune")

    all_start = time.time()

    if mode and mode not in ["min", "max"]:
        raise ValueError(
            "The `mode` parameter passed to `tune.run()` has to be one of "
            "['min', 'max']"
        )

    set_verbosity(verbose)

    config = config or {}
    sync_config = sync_config or SyncConfig()
    _validate_upload_dir(sync_config)

    checkpoint_score_attr = checkpoint_score_attr or ""
    if checkpoint_score_attr.startswith("min-"):
        checkpoint_score_attr = checkpoint_score_attr[4:]
        checkpoint_score_order = "min"
    else:
        checkpoint_score_order = "max"

    checkpoint_config = CheckpointConfig(
        num_to_keep=keep_checkpoints_num,
        checkpoint_score_attribute=checkpoint_score_attr,
        checkpoint_score_order=checkpoint_score_order,
        checkpoint_frequency=checkpoint_freq,
        checkpoint_at_end=checkpoint_at_end,
    )

    if num_samples == -1:
        num_samples = sys.maxsize

    result_buffer_length = None

    # Create scheduler here as we need access to some of its properties
    if isinstance(scheduler, str):
        # importing at top level causes a recursive dependency
        from ray.tune.schedulers import create_scheduler

        scheduler = create_scheduler(scheduler)
    scheduler = scheduler or FIFOScheduler()

    if not scheduler.supports_buffered_results:
        # Result buffering with e.g. a Hyperband scheduler is a bad idea, as
        # hyperband tries to stop trials when processing brackets. With result
        # buffering, we might trigger this multiple times when evaluating
        # a single trial, which leads to unexpected behavior.
        env_result_buffer_length = os.getenv("TUNE_RESULT_BUFFER_LENGTH", "")
        if env_result_buffer_length:
            warnings.warn(
                f"You are using a {type(scheduler)} scheduler, but "
                f"TUNE_RESULT_BUFFER_LENGTH is set "
                f"({env_result_buffer_length}). This can lead to undesired "
                f"and faulty behavior, so the buffer length was forcibly set "
                f"to 1 instead."
            )
        result_buffer_length = 1

    # If reuse_actors is unset, default to False for string and class trainables,
    # and default to True for everything else (i.e. function trainables)
    if reuse_actors is None:
        trainable = (
            run_or_experiment.run_identifier
            if isinstance(run_or_experiment, Experiment)
            else run_or_experiment
        )
        reuse_actors = (
            # Only default to True for function trainables that meet certain conditions
            is_function_trainable(trainable)
            and not (
                # Changing resources requires restarting actors
                scheduler
                and isinstance(scheduler, ResourceChangingScheduler)
            )
            and not (
                # If GPUs are requested we could run into problems with device memory
                _check_gpus_in_resources(resources_per_trial)
            )
            and not (
                # If the resource request is overridden, we don't know if GPUs
                # will be requested, yet, so default to False
                _check_default_resources_override(trainable)
            )
        )

    if (
        isinstance(scheduler, (PopulationBasedTraining, PopulationBasedTrainingReplay))
        and not reuse_actors
    ):
        warnings.warn(
            "Consider boosting PBT performance by enabling `reuse_actors` as "
            "well as implementing `reset_config` for Trainable."
        )

<<<<<<< HEAD
=======
    trial_executor = trial_executor or RayTrialExecutor(
        reuse_actors=reuse_actors,
        result_buffer_length=result_buffer_length,
        chdir_to_trial_dir=chdir_to_trial_dir,
    )
>>>>>>> 9575c173
    if isinstance(run_or_experiment, list):
        experiments = run_or_experiment
    else:
        experiments = [run_or_experiment]

    for i, exp in enumerate(experiments):
        if not isinstance(exp, Experiment):
            experiments[i] = Experiment(
                name=name,
                run=exp,
                stop=stop,
                time_budget_s=time_budget_s,
                config=config,
                resources_per_trial=resources_per_trial,
                num_samples=num_samples,
                local_dir=local_dir,
                _experiment_checkpoint_dir=_experiment_checkpoint_dir,
                sync_config=sync_config,
                checkpoint_config=checkpoint_config,
                trial_name_creator=trial_name_creator,
                trial_dirname_creator=trial_dirname_creator,
                log_to_file=log_to_file,
                export_formats=export_formats,
                max_failures=max_failures,
                restore=restore,
            )
    else:
        logger.debug("Ignoring some parameters passed into tune.run.")

    if fail_fast and max_failures != 0:
        raise ValueError("max_failures must be 0 if fail_fast=True.")

    if isinstance(search_alg, str):
        search_alg = create_searcher(search_alg)

    # if local_mode=True is set during ray.init().
    is_local_mode = ray._private.worker._mode() == ray._private.worker.LOCAL_MODE

    if is_local_mode:
        max_concurrent_trials = 1

    if not search_alg:
        search_alg = BasicVariantGenerator(max_concurrent=max_concurrent_trials or 0)
    elif max_concurrent_trials or is_local_mode:
        if isinstance(search_alg, ConcurrencyLimiter):
            if not is_local_mode:
                if search_alg.max_concurrent != max_concurrent_trials:
                    raise ValueError(
                        "You have specified `max_concurrent_trials="
                        f"{max_concurrent_trials}`, but the `search_alg` is "
                        "already a `ConcurrencyLimiter` with `max_concurrent="
                        f"{search_alg.max_concurrent}. FIX THIS by setting "
                        "`max_concurrent_trials=None`."
                    )
                else:
                    logger.warning(
                        "You have specified `max_concurrent_trials="
                        f"{max_concurrent_trials}`, but the `search_alg` is "
                        "already a `ConcurrencyLimiter`. "
                        "`max_concurrent_trials` will be ignored."
                    )
        else:
            if max_concurrent_trials < 1:
                raise ValueError(
                    "`max_concurrent_trials` must be greater or equal than 1, "
                    f"got {max_concurrent_trials}."
                )
            if isinstance(search_alg, Searcher):
                search_alg = ConcurrencyLimiter(
                    search_alg, max_concurrent=max_concurrent_trials
                )
            elif not is_local_mode:
                logger.warning(
                    "You have passed a `SearchGenerator` instance as the "
                    "`search_alg`, but `max_concurrent_trials` requires a "
                    "`Searcher` instance`. `max_concurrent_trials` "
                    "will be ignored."
                )

    if isinstance(search_alg, Searcher):
        search_alg = SearchGenerator(search_alg)

    if config and not searcher_set_search_props(
        search_alg.set_search_properties,
        metric,
        mode,
        config,
        **experiments[0].public_spec,
    ):
        if _has_unresolved_values(config):
            raise ValueError(
                "You passed a `config` parameter to `tune.run()` with "
                "unresolved parameters, but the search algorithm was already "
                "instantiated with a search space. Make sure that `config` "
                "does not contain any more parameter definitions - include "
                "them in the search algorithm's search space if necessary."
            )

    if not scheduler_set_search_props(
        scheduler.set_search_properties, metric, mode, **experiments[0].public_spec
    ):
        raise ValueError(
            "You passed a `metric` or `mode` argument to `tune.run()`, but "
            "the scheduler you are using was already instantiated with their "
            "own `metric` and `mode` parameters. Either remove the arguments "
            "from your scheduler or from your call to `tune.run()`"
        )

    progress_metrics = _detect_progress_metrics(_get_trainable(run_or_experiment))

    # Create syncer callbacks
    callbacks = _create_default_callbacks(
        callbacks, sync_config, metric=metric, progress_metrics=progress_metrics
    )

    # User Warning for GPUs
    if ray.cluster_resources().get("GPU", 0):
        if _check_gpus_in_resources(resources=resources_per_trial):
            # "gpu" is manually set.
            pass
        elif _check_default_resources_override(experiments[0].run_identifier):
            # "default_resources" is manually overridden.
            pass
        else:
            logger.warning(
                "Tune detects GPUs, but no trials are using GPUs. "
                "To enable trials to use GPUs, wrap `train_func` with "
                "`tune.with_resources(train_func, resources_per_trial={'gpu': 1})` "
                "which allows Tune to expose 1 GPU to each trial. "
                "For Ray AIR Trainers, you can specify GPU resources "
                "through `ScalingConfig(use_gpu=True)`. "
                "You can also override "
                "`Trainable.default_resource_request` if using the "
                "Trainable API."
            )

    stop_event = _setup_signal_catching()

    progress_reporter = progress_reporter or _detect_reporter()

    # ------ LEGACY RUN ------
    trial_executor = trial_executor or RayTrialExecutor(
        reuse_actors=reuse_actors, result_buffer_length=result_buffer_length
    )
    runner = TrialRunner(
        search_alg=search_alg,
        scheduler=scheduler,
        local_checkpoint_dir=experiments[0].checkpoint_dir,
        remote_checkpoint_dir=experiments[0].remote_checkpoint_dir,
        sync_config=sync_config,
        stopper=experiments[0].stopper,
        resume=resume,
        server_port=server_port,
        fail_fast=fail_fast,
        trial_executor=trial_executor,
        callbacks=callbacks,
        metric=metric,
        # Driver should only sync trial checkpoints if
        # checkpoints are not synced to cloud
        driver_sync_trial_checkpoints=not bool(sync_config.upload_dir),
    )

    if not runner.resumed:
        for exp in experiments:
            search_alg.add_configurations([exp])
    else:
        logger.info(
            "TrialRunner resumed, ignoring new add_experiment but "
            "updating trial resources."
        )
        if resources_per_trial:
            runner.update_pending_trial_resources(resources_per_trial)

    # Calls setup on callbacks
    runner.setup_experiments(
        experiments=experiments, total_num_samples=search_alg.total_samples
    )

    tune_start = time.time()

    progress_reporter.setup(
        start_time=tune_start,
        total_samples=search_alg.total_samples,
        metric=metric,
        mode=mode,
    )
    while not runner.is_finished() and not stop_event.is_set():
        runner.step()
        if has_verbosity(Verbosity.V1_EXPERIMENT):
            _report_progress(runner, progress_reporter)
    tune_taken = time.time() - tune_start

    try:
        runner.checkpoint(force=True)
    except Exception as e:
        logger.warning(f"Trial Runner checkpointing failed: {str(e)}")

    if has_verbosity(Verbosity.V1_EXPERIMENT):
        _report_progress(runner, progress_reporter, done=True)

    all_trials = runner.get_trials()
    experiment_checkpoint = runner.checkpoint_file

    # Wait for syncing to finish
    for callback in callbacks:
        if isinstance(callback, SyncerCallback):
            try:
                callback.wait_for_all()
            except TuneError as e:
                logger.error(e)

    # ------ LEGACY RUN ------
    runner.cleanup()

    incomplete_trials = []
    for trial in all_trials:
        if trial.status != Trial.TERMINATED:
            incomplete_trials += [trial]

    if incomplete_trials:
        if raise_on_failed_trial and not stop_event.is_set():
            raise TuneError("Trials did not complete", incomplete_trials)
        else:
            logger.error("Trials did not complete: %s", incomplete_trials)

    all_taken = time.time() - all_start
    if has_verbosity(Verbosity.V1_EXPERIMENT):
        logger.info(
            f"Total run time: {all_taken:.2f} seconds "
            f"({tune_taken:.2f} seconds for the tuning loop)."
        )

    if stop_event.is_set():
        logger.warning(
            "Experiment has been interrupted, but the most recent state was "
            "saved. You can continue running this experiment by passing "
            "`resume=True` to `tune.run()`"
        )

    return ExperimentAnalysis(
        experiment_checkpoint,
        trials=all_trials,
        default_metric=metric,
        default_mode=mode,
        sync_config=sync_config,
    )


@PublicAPI
def run_experiments(
    experiments: Union[Experiment, Mapping, Sequence[Union[Experiment, Mapping]]],
    scheduler: Optional[TrialScheduler] = None,
    server_port: Optional[int] = None,
    verbose: Union[int, Verbosity] = Verbosity.V3_TRIAL_DETAILS,
    progress_reporter: Optional[ProgressReporter] = None,
    resume: Union[bool, str] = False,
    reuse_actors: Optional[bool] = None,
    trial_executor: Optional[RayTrialExecutor] = None,
    raise_on_failed_trial: bool = True,
    concurrent: bool = True,
    callbacks: Optional[Sequence[Callback]] = None,
    _remote: Optional[bool] = None,
):
    """Runs and blocks until all trials finish.

    Example:
        >>> from ray.tune.experiment import Experiment
        >>> from ray.tune.tune import run_experiments
        >>> def my_func(config): return {"score": 0}
        >>> experiment_spec = Experiment("experiment", my_func) # doctest: +SKIP
        >>> run_experiments(experiments=experiment_spec) # doctest: +SKIP
        >>> experiment_spec = {"experiment": {"run": my_func}} # doctest: +SKIP
        >>> run_experiments(experiments=experiment_spec) # doctest: +SKIP

    Returns:
        List of Trial objects, holding data for each executed trial.

    """
    if _remote is None:
        _remote = ray.util.client.ray.is_connected()

    if _remote is True and trial_executor:
        raise ValueError("cannot use custom trial executor")

    if not trial_executor or isinstance(trial_executor, RayTrialExecutor):
        _ray_auto_init()

    if _remote:
        remote_run = ray.remote(num_cpus=0)(run_experiments)

        # Make sure tune.run_experiments is run on the server node.
        remote_run = _force_on_current_node(remote_run)

        return ray.get(
            remote_run.remote(
                experiments,
                scheduler,
                server_port,
                verbose,
                progress_reporter,
                resume,
                reuse_actors,
                trial_executor,
                raise_on_failed_trial,
                concurrent,
                callbacks,
                _remote=False,
            )
        )

    # This is important to do this here
    # because it schematize the experiments
    # and it conducts the implicit registration.
    experiments = _convert_to_experiment_list(experiments)

    if concurrent:
        return run(
            experiments,
            server_port=server_port,
            verbose=verbose,
            progress_reporter=progress_reporter,
            resume=resume,
            reuse_actors=reuse_actors,
            trial_executor=trial_executor,
            raise_on_failed_trial=raise_on_failed_trial,
            scheduler=scheduler,
            callbacks=callbacks,
        ).trials
    else:
        trials = []
        for exp in experiments:
            trials += run(
                exp,
                server_port=server_port,
                verbose=verbose,
                progress_reporter=progress_reporter,
                resume=resume,
                reuse_actors=reuse_actors,
                trial_executor=trial_executor,
                raise_on_failed_trial=raise_on_failed_trial,
                scheduler=scheduler,
                callbacks=callbacks,
            ).trials
        return trials


def _ray_auto_init():
    """Initialize Ray unless already configured."""
    if os.environ.get("TUNE_DISABLE_AUTO_INIT") == "1":
        logger.info("'TUNE_DISABLE_AUTO_INIT=1' detected.")
    elif not ray.is_initialized():
        logger.info(
            "Initializing Ray automatically."
            "For cluster usage or custom Ray initialization, "
            "call `ray.init(...)` before `tune.run`."
        )
        ray.init()<|MERGE_RESOLUTION|>--- conflicted
+++ resolved
@@ -575,14 +575,6 @@
             "well as implementing `reset_config` for Trainable."
         )
 
-<<<<<<< HEAD
-=======
-    trial_executor = trial_executor or RayTrialExecutor(
-        reuse_actors=reuse_actors,
-        result_buffer_length=result_buffer_length,
-        chdir_to_trial_dir=chdir_to_trial_dir,
-    )
->>>>>>> 9575c173
     if isinstance(run_or_experiment, list):
         experiments = run_or_experiment
     else:
@@ -725,7 +717,9 @@
 
     # ------ LEGACY RUN ------
     trial_executor = trial_executor or RayTrialExecutor(
-        reuse_actors=reuse_actors, result_buffer_length=result_buffer_length
+        reuse_actors=reuse_actors,
+        result_buffer_length=result_buffer_length,
+        chdir_to_trial_dir=chdir_to_trial_dir,
     )
     runner = TrialRunner(
         search_alg=search_alg,
