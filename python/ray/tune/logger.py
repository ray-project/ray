--- conflicted
+++ resolved
@@ -153,22 +153,13 @@
 
 
 class TF2Logger(Logger):
-<<<<<<< HEAD
     def on_result(self, result):
         if not hasattr(self, "_file_writer"):
+            from tensorflow.python.eager import context
+            self._context = context
             self._file_writer = tf.summary.create_file_writer(self.logdir)
-        with tf.device("/CPU:0"):
-            with self._file_writer.as_default():
-=======
-    def _init(self):
-        from tensorflow.python.eager import context
-        self._context = context
-        self._file_writer = tf.summary.create_file_writer(self.logdir)
-
-    def on_result(self, result):
         with tf.device("/CPU:0"), self._context.eager_mode():
             with tf.summary.record_if(True), self._file_writer.as_default():
->>>>>>> ad96d3c4
                 step = result.get(
                     TIMESTEPS_TOTAL) or result[TRAINING_ITERATION]
 
