from __future__ import absolute_import
from __future__ import division
from __future__ import print_function

from ray.tune.error import TuneError
from ray.tune.tune import run_experiments, run
from ray.tune.experiment import Experiment
from ray.tune.registry import register_env, register_trainable
from ray.tune.trainable import Trainable
from ray.tune.suggest import grid_search
from ray.tune.sample import (function, sample_from, uniform, choice, randint,
                             randn)

__all__ = [
    "Trainable", "TuneError", "grid_search", "register_env",
    "register_trainable", "run", "run_experiments", "Experiment", "function",
<<<<<<< HEAD
    "sample_from", "track"
=======
    "sample_from", "uniform", "choice", "randint", "randn"
>>>>>>> 351753aa
]<|MERGE_RESOLUTION|>--- conflicted
+++ resolved
@@ -14,9 +14,5 @@
 __all__ = [
     "Trainable", "TuneError", "grid_search", "register_env",
     "register_trainable", "run", "run_experiments", "Experiment", "function",
-<<<<<<< HEAD
-    "sample_from", "track"
-=======
-    "sample_from", "uniform", "choice", "randint", "randn"
->>>>>>> 351753aa
+    "sample_from", "track", "uniform", "choice", "randint", "randn"
 ]