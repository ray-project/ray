--- conflicted
+++ resolved
@@ -15,7 +15,6 @@
                              randn, loguniform)
 
 __all__ = [
-<<<<<<< HEAD
     "Trainable",
     "DurableTrainable",
     "TuneError",
@@ -40,12 +39,8 @@
     "CLIReporter",
     "JupyterNotebookReporter",
     "ProgressReporter",
-=======
-    "Trainable", "DurableTrainable", "TuneError", "grid_search",
-    "register_env", "register_trainable", "run", "run_experiments", "Stopper",
-    "Experiment", "function", "sample_from", "track", "uniform", "choice",
-    "randint", "randn", "loguniform", "ExperimentAnalysis", "Analysis",
-    "CLIReporter", "JupyterNotebookReporter", "ProgressReporter", "report",
-    "get_trial_dir", "get_trial_name", "get_trial_id"
->>>>>>> fb23bd6f
+    "report",
+    "get_trial_dir",
+    "get_trial_name",
+    "get_trial_id"
 ]