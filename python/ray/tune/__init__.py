--- conflicted
+++ resolved
@@ -10,11 +10,6 @@
 from ray.tune.suggest import grid_search, function
 
 __all__ = [
-<<<<<<< HEAD
-    "Trainable", "TrainingResult", "TuneError", "grid_search", "register_env",
+    "Trainable", "TuneError", "grid_search", "register_env",
     "register_trainable", "run_experiments", "Experiment", "function"
-=======
-    "Trainable", "TuneError", "grid_search", "register_env",
-    "register_trainable", "run_experiments", "Experiment"
->>>>>>> e7f76d79
 ]