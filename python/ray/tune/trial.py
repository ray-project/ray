--- conflicted
+++ resolved
@@ -353,8 +353,7 @@
             identifier = self.trainable_name
         if self.experiment_tag:
             identifier += "_" + self.experiment_tag
-<<<<<<< HEAD
-        return identifier
+        return identifier.replace("/", "_")
 
     def to_serializable(self):
         """Memento generator for Trial.
@@ -417,7 +416,4 @@
         Trial._registration_check(trial.trainable_name)
         if logger_started:
             trial.init_logger()
-        return trial
-=======
-        return identifier.replace("/", "_")
->>>>>>> 5426234c
+        return trial