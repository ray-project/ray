--- conflicted
+++ resolved
@@ -83,12 +83,8 @@
         # Local trial state that is updated during the run
         self.last_result = None
         self._checkpoint_path = restore_path
-<<<<<<< HEAD
+        self._checkpoint_obj = None
         self.runner = None
-=======
-        self._checkpoint_obj = None
-        self.agent = None
->>>>>>> ae4e1dd3
         self.status = Trial.PENDING
         self.location = None
         self.logdir = None
@@ -233,16 +229,12 @@
                 (async) vs a path on local disk (sync).
         """
 
-<<<<<<< HEAD
-        path = ray.get(self.runner.save.remote())
-=======
         obj = None
         path = None
         if to_object_store:
-            obj = self.agent.save_to_object.remote()
-        else:
-            path = ray.get(self.agent.save.remote())
->>>>>>> ae4e1dd3
+            obj = self.runner.save_to_object.remote()
+        else:
+            path = ray.get(self.runner.save.remote())
         self._checkpoint_path = path
         self._checkpoint_obj = obj
 
@@ -265,9 +257,6 @@
                 print("Error restoring runner:", traceback.format_exc())
                 self.status = Trial.ERROR
 
-<<<<<<< HEAD
-    def _setup_runner(self):
-=======
     def restore_from_obj(self, obj):
         """Restores agent state from the specified object."""
 
@@ -280,8 +269,7 @@
                 print("Error restoring agent:", traceback.format_exc())
                 self.status = Trial.ERROR
 
-    def _setup_agent(self):
->>>>>>> ae4e1dd3
+    def _setup_runner(self):
         self.status = Trial.RUNNING
         if not _default_registry.contains(
                 TRAINABLE_CLASS, self.trainable_name):
