from __future__ import absolute_import
from __future__ import division
from __future__ import print_function

import ray.cloudpickle as cloudpickle
import copy
from datetime import datetime
import logging
import shutil
import uuid
import time
import tempfile
import os
from numbers import Number
from ray.tune import TuneError
from ray.tune.checkpoint_manager import Checkpoint, CheckpointManager
from ray.tune.durable_trainable import DurableTrainable
from ray.tune.logger import pretty_print, UnifiedLogger
from ray.tune.util import flatten_dict
# NOTE(rkn): We import ray.tune.registry here instead of importing the names we
# need because there are cyclic imports that may cause specific names to not
# have been defined yet. See https://github.com/ray-project/ray/issues/1716.
from ray.tune.registry import get_trainable_cls, validate_trainable
from ray.tune.result import DEFAULT_RESULTS_DIR, DONE, TRAINING_ITERATION
from ray.utils import binary_to_hex, hex_to_binary
from ray.tune.resources import Resources, json_to_resources, resources_to_json

DEBUG_PRINT_INTERVAL = 5
MAX_LEN_IDENTIFIER = int(os.environ.get("MAX_LEN_IDENTIFIER", 130))
logger = logging.getLogger(__name__)


def date_str():
    return datetime.today().strftime("%Y-%m-%d_%H-%M-%S")


class Location:
    """Describes the location at which Trial is placed to run."""

    def __init__(self, hostname=None, pid=None):
        self.hostname = hostname
        self.pid = pid

    def __str__(self):
        if not self.pid:
            return ""
        elif self.hostname == os.uname()[1]:
            return "pid={}".format(self.pid)
        else:
            return "{}:{}".format(self.hostname, self.pid)


class ExportFormat:
    """Describes the format to export the trial Trainable.

    This may correspond to different file formats based on the
    Trainable implementation.
    """
    CHECKPOINT = "checkpoint"
    MODEL = "model"

    @staticmethod
    def validate(export_formats):
        """Validates export_formats.

        Raises:
            ValueError if the format is unknown.
        """
        for i in range(len(export_formats)):
            export_formats[i] = export_formats[i].strip().lower()
            if export_formats[i] not in [
                    ExportFormat.CHECKPOINT, ExportFormat.MODEL
            ]:
                raise TuneError("Unsupported export format: " +
                                export_formats[i])


<<<<<<< HEAD
def checkpoint_deleter(trial_id, runner):
    """Returns a checkpoint deleter callback for a runner."""
    if not runner:
        return lambda checkpoint: None

    def delete(checkpoint):
        """Requests checkpoint deletion asynchronously.

        Args:
            checkpoint (Checkpoint): Checkpoint to delete.
        """
        if checkpoint.storage == Checkpoint.PERSISTENT and checkpoint.value:
            logger.debug("Trial %s: Deleting checkpoint %s", trial_id,
                         checkpoint.value)
            checkpoint_path = checkpoint.value
            # Delete local copy, if any exists.
            if os.path.exists(checkpoint_path):
                shutil.rmtree(checkpoint_path)
            # TODO(ujvl): Batch remote deletes.
            runner.delete_checkpoint.remote(checkpoint.value)

    return delete


class Trial(object):
=======
class Trial:
>>>>>>> 9fe90cda
    """A trial object holds the state for one model training run.

    Trials are themselves managed by the TrialRunner class, which implements
    the event loop for submitting trial runs to a Ray cluster.

    Trials start in the PENDING state, and transition to RUNNING once started.
    On error it transitions to ERROR, otherwise TERMINATED on success.
    """

    PENDING = "PENDING"
    RUNNING = "RUNNING"
    PAUSED = "PAUSED"
    TERMINATED = "TERMINATED"
    ERROR = "ERROR"

    def __init__(self,
                 trainable_name,
                 config=None,
                 trial_id=None,
                 local_dir=DEFAULT_RESULTS_DIR,
                 evaluated_params=None,
                 experiment_tag="",
                 resources=None,
                 stopping_criterion=None,
                 remote_checkpoint_dir=None,
                 checkpoint_freq=0,
                 checkpoint_at_end=False,
                 sync_on_checkpoint=True,
                 keep_checkpoints_num=None,
                 checkpoint_score_attr=TRAINING_ITERATION,
                 export_formats=None,
                 restore_path=None,
                 trial_name_creator=None,
                 loggers=None,
                 sync_to_driver_fn=None,
                 max_failures=0):
        """Initialize a new trial.

        The args here take the same meaning as the command line flags defined
        in ray.tune.config_parser.
        """
        validate_trainable(trainable_name)
        # Trial config
        self.trainable_name = trainable_name
        self.trial_id = Trial.generate_id() if trial_id is None else trial_id
        self.config = config or {}
        self.local_dir = local_dir  # This remains unexpanded for syncing.

        #: Parameters that Tune varies across searches.
        self.evaluated_params = evaluated_params or {}
        self.experiment_tag = experiment_tag
        trainable_cls = self.get_trainable_cls()
        if trainable_cls and hasattr(trainable_cls,
                                     "default_resource_request"):
            default_resources = trainable_cls.default_resource_request(
                self.config)
            if default_resources:
                if resources:
                    raise ValueError(
                        "Resources for {} have been automatically set to {} "
                        "by its `default_resource_request()` method. Please "
                        "clear the `resources_per_trial` option.".format(
                            trainable_cls, default_resources))
                resources = default_resources
        self.location = Location()
        self.resources = resources or Resources(cpu=1, gpu=0)
        self.stopping_criterion = stopping_criterion or {}
        self.loggers = loggers
        self.sync_to_driver_fn = sync_to_driver_fn
        self.verbose = True
        self.max_failures = max_failures

        # Local trial state that is updated during the run
        self.last_result = {}
        self.last_update_time = -float("inf")

        # stores in memory max/min/last result for each metric by trial
        self.metric_analysis = {}

        self.export_formats = export_formats
        self.status = Trial.PENDING
        self.start_time = None
        self.logdir = None
        self.runner = None
        self.result_logger = None
        self.last_debug = 0
        self.error_file = None
        self.error_msg = None
        self.custom_trial_name = None

        # Checkpointing fields
        if remote_checkpoint_dir:
            self.remote_checkpoint_dir_prefix = remote_checkpoint_dir
        else:
            self.remote_checkpoint_dir_prefix = None
        self.checkpoint_freq = checkpoint_freq
        self.checkpoint_at_end = checkpoint_at_end
        self.sync_on_checkpoint = sync_on_checkpoint
        newest_checkpoint = Checkpoint(Checkpoint.PERSISTENT, restore_path)
        self.checkpoint_manager = CheckpointManager(
            keep_checkpoints_num, checkpoint_score_attr,
            checkpoint_deleter(str(self), self.runner))
        self.checkpoint_manager.newest_checkpoint = newest_checkpoint

        # Restoration fields
        self.restoring_from = None
        self.num_failures = 0
        self.num_consecutive_start_attempts = 0

        # AutoML fields
        self.results = None
        self.best_result = None
        self.param_config = None
        self.extra_arg = None

        self._nonjson_fields = [
            "loggers",
            "sync_to_driver_fn",
            "results",
            "best_result",
            "param_config",
            "extra_arg",
        ]
        if trial_name_creator:
            self.custom_trial_name = trial_name_creator(self)

    @property
    def node_ip(self):
        return self.location.hostname

    @property
    def checkpoint(self):
        return self.checkpoint_manager.newest_checkpoint

    @classmethod
    def generate_id(cls):
        return str(uuid.uuid1().hex)[:8]

    @property
    def remote_checkpoint_dir(self):
        assert self.logdir, "Trial {}: logdir not initialized.".format(self)
        if not self.remote_checkpoint_dir_prefix:
            return None
        logdir_name = os.path.basename(self.logdir)
        return os.path.join(self.remote_checkpoint_dir_prefix, logdir_name)

    @classmethod
    def create_logdir(cls, identifier, local_dir):
        local_dir = os.path.expanduser(local_dir)
        if not os.path.exists(local_dir):
            os.makedirs(local_dir)
        return tempfile.mkdtemp(
            prefix="{}_{}".format(identifier[:MAX_LEN_IDENTIFIER], date_str()),
            dir=local_dir)

    def init_logger(self):
        """Init logger."""
        if not self.result_logger:
            if not self.logdir:
                self.logdir = Trial.create_logdir(str(self), self.local_dir)
            elif not os.path.exists(self.logdir):
                os.makedirs(self.logdir)

            self.result_logger = UnifiedLogger(
                self.config,
                self.logdir,
                trial=self,
                loggers=self.loggers,
                sync_function=self.sync_to_driver_fn)

    def update_resources(self, cpu, gpu, **kwargs):
        """EXPERIMENTAL: Updates the resource requirements.

        Should only be called when the trial is not running.

        Raises:
            ValueError if trial status is running.
        """
        if self.status is Trial.RUNNING:
            raise ValueError("Cannot update resources while Trial is running.")
        self.resources = Resources(cpu, gpu, **kwargs)

    def set_runner(self, runner):
        self.runner = runner
        self.checkpoint_manager.delete = checkpoint_deleter(str(self), runner)

    def set_location(self, location):
        """Sets the location of the trial."""
        self.location = location

    def set_status(self, status):
        """Sets the status of the trial."""
        self.status = status
        if status == Trial.RUNNING:
            if self.start_time is None:
                self.start_time = time.time()

    def close_logger(self):
        """Closes logger."""
        if self.result_logger:
            self.result_logger.close()
            self.result_logger = None

    def write_error_log(self, error_msg):
        if error_msg and self.logdir:
            self.num_failures += 1
            self.error_file = os.path.join(self.logdir, "error.txt")
            with open(self.error_file, "a+") as f:
                f.write("Failure # {} (occurred at {})\n".format(
                    self.num_failures, date_str()))
                f.write(error_msg + "\n")
            self.error_msg = error_msg

    def should_stop(self, result):
        """Whether the given result meets this trial's stopping criteria."""
        if result.get(DONE):
            return True

        if callable(self.stopping_criterion):
            return self.stopping_criterion(self.trial_id, result)

        for criteria, stop_value in self.stopping_criterion.items():
            if criteria not in result:
                raise TuneError(
                    "Stopping criteria {} not provided in result {}.".format(
                        criteria, result))
            elif isinstance(criteria, dict):
                raise ValueError(
                    "Stopping criteria is now flattened by default. "
                    "Use forward slashes to nest values `key1/key2/key3`.")
            elif result[criteria] >= stop_value:
                return True
        return False

    def should_checkpoint(self):
        """Whether this trial is due for checkpointing."""
        result = self.last_result or {}
        if result.get(DONE) and self.checkpoint_at_end:
            return True
        return (self.checkpoint_freq and
                result.get(TRAINING_ITERATION, 0) % self.checkpoint_freq == 0)

    def has_checkpoint(self):
        return self.checkpoint.value is not None

    def clear_checkpoint(self):
        self.checkpoint.value = None
        self.restoring_from = None

    def on_checkpoint(self, checkpoint):
        """Hook for handling checkpoints taken by the Trainable.

        Args:
            checkpoint (Checkpoint): Checkpoint taken.
        """
        if checkpoint.storage == Checkpoint.MEMORY:
            # TODO(ujvl): Handle this separately to avoid restoration failure.
            self.checkpoint_manager.on_checkpoint(checkpoint)
            return
        if self.sync_on_checkpoint:
            try:
                # Wait for any other syncs to finish. We need to sync again
                # after this to handle checkpoints taken mid-sync.
                self.result_logger.wait()
            except TuneError as e:
                # Errors occurring during this wait are not fatal for this
                # checkpoint, so it should just be logged.
                logger.error(
                    "Trial %s: An error occurred during the "
                    "checkpoint pre-sync wait.", str(e))
            # Force sync down and wait before tracking the new checkpoint.
            try:
                if self.result_logger.sync_down():
                    self.result_logger.wait()
                else:
                    logger.error(
                        "Trial %s: Checkpoint sync skipped. "
                        "This should not happen.", self)
            except TuneError as e:
                if issubclass(self.get_trainable_cls(), DurableTrainable):
                    # Even though rsync failed the trainable can restore
                    # from remote durable storage.
                    logger.error("Trial %s: Sync error - %s", self, str(e))
                else:
                    # If the trainable didn't have remote storage to upload
                    # to then this checkpoint may have been lost, so we
                    # shouldn't track it with the checkpoint_manager.
                    raise e
            if not issubclass(self.get_trainable_cls(), DurableTrainable):
                if not os.path.exists(checkpoint.value):
                    raise TuneError("Trial {}: Checkpoint path {} not "
                                    "found after successful sync down.".format(
                                        self, checkpoint.value))
        self.checkpoint_manager.on_checkpoint(checkpoint)

    def on_restore(self):
        """Handles restoration completion."""
        assert self.is_restoring
        self.last_result = self.restoring_from.result
        self.restoring_from = None

    def should_recover(self):
        """Returns whether the trial qualifies for retrying.

        This is if the trial has not failed more than max_failures. Note this
        may return true even when there is no checkpoint, either because
        `self.checkpoint_freq` is `0` or because the trial failed before
        a checkpoint has been made.
        """
        return self.num_failures < self.max_failures or self.max_failures < 0

    def update_last_result(self, result, terminate=False):
        result.update(trial_id=self.trial_id, done=terminate)
        if self.experiment_tag:
            result.update(experiment_tag=self.experiment_tag)
        if self.verbose and (terminate or time.time() - self.last_debug >
                             DEBUG_PRINT_INTERVAL):
            print("Result for {}:".format(self))
            print("  {}".format(pretty_print(result).replace("\n", "\n  ")))
            self.last_debug = time.time()
        self.set_location(Location(result.get("node_ip"), result.get("pid")))
        self.last_result = result
        self.last_update_time = time.time()
        self.result_logger.on_result(self.last_result)
        for metric, value in flatten_dict(result).items():
            if isinstance(value, Number):
                if metric not in self.metric_analysis:
                    self.metric_analysis[metric] = {
                        "max": value,
                        "min": value,
                        "last": value
                    }
                else:
                    self.metric_analysis[metric]["max"] = max(
                        value, self.metric_analysis[metric]["max"])
                    self.metric_analysis[metric]["min"] = min(
                        value, self.metric_analysis[metric]["min"])
                    self.metric_analysis[metric]["last"] = value

    def get_trainable_cls(self):
        return get_trainable_cls(self.trainable_name)

    def set_verbose(self, verbose):
        self.verbose = verbose

    def is_finished(self):
        return self.status in [Trial.ERROR, Trial.TERMINATED]

    @property
    def is_restoring(self):
        return self.restoring_from is not None

    def __repr__(self):
        return str(self)

    def __str__(self):
        """Combines ``env`` with ``trainable_name`` and ``trial_id``.

        Can be overridden with a custom string creator.
        """
        if self.custom_trial_name:
            return self.custom_trial_name

        if "env" in self.config:
            env = self.config["env"]
            if isinstance(env, type):
                env = env.__name__
            identifier = "{}_{}".format(self.trainable_name, env)
        else:
            identifier = self.trainable_name
        identifier += "_" + self.trial_id
        return identifier.replace("/", "_")

    def __getstate__(self):
        """Memento generator for Trial.

        Sets RUNNING trials to PENDING, and flushes the result logger.
        Note this can only occur if the trial holds a PERSISTENT checkpoint.
        """
        assert self.checkpoint.storage == Checkpoint.PERSISTENT, (
            "Checkpoint must not be in-memory.")
        state = self.__dict__.copy()
        state["resources"] = resources_to_json(self.resources)

        for key in self._nonjson_fields:
            state[key] = binary_to_hex(cloudpickle.dumps(state.get(key)))

        state["runner"] = None
        state["result_logger"] = None
        if self.result_logger:
            self.result_logger.flush(sync_down=False)
            state["__logger_started__"] = True
        else:
            state["__logger_started__"] = False
        return copy.deepcopy(state)

    def __setstate__(self, state):
        logger_started = state.pop("__logger_started__")
        state["resources"] = json_to_resources(state["resources"])

        if state["status"] == Trial.RUNNING:
            state["status"] = Trial.PENDING
        for key in self._nonjson_fields:
            state[key] = cloudpickle.loads(hex_to_binary(state[key]))

        self.__dict__.update(state)
        validate_trainable(self.trainable_name)
        if logger_started:
            self.init_logger()<|MERGE_RESOLUTION|>--- conflicted
+++ resolved
@@ -75,7 +75,6 @@
                                 export_formats[i])
 
 
-<<<<<<< HEAD
 def checkpoint_deleter(trial_id, runner):
     """Returns a checkpoint deleter callback for a runner."""
     if not runner:
@@ -100,10 +99,7 @@
     return delete
 
 
-class Trial(object):
-=======
 class Trial:
->>>>>>> 9fe90cda
     """A trial object holds the state for one model training run.
 
     Trials are themselves managed by the TrialRunner class, which implements
