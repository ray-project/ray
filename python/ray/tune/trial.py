--- conflicted
+++ resolved
@@ -73,22 +73,9 @@
         be thrown.
         """
 
-<<<<<<< HEAD
         self._setup_agent()
         if self._checkpoint_path:
             self.restore_from_path(path=self._checkpoint_path)
-=======
-        self.status = Trial.RUNNING
-        agent_cls = get_agent_class(self.alg)
-        cls = ray.remote(
-            num_cpus=self.resources.cpu, num_gpus=self.resources.gpu)(
-                agent_cls)
-        self.agent = cls.remote(
-            self.env_creator, self.config, self.local_dir, self.upload_dir,
-            experiment_tag=self.experiment_tag)
-        if self.restore_path:
-            ray.get(self.agent.restore.remote(self.restore_path))
->>>>>>> 81ca27dc
 
     def stop(self, error=False):
         """Stops this trial.
@@ -216,14 +203,14 @@
                 self.status = Trial.ERROR
 
     def _setup_agent(self):
+        self.status = Trial.RUNNING
         agent_cls = get_agent_class(self.alg)
         cls = ray.remote(
             num_cpus=self.resources.cpu, num_gpus=self.resources.gpu)(
                 agent_cls)
         self.agent = cls.remote(
             self.env_creator, self.config, self.local_dir, self.upload_dir,
-            agent_id=self.agent_id)
-        self.status = Trial.RUNNING
+            experiment_tag=self.experiment_tag)
 
     def __str__(self):
         identifier = '{}_{}'.format(self.alg, self.env_name)
