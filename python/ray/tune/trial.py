from __future__ import absolute_import
from __future__ import division
from __future__ import print_function

from collections import namedtuple
import ray.cloudpickle as cloudpickle
import copy
from datetime import datetime
import logging
import json
import time
import tempfile
import os

# For compatibility under py2 to consider unicode as str
from six import string_types
from numbers import Number

import ray
from ray.tune import TuneError
from ray.tune.log_sync import validate_sync_function
from ray.tune.logger import pretty_print, UnifiedLogger
# NOTE(rkn): We import ray.tune.registry here instead of importing the names we
# need because there are cyclic imports that may cause specific names to not
# have been defined yet. See https://github.com/ray-project/ray/issues/1716.
import ray.tune.registry
from ray.tune.result import (DEFAULT_RESULTS_DIR, DONE, HOSTNAME, PID,
                             TIME_TOTAL_S, TRAINING_ITERATION, TIMESTEPS_TOTAL)
from ray.utils import random_string, binary_to_hex, hex_to_binary

DEBUG_PRINT_INTERVAL = 5
MAX_LEN_IDENTIFIER = 130
logger = logging.getLogger(__name__)


def date_str():
    return datetime.today().strftime("%Y-%m-%d_%H-%M-%S")


class Resources(
        namedtuple("Resources", ["cpu", "gpu", "extra_cpu", "extra_gpu"])):
    """Ray resources required to schedule a trial.

    TODO: Custom resources.

    Attributes:
        cpu (float): Number of CPUs to allocate to the trial.
        gpu (float): Number of GPUs to allocate to the trial.
        extra_cpu (float): Extra CPUs to reserve in case the trial needs to
            launch additional Ray actors that use CPUs.
        extra_gpu (float): Extra GPUs to reserve in case the trial needs to
            launch additional Ray actors that use GPUs.

    """

    __slots__ = ()

    def __new__(cls, cpu, gpu, extra_cpu=0, extra_gpu=0):
        for entry in [cpu, gpu, extra_cpu, extra_gpu]:
            assert isinstance(entry, Number), "Improper resource value."
            assert entry >= 0, "Resource cannot be negative."
        return super(Resources, cls).__new__(cls, cpu, gpu, extra_cpu,
                                             extra_gpu)

    def summary_string(self):
        return "{} CPUs, {} GPUs".format(self.cpu + self.extra_cpu,
                                         self.gpu + self.extra_gpu)

    def cpu_total(self):
        return self.cpu + self.extra_cpu

    def gpu_total(self):
        return self.gpu + self.extra_gpu


def json_to_resources(data):
    if data is None or data == "null":
        return None
    if isinstance(data, string_types):
        data = json.loads(data)
    for k in data:
        if k in ["driver_cpu_limit", "driver_gpu_limit"]:
            raise TuneError(
                "The field `{}` is no longer supported. Use `extra_cpu` "
                "or `extra_gpu` instead.".format(k))
        if k not in Resources._fields:
            raise TuneError(
                "Unknown resource type {}, must be one of {}".format(
                    k, Resources._fields))
    return Resources(
        data.get("cpu", 1), data.get("gpu", 0), data.get("extra_cpu", 0),
        data.get("extra_gpu", 0))


def resources_to_json(resources):
    if resources is None:
        return None
    return {
        "cpu": resources.cpu,
        "gpu": resources.gpu,
        "extra_cpu": resources.extra_cpu,
        "extra_gpu": resources.extra_gpu,
    }


def has_trainable(trainable_name):
    return ray.tune.registry._global_registry.contains(
        ray.tune.registry.TRAINABLE_CLASS, trainable_name)


class Checkpoint(object):
    """Describes a checkpoint of trial state.

    Checkpoint may be saved in different storage.

    Attributes:
        storage (str): Storage type.
        value (str): If storage==MEMORY,value is a Python object.
            If storage==DISK,value is a path points to the checkpoint in disk.
    """

    MEMORY = "memory"
    DISK = "disk"

    def __init__(self, storage, value, last_result=None):
        self.storage = storage
        self.value = value
        self.last_result = last_result

    @staticmethod
    def from_object(value=None):
        """Creates a checkpoint from a Python object."""
        return Checkpoint(Checkpoint.MEMORY, value)


class Trial(object):
    """A trial object holds the state for one model training run.

    Trials are themselves managed by the TrialRunner class, which implements
    the event loop for submitting trial runs to a Ray cluster.

    Trials start in the PENDING state, and transition to RUNNING once started.
    On error it transitions to ERROR, otherwise TERMINATED on success.
    """

    PENDING = "PENDING"
    RUNNING = "RUNNING"
    PAUSED = "PAUSED"
    TERMINATED = "TERMINATED"
    ERROR = "ERROR"

    def __init__(self,
                 trainable_name,
                 config=None,
                 trial_id=None,
                 local_dir=DEFAULT_RESULTS_DIR,
                 experiment_tag="",
                 resources=None,
                 stopping_criterion=None,
                 checkpoint_freq=0,
                 checkpoint_at_end=False,
                 restore_path=None,
                 upload_dir=None,
                 trial_name_creator=None,
                 custom_loggers=None,
                 sync_function=None,
                 max_failures=0):
        """Initialize a new trial.

        The args here take the same meaning as the command line flags defined
        in ray.tune.config_parser.
        """

        Trial._registration_check(trainable_name)
        # Trial config
        self.trainable_name = trainable_name
        self.config = config or {}
        self.local_dir = os.path.expanduser(local_dir)
        self.experiment_tag = experiment_tag
        self.resources = (
            resources
            or self._get_trainable_cls().default_resource_request(self.config))
        self.stopping_criterion = stopping_criterion or {}
        self.upload_dir = upload_dir
        self.custom_loggers = custom_loggers
        self.sync_function = sync_function
        validate_sync_function(sync_function)
        self.verbose = True
        self.max_failures = max_failures

        # Local trial state that is updated during the run
        self.last_result = {}
        self.last_update_time = -float("inf")
        self.checkpoint_freq = checkpoint_freq
        self.checkpoint_at_end = checkpoint_at_end
        self._checkpoint = Checkpoint(
            storage=Checkpoint.DISK, value=restore_path)
        self.status = Trial.PENDING
        self.logdir = None
        self.runner = None
        self.result_logger = None
        self.last_debug = 0
        self.trial_id = Trial.generate_id() if trial_id is None else trial_id
        self.error_file = None
        self.num_failures = 0

        self.trial_name = None
        if trial_name_creator:
            self.trial_name = trial_name_creator(self)

    @classmethod
    def _registration_check(cls, trainable_name):
        if not has_trainable(trainable_name):
            # Make sure rllib agents are registered
            from ray import rllib  # noqa: F401
            if not has_trainable(trainable_name):
                raise TuneError("Unknown trainable: " + trainable_name)

    @classmethod
    def generate_id(cls):
        return binary_to_hex(random_string())[:8]

    def init_logger(self):
        """Init logger."""

        if not self.result_logger:
            if not os.path.exists(self.local_dir):
                os.makedirs(self.local_dir)
            if not self.logdir:
                self.logdir = tempfile.mkdtemp(
                    prefix="{}_{}".format(
                        str(self)[:MAX_LEN_IDENTIFIER], date_str()),
                    dir=self.local_dir)
            elif not os.path.exists(self.logdir):
                os.makedirs(self.logdir)

            self.result_logger = UnifiedLogger(
                self.config,
                self.logdir,
                upload_uri=self.upload_dir,
                custom_loggers=self.custom_loggers,
                sync_function=self.sync_function)

<<<<<<< HEAD
    def update_resources(self, cpu, gpu, extra_cpu=0, extra_gpu=0):
        assert self.status is not Trial.RUNNING
        self.resources = Resources(cpu, gpu, extra_cpu=0, extra_gpu=0)
=======
    def sync_logger_to_new_location(self, worker_ip):
        """Updates the logger location.

        Also pushes logdir to worker_ip, allowing for cross-node recovery.
        """
        if self.result_logger:
            self.result_logger.sync_results_to_new_location(worker_ip)
>>>>>>> f7415b37

    def close_logger(self):
        """Close logger."""

        if self.result_logger:
            self.result_logger.close()
            self.result_logger = None

    def write_error_log(self, error_msg):
        if error_msg and self.logdir:
            self.num_failures += 1  # may be moved to outer scope?
            error_file = os.path.join(self.logdir,
                                      "error_{}.txt".format(date_str()))
            with open(error_file, "w") as f:
                f.write(error_msg)
            self.error_file = error_file

    def should_stop(self, result):
        """Whether the given result meets this trial's stopping criteria."""

        if result.get(DONE):
            return True

        for criteria, stop_value in self.stopping_criterion.items():
            if criteria not in result:
                raise TuneError(
                    "Stopping criteria {} not provided in result {}.".format(
                        criteria, result))
            if result[criteria] >= stop_value:
                return True

        return False

    def should_checkpoint(self):
        """Whether this trial is due for checkpointing."""
        result = self.last_result or {}

        if result.get(DONE) and self.checkpoint_at_end:
            return True

        if self.checkpoint_freq:
            return result.get(TRAINING_ITERATION,
                              0) % self.checkpoint_freq == 0
        else:
            return False

    def progress_string(self):
        """Returns a progress message for printing out to the console."""

        if not self.last_result:
            return self._status_string()

        def location_string(hostname, pid):
            if hostname == os.uname()[1]:
                return 'pid={}'.format(pid)
            else:
                return '{} pid={}'.format(hostname, pid)

        pieces = [
            '{}'.format(
                self._status_string()),
            '[{}]'.format(self.resources.summary_string()),
            '[{}]'.format(
                location_string(
                    self.last_result.get(HOSTNAME),
                    self.last_result.get(PID))),
            '{} s'.format(int(self.last_result.get(TIME_TOTAL_S)))
        ]

        if self.last_result.get(TRAINING_ITERATION) is not None:
            pieces.append('{} iter'.format(
                self.last_result[TRAINING_ITERATION]))

        if self.last_result.get(TIMESTEPS_TOTAL) is not None:
            pieces.append('{} ts'.format(self.last_result[TIMESTEPS_TOTAL]))

        if self.last_result.get("episode_reward_mean") is not None:
            pieces.append('{} rew'.format(
                format(self.last_result["episode_reward_mean"], '.3g')))

        if self.last_result.get("mean_loss") is not None:
            pieces.append('{} loss'.format(
                format(self.last_result["mean_loss"], '.3g')))

        if self.last_result.get("mean_accuracy") is not None:
            pieces.append('{} acc'.format(
                format(self.last_result["mean_accuracy"], '.3g')))

        return ', '.join(pieces)

    def _status_string(self):
        return "{}{}".format(
            self.status, ", {} failures: {}".format(self.num_failures,
                                                    self.error_file)
            if self.error_file else "")

    def has_checkpoint(self):
        return self._checkpoint.value is not None

    def clear_checkpoint(self):
        self._checkpoint.value = None

    def should_recover(self):
        """Returns whether the trial qualifies for restoring.

        This is if a checkpoint frequency is set and has not failed more than
        max_failures. This may return true even when there may not yet
        be a checkpoint.
        """
        return (self.checkpoint_freq > 0
                and self.num_failures < self.max_failures)

    def update_last_result(self, result, terminate=False):
        if terminate:
            result.update(done=True)
        if self.verbose and (terminate or time.time() - self.last_debug >
                             DEBUG_PRINT_INTERVAL):
            print("Result for {}:".format(self))
            print("  {}".format(pretty_print(result).replace("\n", "\n  ")))
            self.last_debug = time.time()
        self.last_result = result
        self.last_update_time = time.time()
        self.result_logger.on_result(self.last_result)

    def _get_trainable_cls(self):
        return ray.tune.registry._global_registry.get(
            ray.tune.registry.TRAINABLE_CLASS, self.trainable_name)

    def set_verbose(self, verbose):
        self.verbose = verbose

    def is_finished(self):
        return self.status in [Trial.TERMINATED, Trial.ERROR]

    def __repr__(self):
        return str(self)

    def __str__(self):
        """Combines ``env`` with ``trainable_name`` and ``experiment_tag``.

        Can be overriden with a custom string creator.
        """
        if self.trial_name:
            return self.trial_name

        if "env" in self.config:
            env = self.config["env"]
            if isinstance(env, type):
                env = env.__name__
            identifier = "{}_{}".format(self.trainable_name, env)
        else:
            identifier = self.trainable_name
        if self.experiment_tag:
            identifier += "_" + self.experiment_tag
        return identifier.replace("/", "_")

    def __getstate__(self):
        """Memento generator for Trial.

        Sets RUNNING trials to PENDING, and flushes the result logger.
        Note this can only occur if the trial holds a DISK checkpoint.
        """
        assert self._checkpoint.storage == Checkpoint.DISK, (
            "Checkpoint must not be in-memory.")
        state = self.__dict__.copy()
        state["resources"] = resources_to_json(self.resources)

        pickle_data = {
            "_checkpoint": self._checkpoint,
            "config": self.config,
            "custom_loggers": self.custom_loggers,
            "sync_function": self.sync_function,
            "last_result": self.last_result
        }

        for key, value in pickle_data.items():
            state[key] = binary_to_hex(cloudpickle.dumps(value))

        state["runner"] = None
        state["result_logger"] = None
        if self.status == Trial.RUNNING:
            state["status"] = Trial.PENDING
        if self.result_logger:
            self.result_logger.flush()
            state["__logger_started__"] = True
        else:
            state["__logger_started__"] = False
        return copy.deepcopy(state)

    def __setstate__(self, state):
        logger_started = state.pop("__logger_started__")
        state["resources"] = json_to_resources(state["resources"])
        for key in [
                "_checkpoint", "config", "custom_loggers", "sync_function",
                "last_result"
        ]:
            state[key] = cloudpickle.loads(hex_to_binary(state[key]))

        self.__dict__.update(state)
        Trial._registration_check(self.trainable_name)
        if logger_started:
            self.init_logger()<|MERGE_RESOLUTION|>--- conflicted
+++ resolved
@@ -241,11 +241,10 @@
                 custom_loggers=self.custom_loggers,
                 sync_function=self.sync_function)
 
-<<<<<<< HEAD
     def update_resources(self, cpu, gpu, extra_cpu=0, extra_gpu=0):
         assert self.status is not Trial.RUNNING
         self.resources = Resources(cpu, gpu, extra_cpu=0, extra_gpu=0)
-=======
+
     def sync_logger_to_new_location(self, worker_ip):
         """Updates the logger location.
 
@@ -253,7 +252,6 @@
         """
         if self.result_logger:
             self.result_logger.sync_results_to_new_location(worker_ip)
->>>>>>> f7415b37
 
     def close_logger(self):
         """Close logger."""
