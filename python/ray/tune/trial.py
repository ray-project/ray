<<<<<<< HEAD
from collections import deque
import copy
import json
import logging
from numbers import Number
import os
import platform
import re
import shutil
import time
from typing import Dict, Optional, Sequence, Union
import uuid

import ray
import ray.cloudpickle as cloudpickle
from ray.exceptions import RayActorError
from ray.tune import TuneError
from ray.tune.checkpoint_manager import Checkpoint, CheckpointManager

# NOTE(rkn): We import ray.tune.registry here instead of importing the names we
# need because there are cyclic imports that may cause specific names to not
# have been defined yet. See https://github.com/ray-project/ray/issues/1716.
from ray.tune.registry import get_trainable_cls, validate_trainable
from ray.tune.result import (
    DEFAULT_RESULTS_DIR,
    DONE,
    NODE_IP,
    PID,
    TRAINING_ITERATION,
    TRIAL_ID,
    DEBUG_METRICS,
)
from ray.tune.resources import Resources
from ray.tune.utils.placement_groups import (
    PlacementGroupFactory,
    resource_dict_to_pg_factory,
)
from ray.tune.utils.serialization import TuneFunctionEncoder
from ray.tune.utils.trainable import TrainableUtil
from ray.tune.utils import date_str, flatten_dict
from ray.util.annotations import DeveloperAPI
from ray._private.utils import binary_to_hex, hex_to_binary

DEBUG_PRINT_INTERVAL = 5
logger = logging.getLogger(__name__)


class Location:
    """Describes the location at which Trial is placed to run."""

    def __init__(self, hostname=None, pid=None):
        self.hostname = hostname
        self.pid = pid

    def __str__(self):
        if not self.pid:
            return ""
        elif self.hostname == platform.node():
            return "pid={}".format(self.pid)
        else:
            return "{}:{}".format(self.hostname, self.pid)


@DeveloperAPI
class ExportFormat:
    """Describes the format to import/export the trial Trainable.

    This may correspond to different file formats based on the
    Trainable implementation.
    """

    CHECKPOINT = "checkpoint"
    MODEL = "model"
    ONNX = "onnx"
    H5 = "h5"

    @staticmethod
    def validate(formats):
        """Validates formats.

        Raises:
            ValueError if the format is unknown.
        """
        for i in range(len(formats)):
            formats[i] = formats[i].strip().lower()
            if formats[i] not in [
                ExportFormat.CHECKPOINT,
                ExportFormat.MODEL,
                ExportFormat.ONNX,
                ExportFormat.H5,
            ]:
                raise TuneError("Unsupported import/export format: " + formats[i])


class CheckpointDeleter:
    """Checkpoint deleter callback for a runner."""

    def __init__(self, trial_id, runner):
        self.trial_id = trial_id
        self.runner = runner

    def __call__(self, checkpoint):
        """Requests checkpoint deletion asynchronously.

        Args:
            checkpoint (Checkpoint): Checkpoint to delete.
        """
        if not self.runner:
            return

        if checkpoint.storage == Checkpoint.PERSISTENT and checkpoint.value:
            checkpoint_path = checkpoint.value

            logger.debug(
                "Trial %s: Deleting checkpoint %s", self.trial_id, checkpoint_path
            )

            # TODO(ujvl): Batch remote deletes.
            # We first delete the remote checkpoint. If it is on the same
            # node as the driver, it will also remove the local copy.
            ray.get(self.runner.delete_checkpoint.remote(checkpoint_path))

            # Delete local copy, if any exists.
            if os.path.exists(checkpoint_path):
                try:
                    checkpoint_dir = TrainableUtil.find_checkpoint_dir(checkpoint_path)
                    shutil.rmtree(checkpoint_dir)
                except FileNotFoundError:
                    logger.debug("Local checkpoint dir not found during deletion.")


class TrialInfo:
    """Serializable struct for holding information for a Trial.

    Attributes:
        trial_name (str): String name of the current trial.
        trial_id (str): trial_id of the trial
        trial_resources (Resources|PlacementGroupFactory): resources used
            by trial.
    """

    def __init__(self, trial: "Trial"):
        self._trial_name = str(trial)
        self._trial_id = trial.trial_id
        self._trial_resources = trial.placement_group_factory

    @property
    def trial_name(self):
        return self._trial_name

    @property
    def trial_id(self):
        return self._trial_id

    @property
    def trial_resources(self) -> Union[Resources, PlacementGroupFactory]:
        return self._trial_resources

    @trial_resources.setter
    def trial_resources(self, new_resources: Union[Resources, PlacementGroupFactory]):
        self._trial_resources = new_resources


def create_logdir(dirname, local_dir):
    local_dir = os.path.expanduser(local_dir)
    logdir = os.path.join(local_dir, dirname)
    if os.path.exists(logdir):
        old_dirname = dirname
        dirname += "_" + uuid.uuid4().hex[:4]
        logger.info(
            f"Creating a new dirname {dirname} because "
            f"trial dirname '{old_dirname}' already exists."
        )
        logdir = os.path.join(local_dir, dirname)
    os.makedirs(logdir, exist_ok=True)
    return logdir


def _to_pg_factory(
    resources: Optional[Resources],
    placement_group_factory: Optional[PlacementGroupFactory],
) -> PlacementGroupFactory:
    """Outputs resources requirement in the form of PGF.

    In case that `placement_group_factory` is None, `resources` will be
    converted to PGF. If this is unsuccessful, an error will be raised.

    """
    if not placement_group_factory:
        if not resources:
            resources = Resources(cpu=1, gpu=0)
        placement_group_factory = resource_dict_to_pg_factory(resources)
    return placement_group_factory


@DeveloperAPI
class Trial:
    """A trial object holds the state for one model training run.

    Trials are themselves managed by the TrialRunner class, which implements
    the event loop for submitting trial runs to a Ray cluster.

    Trials start in the PENDING state, and transition to RUNNING once started.
    On error it transitions to ERROR, otherwise TERMINATED on success.

    There are resources allocated to each trial. It's preferred that resources
    are specified using PlacementGroupFactory, rather than through Resources,
    which is being deprecated.

    Attributes:
        trainable_name (str): Name of the trainable object to be executed.
        config (dict): Provided configuration dictionary with evaluated params.
        trial_id (str): Unique identifier for the trial.
        local_dir (str): Local_dir as passed to tune.run.
        logdir (str): Directory where the trial logs are saved.
        evaluated_params (dict): Evaluated parameters by search algorithm,
        experiment_tag (str): Identifying trial name to show in the console
        status (str): One of PENDING, RUNNING, PAUSED, TERMINATED, ERROR/
        error_file (str): Path to the errors that this trial has raised.

    """

    _nonjson_fields = [
        "results",
        "best_result",
        "param_config",
        "extra_arg",
        "placement_group_factory",
    ]

    PENDING = "PENDING"
    RUNNING = "RUNNING"
    PAUSED = "PAUSED"
    TERMINATED = "TERMINATED"
    ERROR = "ERROR"

    def __init__(
        self,
        trainable_name,
        config=None,
        trial_id=None,
        local_dir=DEFAULT_RESULTS_DIR,
        evaluated_params=None,
        experiment_tag="",
        resources=None,
        placement_group_factory=None,
        stopping_criterion=None,
        remote_checkpoint_dir=None,
        sync_function_tpl=None,
        checkpoint_freq=0,
        checkpoint_at_end=False,
        sync_on_checkpoint=True,
        keep_checkpoints_num=None,
        checkpoint_score_attr=TRAINING_ITERATION,
        export_formats=None,
        restore_path=None,
        trial_name_creator=None,
        trial_dirname_creator=None,
        log_to_file=None,
        max_failures=0,
        stub=False,
    ):
        """Initialize a new trial.

        The args here take the same meaning as the command line flags defined
        in ray.tune.config_parser.
        """
        # If this is set, trainables are not validated or looked up.
        # This can be used e.g. to initialize Trial objects from checkpoints
        # without loading the trainable first.
        self.stub = stub

        if not self.stub:
            validate_trainable(trainable_name)
        # Trial config
        self.trainable_name = trainable_name
        self.trial_id = Trial.generate_id() if trial_id is None else trial_id
        self.config = config or {}
        self.local_dir = local_dir  # This remains unexpanded for syncing.

        # Parameters that Tune varies across searches.
        self.evaluated_params = evaluated_params or {}
        self.experiment_tag = experiment_tag
        trainable_cls = self.get_trainable_cls()
        if trainable_cls:
            default_resources = trainable_cls.default_resource_request(self.config)

            # If Trainable returns resources, do not allow manual override via
            # `resources_per_trial` by the user.
            if default_resources:
                if resources or placement_group_factory:
                    raise ValueError(
                        "Resources for {} have been automatically set to {} "
                        "by its `default_resource_request()` method. Please "
                        "clear the `resources_per_trial` option.".format(
                            trainable_cls, default_resources
                        )
                    )

                if isinstance(default_resources, PlacementGroupFactory):
                    placement_group_factory = default_resources
                    resources = None
                else:
                    placement_group_factory = None
                    resources = default_resources
        self.location = Location()

        self.placement_group_factory = _to_pg_factory(
            resources, placement_group_factory
        )

        self.stopping_criterion = stopping_criterion or {}

        self.log_to_file = log_to_file
        # Make sure `stdout_file, stderr_file = Trial.log_to_file` works
        if (
            not self.log_to_file
            or not isinstance(self.log_to_file, Sequence)
            or not len(self.log_to_file) == 2
        ):
            self.log_to_file = (None, None)

        self.max_failures = max_failures

        # Local trial state that is updated during the run
        self._last_result = {}
        self._default_result_or_future: Union[ray.ObjectRef, dict, None] = None
        self.last_update_time = -float("inf")

        # stores in memory max/min/avg/last-n-avg/last result for each
        # metric by trial
        self.metric_analysis = {}

        # keep a moving average over these last n steps
        self.n_steps = [5, 10]
        self.metric_n_steps = {}

        self.export_formats = export_formats
        self.status = Trial.PENDING
        self.start_time = None
        self.logdir = None
        self.runner = None
        self.last_debug = 0
        self.error_file = None
        self.error_msg = None
        self.trial_name_creator = trial_name_creator
        self.custom_trial_name = None
        self.custom_dirname = None

        # Checkpointing fields
        self.saving_to = None
        if remote_checkpoint_dir:
            self.remote_checkpoint_dir_prefix = remote_checkpoint_dir
        else:
            self.remote_checkpoint_dir_prefix = None

        if sync_function_tpl == "auto" or not isinstance(sync_function_tpl, str):
            sync_function_tpl = None
        self.sync_function_tpl = sync_function_tpl

        self.checkpoint_freq = checkpoint_freq
        self.checkpoint_at_end = checkpoint_at_end
        self.keep_checkpoints_num = keep_checkpoints_num
        self.checkpoint_score_attr = checkpoint_score_attr
        self.sync_on_checkpoint = sync_on_checkpoint
        self.checkpoint_manager = CheckpointManager(
            keep_checkpoints_num,
            checkpoint_score_attr,
            CheckpointDeleter(self._trainable_name(), self.runner),
        )

        # Restoration fields
        self.restore_path = restore_path
        self.restoring_from = None
        self.num_failures = 0
        self.has_new_resources = False

        # AutoML fields
        self.results = None
        self.best_result = None
        self.param_config = None
        self.extra_arg = None

        if trial_name_creator:
            self.custom_trial_name = trial_name_creator(self)

        if trial_dirname_creator:
            self.custom_dirname = trial_dirname_creator(self)
            if os.path.sep in self.custom_dirname:
                raise ValueError(
                    "Trial dirname must not contain '/'. " "Got {self.custom_dirname}"
                )

        self._state_json = None
        self._state_valid = False

    def _get_default_result_or_future(self) -> Optional[dict]:
        """Calls ray.get on self._default_result_or_future and assigns back.

        Returns None in case of exceptions.
        Will also set the trial location if runner is set.
        """
        if self._default_result_or_future and isinstance(
            self._default_result_or_future, ray.ObjectRef
        ):
            try:
                self._default_result_or_future = ray.get(self._default_result_or_future)
            except RayActorError:  # error during initialization
                self._default_result_or_future = None
        if self._default_result_or_future and self.runner:
            self.set_location(
                Location(
                    self._default_result_or_future.get(NODE_IP),
                    self._default_result_or_future.get(PID),
                )
            )
        return self._default_result_or_future

    @property
    def last_result(self) -> dict:
        # The logic in here is as follows:
        # 1. If the trial has reported at least once, last_result would have
        #    been set and therefore would not be empty. We can just return it.
        # 2. If the trial has not reported at least once but we have the
        #    future for the default results dict, (obtained through
        #    Trainable.get_auto_filled_metrics), we get that future
        #    and return it.
        # 3. In the worst case where we have nothing, we just set the
        #    trial_id and return that.
        result = self._last_result
        if not {k for k in result if k != TRIAL_ID}:
            self._get_default_result_or_future()
            result = self._default_result_or_future or result
        result.setdefault(TRIAL_ID, self.trial_id)
        return result

    @last_result.setter
    def last_result(self, val: dict):
        self._last_result = val

    @property
    def has_reported_at_least_once(self) -> bool:
        return bool(self._last_result)

    @property
    def node_ip(self):
        return self.location.hostname

    @property
    def checkpoint(self):
        """Returns the most recent checkpoint.

        If the trial is in ERROR state, the most recent PERSISTENT checkpoint
        is returned.
        """
        if self.status == Trial.ERROR:
            checkpoint = self.checkpoint_manager.newest_persistent_checkpoint
        else:
            checkpoint = self.checkpoint_manager.newest_checkpoint
        if checkpoint.value is None:
            checkpoint = Checkpoint(Checkpoint.PERSISTENT, self.restore_path)
        return checkpoint

    @classmethod
    def generate_id(cls):
        return str(uuid.uuid1().hex)[:8]

    @property
    def remote_checkpoint_dir(self):
        assert self.logdir, "Trial {}: logdir not initialized.".format(self)
        if not self.remote_checkpoint_dir_prefix:
            return None
        logdir_name = os.path.basename(self.logdir)
        return os.path.join(self.remote_checkpoint_dir_prefix, logdir_name)

    @property
    def uses_cloud_checkpointing(self):
        return bool(self.remote_checkpoint_dir)

    def reset(self):
        # If there is `default_resource_request` associated with the trainable,
        # clear `resources` and `placement_group_factory`.
        # This is mainly relevant for RLlib tuning jobs, where we save users
        # of the trouble to specify the resources themselves by having some
        # default resources for popular RLlib algorithms.
        trainable_cls = self.get_trainable_cls()
        clear_resources = trainable_cls and trainable_cls.default_resource_request(
            self.config
        )
        placement_group_factory = (
            self.placement_group_factory if not clear_resources else None
        )

        return Trial(
            self.trainable_name,
            config=self.config,
            trial_id=None,
            local_dir=self.local_dir,
            evaluated_params=self.evaluated_params,
            experiment_tag=self.experiment_tag,
            resources=None,
            placement_group_factory=placement_group_factory,
            stopping_criterion=self.stopping_criterion,
            remote_checkpoint_dir=self.remote_checkpoint_dir,
            checkpoint_freq=self.checkpoint_freq,
            checkpoint_at_end=self.checkpoint_at_end,
            sync_on_checkpoint=self.sync_on_checkpoint,
            keep_checkpoints_num=self.keep_checkpoints_num,
            checkpoint_score_attr=self.checkpoint_score_attr,
            export_formats=self.export_formats,
            restore_path=self.restore_path,
            trial_name_creator=self.trial_name_creator,
            log_to_file=self.log_to_file,
            max_failures=self.max_failures,
        )

    def init_logdir(self):
        """Init logdir."""
        if not self.logdir:
            self.logdir = create_logdir(self._generate_dirname(), self.local_dir)
        else:
            os.makedirs(self.logdir, exist_ok=True)
        self.invalidate_json_state()

    def update_resources(self, resources: Union[Dict, PlacementGroupFactory]):
        """EXPERIMENTAL: Updates the resource requirements.

        Should only be called when the trial is not running.

        Raises:
            ValueError if trial status is running.
        """
        if self.status is Trial.RUNNING:
            raise ValueError("Cannot update resources while Trial is running.")

        placement_group_factory = None
        if isinstance(resources, PlacementGroupFactory):
            placement_group_factory = resources
        else:
            resources = Resources(**resources)

        self.placement_group_factory = _to_pg_factory(
            resources, placement_group_factory
        )

        self.invalidate_json_state()

        self.has_new_resources = True

    def set_runner(self, runner):
        self.runner = runner
        if runner:
            # Do not block here, the result will be gotten when last_result
            # property is accessed
            self._default_result_or_future = runner.get_auto_filled_metrics.remote(
                debug_metrics_only=True
            )
        self.checkpoint_manager.delete = CheckpointDeleter(
            self._trainable_name(), runner
        )
        # No need to invalidate state cache: runner is not stored in json
        # self.invalidate_json_state()

    def set_location(self, location):
        """Sets the location of the trial."""
        self.location = location
        # No need to invalidate state cache: location is not stored in json
        # self.invalidate_json_state()

    def set_status(self, status):
        """Sets the status of the trial."""
        self.status = status
        if status == Trial.RUNNING:
            if self.start_time is None:
                self.start_time = time.time()
        self.invalidate_json_state()

    def set_config(self, config):
        self.config = config
        self.invalidate_json_state()

    def set_experiment_tag(self, experiment_tag):
        self.experiment_tag = experiment_tag
        self.invalidate_json_state()

    def write_error_log(self, error_msg):
        if error_msg and self.logdir:
            self.num_failures += 1
            self.error_file = os.path.join(self.logdir, "error.txt")
            with open(self.error_file, "a+") as f:
                f.write(
                    "Failure # {} (occurred at {})\n".format(
                        self.num_failures, date_str()
                    )
                )
                f.write(error_msg + "\n")
            self.error_msg = error_msg
        self.invalidate_json_state()

    def should_stop(self, result):
        """Whether the given result meets this trial's stopping criteria."""
        if result.get(DONE):
            return True

        for criteria, stop_value in self.stopping_criterion.items():
            if criteria not in result:
                raise TuneError(
                    "Stopping criteria {} not provided in result {}.".format(
                        criteria, result
                    )
                )
            elif isinstance(criteria, dict):
                raise ValueError(
                    "Stopping criteria is now flattened by default. "
                    "Use forward slashes to nest values `key1/key2/key3`."
                )
            elif result[criteria] >= stop_value:
                return True
        return False

    def should_checkpoint(self):
        """Whether this trial is due for checkpointing."""
        result = self.last_result or {}
        if result.get(DONE) and self.checkpoint_at_end:
            return True
        return (
            self.checkpoint_freq
            and result.get(TRAINING_ITERATION, 0) % self.checkpoint_freq == 0
        )

    def has_checkpoint(self):
        return self.checkpoint.value is not None

    def clear_checkpoint(self):
        self.checkpoint.value = None
        self.restoring_from = None
        self.invalidate_json_state()

    def on_checkpoint(self, checkpoint):
        """Hook for handling checkpoints taken by the Trainable.

        Args:
            checkpoint (Checkpoint): Checkpoint taken.
        """
        self.checkpoint_manager.on_checkpoint(checkpoint)
        self.invalidate_json_state()

    def on_restore(self):
        """Handles restoration completion."""
        assert self.is_restoring
        self.last_result = self.restoring_from.result
        self.restoring_from = None
        self.invalidate_json_state()

    def should_recover(self):
        """Returns whether the trial qualifies for retrying.

        This is if the trial has not failed more than max_failures. Note this
        may return true even when there is no checkpoint, either because
        `self.checkpoint_freq` is `0` or because the trial failed before
        a checkpoint has been made.
        """
        return self.num_failures < self.max_failures or self.max_failures < 0

    def update_last_result(self, result):
        if self.experiment_tag:
            result.update(experiment_tag=self.experiment_tag)

        self.set_location(Location(result.get(NODE_IP), result.get(PID)))
        self.last_result = result
        self.last_update_time = time.time()

        metric_result = self.last_result.copy()
        for remove_metric in DEBUG_METRICS:
            metric_result.pop(remove_metric, None)

        for metric, value in flatten_dict(metric_result).items():
            if isinstance(value, Number):
                if metric not in self.metric_analysis:
                    self.metric_analysis[metric] = {
                        "max": value,
                        "min": value,
                        "avg": value,
                        "last": value,
                    }
                    self.metric_n_steps[metric] = {}
                    for n in self.n_steps:
                        key = "last-{:d}-avg".format(n)
                        self.metric_analysis[metric][key] = value
                        # Store n as string for correct restore.
                        self.metric_n_steps[metric][str(n)] = deque([value], maxlen=n)
                else:
                    step = result["training_iteration"] or 1
                    self.metric_analysis[metric]["max"] = max(
                        value, self.metric_analysis[metric]["max"]
                    )
                    self.metric_analysis[metric]["min"] = min(
                        value, self.metric_analysis[metric]["min"]
                    )
                    self.metric_analysis[metric]["avg"] = (
                        1
                        / step
                        * (value + (step - 1) * self.metric_analysis[metric]["avg"])
                    )
                    self.metric_analysis[metric]["last"] = value

                    for n in self.n_steps:
                        key = "last-{:d}-avg".format(n)
                        self.metric_n_steps[metric][str(n)].append(value)
                        self.metric_analysis[metric][key] = sum(
                            self.metric_n_steps[metric][str(n)]
                        ) / len(self.metric_n_steps[metric][str(n)])
        self.invalidate_json_state()

    def get_trainable_cls(self):
        if self.stub:
            return None
        return get_trainable_cls(self.trainable_name)

    def is_finished(self):
        return self.status in [Trial.ERROR, Trial.TERMINATED]

    @property
    def is_restoring(self):
        return self.restoring_from is not None

    @property
    def is_saving(self):
        return self.saving_to is not None

    def __repr__(self):
        return self._trainable_name(include_trial_id=True)

    def __str__(self):
        return self._trainable_name(include_trial_id=True)

    def _trainable_name(self, include_trial_id=False):
        """Combines ``env`` with ``trainable_name`` and ``trial_id``.

        Can be overridden with a custom string creator.
        """
        if self.custom_trial_name:
            return self.custom_trial_name

        if "env" in self.config:
            env = self.config["env"]
            if isinstance(env, type):
                env = env.__name__
            identifier = "{}_{}".format(self.trainable_name, env)
        else:
            identifier = self.trainable_name
        if include_trial_id:
            identifier += "_" + self.trial_id
        return identifier.replace("/", "_")

    def _generate_dirname(self):
        if self.custom_dirname:
            generated_dirname = self.custom_dirname
        else:
            if "MAX_LEN_IDENTIFIER" in os.environ:
                logger.error(
                    "The MAX_LEN_IDENTIFIER environment variable is "
                    "deprecated and will be removed in the future. "
                    "Use TUNE_MAX_LEN_IDENTIFIER instead."
                )
            MAX_LEN_IDENTIFIER = int(
                os.environ.get(
                    "TUNE_MAX_LEN_IDENTIFIER", os.environ.get("MAX_LEN_IDENTIFIER", 130)
                )
            )
            generated_dirname = f"{str(self)}_{self.experiment_tag}"
            generated_dirname = generated_dirname[:MAX_LEN_IDENTIFIER]
            generated_dirname += f"_{date_str()}"
        # This is the file path used by rsync. ['/', '(', ')'] are not allowed.
        return re.sub("[/()]", "_", generated_dirname)

    def invalidate_json_state(self):
        self._state_valid = False

    def get_json_state(self) -> str:
        if not self._state_json or not self._state_valid:
            json_state = json.dumps(
                self.__getstate__(), indent=2, cls=TuneFunctionEncoder
            )
            self._state_json = json_state
            self._state_valid = True
        return self._state_json

    def __getstate__(self):
        """Memento generator for Trial.

        Sets RUNNING trials to PENDING.
        Note this can only occur if the trial holds a PERSISTENT checkpoint.
        """
        state = self.__dict__.copy()

        for key in self._nonjson_fields:
            state[key] = binary_to_hex(cloudpickle.dumps(state.get(key)))

        state["runner"] = None
        state["location"] = Location()
        # Avoid waiting for events that will never occur on resume.
        state["restoring_from"] = None
        state["saving_to"] = None

        state["_state_json"] = None
        state["_state_valid"] = False
        state["_default_result_or_future"] = None

        return copy.deepcopy(state)

    def __setstate__(self, state):

        if state["status"] == Trial.RUNNING:
            state["status"] = Trial.PENDING
        for key in self._nonjson_fields:
            state[key] = cloudpickle.loads(hex_to_binary(state[key]))

        self.__dict__.update(state)
        if not self.stub:
            validate_trainable(self.trainable_name)

        # Avoid creating logdir in client mode for returned trial results,
        # since the dir might not be creatable locally. TODO(ekl) thsi is kind
        # of a hack.
        if not ray.util.client.ray.is_connected():
            self.init_logdir()  # Create logdir if it does not exist
=======
from collections import deque
import copy
import json
import logging
from numbers import Number
import os
import platform
import re
import shutil
import time
from typing import Dict, Optional, Sequence, Union
import uuid

import ray
import ray.cloudpickle as cloudpickle
from ray.exceptions import RayActorError
from ray.tune import TuneError
from ray.tune.checkpoint_manager import Checkpoint, CheckpointManager

# NOTE(rkn): We import ray.tune.registry here instead of importing the names we
# need because there are cyclic imports that may cause specific names to not
# have been defined yet. See https://github.com/ray-project/ray/issues/1716.
from ray.tune.registry import get_trainable_cls, validate_trainable
from ray.tune.result import (
    DEFAULT_RESULTS_DIR,
    DONE,
    NODE_IP,
    PID,
    TRAINING_ITERATION,
    TRIAL_ID,
    DEBUG_METRICS,
)
from ray.tune.resources import Resources
from ray.tune.utils.placement_groups import (
    PlacementGroupFactory,
    resource_dict_to_pg_factory,
)
from ray.tune.utils.serialization import TuneFunctionEncoder
from ray.tune.utils.trainable import TrainableUtil
from ray.tune.utils import date_str, flatten_dict
from ray.util.annotations import DeveloperAPI
from ray._private.utils import binary_to_hex, hex_to_binary

DEBUG_PRINT_INTERVAL = 5
logger = logging.getLogger(__name__)


class Location:
    """Describes the location at which Trial is placed to run."""

    def __init__(self, hostname=None, pid=None):
        self.hostname = hostname
        self.pid = pid

    def __str__(self):
        if not self.pid:
            return ""
        elif self.hostname == platform.node():
            return "pid={}".format(self.pid)
        else:
            return "{}:{}".format(self.hostname, self.pid)


@DeveloperAPI
class ExportFormat:
    """Describes the format to import/export the trial Trainable.

    This may correspond to different file formats based on the
    Trainable implementation.
    """

    CHECKPOINT = "checkpoint"
    MODEL = "model"
    ONNX = "onnx"
    H5 = "h5"

    @staticmethod
    def validate(formats):
        """Validates formats.

        Raises:
            ValueError if the format is unknown.
        """
        for i in range(len(formats)):
            formats[i] = formats[i].strip().lower()
            if formats[i] not in [
                ExportFormat.CHECKPOINT,
                ExportFormat.MODEL,
                ExportFormat.ONNX,
                ExportFormat.H5,
            ]:
                raise TuneError("Unsupported import/export format: " + formats[i])


class CheckpointDeleter:
    """Checkpoint deleter callback for a runner."""

    def __init__(self, trial_id, runner):
        self.trial_id = trial_id
        self.runner = runner

    def __call__(self, checkpoint):
        """Requests checkpoint deletion asynchronously.

        Args:
            checkpoint (Checkpoint): Checkpoint to delete.
        """
        if not self.runner:
            return

        if checkpoint.storage == Checkpoint.PERSISTENT and checkpoint.value:
            checkpoint_path = checkpoint.value

            logger.debug(
                "Trial %s: Deleting checkpoint %s", self.trial_id, checkpoint_path
            )

            # TODO(ujvl): Batch remote deletes.
            # We first delete the remote checkpoint. If it is on the same
            # node as the driver, it will also remove the local copy.
            ray.get(self.runner.delete_checkpoint.remote(checkpoint_path))

            # Delete local copy, if any exists.
            if os.path.exists(checkpoint_path):
                try:
                    checkpoint_dir = TrainableUtil.find_checkpoint_dir(checkpoint_path)
                    shutil.rmtree(checkpoint_dir)
                except FileNotFoundError:
                    logger.debug("Local checkpoint dir not found during deletion.")


class TrialInfo:
    """Serializable struct for holding information for a Trial.

    Attributes:
        trial_name (str): String name of the current trial.
        trial_id (str): trial_id of the trial
        trial_resources (Resources|PlacementGroupFactory): resources used
            by trial.
    """

    def __init__(self, trial: "Trial"):
        self._trial_name = str(trial)
        self._trial_id = trial.trial_id
        self._trial_resources = trial.placement_group_factory

    @property
    def trial_name(self):
        return self._trial_name

    @property
    def trial_id(self):
        return self._trial_id

    @property
    def trial_resources(self) -> Union[Resources, PlacementGroupFactory]:
        return self._trial_resources

    @trial_resources.setter
    def trial_resources(self, new_resources: Union[Resources, PlacementGroupFactory]):
        self._trial_resources = new_resources


def create_logdir(dirname, local_dir):
    local_dir = os.path.expanduser(local_dir)
    logdir = os.path.join(local_dir, dirname)
    if os.path.exists(logdir):
        old_dirname = dirname
        dirname += "_" + uuid.uuid4().hex[:4]
        logger.info(
            f"Creating a new dirname {dirname} because "
            f"trial dirname '{old_dirname}' already exists."
        )
        logdir = os.path.join(local_dir, dirname)
    os.makedirs(logdir, exist_ok=True)
    return logdir


def _to_pg_factory(
    resources: Optional[Resources],
    placement_group_factory: Optional[PlacementGroupFactory],
) -> PlacementGroupFactory:
    """Outputs resources requirement in the form of PGF.

    In case that `placement_group_factory` is None, `resources` will be
    converted to PGF. If this is unsuccessful, an error will be raised.

    """
    if not placement_group_factory:
        if not resources:
            resources = Resources(cpu=1, gpu=0)
        placement_group_factory = resource_dict_to_pg_factory(resources)
    return placement_group_factory


@DeveloperAPI
class Trial:
    """A trial object holds the state for one model training run.

    Trials are themselves managed by the TrialRunner class, which implements
    the event loop for submitting trial runs to a Ray cluster.

    Trials start in the PENDING state, and transition to RUNNING once started.
    On error it transitions to ERROR, otherwise TERMINATED on success.

    There are resources allocated to each trial. It's preferred that resources
    are specified using PlacementGroupFactory, rather than through Resources,
    which is being deprecated.

    Attributes:
        trainable_name (str): Name of the trainable object to be executed.
        config (dict): Provided configuration dictionary with evaluated params.
        trial_id (str): Unique identifier for the trial.
        local_dir (str): Local_dir as passed to tune.run.
        logdir (str): Directory where the trial logs are saved.
        evaluated_params (dict): Evaluated parameters by search algorithm,
        experiment_tag (str): Identifying trial name to show in the console
        status (str): One of PENDING, RUNNING, PAUSED, TERMINATED, ERROR/
        error_file (str): Path to the errors that this trial has raised.

    """

    _nonjson_fields = [
        "results",
        "best_result",
        "param_config",
        "extra_arg",
        "placement_group_factory",
    ]

    PENDING = "PENDING"
    RUNNING = "RUNNING"
    PAUSED = "PAUSED"
    TERMINATED = "TERMINATED"
    ERROR = "ERROR"

    def __init__(
        self,
        trainable_name,
        config=None,
        trial_id=None,
        local_dir=DEFAULT_RESULTS_DIR,
        evaluated_params=None,
        experiment_tag="",
        resources=None,
        placement_group_factory=None,
        stopping_criterion=None,
        remote_checkpoint_dir=None,
        sync_function_tpl=None,
        checkpoint_freq=0,
        checkpoint_at_end=False,
        sync_on_checkpoint=True,
        keep_checkpoints_num=None,
        checkpoint_score_attr=TRAINING_ITERATION,
        export_formats=None,
        restore_path=None,
        trial_name_creator=None,
        trial_dirname_creator=None,
        log_to_file=None,
        max_failures=0,
        stub=False,
    ):
        """Initialize a new trial.

        The args here take the same meaning as the command line flags defined
        in ray.tune.config_parser.
        """
        # If this is set, trainables are not validated or looked up.
        # This can be used e.g. to initialize Trial objects from checkpoints
        # without loading the trainable first.
        self.stub = stub

        if not self.stub:
            validate_trainable(trainable_name)
        # Trial config
        self.trainable_name = trainable_name
        self.trial_id = Trial.generate_id() if trial_id is None else trial_id
        self.config = config or {}
        self.local_dir = local_dir  # This remains unexpanded for syncing.

        # Parameters that Tune varies across searches.
        self.evaluated_params = evaluated_params or {}
        self.experiment_tag = experiment_tag
        trainable_cls = self.get_trainable_cls()
        if trainable_cls:
            default_resources = trainable_cls.default_resource_request(self.config)

            # If Trainable returns resources, do not allow manual override via
            # `resources_per_trial` by the user.
            if default_resources:
                if resources or placement_group_factory:
                    raise ValueError(
                        "Resources for {} have been automatically set to {} "
                        "by its `default_resource_request()` method. Please "
                        "clear the `resources_per_trial` option.".format(
                            trainable_cls, default_resources
                        )
                    )

                if isinstance(default_resources, PlacementGroupFactory):
                    placement_group_factory = default_resources
                    resources = None
                else:
                    placement_group_factory = None
                    resources = default_resources
        self.location = Location()

        self.placement_group_factory = _to_pg_factory(
            resources, placement_group_factory
        )

        self.stopping_criterion = stopping_criterion or {}

        self.log_to_file = log_to_file
        # Make sure `stdout_file, stderr_file = Trial.log_to_file` works
        if (
            not self.log_to_file
            or not isinstance(self.log_to_file, Sequence)
            or not len(self.log_to_file) == 2
        ):
            self.log_to_file = (None, None)

        self.max_failures = max_failures

        # Local trial state that is updated during the run
        self._last_result = {}
        self._default_result_or_future: Union[ray.ObjectRef, dict, None] = None
        self.last_update_time = -float("inf")

        # stores in memory max/min/avg/last-n-avg/last result for each
        # metric by trial
        self.metric_analysis = {}

        # keep a moving average over these last n steps
        self.n_steps = [5, 10]
        self.metric_n_steps = {}

        self.export_formats = export_formats
        self.status = Trial.PENDING
        self.start_time = None
        self.logdir = None
        self.runner = None
        self.last_debug = 0
        self.error_file = None
        self.error_msg = None
        self.trial_name_creator = trial_name_creator
        self.custom_trial_name = None
        self.custom_dirname = None

        # Checkpointing fields
        self.saving_to = None
        if remote_checkpoint_dir:
            self.remote_checkpoint_dir_prefix = remote_checkpoint_dir
        else:
            self.remote_checkpoint_dir_prefix = None

        if sync_function_tpl == "auto" or not isinstance(sync_function_tpl, str):
            sync_function_tpl = None
        self.sync_function_tpl = sync_function_tpl

        self.checkpoint_freq = checkpoint_freq
        self.checkpoint_at_end = checkpoint_at_end
        self.keep_checkpoints_num = keep_checkpoints_num
        self.checkpoint_score_attr = checkpoint_score_attr
        self.sync_on_checkpoint = sync_on_checkpoint
        self.checkpoint_manager = CheckpointManager(
            keep_checkpoints_num,
            checkpoint_score_attr,
            CheckpointDeleter(self._trainable_name(), self.runner),
        )

        # Restoration fields
        self.restore_path = restore_path
        self.restoring_from = None
        self.num_failures = 0
        self.has_new_resources = False

        # AutoML fields
        self.results = None
        self.best_result = None
        self.param_config = None
        self.extra_arg = None

        if trial_name_creator:
            self.custom_trial_name = trial_name_creator(self)

        if trial_dirname_creator:
            self.custom_dirname = trial_dirname_creator(self)
            if os.path.sep in self.custom_dirname:
                raise ValueError(
                    "Trial dirname must not contain '/'. " "Got {self.custom_dirname}"
                )

        self._state_json = None
        self._state_valid = False

    def _get_default_result_or_future(self) -> Optional[dict]:
        """Calls ray.get on self._default_result_or_future and assigns back.

        Returns None in case of exceptions.
        Will also set the trial location if runner is set.
        """
        if self._default_result_or_future and isinstance(
            self._default_result_or_future, ray.ObjectRef
        ):
            try:
                self._default_result_or_future = ray.get(self._default_result_or_future)
            except RayActorError:  # error during initialization
                self._default_result_or_future = None
        if self._default_result_or_future and self.runner:
            self.set_location(
                Location(
                    self._default_result_or_future.get(NODE_IP),
                    self._default_result_or_future.get(PID),
                )
            )
        return self._default_result_or_future

    @property
    def last_result(self) -> dict:
        # The logic in here is as follows:
        # 1. If the trial has reported at least once, last_result would have
        #    been set and therefore would not be empty. We can just return it.
        # 2. If the trial has not reported at least once but we have the
        #    future for the default results dict, (obtained through
        #    Trainable.get_auto_filled_metrics), we get that future
        #    and return it.
        # 3. In the worst case where we have nothing, we just set the
        #    trial_id and return that.
        result = self._last_result
        if not {k for k in result if k != TRIAL_ID}:
            self._get_default_result_or_future()
            result = self._default_result_or_future or result
        result.setdefault(TRIAL_ID, self.trial_id)
        return result

    @last_result.setter
    def last_result(self, val: dict):
        self._last_result = val

    @property
    def has_reported_at_least_once(self) -> bool:
        return bool(self._last_result)

    @property
    def node_ip(self):
        return self.location.hostname

    @property
    def checkpoint(self):
        """Returns the most recent checkpoint.

        If the trial is in ERROR state, the most recent PERSISTENT checkpoint
        is returned.
        """
        if self.status == Trial.ERROR:
            checkpoint = self.checkpoint_manager.newest_persistent_checkpoint
        else:
            checkpoint = self.checkpoint_manager.newest_checkpoint
        if checkpoint.value is None:
            checkpoint = Checkpoint(Checkpoint.PERSISTENT, self.restore_path)
        return checkpoint

    @classmethod
    def generate_id(cls):
        return str(uuid.uuid1().hex)[:8]

    @property
    def remote_checkpoint_dir(self):
        """This is the **per trial** remote checkpoint dir.

        This is different from **per experiment** remote checkpoint dir.
        """
        assert self.logdir, "Trial {}: logdir not initialized.".format(self)
        if not self.remote_checkpoint_dir_prefix:
            return None
        logdir_name = os.path.basename(self.logdir)
        return os.path.join(self.remote_checkpoint_dir_prefix, logdir_name)

    @property
    def uses_cloud_checkpointing(self):
        return bool(self.remote_checkpoint_dir)

    def reset(self):
        # If there is `default_resource_request` associated with the trainable,
        # clear `resources` and `placement_group_factory`.
        # This is mainly relevant for RLlib tuning jobs, where we save users
        # of the trouble to specify the resources themselves by having some
        # default resources for popular RLlib algorithms.
        trainable_cls = self.get_trainable_cls()
        clear_resources = trainable_cls and trainable_cls.default_resource_request(
            self.config
        )
        placement_group_factory = (
            self.placement_group_factory if not clear_resources else None
        )

        return Trial(
            self.trainable_name,
            config=self.config,
            trial_id=None,
            local_dir=self.local_dir,
            evaluated_params=self.evaluated_params,
            experiment_tag=self.experiment_tag,
            resources=None,
            placement_group_factory=placement_group_factory,
            stopping_criterion=self.stopping_criterion,
            remote_checkpoint_dir=self.remote_checkpoint_dir,
            checkpoint_freq=self.checkpoint_freq,
            checkpoint_at_end=self.checkpoint_at_end,
            sync_on_checkpoint=self.sync_on_checkpoint,
            keep_checkpoints_num=self.keep_checkpoints_num,
            checkpoint_score_attr=self.checkpoint_score_attr,
            export_formats=self.export_formats,
            restore_path=self.restore_path,
            trial_name_creator=self.trial_name_creator,
            log_to_file=self.log_to_file,
            max_failures=self.max_failures,
        )

    def init_logdir(self):
        """Init logdir."""
        if not self.logdir:
            self.logdir = create_logdir(self._generate_dirname(), self.local_dir)
        else:
            os.makedirs(self.logdir, exist_ok=True)
        self.invalidate_json_state()

    def update_resources(self, resources: Union[Dict, PlacementGroupFactory]):
        """EXPERIMENTAL: Updates the resource requirements.

        Should only be called when the trial is not running.

        Raises:
            ValueError if trial status is running.
        """
        if self.status is Trial.RUNNING:
            raise ValueError("Cannot update resources while Trial is running.")

        placement_group_factory = None
        if isinstance(resources, PlacementGroupFactory):
            placement_group_factory = resources
        else:
            resources = Resources(**resources)

        self.placement_group_factory = _to_pg_factory(
            resources, placement_group_factory
        )

        self.invalidate_json_state()

        self.has_new_resources = True

    def set_runner(self, runner):
        self.runner = runner
        if runner:
            # Do not block here, the result will be gotten when last_result
            # property is accessed
            self._default_result_or_future = runner.get_auto_filled_metrics.remote(
                debug_metrics_only=True
            )
        self.checkpoint_manager.delete = CheckpointDeleter(
            self._trainable_name(), runner
        )
        # No need to invalidate state cache: runner is not stored in json
        # self.invalidate_json_state()

    def set_location(self, location):
        """Sets the location of the trial."""
        self.location = location
        # No need to invalidate state cache: location is not stored in json
        # self.invalidate_json_state()

    def set_status(self, status):
        """Sets the status of the trial."""
        self.status = status
        if status == Trial.RUNNING:
            if self.start_time is None:
                self.start_time = time.time()
        self.invalidate_json_state()

    def set_config(self, config):
        self.config = config
        self.invalidate_json_state()

    def set_experiment_tag(self, experiment_tag):
        self.experiment_tag = experiment_tag
        self.invalidate_json_state()

    def write_error_log(self, error_msg):
        if error_msg and self.logdir:
            self.num_failures += 1
            self.error_file = os.path.join(self.logdir, "error.txt")
            with open(self.error_file, "a+") as f:
                f.write(
                    "Failure # {} (occurred at {})\n".format(
                        self.num_failures, date_str()
                    )
                )
                f.write(error_msg + "\n")
            self.error_msg = error_msg
        self.invalidate_json_state()

    def should_stop(self, result):
        """Whether the given result meets this trial's stopping criteria."""
        if result.get(DONE):
            return True

        for criteria, stop_value in self.stopping_criterion.items():
            if criteria not in result:
                raise TuneError(
                    "Stopping criteria {} not provided in result {}.".format(
                        criteria, result
                    )
                )
            elif isinstance(criteria, dict):
                raise ValueError(
                    "Stopping criteria is now flattened by default. "
                    "Use forward slashes to nest values `key1/key2/key3`."
                )
            elif result[criteria] >= stop_value:
                return True
        return False

    def should_checkpoint(self):
        """Whether this trial is due for checkpointing."""
        result = self.last_result or {}
        if result.get(DONE) and self.checkpoint_at_end:
            return True
        return (
            self.checkpoint_freq
            and result.get(TRAINING_ITERATION, 0) % self.checkpoint_freq == 0
        )

    def has_checkpoint(self):
        return self.checkpoint.value is not None

    def clear_checkpoint(self):
        self.checkpoint.value = None
        self.restoring_from = None
        self.invalidate_json_state()

    def on_checkpoint(self, checkpoint):
        """Hook for handling checkpoints taken by the Trainable.

        Args:
            checkpoint (Checkpoint): Checkpoint taken.
        """
        self.checkpoint_manager.on_checkpoint(checkpoint)
        self.invalidate_json_state()

    def on_restore(self):
        """Handles restoration completion."""
        assert self.is_restoring
        self.last_result = self.restoring_from.result
        self.restoring_from = None
        self.invalidate_json_state()

    def should_recover(self):
        """Returns whether the trial qualifies for retrying.

        This is if the trial has not failed more than max_failures. Note this
        may return true even when there is no checkpoint, either because
        `self.checkpoint_freq` is `0` or because the trial failed before
        a checkpoint has been made.
        """
        return self.num_failures < self.max_failures or self.max_failures < 0

    def update_last_result(self, result):
        if self.experiment_tag:
            result.update(experiment_tag=self.experiment_tag)

        self.set_location(Location(result.get(NODE_IP), result.get(PID)))
        self.last_result = result
        self.last_update_time = time.time()

        metric_result = self.last_result.copy()
        for remove_metric in DEBUG_METRICS:
            metric_result.pop(remove_metric, None)

        for metric, value in flatten_dict(metric_result).items():
            if isinstance(value, Number):
                if metric not in self.metric_analysis:
                    self.metric_analysis[metric] = {
                        "max": value,
                        "min": value,
                        "avg": value,
                        "last": value,
                    }
                    self.metric_n_steps[metric] = {}
                    for n in self.n_steps:
                        key = "last-{:d}-avg".format(n)
                        self.metric_analysis[metric][key] = value
                        # Store n as string for correct restore.
                        self.metric_n_steps[metric][str(n)] = deque([value], maxlen=n)
                else:
                    step = result["training_iteration"] or 1
                    self.metric_analysis[metric]["max"] = max(
                        value, self.metric_analysis[metric]["max"]
                    )
                    self.metric_analysis[metric]["min"] = min(
                        value, self.metric_analysis[metric]["min"]
                    )
                    self.metric_analysis[metric]["avg"] = (
                        1
                        / step
                        * (value + (step - 1) * self.metric_analysis[metric]["avg"])
                    )
                    self.metric_analysis[metric]["last"] = value

                    for n in self.n_steps:
                        key = "last-{:d}-avg".format(n)
                        self.metric_n_steps[metric][str(n)].append(value)
                        self.metric_analysis[metric][key] = sum(
                            self.metric_n_steps[metric][str(n)]
                        ) / len(self.metric_n_steps[metric][str(n)])
        self.invalidate_json_state()

    def get_trainable_cls(self):
        if self.stub:
            return None
        return get_trainable_cls(self.trainable_name)

    def is_finished(self):
        return self.status in [Trial.ERROR, Trial.TERMINATED]

    @property
    def is_restoring(self):
        return self.restoring_from is not None

    @property
    def is_saving(self):
        return self.saving_to is not None

    def __repr__(self):
        return self._trainable_name(include_trial_id=True)

    def __str__(self):
        return self._trainable_name(include_trial_id=True)

    def _trainable_name(self, include_trial_id=False):
        """Combines ``env`` with ``trainable_name`` and ``trial_id``.

        Can be overridden with a custom string creator.
        """
        if self.custom_trial_name:
            return self.custom_trial_name

        if "env" in self.config:
            env = self.config["env"]
            if isinstance(env, type):
                env = env.__name__
            identifier = "{}_{}".format(self.trainable_name, env)
        else:
            identifier = self.trainable_name
        if include_trial_id:
            identifier += "_" + self.trial_id
        return identifier.replace("/", "_")

    def _generate_dirname(self):
        if self.custom_dirname:
            generated_dirname = self.custom_dirname
        else:
            if "MAX_LEN_IDENTIFIER" in os.environ:
                logger.error(
                    "The MAX_LEN_IDENTIFIER environment variable is "
                    "deprecated and will be removed in the future. "
                    "Use TUNE_MAX_LEN_IDENTIFIER instead."
                )
            MAX_LEN_IDENTIFIER = int(
                os.environ.get(
                    "TUNE_MAX_LEN_IDENTIFIER", os.environ.get("MAX_LEN_IDENTIFIER", 130)
                )
            )
            generated_dirname = f"{str(self)}_{self.experiment_tag}"
            generated_dirname = generated_dirname[:MAX_LEN_IDENTIFIER]
            generated_dirname += f"_{date_str()}"
        # This is the file path used by rsync. ['/', '(', ')'] are not allowed.
        return re.sub("[/()]", "_", generated_dirname)

    def invalidate_json_state(self):
        self._state_valid = False

    def get_json_state(self) -> str:
        if not self._state_json or not self._state_valid:
            json_state = json.dumps(
                self.__getstate__(), indent=2, cls=TuneFunctionEncoder
            )
            self._state_json = json_state
            self._state_valid = True
        return self._state_json

    def __getstate__(self):
        """Memento generator for Trial.

        Sets RUNNING trials to PENDING.
        Note this can only occur if the trial holds a PERSISTENT checkpoint.
        """
        state = self.__dict__.copy()

        for key in self._nonjson_fields:
            state[key] = binary_to_hex(cloudpickle.dumps(state.get(key)))

        state["runner"] = None
        state["location"] = Location()
        # Avoid waiting for events that will never occur on resume.
        state["restoring_from"] = None
        state["saving_to"] = None

        state["_state_json"] = None
        state["_state_valid"] = False
        state["_default_result_or_future"] = None

        return copy.deepcopy(state)

    def __setstate__(self, state):

        if state["status"] == Trial.RUNNING:
            state["status"] = Trial.PENDING
        for key in self._nonjson_fields:
            state[key] = cloudpickle.loads(hex_to_binary(state[key]))

        # Ensure that stub doesn't get overriden
        stub = state.pop("stub", True)
        self.__dict__.update(state)
        self.stub = stub or getattr(self, "stub", False)

        if not self.stub:
            validate_trainable(self.trainable_name)

        # Avoid creating logdir in client mode for returned trial results,
        # since the dir might not be creatable locally. TODO(ekl) thsi is kind
        # of a hack.
        if not ray.util.client.ray.is_connected():
            self.init_logdir()  # Create logdir if it does not exist
>>>>>>> 19672688
<|MERGE_RESOLUTION|>--- conflicted
+++ resolved
@@ -1,1665 +1,835 @@
-<<<<<<< HEAD
-from collections import deque
-import copy
-import json
-import logging
-from numbers import Number
-import os
-import platform
-import re
-import shutil
-import time
-from typing import Dict, Optional, Sequence, Union
-import uuid
-
-import ray
-import ray.cloudpickle as cloudpickle
-from ray.exceptions import RayActorError
-from ray.tune import TuneError
-from ray.tune.checkpoint_manager import Checkpoint, CheckpointManager
-
-# NOTE(rkn): We import ray.tune.registry here instead of importing the names we
-# need because there are cyclic imports that may cause specific names to not
-# have been defined yet. See https://github.com/ray-project/ray/issues/1716.
-from ray.tune.registry import get_trainable_cls, validate_trainable
-from ray.tune.result import (
-    DEFAULT_RESULTS_DIR,
-    DONE,
-    NODE_IP,
-    PID,
-    TRAINING_ITERATION,
-    TRIAL_ID,
-    DEBUG_METRICS,
-)
-from ray.tune.resources import Resources
-from ray.tune.utils.placement_groups import (
-    PlacementGroupFactory,
-    resource_dict_to_pg_factory,
-)
-from ray.tune.utils.serialization import TuneFunctionEncoder
-from ray.tune.utils.trainable import TrainableUtil
-from ray.tune.utils import date_str, flatten_dict
-from ray.util.annotations import DeveloperAPI
-from ray._private.utils import binary_to_hex, hex_to_binary
-
-DEBUG_PRINT_INTERVAL = 5
-logger = logging.getLogger(__name__)
-
-
-class Location:
-    """Describes the location at which Trial is placed to run."""
-
-    def __init__(self, hostname=None, pid=None):
-        self.hostname = hostname
-        self.pid = pid
-
-    def __str__(self):
-        if not self.pid:
-            return ""
-        elif self.hostname == platform.node():
-            return "pid={}".format(self.pid)
-        else:
-            return "{}:{}".format(self.hostname, self.pid)
-
-
-@DeveloperAPI
-class ExportFormat:
-    """Describes the format to import/export the trial Trainable.
-
-    This may correspond to different file formats based on the
-    Trainable implementation.
-    """
-
-    CHECKPOINT = "checkpoint"
-    MODEL = "model"
-    ONNX = "onnx"
-    H5 = "h5"
-
-    @staticmethod
-    def validate(formats):
-        """Validates formats.
-
-        Raises:
-            ValueError if the format is unknown.
-        """
-        for i in range(len(formats)):
-            formats[i] = formats[i].strip().lower()
-            if formats[i] not in [
-                ExportFormat.CHECKPOINT,
-                ExportFormat.MODEL,
-                ExportFormat.ONNX,
-                ExportFormat.H5,
-            ]:
-                raise TuneError("Unsupported import/export format: " + formats[i])
-
-
-class CheckpointDeleter:
-    """Checkpoint deleter callback for a runner."""
-
-    def __init__(self, trial_id, runner):
-        self.trial_id = trial_id
-        self.runner = runner
-
-    def __call__(self, checkpoint):
-        """Requests checkpoint deletion asynchronously.
-
-        Args:
-            checkpoint (Checkpoint): Checkpoint to delete.
-        """
-        if not self.runner:
-            return
-
-        if checkpoint.storage == Checkpoint.PERSISTENT and checkpoint.value:
-            checkpoint_path = checkpoint.value
-
-            logger.debug(
-                "Trial %s: Deleting checkpoint %s", self.trial_id, checkpoint_path
-            )
-
-            # TODO(ujvl): Batch remote deletes.
-            # We first delete the remote checkpoint. If it is on the same
-            # node as the driver, it will also remove the local copy.
-            ray.get(self.runner.delete_checkpoint.remote(checkpoint_path))
-
-            # Delete local copy, if any exists.
-            if os.path.exists(checkpoint_path):
-                try:
-                    checkpoint_dir = TrainableUtil.find_checkpoint_dir(checkpoint_path)
-                    shutil.rmtree(checkpoint_dir)
-                except FileNotFoundError:
-                    logger.debug("Local checkpoint dir not found during deletion.")
-
-
-class TrialInfo:
-    """Serializable struct for holding information for a Trial.
-
-    Attributes:
-        trial_name (str): String name of the current trial.
-        trial_id (str): trial_id of the trial
-        trial_resources (Resources|PlacementGroupFactory): resources used
-            by trial.
-    """
-
-    def __init__(self, trial: "Trial"):
-        self._trial_name = str(trial)
-        self._trial_id = trial.trial_id
-        self._trial_resources = trial.placement_group_factory
-
-    @property
-    def trial_name(self):
-        return self._trial_name
-
-    @property
-    def trial_id(self):
-        return self._trial_id
-
-    @property
-    def trial_resources(self) -> Union[Resources, PlacementGroupFactory]:
-        return self._trial_resources
-
-    @trial_resources.setter
-    def trial_resources(self, new_resources: Union[Resources, PlacementGroupFactory]):
-        self._trial_resources = new_resources
-
-
-def create_logdir(dirname, local_dir):
-    local_dir = os.path.expanduser(local_dir)
-    logdir = os.path.join(local_dir, dirname)
-    if os.path.exists(logdir):
-        old_dirname = dirname
-        dirname += "_" + uuid.uuid4().hex[:4]
-        logger.info(
-            f"Creating a new dirname {dirname} because "
-            f"trial dirname '{old_dirname}' already exists."
-        )
-        logdir = os.path.join(local_dir, dirname)
-    os.makedirs(logdir, exist_ok=True)
-    return logdir
-
-
-def _to_pg_factory(
-    resources: Optional[Resources],
-    placement_group_factory: Optional[PlacementGroupFactory],
-) -> PlacementGroupFactory:
-    """Outputs resources requirement in the form of PGF.
-
-    In case that `placement_group_factory` is None, `resources` will be
-    converted to PGF. If this is unsuccessful, an error will be raised.
-
-    """
-    if not placement_group_factory:
-        if not resources:
-            resources = Resources(cpu=1, gpu=0)
-        placement_group_factory = resource_dict_to_pg_factory(resources)
-    return placement_group_factory
-
-
-@DeveloperAPI
-class Trial:
-    """A trial object holds the state for one model training run.
-
-    Trials are themselves managed by the TrialRunner class, which implements
-    the event loop for submitting trial runs to a Ray cluster.
-
-    Trials start in the PENDING state, and transition to RUNNING once started.
-    On error it transitions to ERROR, otherwise TERMINATED on success.
-
-    There are resources allocated to each trial. It's preferred that resources
-    are specified using PlacementGroupFactory, rather than through Resources,
-    which is being deprecated.
-
-    Attributes:
-        trainable_name (str): Name of the trainable object to be executed.
-        config (dict): Provided configuration dictionary with evaluated params.
-        trial_id (str): Unique identifier for the trial.
-        local_dir (str): Local_dir as passed to tune.run.
-        logdir (str): Directory where the trial logs are saved.
-        evaluated_params (dict): Evaluated parameters by search algorithm,
-        experiment_tag (str): Identifying trial name to show in the console
-        status (str): One of PENDING, RUNNING, PAUSED, TERMINATED, ERROR/
-        error_file (str): Path to the errors that this trial has raised.
-
-    """
-
-    _nonjson_fields = [
-        "results",
-        "best_result",
-        "param_config",
-        "extra_arg",
-        "placement_group_factory",
-    ]
-
-    PENDING = "PENDING"
-    RUNNING = "RUNNING"
-    PAUSED = "PAUSED"
-    TERMINATED = "TERMINATED"
-    ERROR = "ERROR"
-
-    def __init__(
-        self,
-        trainable_name,
-        config=None,
-        trial_id=None,
-        local_dir=DEFAULT_RESULTS_DIR,
-        evaluated_params=None,
-        experiment_tag="",
-        resources=None,
-        placement_group_factory=None,
-        stopping_criterion=None,
-        remote_checkpoint_dir=None,
-        sync_function_tpl=None,
-        checkpoint_freq=0,
-        checkpoint_at_end=False,
-        sync_on_checkpoint=True,
-        keep_checkpoints_num=None,
-        checkpoint_score_attr=TRAINING_ITERATION,
-        export_formats=None,
-        restore_path=None,
-        trial_name_creator=None,
-        trial_dirname_creator=None,
-        log_to_file=None,
-        max_failures=0,
-        stub=False,
-    ):
-        """Initialize a new trial.
-
-        The args here take the same meaning as the command line flags defined
-        in ray.tune.config_parser.
-        """
-        # If this is set, trainables are not validated or looked up.
-        # This can be used e.g. to initialize Trial objects from checkpoints
-        # without loading the trainable first.
-        self.stub = stub
-
-        if not self.stub:
-            validate_trainable(trainable_name)
-        # Trial config
-        self.trainable_name = trainable_name
-        self.trial_id = Trial.generate_id() if trial_id is None else trial_id
-        self.config = config or {}
-        self.local_dir = local_dir  # This remains unexpanded for syncing.
-
-        # Parameters that Tune varies across searches.
-        self.evaluated_params = evaluated_params or {}
-        self.experiment_tag = experiment_tag
-        trainable_cls = self.get_trainable_cls()
-        if trainable_cls:
-            default_resources = trainable_cls.default_resource_request(self.config)
-
-            # If Trainable returns resources, do not allow manual override via
-            # `resources_per_trial` by the user.
-            if default_resources:
-                if resources or placement_group_factory:
-                    raise ValueError(
-                        "Resources for {} have been automatically set to {} "
-                        "by its `default_resource_request()` method. Please "
-                        "clear the `resources_per_trial` option.".format(
-                            trainable_cls, default_resources
-                        )
-                    )
-
-                if isinstance(default_resources, PlacementGroupFactory):
-                    placement_group_factory = default_resources
-                    resources = None
-                else:
-                    placement_group_factory = None
-                    resources = default_resources
-        self.location = Location()
-
-        self.placement_group_factory = _to_pg_factory(
-            resources, placement_group_factory
-        )
-
-        self.stopping_criterion = stopping_criterion or {}
-
-        self.log_to_file = log_to_file
-        # Make sure `stdout_file, stderr_file = Trial.log_to_file` works
-        if (
-            not self.log_to_file
-            or not isinstance(self.log_to_file, Sequence)
-            or not len(self.log_to_file) == 2
-        ):
-            self.log_to_file = (None, None)
-
-        self.max_failures = max_failures
-
-        # Local trial state that is updated during the run
-        self._last_result = {}
-        self._default_result_or_future: Union[ray.ObjectRef, dict, None] = None
-        self.last_update_time = -float("inf")
-
-        # stores in memory max/min/avg/last-n-avg/last result for each
-        # metric by trial
-        self.metric_analysis = {}
-
-        # keep a moving average over these last n steps
-        self.n_steps = [5, 10]
-        self.metric_n_steps = {}
-
-        self.export_formats = export_formats
-        self.status = Trial.PENDING
-        self.start_time = None
-        self.logdir = None
-        self.runner = None
-        self.last_debug = 0
-        self.error_file = None
-        self.error_msg = None
-        self.trial_name_creator = trial_name_creator
-        self.custom_trial_name = None
-        self.custom_dirname = None
-
-        # Checkpointing fields
-        self.saving_to = None
-        if remote_checkpoint_dir:
-            self.remote_checkpoint_dir_prefix = remote_checkpoint_dir
-        else:
-            self.remote_checkpoint_dir_prefix = None
-
-        if sync_function_tpl == "auto" or not isinstance(sync_function_tpl, str):
-            sync_function_tpl = None
-        self.sync_function_tpl = sync_function_tpl
-
-        self.checkpoint_freq = checkpoint_freq
-        self.checkpoint_at_end = checkpoint_at_end
-        self.keep_checkpoints_num = keep_checkpoints_num
-        self.checkpoint_score_attr = checkpoint_score_attr
-        self.sync_on_checkpoint = sync_on_checkpoint
-        self.checkpoint_manager = CheckpointManager(
-            keep_checkpoints_num,
-            checkpoint_score_attr,
-            CheckpointDeleter(self._trainable_name(), self.runner),
-        )
-
-        # Restoration fields
-        self.restore_path = restore_path
-        self.restoring_from = None
-        self.num_failures = 0
-        self.has_new_resources = False
-
-        # AutoML fields
-        self.results = None
-        self.best_result = None
-        self.param_config = None
-        self.extra_arg = None
-
-        if trial_name_creator:
-            self.custom_trial_name = trial_name_creator(self)
-
-        if trial_dirname_creator:
-            self.custom_dirname = trial_dirname_creator(self)
-            if os.path.sep in self.custom_dirname:
-                raise ValueError(
-                    "Trial dirname must not contain '/'. " "Got {self.custom_dirname}"
-                )
-
-        self._state_json = None
-        self._state_valid = False
-
-    def _get_default_result_or_future(self) -> Optional[dict]:
-        """Calls ray.get on self._default_result_or_future and assigns back.
-
-        Returns None in case of exceptions.
-        Will also set the trial location if runner is set.
-        """
-        if self._default_result_or_future and isinstance(
-            self._default_result_or_future, ray.ObjectRef
-        ):
-            try:
-                self._default_result_or_future = ray.get(self._default_result_or_future)
-            except RayActorError:  # error during initialization
-                self._default_result_or_future = None
-        if self._default_result_or_future and self.runner:
-            self.set_location(
-                Location(
-                    self._default_result_or_future.get(NODE_IP),
-                    self._default_result_or_future.get(PID),
-                )
-            )
-        return self._default_result_or_future
-
-    @property
-    def last_result(self) -> dict:
-        # The logic in here is as follows:
-        # 1. If the trial has reported at least once, last_result would have
-        #    been set and therefore would not be empty. We can just return it.
-        # 2. If the trial has not reported at least once but we have the
-        #    future for the default results dict, (obtained through
-        #    Trainable.get_auto_filled_metrics), we get that future
-        #    and return it.
-        # 3. In the worst case where we have nothing, we just set the
-        #    trial_id and return that.
-        result = self._last_result
-        if not {k for k in result if k != TRIAL_ID}:
-            self._get_default_result_or_future()
-            result = self._default_result_or_future or result
-        result.setdefault(TRIAL_ID, self.trial_id)
-        return result
-
-    @last_result.setter
-    def last_result(self, val: dict):
-        self._last_result = val
-
-    @property
-    def has_reported_at_least_once(self) -> bool:
-        return bool(self._last_result)
-
-    @property
-    def node_ip(self):
-        return self.location.hostname
-
-    @property
-    def checkpoint(self):
-        """Returns the most recent checkpoint.
-
-        If the trial is in ERROR state, the most recent PERSISTENT checkpoint
-        is returned.
-        """
-        if self.status == Trial.ERROR:
-            checkpoint = self.checkpoint_manager.newest_persistent_checkpoint
-        else:
-            checkpoint = self.checkpoint_manager.newest_checkpoint
-        if checkpoint.value is None:
-            checkpoint = Checkpoint(Checkpoint.PERSISTENT, self.restore_path)
-        return checkpoint
-
-    @classmethod
-    def generate_id(cls):
-        return str(uuid.uuid1().hex)[:8]
-
-    @property
-    def remote_checkpoint_dir(self):
-        assert self.logdir, "Trial {}: logdir not initialized.".format(self)
-        if not self.remote_checkpoint_dir_prefix:
-            return None
-        logdir_name = os.path.basename(self.logdir)
-        return os.path.join(self.remote_checkpoint_dir_prefix, logdir_name)
-
-    @property
-    def uses_cloud_checkpointing(self):
-        return bool(self.remote_checkpoint_dir)
-
-    def reset(self):
-        # If there is `default_resource_request` associated with the trainable,
-        # clear `resources` and `placement_group_factory`.
-        # This is mainly relevant for RLlib tuning jobs, where we save users
-        # of the trouble to specify the resources themselves by having some
-        # default resources for popular RLlib algorithms.
-        trainable_cls = self.get_trainable_cls()
-        clear_resources = trainable_cls and trainable_cls.default_resource_request(
-            self.config
-        )
-        placement_group_factory = (
-            self.placement_group_factory if not clear_resources else None
-        )
-
-        return Trial(
-            self.trainable_name,
-            config=self.config,
-            trial_id=None,
-            local_dir=self.local_dir,
-            evaluated_params=self.evaluated_params,
-            experiment_tag=self.experiment_tag,
-            resources=None,
-            placement_group_factory=placement_group_factory,
-            stopping_criterion=self.stopping_criterion,
-            remote_checkpoint_dir=self.remote_checkpoint_dir,
-            checkpoint_freq=self.checkpoint_freq,
-            checkpoint_at_end=self.checkpoint_at_end,
-            sync_on_checkpoint=self.sync_on_checkpoint,
-            keep_checkpoints_num=self.keep_checkpoints_num,
-            checkpoint_score_attr=self.checkpoint_score_attr,
-            export_formats=self.export_formats,
-            restore_path=self.restore_path,
-            trial_name_creator=self.trial_name_creator,
-            log_to_file=self.log_to_file,
-            max_failures=self.max_failures,
-        )
-
-    def init_logdir(self):
-        """Init logdir."""
-        if not self.logdir:
-            self.logdir = create_logdir(self._generate_dirname(), self.local_dir)
-        else:
-            os.makedirs(self.logdir, exist_ok=True)
-        self.invalidate_json_state()
-
-    def update_resources(self, resources: Union[Dict, PlacementGroupFactory]):
-        """EXPERIMENTAL: Updates the resource requirements.
-
-        Should only be called when the trial is not running.
-
-        Raises:
-            ValueError if trial status is running.
-        """
-        if self.status is Trial.RUNNING:
-            raise ValueError("Cannot update resources while Trial is running.")
-
-        placement_group_factory = None
-        if isinstance(resources, PlacementGroupFactory):
-            placement_group_factory = resources
-        else:
-            resources = Resources(**resources)
-
-        self.placement_group_factory = _to_pg_factory(
-            resources, placement_group_factory
-        )
-
-        self.invalidate_json_state()
-
-        self.has_new_resources = True
-
-    def set_runner(self, runner):
-        self.runner = runner
-        if runner:
-            # Do not block here, the result will be gotten when last_result
-            # property is accessed
-            self._default_result_or_future = runner.get_auto_filled_metrics.remote(
-                debug_metrics_only=True
-            )
-        self.checkpoint_manager.delete = CheckpointDeleter(
-            self._trainable_name(), runner
-        )
-        # No need to invalidate state cache: runner is not stored in json
-        # self.invalidate_json_state()
-
-    def set_location(self, location):
-        """Sets the location of the trial."""
-        self.location = location
-        # No need to invalidate state cache: location is not stored in json
-        # self.invalidate_json_state()
-
-    def set_status(self, status):
-        """Sets the status of the trial."""
-        self.status = status
-        if status == Trial.RUNNING:
-            if self.start_time is None:
-                self.start_time = time.time()
-        self.invalidate_json_state()
-
-    def set_config(self, config):
-        self.config = config
-        self.invalidate_json_state()
-
-    def set_experiment_tag(self, experiment_tag):
-        self.experiment_tag = experiment_tag
-        self.invalidate_json_state()
-
-    def write_error_log(self, error_msg):
-        if error_msg and self.logdir:
-            self.num_failures += 1
-            self.error_file = os.path.join(self.logdir, "error.txt")
-            with open(self.error_file, "a+") as f:
-                f.write(
-                    "Failure # {} (occurred at {})\n".format(
-                        self.num_failures, date_str()
-                    )
-                )
-                f.write(error_msg + "\n")
-            self.error_msg = error_msg
-        self.invalidate_json_state()
-
-    def should_stop(self, result):
-        """Whether the given result meets this trial's stopping criteria."""
-        if result.get(DONE):
-            return True
-
-        for criteria, stop_value in self.stopping_criterion.items():
-            if criteria not in result:
-                raise TuneError(
-                    "Stopping criteria {} not provided in result {}.".format(
-                        criteria, result
-                    )
-                )
-            elif isinstance(criteria, dict):
-                raise ValueError(
-                    "Stopping criteria is now flattened by default. "
-                    "Use forward slashes to nest values `key1/key2/key3`."
-                )
-            elif result[criteria] >= stop_value:
-                return True
-        return False
-
-    def should_checkpoint(self):
-        """Whether this trial is due for checkpointing."""
-        result = self.last_result or {}
-        if result.get(DONE) and self.checkpoint_at_end:
-            return True
-        return (
-            self.checkpoint_freq
-            and result.get(TRAINING_ITERATION, 0) % self.checkpoint_freq == 0
-        )
-
-    def has_checkpoint(self):
-        return self.checkpoint.value is not None
-
-    def clear_checkpoint(self):
-        self.checkpoint.value = None
-        self.restoring_from = None
-        self.invalidate_json_state()
-
-    def on_checkpoint(self, checkpoint):
-        """Hook for handling checkpoints taken by the Trainable.
-
-        Args:
-            checkpoint (Checkpoint): Checkpoint taken.
-        """
-        self.checkpoint_manager.on_checkpoint(checkpoint)
-        self.invalidate_json_state()
-
-    def on_restore(self):
-        """Handles restoration completion."""
-        assert self.is_restoring
-        self.last_result = self.restoring_from.result
-        self.restoring_from = None
-        self.invalidate_json_state()
-
-    def should_recover(self):
-        """Returns whether the trial qualifies for retrying.
-
-        This is if the trial has not failed more than max_failures. Note this
-        may return true even when there is no checkpoint, either because
-        `self.checkpoint_freq` is `0` or because the trial failed before
-        a checkpoint has been made.
-        """
-        return self.num_failures < self.max_failures or self.max_failures < 0
-
-    def update_last_result(self, result):
-        if self.experiment_tag:
-            result.update(experiment_tag=self.experiment_tag)
-
-        self.set_location(Location(result.get(NODE_IP), result.get(PID)))
-        self.last_result = result
-        self.last_update_time = time.time()
-
-        metric_result = self.last_result.copy()
-        for remove_metric in DEBUG_METRICS:
-            metric_result.pop(remove_metric, None)
-
-        for metric, value in flatten_dict(metric_result).items():
-            if isinstance(value, Number):
-                if metric not in self.metric_analysis:
-                    self.metric_analysis[metric] = {
-                        "max": value,
-                        "min": value,
-                        "avg": value,
-                        "last": value,
-                    }
-                    self.metric_n_steps[metric] = {}
-                    for n in self.n_steps:
-                        key = "last-{:d}-avg".format(n)
-                        self.metric_analysis[metric][key] = value
-                        # Store n as string for correct restore.
-                        self.metric_n_steps[metric][str(n)] = deque([value], maxlen=n)
-                else:
-                    step = result["training_iteration"] or 1
-                    self.metric_analysis[metric]["max"] = max(
-                        value, self.metric_analysis[metric]["max"]
-                    )
-                    self.metric_analysis[metric]["min"] = min(
-                        value, self.metric_analysis[metric]["min"]
-                    )
-                    self.metric_analysis[metric]["avg"] = (
-                        1
-                        / step
-                        * (value + (step - 1) * self.metric_analysis[metric]["avg"])
-                    )
-                    self.metric_analysis[metric]["last"] = value
-
-                    for n in self.n_steps:
-                        key = "last-{:d}-avg".format(n)
-                        self.metric_n_steps[metric][str(n)].append(value)
-                        self.metric_analysis[metric][key] = sum(
-                            self.metric_n_steps[metric][str(n)]
-                        ) / len(self.metric_n_steps[metric][str(n)])
-        self.invalidate_json_state()
-
-    def get_trainable_cls(self):
-        if self.stub:
-            return None
-        return get_trainable_cls(self.trainable_name)
-
-    def is_finished(self):
-        return self.status in [Trial.ERROR, Trial.TERMINATED]
-
-    @property
-    def is_restoring(self):
-        return self.restoring_from is not None
-
-    @property
-    def is_saving(self):
-        return self.saving_to is not None
-
-    def __repr__(self):
-        return self._trainable_name(include_trial_id=True)
-
-    def __str__(self):
-        return self._trainable_name(include_trial_id=True)
-
-    def _trainable_name(self, include_trial_id=False):
-        """Combines ``env`` with ``trainable_name`` and ``trial_id``.
-
-        Can be overridden with a custom string creator.
-        """
-        if self.custom_trial_name:
-            return self.custom_trial_name
-
-        if "env" in self.config:
-            env = self.config["env"]
-            if isinstance(env, type):
-                env = env.__name__
-            identifier = "{}_{}".format(self.trainable_name, env)
-        else:
-            identifier = self.trainable_name
-        if include_trial_id:
-            identifier += "_" + self.trial_id
-        return identifier.replace("/", "_")
-
-    def _generate_dirname(self):
-        if self.custom_dirname:
-            generated_dirname = self.custom_dirname
-        else:
-            if "MAX_LEN_IDENTIFIER" in os.environ:
-                logger.error(
-                    "The MAX_LEN_IDENTIFIER environment variable is "
-                    "deprecated and will be removed in the future. "
-                    "Use TUNE_MAX_LEN_IDENTIFIER instead."
-                )
-            MAX_LEN_IDENTIFIER = int(
-                os.environ.get(
-                    "TUNE_MAX_LEN_IDENTIFIER", os.environ.get("MAX_LEN_IDENTIFIER", 130)
-                )
-            )
-            generated_dirname = f"{str(self)}_{self.experiment_tag}"
-            generated_dirname = generated_dirname[:MAX_LEN_IDENTIFIER]
-            generated_dirname += f"_{date_str()}"
-        # This is the file path used by rsync. ['/', '(', ')'] are not allowed.
-        return re.sub("[/()]", "_", generated_dirname)
-
-    def invalidate_json_state(self):
-        self._state_valid = False
-
-    def get_json_state(self) -> str:
-        if not self._state_json or not self._state_valid:
-            json_state = json.dumps(
-                self.__getstate__(), indent=2, cls=TuneFunctionEncoder
-            )
-            self._state_json = json_state
-            self._state_valid = True
-        return self._state_json
-
-    def __getstate__(self):
-        """Memento generator for Trial.
-
-        Sets RUNNING trials to PENDING.
-        Note this can only occur if the trial holds a PERSISTENT checkpoint.
-        """
-        state = self.__dict__.copy()
-
-        for key in self._nonjson_fields:
-            state[key] = binary_to_hex(cloudpickle.dumps(state.get(key)))
-
-        state["runner"] = None
-        state["location"] = Location()
-        # Avoid waiting for events that will never occur on resume.
-        state["restoring_from"] = None
-        state["saving_to"] = None
-
-        state["_state_json"] = None
-        state["_state_valid"] = False
-        state["_default_result_or_future"] = None
-
-        return copy.deepcopy(state)
-
-    def __setstate__(self, state):
-
-        if state["status"] == Trial.RUNNING:
-            state["status"] = Trial.PENDING
-        for key in self._nonjson_fields:
-            state[key] = cloudpickle.loads(hex_to_binary(state[key]))
-
-        self.__dict__.update(state)
-        if not self.stub:
-            validate_trainable(self.trainable_name)
-
-        # Avoid creating logdir in client mode for returned trial results,
-        # since the dir might not be creatable locally. TODO(ekl) thsi is kind
-        # of a hack.
-        if not ray.util.client.ray.is_connected():
-            self.init_logdir()  # Create logdir if it does not exist
-=======
-from collections import deque
-import copy
-import json
-import logging
-from numbers import Number
-import os
-import platform
-import re
-import shutil
-import time
-from typing import Dict, Optional, Sequence, Union
-import uuid
-
-import ray
-import ray.cloudpickle as cloudpickle
-from ray.exceptions import RayActorError
-from ray.tune import TuneError
-from ray.tune.checkpoint_manager import Checkpoint, CheckpointManager
-
-# NOTE(rkn): We import ray.tune.registry here instead of importing the names we
-# need because there are cyclic imports that may cause specific names to not
-# have been defined yet. See https://github.com/ray-project/ray/issues/1716.
-from ray.tune.registry import get_trainable_cls, validate_trainable
-from ray.tune.result import (
-    DEFAULT_RESULTS_DIR,
-    DONE,
-    NODE_IP,
-    PID,
-    TRAINING_ITERATION,
-    TRIAL_ID,
-    DEBUG_METRICS,
-)
-from ray.tune.resources import Resources
-from ray.tune.utils.placement_groups import (
-    PlacementGroupFactory,
-    resource_dict_to_pg_factory,
-)
-from ray.tune.utils.serialization import TuneFunctionEncoder
-from ray.tune.utils.trainable import TrainableUtil
-from ray.tune.utils import date_str, flatten_dict
-from ray.util.annotations import DeveloperAPI
-from ray._private.utils import binary_to_hex, hex_to_binary
-
-DEBUG_PRINT_INTERVAL = 5
-logger = logging.getLogger(__name__)
-
-
-class Location:
-    """Describes the location at which Trial is placed to run."""
-
-    def __init__(self, hostname=None, pid=None):
-        self.hostname = hostname
-        self.pid = pid
-
-    def __str__(self):
-        if not self.pid:
-            return ""
-        elif self.hostname == platform.node():
-            return "pid={}".format(self.pid)
-        else:
-            return "{}:{}".format(self.hostname, self.pid)
-
-
-@DeveloperAPI
-class ExportFormat:
-    """Describes the format to import/export the trial Trainable.
-
-    This may correspond to different file formats based on the
-    Trainable implementation.
-    """
-
-    CHECKPOINT = "checkpoint"
-    MODEL = "model"
-    ONNX = "onnx"
-    H5 = "h5"
-
-    @staticmethod
-    def validate(formats):
-        """Validates formats.
-
-        Raises:
-            ValueError if the format is unknown.
-        """
-        for i in range(len(formats)):
-            formats[i] = formats[i].strip().lower()
-            if formats[i] not in [
-                ExportFormat.CHECKPOINT,
-                ExportFormat.MODEL,
-                ExportFormat.ONNX,
-                ExportFormat.H5,
-            ]:
-                raise TuneError("Unsupported import/export format: " + formats[i])
-
-
-class CheckpointDeleter:
-    """Checkpoint deleter callback for a runner."""
-
-    def __init__(self, trial_id, runner):
-        self.trial_id = trial_id
-        self.runner = runner
-
-    def __call__(self, checkpoint):
-        """Requests checkpoint deletion asynchronously.
-
-        Args:
-            checkpoint (Checkpoint): Checkpoint to delete.
-        """
-        if not self.runner:
-            return
-
-        if checkpoint.storage == Checkpoint.PERSISTENT and checkpoint.value:
-            checkpoint_path = checkpoint.value
-
-            logger.debug(
-                "Trial %s: Deleting checkpoint %s", self.trial_id, checkpoint_path
-            )
-
-            # TODO(ujvl): Batch remote deletes.
-            # We first delete the remote checkpoint. If it is on the same
-            # node as the driver, it will also remove the local copy.
-            ray.get(self.runner.delete_checkpoint.remote(checkpoint_path))
-
-            # Delete local copy, if any exists.
-            if os.path.exists(checkpoint_path):
-                try:
-                    checkpoint_dir = TrainableUtil.find_checkpoint_dir(checkpoint_path)
-                    shutil.rmtree(checkpoint_dir)
-                except FileNotFoundError:
-                    logger.debug("Local checkpoint dir not found during deletion.")
-
-
-class TrialInfo:
-    """Serializable struct for holding information for a Trial.
-
-    Attributes:
-        trial_name (str): String name of the current trial.
-        trial_id (str): trial_id of the trial
-        trial_resources (Resources|PlacementGroupFactory): resources used
-            by trial.
-    """
-
-    def __init__(self, trial: "Trial"):
-        self._trial_name = str(trial)
-        self._trial_id = trial.trial_id
-        self._trial_resources = trial.placement_group_factory
-
-    @property
-    def trial_name(self):
-        return self._trial_name
-
-    @property
-    def trial_id(self):
-        return self._trial_id
-
-    @property
-    def trial_resources(self) -> Union[Resources, PlacementGroupFactory]:
-        return self._trial_resources
-
-    @trial_resources.setter
-    def trial_resources(self, new_resources: Union[Resources, PlacementGroupFactory]):
-        self._trial_resources = new_resources
-
-
-def create_logdir(dirname, local_dir):
-    local_dir = os.path.expanduser(local_dir)
-    logdir = os.path.join(local_dir, dirname)
-    if os.path.exists(logdir):
-        old_dirname = dirname
-        dirname += "_" + uuid.uuid4().hex[:4]
-        logger.info(
-            f"Creating a new dirname {dirname} because "
-            f"trial dirname '{old_dirname}' already exists."
-        )
-        logdir = os.path.join(local_dir, dirname)
-    os.makedirs(logdir, exist_ok=True)
-    return logdir
-
-
-def _to_pg_factory(
-    resources: Optional[Resources],
-    placement_group_factory: Optional[PlacementGroupFactory],
-) -> PlacementGroupFactory:
-    """Outputs resources requirement in the form of PGF.
-
-    In case that `placement_group_factory` is None, `resources` will be
-    converted to PGF. If this is unsuccessful, an error will be raised.
-
-    """
-    if not placement_group_factory:
-        if not resources:
-            resources = Resources(cpu=1, gpu=0)
-        placement_group_factory = resource_dict_to_pg_factory(resources)
-    return placement_group_factory
-
-
-@DeveloperAPI
-class Trial:
-    """A trial object holds the state for one model training run.
-
-    Trials are themselves managed by the TrialRunner class, which implements
-    the event loop for submitting trial runs to a Ray cluster.
-
-    Trials start in the PENDING state, and transition to RUNNING once started.
-    On error it transitions to ERROR, otherwise TERMINATED on success.
-
-    There are resources allocated to each trial. It's preferred that resources
-    are specified using PlacementGroupFactory, rather than through Resources,
-    which is being deprecated.
-
-    Attributes:
-        trainable_name (str): Name of the trainable object to be executed.
-        config (dict): Provided configuration dictionary with evaluated params.
-        trial_id (str): Unique identifier for the trial.
-        local_dir (str): Local_dir as passed to tune.run.
-        logdir (str): Directory where the trial logs are saved.
-        evaluated_params (dict): Evaluated parameters by search algorithm,
-        experiment_tag (str): Identifying trial name to show in the console
-        status (str): One of PENDING, RUNNING, PAUSED, TERMINATED, ERROR/
-        error_file (str): Path to the errors that this trial has raised.
-
-    """
-
-    _nonjson_fields = [
-        "results",
-        "best_result",
-        "param_config",
-        "extra_arg",
-        "placement_group_factory",
-    ]
-
-    PENDING = "PENDING"
-    RUNNING = "RUNNING"
-    PAUSED = "PAUSED"
-    TERMINATED = "TERMINATED"
-    ERROR = "ERROR"
-
-    def __init__(
-        self,
-        trainable_name,
-        config=None,
-        trial_id=None,
-        local_dir=DEFAULT_RESULTS_DIR,
-        evaluated_params=None,
-        experiment_tag="",
-        resources=None,
-        placement_group_factory=None,
-        stopping_criterion=None,
-        remote_checkpoint_dir=None,
-        sync_function_tpl=None,
-        checkpoint_freq=0,
-        checkpoint_at_end=False,
-        sync_on_checkpoint=True,
-        keep_checkpoints_num=None,
-        checkpoint_score_attr=TRAINING_ITERATION,
-        export_formats=None,
-        restore_path=None,
-        trial_name_creator=None,
-        trial_dirname_creator=None,
-        log_to_file=None,
-        max_failures=0,
-        stub=False,
-    ):
-        """Initialize a new trial.
-
-        The args here take the same meaning as the command line flags defined
-        in ray.tune.config_parser.
-        """
-        # If this is set, trainables are not validated or looked up.
-        # This can be used e.g. to initialize Trial objects from checkpoints
-        # without loading the trainable first.
-        self.stub = stub
-
-        if not self.stub:
-            validate_trainable(trainable_name)
-        # Trial config
-        self.trainable_name = trainable_name
-        self.trial_id = Trial.generate_id() if trial_id is None else trial_id
-        self.config = config or {}
-        self.local_dir = local_dir  # This remains unexpanded for syncing.
-
-        # Parameters that Tune varies across searches.
-        self.evaluated_params = evaluated_params or {}
-        self.experiment_tag = experiment_tag
-        trainable_cls = self.get_trainable_cls()
-        if trainable_cls:
-            default_resources = trainable_cls.default_resource_request(self.config)
-
-            # If Trainable returns resources, do not allow manual override via
-            # `resources_per_trial` by the user.
-            if default_resources:
-                if resources or placement_group_factory:
-                    raise ValueError(
-                        "Resources for {} have been automatically set to {} "
-                        "by its `default_resource_request()` method. Please "
-                        "clear the `resources_per_trial` option.".format(
-                            trainable_cls, default_resources
-                        )
-                    )
-
-                if isinstance(default_resources, PlacementGroupFactory):
-                    placement_group_factory = default_resources
-                    resources = None
-                else:
-                    placement_group_factory = None
-                    resources = default_resources
-        self.location = Location()
-
-        self.placement_group_factory = _to_pg_factory(
-            resources, placement_group_factory
-        )
-
-        self.stopping_criterion = stopping_criterion or {}
-
-        self.log_to_file = log_to_file
-        # Make sure `stdout_file, stderr_file = Trial.log_to_file` works
-        if (
-            not self.log_to_file
-            or not isinstance(self.log_to_file, Sequence)
-            or not len(self.log_to_file) == 2
-        ):
-            self.log_to_file = (None, None)
-
-        self.max_failures = max_failures
-
-        # Local trial state that is updated during the run
-        self._last_result = {}
-        self._default_result_or_future: Union[ray.ObjectRef, dict, None] = None
-        self.last_update_time = -float("inf")
-
-        # stores in memory max/min/avg/last-n-avg/last result for each
-        # metric by trial
-        self.metric_analysis = {}
-
-        # keep a moving average over these last n steps
-        self.n_steps = [5, 10]
-        self.metric_n_steps = {}
-
-        self.export_formats = export_formats
-        self.status = Trial.PENDING
-        self.start_time = None
-        self.logdir = None
-        self.runner = None
-        self.last_debug = 0
-        self.error_file = None
-        self.error_msg = None
-        self.trial_name_creator = trial_name_creator
-        self.custom_trial_name = None
-        self.custom_dirname = None
-
-        # Checkpointing fields
-        self.saving_to = None
-        if remote_checkpoint_dir:
-            self.remote_checkpoint_dir_prefix = remote_checkpoint_dir
-        else:
-            self.remote_checkpoint_dir_prefix = None
-
-        if sync_function_tpl == "auto" or not isinstance(sync_function_tpl, str):
-            sync_function_tpl = None
-        self.sync_function_tpl = sync_function_tpl
-
-        self.checkpoint_freq = checkpoint_freq
-        self.checkpoint_at_end = checkpoint_at_end
-        self.keep_checkpoints_num = keep_checkpoints_num
-        self.checkpoint_score_attr = checkpoint_score_attr
-        self.sync_on_checkpoint = sync_on_checkpoint
-        self.checkpoint_manager = CheckpointManager(
-            keep_checkpoints_num,
-            checkpoint_score_attr,
-            CheckpointDeleter(self._trainable_name(), self.runner),
-        )
-
-        # Restoration fields
-        self.restore_path = restore_path
-        self.restoring_from = None
-        self.num_failures = 0
-        self.has_new_resources = False
-
-        # AutoML fields
-        self.results = None
-        self.best_result = None
-        self.param_config = None
-        self.extra_arg = None
-
-        if trial_name_creator:
-            self.custom_trial_name = trial_name_creator(self)
-
-        if trial_dirname_creator:
-            self.custom_dirname = trial_dirname_creator(self)
-            if os.path.sep in self.custom_dirname:
-                raise ValueError(
-                    "Trial dirname must not contain '/'. " "Got {self.custom_dirname}"
-                )
-
-        self._state_json = None
-        self._state_valid = False
-
-    def _get_default_result_or_future(self) -> Optional[dict]:
-        """Calls ray.get on self._default_result_or_future and assigns back.
-
-        Returns None in case of exceptions.
-        Will also set the trial location if runner is set.
-        """
-        if self._default_result_or_future and isinstance(
-            self._default_result_or_future, ray.ObjectRef
-        ):
-            try:
-                self._default_result_or_future = ray.get(self._default_result_or_future)
-            except RayActorError:  # error during initialization
-                self._default_result_or_future = None
-        if self._default_result_or_future and self.runner:
-            self.set_location(
-                Location(
-                    self._default_result_or_future.get(NODE_IP),
-                    self._default_result_or_future.get(PID),
-                )
-            )
-        return self._default_result_or_future
-
-    @property
-    def last_result(self) -> dict:
-        # The logic in here is as follows:
-        # 1. If the trial has reported at least once, last_result would have
-        #    been set and therefore would not be empty. We can just return it.
-        # 2. If the trial has not reported at least once but we have the
-        #    future for the default results dict, (obtained through
-        #    Trainable.get_auto_filled_metrics), we get that future
-        #    and return it.
-        # 3. In the worst case where we have nothing, we just set the
-        #    trial_id and return that.
-        result = self._last_result
-        if not {k for k in result if k != TRIAL_ID}:
-            self._get_default_result_or_future()
-            result = self._default_result_or_future or result
-        result.setdefault(TRIAL_ID, self.trial_id)
-        return result
-
-    @last_result.setter
-    def last_result(self, val: dict):
-        self._last_result = val
-
-    @property
-    def has_reported_at_least_once(self) -> bool:
-        return bool(self._last_result)
-
-    @property
-    def node_ip(self):
-        return self.location.hostname
-
-    @property
-    def checkpoint(self):
-        """Returns the most recent checkpoint.
-
-        If the trial is in ERROR state, the most recent PERSISTENT checkpoint
-        is returned.
-        """
-        if self.status == Trial.ERROR:
-            checkpoint = self.checkpoint_manager.newest_persistent_checkpoint
-        else:
-            checkpoint = self.checkpoint_manager.newest_checkpoint
-        if checkpoint.value is None:
-            checkpoint = Checkpoint(Checkpoint.PERSISTENT, self.restore_path)
-        return checkpoint
-
-    @classmethod
-    def generate_id(cls):
-        return str(uuid.uuid1().hex)[:8]
-
-    @property
-    def remote_checkpoint_dir(self):
-        """This is the **per trial** remote checkpoint dir.
-
-        This is different from **per experiment** remote checkpoint dir.
-        """
-        assert self.logdir, "Trial {}: logdir not initialized.".format(self)
-        if not self.remote_checkpoint_dir_prefix:
-            return None
-        logdir_name = os.path.basename(self.logdir)
-        return os.path.join(self.remote_checkpoint_dir_prefix, logdir_name)
-
-    @property
-    def uses_cloud_checkpointing(self):
-        return bool(self.remote_checkpoint_dir)
-
-    def reset(self):
-        # If there is `default_resource_request` associated with the trainable,
-        # clear `resources` and `placement_group_factory`.
-        # This is mainly relevant for RLlib tuning jobs, where we save users
-        # of the trouble to specify the resources themselves by having some
-        # default resources for popular RLlib algorithms.
-        trainable_cls = self.get_trainable_cls()
-        clear_resources = trainable_cls and trainable_cls.default_resource_request(
-            self.config
-        )
-        placement_group_factory = (
-            self.placement_group_factory if not clear_resources else None
-        )
-
-        return Trial(
-            self.trainable_name,
-            config=self.config,
-            trial_id=None,
-            local_dir=self.local_dir,
-            evaluated_params=self.evaluated_params,
-            experiment_tag=self.experiment_tag,
-            resources=None,
-            placement_group_factory=placement_group_factory,
-            stopping_criterion=self.stopping_criterion,
-            remote_checkpoint_dir=self.remote_checkpoint_dir,
-            checkpoint_freq=self.checkpoint_freq,
-            checkpoint_at_end=self.checkpoint_at_end,
-            sync_on_checkpoint=self.sync_on_checkpoint,
-            keep_checkpoints_num=self.keep_checkpoints_num,
-            checkpoint_score_attr=self.checkpoint_score_attr,
-            export_formats=self.export_formats,
-            restore_path=self.restore_path,
-            trial_name_creator=self.trial_name_creator,
-            log_to_file=self.log_to_file,
-            max_failures=self.max_failures,
-        )
-
-    def init_logdir(self):
-        """Init logdir."""
-        if not self.logdir:
-            self.logdir = create_logdir(self._generate_dirname(), self.local_dir)
-        else:
-            os.makedirs(self.logdir, exist_ok=True)
-        self.invalidate_json_state()
-
-    def update_resources(self, resources: Union[Dict, PlacementGroupFactory]):
-        """EXPERIMENTAL: Updates the resource requirements.
-
-        Should only be called when the trial is not running.
-
-        Raises:
-            ValueError if trial status is running.
-        """
-        if self.status is Trial.RUNNING:
-            raise ValueError("Cannot update resources while Trial is running.")
-
-        placement_group_factory = None
-        if isinstance(resources, PlacementGroupFactory):
-            placement_group_factory = resources
-        else:
-            resources = Resources(**resources)
-
-        self.placement_group_factory = _to_pg_factory(
-            resources, placement_group_factory
-        )
-
-        self.invalidate_json_state()
-
-        self.has_new_resources = True
-
-    def set_runner(self, runner):
-        self.runner = runner
-        if runner:
-            # Do not block here, the result will be gotten when last_result
-            # property is accessed
-            self._default_result_or_future = runner.get_auto_filled_metrics.remote(
-                debug_metrics_only=True
-            )
-        self.checkpoint_manager.delete = CheckpointDeleter(
-            self._trainable_name(), runner
-        )
-        # No need to invalidate state cache: runner is not stored in json
-        # self.invalidate_json_state()
-
-    def set_location(self, location):
-        """Sets the location of the trial."""
-        self.location = location
-        # No need to invalidate state cache: location is not stored in json
-        # self.invalidate_json_state()
-
-    def set_status(self, status):
-        """Sets the status of the trial."""
-        self.status = status
-        if status == Trial.RUNNING:
-            if self.start_time is None:
-                self.start_time = time.time()
-        self.invalidate_json_state()
-
-    def set_config(self, config):
-        self.config = config
-        self.invalidate_json_state()
-
-    def set_experiment_tag(self, experiment_tag):
-        self.experiment_tag = experiment_tag
-        self.invalidate_json_state()
-
-    def write_error_log(self, error_msg):
-        if error_msg and self.logdir:
-            self.num_failures += 1
-            self.error_file = os.path.join(self.logdir, "error.txt")
-            with open(self.error_file, "a+") as f:
-                f.write(
-                    "Failure # {} (occurred at {})\n".format(
-                        self.num_failures, date_str()
-                    )
-                )
-                f.write(error_msg + "\n")
-            self.error_msg = error_msg
-        self.invalidate_json_state()
-
-    def should_stop(self, result):
-        """Whether the given result meets this trial's stopping criteria."""
-        if result.get(DONE):
-            return True
-
-        for criteria, stop_value in self.stopping_criterion.items():
-            if criteria not in result:
-                raise TuneError(
-                    "Stopping criteria {} not provided in result {}.".format(
-                        criteria, result
-                    )
-                )
-            elif isinstance(criteria, dict):
-                raise ValueError(
-                    "Stopping criteria is now flattened by default. "
-                    "Use forward slashes to nest values `key1/key2/key3`."
-                )
-            elif result[criteria] >= stop_value:
-                return True
-        return False
-
-    def should_checkpoint(self):
-        """Whether this trial is due for checkpointing."""
-        result = self.last_result or {}
-        if result.get(DONE) and self.checkpoint_at_end:
-            return True
-        return (
-            self.checkpoint_freq
-            and result.get(TRAINING_ITERATION, 0) % self.checkpoint_freq == 0
-        )
-
-    def has_checkpoint(self):
-        return self.checkpoint.value is not None
-
-    def clear_checkpoint(self):
-        self.checkpoint.value = None
-        self.restoring_from = None
-        self.invalidate_json_state()
-
-    def on_checkpoint(self, checkpoint):
-        """Hook for handling checkpoints taken by the Trainable.
-
-        Args:
-            checkpoint (Checkpoint): Checkpoint taken.
-        """
-        self.checkpoint_manager.on_checkpoint(checkpoint)
-        self.invalidate_json_state()
-
-    def on_restore(self):
-        """Handles restoration completion."""
-        assert self.is_restoring
-        self.last_result = self.restoring_from.result
-        self.restoring_from = None
-        self.invalidate_json_state()
-
-    def should_recover(self):
-        """Returns whether the trial qualifies for retrying.
-
-        This is if the trial has not failed more than max_failures. Note this
-        may return true even when there is no checkpoint, either because
-        `self.checkpoint_freq` is `0` or because the trial failed before
-        a checkpoint has been made.
-        """
-        return self.num_failures < self.max_failures or self.max_failures < 0
-
-    def update_last_result(self, result):
-        if self.experiment_tag:
-            result.update(experiment_tag=self.experiment_tag)
-
-        self.set_location(Location(result.get(NODE_IP), result.get(PID)))
-        self.last_result = result
-        self.last_update_time = time.time()
-
-        metric_result = self.last_result.copy()
-        for remove_metric in DEBUG_METRICS:
-            metric_result.pop(remove_metric, None)
-
-        for metric, value in flatten_dict(metric_result).items():
-            if isinstance(value, Number):
-                if metric not in self.metric_analysis:
-                    self.metric_analysis[metric] = {
-                        "max": value,
-                        "min": value,
-                        "avg": value,
-                        "last": value,
-                    }
-                    self.metric_n_steps[metric] = {}
-                    for n in self.n_steps:
-                        key = "last-{:d}-avg".format(n)
-                        self.metric_analysis[metric][key] = value
-                        # Store n as string for correct restore.
-                        self.metric_n_steps[metric][str(n)] = deque([value], maxlen=n)
-                else:
-                    step = result["training_iteration"] or 1
-                    self.metric_analysis[metric]["max"] = max(
-                        value, self.metric_analysis[metric]["max"]
-                    )
-                    self.metric_analysis[metric]["min"] = min(
-                        value, self.metric_analysis[metric]["min"]
-                    )
-                    self.metric_analysis[metric]["avg"] = (
-                        1
-                        / step
-                        * (value + (step - 1) * self.metric_analysis[metric]["avg"])
-                    )
-                    self.metric_analysis[metric]["last"] = value
-
-                    for n in self.n_steps:
-                        key = "last-{:d}-avg".format(n)
-                        self.metric_n_steps[metric][str(n)].append(value)
-                        self.metric_analysis[metric][key] = sum(
-                            self.metric_n_steps[metric][str(n)]
-                        ) / len(self.metric_n_steps[metric][str(n)])
-        self.invalidate_json_state()
-
-    def get_trainable_cls(self):
-        if self.stub:
-            return None
-        return get_trainable_cls(self.trainable_name)
-
-    def is_finished(self):
-        return self.status in [Trial.ERROR, Trial.TERMINATED]
-
-    @property
-    def is_restoring(self):
-        return self.restoring_from is not None
-
-    @property
-    def is_saving(self):
-        return self.saving_to is not None
-
-    def __repr__(self):
-        return self._trainable_name(include_trial_id=True)
-
-    def __str__(self):
-        return self._trainable_name(include_trial_id=True)
-
-    def _trainable_name(self, include_trial_id=False):
-        """Combines ``env`` with ``trainable_name`` and ``trial_id``.
-
-        Can be overridden with a custom string creator.
-        """
-        if self.custom_trial_name:
-            return self.custom_trial_name
-
-        if "env" in self.config:
-            env = self.config["env"]
-            if isinstance(env, type):
-                env = env.__name__
-            identifier = "{}_{}".format(self.trainable_name, env)
-        else:
-            identifier = self.trainable_name
-        if include_trial_id:
-            identifier += "_" + self.trial_id
-        return identifier.replace("/", "_")
-
-    def _generate_dirname(self):
-        if self.custom_dirname:
-            generated_dirname = self.custom_dirname
-        else:
-            if "MAX_LEN_IDENTIFIER" in os.environ:
-                logger.error(
-                    "The MAX_LEN_IDENTIFIER environment variable is "
-                    "deprecated and will be removed in the future. "
-                    "Use TUNE_MAX_LEN_IDENTIFIER instead."
-                )
-            MAX_LEN_IDENTIFIER = int(
-                os.environ.get(
-                    "TUNE_MAX_LEN_IDENTIFIER", os.environ.get("MAX_LEN_IDENTIFIER", 130)
-                )
-            )
-            generated_dirname = f"{str(self)}_{self.experiment_tag}"
-            generated_dirname = generated_dirname[:MAX_LEN_IDENTIFIER]
-            generated_dirname += f"_{date_str()}"
-        # This is the file path used by rsync. ['/', '(', ')'] are not allowed.
-        return re.sub("[/()]", "_", generated_dirname)
-
-    def invalidate_json_state(self):
-        self._state_valid = False
-
-    def get_json_state(self) -> str:
-        if not self._state_json or not self._state_valid:
-            json_state = json.dumps(
-                self.__getstate__(), indent=2, cls=TuneFunctionEncoder
-            )
-            self._state_json = json_state
-            self._state_valid = True
-        return self._state_json
-
-    def __getstate__(self):
-        """Memento generator for Trial.
-
-        Sets RUNNING trials to PENDING.
-        Note this can only occur if the trial holds a PERSISTENT checkpoint.
-        """
-        state = self.__dict__.copy()
-
-        for key in self._nonjson_fields:
-            state[key] = binary_to_hex(cloudpickle.dumps(state.get(key)))
-
-        state["runner"] = None
-        state["location"] = Location()
-        # Avoid waiting for events that will never occur on resume.
-        state["restoring_from"] = None
-        state["saving_to"] = None
-
-        state["_state_json"] = None
-        state["_state_valid"] = False
-        state["_default_result_or_future"] = None
-
-        return copy.deepcopy(state)
-
-    def __setstate__(self, state):
-
-        if state["status"] == Trial.RUNNING:
-            state["status"] = Trial.PENDING
-        for key in self._nonjson_fields:
-            state[key] = cloudpickle.loads(hex_to_binary(state[key]))
-
-        # Ensure that stub doesn't get overriden
-        stub = state.pop("stub", True)
-        self.__dict__.update(state)
-        self.stub = stub or getattr(self, "stub", False)
-
-        if not self.stub:
-            validate_trainable(self.trainable_name)
-
-        # Avoid creating logdir in client mode for returned trial results,
-        # since the dir might not be creatable locally. TODO(ekl) thsi is kind
-        # of a hack.
-        if not ray.util.client.ray.is_connected():
-            self.init_logdir()  # Create logdir if it does not exist
->>>>>>> 19672688
+from collections import deque
+import copy
+import json
+import logging
+from numbers import Number
+import os
+import platform
+import re
+import shutil
+import time
+from typing import Dict, Optional, Sequence, Union
+import uuid
+
+import ray
+import ray.cloudpickle as cloudpickle
+from ray.exceptions import RayActorError
+from ray.tune import TuneError
+from ray.tune.checkpoint_manager import Checkpoint, CheckpointManager
+
+# NOTE(rkn): We import ray.tune.registry here instead of importing the names we
+# need because there are cyclic imports that may cause specific names to not
+# have been defined yet. See https://github.com/ray-project/ray/issues/1716.
+from ray.tune.registry import get_trainable_cls, validate_trainable
+from ray.tune.result import (
+    DEFAULT_RESULTS_DIR,
+    DONE,
+    NODE_IP,
+    PID,
+    TRAINING_ITERATION,
+    TRIAL_ID,
+    DEBUG_METRICS,
+)
+from ray.tune.resources import Resources
+from ray.tune.utils.placement_groups import (
+    PlacementGroupFactory,
+    resource_dict_to_pg_factory,
+)
+from ray.tune.utils.serialization import TuneFunctionEncoder
+from ray.tune.utils.trainable import TrainableUtil
+from ray.tune.utils import date_str, flatten_dict
+from ray.util.annotations import DeveloperAPI
+from ray._private.utils import binary_to_hex, hex_to_binary
+
+DEBUG_PRINT_INTERVAL = 5
+logger = logging.getLogger(__name__)
+
+
+class Location:
+    """Describes the location at which Trial is placed to run."""
+
+    def __init__(self, hostname=None, pid=None):
+        self.hostname = hostname
+        self.pid = pid
+
+    def __str__(self):
+        if not self.pid:
+            return ""
+        elif self.hostname == platform.node():
+            return "pid={}".format(self.pid)
+        else:
+            return "{}:{}".format(self.hostname, self.pid)
+
+
+@DeveloperAPI
+class ExportFormat:
+    """Describes the format to import/export the trial Trainable.
+
+    This may correspond to different file formats based on the
+    Trainable implementation.
+    """
+
+    CHECKPOINT = "checkpoint"
+    MODEL = "model"
+    ONNX = "onnx"
+    H5 = "h5"
+
+    @staticmethod
+    def validate(formats):
+        """Validates formats.
+
+        Raises:
+            ValueError if the format is unknown.
+        """
+        for i in range(len(formats)):
+            formats[i] = formats[i].strip().lower()
+            if formats[i] not in [
+                ExportFormat.CHECKPOINT,
+                ExportFormat.MODEL,
+                ExportFormat.ONNX,
+                ExportFormat.H5,
+            ]:
+                raise TuneError("Unsupported import/export format: " + formats[i])
+
+
+class CheckpointDeleter:
+    """Checkpoint deleter callback for a runner."""
+
+    def __init__(self, trial_id, runner):
+        self.trial_id = trial_id
+        self.runner = runner
+
+    def __call__(self, checkpoint):
+        """Requests checkpoint deletion asynchronously.
+
+        Args:
+            checkpoint (Checkpoint): Checkpoint to delete.
+        """
+        if not self.runner:
+            return
+
+        if checkpoint.storage == Checkpoint.PERSISTENT and checkpoint.value:
+            checkpoint_path = checkpoint.value
+
+            logger.debug(
+                "Trial %s: Deleting checkpoint %s", self.trial_id, checkpoint_path
+            )
+
+            # TODO(ujvl): Batch remote deletes.
+            # We first delete the remote checkpoint. If it is on the same
+            # node as the driver, it will also remove the local copy.
+            ray.get(self.runner.delete_checkpoint.remote(checkpoint_path))
+
+            # Delete local copy, if any exists.
+            if os.path.exists(checkpoint_path):
+                try:
+                    checkpoint_dir = TrainableUtil.find_checkpoint_dir(checkpoint_path)
+                    shutil.rmtree(checkpoint_dir)
+                except FileNotFoundError:
+                    logger.debug("Local checkpoint dir not found during deletion.")
+
+
+class TrialInfo:
+    """Serializable struct for holding information for a Trial.
+
+    Attributes:
+        trial_name (str): String name of the current trial.
+        trial_id (str): trial_id of the trial
+        trial_resources (Resources|PlacementGroupFactory): resources used
+            by trial.
+    """
+
+    def __init__(self, trial: "Trial"):
+        self._trial_name = str(trial)
+        self._trial_id = trial.trial_id
+        self._trial_resources = trial.placement_group_factory
+
+    @property
+    def trial_name(self):
+        return self._trial_name
+
+    @property
+    def trial_id(self):
+        return self._trial_id
+
+    @property
+    def trial_resources(self) -> Union[Resources, PlacementGroupFactory]:
+        return self._trial_resources
+
+    @trial_resources.setter
+    def trial_resources(self, new_resources: Union[Resources, PlacementGroupFactory]):
+        self._trial_resources = new_resources
+
+
+def create_logdir(dirname, local_dir):
+    local_dir = os.path.expanduser(local_dir)
+    logdir = os.path.join(local_dir, dirname)
+    if os.path.exists(logdir):
+        old_dirname = dirname
+        dirname += "_" + uuid.uuid4().hex[:4]
+        logger.info(
+            f"Creating a new dirname {dirname} because "
+            f"trial dirname '{old_dirname}' already exists."
+        )
+        logdir = os.path.join(local_dir, dirname)
+    os.makedirs(logdir, exist_ok=True)
+    return logdir
+
+
+def _to_pg_factory(
+    resources: Optional[Resources],
+    placement_group_factory: Optional[PlacementGroupFactory],
+) -> PlacementGroupFactory:
+    """Outputs resources requirement in the form of PGF.
+
+    In case that `placement_group_factory` is None, `resources` will be
+    converted to PGF. If this is unsuccessful, an error will be raised.
+
+    """
+    if not placement_group_factory:
+        if not resources:
+            resources = Resources(cpu=1, gpu=0)
+        placement_group_factory = resource_dict_to_pg_factory(resources)
+    return placement_group_factory
+
+
+@DeveloperAPI
+class Trial:
+    """A trial object holds the state for one model training run.
+
+    Trials are themselves managed by the TrialRunner class, which implements
+    the event loop for submitting trial runs to a Ray cluster.
+
+    Trials start in the PENDING state, and transition to RUNNING once started.
+    On error it transitions to ERROR, otherwise TERMINATED on success.
+
+    There are resources allocated to each trial. It's preferred that resources
+    are specified using PlacementGroupFactory, rather than through Resources,
+    which is being deprecated.
+
+    Attributes:
+        trainable_name (str): Name of the trainable object to be executed.
+        config (dict): Provided configuration dictionary with evaluated params.
+        trial_id (str): Unique identifier for the trial.
+        local_dir (str): Local_dir as passed to tune.run.
+        logdir (str): Directory where the trial logs are saved.
+        evaluated_params (dict): Evaluated parameters by search algorithm,
+        experiment_tag (str): Identifying trial name to show in the console
+        status (str): One of PENDING, RUNNING, PAUSED, TERMINATED, ERROR/
+        error_file (str): Path to the errors that this trial has raised.
+
+    """
+
+    _nonjson_fields = [
+        "results",
+        "best_result",
+        "param_config",
+        "extra_arg",
+        "placement_group_factory",
+    ]
+
+    PENDING = "PENDING"
+    RUNNING = "RUNNING"
+    PAUSED = "PAUSED"
+    TERMINATED = "TERMINATED"
+    ERROR = "ERROR"
+
+    def __init__(
+        self,
+        trainable_name,
+        config=None,
+        trial_id=None,
+        local_dir=DEFAULT_RESULTS_DIR,
+        evaluated_params=None,
+        experiment_tag="",
+        resources=None,
+        placement_group_factory=None,
+        stopping_criterion=None,
+        remote_checkpoint_dir=None,
+        sync_function_tpl=None,
+        checkpoint_freq=0,
+        checkpoint_at_end=False,
+        sync_on_checkpoint=True,
+        keep_checkpoints_num=None,
+        checkpoint_score_attr=TRAINING_ITERATION,
+        export_formats=None,
+        restore_path=None,
+        trial_name_creator=None,
+        trial_dirname_creator=None,
+        log_to_file=None,
+        max_failures=0,
+        stub=False,
+    ):
+        """Initialize a new trial.
+
+        The args here take the same meaning as the command line flags defined
+        in ray.tune.config_parser.
+        """
+        # If this is set, trainables are not validated or looked up.
+        # This can be used e.g. to initialize Trial objects from checkpoints
+        # without loading the trainable first.
+        self.stub = stub
+
+        if not self.stub:
+            validate_trainable(trainable_name)
+        # Trial config
+        self.trainable_name = trainable_name
+        self.trial_id = Trial.generate_id() if trial_id is None else trial_id
+        self.config = config or {}
+        self.local_dir = local_dir  # This remains unexpanded for syncing.
+
+        # Parameters that Tune varies across searches.
+        self.evaluated_params = evaluated_params or {}
+        self.experiment_tag = experiment_tag
+        trainable_cls = self.get_trainable_cls()
+        if trainable_cls:
+            default_resources = trainable_cls.default_resource_request(self.config)
+
+            # If Trainable returns resources, do not allow manual override via
+            # `resources_per_trial` by the user.
+            if default_resources:
+                if resources or placement_group_factory:
+                    raise ValueError(
+                        "Resources for {} have been automatically set to {} "
+                        "by its `default_resource_request()` method. Please "
+                        "clear the `resources_per_trial` option.".format(
+                            trainable_cls, default_resources
+                        )
+                    )
+
+                if isinstance(default_resources, PlacementGroupFactory):
+                    placement_group_factory = default_resources
+                    resources = None
+                else:
+                    placement_group_factory = None
+                    resources = default_resources
+        self.location = Location()
+
+        self.placement_group_factory = _to_pg_factory(
+            resources, placement_group_factory
+        )
+
+        self.stopping_criterion = stopping_criterion or {}
+
+        self.log_to_file = log_to_file
+        # Make sure `stdout_file, stderr_file = Trial.log_to_file` works
+        if (
+            not self.log_to_file
+            or not isinstance(self.log_to_file, Sequence)
+            or not len(self.log_to_file) == 2
+        ):
+            self.log_to_file = (None, None)
+
+        self.max_failures = max_failures
+
+        # Local trial state that is updated during the run
+        self._last_result = {}
+        self._default_result_or_future: Union[ray.ObjectRef, dict, None] = None
+        self.last_update_time = -float("inf")
+
+        # stores in memory max/min/avg/last-n-avg/last result for each
+        # metric by trial
+        self.metric_analysis = {}
+
+        # keep a moving average over these last n steps
+        self.n_steps = [5, 10]
+        self.metric_n_steps = {}
+
+        self.export_formats = export_formats
+        self.status = Trial.PENDING
+        self.start_time = None
+        self.logdir = None
+        self.runner = None
+        self.last_debug = 0
+        self.error_file = None
+        self.error_msg = None
+        self.trial_name_creator = trial_name_creator
+        self.custom_trial_name = None
+        self.custom_dirname = None
+
+        # Checkpointing fields
+        self.saving_to = None
+        if remote_checkpoint_dir:
+            self.remote_checkpoint_dir_prefix = remote_checkpoint_dir
+        else:
+            self.remote_checkpoint_dir_prefix = None
+
+        if sync_function_tpl == "auto" or not isinstance(sync_function_tpl, str):
+            sync_function_tpl = None
+        self.sync_function_tpl = sync_function_tpl
+
+        self.checkpoint_freq = checkpoint_freq
+        self.checkpoint_at_end = checkpoint_at_end
+        self.keep_checkpoints_num = keep_checkpoints_num
+        self.checkpoint_score_attr = checkpoint_score_attr
+        self.sync_on_checkpoint = sync_on_checkpoint
+        self.checkpoint_manager = CheckpointManager(
+            keep_checkpoints_num,
+            checkpoint_score_attr,
+            CheckpointDeleter(self._trainable_name(), self.runner),
+        )
+
+        # Restoration fields
+        self.restore_path = restore_path
+        self.restoring_from = None
+        self.num_failures = 0
+        self.has_new_resources = False
+
+        # AutoML fields
+        self.results = None
+        self.best_result = None
+        self.param_config = None
+        self.extra_arg = None
+
+        if trial_name_creator:
+            self.custom_trial_name = trial_name_creator(self)
+
+        if trial_dirname_creator:
+            self.custom_dirname = trial_dirname_creator(self)
+            if os.path.sep in self.custom_dirname:
+                raise ValueError(
+                    "Trial dirname must not contain '/'. " "Got {self.custom_dirname}"
+                )
+
+        self._state_json = None
+        self._state_valid = False
+
+    def _get_default_result_or_future(self) -> Optional[dict]:
+        """Calls ray.get on self._default_result_or_future and assigns back.
+
+        Returns None in case of exceptions.
+        Will also set the trial location if runner is set.
+        """
+        if self._default_result_or_future and isinstance(
+            self._default_result_or_future, ray.ObjectRef
+        ):
+            try:
+                self._default_result_or_future = ray.get(self._default_result_or_future)
+            except RayActorError:  # error during initialization
+                self._default_result_or_future = None
+        if self._default_result_or_future and self.runner:
+            self.set_location(
+                Location(
+                    self._default_result_or_future.get(NODE_IP),
+                    self._default_result_or_future.get(PID),
+                )
+            )
+        return self._default_result_or_future
+
+    @property
+    def last_result(self) -> dict:
+        # The logic in here is as follows:
+        # 1. If the trial has reported at least once, last_result would have
+        #    been set and therefore would not be empty. We can just return it.
+        # 2. If the trial has not reported at least once but we have the
+        #    future for the default results dict, (obtained through
+        #    Trainable.get_auto_filled_metrics), we get that future
+        #    and return it.
+        # 3. In the worst case where we have nothing, we just set the
+        #    trial_id and return that.
+        result = self._last_result
+        if not {k for k in result if k != TRIAL_ID}:
+            self._get_default_result_or_future()
+            result = self._default_result_or_future or result
+        result.setdefault(TRIAL_ID, self.trial_id)
+        return result
+
+    @last_result.setter
+    def last_result(self, val: dict):
+        self._last_result = val
+
+    @property
+    def has_reported_at_least_once(self) -> bool:
+        return bool(self._last_result)
+
+    @property
+    def node_ip(self):
+        return self.location.hostname
+
+    @property
+    def checkpoint(self):
+        """Returns the most recent checkpoint.
+
+        If the trial is in ERROR state, the most recent PERSISTENT checkpoint
+        is returned.
+        """
+        if self.status == Trial.ERROR:
+            checkpoint = self.checkpoint_manager.newest_persistent_checkpoint
+        else:
+            checkpoint = self.checkpoint_manager.newest_checkpoint
+        if checkpoint.value is None:
+            checkpoint = Checkpoint(Checkpoint.PERSISTENT, self.restore_path)
+        return checkpoint
+
+    @classmethod
+    def generate_id(cls):
+        return str(uuid.uuid1().hex)[:8]
+
+    @property
+    def remote_checkpoint_dir(self):
+        """This is the **per trial** remote checkpoint dir.
+
+        This is different from **per experiment** remote checkpoint dir.
+        """
+        assert self.logdir, "Trial {}: logdir not initialized.".format(self)
+        if not self.remote_checkpoint_dir_prefix:
+            return None
+        logdir_name = os.path.basename(self.logdir)
+        return os.path.join(self.remote_checkpoint_dir_prefix, logdir_name)
+
+    @property
+    def uses_cloud_checkpointing(self):
+        return bool(self.remote_checkpoint_dir)
+
+    def reset(self):
+        # If there is `default_resource_request` associated with the trainable,
+        # clear `resources` and `placement_group_factory`.
+        # This is mainly relevant for RLlib tuning jobs, where we save users
+        # of the trouble to specify the resources themselves by having some
+        # default resources for popular RLlib algorithms.
+        trainable_cls = self.get_trainable_cls()
+        clear_resources = trainable_cls and trainable_cls.default_resource_request(
+            self.config
+        )
+        placement_group_factory = (
+            self.placement_group_factory if not clear_resources else None
+        )
+
+        return Trial(
+            self.trainable_name,
+            config=self.config,
+            trial_id=None,
+            local_dir=self.local_dir,
+            evaluated_params=self.evaluated_params,
+            experiment_tag=self.experiment_tag,
+            resources=None,
+            placement_group_factory=placement_group_factory,
+            stopping_criterion=self.stopping_criterion,
+            remote_checkpoint_dir=self.remote_checkpoint_dir,
+            checkpoint_freq=self.checkpoint_freq,
+            checkpoint_at_end=self.checkpoint_at_end,
+            sync_on_checkpoint=self.sync_on_checkpoint,
+            keep_checkpoints_num=self.keep_checkpoints_num,
+            checkpoint_score_attr=self.checkpoint_score_attr,
+            export_formats=self.export_formats,
+            restore_path=self.restore_path,
+            trial_name_creator=self.trial_name_creator,
+            log_to_file=self.log_to_file,
+            max_failures=self.max_failures,
+        )
+
+    def init_logdir(self):
+        """Init logdir."""
+        if not self.logdir:
+            self.logdir = create_logdir(self._generate_dirname(), self.local_dir)
+        else:
+            os.makedirs(self.logdir, exist_ok=True)
+        self.invalidate_json_state()
+
+    def update_resources(self, resources: Union[Dict, PlacementGroupFactory]):
+        """EXPERIMENTAL: Updates the resource requirements.
+
+        Should only be called when the trial is not running.
+
+        Raises:
+            ValueError if trial status is running.
+        """
+        if self.status is Trial.RUNNING:
+            raise ValueError("Cannot update resources while Trial is running.")
+
+        placement_group_factory = None
+        if isinstance(resources, PlacementGroupFactory):
+            placement_group_factory = resources
+        else:
+            resources = Resources(**resources)
+
+        self.placement_group_factory = _to_pg_factory(
+            resources, placement_group_factory
+        )
+
+        self.invalidate_json_state()
+
+        self.has_new_resources = True
+
+    def set_runner(self, runner):
+        self.runner = runner
+        if runner:
+            # Do not block here, the result will be gotten when last_result
+            # property is accessed
+            self._default_result_or_future = runner.get_auto_filled_metrics.remote(
+                debug_metrics_only=True
+            )
+        self.checkpoint_manager.delete = CheckpointDeleter(
+            self._trainable_name(), runner
+        )
+        # No need to invalidate state cache: runner is not stored in json
+        # self.invalidate_json_state()
+
+    def set_location(self, location):
+        """Sets the location of the trial."""
+        self.location = location
+        # No need to invalidate state cache: location is not stored in json
+        # self.invalidate_json_state()
+
+    def set_status(self, status):
+        """Sets the status of the trial."""
+        self.status = status
+        if status == Trial.RUNNING:
+            if self.start_time is None:
+                self.start_time = time.time()
+        self.invalidate_json_state()
+
+    def set_config(self, config):
+        self.config = config
+        self.invalidate_json_state()
+
+    def set_experiment_tag(self, experiment_tag):
+        self.experiment_tag = experiment_tag
+        self.invalidate_json_state()
+
+    def write_error_log(self, error_msg):
+        if error_msg and self.logdir:
+            self.num_failures += 1
+            self.error_file = os.path.join(self.logdir, "error.txt")
+            with open(self.error_file, "a+") as f:
+                f.write(
+                    "Failure # {} (occurred at {})\n".format(
+                        self.num_failures, date_str()
+                    )
+                )
+                f.write(error_msg + "\n")
+            self.error_msg = error_msg
+        self.invalidate_json_state()
+
+    def should_stop(self, result):
+        """Whether the given result meets this trial's stopping criteria."""
+        if result.get(DONE):
+            return True
+
+        for criteria, stop_value in self.stopping_criterion.items():
+            if criteria not in result:
+                raise TuneError(
+                    "Stopping criteria {} not provided in result {}.".format(
+                        criteria, result
+                    )
+                )
+            elif isinstance(criteria, dict):
+                raise ValueError(
+                    "Stopping criteria is now flattened by default. "
+                    "Use forward slashes to nest values `key1/key2/key3`."
+                )
+            elif result[criteria] >= stop_value:
+                return True
+        return False
+
+    def should_checkpoint(self):
+        """Whether this trial is due for checkpointing."""
+        result = self.last_result or {}
+        if result.get(DONE) and self.checkpoint_at_end:
+            return True
+        return (
+            self.checkpoint_freq
+            and result.get(TRAINING_ITERATION, 0) % self.checkpoint_freq == 0
+        )
+
+    def has_checkpoint(self):
+        return self.checkpoint.value is not None
+
+    def clear_checkpoint(self):
+        self.checkpoint.value = None
+        self.restoring_from = None
+        self.invalidate_json_state()
+
+    def on_checkpoint(self, checkpoint):
+        """Hook for handling checkpoints taken by the Trainable.
+
+        Args:
+            checkpoint (Checkpoint): Checkpoint taken.
+        """
+        self.checkpoint_manager.on_checkpoint(checkpoint)
+        self.invalidate_json_state()
+
+    def on_restore(self):
+        """Handles restoration completion."""
+        assert self.is_restoring
+        self.last_result = self.restoring_from.result
+        self.restoring_from = None
+        self.invalidate_json_state()
+
+    def should_recover(self):
+        """Returns whether the trial qualifies for retrying.
+
+        This is if the trial has not failed more than max_failures. Note this
+        may return true even when there is no checkpoint, either because
+        `self.checkpoint_freq` is `0` or because the trial failed before
+        a checkpoint has been made.
+        """
+        return self.num_failures < self.max_failures or self.max_failures < 0
+
+    def update_last_result(self, result):
+        if self.experiment_tag:
+            result.update(experiment_tag=self.experiment_tag)
+
+        self.set_location(Location(result.get(NODE_IP), result.get(PID)))
+        self.last_result = result
+        self.last_update_time = time.time()
+
+        metric_result = self.last_result.copy()
+        for remove_metric in DEBUG_METRICS:
+            metric_result.pop(remove_metric, None)
+
+        for metric, value in flatten_dict(metric_result).items():
+            if isinstance(value, Number):
+                if metric not in self.metric_analysis:
+                    self.metric_analysis[metric] = {
+                        "max": value,
+                        "min": value,
+                        "avg": value,
+                        "last": value,
+                    }
+                    self.metric_n_steps[metric] = {}
+                    for n in self.n_steps:
+                        key = "last-{:d}-avg".format(n)
+                        self.metric_analysis[metric][key] = value
+                        # Store n as string for correct restore.
+                        self.metric_n_steps[metric][str(n)] = deque([value], maxlen=n)
+                else:
+                    step = result["training_iteration"] or 1
+                    self.metric_analysis[metric]["max"] = max(
+                        value, self.metric_analysis[metric]["max"]
+                    )
+                    self.metric_analysis[metric]["min"] = min(
+                        value, self.metric_analysis[metric]["min"]
+                    )
+                    self.metric_analysis[metric]["avg"] = (
+                        1
+                        / step
+                        * (value + (step - 1) * self.metric_analysis[metric]["avg"])
+                    )
+                    self.metric_analysis[metric]["last"] = value
+
+                    for n in self.n_steps:
+                        key = "last-{:d}-avg".format(n)
+                        self.metric_n_steps[metric][str(n)].append(value)
+                        self.metric_analysis[metric][key] = sum(
+                            self.metric_n_steps[metric][str(n)]
+                        ) / len(self.metric_n_steps[metric][str(n)])
+        self.invalidate_json_state()
+
+    def get_trainable_cls(self):
+        if self.stub:
+            return None
+        return get_trainable_cls(self.trainable_name)
+
+    def is_finished(self):
+        return self.status in [Trial.ERROR, Trial.TERMINATED]
+
+    @property
+    def is_restoring(self):
+        return self.restoring_from is not None
+
+    @property
+    def is_saving(self):
+        return self.saving_to is not None
+
+    def __repr__(self):
+        return self._trainable_name(include_trial_id=True)
+
+    def __str__(self):
+        return self._trainable_name(include_trial_id=True)
+
+    def _trainable_name(self, include_trial_id=False):
+        """Combines ``env`` with ``trainable_name`` and ``trial_id``.
+
+        Can be overridden with a custom string creator.
+        """
+        if self.custom_trial_name:
+            return self.custom_trial_name
+
+        if "env" in self.config:
+            env = self.config["env"]
+            if isinstance(env, type):
+                env = env.__name__
+            identifier = "{}_{}".format(self.trainable_name, env)
+        else:
+            identifier = self.trainable_name
+        if include_trial_id:
+            identifier += "_" + self.trial_id
+        return identifier.replace("/", "_")
+
+    def _generate_dirname(self):
+        if self.custom_dirname:
+            generated_dirname = self.custom_dirname
+        else:
+            if "MAX_LEN_IDENTIFIER" in os.environ:
+                logger.error(
+                    "The MAX_LEN_IDENTIFIER environment variable is "
+                    "deprecated and will be removed in the future. "
+                    "Use TUNE_MAX_LEN_IDENTIFIER instead."
+                )
+            MAX_LEN_IDENTIFIER = int(
+                os.environ.get(
+                    "TUNE_MAX_LEN_IDENTIFIER", os.environ.get("MAX_LEN_IDENTIFIER", 130)
+                )
+            )
+            generated_dirname = f"{str(self)}_{self.experiment_tag}"
+            generated_dirname = generated_dirname[:MAX_LEN_IDENTIFIER]
+            generated_dirname += f"_{date_str()}"
+        # This is the file path used by rsync. ['/', '(', ')'] are not allowed.
+        return re.sub("[/()]", "_", generated_dirname)
+
+    def invalidate_json_state(self):
+        self._state_valid = False
+
+    def get_json_state(self) -> str:
+        if not self._state_json or not self._state_valid:
+            json_state = json.dumps(
+                self.__getstate__(), indent=2, cls=TuneFunctionEncoder
+            )
+            self._state_json = json_state
+            self._state_valid = True
+        return self._state_json
+
+    def __getstate__(self):
+        """Memento generator for Trial.
+
+        Sets RUNNING trials to PENDING.
+        Note this can only occur if the trial holds a PERSISTENT checkpoint.
+        """
+        state = self.__dict__.copy()
+
+        for key in self._nonjson_fields:
+            state[key] = binary_to_hex(cloudpickle.dumps(state.get(key)))
+
+        state["runner"] = None
+        state["location"] = Location()
+        # Avoid waiting for events that will never occur on resume.
+        state["restoring_from"] = None
+        state["saving_to"] = None
+
+        state["_state_json"] = None
+        state["_state_valid"] = False
+        state["_default_result_or_future"] = None
+
+        return copy.deepcopy(state)
+
+    def __setstate__(self, state):
+
+        if state["status"] == Trial.RUNNING:
+            state["status"] = Trial.PENDING
+        for key in self._nonjson_fields:
+            state[key] = cloudpickle.loads(hex_to_binary(state[key]))
+
+        # Ensure that stub doesn't get overriden
+        stub = state.pop("stub", True)
+        self.__dict__.update(state)
+        self.stub = stub or getattr(self, "stub", False)
+
+        if not self.stub:
+            validate_trainable(self.trainable_name)
+
+        # Avoid creating logdir in client mode for returned trial results,
+        # since the dir might not be creatable locally. TODO(ekl) thsi is kind
+        # of a hack.
+        if not ray.util.client.ray.is_connected():
+            self.init_logdir()  # Create logdir if it does not exist