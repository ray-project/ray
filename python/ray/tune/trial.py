--- conflicted
+++ resolved
@@ -15,11 +15,7 @@
 import ray.cloudpickle as cloudpickle
 from ray.exceptions import RayActorError, RayTaskError
 from ray.tune import TuneError
-<<<<<<< HEAD
-from ray.tune.checkpoint_manager import CheckpointManager
-=======
-from ray.tune.checkpoint_manager import _TuneCheckpoint, _CheckpointManager
->>>>>>> 5a889487
+from ray.tune.checkpoint_manager import _CheckpointManager
 
 # NOTE(rkn): We import ray.tune.registry here instead of importing the names we
 # need because there are cyclic imports that may cause specific names to not
@@ -380,11 +376,7 @@
         self.checkpoint_manager = _CheckpointManager(
             keep_checkpoints_num,
             checkpoint_score_attr,
-<<<<<<< HEAD
-            delete_fn=CheckpointDeleter(self._trainable_name(), self.runner),
-=======
-            _CheckpointDeleter(self._trainable_name(), self.runner),
->>>>>>> 5a889487
+            delete_fn=_CheckpointDeleter(self._trainable_name(), self.runner),
         )
 
         # Restoration fields
@@ -579,13 +571,8 @@
             self._default_result_or_future = runner.get_auto_filled_metrics.remote(
                 debug_metrics_only=True
             )
-<<<<<<< HEAD
         self.checkpoint_manager.set_delete_fn(
-            CheckpointDeleter(self._trainable_name(), runner)
-=======
-        self.checkpoint_manager.delete = _CheckpointDeleter(
-            self._trainable_name(), runner
->>>>>>> 5a889487
+            _CheckpointDeleter(self._trainable_name(), runner)
         )
         # No need to invalidate state cache: runner is not stored in json
         # self.invalidate_json_state()
