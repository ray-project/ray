--- conflicted
+++ resolved
@@ -1,5 +1,3 @@
-from collections import deque
-
 import ray.cloudpickle as cloudpickle
 import copy
 from datetime import datetime
@@ -477,7 +475,6 @@
         self.last_result = result
         self.last_update_time = time.time()
         self.result_logger.on_result(self.last_result)
-
         for metric, value in flatten_dict(result).items():
             if isinstance(value, Number):
                 if metric not in self.metric_analysis:
@@ -491,12 +488,8 @@
                     for n in self.n_steps:
                         key = "last-{:d}-avg".format(n)
                         self.metric_analysis[metric][key] = value
-<<<<<<< HEAD
                         # Store n as string for correct restore.
                         self.metric_n_steps[metric][str(n)] = deque(
-=======
-                        self.metric_n_steps[metric][n] = deque(
->>>>>>> fe1cc493
                             [value], maxlen=n)
                 else:
                     step = result["training_iteration"] or 1
@@ -511,17 +504,10 @@
 
                     for n in self.n_steps:
                         key = "last-{:d}-avg".format(n)
-<<<<<<< HEAD
                         self.metric_n_steps[metric][str(n)].append(value)
                         self.metric_analysis[metric][key] = sum(
                             self.metric_n_steps[metric][str(n)]) / len(
                                 self.metric_n_steps[metric][str(n)])
-=======
-                        self.metric_n_steps[metric][n].append(value)
-                        self.metric_analysis[metric][key] = sum(
-                            self.metric_n_steps[metric][n]) / len(
-                                self.metric_n_steps[metric][n])
->>>>>>> fe1cc493
 
     def get_trainable_cls(self):
         return get_trainable_cls(self.trainable_name)
