--- conflicted
+++ resolved
@@ -155,13 +155,8 @@
 
         assert self.status == Trial.RUNNING, self.status
         try:
-<<<<<<< HEAD
             self.checkpoint(to_object_store=True)
-            self.stop()
-=======
-            self.checkpoint()
             self.stop(stop_logger=False)
->>>>>>> 009f59de
             self.status = Trial.PAUSED
         except Exception:
             print("Error pausing agent:", traceback.format_exc())
