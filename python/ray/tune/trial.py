from __future__ import absolute_import
from __future__ import division
from __future__ import print_function

from collections import namedtuple
import ray.cloudpickle as cloudpickle
import copy
from datetime import datetime
import logging
import json
import time
import tempfile
import os

# For compatibility under py2 to consider unicode as str
from six import string_types
from numbers import Number

import ray
from ray.tune import TuneError
from ray.tune.log_sync import validate_sync_function
from ray.tune.logger import pretty_print, UnifiedLogger
# NOTE(rkn): We import ray.tune.registry here instead of importing the names we
# need because there are cyclic imports that may cause specific names to not
# have been defined yet. See https://github.com/ray-project/ray/issues/1716.
import ray.tune.registry
from ray.tune.result import (DEFAULT_RESULTS_DIR, DONE, HOSTNAME, PID,
                             TIME_TOTAL_S, TRAINING_ITERATION, TIMESTEPS_TOTAL)
from ray.utils import random_string, binary_to_hex, hex_to_binary

DEBUG_PRINT_INTERVAL = 5
MAX_LEN_IDENTIFIER = 130
logger = logging.getLogger(__name__)


def date_str():
    return datetime.today().strftime("%Y-%m-%d_%H-%M-%S")


class Resources(
        namedtuple("Resources", ["cpu", "gpu", "extra_cpu", "extra_gpu"])):
    """Ray resources required to schedule a trial.

    TODO: Custom resources.

    Attributes:
        cpu (float): Number of CPUs to allocate to the trial.
        gpu (float): Number of GPUs to allocate to the trial.
        extra_cpu (float): Extra CPUs to reserve in case the trial needs to
            launch additional Ray actors that use CPUs.
        extra_gpu (float): Extra GPUs to reserve in case the trial needs to
            launch additional Ray actors that use GPUs.

    """

    __slots__ = ()

    def __new__(cls, cpu, gpu, extra_cpu=0, extra_gpu=0):
        for entry in [cpu, gpu, extra_cpu, extra_gpu]:
            assert isinstance(entry, Number), "Improper resource value."
            assert entry >= 0, "Resource cannot be negative."
        return super(Resources, cls).__new__(cls, cpu, gpu, extra_cpu,
                                             extra_gpu)

    def summary_string(self):
        return "{} CPUs, {} GPUs".format(self.cpu + self.extra_cpu,
                                         self.gpu + self.extra_gpu)

    def cpu_total(self):
        return self.cpu + self.extra_cpu

    def gpu_total(self):
        return self.gpu + self.extra_gpu


def json_to_resources(data):
    if data is None or data == "null":
        return None
    if isinstance(data, string_types):
        data = json.loads(data)
    for k in data:
        if k in ["driver_cpu_limit", "driver_gpu_limit"]:
            raise TuneError(
                "The field `{}` is no longer supported. Use `extra_cpu` "
                "or `extra_gpu` instead.".format(k))
        if k not in Resources._fields:
            raise TuneError(
                "Unknown resource type {}, must be one of {}".format(
                    k, Resources._fields))
    return Resources(
        data.get("cpu", 1), data.get("gpu", 0), data.get("extra_cpu", 0),
        data.get("extra_gpu", 0))


def resources_to_json(resources):
    if resources is None:
        return None
    return {
        "cpu": resources.cpu,
        "gpu": resources.gpu,
        "extra_cpu": resources.extra_cpu,
        "extra_gpu": resources.extra_gpu,
    }


def has_trainable(trainable_name):
    return ray.tune.registry._global_registry.contains(
        ray.tune.registry.TRAINABLE_CLASS, trainable_name)


class Checkpoint(object):
    """Describes a checkpoint of trial state.

    Checkpoint may be saved in different storage.

    Attributes:
        storage (str): Storage type.
        value (str): If storage==MEMORY,value is a Python object.
            If storage==DISK,value is a path points to the checkpoint in disk.
    """

    MEMORY = "memory"
    DISK = "disk"

    def __init__(self, storage, value, last_result=None):
        self.storage = storage
        self.value = value
        self.last_result = last_result

    @staticmethod
    def from_object(value=None):
        """Creates a checkpoint from a Python object."""
        return Checkpoint(Checkpoint.MEMORY, value)


class Trial(object):
    """A trial object holds the state for one model training run.

    Trials are themselves managed by the TrialRunner class, which implements
    the event loop for submitting trial runs to a Ray cluster.

    Trials start in the PENDING state, and transition to RUNNING once started.
    On error it transitions to ERROR, otherwise TERMINATED on success.
    """

    PENDING = "PENDING"
    RUNNING = "RUNNING"
    PAUSED = "PAUSED"
    TERMINATED = "TERMINATED"
    ERROR = "ERROR"

    def __init__(self,
                 trainable_name,
                 config=None,
                 trial_id=None,
                 local_dir=DEFAULT_RESULTS_DIR,
                 experiment_tag="",
                 resources=None,
                 stopping_criterion=None,
                 checkpoint_freq=0,
                 checkpoint_at_end=False,
                 restore_path=None,
                 upload_dir=None,
                 trial_name_creator=None,
                 custom_loggers=None,
                 sync_function=None,
                 max_failures=0):
        """Initialize a new trial.

        The args here take the same meaning as the command line flags defined
        in ray.tune.config_parser.
        """

        Trial._registration_check(trainable_name)
        # Trial config
        self.trainable_name = trainable_name
        self.config = config or {}
        self.local_dir = os.path.expanduser(local_dir)
        self.experiment_tag = experiment_tag
        self.resources = (
            resources
            or self._get_trainable_cls().default_resource_request(self.config))
        self.stopping_criterion = stopping_criterion or {}
        self.upload_dir = upload_dir
        self.custom_loggers = custom_loggers
        self.sync_function = sync_function
        validate_sync_function(sync_function)
        self.verbose = True
        self.max_failures = max_failures

        # Local trial state that is updated during the run
<<<<<<< HEAD
        self.last_result = {}
=======
        self.last_result = None
        self.last_update_time = -float("inf")
>>>>>>> 93e9d2b8
        self.checkpoint_freq = checkpoint_freq
        self.checkpoint_at_end = checkpoint_at_end
        self._checkpoint = Checkpoint(
            storage=Checkpoint.DISK, value=restore_path)
        self.status = Trial.PENDING
        self.location = None
        self.logdir = None
        self.result_logger = None
        self.last_debug = 0
        self.trial_id = Trial.generate_id() if trial_id is None else trial_id
        self.error_file = None
        self.num_failures = 0

        self.trial_name = None
        if trial_name_creator:
            self.trial_name = trial_name_creator(self)

    @classmethod
    def _registration_check(cls, trainable_name):
        if not has_trainable(trainable_name):
            # Make sure rllib agents are registered
            from ray import rllib  # noqa: F401
            if not has_trainable(trainable_name):
                raise TuneError("Unknown trainable: " + trainable_name)

    @classmethod
    def generate_id(cls):
        return binary_to_hex(random_string())[:8]

    def init_logger(self):
        """Init logger."""

        if not self.result_logger:
            if not os.path.exists(self.local_dir):
                os.makedirs(self.local_dir)
            if not self.logdir:
                self.logdir = tempfile.mkdtemp(
                    prefix="{}_{}".format(
                        str(self)[:MAX_LEN_IDENTIFIER], date_str()),
                    dir=self.local_dir)
            elif not os.path.exists(self.logdir):
                os.makedirs(self.logdir)

            self.result_logger = UnifiedLogger(
                self.config,
                self.logdir,
                upload_uri=self.upload_dir,
                custom_loggers=self.custom_loggers,
                sync_function=self.sync_function)

    def update_resources(self, cpu, gpu, extra_cpu=0, extra_gpu=0):
        assert self.status is not Trial.RUNNING
        self.resources = Resources(cpu, gpu, extra_cpu=0, extra_gpu=0)

    def close_logger(self):
        """Close logger."""

        if self.result_logger:
            self.result_logger.close()
            self.result_logger = None

    def write_error_log(self, error_msg):
        if error_msg and self.logdir:
            self.num_failures += 1  # may be moved to outer scope?
            error_file = os.path.join(self.logdir,
                                      "error_{}.txt".format(date_str()))
            with open(error_file, "w") as f:
                f.write(error_msg)
            self.error_file = error_file

    def should_stop(self, result):
        """Whether the given result meets this trial's stopping criteria."""

        if result.get(DONE):
            return True

        for criteria, stop_value in self.stopping_criterion.items():
            if criteria not in result:
                raise TuneError(
                    "Stopping criteria {} not provided in result {}.".format(
                        criteria, result))
            if result[criteria] >= stop_value:
                return True

        return False

    def should_checkpoint(self):
        """Whether this trial is due for checkpointing."""
        result = self.last_result or {}

        if result.get(DONE) and self.checkpoint_at_end:
            return True

        if self.checkpoint_freq:
            return result.get(TRAINING_ITERATION,
                              0) % self.checkpoint_freq == 0
        else:
            return False

    def progress_string(self):
        """Returns a progress message for printing out to the console."""

        if not self.last_result:
            return self._status_string()

        def location_string(hostname, pid):
            if hostname == os.uname()[1]:
                return 'pid={}'.format(pid)
            else:
                return '{} pid={}'.format(hostname, pid)

        pieces = [
            '{}'.format(
                self._status_string()),
            '[{}]'.format(self.resources.summary_string()),
            '[{}]'.format(
                location_string(
                    self.last_result.get(HOSTNAME),
                    self.last_result.get(PID))),
            '{} s'.format(int(self.last_result.get(TIME_TOTAL_S)))
        ]

        if self.last_result.get(TRAINING_ITERATION) is not None:
            pieces.append('{} iter'.format(
                self.last_result[TRAINING_ITERATION]))

        if self.last_result.get(TIMESTEPS_TOTAL) is not None:
            pieces.append('{} ts'.format(self.last_result[TIMESTEPS_TOTAL]))

        if self.last_result.get("episode_reward_mean") is not None:
            pieces.append('{} rew'.format(
                format(self.last_result["episode_reward_mean"], '.3g')))

        if self.last_result.get("mean_loss") is not None:
            pieces.append('{} loss'.format(
                format(self.last_result["mean_loss"], '.3g')))

        if self.last_result.get("mean_accuracy") is not None:
            pieces.append('{} acc'.format(
                format(self.last_result["mean_accuracy"], '.3g')))

        return ', '.join(pieces)

    def _status_string(self):
        return "{}{}".format(
            self.status, ", {} failures: {}".format(self.num_failures,
                                                    self.error_file)
            if self.error_file else "")

    def has_checkpoint(self):
        return self._checkpoint.value is not None

    def should_recover(self):
        """Returns whether the trial qualifies for restoring.

        This is if a checkpoint frequency is set and has not failed more than
        max_failures. This may return true even when there may not yet
        be a checkpoint.
        """
        return (self.checkpoint_freq > 0
                and self.num_failures < self.max_failures)

    def update_last_result(self, result, terminate=False):
        if terminate:
            result.update(done=True)
        if self.verbose and (terminate or time.time() - self.last_debug >
                             DEBUG_PRINT_INTERVAL):
            logger.info("Result for {}:".format(self))
            logger.info("  {}".format(
                pretty_print(result).replace("\n", "\n  ")))
            self.last_debug = time.time()
        self.last_result = result
        self.last_update_time = time.time()
        self.result_logger.on_result(self.last_result)

    def _get_trainable_cls(self):
        return ray.tune.registry._global_registry.get(
            ray.tune.registry.TRAINABLE_CLASS, self.trainable_name)

    def set_verbose(self, verbose):
        self.verbose = verbose

    def is_finished(self):
        return self.status in [Trial.TERMINATED, Trial.ERROR]

    def __repr__(self):
        return str(self)

    def __str__(self):
        """Combines ``env`` with ``trainable_name`` and ``experiment_tag``.

        Can be overriden with a custom string creator.
        """
        if self.trial_name:
            return self.trial_name

        if "env" in self.config:
            env = self.config["env"]
            if isinstance(env, type):
                env = env.__name__
            identifier = "{}_{}".format(self.trainable_name, env)
        else:
            identifier = self.trainable_name
        if self.experiment_tag:
            identifier += "_" + self.experiment_tag
        return identifier.replace("/", "_")

    def __getstate__(self):
        """Memento generator for Trial.

        Sets RUNNING trials to PENDING, and flushes the result logger.
        Note this can only occur if the trial holds a DISK checkpoint.
        """
        assert self._checkpoint.storage == Checkpoint.DISK, (
            "Checkpoint must not be in-memory.")
        state = self.__dict__.copy()
        state["resources"] = resources_to_json(self.resources)

        pickle_data = {
            "_checkpoint": self._checkpoint,
            "config": self.config,
            "custom_loggers": self.custom_loggers,
            "sync_function": self.sync_function
        }

        for key, value in pickle_data.items():
            state[key] = binary_to_hex(cloudpickle.dumps(value))

        state["runner"] = None
        state["result_logger"] = None
        if self.status == Trial.RUNNING:
            state["status"] = Trial.PENDING
        if self.result_logger:
            self.result_logger.flush()
            state["__logger_started__"] = True
        else:
            state["__logger_started__"] = False
        return copy.deepcopy(state)

    def __setstate__(self, state):
        logger_started = state.pop("__logger_started__")
        state["resources"] = json_to_resources(state["resources"])
        for key in [
                "_checkpoint", "config", "custom_loggers", "sync_function"
        ]:
            state[key] = cloudpickle.loads(hex_to_binary(state[key]))

        self.__dict__.update(state)
        Trial._registration_check(self.trainable_name)
        if logger_started:
            self.init_logger()<|MERGE_RESOLUTION|>--- conflicted
+++ resolved
@@ -189,12 +189,8 @@
         self.max_failures = max_failures
 
         # Local trial state that is updated during the run
-<<<<<<< HEAD
         self.last_result = {}
-=======
-        self.last_result = None
         self.last_update_time = -float("inf")
->>>>>>> 93e9d2b8
         self.checkpoint_freq = checkpoint_freq
         self.checkpoint_at_end = checkpoint_at_end
         self._checkpoint = Checkpoint(
