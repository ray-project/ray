from typing import Sequence

import ray.cloudpickle as cloudpickle
from collections import deque
import copy
from datetime import datetime
import logging
import platform
import shutil
import uuid
import time
import tempfile
import os
from numbers import Number
from ray.tune import TuneError
from ray.tune.checkpoint_manager import Checkpoint, CheckpointManager
from ray.tune.durable_trainable import DurableTrainable
from ray.tune.logger import pretty_print, UnifiedLogger
# NOTE(rkn): We import ray.tune.registry here instead of importing the names we
# need because there are cyclic imports that may cause specific names to not
# have been defined yet. See https://github.com/ray-project/ray/issues/1716.
from ray.tune.registry import get_trainable_cls, validate_trainable
from ray.tune.result import DEFAULT_RESULTS_DIR, DONE, TRAINING_ITERATION
from ray.tune.resources import Resources, json_to_resources, resources_to_json
from ray.tune.trainable import TrainableUtil
from ray.tune.utils import flatten_dict
from ray.utils import binary_to_hex, hex_to_binary
from ray.util.debug import log_once

DEBUG_PRINT_INTERVAL = 5
MAX_LEN_IDENTIFIER = int(os.environ.get("MAX_LEN_IDENTIFIER", 130))
logger = logging.getLogger(__name__)


def date_str():
    return datetime.today().strftime("%Y-%m-%d_%H-%M-%S")


class Location:
    """Describes the location at which Trial is placed to run."""

    def __init__(self, hostname=None, pid=None):
        self.hostname = hostname
        self.pid = pid

    def __str__(self):
        if not self.pid:
            return ""
        elif self.hostname == platform.node():
            return "pid={}".format(self.pid)
        else:
            return "{}:{}".format(self.hostname, self.pid)


class ExportFormat:
    """Describes the format to import/export the trial Trainable.

    This may correspond to different file formats based on the
    Trainable implementation.
    """
    CHECKPOINT = "checkpoint"
    MODEL = "model"
    H5 = "h5"

    @staticmethod
    def validate(formats):
        """Validates formats.

        Raises:
            ValueError if the format is unknown.
        """
        for i in range(len(formats)):
            formats[i] = formats[i].strip().lower()
            if formats[i] not in [
                    ExportFormat.CHECKPOINT, ExportFormat.MODEL,
                    ExportFormat.H5
            ]:
                raise TuneError("Unsupported import/export format: " +
                                formats[i])


def checkpoint_deleter(trial_id, runner):
    """Returns a checkpoint deleter callback for a runner."""
    if not runner:
        return lambda checkpoint: None

    def delete(checkpoint):
        """Requests checkpoint deletion asynchronously.

        Args:
            checkpoint (Checkpoint): Checkpoint to delete.
        """
        if checkpoint.storage == Checkpoint.PERSISTENT and checkpoint.value:
            logger.debug("Trial %s: Deleting checkpoint %s", trial_id,
                         checkpoint.value)
            checkpoint_path = checkpoint.value
            # Delete local copy, if any exists.
            if os.path.exists(checkpoint_path):
                try:
                    checkpoint_dir = TrainableUtil.find_checkpoint_dir(
                        checkpoint_path)
                    shutil.rmtree(checkpoint_dir)
                except FileNotFoundError:
                    logger.warning("Checkpoint dir not found during deletion.")

            # TODO(ujvl): Batch remote deletes.
            runner.delete_checkpoint.remote(checkpoint.value)

    return delete


class TrialInfo:
    """Serializable struct for holding information for a Trial.

    Attributes:
        trial_name (str): String name of the current trial.
        trial_id (str): trial_id of the trial
    """

    def __init__(self, trial):
        self._trial_name = str(trial)
        self._trial_id = trial.trial_id

    @property
    def trial_name(self):
        return self._trial_name

    @property
    def trial_id(self):
        return self._trial_id


def create_logdir(dirname, local_dir):
    local_dir = os.path.expanduser(local_dir)
    logdir = os.path.join(local_dir, dirname)
    if os.path.exists(logdir):
        if log_once(f"unique_logdir:{dirname}"):
            logger.warning(
                f"Creating a new dirname because {dirname} already exists.")
        dirname += "_" + uuid.uuid4.hex()[:5]
        logdir = os.path.join(local_dir, dirname)
    os.makedirs(logdir, exist_ok=True)
    return logdir


class Trial:
    """A trial object holds the state for one model training run.

    Trials are themselves managed by the TrialRunner class, which implements
    the event loop for submitting trial runs to a Ray cluster.

    Trials start in the PENDING state, and transition to RUNNING once started.
    On error it transitions to ERROR, otherwise TERMINATED on success.

    Attributes:
        trainable_name (str): Name of the trainable object to be executed.
        config (dict): Provided configuration dictionary with evaluated params.
        trial_id (str): Unique identifier for the trial.
        local_dir (str): Local_dir as passed to tune.run.
        logdir (str): Directory where the trial logs are saved.
        evaluated_params (dict): Evaluated parameters by search algorithm,
        experiment_tag (str): Identifying trial name to show in the console.
        resources (Resources): Amount of resources that this trial will use.
        status (str): One of PENDING, RUNNING, PAUSED, TERMINATED, ERROR/
        error_file (str): Path to the errors that this trial has raised.

    """

    PENDING = "PENDING"
    RUNNING = "RUNNING"
    PAUSED = "PAUSED"
    TERMINATED = "TERMINATED"
    ERROR = "ERROR"

    def __init__(self,
                 trainable_name,
                 config=None,
                 trial_id=None,
                 local_dir=DEFAULT_RESULTS_DIR,
                 evaluated_params=None,
                 experiment_tag="",
                 resources=None,
                 stopping_criterion=None,
                 remote_checkpoint_dir=None,
                 checkpoint_freq=0,
                 checkpoint_at_end=False,
                 sync_on_checkpoint=True,
                 keep_checkpoints_num=None,
                 checkpoint_score_attr=TRAINING_ITERATION,
                 export_formats=None,
                 restore_path=None,
                 trial_name_creator=None,
                 trial_dirname_creator=None,
                 loggers=None,
                 log_to_file=None,
                 sync_to_driver_fn=None,
                 max_failures=0):
        """Initialize a new trial.

        The args here take the same meaning as the command line flags defined
        in ray.tune.config_parser.
        """
        validate_trainable(trainable_name)
        # Trial config
        self.trainable_name = trainable_name
        self.trial_id = Trial.generate_id() if trial_id is None else trial_id
        self.config = config or {}
        self.local_dir = local_dir  # This remains unexpanded for syncing.

        #: Parameters that Tune varies across searches.
        self.evaluated_params = evaluated_params or {}
        self.experiment_tag = experiment_tag
        trainable_cls = self.get_trainable_cls()
        if trainable_cls:
            default_resources = trainable_cls.default_resource_request(
                self.config)
            if default_resources:
                if resources:
                    raise ValueError(
                        "Resources for {} have been automatically set to {} "
                        "by its `default_resource_request()` method. Please "
                        "clear the `resources_per_trial` option.".format(
                            trainable_cls, default_resources))
                resources = default_resources
        self.location = Location()
        self.resources = resources or Resources(cpu=1, gpu=0)
        self.stopping_criterion = stopping_criterion or {}
        self.loggers = loggers

        self.log_to_file = log_to_file
        # Make sure `stdout_file, stderr_file = Trial.log_to_file` works
        if not self.log_to_file or not isinstance(self.log_to_file, Sequence) \
           or not len(self.log_to_file) == 2:
            self.log_to_file = (None, None)

        self.sync_to_driver_fn = sync_to_driver_fn
        self.verbose = True
        self.max_failures = max_failures

        # Local trial state that is updated during the run
        self.last_result = {}
        self.last_update_time = -float("inf")

        # stores in memory max/min/avg/last-n-avg/last result for each
        # metric by trial
        self.metric_analysis = {}

        # keep a moving average over these last n steps
        self.n_steps = [5, 10]
        self.metric_n_steps = {}

        self.export_formats = export_formats
        self.status = Trial.PENDING
        self.start_time = None
        self.logdir = None
        self.runner = None
        self.result_logger = None
        self.last_debug = 0
        self.error_file = None
        self.error_msg = None
        self.trial_name_creator = trial_name_creator
        self.custom_trial_name = None
        self.custom_dirname = None

        # Checkpointing fields
        self.saving_to = None
        if remote_checkpoint_dir:
            self.remote_checkpoint_dir_prefix = remote_checkpoint_dir
        else:
            self.remote_checkpoint_dir_prefix = None
        self.checkpoint_freq = checkpoint_freq
        self.checkpoint_at_end = checkpoint_at_end
        self.keep_checkpoints_num = keep_checkpoints_num
        self.checkpoint_score_attr = checkpoint_score_attr
        self.sync_on_checkpoint = sync_on_checkpoint
        self.checkpoint_manager = CheckpointManager(
            keep_checkpoints_num, checkpoint_score_attr,
            checkpoint_deleter(self._trainable_name(), self.runner))

        # Restoration fields
        self.restore_path = restore_path
        self.restoring_from = None
        self.num_failures = 0

        # AutoML fields
        self.results = None
        self.best_result = None
        self.param_config = None
        self.extra_arg = None

        self._nonjson_fields = [
            "loggers",
            "sync_to_driver_fn",
            "results",
            "best_result",
            "param_config",
            "extra_arg",
        ]
        if trial_name_creator:
            self.custom_trial_name = trial_name_creator(self)

        if trial_dirname_creator:
            self.custom_dirname = trial_dirname_creator(self)

    @property
    def node_ip(self):
        return self.location.hostname

    @property
    def checkpoint(self):
        """Returns the most recent checkpoint.

        If the trial is in ERROR state, the most recent PERSISTENT checkpoint
        is returned.
        """
        if self.status == Trial.ERROR:
            checkpoint = self.checkpoint_manager.newest_persistent_checkpoint
        else:
            checkpoint = self.checkpoint_manager.newest_checkpoint
        if checkpoint.value is None:
            checkpoint = Checkpoint(Checkpoint.PERSISTENT, self.restore_path)
        return checkpoint

    @classmethod
    def generate_id(cls):
        return str(uuid.uuid1().hex)[:8]

    @property
    def remote_checkpoint_dir(self):
        assert self.logdir, "Trial {}: logdir not initialized.".format(self)
        if not self.remote_checkpoint_dir_prefix:
            return None
        logdir_name = os.path.basename(self.logdir)
        return os.path.join(self.remote_checkpoint_dir_prefix, logdir_name)

<<<<<<< HEAD
=======
    @classmethod
    def create_logdir(cls, identifier, local_dir):
        local_dir = os.path.expanduser(local_dir)
        os.makedirs(local_dir, exist_ok=True)
        return tempfile.mkdtemp(
            prefix="{}_{}".format(identifier[:MAX_LEN_IDENTIFIER], date_str()),
            dir=local_dir)

    def reset(self):
        return Trial(
            self.trainable_name,
            config=self.config,
            trial_id=None,
            local_dir=self.local_dir,
            evaluated_params=self.evaluated_params,
            experiment_tag=self.experiment_tag,
            resources=self.resources,
            stopping_criterion=self.stopping_criterion,
            remote_checkpoint_dir=self.remote_checkpoint_dir,
            checkpoint_freq=self.checkpoint_freq,
            checkpoint_at_end=self.checkpoint_at_end,
            sync_on_checkpoint=self.sync_on_checkpoint,
            keep_checkpoints_num=self.keep_checkpoints_num,
            checkpoint_score_attr=self.checkpoint_score_attr,
            export_formats=self.export_formats,
            restore_path=self.restore_path,
            trial_name_creator=self.trial_name_creator,
            loggers=self.loggers,
            log_to_file=self.log_to_file,
            sync_to_driver_fn=self.sync_to_driver_fn,
            max_failures=self.max_failures,
        )

>>>>>>> 245c0a9e
    def init_logger(self):
        """Init logger."""
        if not self.result_logger:
            if not self.logdir:
                self.logdir = create_logdir(self._generate_dirname(),
                                            self.local_dir)
            else:
                os.makedirs(self.logdir, exist_ok=True)

            self.result_logger = UnifiedLogger(
                self.config,
                self.logdir,
                trial=self,
                loggers=self.loggers,
                sync_function=self.sync_to_driver_fn)

    def update_resources(self, cpu, gpu, **kwargs):
        """EXPERIMENTAL: Updates the resource requirements.

        Should only be called when the trial is not running.

        Raises:
            ValueError if trial status is running.
        """
        if self.status is Trial.RUNNING:
            raise ValueError("Cannot update resources while Trial is running.")
        self.resources = Resources(cpu, gpu, **kwargs)

    def set_runner(self, runner):
        self.runner = runner
        self.checkpoint_manager.delete = checkpoint_deleter(
            self._trainable_name(), runner)

    def set_location(self, location):
        """Sets the location of the trial."""
        self.location = location

    def set_status(self, status):
        """Sets the status of the trial."""
        self.status = status
        if status == Trial.RUNNING:
            if self.start_time is None:
                self.start_time = time.time()

    def close_logger(self):
        """Closes logger."""
        if self.result_logger:
            self.result_logger.close()
            self.result_logger = None

    def write_error_log(self, error_msg):
        if error_msg and self.logdir:
            self.num_failures += 1
            self.error_file = os.path.join(self.logdir, "error.txt")
            with open(self.error_file, "a+") as f:
                f.write("Failure # {} (occurred at {})\n".format(
                    self.num_failures, date_str()))
                f.write(error_msg + "\n")
            self.error_msg = error_msg

    def should_stop(self, result):
        """Whether the given result meets this trial's stopping criteria."""
        if result.get(DONE):
            return True

        for criteria, stop_value in self.stopping_criterion.items():
            if criteria not in result:
                raise TuneError(
                    "Stopping criteria {} not provided in result {}.".format(
                        criteria, result))
            elif isinstance(criteria, dict):
                raise ValueError(
                    "Stopping criteria is now flattened by default. "
                    "Use forward slashes to nest values `key1/key2/key3`.")
            elif result[criteria] >= stop_value:
                return True
        return False

    def should_checkpoint(self):
        """Whether this trial is due for checkpointing."""
        result = self.last_result or {}
        if result.get(DONE) and self.checkpoint_at_end:
            return True
        return (self.checkpoint_freq and
                result.get(TRAINING_ITERATION, 0) % self.checkpoint_freq == 0)

    def has_checkpoint(self):
        return self.checkpoint.value is not None

    def clear_checkpoint(self):
        self.checkpoint.value = None
        self.restoring_from = None

    def on_checkpoint(self, checkpoint):
        """Hook for handling checkpoints taken by the Trainable.

        Args:
            checkpoint (Checkpoint): Checkpoint taken.
        """
        if checkpoint.storage == Checkpoint.MEMORY:
            self.checkpoint_manager.on_checkpoint(checkpoint)
            return
        if self.sync_on_checkpoint:
            try:
                # Wait for any other syncs to finish. We need to sync again
                # after this to handle checkpoints taken mid-sync.
                self.result_logger.wait()
            except TuneError as e:
                # Errors occurring during this wait are not fatal for this
                # checkpoint, so it should just be logged.
                logger.error(
                    "Trial %s: An error occurred during the "
                    "checkpoint pre-sync wait - %s", self, str(e))
            # Force sync down and wait before tracking the new checkpoint.
            try:
                if self.result_logger.sync_down():
                    self.result_logger.wait()
                else:
                    logger.error(
                        "Trial %s: Checkpoint sync skipped. "
                        "This should not happen.", self)
            except TuneError as e:
                if issubclass(self.get_trainable_cls(), DurableTrainable):
                    # Even though rsync failed the trainable can restore
                    # from remote durable storage.
                    logger.error("Trial %s: Sync error - %s", self, str(e))
                else:
                    # If the trainable didn't have remote storage to upload
                    # to then this checkpoint may have been lost, so we
                    # shouldn't track it with the checkpoint_manager.
                    raise e
            if not issubclass(self.get_trainable_cls(), DurableTrainable):
                if not os.path.exists(checkpoint.value):
                    raise TuneError("Trial {}: Checkpoint path {} not "
                                    "found after successful sync down.".format(
                                        self, checkpoint.value))
        self.checkpoint_manager.on_checkpoint(checkpoint)

    def on_restore(self):
        """Handles restoration completion."""
        assert self.is_restoring
        self.last_result = self.restoring_from.result
        self.restoring_from = None

    def should_recover(self):
        """Returns whether the trial qualifies for retrying.

        This is if the trial has not failed more than max_failures. Note this
        may return true even when there is no checkpoint, either because
        `self.checkpoint_freq` is `0` or because the trial failed before
        a checkpoint has been made.
        """
        return self.num_failures < self.max_failures or self.max_failures < 0

    def update_last_result(self, result, terminate=False):
        result.update(trial_id=self.trial_id, done=terminate)
        if self.experiment_tag:
            result.update(experiment_tag=self.experiment_tag)
        if self.verbose and (terminate or time.time() - self.last_debug >
                             DEBUG_PRINT_INTERVAL):
            print("Result for {}:".format(self))
            print("  {}".format(pretty_print(result).replace("\n", "\n  ")))
            self.last_debug = time.time()
        self.set_location(Location(result.get("node_ip"), result.get("pid")))
        self.last_result = result
        self.last_update_time = time.time()
        self.result_logger.on_result(self.last_result)

        for metric, value in flatten_dict(result).items():
            if isinstance(value, Number):
                if metric not in self.metric_analysis:
                    self.metric_analysis[metric] = {
                        "max": value,
                        "min": value,
                        "avg": value,
                        "last": value
                    }
                    self.metric_n_steps[metric] = {}
                    for n in self.n_steps:
                        key = "last-{:d}-avg".format(n)
                        self.metric_analysis[metric][key] = value
                        # Store n as string for correct restore.
                        self.metric_n_steps[metric][str(n)] = deque(
                            [value], maxlen=n)
                else:
                    step = result["training_iteration"] or 1
                    self.metric_analysis[metric]["max"] = max(
                        value, self.metric_analysis[metric]["max"])
                    self.metric_analysis[metric]["min"] = min(
                        value, self.metric_analysis[metric]["min"])
                    self.metric_analysis[metric]["avg"] = 1 / step * (
                        value +
                        (step - 1) * self.metric_analysis[metric]["avg"])
                    self.metric_analysis[metric]["last"] = value

                    for n in self.n_steps:
                        key = "last-{:d}-avg".format(n)
                        self.metric_n_steps[metric][str(n)].append(value)
                        self.metric_analysis[metric][key] = sum(
                            self.metric_n_steps[metric][str(n)]) / len(
                                self.metric_n_steps[metric][str(n)])

    def get_trainable_cls(self):
        return get_trainable_cls(self.trainable_name)

    def set_verbose(self, verbose):
        self.verbose = verbose

    def is_finished(self):
        return self.status in [Trial.ERROR, Trial.TERMINATED]

    @property
    def is_restoring(self):
        return self.restoring_from is not None

    @property
    def is_saving(self):
        return self.saving_to is not None

    def __repr__(self):
        return self._trainable_name(include_trial_id=True)

    def __str__(self):
        return self._trainable_name(include_trial_id=True)

    def _trainable_name(self, include_trial_id=False):
        """Combines ``env`` with ``trainable_name`` and ``trial_id``.

        Can be overridden with a custom string creator.
        """
        if self.custom_trial_name:
            return self.custom_trial_name

        if "env" in self.config:
            env = self.config["env"]
            if isinstance(env, type):
                env = env.__name__
            identifier = "{}_{}".format(self.trainable_name, env)
        else:
            identifier = self.trainable_name
        if include_trial_id:
            identifier += "_" + self.trial_id
        return identifier.replace("/", "_")

    def _generate_dirname(self):
        if self.custom_dirname:
            generated_dirname = self.custom_dirname
        else:
            generated_dirname = f"{str(self)}_{self.experiment_tag}"
            generated_dirname = generated_dirname[:MAX_LEN_IDENTIFIER]
            generated_dirname += f"_{date_str()}_{uuid.uuid4().hex[:6]}"
        return generated_dirname.replace("/", "_")

    def __getstate__(self):
        """Memento generator for Trial.

        Sets RUNNING trials to PENDING, and flushes the result logger.
        Note this can only occur if the trial holds a PERSISTENT checkpoint.
        """
        assert self.checkpoint.storage == Checkpoint.PERSISTENT, (
            "Checkpoint must not be in-memory.")
        state = self.__dict__.copy()
        state["resources"] = resources_to_json(self.resources)

        for key in self._nonjson_fields:
            state[key] = binary_to_hex(cloudpickle.dumps(state.get(key)))

        state["runner"] = None
        state["location"] = Location()
        state["result_logger"] = None
        # Avoid waiting for events that will never occur on resume.
        state["resuming_from"] = None
        state["saving_to"] = None
        if self.result_logger:
            self.result_logger.flush(sync_down=False)
            state["__logger_started__"] = True
        else:
            state["__logger_started__"] = False
        return copy.deepcopy(state)

    def __setstate__(self, state):
        logger_started = state.pop("__logger_started__")
        state["resources"] = json_to_resources(state["resources"])

        if state["status"] == Trial.RUNNING:
            state["status"] = Trial.PENDING
        for key in self._nonjson_fields:
            state[key] = cloudpickle.loads(hex_to_binary(state[key]))

        self.__dict__.update(state)
        validate_trainable(self.trainable_name)
        if logger_started:
            self.init_logger()<|MERGE_RESOLUTION|>--- conflicted
+++ resolved
@@ -333,16 +333,6 @@
         logdir_name = os.path.basename(self.logdir)
         return os.path.join(self.remote_checkpoint_dir_prefix, logdir_name)
 
-<<<<<<< HEAD
-=======
-    @classmethod
-    def create_logdir(cls, identifier, local_dir):
-        local_dir = os.path.expanduser(local_dir)
-        os.makedirs(local_dir, exist_ok=True)
-        return tempfile.mkdtemp(
-            prefix="{}_{}".format(identifier[:MAX_LEN_IDENTIFIER], date_str()),
-            dir=local_dir)
-
     def reset(self):
         return Trial(
             self.trainable_name,
@@ -368,7 +358,6 @@
             max_failures=self.max_failures,
         )
 
->>>>>>> 245c0a9e
     def init_logger(self):
         """Init logger."""
         if not self.result_logger:
