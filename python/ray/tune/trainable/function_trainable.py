import inspect
import logging
import os
import shutil
import sys
import threading
import time
import uuid
import warnings
from functools import partial
from numbers import Number
from typing import Any, Callable, Dict, Optional, Type

from ray.air._internal.util import StartTraceback, RunnerThread
import queue

from ray.air.checkpoint import Checkpoint
from ray.air.constants import (
    _ERROR_FETCH_TIMEOUT,
    _RESULT_FETCH_TIMEOUT,
    TIME_THIS_ITER_S,
)
from ray.train._internal.checkpoint_manager import _TrainingResult
from ray.train._internal.storage import _use_storage_context
from ray.train._internal.session import (
    init_session,
    get_session,
    shutdown_session,
    _TrainSession,
    TrialInfo,
)
from ray.tune import TuneError
from ray.tune.execution.placement_groups import PlacementGroupFactory
from ray.tune.trainable import session as legacy_tune_session
from ray.tune.result import (
    DEFAULT_METRIC,
    RESULT_DUPLICATE,
    SHOULD_CHECKPOINT,
)
from ray.tune.trainable import Trainable, TrainableUtil
from ray.tune.utils import (
    _detect_checkpoint_function,
    _detect_config_single,
    _detect_reporter,
)
from ray.util.annotations import DeveloperAPI
from ray.util.debug import log_once


logger = logging.getLogger(__name__)

# Time between FunctionTrainable checks when fetching
# new results after signaling the reporter to continue

NULL_MARKER = ".null_marker"
TEMP_MARKER = ".temp_marker"


@DeveloperAPI
class FuncCheckpointUtil:
    """Utility class holding various function-checkpointing mechanisms.

    The two special modes are "null" and "temporary" checkpoints.

    *Null Checkpoints*
    -------------------

    Null checkpoints are generated when a trial is being saved
    but a checkpoint has not been created. In this case,
    a marker is set, indicating that the checkpoint is null.

    When restoring from an null checkpoint, the FunctionTrainable
    will detect this and *not* restore from any checkpoint at all.

    *Temporary Checkpoints*
    -----------------------

    Temporary checkpoints are generated when a trial is being
    restored from a prior in-memory checkpoint. In this case, a marker
    will be set indicating that a checkpoint is temporary.

    Upon termination of the trial, temporary checkpoints
    will be removed. We cannot remove them any earlier because
    the loading of checkpoints is non-deterministic.

    If "save" is called on a trial whose most recent checkpoint
    is temporary, "create_perm_checkpoint" will be called. This
    copies the temporary checkpoint to a permanent checkpoint directory.
    """

    @staticmethod
    def mk_null_checkpoint_dir(logdir):
        """Indicate that the given checkpoint doesn't have state."""
        checkpoint_dir = TrainableUtil.make_checkpoint_dir(
            logdir, index=-1, override=True
        )
        open(os.path.join(checkpoint_dir, NULL_MARKER), "a").close()
        return checkpoint_dir

    @staticmethod
    def mk_temp_checkpoint_dir(logdir):
        """Indicate that the checkpoint is only for restoration."""
        temporary_checkpoint_dir = TrainableUtil.make_checkpoint_dir(
            logdir, index="tmp" + uuid.uuid4().hex[:6], override=True
        )
        open(os.path.join(temporary_checkpoint_dir, TEMP_MARKER), "a").close()
        return temporary_checkpoint_dir

    @staticmethod
    def is_temp_checkpoint_dir(checkpoint_dir):
        """Checks for the temp checkpoint marker."""
        return os.path.exists(os.path.join(checkpoint_dir, TEMP_MARKER))

    @staticmethod
    def is_null_checkpoint(checkpoint_dir):
        """Checks for the empty checkpoint marker."""
        return os.path.exists(os.path.join(checkpoint_dir, NULL_MARKER))

    @staticmethod
    def create_perm_checkpoint(checkpoint_dir, logdir, step):
        """Copies temporary checkpoint to a permanent checkpoint directory."""
        checkpoint_dir = os.path.abspath(checkpoint_dir)
        temporary_marker = os.path.join(checkpoint_dir, TEMP_MARKER)
        assert os.path.exists(
            temporary_marker
        ), "Should not be calling this method on a permanent checkpoint."
        os.remove(temporary_marker)
        perm_checkpoint_dir = TrainableUtil.make_checkpoint_dir(
            logdir, index=step, override=True
        )
        shutil.rmtree(perm_checkpoint_dir)

        shutil.copytree(checkpoint_dir, perm_checkpoint_dir)
        assert not os.path.exists(os.path.join(perm_checkpoint_dir, TEMP_MARKER))
        return perm_checkpoint_dir


@DeveloperAPI
class _StatusReporter:
    def __init__(
        self,
        result_queue: queue.Queue,
        continue_semaphore: threading.Semaphore,
        end_event: threading.Event,
        training_iteration_func: Callable[[], int],
        experiment_name: Optional[str] = None,
        trial_name: Optional[str] = None,
        trial_id: Optional[str] = None,
        logdir: Optional[str] = None,
        trial_resources: Optional[PlacementGroupFactory] = None,
    ):
        self._queue = result_queue
        self._last_report_time = None
        self._continue_semaphore = continue_semaphore
        self._end_event = end_event
        self._get_training_iteration = training_iteration_func
        self._experiment_name = experiment_name
        self._trial_name = trial_name
        self._trial_id = trial_id
        self._logdir = logdir
        self._last_checkpoint = None
        self._fresh_checkpoint = False
        self._trial_resources = trial_resources
        # Mark whether the `ray.air.session.report()` API is being used,
        # to throw an error if `tune.report()` is called as well
        self._air_session_has_reported = False

    def reset(self, trial_name=None, trial_id=None, logdir=None, trial_resources=None):
        self._trial_name = trial_name
        self._trial_id = trial_id
        self._logdir = logdir
        self._last_checkpoint = None
        self._latest_checkpoint_result = None
        self._fresh_checkpoint = False
        self._trial_resources = trial_resources
        self._air_session_has_reported = False

    def __call__(self, _metric=None, **kwargs):
        """Report updated training status.

        Pass in `done=True` when the training job is completed.

        Args:
            kwargs: Latest training result status.

        Raises:
            StopIteration: A StopIteration exception is raised if the trial has
                been signaled to stop.
        """

        assert self._last_report_time is not None, (
            "_StatusReporter._start() must be called before the first "
            "report __call__ is made to ensure correct runtime metrics."
        )

        if _metric:
            kwargs[DEFAULT_METRIC] = _metric

        # time per iteration is recorded directly in the reporter to ensure
        # any delays in logging results aren't counted
        report_time = time.time()
        if TIME_THIS_ITER_S not in kwargs:
            kwargs[TIME_THIS_ITER_S] = report_time - self._last_report_time
        self._last_report_time = report_time

        # add results to a thread-safe queue
        self._queue.put(kwargs.copy(), block=True)

        # This blocks until notification from the FunctionRunner that the last
        # result has been returned to Tune and that the function is safe to
        # resume training.
        self._continue_semaphore.acquire()

        # If the trial should be terminated, exit gracefully.
        if self._end_event.is_set():
            self._end_event.clear()
            sys.exit(0)

    def make_checkpoint_dir(self, step):
        checkpoint_dir = TrainableUtil.make_checkpoint_dir(self.logdir, index=step)
        logger.debug("Making checkpoint dir at %s", checkpoint_dir)
        return checkpoint_dir

    def set_checkpoint(self, checkpoint, is_new=True):
        """Sets the checkpoint to be returned upon get_checkpoint.

        If this is a "new" checkpoint, it will notify Tune
        (via has_new_checkpoint). Otherwise, it will NOT notify Tune.
        """
        if isinstance(checkpoint, str):
            try:
                TrainableUtil.find_checkpoint_dir(checkpoint)
            except FileNotFoundError:
                logger.error(
                    "Checkpoint must be created with path given from "
                    "make_checkpoint_dir."
                )
                raise
        previous_checkpoint = self._last_checkpoint
        self._last_checkpoint = checkpoint
        if is_new:
            self._fresh_checkpoint = True

        # Delete temporary checkpoint folder from `restore_from_object`
        if previous_checkpoint and FuncCheckpointUtil.is_temp_checkpoint_dir(
            previous_checkpoint
        ):
            previous_checkpoint_dir = TrainableUtil.find_checkpoint_dir(
                previous_checkpoint
            )
            shutil.rmtree(previous_checkpoint_dir, ignore_errors=True)

    def has_new_checkpoint(self):
        return self._fresh_checkpoint

    def get_checkpoint(self):
        # NOTE: This is not the same as `train.get_checkpoint`.
        # This is used internally by `FunctionTrainable.save_checkpoint`.
        # `loaded_checkpoint` is the checkpoint accessible by the user.
        self._fresh_checkpoint = False
        return self._last_checkpoint

    def _start(self):
        self._last_report_time = time.time()

    def report(self, metrics: Dict, *, checkpoint: Optional[Checkpoint] = None) -> None:
        # TODO(xwjiang): Tons of optimizations.
        self._air_session_has_reported = True
        if checkpoint:
            training_iteration = self._get_training_iteration()
            checkpoint_dir = self.make_checkpoint_dir(step=training_iteration)
            self.set_checkpoint(checkpoint_dir)
            checkpoint.to_directory(checkpoint_dir)
            # TODO(krfricke): Remove this once support is added in Checkpoint.
            open(os.path.join(checkpoint_dir, ".is_checkpoint"), "a").close()
        self.__call__(**metrics)

    @property
    def loaded_checkpoint(self) -> Optional[Checkpoint]:
        if self._last_checkpoint:
            assert isinstance(self._last_checkpoint, str)
            return Checkpoint.from_directory(self._last_checkpoint)
        return None

    @property
    def logdir(self):
        return self._logdir

    @property
    def experiment_name(self):
        """Trial name for the corresponding trial of this Trainable."""
        return self._experiment_name

    @property
    def trial_name(self):
        """Trial name for the corresponding trial of this Trainable."""
        return self._trial_name

    @property
    def trial_id(self):
        """Trial id for the corresponding trial of this Trainable."""
        return self._trial_id

    @property
    def trial_resources(self):
        """Resources assigned to the trial of this Trainable."""
        return self._trial_resources

    @property
    def trial_dir(self) -> str:
        """Trial-level log directory for the corresponding trial."""
        return self._logdir


@DeveloperAPI
class FunctionTrainable(Trainable):
    """Trainable that runs a user function reporting results.

    This mode of execution does not support checkpoint/restore."""

    _name = "func"

    def setup(self, config):
        if _use_storage_context():
            init_session(
                training_func=lambda: self._trainable_func(
                    self.config, get_session(), get_session().loaded_checkpoint
                ),
                trial_info=TrialInfo(
                    name=self.trial_name,
                    id=self.trial_id,
                    resources=self.trial_resources,
                    logdir=self._storage.trial_local_path,
                    driver_ip=None,
                    experiment_name=self._storage.experiment_dir_name,
                ),
                storage=self._storage,
                synchronous_result_reporting=True,
                # Set all Train-specific properties to None.
                world_rank=None,
                local_rank=None,
                node_rank=None,
                local_world_size=None,
                world_size=None,
                dataset_shard=None,
                checkpoint=None,
                # Deprecated configs
                encode_data_fn=None,
                enable_lazy_checkpointing=False,
            )
            self._last_training_result = None
            return

        # Semaphore for notifying the reporter to continue with the computation
        # and to generate the next result.
        self._continue_semaphore = threading.Semaphore(0)

        # Event for notifying the reporter to exit gracefully, terminating
        # the thread.
        self._end_event = threading.Event()

        # Queue for passing results between threads
        self._results_queue = queue.Queue(1)

        # Queue for passing errors back from the thread runner. The error queue
        # has a max size of one to prevent stacking error and force error
        # reporting to block until finished.
        self._error_queue = queue.Queue(1)

        self._status_reporter = _StatusReporter(
            self._results_queue,
            self._continue_semaphore,
            self._end_event,
            training_iteration_func=lambda: self.training_iteration,
            experiment_name=(
                self._trial_info.experiment_name if self._trial_info else None
            ),
            trial_name=self.trial_name,
            trial_id=self.trial_id,
            logdir=self.logdir,
            trial_resources=self.trial_resources,
        )
        self._last_result = {}

        legacy_tune_session._init(self._status_reporter)
        self._runner = None
        self._restore_tmpdir = None
        self.temp_checkpoint_dir = None

    def _trainable_func(self, config, reporter, checkpoint_dir):
        """Subclasses can override this to set the trainable func."""

        raise NotImplementedError

    def _start(self):
        def entrypoint():
            try:
                return self._trainable_func(
                    self.config,
                    self._status_reporter,
                    self._status_reporter.get_checkpoint(),
                )
            except Exception as e:
                raise StartTraceback from e

        # the runner thread is not started until the first call to _train
        self._runner = RunnerThread(
            target=entrypoint, error_queue=self._error_queue, daemon=True
        )
        # if not alive, try to start
        self._status_reporter._start()
        try:
            self._runner.start()
        except RuntimeError:
            # If this is reached, it means the thread was started and is
            # now done or has raised an exception.
            pass

    def step(self):
        """Implements train() for a Function API.

        If the RunnerThread finishes without reporting "done",
        Tune will automatically provide a magic keyword __duplicate__
        along with a result with "done=True". The TrialRunner will handle the
        result accordingly (see tune/tune_controller.py).
        """
        if _use_storage_context():
            session: _TrainSession = get_session()
            if not session.training_started:
                session.start()

            training_result: Optional[_TrainingResult] = session.get_next()

            if not training_result:
                # The `RESULT_DUPLICATE` result should have been the last
                # result reported by the session, which triggers cleanup.
                raise RuntimeError(
                    "Should not have reached here. The TuneController should not "
                    "have scheduled another `train` remote call."
                    "It should have scheduled a `stop` instead "
                    "after the training function exits."
                )

            metrics = training_result.metrics
            # This keyword appears if the train_func using the Function API
            # finishes without "done=True". This duplicates the last result, but
            # the TuneController will not log this result again.
            # TuneController will also inject done=True to the result,
            # and proceed to queue up a STOP decision for the trial.
            if RESULT_DUPLICATE in metrics:
                metrics[SHOULD_CHECKPOINT] = False

            self._last_training_result = training_result
            if training_result.checkpoint is not None:
                # TODO(justinvyu): Result/checkpoint reporting can be combined.
                # For now, since result/checkpoint reporting is separate, this
                # special key will tell Tune to pull the checkpoint from
                # the `last_training_result`.
                metrics[SHOULD_CHECKPOINT] = True
            return metrics

        if self._runner and self._runner.is_alive():
            # if started and alive, inform the reporter to continue and
            # generate the next result
            self._continue_semaphore.release()
        else:
            self._start()

        result = None
        while result is None and self._runner.is_alive():
            # fetch the next produced result
            try:
                result = self._results_queue.get(
                    block=True, timeout=_RESULT_FETCH_TIMEOUT
                )
            except queue.Empty:
                pass

        # if no result were found, then the runner must no longer be alive
        if result is None:
            # Try one last time to fetch results in case results were reported
            # in between the time of the last check and the termination of the
            # thread runner.
            try:
                result = self._results_queue.get(block=False)
            except queue.Empty:
                pass

        # check if error occurred inside the thread runner
        if result is None:
            # only raise an error from the runner if all results are consumed
            self._report_thread_runner_error(block=True)

            # Under normal conditions, this code should never be reached since
            # this branch should only be visited if the runner thread raised
            # an exception. If no exception were raised, it means that the
            # runner thread never reported any results which should not be
            # possible when wrapping functions with `wrap_function`.
            raise TuneError(
                (
                    "Wrapped function ran until completion without reporting "
                    "results or raising an exception."
                )
            )

        else:
            if not self._error_queue.empty():
                logger.warning(
                    (
                        "Runner error waiting to be raised in main thread. "
                        "Logging all available results first."
                    )
                )

        # This keyword appears if the train_func using the Function API
        # finishes without "done=True". This duplicates the last result, but
        # the TrialRunner will not log this result again.
        if RESULT_DUPLICATE in result:
            new_result = self._last_result.copy()
            new_result.update(result)
            result = new_result
            # Do not checkpoint again
            result[SHOULD_CHECKPOINT] = False

        self._last_result = result
        if self._status_reporter.has_new_checkpoint():
            result[SHOULD_CHECKPOINT] = True
        return result

    def execute(self, fn):
        return fn(self)

    def get_state(self):
        state = super().get_state()

        if _use_storage_context():
            # TODO(justinvyu): This is only used to populate the tune metadata
            # file within the checkpoint, so can be removed after if remove
            # the metadata file.
            return state

        checkpoint = self._status_reporter.get_checkpoint()
        if not checkpoint:
            state.update(iteration=0, timesteps_total=0, episodes_total=0)
        return state

    def save_checkpoint(self, checkpoint_dir: str = ""):
        if checkpoint_dir:
            raise ValueError("Checkpoint dir should not be used with function API.")

        if _use_storage_context():
            # TRAIN -> SAVE remote calls get processed sequentially,
            # so `_last_training_result.checkpoint` holds onto the latest ckpt.
            assert self._last_training_result.checkpoint
            return self._last_training_result

        checkpoint = self._status_reporter.get_checkpoint()

        if not checkpoint:
            # We drop a marker here to indicate that the checkpoint is empty
            checkpoint = FuncCheckpointUtil.mk_null_checkpoint_dir(self.logdir)
            parent_dir = checkpoint
        elif isinstance(checkpoint, dict):
            return checkpoint
        elif isinstance(checkpoint, str):
            parent_dir = TrainableUtil.find_checkpoint_dir(checkpoint)
            # When the trainable is restored, a temporary checkpoint
            # is created. However, when saved, it should become permanent.
            # Ideally, there are no save calls upon a temporary
            # checkpoint, but certain schedulers might.
            if FuncCheckpointUtil.is_temp_checkpoint_dir(parent_dir):
                parent_dir = FuncCheckpointUtil.create_perm_checkpoint(
                    checkpoint_dir=parent_dir,
                    logdir=self.logdir,
                    step=self.training_iteration,
                )
        else:
            raise ValueError(
                "Provided checkpoint was expected to have "
                "type (str, dict). Got {}.".format(type(checkpoint))
            )

        return parent_dir

    def _create_checkpoint_dir(
        self, checkpoint_dir: Optional[str] = None
    ) -> Optional[str]:
        return None

    def save_to_object(self):
        checkpoint_path = self.save()
        checkpoint = Checkpoint.from_directory(checkpoint_path)
        return checkpoint.to_bytes()

    def load_checkpoint(self, checkpoint):
        if _use_storage_context():
            checkpoint_result = checkpoint
            assert isinstance(checkpoint_result, _TrainingResult)
            session = get_session()
            session.loaded_checkpoint = checkpoint_result.checkpoint
            return

        # This should be removed once Trainables are refactored.
        if "tune_checkpoint_path" in checkpoint:
            del checkpoint["tune_checkpoint_path"]
        # If there does not exist a checkpoint, we will not restore
        # from it and will remove the marker.
        if FuncCheckpointUtil.is_null_checkpoint(checkpoint):
            return
        # By informing that this checkpoint is not new,
        # we will not return the checkpoint path
        # as a new checkpoint.
        self._status_reporter.set_checkpoint(checkpoint, is_new=False)

    def _restore_from_checkpoint_obj(self, checkpoint: Checkpoint):
        self.temp_checkpoint_dir = FuncCheckpointUtil.mk_temp_checkpoint_dir(
            self.logdir
        )
        checkpoint.to_directory(self.temp_checkpoint_dir)
        self.restore(self.temp_checkpoint_dir)

    def restore_from_object(self, obj):
        self.temp_checkpoint_dir = FuncCheckpointUtil.mk_temp_checkpoint_dir(
            self.logdir
        )
        checkpoint = Checkpoint.from_bytes(obj)
        checkpoint.to_directory(self.temp_checkpoint_dir)

        self.restore(self.temp_checkpoint_dir)

    def cleanup(self):
        if _use_storage_context():
            session = get_session()
            try:
                # session.finish raises any Exceptions from training.
<<<<<<< HEAD
                _ = session.finish()
            finally:
                session = None
=======
                # Do not wait for thread termination here (timeout=0).
                session.finish(timeout=0)
            finally:
                # Check for any errors that might have been missed.
                session._report_thread_runner_error()
>>>>>>> e39b18ce
                # Shutdown session even if session.finish() raises an Exception.
                shutdown_session()
            return

        # Trigger thread termination
        self._end_event.set()
        self._continue_semaphore.release()
        # Do not wait for thread termination here.

        # If everything stayed in synch properly, this should never happen.
        if not self._results_queue.empty():
            logger.warning(
                (
                    "Some results were added after the trial stop condition. "
                    "These results won't be logged."
                )
            )

        # Check for any errors that might have been missed.
        self._report_thread_runner_error()
        legacy_tune_session._shutdown()

        if self.temp_checkpoint_dir is not None and os.path.exists(
            self.temp_checkpoint_dir
        ):
            shutil.rmtree(self.temp_checkpoint_dir)
            logger.debug("Clearing temporary checkpoint: %s", self.temp_checkpoint_dir)

    def reset_config(self, new_config):
        if _use_storage_context():
            session = get_session()

            # Wait for thread termination so it is save to re-use the same actor.
            thread_timeout = int(os.environ.get("TUNE_FUNCTION_THREAD_TIMEOUT_S", 2))
            session.finish(timeout=thread_timeout)
            if session.training_thread.is_alive():
                # Did not finish within timeout, reset unsuccessful.
                return False

            session.reset(
                training_func=lambda: self._trainable_func(
                    self.config, get_session(), get_session().loaded_checkpoint
                ),
                trial_info=TrialInfo(
                    name=self.trial_name,
                    id=self.trial_id,
                    resources=self.trial_resources,
                    logdir=self._storage.trial_local_path,
                    driver_ip=None,
                    experiment_name=self._storage.experiment_dir_name,
                ),
                storage=self._storage,
            )

            self._last_result = {}
            return True

        if self._runner and self._runner.is_alive():
            self._end_event.set()
            self._continue_semaphore.release()
            # Wait for thread termination so it is save to re-use the same
            # actor.
            thread_timeout = int(os.environ.get("TUNE_FUNCTION_THREAD_TIMEOUT_S", 2))
            self._runner.join(timeout=thread_timeout)
            if self._runner.is_alive():
                # Did not finish within timeout, reset unsuccessful.
                return False

        self._runner = None
        self._last_result = {}

        self._status_reporter.reset(
            trial_name=self.trial_name,
            trial_id=self.trial_id,
            logdir=self.logdir,
            trial_resources=self.trial_resources,
        )

        return True

    def _report_thread_runner_error(self, block=False):
        try:
            e = self._error_queue.get(block=block, timeout=_ERROR_FETCH_TIMEOUT)
            raise StartTraceback from e
        except queue.Empty:
            pass


@DeveloperAPI
def wrap_function(
    train_func: Callable[[Any], Any], warn: bool = True, name: Optional[str] = None
) -> Type["FunctionTrainable"]:
    inherit_from = (FunctionTrainable,)

    if hasattr(train_func, "__mixins__"):
        inherit_from = train_func.__mixins__ + inherit_from

    func_args = inspect.getfullargspec(train_func).args
    use_checkpoint = _detect_checkpoint_function(train_func)
    use_config_single = _detect_config_single(train_func)
    use_reporter = _detect_reporter(train_func)

    if not any([use_checkpoint, use_config_single, use_reporter]):
        # use_reporter is hidden
        raise ValueError(
            "Unknown argument found in the Trainable function. "
            "The function args must include a 'config' positional "
            "parameter. Any other args must be 'checkpoint_dir'. "
            "Found: {}".format(func_args)
        )

    if use_checkpoint:
        if log_once("tune_checkpoint_dir_deprecation") and warn:
            with warnings.catch_warnings():
                warnings.simplefilter("always")
                warning_msg = (
                    "`checkpoint_dir` in `func(config, checkpoint_dir)` is "
                    "being deprecated. "
                    "To save and load checkpoint in trainable functions, "
                    "please use the `report` API:\n\n"
                    "from ray import train\n\n"
                    "def train(config):\n"
                    "    # ...\n"
                    '    train.report({"metric": metric}, checkpoint=checkpoint)\n\n'
                    "For more information please see "
                    "https://docs.ray.io/en/latest/tune/api/trainable.html\n"
                )
                warnings.warn(
                    warning_msg,
                    DeprecationWarning,
                )

    resources = getattr(train_func, "_resources", None)

    class ImplicitFunc(*inherit_from):
        _name = name or (
            train_func.__name__ if hasattr(train_func, "__name__") else "func"
        )

        def __repr__(self):
            return self._name

        def _trainable_func(self, config, session, checkpoint_dir):
            if not use_checkpoint and not use_reporter:
                fn = partial(train_func, config)
            elif use_checkpoint:
                fn = partial(train_func, config, checkpoint_dir=checkpoint_dir)
            else:
                fn = partial(train_func, config, session)

            def handle_output(output):
                if not output:
                    return
                elif isinstance(output, dict):
                    if _use_storage_context():
                        session.report(output)
                    else:
                        session(**output)
                elif isinstance(output, Number):
                    if _use_storage_context():
                        session.report({DEFAULT_METRIC: output})
                    else:
                        session(_metric=output)
                else:
                    raise ValueError(
                        "Invalid return or yield value. Either return/yield "
                        "a single number or a dictionary object in your "
                        "trainable function."
                    )

            output = None
            if inspect.isgeneratorfunction(train_func):
                for output in fn():
                    handle_output(output)
            else:
                output = fn()
                handle_output(output)

            # If train_func returns, we need to notify the main event loop
            # of the last result while avoiding double logging. This is done
            # with the keyword RESULT_DUPLICATE -- see tune/tune_controller.py.
            if _use_storage_context():
                session.report({RESULT_DUPLICATE: True})
            else:
                legacy_status_reporter: _StatusReporter = session
                legacy_status_reporter(**{RESULT_DUPLICATE: True})
            return output

        @classmethod
        def default_resource_request(
            cls, config: Dict[str, Any]
        ) -> Optional[PlacementGroupFactory]:
            if not isinstance(resources, PlacementGroupFactory) and callable(resources):
                return resources(config)
            return resources

    return ImplicitFunc<|MERGE_RESOLUTION|>--- conflicted
+++ resolved
@@ -633,17 +633,11 @@
             session = get_session()
             try:
                 # session.finish raises any Exceptions from training.
-<<<<<<< HEAD
-                _ = session.finish()
-            finally:
-                session = None
-=======
                 # Do not wait for thread termination here (timeout=0).
                 session.finish(timeout=0)
             finally:
                 # Check for any errors that might have been missed.
                 session._report_thread_runner_error()
->>>>>>> e39b18ce
                 # Shutdown session even if session.finish() raises an Exception.
                 shutdown_session()
             return
