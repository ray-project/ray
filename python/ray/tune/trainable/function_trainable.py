import inspect
import logging
import os
import shutil
import sys
import threading
import time
import uuid
import warnings
from functools import partial
from numbers import Number
from typing import Any, Callable, Dict, Optional, Type, TYPE_CHECKING

from ray.air._internal.util import StartTraceback, RunnerThread
import queue

from ray.air.checkpoint import Checkpoint
from ray.air.constants import (
    _ERROR_FETCH_TIMEOUT,
    _RESULT_FETCH_TIMEOUT,
    TIME_THIS_ITER_S,
)
from ray.tune import TuneError
from ray.tune.execution.placement_groups import PlacementGroupFactory
from ray.tune.trainable import session
from ray.tune.result import (
    DEFAULT_METRIC,
    RESULT_DUPLICATE,
    SHOULD_CHECKPOINT,
)
from ray.tune.trainable import Trainable, TrainableUtil
from ray.tune.utils import (
    _detect_checkpoint_function,
    _detect_config_single,
    _detect_reporter,
)
from ray.util.annotations import DeveloperAPI
from ray.util.debug import log_once

if TYPE_CHECKING:
    from ray.train._internal.checkpoint_manager import _TrainingResult


logger = logging.getLogger(__name__)

# Time between FunctionTrainable checks when fetching
# new results after signaling the reporter to continue

NULL_MARKER = ".null_marker"
TEMP_MARKER = ".temp_marker"


@DeveloperAPI
class FuncCheckpointUtil:
    """Utility class holding various function-checkpointing mechanisms.

    The two special modes are "null" and "temporary" checkpoints.

    *Null Checkpoints*
    -------------------

    Null checkpoints are generated when a trial is being saved
    but a checkpoint has not been created. In this case,
    a marker is set, indicating that the checkpoint is null.

    When restoring from an null checkpoint, the FunctionTrainable
    will detect this and *not* restore from any checkpoint at all.

    *Temporary Checkpoints*
    -----------------------

    Temporary checkpoints are generated when a trial is being
    restored from a prior in-memory checkpoint. In this case, a marker
    will be set indicating that a checkpoint is temporary.

    Upon termination of the trial, temporary checkpoints
    will be removed. We cannot remove them any earlier because
    the loading of checkpoints is non-deterministic.

    If "save" is called on a trial whose most recent checkpoint
    is temporary, "create_perm_checkpoint" will be called. This
    copies the temporary checkpoint to a permanent checkpoint directory.
    """

    @staticmethod
    def mk_null_checkpoint_dir(logdir):
        """Indicate that the given checkpoint doesn't have state."""
        checkpoint_dir = TrainableUtil.make_checkpoint_dir(
            logdir, index=-1, override=True
        )
        open(os.path.join(checkpoint_dir, NULL_MARKER), "a").close()
        return checkpoint_dir

    @staticmethod
    def mk_temp_checkpoint_dir(logdir):
        """Indicate that the checkpoint is only for restoration."""
        temporary_checkpoint_dir = TrainableUtil.make_checkpoint_dir(
            logdir, index="tmp" + uuid.uuid4().hex[:6], override=True
        )
        open(os.path.join(temporary_checkpoint_dir, TEMP_MARKER), "a").close()
        return temporary_checkpoint_dir

    @staticmethod
    def is_temp_checkpoint_dir(checkpoint_dir):
        """Checks for the temp checkpoint marker."""
        return os.path.exists(os.path.join(checkpoint_dir, TEMP_MARKER))

    @staticmethod
    def is_null_checkpoint(checkpoint_dir):
        """Checks for the empty checkpoint marker."""
        return os.path.exists(os.path.join(checkpoint_dir, NULL_MARKER))

    @staticmethod
    def create_perm_checkpoint(checkpoint_dir, logdir, step):
        """Copies temporary checkpoint to a permanent checkpoint directory."""
        checkpoint_dir = os.path.abspath(checkpoint_dir)
        temporary_marker = os.path.join(checkpoint_dir, TEMP_MARKER)
        assert os.path.exists(
            temporary_marker
        ), "Should not be calling this method on a permanent checkpoint."
        os.remove(temporary_marker)
        perm_checkpoint_dir = TrainableUtil.make_checkpoint_dir(
            logdir, index=step, override=True
        )
        shutil.rmtree(perm_checkpoint_dir)

        shutil.copytree(checkpoint_dir, perm_checkpoint_dir)
        assert not os.path.exists(os.path.join(perm_checkpoint_dir, TEMP_MARKER))
        return perm_checkpoint_dir


@DeveloperAPI
class _StatusReporter:
    def __init__(
        self,
        result_queue: queue.Queue,
        continue_semaphore: threading.Semaphore,
        end_event: threading.Event,
        training_iteration_func: Callable[[], int],
        experiment_name: Optional[str] = None,
        trial_name: Optional[str] = None,
        trial_id: Optional[str] = None,
        logdir: Optional[str] = None,
        trial_resources: Optional[PlacementGroupFactory] = None,
    ):
        self._queue = result_queue
        self._last_report_time = None
        self._continue_semaphore = continue_semaphore
        self._end_event = end_event
        self._get_training_iteration = training_iteration_func
        self._experiment_name = experiment_name
        self._trial_name = trial_name
        self._trial_id = trial_id
        self._logdir = logdir
        self._last_checkpoint = None
        self._latest_checkpoint_result: Optional["_TrainingResult"] = None
        self._fresh_checkpoint = False
        self._trial_resources = trial_resources
        # Mark whether the `ray.air.session.report()` API is being used,
        # to throw an error if `tune.report()` is called as well
        self._air_session_has_reported = False

    def reset(self, trial_name=None, trial_id=None, logdir=None, trial_resources=None):
        self._trial_name = trial_name
        self._trial_id = trial_id
        self._logdir = logdir
        self._last_checkpoint = None
        self._latest_checkpoint_result = None
        self._fresh_checkpoint = False
        self._trial_resources = trial_resources
        self._air_session_has_reported = False

    def __call__(self, _metric=None, **kwargs):
        """Report updated training status.

        Pass in `done=True` when the training job is completed.

        Args:
            kwargs: Latest training result status.

        Raises:
            StopIteration: A StopIteration exception is raised if the trial has
                been signaled to stop.
        """

        assert self._last_report_time is not None, (
            "_StatusReporter._start() must be called before the first "
            "report __call__ is made to ensure correct runtime metrics."
        )

        if _metric:
            kwargs[DEFAULT_METRIC] = _metric

        # time per iteration is recorded directly in the reporter to ensure
        # any delays in logging results aren't counted
        report_time = time.time()
        if TIME_THIS_ITER_S not in kwargs:
            kwargs[TIME_THIS_ITER_S] = report_time - self._last_report_time
        self._last_report_time = report_time

        # add results to a thread-safe queue
        self._queue.put(kwargs.copy(), block=True)

        # This blocks until notification from the FunctionRunner that the last
        # result has been returned to Tune and that the function is safe to
        # resume training.
        self._continue_semaphore.acquire()

        # If the trial should be terminated, exit gracefully.
        if self._end_event.is_set():
            self._end_event.clear()
            sys.exit(0)

    def make_checkpoint_dir(self, step):
        checkpoint_dir = TrainableUtil.make_checkpoint_dir(self.logdir, index=step)
        logger.debug("Making checkpoint dir at %s", checkpoint_dir)
        return checkpoint_dir

    def set_checkpoint(self, checkpoint, is_new=True):
        """Sets the checkpoint to be returned upon get_checkpoint.

        If this is a "new" checkpoint, it will notify Tune
        (via has_new_checkpoint). Otherwise, it will NOT notify Tune.
        """
        if isinstance(checkpoint, str):
            try:
                TrainableUtil.find_checkpoint_dir(checkpoint)
            except FileNotFoundError:
                logger.error(
                    "Checkpoint must be created with path given from "
                    "make_checkpoint_dir."
                )
                raise
        previous_checkpoint = self._last_checkpoint
        self._last_checkpoint = checkpoint
        if is_new:
            self._fresh_checkpoint = True

        # Delete temporary checkpoint folder from `restore_from_object`
        if previous_checkpoint and FuncCheckpointUtil.is_temp_checkpoint_dir(
            previous_checkpoint
        ):
            previous_checkpoint_dir = TrainableUtil.find_checkpoint_dir(
                previous_checkpoint
            )
            shutil.rmtree(previous_checkpoint_dir, ignore_errors=True)

    def has_new_checkpoint(self):
        return self._fresh_checkpoint

    def get_checkpoint_result(self) -> Optional["_TrainingResult"]:
        from ray.train._internal.storage import _use_storage_context

        assert _use_storage_context()
        # The checkpoint is no longer fresh after it's been handed off to Tune.
        self._fresh_checkpoint = False
        return self._latest_checkpoint_result

    def get_checkpoint(self):
        # NOTE: This is not the same as `train.get_checkpoint`.
        # This is used internally by `FunctionTrainable.save_checkpoint`.
        # `loaded_checkpoint` is the checkpoint accessible by the user.
        self._fresh_checkpoint = False
        return self._last_checkpoint

    def _start(self):
        self._last_report_time = time.time()

    def report(self, metrics: Dict, *, checkpoint: Optional[Checkpoint] = None) -> None:
        from ray.train._internal.storage import _use_storage_context
        from ray.train._internal.checkpoint_manager import _TrainingResult
        from ray.train._checkpoint import Checkpoint as NewCheckpoint

        # TODO(xwjiang): Tons of optimizations.
        self._air_session_has_reported = True

        # TODO(justinvyu): With a unified session, we'll still run into this doubled
        # report problem. This should be fixed by checking if the checkpoint has been
        # uploaded already (via some marker), then skipping the repeat upload.
        if _use_storage_context():
            assert isinstance(checkpoint, NewCheckpoint)
            logger.debug(f"Checkpoint received by the Tune session: {checkpoint}")
            self._fresh_checkpoint = True
            # TODO(justinvyu): `metrics` doesn't include the autofilled metrics
            # like `training_iteration` and `time_total_s`.
            # Should the session be the source of truth for these metrics?
            self._latest_checkpoint_result = _TrainingResult(
                checkpoint=checkpoint, metrics=metrics
            )

            self._last_checkpoint = None
        else:
            if checkpoint:
                training_iteration = self._get_training_iteration()
                checkpoint_dir = self.make_checkpoint_dir(step=training_iteration)
                self.set_checkpoint(checkpoint_dir)
                checkpoint.to_directory(checkpoint_dir)
                # TODO(krfricke): Remove this once support is added in Checkpoint.
                open(os.path.join(checkpoint_dir, ".is_checkpoint"), "a").close()
        self.__call__(**metrics)

    @property
    def loaded_checkpoint(self) -> Optional[Checkpoint]:
        from ray.train._internal.storage import _use_storage_context
        from ray.train._internal.checkpoint_manager import _TrainingResult

        if _use_storage_context():
            if not self._latest_checkpoint_result:
                return None

            assert isinstance(self._latest_checkpoint_result, _TrainingResult)
            return self._latest_checkpoint_result.checkpoint

        if self._last_checkpoint:
            assert isinstance(self._last_checkpoint, str)
            return Checkpoint.from_directory(self._last_checkpoint)
        return None

    @property
    def logdir(self):
        return self._logdir

    @property
    def experiment_name(self):
        """Trial name for the corresponding trial of this Trainable."""
        return self._experiment_name

    @property
    def trial_name(self):
        """Trial name for the corresponding trial of this Trainable."""
        return self._trial_name

    @property
    def trial_id(self):
        """Trial id for the corresponding trial of this Trainable."""
        return self._trial_id

    @property
    def trial_resources(self):
        """Resources assigned to the trial of this Trainable."""
        return self._trial_resources

    @property
    def trial_dir(self) -> str:
        """Trial-level log directory for the corresponding trial."""
        return self._logdir


@DeveloperAPI
class FunctionTrainable(Trainable):
    """Trainable that runs a user function reporting results.

    This mode of execution does not support checkpoint/restore."""

    _name = "func"

    def setup(self, config):
        # Semaphore for notifying the reporter to continue with the computation
        # and to generate the next result.
        self._continue_semaphore = threading.Semaphore(0)

        # Event for notifying the reporter to exit gracefully, terminating
        # the thread.
        self._end_event = threading.Event()

        # Queue for passing results between threads
        self._results_queue = queue.Queue(1)

        # Queue for passing errors back from the thread runner. The error queue
        # has a max size of one to prevent stacking error and force error
        # reporting to block until finished.
        self._error_queue = queue.Queue(1)

        self._status_reporter = _StatusReporter(
            self._results_queue,
            self._continue_semaphore,
            self._end_event,
            training_iteration_func=lambda: self.training_iteration,
            experiment_name=(
                self._trial_info.experiment_name if self._trial_info else None
            ),
            trial_name=self.trial_name,
            trial_id=self.trial_id,
            logdir=self.logdir,
            trial_resources=self.trial_resources,
        )
        self._last_result = {}

        session._init(self._status_reporter)
        self._runner = None
        self._restore_tmpdir = None
        self.temp_checkpoint_dir = None

    def _trainable_func(self, config, reporter, checkpoint_dir):
        """Subclasses can override this to set the trainable func."""

        raise NotImplementedError

    def _start(self):
        def entrypoint():
            try:
                return self._trainable_func(
                    self.config,
                    self._status_reporter,
                    self._status_reporter.get_checkpoint(),
                )
            except Exception as e:
                raise StartTraceback from e

        # the runner thread is not started until the first call to _train
        self._runner = RunnerThread(
            target=entrypoint, error_queue=self._error_queue, daemon=True
        )
        # if not alive, try to start
        self._status_reporter._start()
        try:
            self._runner.start()
        except RuntimeError:
            # If this is reached, it means the thread was started and is
            # now done or has raised an exception.
            pass

    def step(self):
        """Implements train() for a Function API.

        If the RunnerThread finishes without reporting "done",
        Tune will automatically provide a magic keyword __duplicate__
        along with a result with "done=True". The TrialRunner will handle the
        result accordingly (see tune/tune_controller.py).
        """
        if self._runner and self._runner.is_alive():
            # if started and alive, inform the reporter to continue and
            # generate the next result
            self._continue_semaphore.release()
        else:
            self._start()

        result = None
        while result is None and self._runner.is_alive():
            # fetch the next produced result
            try:
                result = self._results_queue.get(
                    block=True, timeout=_RESULT_FETCH_TIMEOUT
                )
            except queue.Empty:
                pass

        # if no result were found, then the runner must no longer be alive
        if result is None:
            # Try one last time to fetch results in case results were reported
            # in between the time of the last check and the termination of the
            # thread runner.
            try:
                result = self._results_queue.get(block=False)
            except queue.Empty:
                pass

        # check if error occurred inside the thread runner
        if result is None:
            # only raise an error from the runner if all results are consumed
            self._report_thread_runner_error(block=True)

            # Under normal conditions, this code should never be reached since
            # this branch should only be visited if the runner thread raised
            # an exception. If no exception were raised, it means that the
            # runner thread never reported any results which should not be
            # possible when wrapping functions with `wrap_function`.
            raise TuneError(
                (
                    "Wrapped function ran until completion without reporting "
                    "results or raising an exception."
                )
            )

        else:
            if not self._error_queue.empty():
                logger.warning(
                    (
                        "Runner error waiting to be raised in main thread. "
                        "Logging all available results first."
                    )
                )

        # This keyword appears if the train_func using the Function API
        # finishes without "done=True". This duplicates the last result, but
        # the TrialRunner will not log this result again.
        if RESULT_DUPLICATE in result:
            new_result = self._last_result.copy()
            new_result.update(result)
            result = new_result
            # Do not checkpoint again
            result[SHOULD_CHECKPOINT] = False

        self._last_result = result
        if self._status_reporter.has_new_checkpoint():
            result[SHOULD_CHECKPOINT] = True
        return result

    def execute(self, fn):
        return fn(self)

    def get_state(self):
        state = super().get_state()

        from ray.train._internal.storage import _use_storage_context

        if _use_storage_context():
<<<<<<< HEAD
            # TODO(justinvyu): Not too sure about this.
=======
            # TODO(justinvyu): This is only used to populate the tune metadata
            # file within the checkpoint, so can be removed after if remove
            # the metadata file.
>>>>>>> d4e20f27
            return state

        checkpoint = self._status_reporter.get_checkpoint()
        if not checkpoint:
            state.update(iteration=0, timesteps_total=0, episodes_total=0)
        return state

    def save_checkpoint(self, checkpoint_dir: str = ""):
        if checkpoint_dir:
            raise ValueError("Checkpoint dir should not be used with function API.")

        from ray.train._internal.storage import _use_storage_context
        from ray.train._internal.checkpoint_manager import _TrainingResult

        if _use_storage_context():
            checkpoint_result = self._status_reporter.get_checkpoint_result()
            assert isinstance(checkpoint_result, _TrainingResult)
            return checkpoint_result

        checkpoint = self._status_reporter.get_checkpoint()

        if not checkpoint:
            # We drop a marker here to indicate that the checkpoint is empty
            checkpoint = FuncCheckpointUtil.mk_null_checkpoint_dir(self.logdir)
            parent_dir = checkpoint
        elif isinstance(checkpoint, dict):
            return checkpoint
        elif isinstance(checkpoint, str):
            parent_dir = TrainableUtil.find_checkpoint_dir(checkpoint)
            # When the trainable is restored, a temporary checkpoint
            # is created. However, when saved, it should become permanent.
            # Ideally, there are no save calls upon a temporary
            # checkpoint, but certain schedulers might.
            if FuncCheckpointUtil.is_temp_checkpoint_dir(parent_dir):
                parent_dir = FuncCheckpointUtil.create_perm_checkpoint(
                    checkpoint_dir=parent_dir,
                    logdir=self.logdir,
                    step=self.training_iteration,
                )
        else:
            raise ValueError(
                "Provided checkpoint was expected to have "
                "type (str, dict). Got {}.".format(type(checkpoint))
            )

        return parent_dir

    def _create_checkpoint_dir(
        self, checkpoint_dir: Optional[str] = None
    ) -> Optional[str]:
        return None

    def save_to_object(self):
        checkpoint_path = self.save()
        checkpoint = Checkpoint.from_directory(checkpoint_path)
        return checkpoint.to_bytes()

    def load_checkpoint(self, checkpoint):
        from ray.train._internal.storage import _use_storage_context
        from ray.train._internal.checkpoint_manager import _TrainingResult

        if _use_storage_context():
            checkpoint_result = checkpoint
            assert isinstance(checkpoint_result, _TrainingResult)
            self._status_reporter._latest_checkpoint_result = checkpoint_result
            self._status_reporter._fresh_checkpoint = False
            return

        # This should be removed once Trainables are refactored.
        if "tune_checkpoint_path" in checkpoint:
            del checkpoint["tune_checkpoint_path"]
        # If there does not exist a checkpoint, we will not restore
        # from it and will remove the marker.
        if FuncCheckpointUtil.is_null_checkpoint(checkpoint):
            return
        # By informing that this checkpoint is not new,
        # we will not return the checkpoint path
        # as a new checkpoint.
        self._status_reporter.set_checkpoint(checkpoint, is_new=False)

    def _restore_from_checkpoint_obj(self, checkpoint: Checkpoint):
        self.temp_checkpoint_dir = FuncCheckpointUtil.mk_temp_checkpoint_dir(
            self.logdir
        )
        checkpoint.to_directory(self.temp_checkpoint_dir)
        self.restore(self.temp_checkpoint_dir)

    def restore_from_object(self, obj):
        self.temp_checkpoint_dir = FuncCheckpointUtil.mk_temp_checkpoint_dir(
            self.logdir
        )
        checkpoint = Checkpoint.from_bytes(obj)
        checkpoint.to_directory(self.temp_checkpoint_dir)

        self.restore(self.temp_checkpoint_dir)

    def cleanup(self):
        # Trigger thread termination
        self._end_event.set()
        self._continue_semaphore.release()
        # Do not wait for thread termination here.

        # If everything stayed in synch properly, this should never happen.
        if not self._results_queue.empty():
            logger.warning(
                (
                    "Some results were added after the trial stop condition. "
                    "These results won't be logged."
                )
            )

        # Check for any errors that might have been missed.
        self._report_thread_runner_error()
        session._shutdown()

        if self.temp_checkpoint_dir is not None and os.path.exists(
            self.temp_checkpoint_dir
        ):
            shutil.rmtree(self.temp_checkpoint_dir)
            logger.debug("Clearing temporary checkpoint: %s", self.temp_checkpoint_dir)

    def reset_config(self, new_config):
        if self._runner and self._runner.is_alive():
            self._end_event.set()
            self._continue_semaphore.release()
            # Wait for thread termination so it is save to re-use the same
            # actor.
            thread_timeout = int(os.environ.get("TUNE_FUNCTION_THREAD_TIMEOUT_S", 2))
            self._runner.join(timeout=thread_timeout)
            if self._runner.is_alive():
                # Did not finish within timeout, reset unsuccessful.
                return False

        self._runner = None
        self._last_result = {}

        self._status_reporter.reset(
            trial_name=self.trial_name,
            trial_id=self.trial_id,
            logdir=self.logdir,
            trial_resources=self.trial_resources,
        )

        return True

    def _report_thread_runner_error(self, block=False):
        try:
            e = self._error_queue.get(block=block, timeout=_ERROR_FETCH_TIMEOUT)
            raise StartTraceback from e
        except queue.Empty:
            pass


@DeveloperAPI
def wrap_function(
    train_func: Callable[[Any], Any], warn: bool = True, name: Optional[str] = None
) -> Type["FunctionTrainable"]:
    inherit_from = (FunctionTrainable,)

    if hasattr(train_func, "__mixins__"):
        inherit_from = train_func.__mixins__ + inherit_from

    func_args = inspect.getfullargspec(train_func).args
    use_checkpoint = _detect_checkpoint_function(train_func)
    use_config_single = _detect_config_single(train_func)
    use_reporter = _detect_reporter(train_func)

    if not any([use_checkpoint, use_config_single, use_reporter]):
        # use_reporter is hidden
        raise ValueError(
            "Unknown argument found in the Trainable function. "
            "The function args must include a 'config' positional "
            "parameter. Any other args must be 'checkpoint_dir'. "
            "Found: {}".format(func_args)
        )

    if use_checkpoint:
        if log_once("tune_checkpoint_dir_deprecation") and warn:
            with warnings.catch_warnings():
                warnings.simplefilter("always")
                warning_msg = (
                    "`checkpoint_dir` in `func(config, checkpoint_dir)` is "
                    "being deprecated. "
                    "To save and load checkpoint in trainable functions, "
                    "please use the `report` API:\n\n"
                    "from ray import train\n\n"
                    "def train(config):\n"
                    "    # ...\n"
                    '    train.report({"metric": metric}, checkpoint=checkpoint)\n\n'
                    "For more information please see "
                    "https://docs.ray.io/en/latest/tune/api/trainable.html\n"
                )
                warnings.warn(
                    warning_msg,
                    DeprecationWarning,
                )

    resources = getattr(train_func, "_resources", None)

    class ImplicitFunc(*inherit_from):
        _name = name or (
            train_func.__name__ if hasattr(train_func, "__name__") else "func"
        )

        def __repr__(self):
            return self._name

        def _trainable_func(self, config, reporter, checkpoint_dir):
            if not use_checkpoint and not use_reporter:
                fn = partial(train_func, config)
            elif use_checkpoint:
                fn = partial(train_func, config, checkpoint_dir=checkpoint_dir)
            else:
                fn = partial(train_func, config, reporter)

            def handle_output(output):
                if not output:
                    return
                elif isinstance(output, dict):
                    reporter(**output)
                elif isinstance(output, Number):
                    reporter(_metric=output)
                else:
                    raise ValueError(
                        "Invalid return or yield value. Either return/yield "
                        "a single number or a dictionary object in your "
                        "trainable function."
                    )

            output = None
            if inspect.isgeneratorfunction(train_func):
                for output in fn():
                    handle_output(output)
            else:
                output = fn()
                handle_output(output)

            # If train_func returns, we need to notify the main event loop
            # of the last result while avoiding double logging. This is done
            # with the keyword RESULT_DUPLICATE -- see tune/tune_controller.py.
            reporter(**{RESULT_DUPLICATE: True})
            return output

        @classmethod
        def default_resource_request(
            cls, config: Dict[str, Any]
        ) -> Optional[PlacementGroupFactory]:
            if not isinstance(resources, PlacementGroupFactory) and callable(resources):
                return resources(config)
            return resources

    return ImplicitFunc<|MERGE_RESOLUTION|>--- conflicted
+++ resolved
@@ -505,13 +505,9 @@
         from ray.train._internal.storage import _use_storage_context
 
         if _use_storage_context():
-<<<<<<< HEAD
-            # TODO(justinvyu): Not too sure about this.
-=======
             # TODO(justinvyu): This is only used to populate the tune metadata
             # file within the checkpoint, so can be removed after if remove
             # the metadata file.
->>>>>>> d4e20f27
             return state
 
         checkpoint = self._status_reporter.get_checkpoint()
