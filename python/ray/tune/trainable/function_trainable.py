import inspect
import logging
import os
import shutil
import sys
import threading
import time
import uuid
import warnings
from functools import partial
from numbers import Number
from typing import Any, Callable, Dict, Optional, Type

from ray.air._internal.util import StartTraceback, RunnerThread
import queue

from ray.air.checkpoint import Checkpoint
from ray.air.constants import (
    _ERROR_FETCH_TIMEOUT,
    _RESULT_FETCH_TIMEOUT,
    TIME_THIS_ITER_S,
)
from ray.train._checkpoint import Checkpoint as NewCheckpoint
from ray.train._internal.storage import _use_storage_context
from ray.train._internal.checkpoint_manager import _TrainingResult
from ray.tune import TuneError
from ray.tune.execution.placement_groups import PlacementGroupFactory
from ray.tune.trainable import session
from ray.tune.result import (
    DEFAULT_METRIC,
    RESULT_DUPLICATE,
    SHOULD_CHECKPOINT,
)
from ray.tune.trainable import Trainable, TrainableUtil
from ray.tune.utils import (
    _detect_checkpoint_function,
    _detect_config_single,
    _detect_reporter,
)
from ray.util.annotations import DeveloperAPI
from ray.util.debug import log_once


logger = logging.getLogger(__name__)

# Time between FunctionTrainable checks when fetching
# new results after signaling the reporter to continue

NULL_MARKER = ".null_marker"
TEMP_MARKER = ".temp_marker"


@DeveloperAPI
class FuncCheckpointUtil:
    """Utility class holding various function-checkpointing mechanisms.

    The two special modes are "null" and "temporary" checkpoints.

    *Null Checkpoints*
    -------------------

    Null checkpoints are generated when a trial is being saved
    but a checkpoint has not been created. In this case,
    a marker is set, indicating that the checkpoint is null.

    When restoring from an null checkpoint, the FunctionTrainable
    will detect this and *not* restore from any checkpoint at all.

    *Temporary Checkpoints*
    -----------------------

    Temporary checkpoints are generated when a trial is being
    restored from a prior in-memory checkpoint. In this case, a marker
    will be set indicating that a checkpoint is temporary.

    Upon termination of the trial, temporary checkpoints
    will be removed. We cannot remove them any earlier because
    the loading of checkpoints is non-deterministic.

    If "save" is called on a trial whose most recent checkpoint
    is temporary, "create_perm_checkpoint" will be called. This
    copies the temporary checkpoint to a permanent checkpoint directory.
    """

    @staticmethod
    def mk_null_checkpoint_dir(logdir):
        """Indicate that the given checkpoint doesn't have state."""
        checkpoint_dir = TrainableUtil.make_checkpoint_dir(
            logdir, index=-1, override=True
        )
        open(os.path.join(checkpoint_dir, NULL_MARKER), "a").close()
        return checkpoint_dir

    @staticmethod
    def mk_temp_checkpoint_dir(logdir):
        """Indicate that the checkpoint is only for restoration."""
        temporary_checkpoint_dir = TrainableUtil.make_checkpoint_dir(
            logdir, index="tmp" + uuid.uuid4().hex[:6], override=True
        )
        open(os.path.join(temporary_checkpoint_dir, TEMP_MARKER), "a").close()
        return temporary_checkpoint_dir

    @staticmethod
    def is_temp_checkpoint_dir(checkpoint_dir):
        """Checks for the temp checkpoint marker."""
        return os.path.exists(os.path.join(checkpoint_dir, TEMP_MARKER))

    @staticmethod
    def is_null_checkpoint(checkpoint_dir):
        """Checks for the empty checkpoint marker."""
        return os.path.exists(os.path.join(checkpoint_dir, NULL_MARKER))

    @staticmethod
    def create_perm_checkpoint(checkpoint_dir, logdir, step):
        """Copies temporary checkpoint to a permanent checkpoint directory."""
        checkpoint_dir = os.path.abspath(checkpoint_dir)
        temporary_marker = os.path.join(checkpoint_dir, TEMP_MARKER)
        assert os.path.exists(
            temporary_marker
        ), "Should not be calling this method on a permanent checkpoint."
        os.remove(temporary_marker)
        perm_checkpoint_dir = TrainableUtil.make_checkpoint_dir(
            logdir, index=step, override=True
        )
        shutil.rmtree(perm_checkpoint_dir)

        shutil.copytree(checkpoint_dir, perm_checkpoint_dir)
        assert not os.path.exists(os.path.join(perm_checkpoint_dir, TEMP_MARKER))
        return perm_checkpoint_dir


@DeveloperAPI
class _StatusReporter:
    def __init__(
        self,
        result_queue: queue.Queue,
        continue_semaphore: threading.Semaphore,
        end_event: threading.Event,
        training_iteration_func: Callable[[], int],
        experiment_name: Optional[str] = None,
        trial_name: Optional[str] = None,
        trial_id: Optional[str] = None,
        logdir: Optional[str] = None,
        trial_resources: Optional[PlacementGroupFactory] = None,
    ):
        self._queue = result_queue
        self._last_report_time = None
        self._continue_semaphore = continue_semaphore
        self._end_event = end_event
        self._get_training_iteration = training_iteration_func
        self._experiment_name = experiment_name
        self._trial_name = trial_name
        self._trial_id = trial_id
        self._logdir = logdir
        self._last_checkpoint = None
        self._latest_checkpoint_result: Optional["_TrainingResult"] = None
        self._fresh_checkpoint = False
        self._trial_resources = trial_resources
        # Mark whether the `ray.air.session.report()` API is being used,
        # to throw an error if `tune.report()` is called as well
        self._air_session_has_reported = False

    def reset(self, trial_name=None, trial_id=None, logdir=None, trial_resources=None):
        self._trial_name = trial_name
        self._trial_id = trial_id
        self._logdir = logdir
        self._last_checkpoint = None
        self._latest_checkpoint_result = None
        self._fresh_checkpoint = False
        self._trial_resources = trial_resources
        self._air_session_has_reported = False

    def __call__(self, _metric=None, **kwargs):
        """Report updated training status.

        Pass in `done=True` when the training job is completed.

        Args:
            kwargs: Latest training result status.

        Raises:
            StopIteration: A StopIteration exception is raised if the trial has
                been signaled to stop.
        """

        assert self._last_report_time is not None, (
            "_StatusReporter._start() must be called before the first "
            "report __call__ is made to ensure correct runtime metrics."
        )

        if _metric:
            kwargs[DEFAULT_METRIC] = _metric

        # time per iteration is recorded directly in the reporter to ensure
        # any delays in logging results aren't counted
        report_time = time.time()
        if TIME_THIS_ITER_S not in kwargs:
            kwargs[TIME_THIS_ITER_S] = report_time - self._last_report_time
        self._last_report_time = report_time

        # add results to a thread-safe queue
        self._queue.put(kwargs.copy(), block=True)

        # This blocks until notification from the FunctionRunner that the last
        # result has been returned to Tune and that the function is safe to
        # resume training.
        self._continue_semaphore.acquire()

        # If the trial should be terminated, exit gracefully.
        if self._end_event.is_set():
            self._end_event.clear()
            sys.exit(0)

    def make_checkpoint_dir(self, step):
        checkpoint_dir = TrainableUtil.make_checkpoint_dir(self.logdir, index=step)
        logger.debug("Making checkpoint dir at %s", checkpoint_dir)
        return checkpoint_dir

    def set_checkpoint(self, checkpoint, is_new=True):
        """Sets the checkpoint to be returned upon get_checkpoint.

        If this is a "new" checkpoint, it will notify Tune
        (via has_new_checkpoint). Otherwise, it will NOT notify Tune.
        """
        if isinstance(checkpoint, str):
            try:
                TrainableUtil.find_checkpoint_dir(checkpoint)
            except FileNotFoundError:
                logger.error(
                    "Checkpoint must be created with path given from "
                    "make_checkpoint_dir."
                )
                raise
        previous_checkpoint = self._last_checkpoint
        self._last_checkpoint = checkpoint
        if is_new:
            self._fresh_checkpoint = True

        # Delete temporary checkpoint folder from `restore_from_object`
        if previous_checkpoint and FuncCheckpointUtil.is_temp_checkpoint_dir(
            previous_checkpoint
        ):
            previous_checkpoint_dir = TrainableUtil.find_checkpoint_dir(
                previous_checkpoint
            )
            shutil.rmtree(previous_checkpoint_dir, ignore_errors=True)

    def has_new_checkpoint(self):
        return self._fresh_checkpoint

    def get_checkpoint_result(self) -> Optional["_TrainingResult"]:
        assert _use_storage_context()
        # The checkpoint is no longer fresh after it's been handed off to Tune.
        self._fresh_checkpoint = False
        return self._latest_checkpoint_result

    def get_checkpoint(self):
        # NOTE: This is not the same as `train.get_checkpoint`.
        # This is used internally by `FunctionTrainable.save_checkpoint`.
        # `loaded_checkpoint` is the checkpoint accessible by the user.
        self._fresh_checkpoint = False
        return self._last_checkpoint

    def _start(self):
        self._last_report_time = time.time()

    def report(self, metrics: Dict, *, checkpoint: Optional[Checkpoint] = None) -> None:
        # TODO(xwjiang): Tons of optimizations.
        self._air_session_has_reported = True

        # TODO(justinvyu): With a unified session, we'll still run into this doubled
        # report problem. This should be fixed by checking if the checkpoint has been
        # uploaded already (via some marker), then skipping the repeat upload.
        if _use_storage_context():
            assert isinstance(checkpoint, NewCheckpoint)
            logger.debug(f"Checkpoint received by the Tune session: {checkpoint}")
            self._fresh_checkpoint = True
            # TODO(justinvyu): `metrics` doesn't include the autofilled metrics
            # like `training_iteration` and `time_total_s`.
            # Should the session be the source of truth for these metrics?
            self._latest_checkpoint_result = _TrainingResult(
                checkpoint=checkpoint, metrics=metrics
            )

            self._last_checkpoint = None
        else:
            if checkpoint:
                training_iteration = self._get_training_iteration()
                checkpoint_dir = self.make_checkpoint_dir(step=training_iteration)
                self.set_checkpoint(checkpoint_dir)
                checkpoint.to_directory(checkpoint_dir)
                # TODO(krfricke): Remove this once support is added in Checkpoint.
                open(os.path.join(checkpoint_dir, ".is_checkpoint"), "a").close()
        self.__call__(**metrics)

    @property
    def loaded_checkpoint(self) -> Optional[Checkpoint]:
        if _use_storage_context():
            if not self._latest_checkpoint_result:
                return None

            assert isinstance(self._latest_checkpoint_result, _TrainingResult)
            return self._latest_checkpoint_result.checkpoint

        if self._last_checkpoint:
            assert isinstance(self._last_checkpoint, str)
            return Checkpoint.from_directory(self._last_checkpoint)
        return None

    @property
    def logdir(self):
        return self._logdir

    @property
    def experiment_name(self):
        """Trial name for the corresponding trial of this Trainable."""
        return self._experiment_name

    @property
    def trial_name(self):
        """Trial name for the corresponding trial of this Trainable."""
        return self._trial_name

    @property
    def trial_id(self):
        """Trial id for the corresponding trial of this Trainable."""
        return self._trial_id

    @property
    def trial_resources(self):
        """Resources assigned to the trial of this Trainable."""
        return self._trial_resources

    @property
    def trial_dir(self) -> str:
        """Trial-level log directory for the corresponding trial."""
        return self._logdir


@DeveloperAPI
class FunctionTrainable(Trainable):
    """Trainable that runs a user function reporting results.

    This mode of execution does not support checkpoint/restore."""

    _name = "func"

    def setup(self, config):
        from ray.train._internal.storage import _use_storage_context
        from ray.train._internal.session import init_session, get_session, TrialInfo

        if _use_storage_context():
            init_session(
                training_func=lambda: self._trainable_func(
                    self.config, self._session, self._session.loaded_checkpoint
                ),
                world_rank=None,
                local_rank=None,
                node_rank=None,
                local_world_size=None,
                world_size=None,
                trial_info=TrialInfo(
                    name=self.trial_name,
                    id=self.trial_id,
                    resources=self.trial_resources,
                    logdir=None,
                    driver_ip=None,
                    experiment_name=self._storage.experiment_dir_name,
                ),
                dataset_shard=None,
                checkpoint=None,
                encode_data_fn=None,
                enable_lazy_checkpointing=False,
                storage=self._storage,
            )
            self._session = get_session()
            self._last_training_result = None
            return

        # Semaphore for notifying the reporter to continue with the computation
        # and to generate the next result.
        self._continue_semaphore = threading.Semaphore(0)

        # Event for notifying the reporter to exit gracefully, terminating
        # the thread.
        self._end_event = threading.Event()

        # Queue for passing results between threads
        self._results_queue = queue.Queue(1)

        # Queue for passing errors back from the thread runner. The error queue
        # has a max size of one to prevent stacking error and force error
        # reporting to block until finished.
        self._error_queue = queue.Queue(1)

        self._status_reporter = _StatusReporter(
            self._results_queue,
            self._continue_semaphore,
            self._end_event,
            training_iteration_func=lambda: self.training_iteration,
            experiment_name=(
                self._trial_info.experiment_name if self._trial_info else None
            ),
            trial_name=self.trial_name,
            trial_id=self.trial_id,
            logdir=self.logdir,
            trial_resources=self.trial_resources,
        )
        self._last_result = {}

        session._init(self._status_reporter)
        self._runner = None
        self._restore_tmpdir = None
        self.temp_checkpoint_dir = None

    def _trainable_func(self, config, reporter, checkpoint_dir):
        """Subclasses can override this to set the trainable func."""

        raise NotImplementedError

    def _start(self):
        def entrypoint():
            try:
                return self._trainable_func(
                    self.config,
                    self._status_reporter,
                    self._status_reporter.get_checkpoint(),
                )
            except Exception as e:
                raise StartTraceback from e

        # the runner thread is not started until the first call to _train
        self._runner = RunnerThread(
            target=entrypoint, error_queue=self._error_queue, daemon=True
        )
        # if not alive, try to start
        self._status_reporter._start()
        try:
            self._runner.start()
        except RuntimeError:
            # If this is reached, it means the thread was started and is
            # now done or has raised an exception.
            pass

    def step(self):
        """Implements train() for a Function API.

        If the RunnerThread finishes without reporting "done",
        Tune will automatically provide a magic keyword __duplicate__
        along with a result with "done=True". The TrialRunner will handle the
        result accordingly (see tune/tune_controller.py).
        """
        from ray.train._internal.storage import _use_storage_context
        from ray.train._internal.session import _TrainingResult

        if _use_storage_context():
            if not self._session.training_started:
                self._session.start()
            training_result: Optional[_TrainingResult] = self._session.get_next()

            if not training_result:
                raise RuntimeError(
                    "Should not have reached here. The TuneController should not "
                    "have scheduled another `train` remote call."
                    "It should have scheduled a `stop` instead "
                    "after the training function exits."
                )

            metrics = training_result.metrics
            # This keyword appears if the train_func using the Function API
            # finishes without "done=True". This duplicates the last result, but
            # the TuneController will not log this result again.
            # TuneController will also inject done=True to the result,
            # and proceed to queue up a STOP decision for the trial.
            if RESULT_DUPLICATE in metrics:
                metrics[SHOULD_CHECKPOINT] = False

            self._last_training_result = training_result
            if training_result.checkpoint is not None:
                # TODO(justinvyu): Result/checkpoint reporting can be combined.
                # Since result/checkpoint reporting is separate, this
                # special key will tell Tune to pull the checkpoint from
                # the `last_training_result`.
                metrics[SHOULD_CHECKPOINT] = True
            return metrics

        if self._runner and self._runner.is_alive():
            # if started and alive, inform the reporter to continue and
            # generate the next result
            self._continue_semaphore.release()
        else:
            self._start()

        result = None
        while result is None and self._runner.is_alive():
            # fetch the next produced result
            try:
                result = self._results_queue.get(
                    block=True, timeout=_RESULT_FETCH_TIMEOUT
                )
            except queue.Empty:
                pass

        # if no result were found, then the runner must no longer be alive
        if result is None:
            # Try one last time to fetch results in case results were reported
            # in between the time of the last check and the termination of the
            # thread runner.
            try:
                result = self._results_queue.get(block=False)
            except queue.Empty:
                pass

        # check if error occurred inside the thread runner
        if result is None:
            # only raise an error from the runner if all results are consumed
            self._report_thread_runner_error(block=True)

            # Under normal conditions, this code should never be reached since
            # this branch should only be visited if the runner thread raised
            # an exception. If no exception were raised, it means that the
            # runner thread never reported any results which should not be
            # possible when wrapping functions with `wrap_function`.
            raise TuneError(
                (
                    "Wrapped function ran until completion without reporting "
                    "results or raising an exception."
                )
            )

        else:
            if not self._error_queue.empty():
                logger.warning(
                    (
                        "Runner error waiting to be raised in main thread. "
                        "Logging all available results first."
                    )
                )

        # This keyword appears if the train_func using the Function API
        # finishes without "done=True". This duplicates the last result, but
        # the TrialRunner will not log this result again.
        if RESULT_DUPLICATE in result:
            new_result = self._last_result.copy()
            new_result.update(result)
            result = new_result
            # Do not checkpoint again
            result[SHOULD_CHECKPOINT] = False

        self._last_result = result
        if self._status_reporter.has_new_checkpoint():
            result[SHOULD_CHECKPOINT] = True
        return result

    def execute(self, fn):
        return fn(self)

    def get_state(self):
        state = super().get_state()

<<<<<<< HEAD
        # checkpoint = self._status_reporter.get_checkpoint()
        # if not checkpoint:
        #     state.update(iteration=0, timesteps_total=0, episodes_total=0)
=======
        if _use_storage_context():
            # TODO(justinvyu): This is only used to populate the tune metadata
            # file within the checkpoint, so can be removed after if remove
            # the metadata file.
            return state

        checkpoint = self._status_reporter.get_checkpoint()
        if not checkpoint:
            state.update(iteration=0, timesteps_total=0, episodes_total=0)
>>>>>>> e699e980
        return state

    def save_checkpoint(self, checkpoint_dir: str = ""):
        if checkpoint_dir:
            raise ValueError("Checkpoint dir should not be used with function API.")

<<<<<<< HEAD
        from ray.train._internal.storage import _use_storage_context

        if _use_storage_context():
            # TRAIN -> SAVE remote calls get processed sequentially,
            # so `_last_training_result.checkpoint` holds onto the latest ckpt.
            assert self._last_training_result.checkpoint
            return self._last_training_result

=======
        if _use_storage_context():
            checkpoint_result = self._status_reporter.get_checkpoint_result()
            assert isinstance(checkpoint_result, _TrainingResult)
            return checkpoint_result

>>>>>>> e699e980
        checkpoint = self._status_reporter.get_checkpoint()

        if not checkpoint:
            # We drop a marker here to indicate that the checkpoint is empty
            checkpoint = FuncCheckpointUtil.mk_null_checkpoint_dir(self.logdir)
            parent_dir = checkpoint
        elif isinstance(checkpoint, dict):
            return checkpoint
        elif isinstance(checkpoint, str):
            parent_dir = TrainableUtil.find_checkpoint_dir(checkpoint)
            # When the trainable is restored, a temporary checkpoint
            # is created. However, when saved, it should become permanent.
            # Ideally, there are no save calls upon a temporary
            # checkpoint, but certain schedulers might.
            if FuncCheckpointUtil.is_temp_checkpoint_dir(parent_dir):
                parent_dir = FuncCheckpointUtil.create_perm_checkpoint(
                    checkpoint_dir=parent_dir,
                    logdir=self.logdir,
                    step=self.training_iteration,
                )
        else:
            raise ValueError(
                "Provided checkpoint was expected to have "
                "type (str, dict). Got {}.".format(type(checkpoint))
            )

        return parent_dir

    def _create_checkpoint_dir(
        self, checkpoint_dir: Optional[str] = None
    ) -> Optional[str]:
        return None

    def save_to_object(self):
        checkpoint_path = self.save()
        checkpoint = Checkpoint.from_directory(checkpoint_path)
        return checkpoint.to_bytes()

    def load_checkpoint(self, checkpoint):
        if _use_storage_context():
            checkpoint_result = checkpoint
            assert isinstance(checkpoint_result, _TrainingResult)
            self._status_reporter._latest_checkpoint_result = checkpoint_result
            self._status_reporter._fresh_checkpoint = False
            return

        # This should be removed once Trainables are refactored.
        if "tune_checkpoint_path" in checkpoint:
            del checkpoint["tune_checkpoint_path"]
        # If there does not exist a checkpoint, we will not restore
        # from it and will remove the marker.
        if FuncCheckpointUtil.is_null_checkpoint(checkpoint):
            return
        # By informing that this checkpoint is not new,
        # we will not return the checkpoint path
        # as a new checkpoint.
        self._status_reporter.set_checkpoint(checkpoint, is_new=False)

    def _restore_from_checkpoint_obj(self, checkpoint: Checkpoint):
        self.temp_checkpoint_dir = FuncCheckpointUtil.mk_temp_checkpoint_dir(
            self.logdir
        )
        checkpoint.to_directory(self.temp_checkpoint_dir)
        self.restore(self.temp_checkpoint_dir)

    def restore_from_object(self, obj):
        self.temp_checkpoint_dir = FuncCheckpointUtil.mk_temp_checkpoint_dir(
            self.logdir
        )
        checkpoint = Checkpoint.from_bytes(obj)
        checkpoint.to_directory(self.temp_checkpoint_dir)

        self.restore(self.temp_checkpoint_dir)

    def cleanup(self):
        from ray.train._internal.storage import _use_storage_context
        from ray.train._internal.session import shutdown_session

        if _use_storage_context():
            try:
                # session.finish raises any Exceptions from training.
                _ = self._session.finish()
            finally:
                self._session = None
                # Shutdown session even if session.finish() raises an
                # Exception.
                shutdown_session()
            return

        # Trigger thread termination
        self._end_event.set()
        self._continue_semaphore.release()
        # Do not wait for thread termination here.

        # If everything stayed in synch properly, this should never happen.
        if not self._results_queue.empty():
            logger.warning(
                (
                    "Some results were added after the trial stop condition. "
                    "These results won't be logged."
                )
            )

        # Check for any errors that might have been missed.
        self._report_thread_runner_error()
        session._shutdown()

        if self.temp_checkpoint_dir is not None and os.path.exists(
            self.temp_checkpoint_dir
        ):
            shutil.rmtree(self.temp_checkpoint_dir)
            logger.debug("Clearing temporary checkpoint: %s", self.temp_checkpoint_dir)

    def reset_config(self, new_config):
        if self._runner and self._runner.is_alive():
            self._end_event.set()
            self._continue_semaphore.release()
            # Wait for thread termination so it is save to re-use the same
            # actor.
            thread_timeout = int(os.environ.get("TUNE_FUNCTION_THREAD_TIMEOUT_S", 2))
            self._runner.join(timeout=thread_timeout)
            if self._runner.is_alive():
                # Did not finish within timeout, reset unsuccessful.
                return False

        self._runner = None
        self._last_result = {}

        self._status_reporter.reset(
            trial_name=self.trial_name,
            trial_id=self.trial_id,
            logdir=self.logdir,
            trial_resources=self.trial_resources,
        )

        return True

    def _report_thread_runner_error(self, block=False):
        try:
            e = self._error_queue.get(block=block, timeout=_ERROR_FETCH_TIMEOUT)
            raise StartTraceback from e
        except queue.Empty:
            pass


@DeveloperAPI
def wrap_function(
    train_func: Callable[[Any], Any], warn: bool = True, name: Optional[str] = None
) -> Type["FunctionTrainable"]:
    inherit_from = (FunctionTrainable,)

    if hasattr(train_func, "__mixins__"):
        inherit_from = train_func.__mixins__ + inherit_from

    func_args = inspect.getfullargspec(train_func).args
    use_checkpoint = _detect_checkpoint_function(train_func)
    use_config_single = _detect_config_single(train_func)
    use_reporter = _detect_reporter(train_func)

    if not any([use_checkpoint, use_config_single, use_reporter]):
        # use_reporter is hidden
        raise ValueError(
            "Unknown argument found in the Trainable function. "
            "The function args must include a 'config' positional "
            "parameter. Any other args must be 'checkpoint_dir'. "
            "Found: {}".format(func_args)
        )

    if use_checkpoint:
        if log_once("tune_checkpoint_dir_deprecation") and warn:
            with warnings.catch_warnings():
                warnings.simplefilter("always")
                warning_msg = (
                    "`checkpoint_dir` in `func(config, checkpoint_dir)` is "
                    "being deprecated. "
                    "To save and load checkpoint in trainable functions, "
                    "please use the `report` API:\n\n"
                    "from ray import train\n\n"
                    "def train(config):\n"
                    "    # ...\n"
                    '    train.report({"metric": metric}, checkpoint=checkpoint)\n\n'
                    "For more information please see "
                    "https://docs.ray.io/en/latest/tune/api/trainable.html\n"
                )
                warnings.warn(
                    warning_msg,
                    DeprecationWarning,
                )

    resources = getattr(train_func, "_resources", None)

    class ImplicitFunc(*inherit_from):
        _name = name or (
            train_func.__name__ if hasattr(train_func, "__name__") else "func"
        )

        def __repr__(self):
            return self._name

        def _trainable_func(self, config, reporter, checkpoint_dir):
            if not use_checkpoint and not use_reporter:
                fn = partial(train_func, config)
            elif use_checkpoint:
                fn = partial(train_func, config, checkpoint_dir=checkpoint_dir)
            else:
                fn = partial(train_func, config, reporter)

            def handle_output(output):
                if not output:
                    return
                elif isinstance(output, dict):
                    reporter(**output)
                elif isinstance(output, Number):
                    reporter(_metric=output)
                else:
                    raise ValueError(
                        "Invalid return or yield value. Either return/yield "
                        "a single number or a dictionary object in your "
                        "trainable function."
                    )

            output = None
            if inspect.isgeneratorfunction(train_func):
                for output in fn():
                    handle_output(output)
            else:
                output = fn()
                handle_output(output)

            # If train_func returns, we need to notify the main event loop
            # of the last result while avoiding double logging. This is done
            # with the keyword RESULT_DUPLICATE -- see tune/tune_controller.py.
            from ray.train._internal.storage import _use_storage_context

            if _use_storage_context():
                session = reporter
                session.report({RESULT_DUPLICATE: True})
            else:
                reporter(**{RESULT_DUPLICATE: True})
            return output

        @classmethod
        def default_resource_request(
            cls, config: Dict[str, Any]
        ) -> Optional[PlacementGroupFactory]:
            if not isinstance(resources, PlacementGroupFactory) and callable(resources):
                return resources(config)
            return resources

    return ImplicitFunc<|MERGE_RESOLUTION|>--- conflicted
+++ resolved
@@ -558,11 +558,6 @@
     def get_state(self):
         state = super().get_state()
 
-<<<<<<< HEAD
-        # checkpoint = self._status_reporter.get_checkpoint()
-        # if not checkpoint:
-        #     state.update(iteration=0, timesteps_total=0, episodes_total=0)
-=======
         if _use_storage_context():
             # TODO(justinvyu): This is only used to populate the tune metadata
             # file within the checkpoint, so can be removed after if remove
@@ -572,36 +567,18 @@
         checkpoint = self._status_reporter.get_checkpoint()
         if not checkpoint:
             state.update(iteration=0, timesteps_total=0, episodes_total=0)
->>>>>>> e699e980
         return state
 
     def save_checkpoint(self, checkpoint_dir: str = ""):
         if checkpoint_dir:
             raise ValueError("Checkpoint dir should not be used with function API.")
 
-<<<<<<< HEAD
-        from ray.train._internal.storage import _use_storage_context
-
         if _use_storage_context():
             # TRAIN -> SAVE remote calls get processed sequentially,
             # so `_last_training_result.checkpoint` holds onto the latest ckpt.
-            assert self._last_training_result.checkpoint
             return self._last_training_result
 
-=======
-        if _use_storage_context():
-            checkpoint_result = self._status_reporter.get_checkpoint_result()
-            assert isinstance(checkpoint_result, _TrainingResult)
-            return checkpoint_result
-
->>>>>>> e699e980
-        checkpoint = self._status_reporter.get_checkpoint()
-
-        if not checkpoint:
-            # We drop a marker here to indicate that the checkpoint is empty
-            checkpoint = FuncCheckpointUtil.mk_null_checkpoint_dir(self.logdir)
-            parent_dir = checkpoint
-        elif isinstance(checkpoint, dict):
+        if isinstance(checkpoint, dict):
             return checkpoint
         elif isinstance(checkpoint, str):
             parent_dir = TrainableUtil.find_checkpoint_dir(checkpoint)
