--- conflicted
+++ resolved
@@ -622,9 +622,7 @@
             )
 
     if use_checkpoint:
-<<<<<<< HEAD
         import traceback
-
         tb_list = traceback.format_list(traceback.extract_stack())
         # Do not warn user if "base_trainer" is in the stacktrace!!
         # TODO(xwjiang): Remove this, when our internal impl is using new API.
@@ -634,9 +632,6 @@
             and warn
             and not has_base_trainer
         ):
-=======
-        if log_once("tune_checkpoint_dir_deprecation") and warn:
->>>>>>> b9ade079
             with warnings.catch_warnings():
                 warnings.simplefilter("always")
                 warning_msg = (
