import copy
<<<<<<< HEAD
from contextlib import contextmanager, redirect_stderr, redirect_stdout
from datetime import datetime
=======
>>>>>>> aee92175
import logging
import os
import platform
import shutil
import sys
import tempfile
import time
<<<<<<< HEAD
=======
from contextlib import redirect_stderr, redirect_stdout
from datetime import datetime
from pathlib import Path
>>>>>>> aee92175
from typing import TYPE_CHECKING, Any, Callable, Dict, List, Optional, Union

import ray
import ray.cloudpickle as ray_pickle
from ray.air._internal.util import exception_cause, skip_exceptions
from ray.air.constants import TIME_THIS_ITER_S, TIMESTAMP, TRAINING_ITERATION
from ray.train import Checkpoint
from ray.train._internal.checkpoint_manager import _TrainingResult
from ray.train._internal.storage import StorageContext, _exists_at_fs_path
from ray.train.constants import DEFAULT_STORAGE_PATH
from ray.tune.execution.placement_groups import PlacementGroupFactory
from ray.tune.result import (
    DEBUG_METRICS,
    DONE,
    EPISODES_THIS_ITER,
    EPISODES_TOTAL,
    HOSTNAME,
    NODE_IP,
    PID,
    RESULT_DUPLICATE,
    SHOULD_CHECKPOINT,
    STDERR_FILE,
    STDOUT_FILE,
    TIME_TOTAL_S,
    TIMESTEPS_THIS_ITER,
    TIMESTEPS_TOTAL,
    TRIAL_ID,
    TRIAL_INFO,
)
from ray.tune.utils import UtilMonitor
from ray.tune.utils.log import disable_ipython
from ray.tune.utils.util import Tee
from ray.util.annotations import DeveloperAPI, PublicAPI

if TYPE_CHECKING:
    from ray.tune.logger import Logger

logger = logging.getLogger(__name__)

SETUP_TIME_THRESHOLD = 10

# File containing dict data returned by user from `Trainable.save_checkpoint`
_DICT_CHECKPOINT_FILE_NAME = "_dict_checkpoint.pkl"


@PublicAPI
class Trainable:
    """Abstract class for trainable models, functions, etc.

    A call to ``train()`` on a trainable will execute one logical iteration of
    training. As a rule of thumb, the execution time of one train call should
    be large enough to avoid overheads (i.e. more than a few seconds), but
    short enough to report progress periodically (i.e. at most a few minutes).

    Calling ``save()`` should save the training state of a trainable to disk,
    and ``restore(path)`` should restore a trainable to the given state.

    Generally you only need to implement ``setup``, ``step``,
    ``save_checkpoint``, and ``load_checkpoint`` when subclassing Trainable.

    Other implementation methods that may be helpful to override are
    ``log_result``, ``reset_config``, ``cleanup``, and ``_export_model``.

    Tune will convert this class into a Ray actor, which runs on a separate process.
    By default, Tune will also change the current working directory of this process to
    its corresponding trial-level log directory ``self.logdir``.
    This is designed so that different trials that run on the same physical node won't
    accidentally write to the same location and overstep each other.

    The behavior of changing the working directory can be disabled by setting the
    `RAY_CHDIR_TO_TRIAL_DIR=0` environment variable. This allows access to files
    in the original working directory, but relative paths should be used for read only
    purposes, and you must make sure that the directory is synced on all nodes if
    running on multiple machines.

    The `TUNE_ORIG_WORKING_DIR` environment variable was the original workaround for
    accessing paths relative to the original working directory. This environment
    variable is deprecated, and the `RAY_CHDIR_TO_TRIAL_DIR` environment variable
    described above should be used instead.

    This class supports checkpointing to and restoring from remote storage.
    """

    def __init__(
        self,
        config: Dict[str, Any] = None,
        logger_creator: Callable[[Dict[str, Any]], "Logger"] = None,  # Deprecated (2.7)
        storage: Optional[StorageContext] = None,
    ):
        """Initialize a Trainable.

        Sets up logging and points ``self.logdir`` to a directory in which
        training outputs should be placed.

        Subclasses should prefer defining ``setup()`` instead of overriding
        ``__init__()`` directly.

        Args:
            config: Trainable-specific configuration data. By default
                will be saved as ``self.config``.
            logger_creator: (Deprecated) Function that creates a ray.tune.Logger
                object. If unspecified, a default logger is created.
            storage: StorageContext object that contains persistent storage paths
        """

        self.config = config or {}
        trial_info = self.config.pop(TRIAL_INFO, None)

        if self.is_actor():
            disable_ipython()

        # TODO(ml-team): Remove `logger_creator` in 2.7.
        # TODO(justinvyu): Rename/remove logdir.
        self._result_logger = self._logdir = None
        self._create_logger(self.config, logger_creator)

        self._stdout_context = self._stdout_fp = self._stdout_stream = None
        self._stderr_context = self._stderr_fp = self._stderr_stream = None
        self._stderr_logging_handler = None

        stdout_file = self.config.pop(STDOUT_FILE, None)
        stderr_file = self.config.pop(STDERR_FILE, None)

        self._iteration = 0
        self._time_total = 0.0
        self._timesteps_total = None
        self._episodes_total = None
        self._time_since_restore = 0.0
        self._timesteps_since_restore = 0
        self._iterations_since_restore = 0
        self._last_result = None
        self._restored = False
        self._trial_info = trial_info
        self._stdout_file = stdout_file
        self._stderr_file = stderr_file

        self._start_time = time.time()
        self._local_ip = ray.util.get_node_ip_address()

        self._storage = storage
        if storage:
            assert storage.trial_fs_path
            logger.debug(f"StorageContext on the TRAINABLE:\n{storage}")

        self._open_logfiles(stdout_file, stderr_file)

        self.setup(copy.deepcopy(self.config))
        setup_time = time.time() - self._start_time
        if setup_time > SETUP_TIME_THRESHOLD:
            logger.info(
                "Trainable.setup took {:.3f} seconds. If your "
                "trainable is slow to initialize, consider setting "
                "reuse_actors=True to reduce actor creation "
                "overheads.".format(setup_time)
            )
        log_sys_usage = self.config.get("log_sys_usage", False)
        self._monitor = UtilMonitor(start=log_sys_usage)

    @classmethod
    def default_resource_request(
        cls, config: Dict[str, Any]
    ) -> Optional[PlacementGroupFactory]:
        """Provides a static resource requirement for the given configuration.

        This can be overridden by sub-classes to set the correct trial resource
        allocation, so the user does not need to.

        .. testcode::

            @classmethod
            def default_resource_request(cls, config):
                return PlacementGroupFactory([{"CPU": 1}, {"CPU": 1}])


        Args:
            config[Dict[str, Any]]: The Trainable's config dict.

        Returns:
            PlacementGroupFactory: A PlacementGroupFactory consumed by Tune
                for queueing.
        """
        return None

    @classmethod
    def resource_help(cls, config: Dict):
        """Returns a help string for configuring this trainable's resources.

        Args:
            config: The Trainer's config dict.
        """
        return ""

    def get_current_ip_pid(self):
        return self._local_ip, os.getpid()

    def get_auto_filled_metrics(
        self,
        now: Optional[datetime] = None,
        time_this_iter: Optional[float] = None,
        timestamp: Optional[int] = None,
        debug_metrics_only: bool = False,
    ) -> dict:
        """Return a dict with metrics auto-filled by the trainable.

        If ``debug_metrics_only`` is True, only metrics that don't
        require at least one iteration will be returned
        (``ray.tune.result.DEBUG_METRICS``).
        """
        if now is None:
            now = datetime.today()
        autofilled = {
            TRIAL_ID: self.trial_id,
            "date": now.strftime("%Y-%m-%d_%H-%M-%S"),
            "timestamp": timestamp if timestamp else int(time.mktime(now.timetuple())),
            TIME_THIS_ITER_S: time_this_iter,
            TIME_TOTAL_S: self._time_total,
            PID: os.getpid(),
            HOSTNAME: platform.node(),
            NODE_IP: self._local_ip,
            "config": self.config,
            "time_since_restore": self._time_since_restore,
            "iterations_since_restore": self._iterations_since_restore,
        }
        if self._timesteps_since_restore:
            autofilled["timesteps_since_restore"] = self._timesteps_since_restore

        if debug_metrics_only:
            autofilled = {k: v for k, v in autofilled.items() if k in DEBUG_METRICS}
        return autofilled

    def is_actor(self):
        try:
            actor_id = ray._private.worker.global_worker.actor_id
            return actor_id != actor_id.nil()
        except Exception:
            # If global_worker is not instantiated, we're not in an actor
            return False

    def train_buffered(self, buffer_time_s: float, max_buffer_length: int = 1000):
        """Runs multiple iterations of training.

        Calls ``train()`` internally. Collects and combines multiple results.
        This function will run ``self.train()`` repeatedly until one of
        the following conditions is met: 1) the maximum buffer length is
        reached, 2) the maximum buffer time is reached, or 3) a checkpoint
        was created. Even if the maximum time is reached, it will always
        block until at least one result is received.

        Args:
            buffer_time_s: Maximum time to buffer. The next result
                received after this amount of time has passed will return
                the whole buffer.
            max_buffer_length: Maximum number of results to buffer.

        """
        results = []

        now = time.time()
        send_buffer_at = now + buffer_time_s
        while now < send_buffer_at or not results:  # At least one result
            result = self.train()
            results.append(result)
            if result.get(DONE, False):
                # If the trial is done, return
                break
            elif result.get(SHOULD_CHECKPOINT, False):
                # If a checkpoint was created, return
                break
            elif result.get(RESULT_DUPLICATE):
                # If the function API trainable completed, return
                break
            elif len(results) >= max_buffer_length:
                # If the buffer is full, return
                break
            now = time.time()

        return results

    def train(self):
        """Runs one logical iteration of training.

        Calls ``step()`` internally. Subclasses should override ``step()``
        instead to return results.
        This method automatically fills the following fields in the result:

            `done` (bool): training is terminated. Filled only if not provided.

            `time_this_iter_s` (float): Time in seconds this iteration
            took to run. This may be overridden in order to override the
            system-computed time difference.

            `time_total_s` (float): Accumulated time in seconds for this
            entire experiment.

            `training_iteration` (int): The index of this
            training iteration, e.g. call to train(). This is incremented
            after `step()` is called.

            `pid` (str): The pid of the training process.

            `date` (str): A formatted date of when the result was processed.

            `timestamp` (str): A UNIX timestamp of when the result
            was processed. This may be overridden.

            `hostname` (str): Hostname of the machine hosting the training
            process.

            `node_ip` (str): Node ip of the machine hosting the training
            process.

        Returns:
            A dict that describes training progress.
        """
        start = time.time()
        try:
            result = self.step()
        except Exception as e:
            skipped = skip_exceptions(e)
            raise skipped from exception_cause(skipped)

        assert isinstance(result, dict), "step() needs to return a dict."

        # We do not modify internal state nor update this result if duplicate.
        if RESULT_DUPLICATE in result:
            return result

        result = result.copy()

        self._iteration += 1
        self._iterations_since_restore += 1

        if result.get(TIME_THIS_ITER_S) is not None:
            time_this_iter = result[TIME_THIS_ITER_S]
        else:
            time_this_iter = time.time() - start
        self._time_total += time_this_iter
        self._time_since_restore += time_this_iter

        result_timestamp = result.get(TIMESTAMP, None)

        result.setdefault(DONE, False)

        # self._timesteps_total should only be tracked if increments are provided
        if result.get(TIMESTEPS_THIS_ITER) is not None:
            if self._timesteps_total is None:
                self._timesteps_total = 0
            self._timesteps_total += result[TIMESTEPS_THIS_ITER]
            self._timesteps_since_restore += result[TIMESTEPS_THIS_ITER]

        # self._episodes_total should only be tracked if increments provided
        if result.get(EPISODES_THIS_ITER) is not None:
            if self._episodes_total is None:
                self._episodes_total = 0
            self._episodes_total += result[EPISODES_THIS_ITER]

        # self._timesteps_total should not override user-provided total
        if self._timesteps_total is not None:
            result.setdefault(TIMESTEPS_TOTAL, self._timesteps_total)
        if self._episodes_total is not None:
            result.setdefault(EPISODES_TOTAL, self._episodes_total)
        result.setdefault(TRAINING_ITERATION, self._iteration)

        now = datetime.today()
        result.update(
            self.get_auto_filled_metrics(
                now=now, time_this_iter=time_this_iter, timestamp=result_timestamp
            )
        )

        monitor_data = self._monitor.get_data()
        if monitor_data:
            result.update(monitor_data)

        self.log_result(result)

        if self._stdout_context:
            self._stdout_stream.flush()
        if self._stderr_context:
            self._stderr_stream.flush()

        self._last_result = result

        if self._storage:
            # Launch background tasks to sync artifacts at some specified frequency.
            self._storage.persist_artifacts()

        return result

    def get_state(self):
        return {
            "iteration": self._iteration,
            "timesteps_total": self._timesteps_total,
            "time_total": self._time_total,
            "episodes_total": self._episodes_total,
            "last_result": self._last_result,
            "ray_version": ray.__version__,
        }

    @contextmanager
    def _create_checkpoint_dir(self, checkpoint_dir: Optional[str] = None):
        """Creates a directory for the user to save checkpoint contents.
        This is a temporary directory that gets auto-cleaned up, unless a
        path is explicitly provided as an argument."""
        if checkpoint_dir:
            os.makedirs(checkpoint_dir, exist_ok=True)
            yield checkpoint_dir
        else:
            with tempfile.TemporaryDirectory() as tmpdir:
                yield tmpdir

    def _report_class_trainable_checkpoint(
        self, checkpoint_dir: str, checkpoint_dict_or_path: Union[str, Dict]
    ) -> _TrainingResult:
        """Report a checkpoint saved via Trainable.save_checkpoint.

        Need to handle both dict or path checkpoint returned by the user's
        `save_checkpoint` method.

        This is to get class trainables to work with storage backend used by
        function trainables.
        This basically re-implements `train.report` for class trainables,
        making sure to persist the checkpoint to storage.
        """
        if isinstance(checkpoint_dict_or_path, dict):
            with Path(checkpoint_dir, _DICT_CHECKPOINT_FILE_NAME).open("wb") as f:
                ray_pickle.dump(checkpoint_dict_or_path, f)
        elif isinstance(checkpoint_dict_or_path, str):
            if checkpoint_dict_or_path != checkpoint_dir:
                raise ValueError(
                    "The returned checkpoint path from `save_checkpoint` "
                    "must be None or the same as the provided path argument."
                    f"Got {checkpoint_dict_or_path} != {checkpoint_dir}"
                )

        local_checkpoint = Checkpoint.from_directory(checkpoint_dir)

        metrics = self._last_result.copy() if self._last_result else {}

        if self._storage:
            # The checkpoint index is updated with the current result.
            # NOTE: This is no longer using "iteration" as the folder indexing
            # to be consistent with fn trainables.
            self._storage._update_checkpoint_index(metrics)

            persisted_checkpoint = self._storage.persist_current_checkpoint(
                local_checkpoint
            )

            checkpoint_result = _TrainingResult(
                checkpoint=persisted_checkpoint, metrics=metrics
            )
            # Persist trial artifacts to storage.
            self._storage.persist_artifacts(
                force=self._storage.sync_config.sync_artifacts_on_checkpoint
            )
        else:
            # `storage=None` only happens when initializing the
            # Trainable manually, outside of Tune/Train.
            # In this case, no storage is set, so the default behavior
            # is to just not upload anything and report a local checkpoint.
            # This is fine for the main use case of local debugging.
            checkpoint_result = _TrainingResult(
                checkpoint=local_checkpoint, metrics=metrics
            )
        return checkpoint_result

    @DeveloperAPI
    def save(self, checkpoint_dir: Optional[str] = None) -> _TrainingResult:
        """Saves the current model state to a checkpoint.

        Subclasses should override ``save_checkpoint()`` instead to save state.

        Args:
            checkpoint_dir: Optional dir to place the checkpoint.

        Returns:
            The given or created checkpoint directory.

        Note the return value matches up with what is expected of `restore()`.
        """
        if not isinstance(self, ray.tune.trainable.FunctionTrainable):
            use_temp_dir = not checkpoint_dir

            checkpoint_dir = checkpoint_dir or tempfile.mkdtemp()
            os.makedirs(checkpoint_dir, exist_ok=True)

            checkpoint_dict_or_path = self.save_checkpoint(checkpoint_dir)
            checkpoint_result = self._report_class_trainable_checkpoint(
                checkpoint_dir, checkpoint_dict_or_path
            )

            # Clean up the temporary directory, since it's already been
            # reported + persisted to storage. If no storage is set, the user is
            # running the Trainable locally and is responsible for cleaning
            # up the checkpoint directory themselves.
            if use_temp_dir and self._storage:
                shutil.rmtree(checkpoint_dir, ignore_errors=True)
        else:
            checkpoint_result: _TrainingResult = self.save_checkpoint(None)
            assert isinstance(checkpoint_result, _TrainingResult)
            assert self._last_result
            # Update the checkpoint result to include auto-filled metrics.
            checkpoint_result.metrics.update(self._last_result)

        return checkpoint_result

    @DeveloperAPI
    def restore(self, checkpoint_path: Union[str, Checkpoint, _TrainingResult]):
        """Restores training state from a given model checkpoint.

        These checkpoints are returned from calls to save().

        Subclasses should override ``load_checkpoint()`` instead to
        restore state.
        This method restores additional metadata saved with the checkpoint.

        `checkpoint_path` should match with the return from ``save()``.

        Args:
            checkpoint_path: Path to restore checkpoint from. If this
                path does not exist on the local node, it will be fetched
                from external (cloud) storage if available, or restored
                from a remote node.
            checkpoint_node_ip: If given, try to restore
                checkpoint from this node if it doesn't exist locally or
                on cloud storage.
            fallback_to_latest: If True, will try to recover the
                latest available checkpoint if the given ``checkpoint_path``
                could not be found.

        """
        # TODO(justinvyu): Clean up this interface
        if isinstance(checkpoint_path, str):
            checkpoint_path = Checkpoint.from_directory(checkpoint_path)
        if isinstance(checkpoint_path, Checkpoint):
            checkpoint_result = _TrainingResult(checkpoint=checkpoint_path, metrics={})
        else:
            checkpoint_result: _TrainingResult = checkpoint_path

        assert isinstance(checkpoint_result, _TrainingResult), type(checkpoint_result)
        checkpoint = checkpoint_result.checkpoint
        checkpoint_metrics = checkpoint_result.metrics
        self._iteration = checkpoint_metrics.get(TRAINING_ITERATION, 0)
        self._time_total = checkpoint_metrics.get(TIME_TOTAL_S, 0)
        self._time_since_restore = 0.0
        self._iterations_since_restore = 0

        # TODO(justinvyu): This stuff should be moved to rllib.
        self._timesteps_total = checkpoint_metrics.get(TIMESTEPS_TOTAL)
        self._timesteps_since_restore = 0
        self._episodes_total = checkpoint_metrics.get(EPISODES_TOTAL)

        if not _exists_at_fs_path(checkpoint.filesystem, checkpoint.path):
            raise ValueError(
                f"Could not recover from checkpoint as it does not exist on "
                f"storage anymore. "
                f"Got storage fs type `{checkpoint.filesystem.type_name}` and "
                f"path: {checkpoint.path}"
            )

        # TODO(justinvyu): [cls_trainable_support]
        # This is to conform to the public class Trainable `load_checkpoint` API.
        if not isinstance(self, ray.tune.trainable.FunctionTrainable):
            # Need to convert Checkpoint -> local path or dict
            # (depending on what the output of save_checkpoint was)
            with checkpoint.as_directory() as checkpoint_dir:
                checkpoint_path = Path(checkpoint_dir)
                dict_checkpoint_file = checkpoint_path / _DICT_CHECKPOINT_FILE_NAME
                if dict_checkpoint_file.exists():
                    # If this was a dict checkpoint, load it as a dict
                    with open(dict_checkpoint_file, "rb") as f:
                        checkpoint_dict = ray_pickle.load(f)
                    self.load_checkpoint(checkpoint_dict)
                else:
                    self.load_checkpoint(checkpoint_dir)
        else:
            # TODO(justinvyu): The Function Trainable case doesn't conform
            # to the load_checkpoint API at the moment.
            self.load_checkpoint(checkpoint_result)

        self._restored = True

        logger.info(f"Restored on {self._local_ip} from checkpoint: {checkpoint}")

    def export_model(
        self, export_formats: Union[List[str], str], export_dir: Optional[str] = None
    ):
        """Exports model based on export_formats.

        Subclasses should override _export_model() to actually
        export model to local directory.

        Args:
            export_formats: Format or list of (str) formats
                that should be exported.
            export_dir: Optional dir to place the exported model.
                Defaults to self.logdir.

        Returns:
            A dict that maps ExportFormats to successfully exported models.
        """
        if isinstance(export_formats, str):
            export_formats = [export_formats]
        export_dir = export_dir or self.logdir
        return self._export_model(export_formats, export_dir)

    def reset(self, new_config, logger_creator=None, storage=None):
        """Resets trial for use with new config.

        Subclasses should override reset_config() to actually
        reset actor behavior for the new config."""
        self.config = new_config

        self._storage = storage

        trial_info = new_config.pop(TRIAL_INFO, None)
        if trial_info:
            self._trial_info = trial_info

        self._result_logger.flush()
        self._result_logger.close()

        if logger_creator:
            logger.debug("Logger reset.")
            self._create_logger(new_config.copy(), logger_creator)
        else:
            logger.debug(
                "Did not reset logger. Got: "
                f"trainable.reset(logger_creator={logger_creator})."
            )

        stdout_file = new_config.pop(STDOUT_FILE, None)
        stderr_file = new_config.pop(STDERR_FILE, None)

        self._close_logfiles()
        self._open_logfiles(stdout_file, stderr_file)

        success = self.reset_config(new_config)
        if not success:
            return False

        # Reset attributes. Will be overwritten by `restore` if a checkpoint
        # is provided.
        self._iteration = 0
        self._time_total = 0.0
        self._timesteps_total = None
        self._episodes_total = None
        self._time_since_restore = 0.0
        self._timesteps_since_restore = 0
        self._iterations_since_restore = 0
        self._restored = False

        return True

    def reset_config(self, new_config: Dict):
        """Resets configuration without restarting the trial.

        This method is optional, but can be implemented to speed up algorithms
        such as PBT, and to allow performance optimizations such as running
        experiments with reuse_actors=True.

        Args:
            new_config: Updated hyperparameter configuration
                for the trainable.

        Returns:
            True if reset was successful else False.
        """
        return False

    def _create_logger(
        self,
        config: Dict[str, Any],
        logger_creator: Callable[[Dict[str, Any]], "Logger"] = None,
    ):
        """Create logger from logger creator.

        Sets _logdir and _result_logger.

        `_logdir` is the **per trial** directory for the Trainable.
        """
        if logger_creator:
            self._result_logger = logger_creator(config)
            self._logdir = self._result_logger.logdir
        else:
            from ray.tune.logger import UnifiedLogger

            logdir_prefix = datetime.today().strftime("%Y-%m-%d_%H-%M-%S")
            ray._private.utils.try_to_create_directory(DEFAULT_STORAGE_PATH)
            self._logdir = tempfile.mkdtemp(
                prefix=logdir_prefix, dir=DEFAULT_STORAGE_PATH
            )
            self._result_logger = UnifiedLogger(config, self._logdir, loggers=None)

    def _open_logfiles(self, stdout_file, stderr_file):
        """Create loggers. Open stdout and stderr logfiles."""
        if stdout_file:
            stdout_path = (Path(self._logdir) / stdout_file).expanduser().as_posix()
            self._stdout_fp = open(stdout_path, "a+")
            self._stdout_stream = Tee(sys.stdout, self._stdout_fp)
            self._stdout_context = redirect_stdout(self._stdout_stream)
            self._stdout_context.__enter__()

        if stderr_file:
            stderr_path = (Path(self._logdir) / stderr_file).expanduser().as_posix()
            self._stderr_fp = open(stderr_path, "a+")
            self._stderr_stream = Tee(sys.stderr, self._stderr_fp)
            self._stderr_context = redirect_stderr(self._stderr_stream)
            self._stderr_context.__enter__()

            # Add logging handler to root ray logger
            formatter = logging.Formatter(
                "[%(levelname)s %(asctime)s] "
                "%(filename)s: %(lineno)d  "
                "%(message)s"
            )
            self._stderr_logging_handler = logging.StreamHandler(self._stderr_fp)
            self._stderr_logging_handler.setFormatter(formatter)
            ray.logger.addHandler(self._stderr_logging_handler)

    def _close_logfiles(self):
        """Close stdout and stderr logfiles."""
        if self._stderr_logging_handler:
            ray.logger.removeHandler(self._stderr_logging_handler)

        if self._stdout_context:
            self._stdout_stream.flush()
            self._stdout_context.__exit__(None, None, None)
            self._stdout_fp.close()
            self._stdout_context = None
        if self._stderr_context:
            self._stderr_stream.flush()
            self._stderr_context.__exit__(None, None, None)
            self._stderr_fp.close()
            self._stderr_context = None

    def stop(self):
        """Releases all resources used by this trainable.

        Calls ``Trainable.cleanup`` internally. Subclasses should override
        ``Trainable.cleanup`` for custom cleanup procedures.
        """
        self._result_logger.flush()
        self._result_logger.close()
        if self._monitor.is_alive():
            self._monitor.stop()
            self._monitor.join()
        self.cleanup()

        self._close_logfiles()

    @property
    def logdir(self):
        """Directory of the results and checkpoints for this Trainable.

        Note that the current working directory will also be changed to this.
        """
        return self._logdir

    @property
    def trial_name(self):
        """Trial name for the corresponding trial of this Trainable.

        This is not set if not using Tune.

        .. testcode::

            from ray.tune import Trainable

            name = Trainable().trial_name
        """
        if self._trial_info:
            return self._trial_info.trial_name
        else:
            return "default"

    @property
    def trial_id(self):
        """Trial ID for the corresponding trial of this Trainable.

        This is not set if not using Tune.

        .. testcode::

            from ray.tune import Trainable

            trial_id = Trainable().trial_id
        """
        if self._trial_info:
            return self._trial_info.trial_id
        else:
            return "default"

    @property
    def trial_resources(self) -> Optional[PlacementGroupFactory]:
        """Resources currently assigned to the trial of this Trainable.

        This is not set if not using Tune.

        .. testcode::

            from ray.tune import Trainable

            trial_resources = Trainable().trial_resources
        """
        if self._trial_info:
            return self._trial_info.trial_resources
        else:
            return None

    @property
    def iteration(self):
        """Current training iteration.

        This value is automatically incremented every time `train()` is called
        and is automatically inserted into the training result dict.

        """
        return self._iteration

    @property
    def training_iteration(self):
        """Current training iteration (same as `self.iteration`).

        This value is automatically incremented every time `train()` is called
        and is automatically inserted into the training result dict.

        """
        return self._iteration

    def get_config(self):
        """Returns configuration passed in by Tune."""
        return self.config

    def step(self):
        """Subclasses should override this to implement train().

        The return value will be automatically passed to the loggers. Users
        can also return `tune.result.DONE` or `tune.result.SHOULD_CHECKPOINT`
        as a key to manually trigger termination or checkpointing of this
        trial. Note that manual checkpointing only works when subclassing
        Trainables.

        .. versionadded:: 0.8.7

        Returns:
            A dict that describes training progress.

        """
        raise NotImplementedError

    def save_checkpoint(self, checkpoint_dir: str) -> Optional[Dict]:
        """Subclasses should override this to implement ``save()``.

        Warning:
            Do not rely on absolute paths in the implementation of
            ``Trainable.save_checkpoint`` and ``Trainable.load_checkpoint``.

        Use ``validate_save_restore`` to catch ``Trainable.save_checkpoint``/
        ``Trainable.load_checkpoint`` errors before execution.

        >>> from ray.tune.utils import validate_save_restore
        >>> MyTrainableClass = ... # doctest: +SKIP
        >>> validate_save_restore(MyTrainableClass) # doctest: +SKIP

        .. versionadded:: 0.8.7

        Args:
            checkpoint_dir: The directory where the checkpoint
                file must be stored. In a Tune run, if the trial is paused,
                the provided path may be temporary and moved.

        Returns:
            A dict or None. If dict, the return value will
            be automatically serialized by Tune. In that case,
            ``Trainable.load_checkpoint()`` will receive the dict upon restore.

        Example:
            >>> trainable, trainable1, trainable2 = ... # doctest: +SKIP
            >>> print(trainable1.save_checkpoint("/tmp/checkpoint_1")) # doctest: +SKIP
            "/tmp/checkpoint_1"
            >>> print(trainable2.save_checkpoint("/tmp/checkpoint_2")) # doctest: +SKIP
            {"some": "data"}
            >>> trainable.save_checkpoint("/tmp/bad_example") # doctest: +SKIP
            "/tmp/NEW_CHECKPOINT_PATH/my_checkpoint_file" # This will error.
        """
        raise NotImplementedError

    def load_checkpoint(self, checkpoint: Optional[Dict]):
        """Subclasses should override this to implement restore().

        Warning:
            In this method, do not rely on absolute paths. The absolute
            path of the checkpoint_dir used in ``Trainable.save_checkpoint``
            may be changed.

        If ``Trainable.save_checkpoint`` returned a prefixed string, the
        prefix of the checkpoint string returned by
        ``Trainable.save_checkpoint`` may be changed.
        This is because trial pausing depends on temporary directories.

        The directory structure under the checkpoint_dir provided to
        ``Trainable.save_checkpoint`` is preserved.

        See the examples below.

        Example:
            >>> import os
            >>> from ray.tune.trainable import Trainable
            >>> class Example(Trainable):
            ...    def save_checkpoint(self, checkpoint_path):
            ...        my_checkpoint_path = os.path.join(checkpoint_path, "my/path")
            ...        return my_checkpoint_path
            ...    def load_checkpoint(self, my_checkpoint_path):
            ...        print(my_checkpoint_path)
            >>> trainer = Example()
            >>> # This is used when PAUSED.
            >>> checkpoint_result = trainer.save() # doctest: +SKIP
            >>> trainer.restore(checkpoint_result) # doctest: +SKIP

        If `Trainable.save_checkpoint` returned a dict, then Tune will directly pass
        the dict data as the argument to this method.

        Example:
            >>> from ray.tune.trainable import Trainable
            >>> class Example(Trainable):
            ...    def save_checkpoint(self, checkpoint_path):
            ...        return {"my_data": 1}
            ...    def load_checkpoint(self, checkpoint_dict):
            ...        print(checkpoint_dict["my_data"])

        .. versionadded:: 0.8.7

        Args:
            checkpoint: If dict, the return value is as
                returned by ``save_checkpoint``. Otherwise, the directory
                the checkpoint was stored in.
        """
        raise NotImplementedError

    def setup(self, config: Dict):
        """Subclasses should override this for custom initialization.

        .. versionadded:: 0.8.7

        Args:
            config: Hyperparameters and other configs given.
                Copy of `self.config`.

        """
        pass

    def log_result(self, result: Dict):
        """Subclasses can optionally override this to customize logging.

        The logging here is done on the worker process rather than
        the driver.

        .. versionadded:: 0.8.7

        Args:
            result: Training result returned by step().
        """
        self._result_logger.on_result(result)

    def cleanup(self):
        """Subclasses should override this for any cleanup on stop.

        If any Ray actors are launched in the Trainable (i.e., with a RLlib
        trainer), be sure to kill the Ray actor process here.

        This process should be lightweight. Per default,

        You can kill a Ray actor by calling `ray.kill(actor)`
        on the actor or removing all references to it and waiting for garbage
        collection

        .. versionadded:: 0.8.7
        """
        pass

    def _export_model(self, export_formats: List[str], export_dir: str):
        """Subclasses should override this to export model.

        Args:
            export_formats: List of formats that should be exported.
            export_dir: Directory to place exported models.

        Return:
            A dict that maps ExportFormats to successfully exported models.
        """
        return {}

    def _implements_method(self, key):
        return hasattr(self, key) and callable(getattr(self, key))<|MERGE_RESOLUTION|>--- conflicted
+++ resolved
@@ -1,9 +1,4 @@
 import copy
-<<<<<<< HEAD
-from contextlib import contextmanager, redirect_stderr, redirect_stdout
-from datetime import datetime
-=======
->>>>>>> aee92175
 import logging
 import os
 import platform
@@ -11,12 +6,9 @@
 import sys
 import tempfile
 import time
-<<<<<<< HEAD
-=======
 from contextlib import redirect_stderr, redirect_stdout
 from datetime import datetime
 from pathlib import Path
->>>>>>> aee92175
 from typing import TYPE_CHECKING, Any, Callable, Dict, List, Optional, Union
 
 import ray
