import copy
from datetime import datetime
import logging
import os
from pathlib import Path
import platform
import shutil
import sys
import tempfile
import time
from contextlib import redirect_stderr, redirect_stdout
from typing import TYPE_CHECKING, Any, Callable, Dict, List, Optional, Union, Type

import ray
from ray.air._internal.remote_storage import list_at_uri
from ray.air._internal.uri_utils import URI
from ray.air._internal.util import skip_exceptions, exception_cause
from ray.air.checkpoint import (
    Checkpoint,
    _DICT_CHECKPOINT_ADDITIONAL_FILE_KEY,
)
from ray.air.constants import (
    TIMESTAMP,
    TIME_THIS_ITER_S,
    TRAINING_ITERATION,
)
from ray.tune.result import (
    DEBUG_METRICS,
    DEFAULT_RESULTS_DIR,
    DONE,
    EPISODES_THIS_ITER,
    EPISODES_TOTAL,
    HOSTNAME,
    NODE_IP,
    PID,
    RESULT_DUPLICATE,
    SHOULD_CHECKPOINT,
    STDERR_FILE,
    STDOUT_FILE,
    TIME_TOTAL_S,
    TIMESTEPS_THIS_ITER,
    TIMESTEPS_TOTAL,
    TRIAL_ID,
    TRIAL_INFO,
)
from ray.tune import TuneError
from ray.tune.utils import UtilMonitor, warn_if_slow
from ray.tune.utils.callback import (
    DEFAULT_CALLBACK_CLASSES,
    _get_artifact_templates_for_callbacks,
)
from ray.tune.utils.log import disable_ipython
from ray.tune.execution.placement_groups import PlacementGroupFactory
<<<<<<< HEAD
from ray.tune.syncer import (
    Syncer,
    SyncConfig,
    get_node_to_storage_syncer,
    StorageContext,
)
=======
from ray.tune.syncer import SyncConfig, get_node_to_storage_syncer
>>>>>>> c07ed7ec
from ray.tune.trainable.util import TrainableUtil
from ray.tune.utils.util import (
    Tee,
    _get_checkpoint_from_remote_node,
    USE_STORAGE_CONTEXT,
)
from ray.util.annotations import PublicAPI

if TYPE_CHECKING:
    from ray.tune.logger import Logger

logger = logging.getLogger(__name__)

SETUP_TIME_THRESHOLD = 10


@PublicAPI
class Trainable:
    """Abstract class for trainable models, functions, etc.

    A call to ``train()`` on a trainable will execute one logical iteration of
    training. As a rule of thumb, the execution time of one train call should
    be large enough to avoid overheads (i.e. more than a few seconds), but
    short enough to report progress periodically (i.e. at most a few minutes).

    Calling ``save()`` should save the training state of a trainable to disk,
    and ``restore(path)`` should restore a trainable to the given state.

    Generally you only need to implement ``setup``, ``step``,
    ``save_checkpoint``, and ``load_checkpoint`` when subclassing Trainable.

    Other implementation methods that may be helpful to override are
    ``log_result``, ``reset_config``, ``cleanup``, and ``_export_model``.

    Tune will convert this class into a Ray actor, which runs on a separate process.
    By default, Tune will also change the current working directory of this process to
    its corresponding trial-level log directory ``self.logdir``.
    This is designed so that different trials that run on the same physical node won't
    accidently write to the same location and overstep each other.

    The behavior of changing the working directory can be disabled by setting the
    flag `chdir_to_trial_dir=False` in `tune.TuneConfig`. This allows access to files
    in the original working directory, but relative paths should be used for read only
    purposes, and you must make sure that the directory is synced on all nodes if
    running on multiple machines.

    The `TUNE_ORIG_WORKING_DIR` environment variable was the original workaround for
    accessing paths relative to the original working directory. This environment
    variable is deprecated, and the `chdir_to_trial_dir` flag described above should be
    used instead.

    This class supports checkpointing to and restoring from remote storage.


    """

    _checkpoint_cls: Type[Checkpoint] = Checkpoint

    def __init__(
        self,
        config: Dict[str, Any] = None,
        logger_creator: Callable[[Dict[str, Any]], "Logger"] = None,  # Deprecated (2.7)
        remote_checkpoint_dir: Optional[str] = None,
<<<<<<< HEAD
        storage: Optional[StorageContext] = None,
        custom_syncer: Optional[Syncer] = None,  # Deprecated (2.6)
        sync_timeout: Optional[int] = None,  # Deprecated (2.6)
=======
>>>>>>> c07ed7ec
        sync_config: Optional[SyncConfig] = None,
    ):
        """Initialize a Trainable.

        Sets up logging and points ``self.logdir`` to a directory in which
        training outputs should be placed.

        Subclasses should prefer defining ``setup()`` instead of overriding
        ``__init__()`` directly.

        Args:
            config: Trainable-specific configuration data. By default
                will be saved as ``self.config``.
            logger_creator: (Deprecated) Function that creates a ray.tune.Logger
                object. If unspecified, a default logger is created.
            remote_checkpoint_dir: Upload directory (S3 or GS path).
                This is **per trial** directory,
                which is different from **per checkpoint** directory.
            sync_config: Configuration object for syncing.
                See :class:`~ray.tune.syncer.SyncConfig`.
        """

        self.config = config or {}
        trial_info = self.config.pop(TRIAL_INFO, None)

        if self.is_actor():
            disable_ipython()

        # TODO(ml-team): Remove `logger_creator` in 2.7.
        self._result_logger = self._logdir = None
        self._create_logger(self.config, logger_creator)

        self._stdout_context = self._stdout_fp = self._stdout_stream = None
        self._stderr_context = self._stderr_fp = self._stderr_stream = None
        self._stderr_logging_handler = None

        stdout_file = self.config.pop(STDOUT_FILE, None)
        stderr_file = self.config.pop(STDERR_FILE, None)
        self._open_logfiles(stdout_file, stderr_file)

        self._iteration = 0
        self._time_total = 0.0
        self._timesteps_total = None
        self._episodes_total = None
        self._time_since_restore = 0.0
        self._timesteps_since_restore = 0
        self._iterations_since_restore = 0
        self._last_result = None
        self._restored = False
        self._trial_info = trial_info
        self._stdout_file = stdout_file
        self._stderr_file = stderr_file

        self._start_time = time.time()
        self._local_ip = ray.util.get_node_ip_address()
        self.setup(copy.deepcopy(self.config))
        setup_time = time.time() - self._start_time
        if setup_time > SETUP_TIME_THRESHOLD:
            logger.info(
                "Trainable.setup took {:.3f} seconds. If your "
                "trainable is slow to initialize, consider setting "
                "reuse_actors=True to reduce actor creation "
                "overheads.".format(setup_time)
            )
        log_sys_usage = self.config.get("log_sys_usage", False)
        self._monitor = UtilMonitor(start=log_sys_usage)

        if USE_STORAGE_CONTEXT:
            assert storage
        if storage:
            storage.check_valid_file()
            self.remote_checkpoint_dir = TrainableUtil.get_remote_storage_path(
                self.logdir, storage.local_path, storage.storage_prefix
            )
        else:
            self.remote_checkpoint_dir = remote_checkpoint_dir
        # If no sync_config is provided, but we save to a remote_checkpoint_dir,
        # then provide a default syncer. `upload_dir` here is just a dummy directory
        # that tells the SyncConfig to create a default syncer.
        self.sync_config = sync_config or SyncConfig(
            upload_dir=self.remote_checkpoint_dir, syncer="auto"
        )

        # Resolves syncer="auto" to an actual syncer cloud storage is used
        # If sync_config.syncer is a custom Syncer instance, this is a no-op.
        self.sync_config.syncer = get_node_to_storage_syncer(
            self.sync_config, self.remote_checkpoint_dir
        )

        self.sync_num_retries = int(os.getenv("TUNE_CHECKPOINT_CLOUD_RETRY_NUM", "3"))
        self.sync_sleep_time = float(
            os.getenv("TUNE_CHECKPOINT_CLOUD_RETRY_WAIT_TIME_S", "1")
        )
        self._last_artifact_sync_iter = None

    @property
    def uses_cloud_checkpointing(self):
        return bool(self.remote_checkpoint_dir)

    def _remote_storage_path(self, local_path):
        """Converts a `local_path` to be based off of
        `self.remote_checkpoint_dir`."""
        return TrainableUtil.get_remote_storage_path(
            local_path=local_path,
            local_path_prefix=self.logdir,
            remote_path_prefix=self.remote_checkpoint_dir,
        )

    @classmethod
    def default_resource_request(
        cls, config: Dict[str, Any]
    ) -> Optional[PlacementGroupFactory]:
        """Provides a static resource requirement for the given configuration.

        This can be overridden by sub-classes to set the correct trial resource
        allocation, so the user does not need to.

        .. testcode::

            @classmethod
            def default_resource_request(cls, config):
                return PlacementGroupFactory([{"CPU": 1}, {"CPU": 1}])


        Args:
            config[Dict[str, Any]]: The Trainable's config dict.

        Returns:
            PlacementGroupFactory: A PlacementGroupFactory consumed by Tune
                for queueing.
        """
        return None

    @classmethod
    def resource_help(cls, config: Dict):
        """Returns a help string for configuring this trainable's resources.

        Args:
            config: The Trainer's config dict.
        """
        return ""

    def get_current_ip_pid(self):
        return self._local_ip, os.getpid()

    def get_auto_filled_metrics(
        self,
        now: Optional[datetime] = None,
        time_this_iter: Optional[float] = None,
        timestamp: Optional[int] = None,
        debug_metrics_only: bool = False,
    ) -> dict:
        """Return a dict with metrics auto-filled by the trainable.

        If ``debug_metrics_only`` is True, only metrics that don't
        require at least one iteration will be returned
        (``ray.tune.result.DEBUG_METRICS``).
        """
        if now is None:
            now = datetime.today()
        autofilled = {
            TRIAL_ID: self.trial_id,
            "date": now.strftime("%Y-%m-%d_%H-%M-%S"),
            "timestamp": timestamp if timestamp else int(time.mktime(now.timetuple())),
            TIME_THIS_ITER_S: time_this_iter,
            TIME_TOTAL_S: self._time_total,
            PID: os.getpid(),
            HOSTNAME: platform.node(),
            NODE_IP: self._local_ip,
            "config": self.config,
            "time_since_restore": self._time_since_restore,
            "iterations_since_restore": self._iterations_since_restore,
        }
        if self._timesteps_since_restore:
            autofilled["timesteps_since_restore"] = self._timesteps_since_restore

        if debug_metrics_only:
            autofilled = {k: v for k, v in autofilled.items() if k in DEBUG_METRICS}
        return autofilled

    def is_actor(self):
        try:
            actor_id = ray._private.worker.global_worker.actor_id
            return actor_id != actor_id.nil()
        except Exception:
            # If global_worker is not instantiated, we're not in an actor
            return False

    def train_buffered(self, buffer_time_s: float, max_buffer_length: int = 1000):
        """Runs multiple iterations of training.

        Calls ``train()`` internally. Collects and combines multiple results.
        This function will run ``self.train()`` repeatedly until one of
        the following conditions is met: 1) the maximum buffer length is
        reached, 2) the maximum buffer time is reached, or 3) a checkpoint
        was created. Even if the maximum time is reached, it will always
        block until at least one result is received.

        Args:
            buffer_time_s: Maximum time to buffer. The next result
                received after this amount of time has passed will return
                the whole buffer.
            max_buffer_length: Maximum number of results to buffer.

        """
        results = []

        now = time.time()
        send_buffer_at = now + buffer_time_s
        while now < send_buffer_at or not results:  # At least one result
            result = self.train()
            results.append(result)
            if result.get(DONE, False):
                # If the trial is done, return
                break
            elif result.get(SHOULD_CHECKPOINT, False):
                # If a checkpoint was created, return
                break
            elif result.get(RESULT_DUPLICATE):
                # If the function API trainable completed, return
                break
            elif len(results) >= max_buffer_length:
                # If the buffer is full, return
                break
            now = time.time()

        return results

    def train(self):
        """Runs one logical iteration of training.

        Calls ``step()`` internally. Subclasses should override ``step()``
        instead to return results.
        This method automatically fills the following fields in the result:

            `done` (bool): training is terminated. Filled only if not provided.

            `time_this_iter_s` (float): Time in seconds this iteration
            took to run. This may be overridden in order to override the
            system-computed time difference.

            `time_total_s` (float): Accumulated time in seconds for this
            entire experiment.

            `training_iteration` (int): The index of this
            training iteration, e.g. call to train(). This is incremented
            after `step()` is called.

            `pid` (str): The pid of the training process.

            `date` (str): A formatted date of when the result was processed.

            `timestamp` (str): A UNIX timestamp of when the result
            was processed. This may be overridden.

            `hostname` (str): Hostname of the machine hosting the training
            process.

            `node_ip` (str): Node ip of the machine hosting the training
            process.

        Returns:
            A dict that describes training progress.
        """
        start = time.time()
        try:
            result = self.step()
        except Exception as e:
            skipped = skip_exceptions(e)
            raise skipped from exception_cause(skipped)

        assert isinstance(result, dict), "step() needs to return a dict."

        # We do not modify internal state nor update this result if duplicate.
        if RESULT_DUPLICATE in result:
            return result

        result = result.copy()

        self._iteration += 1
        self._iterations_since_restore += 1

        if result.get(TIME_THIS_ITER_S) is not None:
            time_this_iter = result[TIME_THIS_ITER_S]
        else:
            time_this_iter = time.time() - start
        self._time_total += time_this_iter
        self._time_since_restore += time_this_iter

        result_timestamp = result.get(TIMESTAMP, None)

        result.setdefault(DONE, False)

        # self._timesteps_total should only be tracked if increments are provided
        if result.get(TIMESTEPS_THIS_ITER) is not None:
            if self._timesteps_total is None:
                self._timesteps_total = 0
            self._timesteps_total += result[TIMESTEPS_THIS_ITER]
            self._timesteps_since_restore += result[TIMESTEPS_THIS_ITER]

        # self._episodes_total should only be tracked if increments provided
        if result.get(EPISODES_THIS_ITER) is not None:
            if self._episodes_total is None:
                self._episodes_total = 0
            self._episodes_total += result[EPISODES_THIS_ITER]

        # self._timesteps_total should not override user-provided total
        if self._timesteps_total is not None:
            result.setdefault(TIMESTEPS_TOTAL, self._timesteps_total)
        if self._episodes_total is not None:
            result.setdefault(EPISODES_TOTAL, self._episodes_total)
        result.setdefault(TRAINING_ITERATION, self._iteration)

        now = datetime.today()
        result.update(
            self.get_auto_filled_metrics(
                now=now, time_this_iter=time_this_iter, timestamp=result_timestamp
            )
        )

        monitor_data = self._monitor.get_data()
        if monitor_data:
            result.update(monitor_data)

        self.log_result(result)

        if self._stdout_context:
            self._stdout_stream.flush()
        if self._stderr_context:
            self._stderr_stream.flush()

        self._last_result = result

        return result

    def get_state(self):
        return {
            "iteration": self._iteration,
            "timesteps_total": self._timesteps_total,
            "time_total": self._time_total,
            "episodes_total": self._episodes_total,
            "last_result": self._last_result,
            "ray_version": ray.__version__,
        }

    def _create_checkpoint_dir(
        self, checkpoint_dir: Optional[str] = None
    ) -> Optional[str]:
        # Create checkpoint_xxxxx directory and drop checkpoint marker
        checkpoint_dir = TrainableUtil.make_checkpoint_dir(
            checkpoint_dir or self.logdir, index=self.iteration, override=True
        )
        return checkpoint_dir

    def save(
        self, checkpoint_dir: Optional[str] = None, prevent_upload: bool = False
    ) -> str:
        """Saves the current model state to a checkpoint.

        Subclasses should override ``save_checkpoint()`` instead to save state.
        This method dumps additional metadata alongside the saved path.

        If a remote checkpoint dir is given, this will also sync up to remote
        storage.

        Args:
            checkpoint_dir: Optional dir to place the checkpoint.
            prevent_upload: If True, will not upload the saved checkpoint to cloud.

        Returns:
            The given or created checkpoint directory.

        Note the return path should match up with what is expected of
        `restore()`.
        """
        checkpoint_dir = self._create_checkpoint_dir(checkpoint_dir=checkpoint_dir)

        # User saves checkpoint
        checkpoint_dict_or_path = self.save_checkpoint(checkpoint_dir)

        if checkpoint_dict_or_path is None:
            # checkpoint_dict_or_path can only be None in class trainables.
            # In that case the default is to use the root checkpoint directory.
            assert checkpoint_dir
            checkpoint_dict_or_path = checkpoint_dir
        elif checkpoint_dir is None:
            # checkpoint_dir is only None in function trainables. In that case,
            # checkpoint_dict_or_path points to the already saved checkpoint dir.
            # This will be considered the root dir.
            assert isinstance(checkpoint_dict_or_path, str)
            checkpoint_dir = checkpoint_dict_or_path

        # Get trainable metadata
        metadata = self.get_state()

        if isinstance(checkpoint_dict_or_path, dict):
            metadata["relative_checkpoint_path"] = ""
            metadata["saved_as_dict"] = True
            self._checkpoint_cls.from_dict(checkpoint_dict_or_path).to_directory(
                checkpoint_dir
            )
            # Re-drop marker
            TrainableUtil.mark_as_checkpoint_dir(checkpoint_dir)
        else:
            # Make sure the checkpoint dir is contained
            if not checkpoint_dict_or_path.startswith(checkpoint_dir):
                raise ValueError(
                    f"The returned checkpoint path must be within the given "
                    f"checkpoint dir ({checkpoint_dir}): {checkpoint_dict_or_path}"
                )

            # Get relative path to returned checkpoint
            relative_checkpoint_path = os.path.relpath(
                checkpoint_dict_or_path, checkpoint_dir
            )
            metadata["relative_checkpoint_path"] = relative_checkpoint_path
            metadata["saved_as_dict"] = False

        TrainableUtil.write_metadata(checkpoint_dir, metadata)

        if not prevent_upload:
            # First, upload the new trial checkpoint to cloud
            self._maybe_save_to_cloud(checkpoint_dir)
            # XXX deduplicate logic
            checkpoint_dir = self._remote_storage_path(checkpoint_dir)
            # Then, save other artifacts that live in the trial logdir
            self._maybe_save_artifacts_to_cloud()

        return checkpoint_dir

    def _get_latest_available_checkpoint(self) -> Optional[str]:
        latest_local_checkpoint = self._get_latest_local_available_checkpoint()
        latest_remote_checkpoint = self._get_latest_remote_available_checkpoint()

        if not latest_local_checkpoint:
            return latest_remote_checkpoint
        elif not latest_remote_checkpoint:
            return latest_local_checkpoint

        # Else, both are available
        return max([latest_local_checkpoint, latest_remote_checkpoint])

    def _get_latest_local_available_checkpoint(self) -> Optional[str]:
        checkpoint_candidates = []
        for name in os.listdir(self._logdir):
            if not name.startswith("checkpoint_"):
                continue
            candidate_path = os.path.join(self._logdir, name)
            if not os.path.isdir(candidate_path):
                continue

            # On local storage it is cheap to check for valid checkpoints
            try:
                TrainableUtil.find_checkpoint_dir(candidate_path)
            except Exception:
                continue

            checkpoint_candidates.append(candidate_path)

        if not checkpoint_candidates:
            return None

        return max(checkpoint_candidates)

    def _get_latest_remote_available_checkpoint(self) -> Optional[str]:
        if not self.remote_checkpoint_dir:
            return None

        checkpoint_candidates = []
        for name in list_at_uri(self.remote_checkpoint_dir):
            if not name.startswith("checkpoint_"):
                continue
            candidate_path = os.path.join(self._logdir, name)
            checkpoint_candidates.append(candidate_path)

        if not checkpoint_candidates:
            return None

        return max(checkpoint_candidates)

    @property
    def _should_upload_artifacts(self) -> bool:
        if not self.sync_config.sync_artifacts:
            assert not USE_STORAGE_CONTEXT
            return False

        if self._last_artifact_sync_iter == self.iteration:
            # No need to sync again, if we have already synced this iteration.
            return False

        # Check if any files have actually been written
        # (apart from checkpoints and driver logs)
        exclude = ["checkpoint_*"] + _get_artifact_templates_for_callbacks(
            DEFAULT_CALLBACK_CLASSES
        )
        excluded_files = []
        for exclude_template in exclude:
            excluded_files += [
                path.name for path in Path(self.logdir).glob(exclude_template)
            ]
        artifact_files = set(os.listdir(self.logdir)) - set(excluded_files)
        return bool(artifact_files)

    def _maybe_save_artifacts_to_cloud(self) -> bool:
        if not self._should_upload_artifacts:
            return False

        self._last_artifact_sync_iter = self.iteration
        with warn_if_slow(
            name="trial_artifact_cloud_upload",
            message=(
                "Uploading trial artifacts took {duration:.3f} s, which may be a "
                "performance bottleneck. Consider saving fewer/smaller artifacts to "
                "the trial log directory, or disable artifact syncing with "
                "`SyncConfig(sync_artifacts=False)`."
            ),
            # Log a warning if upload time surpasses 10s
            threshold=10,
            disable=not self.uses_cloud_checkpointing,
        ):
            # Avoid double uploading checkpoints and driver callback artifacts,
            # if those live in the same directory
            exclude = ["checkpoint_*"] + _get_artifact_templates_for_callbacks(
                DEFAULT_CALLBACK_CLASSES
            )
            uploaded = self._maybe_save_to_cloud(self.logdir, exclude=exclude)
        return uploaded

    def _maybe_save_to_cloud(self, local_dir: str, exclude: List[str] = None) -> bool:
        """Saves the given directory to the cloud. This is used for checkpoint
        and artifact uploads to cloud.

        Args:
            local_dir: The local directory to upload to the `remote_checkpoint_dir`

        Returns:
            bool: True if (successfully) saved to cloud
        """
        if not self.uses_cloud_checkpointing:
            return False

        syncer = self.sync_config.syncer
        assert syncer

        checkpoint_uri = self._remote_storage_path(local_dir)

        syncer.sync_up(local_dir=local_dir, remote_dir=checkpoint_uri, exclude=exclude)
        try:
            syncer.wait_or_retry(
                max_retries=self.sync_num_retries,
                backoff_s=self.sync_sleep_time,
            )
        except TuneError:
            num_retries = self.sync_num_retries
            logger.error(
                f"Could not upload checkpoint to {checkpoint_uri} even after "
                f"{num_retries} retries."
                f"Please check if the credentials expired and that the remote "
                f"filesystem is supported. For large checkpoints or artifacts, "
                f"consider increasing `SyncConfig(sync_timeout)` "
                f"(current value: {self.sync_config.sync_timeout} seconds)."
            )
            return False
        return True

    def _maybe_load_checkpoint_from_cloud(self, checkpoint_path: str) -> bool:
        """Loads a checkpoint from its corresponding location in remote storage
        to `checkpoint_path`.
        If a checkpoint already exists at `checkpoint_path`, the Trainable
        will continue restoring with that existing checkpoint.

        Args:
            checkpoint_path: The checkpoint path to download to, which should have
                `logdir` as part of its path prefix (e.g., `{logdir}/checkpoint_00000`)

        Return:
            bool: True if the checkpoint was synced down successfully from cloud.
        """
        if os.path.exists(checkpoint_path):
            try:
                TrainableUtil.find_checkpoint_dir(checkpoint_path)
            except Exception:
                pass
            else:
                # If the path exists locally, we don't have to download
                return False

        if not self.uses_cloud_checkpointing:
            return False

        rel_checkpoint_dir = TrainableUtil.find_rel_checkpoint_dir(
            self.logdir, checkpoint_path
        )
        external_uri = str(URI(self.remote_checkpoint_dir) / rel_checkpoint_dir)
        local_dir = os.path.join(self.logdir, rel_checkpoint_dir)
        path_existed_before = os.path.exists(local_dir)

        success = self._maybe_load_from_cloud(
            remote_dir=external_uri, local_dir=local_dir
        )
        if not success:
            # We may have created this dir when we tried to sync, so clean up
            if not path_existed_before and os.path.exists(local_dir):
                shutil.rmtree(local_dir)
        return success

    def _maybe_load_artifacts_from_cloud(self) -> bool:
        if not self.sync_config.sync_artifacts:
            return False

        remote_dir = self._remote_storage_path(self.logdir)
        with warn_if_slow(
            name="trial_artifact_cloud_download",
            message=(
                "Downloading trial artifacts took {duration:.3f} s, which may be a "
                "performance bottleneck. Consider saving fewer/smaller artifacts to "
                "the trial log directory, or disable artifact syncing with "
                "`SyncConfig(sync_artifacts=False)`."
            ),
            # Log a warning if upload time surpasses 10s
            threshold=10,
            disable=not self.uses_cloud_checkpointing,
        ):
            exclude = ["checkpoint_*"] + _get_artifact_templates_for_callbacks(
                DEFAULT_CALLBACK_CLASSES
            )
            downloaded = self._maybe_load_from_cloud(
                remote_dir=remote_dir, local_dir=self.logdir, exclude=exclude
            )
        return downloaded

    def _maybe_load_from_cloud(
        self, remote_dir: str, local_dir: str, exclude: List[str] = None
    ) -> bool:
        if not self.uses_cloud_checkpointing or not list_at_uri(remote_dir):
            return False

        syncer = self.sync_config.syncer
        assert syncer

        syncer.sync_down(remote_dir=remote_dir, local_dir=local_dir, exclude=exclude)
        try:
            syncer.wait_or_retry(
                max_retries=self.sync_num_retries,
                backoff_s=self.sync_sleep_time,
            )
        except TuneError:
            num_retries = self.sync_num_retries
            logger.error(
                f"Could not download from {remote_dir} even after {num_retries} "
                f"retries. "
                f"Please check if the credentials expired and that the remote "
                f"filesystem is supported. For large checkpoints or artifacts, "
                f"consider increasing `SyncConfig(sync_timeout)` "
                f"(current value: {self.sync_config.sync_timeout} seconds)."
            )
            return False

        return True

    def save_to_object(self):
        """Saves the current model state to a Python object.

        It also saves to disk but does not return the checkpoint path.
        It does not save the checkpoint to cloud storage.

        Returns:
            Object holding checkpoint data.
        """
        temp_container_dir = tempfile.mkdtemp("save_to_object", dir=self.logdir)
        checkpoint_dir = self.save(temp_container_dir, prevent_upload=True)

        obj_ref = self._checkpoint_cls.from_directory(checkpoint_dir).to_bytes()
        shutil.rmtree(temp_container_dir)
        return obj_ref

    def _restore_from_checkpoint_obj(self, checkpoint: Checkpoint):
        with checkpoint.as_directory() as converted_checkpoint_path:
            return self.restore(
                checkpoint_path=converted_checkpoint_path,
                checkpoint_node_ip=None,
            )

    def restore(
        self,
        checkpoint_path: Union[str, Checkpoint],
        checkpoint_node_ip: Optional[str] = None,
        fallback_to_latest: bool = False,
    ):
        """Restores training state from a given model checkpoint.

        These checkpoints are returned from calls to save().

        Subclasses should override ``load_checkpoint()`` instead to
        restore state.
        This method restores additional metadata saved with the checkpoint.

        `checkpoint_path` should match with the return from ``save()``.

        `checkpoint_path` can be
        `~/ray_results/exp/MyTrainable_abc/
        checkpoint_00000/checkpoint`. Or,
        `~/ray_results/exp/MyTrainable_abc/checkpoint_00000`.

        `self.logdir` should generally be corresponding to `checkpoint_path`,
        for example, `~/ray_results/exp/MyTrainable_abc`.

        `self.remote_checkpoint_dir` in this case, is something like,
        `REMOTE_CHECKPOINT_BUCKET/exp/MyTrainable_abc`

        Args:
            checkpoint_path: Path to restore checkpoint from. If this
                path does not exist on the local node, it will be fetched
                from external (cloud) storage if available, or restored
                from a remote node.
            checkpoint_node_ip: If given, try to restore
                checkpoint from this node if it doesn't exist locally or
                on cloud storage.
            fallback_to_latest: If True, will try to recover the
                latest available checkpoint if the given ``checkpoint_path``
                could not be found.

        """
        # Ensure Checkpoints are converted
        if isinstance(checkpoint_path, Checkpoint):
            return self._restore_from_checkpoint_obj(checkpoint_path)

        synced_from_cloud = self._maybe_load_checkpoint_from_cloud(checkpoint_path)

        if not synced_from_cloud and (
            # If a checkpoint source IP is given
            checkpoint_node_ip
            # And the checkpoint does not currently exist on the local node
            and not os.path.exists(checkpoint_path)
            # And the source IP is different to the current IP
            and checkpoint_node_ip != ray.util.get_node_ip_address()
        ):
            checkpoint = _get_checkpoint_from_remote_node(
                checkpoint_path, checkpoint_node_ip
            )
            if checkpoint:
                checkpoint.to_directory(checkpoint_path)

        if not os.path.exists(checkpoint_path):
            if fallback_to_latest:
                logger.info(
                    f"Checkpoint path was not available, trying to recover from latest "
                    f"available checkpoint instead. Unavailable checkpoint path: "
                    f"{checkpoint_path}"
                )
                checkpoint_path = self._get_latest_available_checkpoint()
                if checkpoint_path:
                    logger.info(
                        f"Trying to recover from latest available checkpoint: "
                        f"{checkpoint_path}"
                    )
                    return self.restore(checkpoint_path, fallback_to_latest=False)

            # Else, raise
            raise ValueError(
                f"Could not recover from checkpoint as it does not exist on local "
                f"disk and was not available on cloud storage or another Ray node. "
                f"Got checkpoint path: {checkpoint_path} and IP {checkpoint_node_ip}"
            )

        checkpoint_dir = TrainableUtil.find_checkpoint_dir(checkpoint_path)
        metadata = TrainableUtil.load_metadata(checkpoint_dir)

        if metadata["saved_as_dict"]:
            # If data was saved as a dict (e.g. from a class trainable),
            # also pass the dict to `load_checkpoint()`.
            checkpoint_dict = self._checkpoint_cls.from_directory(
                checkpoint_dir
            ).to_dict()
            # If other files were added to the directory after converting from the
            # original dict (e.g. marker files), clean these up
            checkpoint_dict.pop(_DICT_CHECKPOINT_ADDITIONAL_FILE_KEY, None)
            to_load = checkpoint_dict
        else:
            # Otherwise, pass the relative checkpoint path
            relative_checkpoint_path = metadata["relative_checkpoint_path"]
            to_load = os.path.join(checkpoint_dir, relative_checkpoint_path)

        # Set metadata
        self._iteration = metadata["iteration"]
        self._timesteps_total = metadata["timesteps_total"]
        self._time_total = metadata["time_total"]
        self._episodes_total = metadata["episodes_total"]

        # Actually load checkpoint
        self.load_checkpoint(to_load)

        # Then, download artifacts from cloud if applicable
        if synced_from_cloud:
            self._maybe_load_artifacts_from_cloud()

        self._time_since_restore = 0.0
        self._timesteps_since_restore = 0
        self._iterations_since_restore = 0
        self._restored = True

        logger.info(
            "Restored on %s from checkpoint: %s", self._local_ip, checkpoint_dir
        )
        state = {
            "_iteration": self._iteration,
            "_timesteps_total": self._timesteps_total,
            "_time_total": self._time_total,
            "_episodes_total": self._episodes_total,
        }
        logger.info("Current state after restoring: %s", state)

    def restore_from_object(self, obj):
        """Restores training state from a checkpoint object.

        These checkpoints are returned from calls to save_to_object().
        """
        checkpoint = self._checkpoint_cls.from_bytes(obj)

        with checkpoint.as_directory() as checkpoint_path:
            self.restore(checkpoint_path)

    def delete_checkpoint(self, checkpoint_path: Union[str, Checkpoint]):
        """Deletes local copy of checkpoint.

        Args:
            checkpoint_path: Path to checkpoint.
        """
        # Ensure Checkpoints are converted
        if isinstance(checkpoint_path, Checkpoint) and checkpoint_path._local_path:
            checkpoint_path = checkpoint_path._local_path

        try:
            checkpoint_dir = TrainableUtil.find_checkpoint_dir(checkpoint_path)
        except FileNotFoundError:
            # The checkpoint won't exist locally if the
            # trial was rescheduled to another worker.
            logger.debug(
                f"Local checkpoint not found during garbage collection: "
                f"{self.trial_id} - {checkpoint_path}"
            )
            return
        else:
            if self.uses_cloud_checkpointing:
                syncer = self.sync_config.syncer
                assert syncer

                checkpoint_uri = self._remote_storage_path(checkpoint_dir)
                syncer.delete(checkpoint_uri)
                try:
                    syncer.wait_or_retry(
                        max_retries=self.sync_num_retries,
                        backoff_s=self.sync_sleep_time,
                    )
                except TuneError:
                    num_retries = self.sync_num_retries
                    logger.error(
                        f"Could not delete checkpoint even after {num_retries} "
                        f"retries: {checkpoint_uri}"
                    )

        if os.path.exists(checkpoint_dir):
            shutil.rmtree(checkpoint_dir)

    def export_model(
        self, export_formats: Union[List[str], str], export_dir: Optional[str] = None
    ):
        """Exports model based on export_formats.

        Subclasses should override _export_model() to actually
        export model to local directory.

        Args:
            export_formats: Format or list of (str) formats
                that should be exported.
            export_dir: Optional dir to place the exported model.
                Defaults to self.logdir.

        Returns:
            A dict that maps ExportFormats to successfully exported models.
        """
        if isinstance(export_formats, str):
            export_formats = [export_formats]
        export_dir = export_dir or self.logdir
        return self._export_model(export_formats, export_dir)

    def reset(self, new_config, logger_creator=None, remote_checkpoint_dir=None):
        """Resets trial for use with new config.

        Subclasses should override reset_config() to actually
        reset actor behavior for the new config."""
        # Save artifacts one last time, if this actor has been swapped to a
        # different trial.
        if remote_checkpoint_dir != self.remote_checkpoint_dir:
            self._maybe_save_artifacts_to_cloud()

        self.config = new_config

        trial_info = new_config.pop(TRIAL_INFO, None)
        if trial_info:
            self._trial_info = trial_info

        self._result_logger.flush()
        self._result_logger.close()

        if logger_creator:
            logger.debug("Logger reset.")
            self._create_logger(new_config.copy(), logger_creator)
        else:
            logger.debug(
                "Did not reset logger. Got: "
                f"trainable.reset(logger_creator={logger_creator})."
            )

        stdout_file = new_config.pop(STDOUT_FILE, None)
        stderr_file = new_config.pop(STDERR_FILE, None)

        self._close_logfiles()
        self._open_logfiles(stdout_file, stderr_file)

        success = self.reset_config(new_config)
        if not success:
            return False

        # Reset attributes. Will be overwritten by `restore` if a checkpoint
        # is provided.
        self._iteration = 0
        self._time_total = 0.0
        self._timesteps_total = None
        self._episodes_total = None
        self._time_since_restore = 0.0
        self._timesteps_since_restore = 0
        self._iterations_since_restore = 0
        self.remote_checkpoint_dir = remote_checkpoint_dir
        self._last_artifact_sync_iter = None
        self._restored = False

        return True

    def reset_config(self, new_config: Dict):
        """Resets configuration without restarting the trial.

        This method is optional, but can be implemented to speed up algorithms
        such as PBT, and to allow performance optimizations such as running
        experiments with reuse_actors=True.

        Args:
            new_config: Updated hyperparameter configuration
                for the trainable.

        Returns:
            True if reset was successful else False.
        """
        return False

    def _create_logger(
        self,
        config: Dict[str, Any],
        logger_creator: Callable[[Dict[str, Any]], "Logger"] = None,
    ):
        """Create logger from logger creator.

        Sets _logdir and _result_logger.

        `_logdir` is the **per trial** directory for the Trainable.
        """
        if logger_creator:
            self._result_logger = logger_creator(config)
            self._logdir = self._result_logger.logdir
        else:
            from ray.tune.logger import UnifiedLogger

            logdir_prefix = datetime.today().strftime("%Y-%m-%d_%H-%M-%S")
            ray._private.utils.try_to_create_directory(DEFAULT_RESULTS_DIR)
            self._logdir = tempfile.mkdtemp(
                prefix=logdir_prefix, dir=DEFAULT_RESULTS_DIR
            )
            self._result_logger = UnifiedLogger(config, self._logdir, loggers=None)

    def _open_logfiles(self, stdout_file, stderr_file):
        """Create loggers. Open stdout and stderr logfiles."""
        if stdout_file:
            stdout_path = os.path.expanduser(os.path.join(self._logdir, stdout_file))
            self._stdout_fp = open(stdout_path, "a+")
            self._stdout_stream = Tee(sys.stdout, self._stdout_fp)
            self._stdout_context = redirect_stdout(self._stdout_stream)
            self._stdout_context.__enter__()

        if stderr_file:
            stderr_path = os.path.expanduser(os.path.join(self._logdir, stderr_file))
            self._stderr_fp = open(stderr_path, "a+")
            self._stderr_stream = Tee(sys.stderr, self._stderr_fp)
            self._stderr_context = redirect_stderr(self._stderr_stream)
            self._stderr_context.__enter__()

            # Add logging handler to root ray logger
            formatter = logging.Formatter(
                "[%(levelname)s %(asctime)s] "
                "%(filename)s: %(lineno)d  "
                "%(message)s"
            )
            self._stderr_logging_handler = logging.StreamHandler(self._stderr_fp)
            self._stderr_logging_handler.setFormatter(formatter)
            ray.logger.addHandler(self._stderr_logging_handler)

    def _close_logfiles(self):
        """Close stdout and stderr logfiles."""
        if self._stderr_logging_handler:
            ray.logger.removeHandler(self._stderr_logging_handler)

        if self._stdout_context:
            self._stdout_stream.flush()
            self._stdout_context.__exit__(None, None, None)
            self._stdout_fp.close()
            self._stdout_context = None
        if self._stderr_context:
            self._stderr_stream.flush()
            self._stderr_context.__exit__(None, None, None)
            self._stderr_fp.close()
            self._stderr_context = None

    def stop(self):
        """Releases all resources used by this trainable.

        Calls ``Trainable.cleanup`` internally. Subclasses should override
        ``Trainable.cleanup`` for custom cleanup procedures.
        """
        self._maybe_save_artifacts_to_cloud()

        self._result_logger.flush()
        self._result_logger.close()
        if self._monitor.is_alive():
            self._monitor.stop()
            self._monitor.join()
        self.cleanup()

        self._close_logfiles()

    @property
    def logdir(self):
        """Directory of the results and checkpoints for this Trainable.

        Tune will automatically sync this folder with the driver if execution
        is distributed.

        Note that the current working directory will also be changed to this.

        """
        return os.path.join(self._logdir, "")

    @property
    def trial_name(self):
        """Trial name for the corresponding trial of this Trainable.

        This is not set if not using Tune.

        .. testcode::

            from ray.tune import Trainable

            name = Trainable().trial_name
        """
        if self._trial_info:
            return self._trial_info.trial_name
        else:
            return "default"

    @property
    def trial_id(self):
        """Trial ID for the corresponding trial of this Trainable.

        This is not set if not using Tune.

        .. testcode::

            from ray.tune import Trainable

            trial_id = Trainable().trial_id
        """
        if self._trial_info:
            return self._trial_info.trial_id
        else:
            return "default"

    @property
    def trial_resources(self) -> Optional[PlacementGroupFactory]:
        """Resources currently assigned to the trial of this Trainable.

        This is not set if not using Tune.

        .. testcode::

            from ray.tune import Trainable

            trial_resources = Trainable().trial_resources
        """
        if self._trial_info:
            return self._trial_info.trial_resources
        else:
            return None

    @property
    def iteration(self):
        """Current training iteration.

        This value is automatically incremented every time `train()` is called
        and is automatically inserted into the training result dict.

        """
        return self._iteration

    @property
    def training_iteration(self):
        """Current training iteration (same as `self.iteration`).

        This value is automatically incremented every time `train()` is called
        and is automatically inserted into the training result dict.

        """
        return self._iteration

    def get_config(self):
        """Returns configuration passed in by Tune."""
        return self.config

    def step(self):
        """Subclasses should override this to implement train().

        The return value will be automatically passed to the loggers. Users
        can also return `tune.result.DONE` or `tune.result.SHOULD_CHECKPOINT`
        as a key to manually trigger termination or checkpointing of this
        trial. Note that manual checkpointing only works when subclassing
        Trainables.

        .. versionadded:: 0.8.7

        Returns:
            A dict that describes training progress.

        """
        raise NotImplementedError

    def save_checkpoint(self, checkpoint_dir: str) -> Optional[Union[str, Dict]]:
        """Subclasses should override this to implement ``save()``.

        Warning:
            Do not rely on absolute paths in the implementation of
            ``Trainable.save_checkpoint`` and ``Trainable.load_checkpoint``.

        Use ``validate_save_restore`` to catch ``Trainable.save_checkpoint``/
        ``Trainable.load_checkpoint`` errors before execution.

        >>> from ray.tune.utils import validate_save_restore
        >>> MyTrainableClass = ... # doctest: +SKIP
        >>> validate_save_restore(MyTrainableClass) # doctest: +SKIP
        >>> validate_save_restore( # doctest: +SKIP
        ...     MyTrainableClass, use_object_store=True)

        .. versionadded:: 0.8.7

        Args:
            checkpoint_dir: The directory where the checkpoint
                file must be stored. In a Tune run, if the trial is paused,
                the provided path may be temporary and moved.

        Returns:
            A dict or string. If string, the return value is expected to be
            prefixed by `checkpoint_dir`. If dict, the return value will
            be automatically serialized by Tune. In both cases, the return value
            is exactly what will be passed to ``Trainable.load_checkpoint()``
            upon restore.

        Example:
            >>> trainable, trainable1, trainable2 = ... # doctest: +SKIP
            >>> print(trainable1.save_checkpoint("/tmp/checkpoint_1")) # doctest: +SKIP
            "/tmp/checkpoint_1"
            >>> print(trainable2.save_checkpoint("/tmp/checkpoint_2")) # doctest: +SKIP
            {"some": "data"}
            >>> trainable.save_checkpoint("/tmp/bad_example") # doctest: +SKIP
            "/tmp/NEW_CHECKPOINT_PATH/my_checkpoint_file" # This will error.
        """
        raise NotImplementedError

    def load_checkpoint(self, checkpoint: Union[Dict, str]):
        """Subclasses should override this to implement restore().

        Warning:
            In this method, do not rely on absolute paths. The absolute
            path of the checkpoint_dir used in ``Trainable.save_checkpoint``
            may be changed.

        If ``Trainable.save_checkpoint`` returned a prefixed string, the
        prefix of the checkpoint string returned by
        ``Trainable.save_checkpoint`` may be changed.
        This is because trial pausing depends on temporary directories.

        The directory structure under the checkpoint_dir provided to
        ``Trainable.save_checkpoint`` is preserved.

        See the examples below.

        Example:
            >>> import os
            >>> from ray.tune.trainable import Trainable
            >>> class Example(Trainable):
            ...    def save_checkpoint(self, checkpoint_path):
            ...        my_checkpoint_path = os.path.join(checkpoint_path, "my/path")
            ...        return my_checkpoint_path
            ...    def load_checkpoint(self, my_checkpoint_path):
            ...        print(my_checkpoint_path)
            >>> trainer = Example()
            >>> # This is used when PAUSED.
            >>> obj = trainer.save_to_object() # doctest: +SKIP
            <logdir>/tmpc8k_c_6hsave_to_object/checkpoint_0/my/path
            >>> # Note the different prefix.
            >>> trainer.restore_from_object(obj) # doctest: +SKIP
            <logdir>/tmpb87b5axfrestore_from_object/checkpoint_0/my/path

        If `Trainable.save_checkpoint` returned a dict, then Tune will directly pass
        the dict data as the argument to this method.

        Example:
            >>> from ray.tune.trainable import Trainable
            >>> class Example(Trainable):
            ...    def save_checkpoint(self, checkpoint_path):
            ...        return {"my_data": 1}
            ...    def load_checkpoint(self, checkpoint_dict):
            ...        print(checkpoint_dict["my_data"])

        .. versionadded:: 0.8.7

        Args:
            checkpoint: If dict, the return value is as
                returned by `save_checkpoint`. If a string, then it is
                a checkpoint path that may have a different prefix than that
                returned by `save_checkpoint`. The directory structure
                underneath the `checkpoint_dir` from `save_checkpoint` is preserved.
        """
        raise NotImplementedError

    def setup(self, config: Dict):
        """Subclasses should override this for custom initialization.

        .. versionadded:: 0.8.7

        Args:
            config: Hyperparameters and other configs given.
                Copy of `self.config`.

        """
        pass

    def log_result(self, result: Dict):
        """Subclasses can optionally override this to customize logging.

        The logging here is done on the worker process rather than
        the driver.

        .. versionadded:: 0.8.7

        Args:
            result: Training result returned by step().
        """
        self._result_logger.on_result(result)

    def cleanup(self):
        """Subclasses should override this for any cleanup on stop.

        If any Ray actors are launched in the Trainable (i.e., with a RLlib
        trainer), be sure to kill the Ray actor process here.

        This process should be lightweight. Per default,

        You can kill a Ray actor by calling `ray.kill(actor)`
        on the actor or removing all references to it and waiting for garbage
        collection

        .. versionadded:: 0.8.7
        """
        pass

    def _export_model(self, export_formats: List[str], export_dir: str):
        """Subclasses should override this to export model.

        Args:
            export_formats: List of formats that should be exported.
            export_dir: Directory to place exported models.

        Return:
            A dict that maps ExportFormats to successfully exported models.
        """
        return {}

    def _implements_method(self, key):
        return hasattr(self, key) and callable(getattr(self, key))<|MERGE_RESOLUTION|>--- conflicted
+++ resolved
@@ -51,16 +51,11 @@
 )
 from ray.tune.utils.log import disable_ipython
 from ray.tune.execution.placement_groups import PlacementGroupFactory
-<<<<<<< HEAD
 from ray.tune.syncer import (
-    Syncer,
     SyncConfig,
     get_node_to_storage_syncer,
     StorageContext,
 )
-=======
-from ray.tune.syncer import SyncConfig, get_node_to_storage_syncer
->>>>>>> c07ed7ec
 from ray.tune.trainable.util import TrainableUtil
 from ray.tune.utils.util import (
     Tee,
@@ -124,12 +119,7 @@
         config: Dict[str, Any] = None,
         logger_creator: Callable[[Dict[str, Any]], "Logger"] = None,  # Deprecated (2.7)
         remote_checkpoint_dir: Optional[str] = None,
-<<<<<<< HEAD
         storage: Optional[StorageContext] = None,
-        custom_syncer: Optional[Syncer] = None,  # Deprecated (2.6)
-        sync_timeout: Optional[int] = None,  # Deprecated (2.6)
-=======
->>>>>>> c07ed7ec
         sync_config: Optional[SyncConfig] = None,
     ):
         """Initialize a Trainable.
