--- conflicted
+++ resolved
@@ -25,17 +25,12 @@
     TIME_THIS_ITER_S,
     TRAINING_ITERATION,
 )
-<<<<<<< HEAD
 from ray.train._internal.checkpoint_manager import TrainingResult
-from ray.train._internal.storage import _use_storage_context, StorageContext
-=======
-from ray.train._internal.checkpoint_manager import _TrainingResult
 from ray.train._internal.storage import (
     _use_storage_context,
     StorageContext,
     _exists_at_fs_path,
 )
->>>>>>> 3f11cf46
 from ray.train._checkpoint import Checkpoint as NewCheckpoint
 from ray.tune.result import (
     DEBUG_METRICS,
@@ -925,15 +920,10 @@
 
         """
         if _use_storage_context():
-<<<<<<< HEAD
-            checkpoint_result = checkpoint
-            assert isinstance(checkpoint_result, TrainingResult)
-=======
-            checkpoint_result: _TrainingResult = checkpoint_path
-            assert isinstance(checkpoint_result, _TrainingResult), type(
+            checkpoint_result: TrainingResult = checkpoint_path
+            assert isinstance(checkpoint_result, TrainingResult), type(
                 checkpoint_result
             )
->>>>>>> 3f11cf46
 
             checkpoint_metrics = checkpoint_result.metrics
             self._iteration = checkpoint_metrics.get(TRAINING_ITERATION, 0)
