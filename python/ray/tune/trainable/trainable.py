--- conflicted
+++ resolved
@@ -446,11 +446,6 @@
 
     def get_state(self):
         return {
-<<<<<<< HEAD
-            "remote_checkpoint_dir": self.remote_checkpoint_dir,
-            "experiment_id": self._experiment_id,
-=======
->>>>>>> ad4ac257
             "iteration": self._iteration,
             "timesteps_total": self._timesteps_total,
             "time_total": self._time_total,
@@ -863,22 +858,6 @@
             to_load = os.path.join(checkpoint_dir, relative_checkpoint_path)
 
         # Set metadata
-<<<<<<< HEAD
-        if "remote_checkpoint_dir" in metadata:
-            # TODO(ml-team): Remove this backwards compatibility codepath in 2.6
-            self.remote_checkpoint_dir = metadata["remote_checkpoint_dir"]
-        else:
-            logger.warning(
-                "Generally, checkpoints created using older Ray versions that are "
-                "more than 2 minor releases apart from the current version "
-                f"({ray.__version__}) are incompatible for resuming training. "
-                "Restoring training using this checkpoint (which is from version "
-                f"{metadata.get('ray_version')}) will not be supported in "
-                "Ray 2.6 onwards."
-            )
-        self._experiment_id = metadata["experiment_id"]
-=======
->>>>>>> ad4ac257
         self._iteration = metadata["iteration"]
         self._timesteps_total = metadata["timesteps_total"]
         self._time_total = metadata["time_total"]
