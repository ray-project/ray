import copy
import logging
import os
import platform
import shutil
import subprocess
import sys
import tempfile
import time
import uuid
from contextlib import redirect_stderr, redirect_stdout
from datetime import datetime
from typing import Any, Callable, Dict, List, Optional, Union, TYPE_CHECKING

import ray
<<<<<<< HEAD
import ray.cloudpickle as pickle
from ray.air.checkpoint import Checkpoint
from ray.tune.logger import Logger
=======
from ray.air.checkpoint import (
    Checkpoint,
    _DICT_CHECKPOINT_ADDITIONAL_FILE_KEY,
)
from ray.tune.cloud import TrialCheckpoint
>>>>>>> 3a85694a
from ray.tune.resources import Resources
from ray.tune.result import (
    DEBUG_METRICS,
    DEFAULT_RESULTS_DIR,
    DONE,
    EPISODES_THIS_ITER,
    EPISODES_TOTAL,
    HOSTNAME,
    NODE_IP,
    PID,
    RESULT_DUPLICATE,
    SHOULD_CHECKPOINT,
    STDERR_FILE,
    STDOUT_FILE,
    TIME_THIS_ITER_S,
    TIME_TOTAL_S,
    TIMESTEPS_THIS_ITER,
    TIMESTEPS_TOTAL,
    TRAINING_ITERATION,
    TRIAL_ID,
    TRIAL_INFO,
)
from ray.tune.syncer import Syncer
from ray.tune.utils import UtilMonitor
from ray.tune.utils.log import disable_ipython
from ray.tune.execution.placement_groups import PlacementGroupFactory
from ray.tune.trainable.util import TrainableUtil
from ray.tune.utils.util import (
    Tee,
    delete_external_checkpoint,
    get_checkpoint_from_remote_node,
    retry_fn,
)
from ray.util.annotations import PublicAPI

if TYPE_CHECKING:
    from ray.tune.logger import Logger

logger = logging.getLogger(__name__)

SETUP_TIME_THRESHOLD = 10

_METADATA_KEY = "_tune_metadata"


@PublicAPI
class Trainable:
    """Abstract class for trainable models, functions, etc.

    A call to ``train()`` on a trainable will execute one logical iteration of
    training. As a rule of thumb, the execution time of one train call should
    be large enough to avoid overheads (i.e. more than a few seconds), but
    short enough to report progress periodically (i.e. at most a few minutes).

    Calling ``save()`` should save the training state of a trainable to disk,
    and ``restore(path)`` should restore a trainable to the given state.

    Generally you only need to implement ``setup``, ``step``,
    ``save_checkpoint``, and ``load_checkpoint`` when subclassing Trainable.

    Other implementation methods that may be helpful to override are
    ``log_result``, ``reset_config``, ``cleanup``, and ``_export_model``.

    When using Tune, Tune will convert this class into a Ray actor, which
    runs on a separate process. Tune will also change the current working
    directory of this process to ``self.logdir``. This is designed so that
    different trials that run on the same physical node won't accidently
    write to the same location and overstep each other.

    If you want to know the orginal working directory path on the driver node,
    you can do so through env variable "TUNE_ORIG_WORKING_DIR".
    It is advised that you access this path for read only purposes and you
    need to make sure that the path exists on the remote nodes.

    This class supports checkpointing to and restoring from remote storage.


    """

    def __init__(
        self,
        config: Dict[str, Any] = None,
        logger_creator: Callable[[Dict[str, Any]], "Logger"] = None,
        remote_checkpoint_dir: Optional[str] = None,
        custom_syncer: Optional[Syncer] = None,
    ):
        """Initialize an Trainable.

        Sets up logging and points ``self.logdir`` to a directory in which
        training outputs should be placed.

        Subclasses should prefer defining ``setup()`` instead of overriding
        ``__init__()`` directly.

        Args:
            config: Trainable-specific configuration data. By default
                will be saved as ``self.config``.
            logger_creator: Function that creates a ray.tune.Logger
                object. If unspecified, a default logger is created.
            remote_checkpoint_dir: Upload directory (S3 or GS path).
                This is **per trial** directory,
                which is different from **per checkpoint** directory.
            custom_syncer: Syncer used for synchronizing data from Ray nodes
                to external storage.
        """

        self._experiment_id = uuid.uuid4().hex
        self.config = config or {}
        trial_info = self.config.pop(TRIAL_INFO, None)

        if self.is_actor():
            disable_ipython()

        self._result_logger = self._logdir = None
        self._create_logger(self.config, logger_creator)

        self._stdout_context = self._stdout_fp = self._stdout_stream = None
        self._stderr_context = self._stderr_fp = self._stderr_stream = None
        self._stderr_logging_handler = None

        stdout_file = self.config.pop(STDOUT_FILE, None)
        stderr_file = self.config.pop(STDERR_FILE, None)
        self._open_logfiles(stdout_file, stderr_file)

        self._iteration = 0
        self._time_total = 0.0
        self._timesteps_total = None
        self._episodes_total = None
        self._time_since_restore = 0.0
        self._timesteps_since_restore = 0
        self._iterations_since_restore = 0
        self._last_result = None
        self._restored = False
        self._trial_info = trial_info
        self._stdout_file = stdout_file
        self._stderr_file = stderr_file

        start_time = time.time()
        self._local_ip = self.get_current_ip()
        self.setup(copy.deepcopy(self.config))
        setup_time = time.time() - start_time
        if setup_time > SETUP_TIME_THRESHOLD:
            logger.info(
                "Trainable.setup took {:.3f} seconds. If your "
                "trainable is slow to initialize, consider setting "
                "reuse_actors=True to reduce actor creation "
                "overheads.".format(setup_time)
            )
        log_sys_usage = self.config.get("log_sys_usage", False)
        self._start_time = start_time
        self._warmup_time = None
        self._monitor = UtilMonitor(start=log_sys_usage)

        self.remote_checkpoint_dir = remote_checkpoint_dir
        self.custom_syncer = custom_syncer

    @property
    def uses_cloud_checkpointing(self):
        return bool(self.remote_checkpoint_dir)

    def _storage_path(self, local_path):
        """Converts a `local_path` to be based off of
        `self.remote_checkpoint_dir`."""
        rel_local_path = os.path.relpath(local_path, self.logdir)
        return os.path.join(self.remote_checkpoint_dir, rel_local_path)

    @classmethod
    def default_resource_request(
        cls, config: Dict[str, Any]
    ) -> Optional[Union[Resources, PlacementGroupFactory]]:
        """Provides a static resource requirement for the given configuration.

        This can be overridden by sub-classes to set the correct trial resource
        allocation, so the user does not need to.

        .. code-block:: python

            @classmethod
            def default_resource_request(cls, config):
                return PlacementGroupFactory([{"CPU": 1}, {"CPU": 1}]])


        Args:
            config[Dict[str, Any]]: The Trainable's config dict.

        Returns:
            Union[Resources, PlacementGroupFactory]: A Resources object or
                PlacementGroupFactory consumed by Tune for queueing.
        """
        return None

    @classmethod
    def resource_help(cls, config: Dict):
        """Returns a help string for configuring this trainable's resources.

        Args:
            config: The Trainer's config dict.
        """
        return ""

    def get_current_ip(self):
        self._local_ip = ray.util.get_node_ip_address()
        return self._local_ip

    def get_auto_filled_metrics(
        self,
        now: Optional[datetime] = None,
        time_this_iter: Optional[float] = None,
        debug_metrics_only: bool = False,
    ) -> dict:
        """Return a dict with metrics auto-filled by the trainable.

        If ``debug_metrics_only`` is True, only metrics that don't
        require at least one iteration will be returned
        (``ray.tune.result.DEBUG_METRICS``).
        """
        if now is None:
            now = datetime.today()
        autofilled = {
            TRIAL_ID: self.trial_id,
            "experiment_id": self._experiment_id,
            "date": now.strftime("%Y-%m-%d_%H-%M-%S"),
            "timestamp": int(time.mktime(now.timetuple())),
            TIME_THIS_ITER_S: time_this_iter,
            TIME_TOTAL_S: self._time_total,
            PID: os.getpid(),
            HOSTNAME: platform.node(),
            NODE_IP: self._local_ip,
            "config": self.config,
            "time_since_restore": self._time_since_restore,
            "timesteps_since_restore": self._timesteps_since_restore,
            "iterations_since_restore": self._iterations_since_restore,
            "warmup_time": self._warmup_time,
        }
        if debug_metrics_only:
            autofilled = {k: v for k, v in autofilled.items() if k in DEBUG_METRICS}
        return autofilled

    def is_actor(self):
        try:
            actor_id = ray._private.worker.global_worker.actor_id
            return actor_id != actor_id.nil()
        except Exception:
            # If global_worker is not instantiated, we're not in an actor
            return False

    def train_buffered(self, buffer_time_s: float, max_buffer_length: int = 1000):
        """Runs multiple iterations of training.

        Calls ``train()`` internally. Collects and combines multiple results.
        This function will run ``self.train()`` repeatedly until one of
        the following conditions is met: 1) the maximum buffer length is
        reached, 2) the maximum buffer time is reached, or 3) a checkpoint
        was created. Even if the maximum time is reached, it will always
        block until at least one result is received.

        Args:
            buffer_time_s: Maximum time to buffer. The next result
                received after this amount of time has passed will return
                the whole buffer.
            max_buffer_length: Maximum number of results to buffer.

        """
        results = []

        now = time.time()
        send_buffer_at = now + buffer_time_s
        while now < send_buffer_at or not results:  # At least one result
            result = self.train()
            results.append(result)
            if result.get(DONE, False):
                # If the trial is done, return
                break
            elif result.get(SHOULD_CHECKPOINT, False):
                # If a checkpoint was created, return
                break
            elif result.get(RESULT_DUPLICATE):
                # If the function API trainable completed, return
                break
            elif len(results) >= max_buffer_length:
                # If the buffer is full, return
                break
            now = time.time()

        return results

    def train(self):
        """Runs one logical iteration of training.

        Calls ``step()`` internally. Subclasses should override ``step()``
        instead to return results.
        This method automatically fills the following fields in the result:

            `done` (bool): training is terminated. Filled only if not provided.

            `time_this_iter_s` (float): Time in seconds this iteration
            took to run. This may be overridden in order to override the
            system-computed time difference.

            `time_total_s` (float): Accumulated time in seconds for this
            entire experiment.

            `experiment_id` (str): Unique string identifier
            for this experiment. This id is preserved
            across checkpoint / restore calls.

            `training_iteration` (int): The index of this
            training iteration, e.g. call to train(). This is incremented
            after `step()` is called.

            `pid` (str): The pid of the training process.

            `date` (str): A formatted date of when the result was processed.

            `timestamp` (str): A UNIX timestamp of when the result
            was processed.

            `hostname` (str): Hostname of the machine hosting the training
            process.

            `node_ip` (str): Node ip of the machine hosting the training
            process.

        Returns:
            A dict that describes training progress.
        """
        if self._warmup_time is None:
            self._warmup_time = time.time() - self._start_time
        start = time.time()
        result = self.step()
        assert isinstance(result, dict), "step() needs to return a dict."

        # We do not modify internal state nor update this result if duplicate.
        if RESULT_DUPLICATE in result:
            return result

        result = result.copy()

        self._iteration += 1
        self._iterations_since_restore += 1

        if result.get(TIME_THIS_ITER_S) is not None:
            time_this_iter = result[TIME_THIS_ITER_S]
        else:
            time_this_iter = time.time() - start
        self._time_total += time_this_iter
        self._time_since_restore += time_this_iter

        result.setdefault(DONE, False)

        # self._timesteps_total should only be tracked if increments provided
        if result.get(TIMESTEPS_THIS_ITER) is not None:
            if self._timesteps_total is None:
                self._timesteps_total = 0
            self._timesteps_total += result[TIMESTEPS_THIS_ITER]
            self._timesteps_since_restore += result[TIMESTEPS_THIS_ITER]

        # self._episodes_total should only be tracked if increments provided
        if result.get(EPISODES_THIS_ITER) is not None:
            if self._episodes_total is None:
                self._episodes_total = 0
            self._episodes_total += result[EPISODES_THIS_ITER]

        # self._timesteps_total should not override user-provided total
        result.setdefault(TIMESTEPS_TOTAL, self._timesteps_total)
        result.setdefault(EPISODES_TOTAL, self._episodes_total)
        result.setdefault(TRAINING_ITERATION, self._iteration)

        # Provides auto-filled neg_mean_loss for avoiding regressions
        if result.get("mean_loss"):
            result.setdefault("neg_mean_loss", -result["mean_loss"])

        now = datetime.today()
        result.update(self.get_auto_filled_metrics(now, time_this_iter))

        monitor_data = self._monitor.get_data()
        if monitor_data:
            result.update(monitor_data)

        self.log_result(result)

        if self._stdout_context:
            self._stdout_stream.flush()
        if self._stderr_context:
            self._stderr_stream.flush()

        self._last_result = result

        return result

    def get_state(self):
        return {
            "experiment_id": self._experiment_id,
            "iteration": self._iteration,
            "timesteps_total": self._timesteps_total,
            "time_total": self._time_total,
            "episodes_total": self._episodes_total,
            "last_result": self._last_result,
            "ray_version": ray.__version__,
        }

    def _create_checkpoint_dir(
        self, checkpoint_dir: Optional[str] = None
    ) -> Optional[str]:
        # Create checkpoint_xxxxx directory and drop checkpoint marker
        checkpoint_dir = TrainableUtil.make_checkpoint_dir(
            checkpoint_dir or self.logdir, index=self.iteration
        )
        return checkpoint_dir

    def save(self, checkpoint_dir: Optional[str] = None) -> str:
        """Saves the current model state to a checkpoint.

        Subclasses should override ``save_checkpoint()`` instead to save state.
        This method dumps additional metadata alongside the saved path.

        If a remote checkpoint dir is given, this will also sync up to remote
        storage.

        Args:
            checkpoint_dir: Optional dir to place the checkpoint.

        Returns:
            The given or created checkpoint directory.

        Note the return path should match up with what is expected of
        `restore()`.
        """
        checkpoint_dir = self._create_checkpoint_dir(checkpoint_dir=checkpoint_dir)

        # User saves checkpoint
        checkpoint_dict_or_path = self.save_checkpoint(checkpoint_dir)

        if checkpoint_dict_or_path is None:
            checkpoint_dict_or_path = checkpoint_dir
        elif checkpoint_dir is None:
            checkpoint_dir = checkpoint_dict_or_path

        # Get trainable metadata
        metadata = self.get_state()

        if isinstance(checkpoint_dict_or_path, dict):
            metadata["relative_checkpoint_path"] = ""
            metadata["saved_as_dict"] = True
            Checkpoint.from_dict(checkpoint_dict_or_path).to_directory(checkpoint_dir)
            # Re-drop marker
            TrainableUtil.mark_as_checkpoint_dir(checkpoint_dir)
        else:
            # Get relative path to returned checkpoint
            relative_checkpoint_path = os.path.relpath(
                checkpoint_dict_or_path, checkpoint_dir
            )
            metadata["relative_checkpoint_path"] = relative_checkpoint_path
            metadata["saved_as_dict"] = False

        TrainableUtil.write_metadata(checkpoint_dir, metadata)

        # Maybe sync to cloud
        self._maybe_save_to_cloud(checkpoint_dir)

        return checkpoint_dir

    def _maybe_save_to_cloud(self, checkpoint_dir: str) -> bool:
        # Derived classes like the FunctionTrainable might call this
        if not self.uses_cloud_checkpointing:
            return False

        if self.custom_syncer:
            self.custom_syncer.sync_up(
                checkpoint_dir, self._storage_path(checkpoint_dir)
            )
            self.custom_syncer.wait_or_retry()
            return True

        checkpoint = Checkpoint.from_directory(checkpoint_dir)
        retry_fn(
            lambda: checkpoint.to_uri(self._storage_path(checkpoint_dir)),
            subprocess.CalledProcessError,
            num_retries=3,
            sleep_time=1,
        )
        return True

    def _maybe_load_from_cloud(self, checkpoint_path: str) -> bool:
        if not self.uses_cloud_checkpointing:
            return False

        rel_checkpoint_dir = TrainableUtil.find_rel_checkpoint_dir(
            self.logdir, checkpoint_path
        )
        external_uri = os.path.join(self.remote_checkpoint_dir, rel_checkpoint_dir)
        local_dir = os.path.join(self.logdir, rel_checkpoint_dir)

        if self.custom_syncer:
            # Only keep for backwards compatibility
            self.custom_syncer.sync_down(remote_dir=external_uri, local_dir=local_dir)
            self.custom_syncer.wait_or_retry()
            return True

        checkpoint = Checkpoint.from_uri(external_uri)
        retry_fn(
            lambda: checkpoint.to_directory(local_dir),
            subprocess.CalledProcessError,
            num_retries=3,
            sleep_time=1,
        )

        return True

    def save_to_object(self):
        """Saves the current model state to a Python object.

        It also saves to disk but does not return the checkpoint path.

        Returns:
            Object holding checkpoint data.
        """
        temp_container_dir = tempfile.mkdtemp("save_to_object", dir=self.logdir)
        checkpoint_dir = self.save(temp_container_dir)

        obj_ref = Checkpoint.from_directory(checkpoint_dir).to_bytes()
        shutil.rmtree(temp_container_dir)
        return obj_ref

    def restore(self, checkpoint_path: str, checkpoint_node_ip: Optional[str] = None):
        """Restores training state from a given model checkpoint.

        These checkpoints are returned from calls to save().

        Subclasses should override ``load_checkpoint()`` instead to
        restore state.
        This method restores additional metadata saved with the checkpoint.

        `checkpoint_path` should match with the return from ``save()``.

        `checkpoint_path` can be
        `~/ray_results/exp/MyTrainable_abc/
        checkpoint_00000/checkpoint`. Or,
        `~/ray_results/exp/MyTrainable_abc/checkpoint_00000`.

        `self.logdir` should generally be corresponding to `checkpoint_path`,
        for example, `~/ray_results/exp/MyTrainable_abc`.

        `self.remote_checkpoint_dir` in this case, is something like,
        `REMOTE_CHECKPOINT_BUCKET/exp/MyTrainable_abc`

        Args:
            checkpoint_path: Path to restore checkpoint from. If this
                path does not exist on the local node, it will be fetched
                from external (cloud) storage if available, or restored
                from a remote node.
            checkpoint_node_ip: If given, try to restore
                checkpoint from this node if it doesn't exist locally or
                on cloud storage.

        """
        # Ensure Checkpoints are converted
        if isinstance(checkpoint_path, Checkpoint):
            with checkpoint_path.as_directory() as converted_checkpoint_path:
                return self.restore(
                    checkpoint_path=converted_checkpoint_path,
                    checkpoint_node_ip=checkpoint_node_ip,
                )

        if not self._maybe_load_from_cloud(checkpoint_path) and (
            # If a checkpoint source IP is given
            checkpoint_node_ip
            # And the checkpoint does not currently exist on the local node
            and not os.path.exists(checkpoint_node_ip)
            # And the source IP is different to the current IP
            and checkpoint_node_ip != ray.util.get_node_ip_address()
        ):
            checkpoint = get_checkpoint_from_remote_node(
                checkpoint_path, checkpoint_node_ip
            )
            if checkpoint:
                checkpoint.to_directory(checkpoint_path)

        if not os.path.exists(checkpoint_path):
            raise ValueError(
                f"Could not recover from checkpoint as it does not exist on local "
                f"disk and was not available on cloud storage or another Ray node. "
                f"Got checkpoint path: {checkpoint_path} and IP {checkpoint_node_ip}"
            )

        metadata = TrainableUtil.load_metadata(checkpoint_path)

        if metadata["saved_as_dict"]:
            # If data was saved as a dict (e.g. from a class trainable),
            # also pass the dict to `load_checkpoint()`.
            checkpoint_dict = Checkpoint.from_directory(checkpoint_path).to_dict()
            # If other files were added to the directory after converting from the
            # original dict (e.g. marker files), clean these up
            checkpoint_dict.pop(_DICT_CHECKPOINT_ADDITIONAL_FILE_KEY, None)
            to_load = checkpoint_dict
        else:
            # Otherwise, pass the relative checkpoint path
            relative_checkpoint_path = metadata["relative_checkpoint_path"]
            to_load = os.path.join(checkpoint_path, relative_checkpoint_path)

        # Set metadata
        self._experiment_id = metadata["experiment_id"]
        self._iteration = metadata["iteration"]
        self._timesteps_total = metadata["timesteps_total"]
        self._time_total = metadata["time_total"]
        self._episodes_total = metadata["episodes_total"]

        # Actually load checkpoint
        self.load_checkpoint(to_load)

        self._time_since_restore = 0.0
        self._timesteps_since_restore = 0
        self._iterations_since_restore = 0
        self._restored = True

        logger.info(
            "Restored on %s from checkpoint: %s", self.get_current_ip(), checkpoint_path
        )
        state = {
            "_iteration": self._iteration,
            "_timesteps_total": self._timesteps_total,
            "_time_total": self._time_total,
            "_episodes_total": self._episodes_total,
        }
        logger.info("Current state after restoring: %s", state)

    def restore_from_object(self, obj):
        """Restores training state from a checkpoint object.

        These checkpoints are returned from calls to save_to_object().
        """
        checkpoint = Checkpoint.from_bytes(obj)

        with checkpoint.as_directory() as checkpoint_path:
            self.restore(checkpoint_path)

    def delete_checkpoint(self, checkpoint_path: str):
        """Deletes local copy of checkpoint.

        Args:
            checkpoint_path: Path to checkpoint.
        """
        # Ensure Checkpoints are converted
        if isinstance(checkpoint_path, Checkpoint) and checkpoint_path._local_path:
            checkpoint_path = checkpoint_path._local_path

        try:
            checkpoint_dir = TrainableUtil.find_checkpoint_dir(checkpoint_path)
        except FileNotFoundError:
            # The checkpoint won't exist locally if the
            # trial was rescheduled to another worker.
            logger.debug(
                f"Local checkpoint not found during garbage collection: "
                f"{self.trial_id} - {checkpoint_path}"
            )
            return
        else:
            if self.uses_cloud_checkpointing:
                if self.custom_syncer:
                    # Keep for backwards compatibility
                    self.custom_syncer.delete(self._storage_path(checkpoint_dir))
                    self.custom_syncer.wait_or_retry()
                else:
                    checkpoint_uri = self._storage_path(checkpoint_dir)
                    retry_fn(
                        lambda: delete_external_checkpoint(checkpoint_uri),
                        subprocess.CalledProcessError,
                        num_retries=3,
                        sleep_time=1,
                    )

        if os.path.exists(checkpoint_dir):
            shutil.rmtree(checkpoint_dir)

    def export_model(
        self, export_formats: Union[List[str], str], export_dir: Optional[str] = None
    ):
        """Exports model based on export_formats.

        Subclasses should override _export_model() to actually
        export model to local directory.

        Args:
            export_formats: Format or list of (str) formats
                that should be exported.
            export_dir: Optional dir to place the exported model.
                Defaults to self.logdir.

        Returns:
            A dict that maps ExportFormats to successfully exported models.
        """
        if isinstance(export_formats, str):
            export_formats = [export_formats]
        export_dir = export_dir or self.logdir
        return self._export_model(export_formats, export_dir)

    def reset(self, new_config, logger_creator=None):
        """Resets trial for use with new config.

        Subclasses should override reset_config() to actually
        reset actor behavior for the new config."""
        self.config = new_config

        trial_info = new_config.pop(TRIAL_INFO, None)
        if trial_info:
            self._trial_info = trial_info

        self._result_logger.flush()
        self._result_logger.close()

        if logger_creator:
            logger.debug("Logger reset.")
            self._create_logger(new_config.copy(), logger_creator)
        else:
            logger.debug(
                "Did not reset logger. Got: "
                f"trainable.reset(logger_creator={logger_creator})."
            )

        stdout_file = new_config.pop(STDOUT_FILE, None)
        stderr_file = new_config.pop(STDERR_FILE, None)

        self._close_logfiles()
        self._open_logfiles(stdout_file, stderr_file)

        success = self.reset_config(new_config)
        if not success:
            return False

        # Reset attributes. Will be overwritten by `restore` if a checkpoint
        # is provided.
        self._iteration = 0
        self._time_total = 0.0
        self._timesteps_total = None
        self._episodes_total = None
        self._time_since_restore = 0.0
        self._timesteps_since_restore = 0
        self._iterations_since_restore = 0
        self._restored = False

        return True

    def reset_config(self, new_config: Dict):
        """Resets configuration without restarting the trial.

        This method is optional, but can be implemented to speed up algorithms
        such as PBT, and to allow performance optimizations such as running
        experiments with reuse_actors=True.

        Args:
            new_config: Updated hyperparameter configuration
                for the trainable.

        Returns:
            True if reset was successful else False.
        """
        return False

    def _create_logger(
        self,
        config: Dict[str, Any],
        logger_creator: Callable[[Dict[str, Any]], "Logger"] = None,
    ):
        """Create logger from logger creator.

        Sets _logdir and _result_logger.

        `_logdir` is the **per trial** directory for the Trainable.
        """
        if logger_creator:
            self._result_logger = logger_creator(config)
            self._logdir = self._result_logger.logdir
        else:
            from ray.tune.logger import UnifiedLogger

            logdir_prefix = datetime.today().strftime("%Y-%m-%d_%H-%M-%S")
            ray._private.utils.try_to_create_directory(DEFAULT_RESULTS_DIR)
            self._logdir = tempfile.mkdtemp(
                prefix=logdir_prefix, dir=DEFAULT_RESULTS_DIR
            )
            self._result_logger = UnifiedLogger(config, self._logdir, loggers=None)

    def _open_logfiles(self, stdout_file, stderr_file):
        """Create loggers. Open stdout and stderr logfiles."""
        if stdout_file:
            stdout_path = os.path.expanduser(os.path.join(self._logdir, stdout_file))
            self._stdout_fp = open(stdout_path, "a+")
            self._stdout_stream = Tee(sys.stdout, self._stdout_fp)
            self._stdout_context = redirect_stdout(self._stdout_stream)
            self._stdout_context.__enter__()

        if stderr_file:
            stderr_path = os.path.expanduser(os.path.join(self._logdir, stderr_file))
            self._stderr_fp = open(stderr_path, "a+")
            self._stderr_stream = Tee(sys.stderr, self._stderr_fp)
            self._stderr_context = redirect_stderr(self._stderr_stream)
            self._stderr_context.__enter__()

            # Add logging handler to root ray logger
            formatter = logging.Formatter(
                "[%(levelname)s %(asctime)s] "
                "%(filename)s: %(lineno)d  "
                "%(message)s"
            )
            self._stderr_logging_handler = logging.StreamHandler(self._stderr_fp)
            self._stderr_logging_handler.setFormatter(formatter)
            ray.logger.addHandler(self._stderr_logging_handler)

    def _close_logfiles(self):
        """Close stdout and stderr logfiles."""
        if self._stderr_logging_handler:
            ray.logger.removeHandler(self._stderr_logging_handler)

        if self._stdout_context:
            self._stdout_stream.flush()
            self._stdout_context.__exit__(None, None, None)
            self._stdout_fp.close()
            self._stdout_context = None
        if self._stderr_context:
            self._stderr_stream.flush()
            self._stderr_context.__exit__(None, None, None)
            self._stderr_fp.close()
            self._stderr_context = None

    def stop(self):
        """Releases all resources used by this trainable.

        Calls ``Trainable.cleanup`` internally. Subclasses should override
        ``Trainable.cleanup`` for custom cleanup procedures.
        """
        self._result_logger.flush()
        self._result_logger.close()
        if self._monitor.is_alive():
            self._monitor.stop()
            self._monitor.join()
        self.cleanup()

        self._close_logfiles()

    @property
    def logdir(self):
        """Directory of the results and checkpoints for this Trainable.

        Tune will automatically sync this folder with the driver if execution
        is distributed.

        Note that the current working directory will also be changed to this.

        """
        return os.path.join(self._logdir, "")

    @property
    def trial_name(self):
        """Trial name for the corresponding trial of this Trainable.

        This is not set if not using Tune.

        .. code-block:: python

            name = self.trial_name
        """
        if self._trial_info:
            return self._trial_info.trial_name
        else:
            return "default"

    @property
    def trial_id(self):
        """Trial ID for the corresponding trial of this Trainable.

        This is not set if not using Tune.

        .. code-block:: python

            trial_id = self.trial_id
        """
        if self._trial_info:
            return self._trial_info.trial_id
        else:
            return "default"

    @property
    def trial_resources(self) -> Union[Resources, PlacementGroupFactory]:
        """Resources currently assigned to the trial of this Trainable.

        This is not set if not using Tune.

        .. code-block:: python

            trial_resources = self.trial_resources
        """
        if self._trial_info:
            return self._trial_info.trial_resources
        else:
            return "default"

    @property
    def iteration(self):
        """Current training iteration.

        This value is automatically incremented every time `train()` is called
        and is automatically inserted into the training result dict.

        """
        return self._iteration

    @property
    def training_iteration(self):
        """Current training iteration (same as `self.iteration`).

        This value is automatically incremented every time `train()` is called
        and is automatically inserted into the training result dict.

        """
        return self._iteration

    def get_config(self):
        """Returns configuration passed in by Tune."""
        return self.config

    def step(self):
        """Subclasses should override this to implement train().

        The return value will be automatically passed to the loggers. Users
        can also return `tune.result.DONE` or `tune.result.SHOULD_CHECKPOINT`
        as a key to manually trigger termination or checkpointing of this
        trial. Note that manual checkpointing only works when subclassing
        Trainables.

        .. versionadded:: 0.8.7

        Returns:
            A dict that describes training progress.

        """
        raise NotImplementedError

    def save_checkpoint(self, checkpoint_dir: str) -> Optional[Union[str, Dict]]:
        """Subclasses should override this to implement ``save()``.

        Warning:
            Do not rely on absolute paths in the implementation of
            ``Trainable.save_checkpoint`` and ``Trainable.load_checkpoint``.

        Use ``validate_save_restore`` to catch ``Trainable.save_checkpoint``/
        ``Trainable.load_checkpoint`` errors before execution.

        >>> from ray.tune.utils import validate_save_restore
        >>> MyTrainableClass = ... # doctest: +SKIP
        >>> validate_save_restore(MyTrainableClass) # doctest: +SKIP
        >>> validate_save_restore( # doctest: +SKIP
        ...     MyTrainableClass, use_object_store=True)

        .. versionadded:: 0.8.7

        Args:
            checkpoint_dir: The directory where the checkpoint
                file must be stored. In a Tune run, if the trial is paused,
                the provided path may be temporary and moved.

        Returns:
            A dict or string. If string, the return value is expected to be
            prefixed by `tmp_checkpoint_dir`. If dict, the return value will
            be automatically serialized by Tune and
            passed to ``Trainable.load_checkpoint()``.

        Example:
            >>> trainable, trainable1, trainable2 = ... # doctest: +SKIP
            >>> print(trainable1.save_checkpoint("/tmp/checkpoint_1")) # doctest: +SKIP
            "/tmp/checkpoint_1"
            >>> print(trainable2.save_checkpoint("/tmp/checkpoint_2")) # doctest: +SKIP
            {"some": "data"}
            >>> trainable.save_checkpoint("/tmp/bad_example") # doctest: +SKIP
            "/tmp/NEW_CHECKPOINT_PATH/my_checkpoint_file" # This will error.
        """
        raise NotImplementedError

    def load_checkpoint(self, checkpoint: Union[Dict, str]):
        """Subclasses should override this to implement restore().

        Warning:
            In this method, do not rely on absolute paths. The absolute
            path of the checkpoint_dir used in ``Trainable.save_checkpoint``
            may be changed.

        If ``Trainable.save_checkpoint`` returned a prefixed string, the
        prefix of the checkpoint string returned by
        ``Trainable.save_checkpoint`` may be changed.
        This is because trial pausing depends on temporary directories.

        The directory structure under the checkpoint_dir provided to
        ``Trainable.save_checkpoint`` is preserved.

        See the example below.

        Example:
            >>> from ray.tune.trainable import Trainable
            >>> class Example(Trainable):
            ...    def save_checkpoint(self, checkpoint_path):
            ...        print(checkpoint_path)
            ...        return os.path.join(checkpoint_path, "my/check/point")
            ...    def load_checkpoint(self, checkpoint):
            ...        print(checkpoint)
            >>> trainer = Example()
            >>> # This is used when PAUSED.
            >>> obj = trainer.save_to_object() # doctest: +SKIP
            <logdir>/tmpc8k_c_6hsave_to_object/checkpoint_0/my/check/point
            >>> # Note the different prefix.
            >>> trainer.restore_from_object(obj) # doctest: +SKIP
            <logdir>/tmpb87b5axfrestore_from_object/checkpoint_0/my/check/point

        .. versionadded:: 0.8.7

        Args:
            checkpoint: If dict, the return value is as
                returned by `save_checkpoint`. If a string, then it is
                a checkpoint path that may have a different prefix than that
                returned by `save_checkpoint`. The directory structure
                underneath the `checkpoint_dir` `save_checkpoint` is preserved.
        """
        raise NotImplementedError

    def setup(self, config: Dict):
        """Subclasses should override this for custom initialization.

        .. versionadded:: 0.8.7

        Args:
            config: Hyperparameters and other configs given.
                Copy of `self.config`.

        """
        pass

    def log_result(self, result: Dict):
        """Subclasses can optionally override this to customize logging.

        The logging here is done on the worker process rather than
        the driver. You may want to turn off driver logging via the
        ``loggers`` parameter in ``tune.run`` when overriding this function.

        .. versionadded:: 0.8.7

        Args:
            result: Training result returned by step().
        """
        self._result_logger.on_result(result)

    def cleanup(self):
        """Subclasses should override this for any cleanup on stop.

        If any Ray actors are launched in the Trainable (i.e., with a RLlib
        trainer), be sure to kill the Ray actor process here.

        You can kill a Ray actor by calling `actor.__ray_terminate__.remote()`
        on the actor.

        .. versionadded:: 0.8.7
        """
        pass

    def _export_model(self, export_formats: List[str], export_dir: str):
        """Subclasses should override this to export model.

        Args:
            export_formats: List of formats that should be exported.
            export_dir: Directory to place exported models.

        Return:
            A dict that maps ExportFormats to successfully exported models.
        """
        return {}

    def _implements_method(self, key):
        return hasattr(self, key) and callable(getattr(self, key))<|MERGE_RESOLUTION|>--- conflicted
+++ resolved
@@ -13,17 +13,10 @@
 from typing import Any, Callable, Dict, List, Optional, Union, TYPE_CHECKING
 
 import ray
-<<<<<<< HEAD
-import ray.cloudpickle as pickle
-from ray.air.checkpoint import Checkpoint
-from ray.tune.logger import Logger
-=======
 from ray.air.checkpoint import (
     Checkpoint,
     _DICT_CHECKPOINT_ADDITIONAL_FILE_KEY,
 )
-from ray.tune.cloud import TrialCheckpoint
->>>>>>> 3a85694a
 from ray.tune.resources import Resources
 from ray.tune.result import (
     DEBUG_METRICS,
