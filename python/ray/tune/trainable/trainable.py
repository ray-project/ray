--- conflicted
+++ resolved
@@ -12,12 +12,8 @@
 import warnings
 
 import ray
-<<<<<<< HEAD
-from ray.air._internal.remote_storage import list_at_uri, _ensure_directory
-=======
 from ray.air._internal.remote_storage import list_at_uri
 from ray.air._internal.uri_utils import URI
->>>>>>> 5161c376
 from ray.air._internal.util import skip_exceptions, exception_cause
 from ray.air.checkpoint import (
     Checkpoint,
@@ -634,7 +630,6 @@
         assert syncer
 
         checkpoint_uri = self._storage_path(local_dir)
-        _ensure_directory(checkpoint_uri)
 
         syncer.sync_up(local_dir=local_dir, remote_dir=checkpoint_uri, exclude=exclude)
         try:
