--- conflicted
+++ resolved
@@ -34,7 +34,6 @@
         raise DeprecationWarning(error_msg)
 
 
-<<<<<<< HEAD
 def _raise_on_durable(trainable_name, sync_to_driver, upload_dir):
     trainable_cls = get_trainable_cls(trainable_name)
     from ray.tune.durable_trainable import DurableTrainable
@@ -51,10 +50,7 @@
                 "`upload_dir` must be provided.")
 
 
-class Experiment(object):
-=======
 class Experiment:
->>>>>>> 9fe90cda
     """Tracks experiment specifications.
 
     Implicitly registers the Trainable if needed.
