--- conflicted
+++ resolved
@@ -10,14 +10,9 @@
 
 import ray
 from ray import tune
-<<<<<<< HEAD
 from ray.air import session
-from ray.tune.suggest import ConcurrencyLimiter
-from ray.tune.suggest.optuna import OptunaSearch
-=======
 from ray.tune.search import ConcurrencyLimiter
 from ray.tune.search.optuna import OptunaSearch
->>>>>>> 1055eadd
 
 
 def evaluation_fn(step, width, height):
