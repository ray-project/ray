#!/usr/bin/env python
#
# Copyright 2015 The TensorFlow Authors. All Rights Reserved.
#
# Licensed under the Apache License, Version 2.0 (the "License");
# you may not use this file except in compliance with the License.
# You may obtain a copy of the License at
#
#    http://www.apache.org/licenses/LICENSE-2.0
#
# Unless required by applicable law or agreed to in writing, software
# distributed under the License is distributed on an "AS IS" BASIS,
# WITHOUT WARRANTIES OR CONDITIONS OF ANY KIND, either express or implied.
# See the License for the specific language governing permissions and
# limitations under the License.
# ==============================================================================
"""A deep MNIST classifier using convolutional layers.
See extensive documentation at
https://www.tensorflow.org/get_started/mnist/pros
"""
# Disable linter warnings to maintain consistency with tutorial.
# pylint: disable=invalid-name
# pylint: disable=g-bad-import-order

from __future__ import absolute_import
from __future__ import division
from __future__ import print_function

import argparse
import os
import time

import ray
from ray import tune
from ray.tune import grid_search, Trainable, sample_from
from ray.tune.schedulers import HyperBandScheduler
from tensorflow.examples.tutorials.mnist import input_data

import tensorflow as tf
import numpy as np

activation_fn = None  # e.g. tf.nn.relu


def setupCNN(x):
    """setupCNN builds the graph for a deep net for classifying digits.
    Args:
        x: an input tensor with the dimensions (N_examples, 784), where 784 is
        the number of pixels in a standard MNIST image.
    Returns:
        A tuple (y, keep_prob). y is a tensor of shape (N_examples, 10), with
        values equal to the logits of classifying the digit into one of 10
        classes (the digits 0-9). keep_prob is a scalar placeholder for the
        probability of dropout.
    """
    # Reshape to use within a convolutional neural net.
    # Last dimension is for "features" - there is only one here, since images
    # are grayscale -- it would be 3 for an RGB image, 4 for RGBA, etc.
    with tf.name_scope("reshape"):
        x_image = tf.reshape(x, [-1, 28, 28, 1])

    # First convolutional layer - maps one grayscale image to 32 feature maps.
    with tf.name_scope("conv1"):
        W_conv1 = weight_variable([5, 5, 1, 32])
        b_conv1 = bias_variable([32])
        h_conv1 = activation_fn(conv2d(x_image, W_conv1) + b_conv1)

    # Pooling layer - downsamples by 2X.
    with tf.name_scope("pool1"):
        h_pool1 = max_pool_2x2(h_conv1)

    # Second convolutional layer -- maps 32 feature maps to 64.
    with tf.name_scope("conv2"):
        W_conv2 = weight_variable([5, 5, 32, 64])
        b_conv2 = bias_variable([64])
        h_conv2 = activation_fn(conv2d(h_pool1, W_conv2) + b_conv2)

    # Second pooling layer.
    with tf.name_scope("pool2"):
        h_pool2 = max_pool_2x2(h_conv2)

    # Fully connected layer 1 -- after 2 round of downsampling, our 28x28 image
    # is down to 7x7x64 feature maps -- maps this to 1024 features.
    with tf.name_scope("fc1"):
        W_fc1 = weight_variable([7 * 7 * 64, 1024])
        b_fc1 = bias_variable([1024])

        h_pool2_flat = tf.reshape(h_pool2, [-1, 7 * 7 * 64])
        h_fc1 = activation_fn(tf.matmul(h_pool2_flat, W_fc1) + b_fc1)

    # Dropout - controls the complexity of the model, prevents co-adaptation of
    # features.
    with tf.name_scope("dropout"):
        keep_prob = tf.placeholder(tf.float32)
        h_fc1_drop = tf.nn.dropout(h_fc1, keep_prob)

    # Map the 1024 features to 10 classes, one for each digit
    with tf.name_scope("fc2"):
        W_fc2 = weight_variable([1024, 10])
        b_fc2 = bias_variable([10])

        y_conv = tf.matmul(h_fc1_drop, W_fc2) + b_fc2
    return y_conv, keep_prob


def conv2d(x, W):
    """conv2d returns a 2d convolution layer with full stride."""
    return tf.nn.conv2d(x, W, strides=[1, 1, 1, 1], padding="SAME")


def max_pool_2x2(x):
    """max_pool_2x2 downsamples a feature map by 2X."""
    return tf.nn.max_pool(
        x, ksize=[1, 2, 2, 1], strides=[1, 2, 2, 1], padding="SAME")


def weight_variable(shape):
    """weight_variable generates a weight variable of a given shape."""
    initial = tf.truncated_normal(shape, stddev=0.1)
    return tf.Variable(initial)


def bias_variable(shape):
    """bias_variable generates a bias variable of a given shape."""
    initial = tf.constant(0.1, shape=shape)
    return tf.Variable(initial)


class TrainMNIST(Trainable):
    """Example MNIST trainable."""

    def _setup(self, config):
        global activation_fn

        self.timestep = 0

        # Import data
        for _ in range(10):
            try:
                self.mnist = input_data.read_data_sets(
                    "/tmp/mnist_ray_demo", one_hot=True)
                break
            except Exception as e:
                print("Error loading data, retrying", e)
                time.sleep(5)

        assert self.mnist

        self.x = tf.placeholder(tf.float32, [None, 784])
        self.y_ = tf.placeholder(tf.float32, [None, 10])

        activation_fn = getattr(tf.nn, config["activation"])

        # Build the graph for the deep net
        y_conv, self.keep_prob = setupCNN(self.x)

        with tf.name_scope("loss"):
            cross_entropy = tf.nn.softmax_cross_entropy_with_logits(
                labels=self.y_, logits=y_conv)
        cross_entropy = tf.reduce_mean(cross_entropy)

        with tf.name_scope("adam_optimizer"):
            train_step = tf.train.AdamOptimizer(
                config["learning_rate"]).minimize(cross_entropy)

        self.train_step = train_step

        with tf.name_scope("accuracy"):
            correct_prediction = tf.equal(
                tf.argmax(y_conv, 1), tf.argmax(self.y_, 1))
            correct_prediction = tf.cast(correct_prediction, tf.float32)
        self.accuracy = tf.reduce_mean(correct_prediction)

        self.sess = tf.Session()
        self.sess.run(tf.global_variables_initializer())
        self.iterations = 0
        self.saver = tf.train.Saver()

    def _train(self):
        for i in range(10):
            batch = self.mnist.train.next_batch(50)
            self.sess.run(
                self.train_step,
                feed_dict={
                    self.x: batch[0],
                    self.y_: batch[1],
                    self.keep_prob: 0.5
                })

        batch = self.mnist.train.next_batch(50)
        train_accuracy = self.sess.run(
            self.accuracy,
            feed_dict={
                self.x: batch[0],
                self.y_: batch[1],
                self.keep_prob: 1.0
            })

        self.iterations += 1
        return {"mean_accuracy": train_accuracy}

    def _save(self, checkpoint_dir):
        prefix = self.saver.save(
            self.sess, checkpoint_dir + "/save", global_step=self.iterations)
        return {"prefix": os.path.relpath(prefix, checkpoint_dir)}

    def _restore(self, ckpt_data):
        prefix = ckpt_data["prefix"]
        checkpoint_dir = ckpt_data["__restore_dir__"]
        return self.saver.restore(self.sess, os.path.join(checkpoint_dir, prefix))


# !!! Example of using the ray.tune Python API !!!
if __name__ == "__main__":
    parser = argparse.ArgumentParser()
    parser.add_argument(
        "--smoke-test", action="store_true", help="Finish quickly for testing")
    args, _ = parser.parse_known_args()
    mnist_spec = {
        "stop": {
            "mean_accuracy": 0.99,
            "time_total_s": 600,
        },
        "config": {
            "learning_rate": sample_from(
                lambda spec: 10**np.random.uniform(-5, -3)),
            "activation": grid_search(["relu", "elu", "tanh"]),
        },
        "num_samples": 10,
    }

    if args.smoke_test:
        mnist_spec["stop"]["training_iteration"] = 20
        mnist_spec["num_samples"] = 2

    ray.init(local_mode=True)

    pbt = tune.schedulers.PopulationBasedTraining(
        time_attr="training_iteration",
        reward_attr="mean_accuracy",
        perturbation_interval=1,
        hyperparam_mutations={"learning_rate": lambda: 10**np.random.uniform(-5,-2)},
        resample_probability=0.25
    )

    tune.run(
        TrainMNIST,
<<<<<<< HEAD
        name='mnist_hyperband_test',
        scheduler=pbt,
        verbose=2,
=======
        name="mnist_hyperband_test",
        scheduler=hyperband,
>>>>>>> 23ae7313
        **mnist_spec)<|MERGE_RESOLUTION|>--- conflicted
+++ resolved
@@ -245,12 +245,6 @@
 
     tune.run(
         TrainMNIST,
-<<<<<<< HEAD
-        name='mnist_hyperband_test',
-        scheduler=pbt,
-        verbose=2,
-=======
         name="mnist_hyperband_test",
         scheduler=hyperband,
->>>>>>> 23ae7313
         **mnist_spec)