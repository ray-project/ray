#!/usr/bin/env python

from __future__ import absolute_import
from __future__ import division
from __future__ import print_function

import argparse
import json
import os
import random
import time

import ray
from ray.tune import Trainable, TrainingResult, register_trainable, \
    run_experiments
from ray.tune.pbt import PopulationBasedTraining


class MyTrainableClass(Trainable):
    """Fake agent whose learning rate is determined by dummy factors."""

    def _setup(self):
        self.timestep = 0
        self.current_value = 0.0

    def _train(self):
        time.sleep(0.1)

        # Reward increase is parabolic as a function of factor_2, with a
        # maxima around factor_1=10.0.
        self.current_value += max(
            0.0, random.gauss(5.0 - (self.config["factor_1"] - 10.0)**2, 2.0))

        # Flat increase by factor_2
        self.current_value += random.gauss(self.config["factor_2"], 1.0)

        # Here we use `episode_reward_mean`, but you can also report other
        # objectives such as loss or accuracy (see tune/result.py).
        return TrainingResult(
            episode_reward_mean=self.current_value, timesteps_this_iter=1)

    def _save(self, checkpoint_dir):
        path = os.path.join(checkpoint_dir, "checkpoint")
        with open(path, "w") as f:
            f.write(
                json.dumps({
                    "timestep": self.timestep,
                    "value": self.current_value
                }))
        return path

    def _restore(self, checkpoint_path):
        with open(checkpoint_path) as f:
            data = json.loads(f.read())
            self.timestep = data["timestep"]
            self.current_value = data["value"]


register_trainable("my_class", MyTrainableClass)

if __name__ == "__main__":
    parser = argparse.ArgumentParser()
    parser.add_argument(
        "--smoke-test", action="store_true", help="Finish quickly for testing")
    args, _ = parser.parse_known_args()
    ray.init()

    pbt = PopulationBasedTraining(
        time_attr="training_iteration",
        reward_attr="episode_reward_mean",
        perturbation_interval=10,
        hyperparam_mutations={
            # Allow for scaling-based perturbations, with a uniform backing
            # distribution for resampling.
            "factor_1": lambda: random.uniform(0.0, 20.0),
            # Allow perturbations within this set of categorical values.
            "factor_2": [1, 2],
        })

    # Try to find the best factor 1 and factor 2
<<<<<<< HEAD
    run_experiments({
        "pbt_test": {
            "run": "my_class",
            "stop": {"training_iteration": 2 if args.smoke_test else 99999},
            "repeat": 10,
            "config": {
                "factor_1": 4.0,
                "factor_2": 1.0,
            },
        }
    }, scheduler=pbt, verbose=False)
=======
    run_experiments(
        {
            "pbt_test": {
                "run": "my_class",
                "stop": {
                    "training_iteration": 2 if args.smoke_test else 99999
                },
                "repeat": 10,
                "trial_resources": {
                    "cpu": 1,
                    "gpu": 0
                },
                "config": {
                    "factor_1": 4.0,
                    "factor_2": 1.0,
                },
            }
        },
        scheduler=pbt,
        verbose=False)
>>>>>>> 74162d14
<|MERGE_RESOLUTION|>--- conflicted
+++ resolved
@@ -78,19 +78,6 @@
         })
 
     # Try to find the best factor 1 and factor 2
-<<<<<<< HEAD
-    run_experiments({
-        "pbt_test": {
-            "run": "my_class",
-            "stop": {"training_iteration": 2 if args.smoke_test else 99999},
-            "repeat": 10,
-            "config": {
-                "factor_1": 4.0,
-                "factor_2": 1.0,
-            },
-        }
-    }, scheduler=pbt, verbose=False)
-=======
     run_experiments(
         {
             "pbt_test": {
@@ -99,10 +86,6 @@
                     "training_iteration": 2 if args.smoke_test else 99999
                 },
                 "repeat": 10,
-                "trial_resources": {
-                    "cpu": 1,
-                    "gpu": 0
-                },
                 "config": {
                     "factor_1": 4.0,
                     "factor_2": 1.0,
@@ -110,5 +93,4 @@
             }
         },
         scheduler=pbt,
-        verbose=False)
->>>>>>> 74162d14
+        verbose=False)