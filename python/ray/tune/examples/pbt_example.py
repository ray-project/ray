--- conflicted
+++ resolved
@@ -11,14 +11,8 @@
 import time
 
 import ray
-<<<<<<< HEAD
-from ray.tune import Trainable, TrainingResult, register_trainable, \
-    run_experiments
+from ray.tune import Trainable, register_trainable, run_experiments
 from ray.tune.schedulers import PopulationBasedTraining
-=======
-from ray.tune import Trainable, register_trainable, run_experiments
-from ray.tune.pbt import PopulationBasedTraining
->>>>>>> 05ef048f
 
 
 class MyTrainableClass(Trainable):
