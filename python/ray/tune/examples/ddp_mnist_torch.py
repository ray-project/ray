# Original Code here:
# https://github.com/pytorch/examples/blob/master/mnist/main.py
import argparse
import logging
import os
import torch
import torch.optim as optim
from torch.nn.parallel import DistributedDataParallel

import ray
from ray import tune
from ray.tune.examples.mnist_pytorch import (train, test, get_data_loaders,
                                             ConvNet)
from ray.tune.integration.torch import (DistributedTrainableCreator,
                                        distributed_checkpoint_dir)

logger = logging.getLogger(__name__)


def train_mnist(config, checkpoint_dir=False):
    use_cuda = torch.cuda.is_available()
    device = torch.device("cuda" if use_cuda else "cpu")
    train_loader, test_loader = get_data_loaders()
    model = ConvNet().to(device)
    optimizer = optim.SGD(model.parameters(), lr=0.1)

    if checkpoint_dir:
        with open(os.path.join(checkpoint_dir, "checkpoint")) as f:
            model_state, optimizer_state = torch.load(f)

        model.load_state_dict(model_state)
        optimizer.load_state_dict(optimizer_state)

    model = DistributedDataParallel(model)

    for epoch in range(40):
        train(model, optimizer, train_loader, device)
        acc = test(model, test_loader, device)

        if epoch % 3 == 0:
            with distributed_checkpoint_dir(step=epoch) as checkpoint_dir:
                path = os.path.join(checkpoint_dir, "checkpoint")
                torch.save((model.state_dict(), optimizer.state_dict()), path)
        tune.report(mean_accuracy=acc)


if __name__ == "__main__":
    parser = argparse.ArgumentParser()
    parser.add_argument(
        "--num-workers",
        "-n",
        type=int,
        default=2,
        help="Sets number of workers for training.")
    parser.add_argument(
        "--num-gpus-per-worker",
        action="store_true",
        default=False,
        help="enables CUDA training")
    parser.add_argument(
        "--cluster",
        action="store_true",
        default=False,
        help="enables multi-node tuning")
    parser.add_argument(
        "--workers-per-node",
        type=int,
        help="Sets number of workers for training.")

    args = parser.parse_args()

    if args.cluster:
        options = dict(address="auto")
    else:
        options = dict(num_cpus=2)
    ray.init(**options)
    trainable_cls = DistributedTrainableCreator(
<<<<<<< HEAD
        train_mnist,
        num_workers=args.num_workers,
        num_gpus_per_worker=args.num_gpus_per_worker,
        num_workers_per_host=args.workers_per_node)
    tune.run(trainable_cls, num_samples=4, stop={"training_iteration": 10})
=======
        train_mnist, num_workers=args.num_workers, use_gpu=args.use_gpu)
    analysis = tune.run(
        trainable_cls,
        num_samples=4,
        stop={"training_iteration": 10},
        metric="mean_accuracy",
        mode="max")

    print("Best hyperparameters found were: ", analysis.best_config)
>>>>>>> 8b3f79f3
<|MERGE_RESOLUTION|>--- conflicted
+++ resolved
@@ -75,14 +75,11 @@
         options = dict(num_cpus=2)
     ray.init(**options)
     trainable_cls = DistributedTrainableCreator(
-<<<<<<< HEAD
         train_mnist,
         num_workers=args.num_workers,
         num_gpus_per_worker=args.num_gpus_per_worker,
         num_workers_per_host=args.workers_per_node)
-    tune.run(trainable_cls, num_samples=4, stop={"training_iteration": 10})
-=======
-        train_mnist, num_workers=args.num_workers, use_gpu=args.use_gpu)
+
     analysis = tune.run(
         trainable_cls,
         num_samples=4,
@@ -90,5 +87,4 @@
         metric="mean_accuracy",
         mode="max")
 
-    print("Best hyperparameters found were: ", analysis.best_config)
->>>>>>> 8b3f79f3
+    print("Best hyperparameters found were: ", analysis.best_config)