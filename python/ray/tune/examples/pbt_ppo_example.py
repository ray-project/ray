--- conflicted
+++ resolved
@@ -45,36 +45,12 @@
         custom_explore_fn=explore)
 
     ray.init()
-<<<<<<< HEAD
-    run_experiments({
-        "pbt_humanoid_test": {
-            "run": "PPO",
-            "env": "Humanoid-v1",
-            "repeat": 8,
-            "config": {
-                "kl_coeff": 1.0,
-                "num_workers": 8,
-                "devices": ["/gpu:0"],
-                "model": {"free_log_std": True},
-                # These params are tuned from a fixed starting value.
-                "lambda": 0.95,
-                "clip_param": 0.2,
-                "sgd_stepsize": 1e-4,
-                # These params start off randomly drawn from a set.
-                "num_sgd_iter": lambda spec: random.choice([10, 20, 30]),
-                "sgd_batchsize": lambda spec: random.choice([128, 512, 2048]),
-                "timesteps_per_batch":
-=======
     run_experiments(
         {
             "pbt_humanoid_test": {
                 "run": "PPO",
                 "env": "Humanoid-v1",
                 "repeat": 8,
-                "trial_resources": {
-                    "cpu": 4,
-                    "gpu": 1
-                },
                 "config": {
                     "kl_coeff":
                     1.0,
@@ -97,7 +73,6 @@
                     "sgd_batchsize":
                     lambda spec: random.choice([128, 512, 2048]),
                     "timesteps_per_batch":
->>>>>>> 74162d14
                     lambda spec: random.choice([10000, 20000, 40000])
                 },
             },
