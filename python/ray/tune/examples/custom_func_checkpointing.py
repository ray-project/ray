--- conflicted
+++ resolved
@@ -1,21 +1,12 @@
 # If want to use checkpointing with a custom training function (not a Ray
 # integration like PyTorch or Tensorflow), your function can read/write
 # checkpoint through ``ray.air.session`` APIs.
-<<<<<<< HEAD
-import os
-=======
->>>>>>> b9ade079
 import time
 import argparse
 
 from ray import tune
 from ray.air import session
-<<<<<<< HEAD
-from ray.air.checkpoint import Checkpoint, _DICT_CHECKPOINT_FILE_NAME
-from ray import cloudpickle as pickle
-=======
 from ray.air.checkpoint import Checkpoint
->>>>>>> b9ade079
 
 
 def evaluation_fn(step, width, height):
@@ -77,12 +68,5 @@
     )
     print("Best hyperparameters: ", analysis.best_config)
     best_checkpoint = analysis.best_checkpoint
-<<<<<<< HEAD
-    with best_checkpoint.as_directory() as best_ckpt_dir:
-        print("Best checkpoint directory: ", best_ckpt_dir)
-        with open(os.path.join(best_ckpt_dir, _DICT_CHECKPOINT_FILE_NAME), "rb") as f:
-            print("Best checkpoint: ", pickle.load(f))
-=======
     checkpoint_data = best_checkpoint.to_dict()
-    print("Best checkpoint: ", checkpoint_data)
->>>>>>> b9ade079
+    print("Best checkpoint: ", checkpoint_data)