--- conflicted
+++ resolved
@@ -57,14 +57,8 @@
         torch.save(self.model.state_dict(), checkpoint_path)
 
     def load_checkpoint(self, checkpoint_dir):
-<<<<<<< HEAD
-        self.model.load_state_dict(
-            torch.load(os.path.join(checkpoint_dir, "model.pth"))
-        )
-=======
         checkpoint_path = os.path.join(checkpoint_dir, "model.pth")
         self.model.load_state_dict(torch.load(checkpoint_path))
->>>>>>> f22259bb
 
 
 # __trainable_example_end__
