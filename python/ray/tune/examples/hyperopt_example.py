from __future__ import absolute_import
from __future__ import division
from __future__ import print_function

import ray
from ray.tune import run_experiments, register_trainable
from ray.tune.hpo_scheduler import HyperOptScheduler


def easy_objective(config, reporter):
    import time
    time.sleep(0.2)
    reporter(
        timesteps_total=1,
        episode_reward_mean=-(
<<<<<<< HEAD
            (config["height"]-14) ** 2 + abs(config["width"]-3)))
=======
            (config["height"] - 14)**2 + abs(config["width"] - 3)))
>>>>>>> 74162d14
    time.sleep(0.2)


if __name__ == '__main__':
    import argparse
    from hyperopt import hp

    parser = argparse.ArgumentParser()
    parser.add_argument(
        "--smoke-test", action="store_true", help="Finish quickly for testing")
    args, _ = parser.parse_known_args()
    ray.init(redirect_output=True)

    register_trainable("exp", easy_objective)

    space = {
        'width': hp.uniform('width', 0, 20),
        'height': hp.uniform('height', -100, 100),
    }

    config = {
        "my_exp": {
            "run": "exp",
            "repeat": 5 if args.smoke_test else 1000,
            "stop": {
                "training_iteration": 1
            },
            "config": {
                "space": space
            }
        }
    }
    hpo_sched = HyperOptScheduler()

    run_experiments(config, verbose=False, scheduler=hpo_sched)<|MERGE_RESOLUTION|>--- conflicted
+++ resolved
@@ -13,11 +13,7 @@
     reporter(
         timesteps_total=1,
         episode_reward_mean=-(
-<<<<<<< HEAD
-            (config["height"]-14) ** 2 + abs(config["width"]-3)))
-=======
             (config["height"] - 14)**2 + abs(config["width"] - 3)))
->>>>>>> 74162d14
     time.sleep(0.2)
 
 
