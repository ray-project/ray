"""
Example using Sigopt's multi-objective functionality.

Requires the SigOpt library to be installed (`pip install sigopt`).
"""
import sys
import time

import numpy as np
from ray import tune
<<<<<<< HEAD
from ray.air import session
from ray.tune.suggest.sigopt import SigOptSearch
=======
from ray.tune.search.sigopt import SigOptSearch
>>>>>>> 1055eadd

np.random.seed(0)
vector1 = np.random.normal(0, 0.1, 100)
vector2 = np.random.normal(0, 0.1, 100)


def evaluate(w1, w2):
    total = w1 * vector1 + w2 * vector2
    return total.mean(), total.std()


def easy_objective(config):
    # Hyperparameters
    w1 = config["w1"]
    w2 = config["total_weight"] - w1

    average, std = evaluate(w1, w2)
    session.report({"average": average, "std": std, "sharpe": average / std})
    time.sleep(0.1)


if __name__ == "__main__":
    import argparse
    import os

    parser = argparse.ArgumentParser()
    parser.add_argument(
        "--smoke-test", action="store_true", help="Finish quickly for testing"
    )
    args, _ = parser.parse_known_args()

    if "SIGOPT_KEY" not in os.environ:
        if args.smoke_test:
            print("SigOpt API Key not found. Skipping smoke test.")
            sys.exit(0)
        else:
            raise ValueError(
                "SigOpt API Key not found. Please set the SIGOPT_KEY "
                "environment variable."
            )

    space = [
        {
            "name": "w1",
            "type": "double",
            "bounds": {"min": 0, "max": 1},
        },
    ]

    algo = SigOptSearch(
        space,
        name="SigOpt Example Multi Objective Experiment",
        observation_budget=4 if args.smoke_test else 100,
        metric=["average", "std", "sharpe"],
        mode=["max", "min", "obs"],
    )

    analysis = tune.run(
        easy_objective,
        name="my_exp",
        search_alg=algo,
        num_samples=4 if args.smoke_test else 100,
        config={"total_weight": 1},
    )
    print(
        "Best hyperparameters found were: ", analysis.get_best_config("average", "min")
    )<|MERGE_RESOLUTION|>--- conflicted
+++ resolved
@@ -8,12 +8,8 @@
 
 import numpy as np
 from ray import tune
-<<<<<<< HEAD
 from ray.air import session
-from ray.tune.suggest.sigopt import SigOptSearch
-=======
 from ray.tune.search.sigopt import SigOptSearch
->>>>>>> 1055eadd
 
 np.random.seed(0)
 vector1 = np.random.normal(0, 0.1, 100)
