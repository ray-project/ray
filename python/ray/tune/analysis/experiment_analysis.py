--- conflicted
+++ resolved
@@ -984,14 +984,10 @@
             ), path in self._checkpoints_and_paths:
                 try:
                     trial = Trial.from_json_state(trial_json_state, stub=True)
-<<<<<<< HEAD
                     trial.restore_runtime_state(trial_runtime_state)
-                    trial.local_experiment_path = str(path)
-=======
                     # TODO(justinvyu): [handle_moved_storage_path]
                     if not _use_storage_context():
                         trial.local_experiment_path = str(path)
->>>>>>> 29bfa852
                 except Exception:
                     logger.warning(
                         f"Could not load trials from experiment checkpoint. "
