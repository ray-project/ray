--- conflicted
+++ resolved
@@ -1,22 +1,18 @@
 import json
 import logging
 import os
+import warnings
 import traceback
-import warnings
 from numbers import Number
 from typing import Any, Dict, List, Optional, Tuple
 
 from ray.ml.checkpoint import Checkpoint
 from ray.tune.cloud import TrialCheckpoint
+from ray.util.debug import log_once
 from ray.tune.syncer import SyncConfig
 from ray.tune.utils import flatten_dict
 from ray.tune.utils.serialization import TuneFunctionDecoder
-<<<<<<< HEAD
-from ray.tune.utils.util import is_nan_or_inf
-from ray.util.debug import log_once
-=======
 from ray.tune.utils.util import is_nan_or_inf, is_nan
->>>>>>> 6e37a486
 
 try:
     import pandas as pd
@@ -51,7 +47,7 @@
 
 @PublicAPI(stability="beta")
 class ExperimentAnalysis:
-    """Analyze results from a Ray Tune experiment.
+    """Analyze results from a Tune experiment.
 
     To use this class, the experiment must be executed with the JsonLogger.
 
