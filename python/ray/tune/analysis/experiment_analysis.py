--- conflicted
+++ resolved
@@ -6,11 +6,7 @@
 from typing import Any, Dict, List, Optional, Tuple
 
 from ray.ml.checkpoint import Checkpoint
-<<<<<<< HEAD
 from ray.util.debug import log_once
-=======
-from ray.tune.cloud import TrialCheckpoint
->>>>>>> 7186cd8b
 from ray.tune.syncer import SyncConfig
 from ray.tune.utils import flatten_dict
 from ray.tune.utils.serialization import TuneFunctionDecoder
