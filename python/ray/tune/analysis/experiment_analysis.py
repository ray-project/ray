--- conflicted
+++ resolved
@@ -115,32 +115,25 @@
             self._experiment_fs_path = os.path.dirname(experiment_checkpoint_path)
             self._experiment_json_fs_path = experiment_checkpoint_path
         else:
-<<<<<<< HEAD
+            self._experiment_fs_path = experiment_checkpoint_path
+
             experiment_json_filename = (
                 NewExperimentAnalysis._find_newest_experiment_checkpoint(
-                    fs, experiment_fs_path
+                    self._fs, self._experiment_fs_path
                 )
             )
             if experiment_json_filename is None:
                 pattern = TuneController.CKPT_FILE_TMPL.format("*")
                 raise ValueError(
                     f"No experiment checkpoint file of form '{pattern}' was found at: "
-                    f"({fs.type_name}, {experiment_fs_path})\n"
+                    f"({self._fs.type_name}, {self._experiment_fs_path})\n"
                     "Please check if you specified the correct experiment path, "
                     "which should be a combination of the `storage_path` and `name` "
                     "specified in your run."
                 )
 
-            experiment_json_fs_path = os.path.join(
-                experiment_fs_path, experiment_json_filename
-=======
-            self._experiment_fs_path = experiment_checkpoint_path
             self._experiment_json_fs_path = os.path.join(
-                experiment_checkpoint_path,
-                NewExperimentAnalysis._find_newest_experiment_checkpoint(
-                    self._fs, experiment_checkpoint_path
-                ),
->>>>>>> 8ace2533
+                self._experiment_fs_path, experiment_json_filename
             )
 
         self.trials = trials or self._load_trials()
