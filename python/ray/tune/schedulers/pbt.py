--- conflicted
+++ resolved
@@ -314,13 +314,9 @@
         self._num_checkpoints = 0
         self._num_perturbations = 0
 
-<<<<<<< HEAD
     def set_search_properties(
         self, metric: Optional[str], mode: Optional[str], **spec
     ) -> bool:
-=======
-    def set_search_properties(self, metric: Optional[str], mode: Optional[str]) -> bool:
->>>>>>> 2038cc96
         if self._metric and metric:
             return False
         if self._mode and mode:
@@ -691,12 +687,6 @@
         """
         candidates = []
         for trial in trial_runner.get_trials():
-<<<<<<< HEAD
-            if trial.status in [
-                Trial.PENDING,
-                Trial.PAUSED,
-            ] and trial_runner.trial_executor.has_resources_for_trial(trial):
-=======
             if (
                 trial.status
                 in [
@@ -705,7 +695,6 @@
                 ]
                 and trial_runner.trial_executor.has_resources_for_trial(trial)
             ):
->>>>>>> 2038cc96
                 if not self._synch:
                     candidates.append(trial)
                 elif (
