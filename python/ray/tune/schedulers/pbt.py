from __future__ import absolute_import
from __future__ import division
from __future__ import print_function

import copy
import itertools
import logging
import json
import math
import os
import random
import shutil

from ray.tune.error import TuneError
from ray.tune.result import TRAINING_ITERATION
from ray.tune.schedulers import FIFOScheduler, TrialScheduler
from ray.tune.suggest.variant_generator import format_vars
from ray.tune.trial import Trial, Checkpoint

logger = logging.getLogger(__name__)


class PBTTrialState(object):
    """Internal PBT state tracked per-trial."""

    def __init__(self, trial):
        self.orig_tag = trial.experiment_tag
        self.last_score = None
        self.last_checkpoint = None
        self.last_perturbation_time = 0

    def __repr__(self):
        return str((self.last_score, self.last_checkpoint,
                    self.last_perturbation_time))


def explore(config, mutations, resample_probability, custom_explore_fn):
    """Return a config perturbed as specified.

    Args:
        config (dict): Original hyperparameter configuration.
        mutations (dict): Specification of mutations to perform as documented
            in the PopulationBasedTraining scheduler.
        resample_probability (float): Probability of allowing resampling of a
            particular variable.
        custom_explore_fn (func): Custom explore fn applied after built-in
            config perturbations are.
    """
    new_config = copy.deepcopy(config)
    for key, distribution in mutations.items():
        if isinstance(distribution, dict):
            new_config.update({
                key: explore(config[key], mutations[key], resample_probability,
                             None)
            })
        elif isinstance(distribution, list):
            if random.random() < resample_probability or \
                    config[key] not in distribution:
                new_config[key] = random.choice(distribution)
            elif random.random() > 0.5:
                new_config[key] = distribution[max(
                    0,
                    distribution.index(config[key]) - 1)]
            else:
                new_config[key] = distribution[min(
                    len(distribution) - 1,
                    distribution.index(config[key]) + 1)]
        else:
            if random.random() < resample_probability:
                new_config[key] = distribution()
            elif random.random() > 0.5:
                new_config[key] = config[key] * 1.2
            else:
                new_config[key] = config[key] * 0.8
            if type(config[key]) is int:
                new_config[key] = int(new_config[key])
    if custom_explore_fn:
        new_config = custom_explore_fn(new_config)
        assert new_config is not None, \
            "Custom explore fn failed to return new config"
    logger.info("[explore] perturbed config from {} -> {}".format(
        config, new_config))
    return new_config


def make_experiment_tag(orig_tag, config, mutations):
    """Appends perturbed params to the trial name to show in the console."""

    resolved_vars = {}
    for k in mutations.keys():
        resolved_vars[("config", k)] = config[k]
    return "{}@perturbed[{}]".format(orig_tag, format_vars(resolved_vars))


class PopulationBasedTraining(FIFOScheduler):
    """Implements the Population Based Training (PBT) algorithm.

    https://deepmind.com/blog/population-based-training-neural-networks

    PBT trains a group of models (or agents) in parallel. Periodically, poorly
    performing models clone the state of the top performers, and a random
    mutation is applied to their hyperparameters in the hopes of
    outperforming the current top models.

    Unlike other hyperparameter search algorithms, PBT mutates hyperparameters
    during training time. This enables very fast hyperparameter discovery and
    also automatically discovers good annealing schedules.

    This Tune PBT implementation considers all trials added as part of the
    PBT population. If the number of trials exceeds the cluster capacity,
    they will be time-multiplexed as to balance training progress across the
    population.

    Args:
        time_attr (str): The training result attr to use for comparing time.
            Note that you can pass in something non-temporal such as
            `training_iteration` as a measure of progress, the only requirement
            is that the attribute should increase monotonically.
        metric (str): The training result objective value attribute. Stopping
            procedures will use this attribute.
        mode (str): One of {min, max}. Determines whether objective is
            minimizing or maximizing the metric attribute.
        perturbation_interval (float): Models will be considered for
            perturbation at this interval of `time_attr`. Note that
            perturbation incurs checkpoint overhead, so you shouldn't set this
            to be too frequent.
        hyperparam_mutations (dict): Hyperparams to mutate. The format is
            as follows: for each key, either a list or function can be
            provided. A list specifies an allowed set of categorical values.
            A function specifies the distribution of a continuous parameter.
            You must specify at least one of `hyperparam_mutations` or
            `custom_explore_fn`.
        quantile_fraction (float): Parameters are transferred from the top
            `quantile_fraction` fraction of trials to the bottom
            `quantile_fraction` fraction. Needs to be between 0 and 0.5.
            Setting it to 0 essentially implies doing no exploitation at all.
        resample_probability (float): The probability of resampling from the
            original distribution when applying `hyperparam_mutations`. If not
            resampled, the value will be perturbed by a factor of 1.2 or 0.8
            if continuous, or changed to an adjacent value if discrete.
        custom_explore_fn (func): You can also specify a custom exploration
            function. This function is invoked as `f(config)` after built-in
            perturbations from `hyperparam_mutations` are applied, and should
            return `config` updated as needed. You must specify at least one of
            `hyperparam_mutations` or `custom_explore_fn`.
        log_config (bool): Whether to log the ray config of each model to
            local_dir at each exploit. Allows config schedule to be
            reconstructed.

    Example:
        >>> pbt = PopulationBasedTraining(
        >>>     time_attr="training_iteration",
        >>>     metric="episode_reward_mean",
        >>>     mode="max",
        >>>     perturbation_interval=10,  # every 10 `time_attr` units
        >>>                                # (training_iterations in this case)
        >>>     hyperparam_mutations={
        >>>         # Perturb factor1 by scaling it by 0.8 or 1.2. Resampling
        >>>         # resets it to a value sampled from the lambda function.
        >>>         "factor_1": lambda: random.uniform(0.0, 20.0),
        >>>         # Perturb factor2 by changing it to an adjacent value, e.g.
        >>>         # 10 -> 1 or 10 -> 100. Resampling will choose at random.
        >>>         "factor_2": [1, 10, 100, 1000, 10000],
        >>>     })
        >>> run_experiments({...}, scheduler=pbt)
    """

    def __init__(self,
                 time_attr="time_total_s",
                 reward_attr=None,
                 metric="episode_reward_mean",
                 mode="max",
                 perturbation_interval=60.0,
                 hyperparam_mutations={},
                 quantile_fraction=0.25,
                 resample_probability=0.25,
                 custom_explore_fn=None,
                 log_config=True):
        if not hyperparam_mutations and not custom_explore_fn:
            raise TuneError(
                "You must specify at least one of `hyperparam_mutations` or "
                "`custom_explore_fn` to use PBT.")
<<<<<<< HEAD
        if quantile_fraction > 0.5 or quantile_fraction < 0:
            raise TuneError(
                "You must set `quantile_fraction` to a value between 0 and"
                "0.5. Current value: '{}'".format(quantile_fraction))
=======

        assert mode in ["min", "max"], "`mode` must be 'min' or 'max'!"

        if reward_attr is not None:
            mode = "max"
            metric = reward_attr
            logger.warning(
                "`reward_attr` is deprecated and will be removed in a future "
                "version of Tune. "
                "Setting `metric={}` and `mode=max`.".format(reward_attr))

>>>>>>> 89722ff0
        FIFOScheduler.__init__(self)
        self._metric = metric
        if mode == "max":
            self._metric_op = 1.
        elif mode == "min":
            self._metric_op = -1.
        self._time_attr = time_attr
        self._perturbation_interval = perturbation_interval
        self._hyperparam_mutations = hyperparam_mutations
        self._quantile_fraction = quantile_fraction
        self._resample_probability = resample_probability
        self._trial_state = {}
        self._custom_explore_fn = custom_explore_fn
        self._log_config = log_config

        # Metrics
        self._num_checkpoints = 0
        self._num_perturbations = 0

    def on_trial_add(self, trial_runner, trial):
        self._trial_state[trial] = PBTTrialState(trial)

    def on_trial_result(self, trial_runner, trial, result):
        time = result[self._time_attr]
        state = self._trial_state[trial]

        if time - state.last_perturbation_time < self._perturbation_interval:
            return TrialScheduler.CONTINUE  # avoid checkpoint overhead

        score = self._metric_op * result[self._metric]
        state.last_score = score
        state.last_perturbation_time = time
        lower_quantile, upper_quantile = self._quantiles()

        if trial in upper_quantile:
            state.last_checkpoint = trial_runner.trial_executor.save(
                trial, Checkpoint.MEMORY)
            self._num_checkpoints += 1
        else:
            state.last_checkpoint = None  # not a top trial

        if trial in lower_quantile:
            trial_to_clone = random.choice(upper_quantile)
            assert trial is not trial_to_clone
            self._exploit(trial_runner.trial_executor, trial, trial_to_clone)

        for trial in trial_runner.get_trials():
            if trial.status in [Trial.PENDING, Trial.PAUSED]:
                return TrialScheduler.PAUSE  # yield time to other trials

        return TrialScheduler.CONTINUE

    def _log_config_on_step(self, trial_state, new_state, trial,
                            trial_to_clone, new_config):
        """Logs transition during exploit/exploit step.

        For each step, logs: [target trial tag, clone trial tag, target trial
        iteration, clone trial iteration, old config, new config].

        """
        trial_name, trial_to_clone_name = (trial_state.orig_tag,
                                           new_state.orig_tag)
        trial_id = "".join(itertools.takewhile(str.isdigit, trial_name))
        trial_to_clone_id = "".join(
            itertools.takewhile(str.isdigit, trial_to_clone_name))
        trial_path = os.path.join(trial.local_dir,
                                  "pbt_policy_" + trial_id + ".txt")
        trial_to_clone_path = os.path.join(
            trial_to_clone.local_dir,
            "pbt_policy_" + trial_to_clone_id + ".txt")
        policy = [
            trial_name, trial_to_clone_name,
            trial.last_result[TRAINING_ITERATION],
            trial_to_clone.last_result[TRAINING_ITERATION],
            trial_to_clone.config, new_config
        ]
        # Log to global file.
        with open(os.path.join(trial.local_dir, "pbt_global.txt"), "a+") as f:
            f.write(json.dumps(policy) + "\n")
        # Overwrite state in target trial from trial_to_clone.
        if os.path.exists(trial_to_clone_path):
            shutil.copyfile(trial_to_clone_path, trial_path)
        # Log new exploit in target trial log.
        with open(trial_path, "a+") as f:
            f.write(json.dumps(policy) + "\n")

    def _exploit(self, trial_executor, trial, trial_to_clone):
        """Transfers perturbed state from trial_to_clone -> trial.

        If specified, also logs the updated hyperparam state.

        """

        trial_state = self._trial_state[trial]
        new_state = self._trial_state[trial_to_clone]
        if not new_state.last_checkpoint:
            logger.info("[pbt]: no checkpoint for trial."
                        " Skip exploit for Trial {}".format(trial))
            return
        new_config = explore(trial_to_clone.config, self._hyperparam_mutations,
                             self._resample_probability,
                             self._custom_explore_fn)
        logger.info("[exploit] transferring weights from trial "
                    "{} (score {}) -> {} (score {})".format(
                        trial_to_clone, new_state.last_score, trial,
                        trial_state.last_score))

        if self._log_config:
            self._log_config_on_step(trial_state, new_state, trial,
                                     trial_to_clone, new_config)

        new_tag = make_experiment_tag(trial_state.orig_tag, new_config,
                                      self._hyperparam_mutations)
        reset_successful = trial_executor.reset_trial(trial, new_config,
                                                      new_tag)
        if reset_successful:
            trial_executor.restore(
                trial, Checkpoint.from_object(new_state.last_checkpoint))
        else:
            trial_executor.stop_trial(trial, stop_logger=False)
            trial.config = new_config
            trial.experiment_tag = new_tag
            trial_executor.start_trial(
                trial, Checkpoint.from_object(new_state.last_checkpoint))

        self._num_perturbations += 1
        # Transfer over the last perturbation time as well
        trial_state.last_perturbation_time = new_state.last_perturbation_time

    def _quantiles(self):
        """Returns trials in the lower and upper `quantile` of the population.

        If there is not enough data to compute this, returns empty lists.

        """

        trials = []
        for trial, state in self._trial_state.items():
            if state.last_score is not None and not trial.is_finished():
                trials.append(trial)
        trials.sort(key=lambda t: self._trial_state[t].last_score)

        if len(trials) <= 1:
            return [], []
        else:
            num_trials_in_quantile = int(
                math.ceil(len(trials) * self._quantile_fraction))
            if num_trials_in_quantile > len(trials) / 2:
                num_trials_in_quantile = int(math.floor(len(trials) / 2))
            return (trials[:num_trials_in_quantile],
                    trials[-num_trials_in_quantile:])

    def choose_trial_to_run(self, trial_runner):
        """Ensures all trials get fair share of time (as defined by time_attr).

        This enables the PBT scheduler to support a greater number of
        concurrent trials than can fit in the cluster at any given time.

        """

        candidates = []
        for trial in trial_runner.get_trials():
            if trial.status in [Trial.PENDING, Trial.PAUSED] and \
                    trial_runner.has_resources(trial.resources):
                candidates.append(trial)
        candidates.sort(
            key=lambda trial: self._trial_state[trial].last_perturbation_time)
        return candidates[0] if candidates else None

    def reset_stats(self):
        self._num_perturbations = 0
        self._num_checkpoints = 0

    def last_scores(self, trials):
        scores = []
        for trial in trials:
            state = self._trial_state[trial]
            if state.last_score is not None and not trial.is_finished():
                scores.append(state.last_score)
        return scores

    def debug_string(self):
        return "PopulationBasedTraining: {} checkpoints, {} perturbs".format(
            self._num_checkpoints, self._num_perturbations)<|MERGE_RESOLUTION|>--- conflicted
+++ resolved
@@ -180,12 +180,11 @@
             raise TuneError(
                 "You must specify at least one of `hyperparam_mutations` or "
                 "`custom_explore_fn` to use PBT.")
-<<<<<<< HEAD
+
         if quantile_fraction > 0.5 or quantile_fraction < 0:
             raise TuneError(
                 "You must set `quantile_fraction` to a value between 0 and"
                 "0.5. Current value: '{}'".format(quantile_fraction))
-=======
 
         assert mode in ["min", "max"], "`mode` must be 'min' or 'max'!"
 
@@ -197,7 +196,6 @@
                 "version of Tune. "
                 "Setting `metric={}` and `mode=max`.".format(reward_attr))
 
->>>>>>> 89722ff0
         FIFOScheduler.__init__(self)
         self._metric = metric
         if mode == "max":
