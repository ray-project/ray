--- conflicted
+++ resolved
@@ -1,1054 +1,525 @@
-<<<<<<< HEAD
-import collections
-from typing import Dict, List, Optional, Tuple
-
-import numpy as np
-import logging
-
-from ray.tune import trial_runner
-from ray.tune.result import DEFAULT_METRIC
-from ray.tune.schedulers.trial_scheduler import FIFOScheduler, TrialScheduler
-from ray.tune.trial import Trial
-from ray.tune.error import TuneError
-
-logger = logging.getLogger(__name__)
-
-
-# Implementation notes:
-#    This implementation contains 3 logical levels.
-#    Each HyperBand iteration is a "band". There can be multiple
-#    bands running at once, and there can be 1 band that is incomplete.
-#
-#    In each band, there are at most `s` + 1 brackets.
-#    `s` is a value determined by given parameters, and assigned on
-#    a cyclic basis.
-#
-#    In each bracket, there are at most `n(s)` trials, indicating that
-#    `n` is a function of `s`. These trials go through a series of
-#    halving procedures, dropping lowest performers. Multiple
-#    brackets are running at once.
-#
-#    Trials added will be inserted into the most recent bracket
-#    and band and will spill over to new brackets/bands accordingly.
-#
-#    This maintains the bracket size and max trial count per band
-#    to 5 and 117 respectively, which correspond to that of
-#    `max_attr=81, eta=3` from the blog post. Trials will fill up
-#    from smallest bracket to largest, with largest
-#    having the most rounds of successive halving.
-class HyperBandScheduler(FIFOScheduler):
-    """Implements the HyperBand early stopping algorithm.
-
-    HyperBandScheduler early stops trials using the HyperBand optimization
-    algorithm. It divides trials into brackets of varying sizes, and
-    periodically early stops low-performing trials within each bracket.
-
-    To use this implementation of HyperBand with Tune, all you need
-    to do is specify the max length of time a trial can run `max_t`, the time
-    units `time_attr`, the name of the reported objective value `metric`,
-    and if `metric` is to be maximized or minimized (`mode`).
-    We automatically determine reasonable values for the other
-    HyperBand parameters based on the given values.
-
-    For example, to limit trials to 10 minutes and early stop based on the
-    `episode_mean_reward` attr, construct:
-
-    ``HyperBand('time_total_s', 'episode_reward_mean', max_t=600)``
-
-    Note that Tune's stopping criteria will be applied in conjunction with
-    HyperBand's early stopping mechanisms.
-
-    See also: https://homes.cs.washington.edu/~jamieson/hyperband.html
-
-    Args:
-        time_attr (str): The training result attr to use for comparing time.
-            Note that you can pass in something non-temporal such as
-            `training_iteration` as a measure of progress, the only requirement
-            is that the attribute should increase monotonically.
-        metric (str): The training result objective value attribute. Stopping
-            procedures will use this attribute. If None but a mode was passed,
-            the `ray.tune.result.DEFAULT_METRIC` will be used per default.
-        mode (str): One of {min, max}. Determines whether objective is
-            minimizing or maximizing the metric attribute.
-        max_t (int): max time units per trial. Trials will be stopped after
-            max_t time units (determined by time_attr) have passed.
-            The scheduler will terminate trials after this time has passed.
-            Note that this is different from the semantics of `max_t` as
-            mentioned in the original HyperBand paper.
-        reduction_factor (float): Same as `eta`. Determines how sharp
-            the difference is between bracket space-time allocation ratios.
-        stop_last_trials (bool): Whether to terminate the trials after
-            reaching max_t. Defaults to True.
-    """
-
-    _supports_buffered_results = False
-
-    def __init__(
-        self,
-        time_attr: str = "training_iteration",
-        metric: Optional[str] = None,
-        mode: Optional[str] = None,
-        max_t: int = 81,
-        reduction_factor: float = 3,
-        stop_last_trials: bool = True,
-    ):
-        assert max_t > 0, "Max (time_attr) not valid!"
-        if mode:
-            assert mode in ["min", "max"], "`mode` must be 'min' or 'max'!"
-
-        FIFOScheduler.__init__(self)
-        self._eta = reduction_factor
-        self._s_max_1 = int(np.round(np.log(max_t) / np.log(reduction_factor))) + 1
-        self._max_t_attr = max_t
-        # bracket max trials
-        self._get_n0 = lambda s: int(np.ceil(self._s_max_1 / (s + 1) * self._eta ** s))
-        # bracket initial iterations
-        self._get_r0 = lambda s: int((max_t * self._eta ** (-s)))
-        self._hyperbands = [[]]  # list of hyperband iterations
-        self._trial_info = {}  # Stores Trial -> Bracket, Band Iteration
-
-        # Tracks state for new trial add
-        self._state = {"bracket": None, "band_idx": 0}
-        self._num_stopped = 0
-        self._metric = metric
-        self._mode = mode
-        self._metric_op = None
-
-        if self._mode == "max":
-            self._metric_op = 1.0
-        elif self._mode == "min":
-            self._metric_op = -1.0
-        self._time_attr = time_attr
-        self._stop_last_trials = stop_last_trials
-
-    def set_search_properties(self, metric: Optional[str], mode: Optional[str]) -> bool:
-        if self._metric and metric:
-            return False
-        if self._mode and mode:
-            return False
-
-        if metric:
-            self._metric = metric
-        if mode:
-            self._mode = mode
-
-        if self._mode == "max":
-            self._metric_op = 1.0
-        elif self._mode == "min":
-            self._metric_op = -1.0
-
-        if self._metric is None and self._mode:
-            # If only a mode was passed, use anonymous metric
-            self._metric = DEFAULT_METRIC
-
-        return True
-
-    def on_trial_add(self, trial_runner: "trial_runner.TrialRunner", trial: Trial):
-        """Adds new trial.
-
-        On a new trial add, if current bracket is not filled,
-        add to current bracket. Else, if current band is not filled,
-        create new bracket, add to current bracket.
-        Else, create new iteration, create new bracket, add to bracket."""
-        if not self._metric or not self._metric_op:
-            raise ValueError(
-                "{} has been instantiated without a valid `metric` ({}) or "
-                "`mode` ({}) parameter. Either pass these parameters when "
-                "instantiating the scheduler, or pass them as parameters "
-                "to `tune.run()`".format(
-                    self.__class__.__name__, self._metric, self._mode
-                )
-            )
-
-        cur_bracket = self._state["bracket"]
-        cur_band = self._hyperbands[self._state["band_idx"]]
-        if cur_bracket is None or cur_bracket.filled():
-            retry = True
-            while retry:
-                # if current iteration is filled, create new iteration
-                if self._cur_band_filled():
-                    cur_band = []
-                    self._hyperbands.append(cur_band)
-                    self._state["band_idx"] += 1
-
-                # cur_band will always be less than s_max_1 or else filled
-                s = len(cur_band)
-                assert s < self._s_max_1, "Current band is filled!"
-                if self._get_r0(s) == 0:
-                    logger.info("Bracket too small - Retrying...")
-                    cur_bracket = None
-                else:
-                    retry = False
-                    cur_bracket = self._create_bracket(s)
-                cur_band.append(cur_bracket)
-                self._state["bracket"] = cur_bracket
-
-        self._state["bracket"].add_trial(trial)
-        self._trial_info[trial] = cur_bracket, self._state["band_idx"]
-
-    def _create_bracket(self, s):
-        return Bracket(
-            time_attr=self._time_attr,
-            max_trials=self._get_n0(s),
-            init_t_attr=self._get_r0(s),
-            max_t_attr=self._max_t_attr,
-            eta=self._eta,
-            s=s,
-            stop_last_trials=self._stop_last_trials,
-        )
-
-    def _cur_band_filled(self) -> bool:
-        """Checks if the current band is filled.
-
-        The size of the current band should be equal to s_max_1"""
-
-        cur_band = self._hyperbands[self._state["band_idx"]]
-        return len(cur_band) == self._s_max_1
-
-    def on_trial_result(
-        self, trial_runner: "trial_runner.TrialRunner", trial: Trial, result: Dict
-    ):
-        """If bracket is finished, all trials will be stopped.
-
-        If a given trial finishes and bracket iteration is not done,
-        the trial will be paused and resources will be given up.
-
-        This scheduler will not start trials but will stop trials.
-        The current running trial will not be handled,
-        as the trialrunner will be given control to handle it."""
-
-        bracket, _ = self._trial_info[trial]
-        bracket.update_trial_stats(trial, result)
-
-        if bracket.continue_trial(trial):
-            return TrialScheduler.CONTINUE
-
-        action = self._process_bracket(trial_runner, bracket)
-        logger.debug(
-            f"{action} for {trial} on "
-            f"{self._time_attr}={result.get(self._time_attr)}"
-        )
-        return action
-
-    def _process_bracket(
-        self, trial_runner: "trial_runner.TrialRunner", bracket: "Bracket"
-    ) -> str:
-        """This is called whenever a trial makes progress.
-
-        When all live trials in the bracket have no more iterations left,
-        Trials will be successively halved. If bracket is done, all
-        non-running trials will be stopped and cleaned up,
-        and during each halving phase, bad trials will be stopped while good
-        trials will return to "PENDING"."""
-
-        action = TrialScheduler.PAUSE
-        if bracket.cur_iter_done():
-            if bracket.finished():
-                bracket.cleanup_full(trial_runner)
-                return TrialScheduler.STOP
-
-            good, bad = bracket.successive_halving(self._metric, self._metric_op)
-            # kill bad trials
-            self._num_stopped += len(bad)
-            for t in bad:
-                if t.status == Trial.PAUSED:
-                    trial_runner.stop_trial(t)
-                elif t.status == Trial.RUNNING:
-                    bracket.cleanup_trial(t)
-                    action = TrialScheduler.STOP
-                else:
-                    raise TuneError(
-                        f"Trial with unexpected bad status " f"encountered: {t.status}"
-                    )
-
-            # ready the good trials - if trial is too far ahead, don't continue
-            for t in good:
-                if t.status not in [Trial.PAUSED, Trial.RUNNING]:
-                    raise TuneError(
-                        f"Trial with unexpected good status " f"encountered: {t.status}"
-                    )
-                if bracket.continue_trial(t):
-                    if t.status == Trial.PAUSED:
-                        t.status = Trial.PENDING
-                    elif t.status == Trial.RUNNING:
-                        action = TrialScheduler.CONTINUE
-        return action
-
-    def on_trial_remove(self, trial_runner: "trial_runner.TrialRunner", trial: Trial):
-        """Notification when trial terminates.
-
-        Trial info is removed from bracket. Triggers halving if bracket is
-        not finished."""
-        bracket, _ = self._trial_info[trial]
-        bracket.cleanup_trial(trial)
-        if not bracket.finished():
-            self._process_bracket(trial_runner, bracket)
-
-    def on_trial_complete(
-        self, trial_runner: "trial_runner.TrialRunner", trial: Trial, result: Dict
-    ):
-        """Cleans up trial info from bracket if trial completed early."""
-        self.on_trial_remove(trial_runner, trial)
-
-    def on_trial_error(self, trial_runner: "trial_runner.TrialRunner", trial: Trial):
-        """Cleans up trial info from bracket if trial errored early."""
-        self.on_trial_remove(trial_runner, trial)
-
-    def choose_trial_to_run(
-        self, trial_runner: "trial_runner.TrialRunner"
-    ) -> Optional[Trial]:
-        """Fair scheduling within iteration by completion percentage.
-
-        List of trials not used since all trials are tracked as state
-        of scheduler. If iteration is occupied (ie, no trials to run),
-        then look into next iteration.
-        """
-
-        for hyperband in self._hyperbands:
-            # band will have None entries if no resources
-            # are to be allocated to that bracket.
-            scrubbed = [b for b in hyperband if b is not None]
-            for bracket in sorted(scrubbed, key=lambda b: b.completion_percentage()):
-                for trial in bracket.current_trials():
-                    if (
-                        trial.status == Trial.PENDING
-                        and trial_runner.trial_executor.has_resources_for_trial(trial)
-                    ):
-                        return trial
-        return None
-
-    def debug_string(self) -> str:
-        """This provides a progress notification for the algorithm.
-
-        For each bracket, the algorithm will output a string as follows:
-
-            Bracket(Max Size (n)=5, Milestone (r)=33, completed=14.6%):
-            {PENDING: 2, RUNNING: 3, TERMINATED: 2}
-
-        "Max Size" indicates the max number of pending/running experiments
-        set according to the Hyperband algorithm.
-
-        "Milestone" indicates the iterations a trial will run for before
-        the next halving will occur.
-
-        "Completed" indicates an approximate progress metric. Some brackets,
-        like ones that are unfilled, will not reach 100%.
-        """
-        out = "Using HyperBand: "
-        out += "num_stopped={} total_brackets={}".format(
-            self._num_stopped, sum(len(band) for band in self._hyperbands)
-        )
-        for i, band in enumerate(self._hyperbands):
-            out += "\nRound #{}:".format(i)
-            for bracket in band:
-                if bracket:
-                    out += "\n  {}".format(bracket)
-        return out
-
-    def state(self) -> Dict[str, int]:
-        return {
-            "num_brackets": sum(len(band) for band in self._hyperbands),
-            "num_stopped": self._num_stopped,
-        }
-
-
-class Bracket:
-    """Logical object for tracking Hyperband bracket progress. Keeps track
-    of proper parameters as designated by HyperBand.
-
-    Also keeps track of progress to ensure good scheduling.
-    """
-
-    def __init__(
-        self,
-        time_attr: str,
-        max_trials: int,
-        init_t_attr: int,
-        max_t_attr: int,
-        eta: float,
-        s: int,
-        stop_last_trials: bool = True,
-    ):
-        self._live_trials = {}  # maps trial -> current result
-        self._all_trials = []
-        self._time_attr = time_attr  # attribute to
-
-        self._n = self._n0 = max_trials
-        self._r = self._r0 = init_t_attr
-        self._max_t_attr = max_t_attr
-        self._cumul_r = self._r0
-
-        self._eta = eta
-        self._halves = s
-
-        self._total_work = self._calculate_total_work(self._n0, self._r0, s)
-        self._completed_progress = 0
-        self.stop_last_trials = stop_last_trials
-
-    def add_trial(self, trial: Trial):
-        """Add trial to bracket assuming bracket is not filled.
-
-        At a later iteration, a newly added trial will be given equal
-        opportunity to catch up."""
-        assert not self.filled(), "Cannot add trial to filled bracket!"
-        self._live_trials[trial] = None
-        self._all_trials.append(trial)
-
-    def cur_iter_done(self) -> bool:
-        """Checks if all iterations have completed.
-
-        TODO(rliaw): also check that `t.iterations == self._r`"""
-        return all(
-            self._get_result_time(result) >= self._cumul_r
-            for result in self._live_trials.values()
-        )
-
-    def finished(self) -> bool:
-        if not self.stop_last_trials:
-            return False
-        return self._halves == 0 and self.cur_iter_done()
-
-    def current_trials(self) -> List[Trial]:
-        return list(self._live_trials)
-
-    def continue_trial(self, trial: Trial) -> bool:
-        result = self._live_trials[trial]
-        if not self.stop_last_trials and self._halves == 0:
-            return True
-        elif self._get_result_time(result) < self._cumul_r:
-            return True
-        return False
-
-    def filled(self) -> bool:
-        """Checks if bracket is filled.
-
-        Only let new trials be added at current level minimizing the need
-        to backtrack and bookkeep previous medians."""
-
-        return len(self._live_trials) == self._n
-
-    def successive_halving(
-        self, metric: str, metric_op: float
-    ) -> Tuple[List[Trial], List[Trial]]:
-        if self._halves == 0 and not self.stop_last_trials:
-            return self._live_trials, []
-        assert self._halves > 0
-        self._halves -= 1
-        self._n /= self._eta
-        self._n = int(np.ceil(self._n))
-
-        self._r *= self._eta
-        self._r = int(min(self._r, self._max_t_attr - self._cumul_r))
-        self._cumul_r = self._r
-        sorted_trials = sorted(
-            self._live_trials, key=lambda t: metric_op * self._live_trials[t][metric]
-        )
-
-        good, bad = sorted_trials[-self._n :], sorted_trials[: -self._n]
-        return good, bad
-
-    def update_trial_stats(self, trial: Trial, result: Dict):
-        """Update result for trial. Called after trial has finished
-        an iteration - will decrement iteration count.
-
-        TODO(rliaw): The other alternative is to keep the trials
-        in and make sure they're not set as pending later."""
-
-        assert trial in self._live_trials
-        assert self._get_result_time(result) >= 0
-        observed_time = self._get_result_time(result)
-        last_observed = self._get_result_time(self._live_trials[trial])
-
-        delta = observed_time - last_observed
-        if delta <= 0:
-            logger.info(
-                "Restoring from a previous point in time. "
-                "Previous={}; Now={}".format(last_observed, observed_time)
-            )
-        self._completed_progress += delta
-        self._live_trials[trial] = result
-
-    def cleanup_trial(self, trial: Trial):
-        """Clean up statistics tracking for terminated trials (either by force
-        or otherwise).
-
-        This may cause bad trials to continue for a long time, in the case
-        where all the good trials finish early and there are only bad trials
-        left in a bracket with a large max-iteration."""
-        assert trial in self._live_trials
-        del self._live_trials[trial]
-
-    def cleanup_full(self, trial_runner: "trial_runner.TrialRunner"):
-        """Cleans up bracket after bracket is completely finished.
-
-        Lets the last trial continue to run until termination condition
-        kicks in."""
-        for trial in self.current_trials():
-            if trial.status == Trial.PAUSED:
-                trial_runner.stop_trial(trial)
-
-    def completion_percentage(self) -> float:
-        """Returns a progress metric.
-
-        This will not be always finish with 100 since dead trials
-        are dropped."""
-        if self.finished():
-            return 1.0
-        return min(self._completed_progress / self._total_work, 1.0)
-
-    def _get_result_time(self, result: Dict) -> float:
-        if result is None:
-            return 0
-        return result[self._time_attr]
-
-    def _calculate_total_work(self, n: int, r: float, s: int):
-        work = 0
-        cumulative_r = r
-        for _ in range(s + 1):
-            work += int(n) * int(r)
-            n /= self._eta
-            n = int(np.ceil(n))
-            r *= self._eta
-            r = int(min(r, self._max_t_attr - cumulative_r))
-        return work
-
-    def __repr__(self) -> str:
-        status = ", ".join(
-            [
-                "Max Size (n)={}".format(self._n),
-                "Milestone (r)={}".format(self._cumul_r),
-                "completed={:.1%}".format(self.completion_percentage()),
-            ]
-        )
-        counts = collections.Counter([t.status for t in self._all_trials])
-        trial_statuses = ", ".join(
-            sorted("{}: {}".format(k, v) for k, v in counts.items())
-        )
-        return "Bracket({}): {{{}}} ".format(status, trial_statuses)
-=======
-import collections
-from typing import Dict, List, Optional, Tuple
-
-import numpy as np
-import logging
-
-from ray.tune import trial_runner
-from ray.tune.result import DEFAULT_METRIC
-from ray.tune.schedulers.trial_scheduler import FIFOScheduler, TrialScheduler
-from ray.tune.trial import Trial
-from ray.tune.error import TuneError
-
-logger = logging.getLogger(__name__)
-
-
-# Implementation notes:
-#    This implementation contains 3 logical levels.
-#    Each HyperBand iteration is a "band". There can be multiple
-#    bands running at once, and there can be 1 band that is incomplete.
-#
-#    In each band, there are at most `s` + 1 brackets.
-#    `s` is a value determined by given parameters, and assigned on
-#    a cyclic basis.
-#
-#    In each bracket, there are at most `n(s)` trials, indicating that
-#    `n` is a function of `s`. These trials go through a series of
-#    halving procedures, dropping lowest performers. Multiple
-#    brackets are running at once.
-#
-#    Trials added will be inserted into the most recent bracket
-#    and band and will spill over to new brackets/bands accordingly.
-#
-#    This maintains the bracket size and max trial count per band
-#    to 5 and 117 respectively, which correspond to that of
-#    `max_attr=81, eta=3` from the blog post. Trials will fill up
-#    from smallest bracket to largest, with largest
-#    having the most rounds of successive halving.
-class HyperBandScheduler(FIFOScheduler):
-    """Implements the HyperBand early stopping algorithm.
-
-    HyperBandScheduler early stops trials using the HyperBand optimization
-    algorithm. It divides trials into brackets of varying sizes, and
-    periodically early stops low-performing trials within each bracket.
-
-    To use this implementation of HyperBand with Tune, all you need
-    to do is specify the max length of time a trial can run `max_t`, the time
-    units `time_attr`, the name of the reported objective value `metric`,
-    and if `metric` is to be maximized or minimized (`mode`).
-    We automatically determine reasonable values for the other
-    HyperBand parameters based on the given values.
-
-    For example, to limit trials to 10 minutes and early stop based on the
-    `episode_mean_reward` attr, construct:
-
-    ``HyperBand('time_total_s', 'episode_reward_mean', max_t=600)``
-
-    Note that Tune's stopping criteria will be applied in conjunction with
-    HyperBand's early stopping mechanisms.
-
-    See also: https://homes.cs.washington.edu/~jamieson/hyperband.html
-
-    Args:
-        time_attr (str): The training result attr to use for comparing time.
-            Note that you can pass in something non-temporal such as
-            `training_iteration` as a measure of progress, the only requirement
-            is that the attribute should increase monotonically.
-        metric (str): The training result objective value attribute. Stopping
-            procedures will use this attribute. If None but a mode was passed,
-            the `ray.tune.result.DEFAULT_METRIC` will be used per default.
-        mode (str): One of {min, max}. Determines whether objective is
-            minimizing or maximizing the metric attribute.
-        max_t (int): max time units per trial. Trials will be stopped after
-            max_t time units (determined by time_attr) have passed.
-            The scheduler will terminate trials after this time has passed.
-            Note that this is different from the semantics of `max_t` as
-            mentioned in the original HyperBand paper.
-        reduction_factor (float): Same as `eta`. Determines how sharp
-            the difference is between bracket space-time allocation ratios.
-        stop_last_trials (bool): Whether to terminate the trials after
-            reaching max_t. Defaults to True.
-    """
-
-    _supports_buffered_results = False
-
-    def __init__(
-        self,
-        time_attr: str = "training_iteration",
-        metric: Optional[str] = None,
-        mode: Optional[str] = None,
-        max_t: int = 81,
-        reduction_factor: float = 3,
-        stop_last_trials: bool = True,
-    ):
-        assert max_t > 0, "Max (time_attr) not valid!"
-        if mode:
-            assert mode in ["min", "max"], "`mode` must be 'min' or 'max'!"
-
-        FIFOScheduler.__init__(self)
-        self._eta = reduction_factor
-        self._s_max_1 = int(np.round(np.log(max_t) / np.log(reduction_factor))) + 1
-        self._max_t_attr = max_t
-        # bracket max trials
-        self._get_n0 = lambda s: int(np.ceil(self._s_max_1 / (s + 1) * self._eta ** s))
-        # bracket initial iterations
-        self._get_r0 = lambda s: int((max_t * self._eta ** (-s)))
-        self._hyperbands = [[]]  # list of hyperband iterations
-        self._trial_info = {}  # Stores Trial -> Bracket, Band Iteration
-
-        # Tracks state for new trial add
-        self._state = {"bracket": None, "band_idx": 0}
-        self._num_stopped = 0
-        self._metric = metric
-        self._mode = mode
-        self._metric_op = None
-
-        if self._mode == "max":
-            self._metric_op = 1.0
-        elif self._mode == "min":
-            self._metric_op = -1.0
-        self._time_attr = time_attr
-        self._stop_last_trials = stop_last_trials
-
-    def set_search_properties(self, metric: Optional[str], mode: Optional[str]) -> bool:
-        if self._metric and metric:
-            return False
-        if self._mode and mode:
-            return False
-
-        if metric:
-            self._metric = metric
-        if mode:
-            self._mode = mode
-
-        if self._mode == "max":
-            self._metric_op = 1.0
-        elif self._mode == "min":
-            self._metric_op = -1.0
-
-        if self._metric is None and self._mode:
-            # If only a mode was passed, use anonymous metric
-            self._metric = DEFAULT_METRIC
-
-        return True
-
-    def on_trial_add(self, trial_runner: "trial_runner.TrialRunner", trial: Trial):
-        """Adds new trial.
-
-        On a new trial add, if current bracket is not filled,
-        add to current bracket. Else, if current band is not filled,
-        create new bracket, add to current bracket.
-        Else, create new iteration, create new bracket, add to bracket."""
-        if not self._metric or not self._metric_op:
-            raise ValueError(
-                "{} has been instantiated without a valid `metric` ({}) or "
-                "`mode` ({}) parameter. Either pass these parameters when "
-                "instantiating the scheduler, or pass them as parameters "
-                "to `tune.run()`".format(
-                    self.__class__.__name__, self._metric, self._mode
-                )
-            )
-
-        cur_bracket = self._state["bracket"]
-        cur_band = self._hyperbands[self._state["band_idx"]]
-        if cur_bracket is None or cur_bracket.filled():
-            retry = True
-            while retry:
-                # if current iteration is filled, create new iteration
-                if self._cur_band_filled():
-                    cur_band = []
-                    self._hyperbands.append(cur_band)
-                    self._state["band_idx"] += 1
-
-                # cur_band will always be less than s_max_1 or else filled
-                s = len(cur_band)
-                assert s < self._s_max_1, "Current band is filled!"
-                if self._get_r0(s) == 0:
-                    logger.info("Bracket too small - Retrying...")
-                    cur_bracket = None
-                else:
-                    retry = False
-                    cur_bracket = self._create_bracket(s)
-                cur_band.append(cur_bracket)
-                self._state["bracket"] = cur_bracket
-
-        self._state["bracket"].add_trial(trial)
-        self._trial_info[trial] = cur_bracket, self._state["band_idx"]
-
-    def _create_bracket(self, s):
-        return Bracket(
-            time_attr=self._time_attr,
-            max_trials=self._get_n0(s),
-            init_t_attr=self._get_r0(s),
-            max_t_attr=self._max_t_attr,
-            eta=self._eta,
-            s=s,
-            stop_last_trials=self._stop_last_trials,
-        )
-
-    def _cur_band_filled(self) -> bool:
-        """Checks if the current band is filled.
-
-        The size of the current band should be equal to s_max_1"""
-
-        cur_band = self._hyperbands[self._state["band_idx"]]
-        return len(cur_band) == self._s_max_1
-
-    def on_trial_result(
-        self, trial_runner: "trial_runner.TrialRunner", trial: Trial, result: Dict
-    ):
-        """If bracket is finished, all trials will be stopped.
-
-        If a given trial finishes and bracket iteration is not done,
-        the trial will be paused and resources will be given up.
-
-        This scheduler will not start trials but will stop trials.
-        The current running trial will not be handled,
-        as the trialrunner will be given control to handle it."""
-
-        bracket, _ = self._trial_info[trial]
-        bracket.update_trial_stats(trial, result)
-
-        if bracket.continue_trial(trial):
-            return TrialScheduler.CONTINUE
-
-        action = self._process_bracket(trial_runner, bracket)
-        logger.debug(
-            f"{action} for {trial} on "
-            f"{self._time_attr}={result.get(self._time_attr)}"
-        )
-        return action
-
-    def _process_bracket(
-        self, trial_runner: "trial_runner.TrialRunner", bracket: "Bracket"
-    ) -> str:
-        """This is called whenever a trial makes progress.
-
-        When all live trials in the bracket have no more iterations left,
-        Trials will be successively halved. If bracket is done, all
-        non-running trials will be stopped and cleaned up,
-        and during each halving phase, bad trials will be stopped while good
-        trials will return to "PENDING"."""
-
-        action = TrialScheduler.PAUSE
-        if bracket.cur_iter_done():
-            if bracket.finished():
-                bracket.cleanup_full(trial_runner)
-                return TrialScheduler.STOP
-
-            good, bad = bracket.successive_halving(self._metric, self._metric_op)
-            # kill bad trials
-            self._num_stopped += len(bad)
-            for t in bad:
-                if t.status == Trial.PAUSED:
-                    trial_runner.stop_trial(t)
-                elif t.status == Trial.RUNNING:
-                    bracket.cleanup_trial(t)
-                    action = TrialScheduler.STOP
-                else:
-                    raise TuneError(
-                        f"Trial with unexpected bad status " f"encountered: {t.status}"
-                    )
-
-            # ready the good trials - if trial is too far ahead, don't continue
-            for t in good:
-                if t.status not in [Trial.PAUSED, Trial.RUNNING]:
-                    raise TuneError(
-                        f"Trial with unexpected good status " f"encountered: {t.status}"
-                    )
-                if bracket.continue_trial(t):
-                    if t.status == Trial.PAUSED:
-                        t.status = Trial.PENDING
-                    elif t.status == Trial.RUNNING:
-                        action = TrialScheduler.CONTINUE
-        return action
-
-    def on_trial_remove(self, trial_runner: "trial_runner.TrialRunner", trial: Trial):
-        """Notification when trial terminates.
-
-        Trial info is removed from bracket. Triggers halving if bracket is
-        not finished."""
-        bracket, _ = self._trial_info[trial]
-        bracket.cleanup_trial(trial)
-        if not bracket.finished():
-            self._process_bracket(trial_runner, bracket)
-
-    def on_trial_complete(
-        self, trial_runner: "trial_runner.TrialRunner", trial: Trial, result: Dict
-    ):
-        """Cleans up trial info from bracket if trial completed early."""
-        self.on_trial_remove(trial_runner, trial)
-
-    def on_trial_error(self, trial_runner: "trial_runner.TrialRunner", trial: Trial):
-        """Cleans up trial info from bracket if trial errored early."""
-        self.on_trial_remove(trial_runner, trial)
-
-    def choose_trial_to_run(
-        self, trial_runner: "trial_runner.TrialRunner"
-    ) -> Optional[Trial]:
-        """Fair scheduling within iteration by completion percentage.
-
-        List of trials not used since all trials are tracked as state
-        of scheduler. If iteration is occupied (ie, no trials to run),
-        then look into next iteration.
-        """
-
-        for hyperband in self._hyperbands:
-            # band will have None entries if no resources
-            # are to be allocated to that bracket.
-            scrubbed = [b for b in hyperband if b is not None]
-            for bracket in sorted(scrubbed, key=lambda b: b.completion_percentage()):
-                for trial in bracket.current_trials():
-                    if (
-                        trial.status == Trial.PENDING
-                        and trial_runner.trial_executor.has_resources_for_trial(trial)
-                    ):
-                        return trial
-        return None
-
-    def debug_string(self) -> str:
-        """This provides a progress notification for the algorithm.
-
-        For each bracket, the algorithm will output a string as follows:
-
-            Bracket(Max Size (n)=5, Milestone (r)=33, completed=14.6%):
-            {PENDING: 2, RUNNING: 3, TERMINATED: 2}
-
-        "Max Size" indicates the max number of pending/running experiments
-        set according to the Hyperband algorithm.
-
-        "Milestone" indicates the iterations a trial will run for before
-        the next halving will occur.
-
-        "Completed" indicates an approximate progress metric. Some brackets,
-        like ones that are unfilled, will not reach 100%.
-        """
-        out = "Using HyperBand: "
-        out += "num_stopped={} total_brackets={}".format(
-            self._num_stopped, sum(len(band) for band in self._hyperbands)
-        )
-        for i, band in enumerate(self._hyperbands):
-            out += "\nRound #{}:".format(i)
-            for bracket in band:
-                if bracket:
-                    out += "\n  {}".format(bracket)
-        return out
-
-    def state(self) -> Dict[str, int]:
-        return {
-            "num_brackets": sum(len(band) for band in self._hyperbands),
-            "num_stopped": self._num_stopped,
-        }
-
-
-class Bracket:
-    """Logical object for tracking Hyperband bracket progress. Keeps track
-    of proper parameters as designated by HyperBand.
-
-    Also keeps track of progress to ensure good scheduling.
-    """
-
-    def __init__(
-        self,
-        time_attr: str,
-        max_trials: int,
-        init_t_attr: int,
-        max_t_attr: int,
-        eta: float,
-        s: int,
-        stop_last_trials: bool = True,
-    ):
-        self._live_trials = {}  # maps trial -> current result
-        self._all_trials = []
-        self._time_attr = time_attr  # attribute to
-
-        self._n = self._n0 = max_trials
-        self._r = self._r0 = init_t_attr
-        self._max_t_attr = max_t_attr
-        self._cumul_r = self._r0
-
-        self._eta = eta
-        self._halves = s
-
-        self._total_work = self._calculate_total_work(self._n0, self._r0, s)
-        self._completed_progress = 0
-        self.stop_last_trials = stop_last_trials
-
-    def add_trial(self, trial: Trial):
-        """Add trial to bracket assuming bracket is not filled.
-
-        At a later iteration, a newly added trial will be given equal
-        opportunity to catch up."""
-        assert not self.filled(), "Cannot add trial to filled bracket!"
-        self._live_trials[trial] = None
-        self._all_trials.append(trial)
-
-    def cur_iter_done(self) -> bool:
-        """Checks if all iterations have completed.
-
-        TODO(rliaw): also check that `t.iterations == self._r`"""
-        return all(
-            self._get_result_time(result) >= self._cumul_r
-            for result in self._live_trials.values()
-        )
-
-    def finished(self) -> bool:
-        if not self.stop_last_trials:
-            return False
-        return self._halves == 0 and self.cur_iter_done()
-
-    def current_trials(self) -> List[Trial]:
-        return list(self._live_trials)
-
-    def continue_trial(self, trial: Trial) -> bool:
-        result = self._live_trials[trial]
-        if not self.stop_last_trials and self._halves == 0:
-            return True
-        elif self._get_result_time(result) < self._cumul_r:
-            return True
-        return False
-
-    def filled(self) -> bool:
-        """Checks if bracket is filled.
-
-        Only let new trials be added at current level minimizing the need
-        to backtrack and bookkeep previous medians."""
-
-        return len(self._live_trials) == self._n
-
-    def successive_halving(
-        self, metric: str, metric_op: float
-    ) -> Tuple[List[Trial], List[Trial]]:
-        if self._halves == 0 and not self.stop_last_trials:
-            return self._live_trials, []
-        assert self._halves > 0
-        self._halves -= 1
-        self._n /= self._eta
-        self._n = int(np.ceil(self._n))
-
-        self._r *= self._eta
-        self._r = int(min(self._r, self._max_t_attr - self._cumul_r))
-        self._cumul_r = self._r
-        sorted_trials = sorted(
-            self._live_trials, key=lambda t: metric_op * self._live_trials[t][metric]
-        )
-
-        good, bad = sorted_trials[-self._n :], sorted_trials[: -self._n]
-        return good, bad
-
-    def update_trial_stats(self, trial: Trial, result: Dict):
-        """Update result for trial. Called after trial has finished
-        an iteration - will decrement iteration count.
-
-        TODO(rliaw): The other alternative is to keep the trials
-        in and make sure they're not set as pending later."""
-
-        assert trial in self._live_trials
-        assert self._get_result_time(result) >= 0
-        observed_time = self._get_result_time(result)
-        last_observed = self._get_result_time(self._live_trials[trial])
-
-        delta = observed_time - last_observed
-        if delta <= 0:
-            logger.info(
-                "Restoring from a previous point in time. "
-                "Previous={}; Now={}".format(last_observed, observed_time)
-            )
-        self._completed_progress += delta
-        self._live_trials[trial] = result
-
-    def cleanup_trial(self, trial: Trial):
-        """Clean up statistics tracking for terminated trials (either by force
-        or otherwise).
-
-        This may cause bad trials to continue for a long time, in the case
-        where all the good trials finish early and there are only bad trials
-        left in a bracket with a large max-iteration."""
-        self._live_trials.pop(trial, None)
-
-    def cleanup_full(self, trial_runner: "trial_runner.TrialRunner"):
-        """Cleans up bracket after bracket is completely finished.
-
-        Lets the last trial continue to run until termination condition
-        kicks in."""
-        for trial in self.current_trials():
-            if trial.status == Trial.PAUSED:
-                trial_runner.stop_trial(trial)
-
-    def completion_percentage(self) -> float:
-        """Returns a progress metric.
-
-        This will not be always finish with 100 since dead trials
-        are dropped."""
-        if self.finished():
-            return 1.0
-        return min(self._completed_progress / self._total_work, 1.0)
-
-    def _get_result_time(self, result: Dict) -> float:
-        if result is None:
-            return 0
-        return result[self._time_attr]
-
-    def _calculate_total_work(self, n: int, r: float, s: int):
-        work = 0
-        cumulative_r = r
-        for _ in range(s + 1):
-            work += int(n) * int(r)
-            n /= self._eta
-            n = int(np.ceil(n))
-            r *= self._eta
-            r = int(min(r, self._max_t_attr - cumulative_r))
-        return work
-
-    def __repr__(self) -> str:
-        status = ", ".join(
-            [
-                "Max Size (n)={}".format(self._n),
-                "Milestone (r)={}".format(self._cumul_r),
-                "completed={:.1%}".format(self.completion_percentage()),
-            ]
-        )
-        counts = collections.Counter([t.status for t in self._all_trials])
-        trial_statuses = ", ".join(
-            sorted("{}: {}".format(k, v) for k, v in counts.items())
-        )
-        return "Bracket({}): {{{}}} ".format(status, trial_statuses)
->>>>>>> 19672688
+import collections
+from typing import Dict, List, Optional, Tuple
+
+import numpy as np
+import logging
+
+from ray.tune import trial_runner
+from ray.tune.result import DEFAULT_METRIC
+from ray.tune.schedulers.trial_scheduler import FIFOScheduler, TrialScheduler
+from ray.tune.trial import Trial
+from ray.tune.error import TuneError
+
+logger = logging.getLogger(__name__)
+
+
+# Implementation notes:
+#    This implementation contains 3 logical levels.
+#    Each HyperBand iteration is a "band". There can be multiple
+#    bands running at once, and there can be 1 band that is incomplete.
+#
+#    In each band, there are at most `s` + 1 brackets.
+#    `s` is a value determined by given parameters, and assigned on
+#    a cyclic basis.
+#
+#    In each bracket, there are at most `n(s)` trials, indicating that
+#    `n` is a function of `s`. These trials go through a series of
+#    halving procedures, dropping lowest performers. Multiple
+#    brackets are running at once.
+#
+#    Trials added will be inserted into the most recent bracket
+#    and band and will spill over to new brackets/bands accordingly.
+#
+#    This maintains the bracket size and max trial count per band
+#    to 5 and 117 respectively, which correspond to that of
+#    `max_attr=81, eta=3` from the blog post. Trials will fill up
+#    from smallest bracket to largest, with largest
+#    having the most rounds of successive halving.
+class HyperBandScheduler(FIFOScheduler):
+    """Implements the HyperBand early stopping algorithm.
+
+    HyperBandScheduler early stops trials using the HyperBand optimization
+    algorithm. It divides trials into brackets of varying sizes, and
+    periodically early stops low-performing trials within each bracket.
+
+    To use this implementation of HyperBand with Tune, all you need
+    to do is specify the max length of time a trial can run `max_t`, the time
+    units `time_attr`, the name of the reported objective value `metric`,
+    and if `metric` is to be maximized or minimized (`mode`).
+    We automatically determine reasonable values for the other
+    HyperBand parameters based on the given values.
+
+    For example, to limit trials to 10 minutes and early stop based on the
+    `episode_mean_reward` attr, construct:
+
+    ``HyperBand('time_total_s', 'episode_reward_mean', max_t=600)``
+
+    Note that Tune's stopping criteria will be applied in conjunction with
+    HyperBand's early stopping mechanisms.
+
+    See also: https://homes.cs.washington.edu/~jamieson/hyperband.html
+
+    Args:
+        time_attr (str): The training result attr to use for comparing time.
+            Note that you can pass in something non-temporal such as
+            `training_iteration` as a measure of progress, the only requirement
+            is that the attribute should increase monotonically.
+        metric (str): The training result objective value attribute. Stopping
+            procedures will use this attribute. If None but a mode was passed,
+            the `ray.tune.result.DEFAULT_METRIC` will be used per default.
+        mode (str): One of {min, max}. Determines whether objective is
+            minimizing or maximizing the metric attribute.
+        max_t (int): max time units per trial. Trials will be stopped after
+            max_t time units (determined by time_attr) have passed.
+            The scheduler will terminate trials after this time has passed.
+            Note that this is different from the semantics of `max_t` as
+            mentioned in the original HyperBand paper.
+        reduction_factor (float): Same as `eta`. Determines how sharp
+            the difference is between bracket space-time allocation ratios.
+        stop_last_trials (bool): Whether to terminate the trials after
+            reaching max_t. Defaults to True.
+    """
+
+    _supports_buffered_results = False
+
+    def __init__(
+        self,
+        time_attr: str = "training_iteration",
+        metric: Optional[str] = None,
+        mode: Optional[str] = None,
+        max_t: int = 81,
+        reduction_factor: float = 3,
+        stop_last_trials: bool = True,
+    ):
+        assert max_t > 0, "Max (time_attr) not valid!"
+        if mode:
+            assert mode in ["min", "max"], "`mode` must be 'min' or 'max'!"
+
+        FIFOScheduler.__init__(self)
+        self._eta = reduction_factor
+        self._s_max_1 = int(np.round(np.log(max_t) / np.log(reduction_factor))) + 1
+        self._max_t_attr = max_t
+        # bracket max trials
+        self._get_n0 = lambda s: int(np.ceil(self._s_max_1 / (s + 1) * self._eta ** s))
+        # bracket initial iterations
+        self._get_r0 = lambda s: int((max_t * self._eta ** (-s)))
+        self._hyperbands = [[]]  # list of hyperband iterations
+        self._trial_info = {}  # Stores Trial -> Bracket, Band Iteration
+
+        # Tracks state for new trial add
+        self._state = {"bracket": None, "band_idx": 0}
+        self._num_stopped = 0
+        self._metric = metric
+        self._mode = mode
+        self._metric_op = None
+
+        if self._mode == "max":
+            self._metric_op = 1.0
+        elif self._mode == "min":
+            self._metric_op = -1.0
+        self._time_attr = time_attr
+        self._stop_last_trials = stop_last_trials
+
+    def set_search_properties(self, metric: Optional[str], mode: Optional[str]) -> bool:
+        if self._metric and metric:
+            return False
+        if self._mode and mode:
+            return False
+
+        if metric:
+            self._metric = metric
+        if mode:
+            self._mode = mode
+
+        if self._mode == "max":
+            self._metric_op = 1.0
+        elif self._mode == "min":
+            self._metric_op = -1.0
+
+        if self._metric is None and self._mode:
+            # If only a mode was passed, use anonymous metric
+            self._metric = DEFAULT_METRIC
+
+        return True
+
+    def on_trial_add(self, trial_runner: "trial_runner.TrialRunner", trial: Trial):
+        """Adds new trial.
+
+        On a new trial add, if current bracket is not filled,
+        add to current bracket. Else, if current band is not filled,
+        create new bracket, add to current bracket.
+        Else, create new iteration, create new bracket, add to bracket."""
+        if not self._metric or not self._metric_op:
+            raise ValueError(
+                "{} has been instantiated without a valid `metric` ({}) or "
+                "`mode` ({}) parameter. Either pass these parameters when "
+                "instantiating the scheduler, or pass them as parameters "
+                "to `tune.run()`".format(
+                    self.__class__.__name__, self._metric, self._mode
+                )
+            )
+
+        cur_bracket = self._state["bracket"]
+        cur_band = self._hyperbands[self._state["band_idx"]]
+        if cur_bracket is None or cur_bracket.filled():
+            retry = True
+            while retry:
+                # if current iteration is filled, create new iteration
+                if self._cur_band_filled():
+                    cur_band = []
+                    self._hyperbands.append(cur_band)
+                    self._state["band_idx"] += 1
+
+                # cur_band will always be less than s_max_1 or else filled
+                s = len(cur_band)
+                assert s < self._s_max_1, "Current band is filled!"
+                if self._get_r0(s) == 0:
+                    logger.info("Bracket too small - Retrying...")
+                    cur_bracket = None
+                else:
+                    retry = False
+                    cur_bracket = self._create_bracket(s)
+                cur_band.append(cur_bracket)
+                self._state["bracket"] = cur_bracket
+
+        self._state["bracket"].add_trial(trial)
+        self._trial_info[trial] = cur_bracket, self._state["band_idx"]
+
+    def _create_bracket(self, s):
+        return Bracket(
+            time_attr=self._time_attr,
+            max_trials=self._get_n0(s),
+            init_t_attr=self._get_r0(s),
+            max_t_attr=self._max_t_attr,
+            eta=self._eta,
+            s=s,
+            stop_last_trials=self._stop_last_trials,
+        )
+
+    def _cur_band_filled(self) -> bool:
+        """Checks if the current band is filled.
+
+        The size of the current band should be equal to s_max_1"""
+
+        cur_band = self._hyperbands[self._state["band_idx"]]
+        return len(cur_band) == self._s_max_1
+
+    def on_trial_result(
+        self, trial_runner: "trial_runner.TrialRunner", trial: Trial, result: Dict
+    ):
+        """If bracket is finished, all trials will be stopped.
+
+        If a given trial finishes and bracket iteration is not done,
+        the trial will be paused and resources will be given up.
+
+        This scheduler will not start trials but will stop trials.
+        The current running trial will not be handled,
+        as the trialrunner will be given control to handle it."""
+
+        bracket, _ = self._trial_info[trial]
+        bracket.update_trial_stats(trial, result)
+
+        if bracket.continue_trial(trial):
+            return TrialScheduler.CONTINUE
+
+        action = self._process_bracket(trial_runner, bracket)
+        logger.debug(
+            f"{action} for {trial} on "
+            f"{self._time_attr}={result.get(self._time_attr)}"
+        )
+        return action
+
+    def _process_bracket(
+        self, trial_runner: "trial_runner.TrialRunner", bracket: "Bracket"
+    ) -> str:
+        """This is called whenever a trial makes progress.
+
+        When all live trials in the bracket have no more iterations left,
+        Trials will be successively halved. If bracket is done, all
+        non-running trials will be stopped and cleaned up,
+        and during each halving phase, bad trials will be stopped while good
+        trials will return to "PENDING"."""
+
+        action = TrialScheduler.PAUSE
+        if bracket.cur_iter_done():
+            if bracket.finished():
+                bracket.cleanup_full(trial_runner)
+                return TrialScheduler.STOP
+
+            good, bad = bracket.successive_halving(self._metric, self._metric_op)
+            # kill bad trials
+            self._num_stopped += len(bad)
+            for t in bad:
+                if t.status == Trial.PAUSED:
+                    trial_runner.stop_trial(t)
+                elif t.status == Trial.RUNNING:
+                    bracket.cleanup_trial(t)
+                    action = TrialScheduler.STOP
+                else:
+                    raise TuneError(
+                        f"Trial with unexpected bad status " f"encountered: {t.status}"
+                    )
+
+            # ready the good trials - if trial is too far ahead, don't continue
+            for t in good:
+                if t.status not in [Trial.PAUSED, Trial.RUNNING]:
+                    raise TuneError(
+                        f"Trial with unexpected good status " f"encountered: {t.status}"
+                    )
+                if bracket.continue_trial(t):
+                    if t.status == Trial.PAUSED:
+                        t.status = Trial.PENDING
+                    elif t.status == Trial.RUNNING:
+                        action = TrialScheduler.CONTINUE
+        return action
+
+    def on_trial_remove(self, trial_runner: "trial_runner.TrialRunner", trial: Trial):
+        """Notification when trial terminates.
+
+        Trial info is removed from bracket. Triggers halving if bracket is
+        not finished."""
+        bracket, _ = self._trial_info[trial]
+        bracket.cleanup_trial(trial)
+        if not bracket.finished():
+            self._process_bracket(trial_runner, bracket)
+
+    def on_trial_complete(
+        self, trial_runner: "trial_runner.TrialRunner", trial: Trial, result: Dict
+    ):
+        """Cleans up trial info from bracket if trial completed early."""
+        self.on_trial_remove(trial_runner, trial)
+
+    def on_trial_error(self, trial_runner: "trial_runner.TrialRunner", trial: Trial):
+        """Cleans up trial info from bracket if trial errored early."""
+        self.on_trial_remove(trial_runner, trial)
+
+    def choose_trial_to_run(
+        self, trial_runner: "trial_runner.TrialRunner"
+    ) -> Optional[Trial]:
+        """Fair scheduling within iteration by completion percentage.
+
+        List of trials not used since all trials are tracked as state
+        of scheduler. If iteration is occupied (ie, no trials to run),
+        then look into next iteration.
+        """
+
+        for hyperband in self._hyperbands:
+            # band will have None entries if no resources
+            # are to be allocated to that bracket.
+            scrubbed = [b for b in hyperband if b is not None]
+            for bracket in sorted(scrubbed, key=lambda b: b.completion_percentage()):
+                for trial in bracket.current_trials():
+                    if (
+                        trial.status == Trial.PENDING
+                        and trial_runner.trial_executor.has_resources_for_trial(trial)
+                    ):
+                        return trial
+        return None
+
+    def debug_string(self) -> str:
+        """This provides a progress notification for the algorithm.
+
+        For each bracket, the algorithm will output a string as follows:
+
+            Bracket(Max Size (n)=5, Milestone (r)=33, completed=14.6%):
+            {PENDING: 2, RUNNING: 3, TERMINATED: 2}
+
+        "Max Size" indicates the max number of pending/running experiments
+        set according to the Hyperband algorithm.
+
+        "Milestone" indicates the iterations a trial will run for before
+        the next halving will occur.
+
+        "Completed" indicates an approximate progress metric. Some brackets,
+        like ones that are unfilled, will not reach 100%.
+        """
+        out = "Using HyperBand: "
+        out += "num_stopped={} total_brackets={}".format(
+            self._num_stopped, sum(len(band) for band in self._hyperbands)
+        )
+        for i, band in enumerate(self._hyperbands):
+            out += "\nRound #{}:".format(i)
+            for bracket in band:
+                if bracket:
+                    out += "\n  {}".format(bracket)
+        return out
+
+    def state(self) -> Dict[str, int]:
+        return {
+            "num_brackets": sum(len(band) for band in self._hyperbands),
+            "num_stopped": self._num_stopped,
+        }
+
+
+class Bracket:
+    """Logical object for tracking Hyperband bracket progress. Keeps track
+    of proper parameters as designated by HyperBand.
+
+    Also keeps track of progress to ensure good scheduling.
+    """
+
+    def __init__(
+        self,
+        time_attr: str,
+        max_trials: int,
+        init_t_attr: int,
+        max_t_attr: int,
+        eta: float,
+        s: int,
+        stop_last_trials: bool = True,
+    ):
+        self._live_trials = {}  # maps trial -> current result
+        self._all_trials = []
+        self._time_attr = time_attr  # attribute to
+
+        self._n = self._n0 = max_trials
+        self._r = self._r0 = init_t_attr
+        self._max_t_attr = max_t_attr
+        self._cumul_r = self._r0
+
+        self._eta = eta
+        self._halves = s
+
+        self._total_work = self._calculate_total_work(self._n0, self._r0, s)
+        self._completed_progress = 0
+        self.stop_last_trials = stop_last_trials
+
+    def add_trial(self, trial: Trial):
+        """Add trial to bracket assuming bracket is not filled.
+
+        At a later iteration, a newly added trial will be given equal
+        opportunity to catch up."""
+        assert not self.filled(), "Cannot add trial to filled bracket!"
+        self._live_trials[trial] = None
+        self._all_trials.append(trial)
+
+    def cur_iter_done(self) -> bool:
+        """Checks if all iterations have completed.
+
+        TODO(rliaw): also check that `t.iterations == self._r`"""
+        return all(
+            self._get_result_time(result) >= self._cumul_r
+            for result in self._live_trials.values()
+        )
+
+    def finished(self) -> bool:
+        if not self.stop_last_trials:
+            return False
+        return self._halves == 0 and self.cur_iter_done()
+
+    def current_trials(self) -> List[Trial]:
+        return list(self._live_trials)
+
+    def continue_trial(self, trial: Trial) -> bool:
+        result = self._live_trials[trial]
+        if not self.stop_last_trials and self._halves == 0:
+            return True
+        elif self._get_result_time(result) < self._cumul_r:
+            return True
+        return False
+
+    def filled(self) -> bool:
+        """Checks if bracket is filled.
+
+        Only let new trials be added at current level minimizing the need
+        to backtrack and bookkeep previous medians."""
+
+        return len(self._live_trials) == self._n
+
+    def successive_halving(
+        self, metric: str, metric_op: float
+    ) -> Tuple[List[Trial], List[Trial]]:
+        if self._halves == 0 and not self.stop_last_trials:
+            return self._live_trials, []
+        assert self._halves > 0
+        self._halves -= 1
+        self._n /= self._eta
+        self._n = int(np.ceil(self._n))
+
+        self._r *= self._eta
+        self._r = int(min(self._r, self._max_t_attr - self._cumul_r))
+        self._cumul_r = self._r
+        sorted_trials = sorted(
+            self._live_trials, key=lambda t: metric_op * self._live_trials[t][metric]
+        )
+
+        good, bad = sorted_trials[-self._n :], sorted_trials[: -self._n]
+        return good, bad
+
+    def update_trial_stats(self, trial: Trial, result: Dict):
+        """Update result for trial. Called after trial has finished
+        an iteration - will decrement iteration count.
+
+        TODO(rliaw): The other alternative is to keep the trials
+        in and make sure they're not set as pending later."""
+
+        assert trial in self._live_trials
+        assert self._get_result_time(result) >= 0
+        observed_time = self._get_result_time(result)
+        last_observed = self._get_result_time(self._live_trials[trial])
+
+        delta = observed_time - last_observed
+        if delta <= 0:
+            logger.info(
+                "Restoring from a previous point in time. "
+                "Previous={}; Now={}".format(last_observed, observed_time)
+            )
+        self._completed_progress += delta
+        self._live_trials[trial] = result
+
+    def cleanup_trial(self, trial: Trial):
+        """Clean up statistics tracking for terminated trials (either by force
+        or otherwise).
+
+        This may cause bad trials to continue for a long time, in the case
+        where all the good trials finish early and there are only bad trials
+        left in a bracket with a large max-iteration."""
+        self._live_trials.pop(trial, None)
+
+    def cleanup_full(self, trial_runner: "trial_runner.TrialRunner"):
+        """Cleans up bracket after bracket is completely finished.
+
+        Lets the last trial continue to run until termination condition
+        kicks in."""
+        for trial in self.current_trials():
+            if trial.status == Trial.PAUSED:
+                trial_runner.stop_trial(trial)
+
+    def completion_percentage(self) -> float:
+        """Returns a progress metric.
+
+        This will not be always finish with 100 since dead trials
+        are dropped."""
+        if self.finished():
+            return 1.0
+        return min(self._completed_progress / self._total_work, 1.0)
+
+    def _get_result_time(self, result: Dict) -> float:
+        if result is None:
+            return 0
+        return result[self._time_attr]
+
+    def _calculate_total_work(self, n: int, r: float, s: int):
+        work = 0
+        cumulative_r = r
+        for _ in range(s + 1):
+            work += int(n) * int(r)
+            n /= self._eta
+            n = int(np.ceil(n))
+            r *= self._eta
+            r = int(min(r, self._max_t_attr - cumulative_r))
+        return work
+
+    def __repr__(self) -> str:
+        status = ", ".join(
+            [
+                "Max Size (n)={}".format(self._n),
+                "Milestone (r)={}".format(self._cumul_r),
+                "completed={:.1%}".format(self.completion_percentage()),
+            ]
+        )
+        counts = collections.Counter([t.status for t in self._all_trials])
+        trial_statuses = ", ".join(
+            sorted("{}: {}".format(k, v) for k, v in counts.items())
+        )
+        return "Bracket({}): {{{}}} ".format(status, trial_statuses)