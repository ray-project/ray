--- conflicted
+++ resolved
@@ -697,13 +697,9 @@
     scheduler and adjusting the resource requirements of live trials
     in response to the decisions of the wrapped scheduler
     through a user-specified ``resources_allocation_function``.
-<<<<<<< HEAD
+
     An example of such a function can be found in
     :doc:`/tune/examples/includes/xgboost_dynamic_resources_example`.
-=======
-    An example of such a callable can be found in
-    :doc:`/tune/examples/xgboost_dynamic_resources_example`.
->>>>>>> 89aaa79e
 
     If the functional API is used, the current trial resources can be obtained
     by calling `tune.get_trial_resources()` inside the training function.
