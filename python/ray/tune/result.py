# Importing for Backward Compatibility
from ray.air.constants import (  # noqa: F401
    TIMESTAMP,
    TIME_THIS_ITER_S,
    TRAINING_ITERATION,
    EXPR_PARAM_FILE,
    EXPR_PARAM_PICKLE_FILE,
    EXPR_PROGRESS_FILE,
    EXPR_RESULT_FILE,
    EXPR_ERROR_PICKLE_FILE,
    EXPR_ERROR_FILE,
)

<<<<<<< HEAD
from ray.train.constants import _get_defaults_results_dir
=======
>>>>>>> 99bf1897

# fmt: off
# __sphinx_doc_begin__
# (Optional/Auto-filled) training is terminated. Filled only if not provided.
DONE = "done"

# (Optional) Enum for user controlled checkpoint
SHOULD_CHECKPOINT = "should_checkpoint"

# (Auto-filled) The hostname of the machine hosting the training process.
HOSTNAME = "hostname"

# (Auto-filled) The auto-assigned id of the trial.
TRIAL_ID = "trial_id"

# (Auto-filled) The auto-assigned id of the trial.
EXPERIMENT_TAG = "experiment_tag"

# (Auto-filled) The node ip of the machine hosting the training process.
NODE_IP = "node_ip"

# (Auto-filled) The pid of the training process.
PID = "pid"

# (Optional) Default (anonymous) metric when using tune.report(x)
DEFAULT_METRIC = "_metric"

# (Optional) Mean reward for current training iteration
EPISODE_REWARD_MEAN = "episode_reward_mean"

# (Optional) Mean loss for training iteration
MEAN_LOSS = "mean_loss"

# (Optional) Mean accuracy for training iteration
MEAN_ACCURACY = "mean_accuracy"

# Number of episodes in this iteration.
EPISODES_THIS_ITER = "episodes_this_iter"

# (Optional/Auto-filled) Accumulated number of episodes for this trial.
EPISODES_TOTAL = "episodes_total"

# Number of timesteps in this iteration.
TIMESTEPS_THIS_ITER = "timesteps_this_iter"

# (Auto-filled) Accumulated number of timesteps for this entire trial.
TIMESTEPS_TOTAL = "timesteps_total"

# (Auto-filled) Accumulated time in seconds for this entire trial.
TIME_TOTAL_S = "time_total_s"

# __sphinx_doc_end__
# fmt: on

DEFAULT_EXPERIMENT_INFO_KEYS = ("trainable_name", EXPERIMENT_TAG, TRIAL_ID)

DEFAULT_RESULT_KEYS = (
    TRAINING_ITERATION,
    TIME_TOTAL_S,
    MEAN_ACCURACY,
    MEAN_LOSS,
)

# Metrics that don't require at least one iteration to complete
DEBUG_METRICS = (
    TRIAL_ID,
    "experiment_id",
    "date",
    TIMESTAMP,
    PID,
    HOSTNAME,
    NODE_IP,
    "config",
)

# Make sure this doesn't regress
AUTO_RESULT_KEYS = (
    TRAINING_ITERATION,
    TIME_TOTAL_S,
    EPISODES_TOTAL,
    TIMESTEPS_TOTAL,
    NODE_IP,
    HOSTNAME,
    PID,
    TIME_TOTAL_S,
    TIME_THIS_ITER_S,
    TIMESTAMP,
    "date",
    "time_since_restore",
    "timesteps_since_restore",
    "iterations_since_restore",
    "config",
    # TODO(justinvyu): Move this stuff to train to avoid cyclical dependency.
    "checkpoint_dir_name",
)

# __duplicate__ is a magic keyword used internally to
# avoid double-logging results when using the Function API.
RESULT_DUPLICATE = "__duplicate__"

# __trial_info__ is a magic keyword used internally to pass trial_info
# to the Trainable via the constructor.
TRIAL_INFO = "__trial_info__"

# __stdout_file__/__stderr_file__ are magic keywords used internally
# to pass log file locations to the Trainable via the constructor.
STDOUT_FILE = "__stdout_file__"
STDERR_FILE = "__stderr_file__"

# Where Tune writes result files by default
DEFAULT_RESULTS_DIR = _get_defaults_results_dir()

DEFAULT_EXPERIMENT_NAME = "default"

# Meta file about status under each experiment directory, can be
# parsed by automlboard if exists.
JOB_META_FILE = "job_status.json"

# Meta file about status under each trial directory, can be parsed
# by automlboard if exists.
EXPR_META_FILE = "trial_status.json"

# Config prefix when using ExperimentAnalysis.
CONFIG_PREFIX = "config"<|MERGE_RESOLUTION|>--- conflicted
+++ resolved
@@ -11,10 +11,7 @@
     EXPR_ERROR_FILE,
 )
 
-<<<<<<< HEAD
 from ray.train.constants import _get_defaults_results_dir
-=======
->>>>>>> 99bf1897
 
 # fmt: off
 # __sphinx_doc_begin__
