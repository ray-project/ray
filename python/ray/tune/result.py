from __future__ import absolute_import
from __future__ import division
from __future__ import print_function

from collections import namedtuple
import os


"""
When using ray.tune with custom training scripts, you must periodically report
training status back to Ray by calling reporter(result).

Most of the fields are optional, the only required one is timesteps_total.

In RLlib, the supplied algorithms fill in TrainingResult for you.
"""

# Where ray.tune writes result files by default
DEFAULT_RESULTS_DIR = os.path.expanduser("~/ray_results")


TrainingResult = namedtuple("TrainingResult", [
    # (Required) Accumulated timesteps for this entire experiment.
    "timesteps_total",

    # (Optional) If training is terminated.
    "done",

    # (Optional) Custom metadata to report for this iteration.
    "info",

    # (Optional) The mean episode reward if applicable.
    "episode_reward_mean",

    # (Optional) The mean episode length if applicable.
    "episode_len_mean",

    # (Optional) The number of episodes total.
    "episodes_total",

    # (Optional) The current training accuracy if applicable.
    "mean_accuracy",

    # (Optional) The current validation accuracy if applicable.
    "mean_validation_accuracy",

    # (Optional) The current training loss if applicable.
    "mean_loss",

    # (Auto-filled) The negated current training loss.
    "neg_mean_loss",

    # (Auto-filled) Unique string identifier for this experiment. This id is
    # preserved across checkpoint / restore calls.
    "experiment_id",

    # (Auto-filled) The index of this training iteration, e.g. call to train().
    "training_iteration",

    # (Auto-filled) Number of timesteps in the simulator in this iteration.
    "timesteps_this_iter",

    # (Auto-filled) Time in seconds this iteration took to run. This may be
    # overriden in order to override the system-computed time difference.
    "time_this_iter_s",

    # (Auto-filled) Accumulated time in seconds for this entire experiment.
    "time_total_s",

    # (Auto-filled) The pid of the training process.
    "pid",

    # (Auto-filled) A formatted date of when the result was processed.
    "date",

    # (Auto-filled) A UNIX timestamp of when the result was processed.
    "timestamp",

    # (Auto-filled) The hostname of the machine hosting the training process.
    "hostname",

    # (Auto-filled) The node ip of the machine hosting the training process.
    "node_ip",

    # (Auto=filled) The current hyperparameter configuration.
    "config",
])

<<<<<<< HEAD
=======

def pretty_print(result):
    result = result._replace(config=None)  # drop config from pretty print
    out = {}
    for k, v in result._asdict().items():
        if v is not None:
            out[k] = v
    if yaml:
        return yaml.safe_dump(out, default_flow_style=False)
    else:
        return json.dumps(out) + "\n"


>>>>>>> 78716094
TrainingResult.__new__.__defaults__ = (None,) * len(TrainingResult._fields)<|MERGE_RESOLUTION|>--- conflicted
+++ resolved
@@ -86,20 +86,5 @@
     "config",
 ])
 
-<<<<<<< HEAD
-=======
 
-def pretty_print(result):
-    result = result._replace(config=None)  # drop config from pretty print
-    out = {}
-    for k, v in result._asdict().items():
-        if v is not None:
-            out[k] = v
-    if yaml:
-        return yaml.safe_dump(out, default_flow_style=False)
-    else:
-        return json.dumps(out) + "\n"
-
-
->>>>>>> 78716094
 TrainingResult.__new__.__defaults__ = (None,) * len(TrainingResult._fields)