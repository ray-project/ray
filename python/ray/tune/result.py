from __future__ import absolute_import
from __future__ import division
from __future__ import print_function

from collections import namedtuple
<<<<<<< HEAD
import os
=======
import json

try:
    import yaml
except ImportError:
    print("Could not import YAML module, falling back to JSON pretty-printing")
    yaml = None
>>>>>>> bac39a13

"""
When using ray.tune with custom training scripts, you must periodically report
training status back to Ray by calling reporter(result).

Most of the fields are optional, the only required one is timesteps_total.

In RLlib, the supplied algorithms fill in TrainingResult for you.
"""

# Where ray.tune writes result files by default
DEFAULT_RESULTS_DIR = os.path.expanduser("~/ray_results")


TrainingResult = namedtuple("TrainingResult", [
    # (Required) Accumulated timesteps for this entire experiment.
    "timesteps_total",

    # (Optional) If training is finished.
    "done",

    # (Optional) Custom metadata to report for this iteration.
    "info",

    # (Optional) The mean episode reward if applicable.
    "episode_reward_mean",

    # (Optional) The mean episode length if applicable.
    "episode_len_mean",

<<<<<<< HEAD
    # (Optional) The current training accuracy if applicable.
=======
    # (Optional) The number of episodes total.
    "episodes_total",

    # (Optional) The current training accuracy if applicable>
>>>>>>> bac39a13
    "mean_accuracy",

    # (Optional) The current validation accuracy if applicable.
    "mean_validation_accuracy",

    # (Optional) The current training loss if applicable.
    "mean_loss",

    # (Auto-filled) The negated current training loss.
    "neg_mean_loss",

    # (Auto-filled) Unique string identifier for this experiment. This id is
    # preserved across checkpoint / restore calls.
    "experiment_id",

    # (Auto-filled) The index of this training iteration, e.g. call to train().
    "training_iteration",

    # (Auto-filled) Number of timesteps in the simulator in this iteration.
    "timesteps_this_iter",

    # (Auto-filled) Time in seconds this iteration took to run. This may be
    # overriden in order to override the system-computed time difference.
    "time_this_iter_s",

    # (Auto-filled) Accumulated time in seconds for this entire experiment.
    "time_total_s",

    # (Auto-filled) The pid of the training process.
    "pid",

    # (Auto-filled) A formatted date of when the result was processed.
    "date",

    # (Auto-filled) A UNIX timestamp of when the result was processed.
    "timestamp",

    # (Auto-filled) The hostname of the machine hosting the training process.
    "hostname",
])


def pretty_print(result):
    out = {}
    for k, v in result._asdict().items():
        if v is not None:
            out[k] = v
    if yaml:
        return yaml.dump(out, default_flow_style=False)
    else:
        return json.dumps(out) + "\n"


TrainingResult.__new__.__defaults__ = (None,) * len(TrainingResult._fields)<|MERGE_RESOLUTION|>--- conflicted
+++ resolved
@@ -3,17 +3,14 @@
 from __future__ import print_function
 
 from collections import namedtuple
-<<<<<<< HEAD
+import json
 import os
-=======
-import json
 
 try:
     import yaml
 except ImportError:
     print("Could not import YAML module, falling back to JSON pretty-printing")
     yaml = None
->>>>>>> bac39a13
 
 """
 When using ray.tune with custom training scripts, you must periodically report
@@ -44,14 +41,10 @@
     # (Optional) The mean episode length if applicable.
     "episode_len_mean",
 
-<<<<<<< HEAD
-    # (Optional) The current training accuracy if applicable.
-=======
     # (Optional) The number of episodes total.
     "episodes_total",
 
-    # (Optional) The current training accuracy if applicable>
->>>>>>> bac39a13
+    # (Optional) The current training accuracy if applicable.
     "mean_accuracy",
 
     # (Optional) The current validation accuracy if applicable.
