--- conflicted
+++ resolved
@@ -115,10 +115,6 @@
 
     def best_checkpoints(self):
         """Returns best PERSISTENT checkpoints, sorted by score."""
-<<<<<<< HEAD
-        checkpoints = sorted(self._top_persisted_checkpoints, key=lambda c: c.priority)
-        return [wrapped.tracked_checkpoint for wrapped in checkpoints]
-=======
         checkpoints = sorted(self._best_checkpoints, key=lambda c: c.priority)
         return [queue_item.value for queue_item in checkpoints]
 
@@ -145,5 +141,4 @@
 
     def __setstate__(self, state):
         self.__dict__.update(state)
-        self.delete = None
->>>>>>> 0e6c420e
+        self.delete = None