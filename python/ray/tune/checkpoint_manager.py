<<<<<<< HEAD
# coding: utf-8
import heapq
import gc
import logging

from ray.tune.result import TRAINING_ITERATION
from ray.tune.utils.util import flatten_dict

logger = logging.getLogger(__name__)


class Checkpoint:
    """Describes a checkpoint of trial state.

    Checkpoint may be saved in different storage.

    Attributes:
        storage (str): Storage type.
        value (str): If storage==MEMORY, it is a Python object.
            If storage==PERSISTENT, it is a path to persistent storage,
            or a future that will be resolved to such a path.
    """

    MEMORY = "memory"
    PERSISTENT = "persistent"

    def __init__(self, storage, value, result=None):
        self.storage = storage
        self.value = value
        self.result = result or {}

    @staticmethod
    def from_object(value=None):
        """Creates a checkpoint from a Python object."""
        return Checkpoint(Checkpoint.MEMORY, value)

    @property
    def is_ready(self):
        """Returns whether the checkpoint is ready to be used for restoration.

        A PERSISTENT checkpoint is considered ready once its value is resolved
        to an actual path. MEMORY checkpoints are always considered ready since
        they are transient.
        """
        if self.storage == Checkpoint.PERSISTENT:
            return isinstance(self.value, str)
        return self.storage == Checkpoint.MEMORY

    def __repr__(self):
        return f"Checkpoint({self.storage}, {self.value})"


class QueueItem:
    def __init__(self, priority, value):
        self.priority = priority
        self.value = value

    def __lt__(self, other):
        return self.priority < other.priority

    def __repr__(self):
        return f"QueueItem({repr(self.value)})"


class CheckpointManager:
    """Manages checkpoints on the driver for a trial."""

    def __init__(self, keep_checkpoints_num, checkpoint_score_attr, delete_fn):
        """Initializes a new CheckpointManager.

        `newest_persistent_checkpoint` and `newest_memory_checkpoint` are
        initialized to Checkpoint objects with values of None.

        Args:
            keep_checkpoints_num (int): Keep at least this many checkpoints.
            checkpoint_score_attr (str): Attribute to use to determine which
                checkpoints to keep.
            delete_fn (function): Function that deletes checkpoints. Must be
                idempotent.
        """
        self.keep_checkpoints_num = keep_checkpoints_num or float("inf")
        assert (
            self.keep_checkpoints_num > 0
        ), "keep_checkpoints_num must be greater than 0."
        self._checkpoint_score_desc = checkpoint_score_attr.startswith("min-")
        if self._checkpoint_score_desc:
            self._checkpoint_score_attr = checkpoint_score_attr[4:]
        else:
            self._checkpoint_score_attr = checkpoint_score_attr

        self.delete = delete_fn
        self.newest_persistent_checkpoint = Checkpoint(Checkpoint.PERSISTENT, None)
        self._newest_memory_checkpoint = Checkpoint(Checkpoint.MEMORY, None)
        self._best_checkpoints = []
        self._membership = set()

    @property
    def newest_checkpoint(self):
        """Returns the newest checkpoint (based on training iteration)."""
        newest_checkpoint = max(
            [self.newest_persistent_checkpoint, self.newest_memory_checkpoint],
            key=lambda c: c.result.get(TRAINING_ITERATION, -1),
        )
        return newest_checkpoint

    @property
    def newest_memory_checkpoint(self):
        return self._newest_memory_checkpoint

    def replace_newest_memory_checkpoint(self, new_checkpoint):
        # Forcibly remove the memory checkpoint
        del self._newest_memory_checkpoint
        # Apparently avoids memory leaks on k8s/k3s/pods
        gc.collect()
        self._newest_memory_checkpoint = new_checkpoint

    def on_checkpoint(self, checkpoint):
        """Starts tracking checkpoint metadata on checkpoint.

        Sets the newest checkpoint. For PERSISTENT checkpoints: Deletes
        previous checkpoint as long as it isn't one of the best ones. Also
        deletes the worst checkpoint if at capacity.

        Args:
            checkpoint (Checkpoint): Trial state checkpoint.
        """
        if checkpoint.storage == Checkpoint.MEMORY:
            self.replace_newest_memory_checkpoint(checkpoint)
            return

        old_checkpoint = self.newest_persistent_checkpoint

        if old_checkpoint.value == checkpoint.value:
            return

        self.newest_persistent_checkpoint = checkpoint

        # Remove the old checkpoint if it isn't one of the best ones.
        if old_checkpoint.value and old_checkpoint not in self._membership:
            self.delete(old_checkpoint)

        try:
            queue_item = QueueItem(self._priority(checkpoint), checkpoint)
        except KeyError:
            logger.error(
                "Result dict has no key: {}. "
                "checkpoint_score_attr must be set to a key in the "
                "result dict.".format(self._checkpoint_score_attr)
            )
            return

        if len(self._best_checkpoints) < self.keep_checkpoints_num:
            heapq.heappush(self._best_checkpoints, queue_item)
            self._membership.add(checkpoint)
        elif queue_item.priority >= self._best_checkpoints[0].priority:
            worst = heapq.heappushpop(self._best_checkpoints, queue_item).value
            self._membership.add(checkpoint)
            if worst in self._membership:
                self._membership.remove(worst)
            # Don't delete the newest checkpoint. It will be deleted on the
            # next on_checkpoint() call since it isn't in self._membership.
            if worst.value != checkpoint.value:
                self.delete(worst)

    def best_checkpoints(self):
        """Returns best PERSISTENT checkpoints, sorted by score."""
        checkpoints = sorted(self._best_checkpoints, key=lambda c: c.priority)
        return [queue_item.value for queue_item in checkpoints]

    def _priority(self, checkpoint):
        result = flatten_dict(checkpoint.result)
        priority = result[self._checkpoint_score_attr]
        return -priority if self._checkpoint_score_desc else priority

    def __getstate__(self):
        state = self.__dict__.copy()
        # Avoid serializing the memory checkpoint.
        state["_newest_memory_checkpoint"] = Checkpoint(Checkpoint.MEMORY, None)
        # Avoid serializing lambda since it may capture cyclical dependencies.
        state.pop("delete")
        return state

    def __setstate__(self, state):
        self.__dict__.update(state)
        self.delete = None
=======
# coding: utf-8
import heapq
import gc
import logging

from ray.tune.utils.util import flatten_dict

logger = logging.getLogger(__name__)


class Checkpoint:
    """Describes a checkpoint of trial state.

    Checkpoint may be saved in different storage.

    Attributes:
        storage (str): Storage type.
        value (str): If storage==MEMORY, it is a Python object.
            If storage==PERSISTENT, it is a path to persistent storage,
            or a future that will be resolved to such a path.
    """

    MEMORY = "memory"
    PERSISTENT = "persistent"

    def __init__(self, storage, value, result=None):
        self.storage = storage
        self.value = value
        self.result = result or {}
        # The logical order of checkpoints (both in memory and persistent)
        # The more recent checkpoints have larger order.
        # The most recent checkpoint is used to restore the trial.
        self.order = 0

    @staticmethod
    def from_object(value=None):
        """Creates a checkpoint from a Python object."""
        return Checkpoint(Checkpoint.MEMORY, value)

    @property
    def is_ready(self):
        """Returns whether the checkpoint is ready to be used for restoration.

        A PERSISTENT checkpoint is considered ready once its value is resolved
        to an actual path. MEMORY checkpoints are always considered ready since
        they are transient.
        """
        if self.storage == Checkpoint.PERSISTENT:
            return isinstance(self.value, str)
        return self.storage == Checkpoint.MEMORY

    def __repr__(self):
        return f"Checkpoint({self.storage}, {self.value})"


class QueueItem:
    def __init__(self, priority, value):
        self.priority = priority
        self.value = value

    def __lt__(self, other):
        return self.priority < other.priority

    def __repr__(self):
        return f"QueueItem({repr(self.value)})"


class CheckpointManager:
    """Manages checkpoints on the driver for a trial."""

    def __init__(self, keep_checkpoints_num, checkpoint_score_attr, delete_fn):
        """Initializes a new CheckpointManager.

        `newest_persistent_checkpoint` and `newest_memory_checkpoint` are
        initialized to Checkpoint objects with values of None.

        Args:
            keep_checkpoints_num (int): Keep at least this many checkpoints.
            checkpoint_score_attr (str): Attribute to use to determine which
                checkpoints to keep.
            delete_fn (function): Function that deletes checkpoints. Must be
                idempotent.
        """
        self.keep_checkpoints_num = keep_checkpoints_num or float("inf")
        assert (
            self.keep_checkpoints_num > 0
        ), "keep_checkpoints_num must be greater than 0."
        self._checkpoint_score_desc = checkpoint_score_attr.startswith("min-")
        if self._checkpoint_score_desc:
            self._checkpoint_score_attr = checkpoint_score_attr[4:]
        else:
            self._checkpoint_score_attr = checkpoint_score_attr

        self.delete = delete_fn
        self.newest_persistent_checkpoint = Checkpoint(Checkpoint.PERSISTENT, None)
        self._newest_memory_checkpoint = Checkpoint(Checkpoint.MEMORY, None)
        self._best_checkpoints = []
        self._membership = set()
        self._cur_order = 0

    @property
    def newest_checkpoint(self):
        """Returns the newest checkpoint (based on training iteration)."""
        newest_checkpoint = max(
            [self.newest_persistent_checkpoint, self.newest_memory_checkpoint],
            key=lambda c: c.order,
        )
        return newest_checkpoint

    @property
    def newest_memory_checkpoint(self):
        return self._newest_memory_checkpoint

    def replace_newest_memory_checkpoint(self, new_checkpoint):
        # Forcibly remove the memory checkpoint
        del self._newest_memory_checkpoint
        # Apparently avoids memory leaks on k8s/k3s/pods
        gc.collect()
        self._newest_memory_checkpoint = new_checkpoint

    def on_checkpoint(self, checkpoint):
        """Starts tracking checkpoint metadata on checkpoint.

        Checkpoints get assigned with an `order` as they come in.
        The order is monotonically increasing.

        Sets the newest checkpoint. For PERSISTENT checkpoints: Deletes
        previous checkpoint as long as it isn't one of the best ones. Also
        deletes the worst checkpoint if at capacity.

        Args:
            checkpoint (Checkpoint): Trial state checkpoint.
        """
        self._cur_order += 1
        checkpoint.order = self._cur_order

        if checkpoint.storage == Checkpoint.MEMORY:
            self.replace_newest_memory_checkpoint(checkpoint)
            return

        old_checkpoint = self.newest_persistent_checkpoint

        if old_checkpoint.value == checkpoint.value:
            # Overwrite the order of the checkpoint.
            old_checkpoint.order = checkpoint.order
            return

        self.newest_persistent_checkpoint = checkpoint

        # Remove the old checkpoint if it isn't one of the best ones.
        if old_checkpoint.value and old_checkpoint not in self._membership:
            self.delete(old_checkpoint)

        try:
            queue_item = QueueItem(self._priority(checkpoint), checkpoint)
        except KeyError:
            logger.error(
                "Result dict has no key: {}. "
                "checkpoint_score_attr must be set to a key in the "
                "result dict.".format(self._checkpoint_score_attr)
            )
            return

        if len(self._best_checkpoints) < self.keep_checkpoints_num:
            heapq.heappush(self._best_checkpoints, queue_item)
            self._membership.add(checkpoint)
        elif queue_item.priority >= self._best_checkpoints[0].priority:
            worst = heapq.heappushpop(self._best_checkpoints, queue_item).value
            self._membership.add(checkpoint)
            if worst in self._membership:
                self._membership.remove(worst)
            # Don't delete the newest checkpoint. It will be deleted on the
            # next on_checkpoint() call since it isn't in self._membership.
            if worst.value != checkpoint.value:
                self.delete(worst)

    def best_checkpoints(self):
        """Returns best PERSISTENT checkpoints, sorted by score."""
        checkpoints = sorted(self._best_checkpoints, key=lambda c: c.priority)
        return [queue_item.value for queue_item in checkpoints]

    def _priority(self, checkpoint):
        result = flatten_dict(checkpoint.result)
        priority = result[self._checkpoint_score_attr]
        return -priority if self._checkpoint_score_desc else priority

    def __getstate__(self):
        state = self.__dict__.copy()
        # Avoid serializing the memory checkpoint.
        state["_newest_memory_checkpoint"] = Checkpoint(Checkpoint.MEMORY, None)
        # Avoid serializing lambda since it may capture cyclical dependencies.
        state.pop("delete")
        return state

    def __setstate__(self, state):
        self.__dict__.update(state)
        self.delete = None
>>>>>>> 19672688
<|MERGE_RESOLUTION|>--- conflicted
+++ resolved
@@ -1,385 +1,197 @@
-<<<<<<< HEAD
-# coding: utf-8
-import heapq
-import gc
-import logging
-
-from ray.tune.result import TRAINING_ITERATION
-from ray.tune.utils.util import flatten_dict
-
-logger = logging.getLogger(__name__)
-
-
-class Checkpoint:
-    """Describes a checkpoint of trial state.
-
-    Checkpoint may be saved in different storage.
-
-    Attributes:
-        storage (str): Storage type.
-        value (str): If storage==MEMORY, it is a Python object.
-            If storage==PERSISTENT, it is a path to persistent storage,
-            or a future that will be resolved to such a path.
-    """
-
-    MEMORY = "memory"
-    PERSISTENT = "persistent"
-
-    def __init__(self, storage, value, result=None):
-        self.storage = storage
-        self.value = value
-        self.result = result or {}
-
-    @staticmethod
-    def from_object(value=None):
-        """Creates a checkpoint from a Python object."""
-        return Checkpoint(Checkpoint.MEMORY, value)
-
-    @property
-    def is_ready(self):
-        """Returns whether the checkpoint is ready to be used for restoration.
-
-        A PERSISTENT checkpoint is considered ready once its value is resolved
-        to an actual path. MEMORY checkpoints are always considered ready since
-        they are transient.
-        """
-        if self.storage == Checkpoint.PERSISTENT:
-            return isinstance(self.value, str)
-        return self.storage == Checkpoint.MEMORY
-
-    def __repr__(self):
-        return f"Checkpoint({self.storage}, {self.value})"
-
-
-class QueueItem:
-    def __init__(self, priority, value):
-        self.priority = priority
-        self.value = value
-
-    def __lt__(self, other):
-        return self.priority < other.priority
-
-    def __repr__(self):
-        return f"QueueItem({repr(self.value)})"
-
-
-class CheckpointManager:
-    """Manages checkpoints on the driver for a trial."""
-
-    def __init__(self, keep_checkpoints_num, checkpoint_score_attr, delete_fn):
-        """Initializes a new CheckpointManager.
-
-        `newest_persistent_checkpoint` and `newest_memory_checkpoint` are
-        initialized to Checkpoint objects with values of None.
-
-        Args:
-            keep_checkpoints_num (int): Keep at least this many checkpoints.
-            checkpoint_score_attr (str): Attribute to use to determine which
-                checkpoints to keep.
-            delete_fn (function): Function that deletes checkpoints. Must be
-                idempotent.
-        """
-        self.keep_checkpoints_num = keep_checkpoints_num or float("inf")
-        assert (
-            self.keep_checkpoints_num > 0
-        ), "keep_checkpoints_num must be greater than 0."
-        self._checkpoint_score_desc = checkpoint_score_attr.startswith("min-")
-        if self._checkpoint_score_desc:
-            self._checkpoint_score_attr = checkpoint_score_attr[4:]
-        else:
-            self._checkpoint_score_attr = checkpoint_score_attr
-
-        self.delete = delete_fn
-        self.newest_persistent_checkpoint = Checkpoint(Checkpoint.PERSISTENT, None)
-        self._newest_memory_checkpoint = Checkpoint(Checkpoint.MEMORY, None)
-        self._best_checkpoints = []
-        self._membership = set()
-
-    @property
-    def newest_checkpoint(self):
-        """Returns the newest checkpoint (based on training iteration)."""
-        newest_checkpoint = max(
-            [self.newest_persistent_checkpoint, self.newest_memory_checkpoint],
-            key=lambda c: c.result.get(TRAINING_ITERATION, -1),
-        )
-        return newest_checkpoint
-
-    @property
-    def newest_memory_checkpoint(self):
-        return self._newest_memory_checkpoint
-
-    def replace_newest_memory_checkpoint(self, new_checkpoint):
-        # Forcibly remove the memory checkpoint
-        del self._newest_memory_checkpoint
-        # Apparently avoids memory leaks on k8s/k3s/pods
-        gc.collect()
-        self._newest_memory_checkpoint = new_checkpoint
-
-    def on_checkpoint(self, checkpoint):
-        """Starts tracking checkpoint metadata on checkpoint.
-
-        Sets the newest checkpoint. For PERSISTENT checkpoints: Deletes
-        previous checkpoint as long as it isn't one of the best ones. Also
-        deletes the worst checkpoint if at capacity.
-
-        Args:
-            checkpoint (Checkpoint): Trial state checkpoint.
-        """
-        if checkpoint.storage == Checkpoint.MEMORY:
-            self.replace_newest_memory_checkpoint(checkpoint)
-            return
-
-        old_checkpoint = self.newest_persistent_checkpoint
-
-        if old_checkpoint.value == checkpoint.value:
-            return
-
-        self.newest_persistent_checkpoint = checkpoint
-
-        # Remove the old checkpoint if it isn't one of the best ones.
-        if old_checkpoint.value and old_checkpoint not in self._membership:
-            self.delete(old_checkpoint)
-
-        try:
-            queue_item = QueueItem(self._priority(checkpoint), checkpoint)
-        except KeyError:
-            logger.error(
-                "Result dict has no key: {}. "
-                "checkpoint_score_attr must be set to a key in the "
-                "result dict.".format(self._checkpoint_score_attr)
-            )
-            return
-
-        if len(self._best_checkpoints) < self.keep_checkpoints_num:
-            heapq.heappush(self._best_checkpoints, queue_item)
-            self._membership.add(checkpoint)
-        elif queue_item.priority >= self._best_checkpoints[0].priority:
-            worst = heapq.heappushpop(self._best_checkpoints, queue_item).value
-            self._membership.add(checkpoint)
-            if worst in self._membership:
-                self._membership.remove(worst)
-            # Don't delete the newest checkpoint. It will be deleted on the
-            # next on_checkpoint() call since it isn't in self._membership.
-            if worst.value != checkpoint.value:
-                self.delete(worst)
-
-    def best_checkpoints(self):
-        """Returns best PERSISTENT checkpoints, sorted by score."""
-        checkpoints = sorted(self._best_checkpoints, key=lambda c: c.priority)
-        return [queue_item.value for queue_item in checkpoints]
-
-    def _priority(self, checkpoint):
-        result = flatten_dict(checkpoint.result)
-        priority = result[self._checkpoint_score_attr]
-        return -priority if self._checkpoint_score_desc else priority
-
-    def __getstate__(self):
-        state = self.__dict__.copy()
-        # Avoid serializing the memory checkpoint.
-        state["_newest_memory_checkpoint"] = Checkpoint(Checkpoint.MEMORY, None)
-        # Avoid serializing lambda since it may capture cyclical dependencies.
-        state.pop("delete")
-        return state
-
-    def __setstate__(self, state):
-        self.__dict__.update(state)
-        self.delete = None
-=======
-# coding: utf-8
-import heapq
-import gc
-import logging
-
-from ray.tune.utils.util import flatten_dict
-
-logger = logging.getLogger(__name__)
-
-
-class Checkpoint:
-    """Describes a checkpoint of trial state.
-
-    Checkpoint may be saved in different storage.
-
-    Attributes:
-        storage (str): Storage type.
-        value (str): If storage==MEMORY, it is a Python object.
-            If storage==PERSISTENT, it is a path to persistent storage,
-            or a future that will be resolved to such a path.
-    """
-
-    MEMORY = "memory"
-    PERSISTENT = "persistent"
-
-    def __init__(self, storage, value, result=None):
-        self.storage = storage
-        self.value = value
-        self.result = result or {}
-        # The logical order of checkpoints (both in memory and persistent)
-        # The more recent checkpoints have larger order.
-        # The most recent checkpoint is used to restore the trial.
-        self.order = 0
-
-    @staticmethod
-    def from_object(value=None):
-        """Creates a checkpoint from a Python object."""
-        return Checkpoint(Checkpoint.MEMORY, value)
-
-    @property
-    def is_ready(self):
-        """Returns whether the checkpoint is ready to be used for restoration.
-
-        A PERSISTENT checkpoint is considered ready once its value is resolved
-        to an actual path. MEMORY checkpoints are always considered ready since
-        they are transient.
-        """
-        if self.storage == Checkpoint.PERSISTENT:
-            return isinstance(self.value, str)
-        return self.storage == Checkpoint.MEMORY
-
-    def __repr__(self):
-        return f"Checkpoint({self.storage}, {self.value})"
-
-
-class QueueItem:
-    def __init__(self, priority, value):
-        self.priority = priority
-        self.value = value
-
-    def __lt__(self, other):
-        return self.priority < other.priority
-
-    def __repr__(self):
-        return f"QueueItem({repr(self.value)})"
-
-
-class CheckpointManager:
-    """Manages checkpoints on the driver for a trial."""
-
-    def __init__(self, keep_checkpoints_num, checkpoint_score_attr, delete_fn):
-        """Initializes a new CheckpointManager.
-
-        `newest_persistent_checkpoint` and `newest_memory_checkpoint` are
-        initialized to Checkpoint objects with values of None.
-
-        Args:
-            keep_checkpoints_num (int): Keep at least this many checkpoints.
-            checkpoint_score_attr (str): Attribute to use to determine which
-                checkpoints to keep.
-            delete_fn (function): Function that deletes checkpoints. Must be
-                idempotent.
-        """
-        self.keep_checkpoints_num = keep_checkpoints_num or float("inf")
-        assert (
-            self.keep_checkpoints_num > 0
-        ), "keep_checkpoints_num must be greater than 0."
-        self._checkpoint_score_desc = checkpoint_score_attr.startswith("min-")
-        if self._checkpoint_score_desc:
-            self._checkpoint_score_attr = checkpoint_score_attr[4:]
-        else:
-            self._checkpoint_score_attr = checkpoint_score_attr
-
-        self.delete = delete_fn
-        self.newest_persistent_checkpoint = Checkpoint(Checkpoint.PERSISTENT, None)
-        self._newest_memory_checkpoint = Checkpoint(Checkpoint.MEMORY, None)
-        self._best_checkpoints = []
-        self._membership = set()
-        self._cur_order = 0
-
-    @property
-    def newest_checkpoint(self):
-        """Returns the newest checkpoint (based on training iteration)."""
-        newest_checkpoint = max(
-            [self.newest_persistent_checkpoint, self.newest_memory_checkpoint],
-            key=lambda c: c.order,
-        )
-        return newest_checkpoint
-
-    @property
-    def newest_memory_checkpoint(self):
-        return self._newest_memory_checkpoint
-
-    def replace_newest_memory_checkpoint(self, new_checkpoint):
-        # Forcibly remove the memory checkpoint
-        del self._newest_memory_checkpoint
-        # Apparently avoids memory leaks on k8s/k3s/pods
-        gc.collect()
-        self._newest_memory_checkpoint = new_checkpoint
-
-    def on_checkpoint(self, checkpoint):
-        """Starts tracking checkpoint metadata on checkpoint.
-
-        Checkpoints get assigned with an `order` as they come in.
-        The order is monotonically increasing.
-
-        Sets the newest checkpoint. For PERSISTENT checkpoints: Deletes
-        previous checkpoint as long as it isn't one of the best ones. Also
-        deletes the worst checkpoint if at capacity.
-
-        Args:
-            checkpoint (Checkpoint): Trial state checkpoint.
-        """
-        self._cur_order += 1
-        checkpoint.order = self._cur_order
-
-        if checkpoint.storage == Checkpoint.MEMORY:
-            self.replace_newest_memory_checkpoint(checkpoint)
-            return
-
-        old_checkpoint = self.newest_persistent_checkpoint
-
-        if old_checkpoint.value == checkpoint.value:
-            # Overwrite the order of the checkpoint.
-            old_checkpoint.order = checkpoint.order
-            return
-
-        self.newest_persistent_checkpoint = checkpoint
-
-        # Remove the old checkpoint if it isn't one of the best ones.
-        if old_checkpoint.value and old_checkpoint not in self._membership:
-            self.delete(old_checkpoint)
-
-        try:
-            queue_item = QueueItem(self._priority(checkpoint), checkpoint)
-        except KeyError:
-            logger.error(
-                "Result dict has no key: {}. "
-                "checkpoint_score_attr must be set to a key in the "
-                "result dict.".format(self._checkpoint_score_attr)
-            )
-            return
-
-        if len(self._best_checkpoints) < self.keep_checkpoints_num:
-            heapq.heappush(self._best_checkpoints, queue_item)
-            self._membership.add(checkpoint)
-        elif queue_item.priority >= self._best_checkpoints[0].priority:
-            worst = heapq.heappushpop(self._best_checkpoints, queue_item).value
-            self._membership.add(checkpoint)
-            if worst in self._membership:
-                self._membership.remove(worst)
-            # Don't delete the newest checkpoint. It will be deleted on the
-            # next on_checkpoint() call since it isn't in self._membership.
-            if worst.value != checkpoint.value:
-                self.delete(worst)
-
-    def best_checkpoints(self):
-        """Returns best PERSISTENT checkpoints, sorted by score."""
-        checkpoints = sorted(self._best_checkpoints, key=lambda c: c.priority)
-        return [queue_item.value for queue_item in checkpoints]
-
-    def _priority(self, checkpoint):
-        result = flatten_dict(checkpoint.result)
-        priority = result[self._checkpoint_score_attr]
-        return -priority if self._checkpoint_score_desc else priority
-
-    def __getstate__(self):
-        state = self.__dict__.copy()
-        # Avoid serializing the memory checkpoint.
-        state["_newest_memory_checkpoint"] = Checkpoint(Checkpoint.MEMORY, None)
-        # Avoid serializing lambda since it may capture cyclical dependencies.
-        state.pop("delete")
-        return state
-
-    def __setstate__(self, state):
-        self.__dict__.update(state)
-        self.delete = None
->>>>>>> 19672688
+# coding: utf-8
+import heapq
+import gc
+import logging
+
+from ray.tune.utils.util import flatten_dict
+
+logger = logging.getLogger(__name__)
+
+
+class Checkpoint:
+    """Describes a checkpoint of trial state.
+
+    Checkpoint may be saved in different storage.
+
+    Attributes:
+        storage (str): Storage type.
+        value (str): If storage==MEMORY, it is a Python object.
+            If storage==PERSISTENT, it is a path to persistent storage,
+            or a future that will be resolved to such a path.
+    """
+
+    MEMORY = "memory"
+    PERSISTENT = "persistent"
+
+    def __init__(self, storage, value, result=None):
+        self.storage = storage
+        self.value = value
+        self.result = result or {}
+        # The logical order of checkpoints (both in memory and persistent)
+        # The more recent checkpoints have larger order.
+        # The most recent checkpoint is used to restore the trial.
+        self.order = 0
+
+    @staticmethod
+    def from_object(value=None):
+        """Creates a checkpoint from a Python object."""
+        return Checkpoint(Checkpoint.MEMORY, value)
+
+    @property
+    def is_ready(self):
+        """Returns whether the checkpoint is ready to be used for restoration.
+
+        A PERSISTENT checkpoint is considered ready once its value is resolved
+        to an actual path. MEMORY checkpoints are always considered ready since
+        they are transient.
+        """
+        if self.storage == Checkpoint.PERSISTENT:
+            return isinstance(self.value, str)
+        return self.storage == Checkpoint.MEMORY
+
+    def __repr__(self):
+        return f"Checkpoint({self.storage}, {self.value})"
+
+
+class QueueItem:
+    def __init__(self, priority, value):
+        self.priority = priority
+        self.value = value
+
+    def __lt__(self, other):
+        return self.priority < other.priority
+
+    def __repr__(self):
+        return f"QueueItem({repr(self.value)})"
+
+
+class CheckpointManager:
+    """Manages checkpoints on the driver for a trial."""
+
+    def __init__(self, keep_checkpoints_num, checkpoint_score_attr, delete_fn):
+        """Initializes a new CheckpointManager.
+
+        `newest_persistent_checkpoint` and `newest_memory_checkpoint` are
+        initialized to Checkpoint objects with values of None.
+
+        Args:
+            keep_checkpoints_num (int): Keep at least this many checkpoints.
+            checkpoint_score_attr (str): Attribute to use to determine which
+                checkpoints to keep.
+            delete_fn (function): Function that deletes checkpoints. Must be
+                idempotent.
+        """
+        self.keep_checkpoints_num = keep_checkpoints_num or float("inf")
+        assert (
+            self.keep_checkpoints_num > 0
+        ), "keep_checkpoints_num must be greater than 0."
+        self._checkpoint_score_desc = checkpoint_score_attr.startswith("min-")
+        if self._checkpoint_score_desc:
+            self._checkpoint_score_attr = checkpoint_score_attr[4:]
+        else:
+            self._checkpoint_score_attr = checkpoint_score_attr
+
+        self.delete = delete_fn
+        self.newest_persistent_checkpoint = Checkpoint(Checkpoint.PERSISTENT, None)
+        self._newest_memory_checkpoint = Checkpoint(Checkpoint.MEMORY, None)
+        self._best_checkpoints = []
+        self._membership = set()
+        self._cur_order = 0
+
+    @property
+    def newest_checkpoint(self):
+        """Returns the newest checkpoint (based on training iteration)."""
+        newest_checkpoint = max(
+            [self.newest_persistent_checkpoint, self.newest_memory_checkpoint],
+            key=lambda c: c.order,
+        )
+        return newest_checkpoint
+
+    @property
+    def newest_memory_checkpoint(self):
+        return self._newest_memory_checkpoint
+
+    def replace_newest_memory_checkpoint(self, new_checkpoint):
+        # Forcibly remove the memory checkpoint
+        del self._newest_memory_checkpoint
+        # Apparently avoids memory leaks on k8s/k3s/pods
+        gc.collect()
+        self._newest_memory_checkpoint = new_checkpoint
+
+    def on_checkpoint(self, checkpoint):
+        """Starts tracking checkpoint metadata on checkpoint.
+
+        Checkpoints get assigned with an `order` as they come in.
+        The order is monotonically increasing.
+
+        Sets the newest checkpoint. For PERSISTENT checkpoints: Deletes
+        previous checkpoint as long as it isn't one of the best ones. Also
+        deletes the worst checkpoint if at capacity.
+
+        Args:
+            checkpoint (Checkpoint): Trial state checkpoint.
+        """
+        self._cur_order += 1
+        checkpoint.order = self._cur_order
+
+        if checkpoint.storage == Checkpoint.MEMORY:
+            self.replace_newest_memory_checkpoint(checkpoint)
+            return
+
+        old_checkpoint = self.newest_persistent_checkpoint
+
+        if old_checkpoint.value == checkpoint.value:
+            # Overwrite the order of the checkpoint.
+            old_checkpoint.order = checkpoint.order
+            return
+
+        self.newest_persistent_checkpoint = checkpoint
+
+        # Remove the old checkpoint if it isn't one of the best ones.
+        if old_checkpoint.value and old_checkpoint not in self._membership:
+            self.delete(old_checkpoint)
+
+        try:
+            queue_item = QueueItem(self._priority(checkpoint), checkpoint)
+        except KeyError:
+            logger.error(
+                "Result dict has no key: {}. "
+                "checkpoint_score_attr must be set to a key in the "
+                "result dict.".format(self._checkpoint_score_attr)
+            )
+            return
+
+        if len(self._best_checkpoints) < self.keep_checkpoints_num:
+            heapq.heappush(self._best_checkpoints, queue_item)
+            self._membership.add(checkpoint)
+        elif queue_item.priority >= self._best_checkpoints[0].priority:
+            worst = heapq.heappushpop(self._best_checkpoints, queue_item).value
+            self._membership.add(checkpoint)
+            if worst in self._membership:
+                self._membership.remove(worst)
+            # Don't delete the newest checkpoint. It will be deleted on the
+            # next on_checkpoint() call since it isn't in self._membership.
+            if worst.value != checkpoint.value:
+                self.delete(worst)
+
+    def best_checkpoints(self):
+        """Returns best PERSISTENT checkpoints, sorted by score."""
+        checkpoints = sorted(self._best_checkpoints, key=lambda c: c.priority)
+        return [queue_item.value for queue_item in checkpoints]
+
+    def _priority(self, checkpoint):
+        result = flatten_dict(checkpoint.result)
+        priority = result[self._checkpoint_score_attr]
+        return -priority if self._checkpoint_score_desc else priority
+
+    def __getstate__(self):
+        state = self.__dict__.copy()
+        # Avoid serializing the memory checkpoint.
+        state["_newest_memory_checkpoint"] = Checkpoint(Checkpoint.MEMORY, None)
+        # Avoid serializing lambda since it may capture cyclical dependencies.
+        state.pop("delete")
+        return state
+
+    def __setstate__(self, state):
+        self.__dict__.update(state)
+        self.delete = None