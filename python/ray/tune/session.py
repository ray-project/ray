<<<<<<< HEAD
import inspect
import logging
import os
import traceback
import warnings
from contextlib import contextmanager
from typing import Dict, Optional, Set

import ray
from ray.air._internal.session import Session
from ray.air.checkpoint import Checkpoint
from ray.tune.error import TuneError
from ray.tune.function_runner import _StatusReporter
from ray.util.annotations import DeveloperAPI, PublicAPI
from ray.util.debug import log_once
from ray.util.placement_group import _valid_resource_shape
from ray.util.scheduling_strategies import (
    PlacementGroupSchedulingStrategy,
    SchedulingStrategyT,
)

logger = logging.getLogger(__name__)

_session: Optional[_StatusReporter] = None
# V2 Session API.
_session_v2: Optional["_TuneSessionImpl"] = None

_deprecation_msg = (
    "`tune.report` and `tune.checkpoint_dir` APIs are deprecated in Ray "
    "2.0, and is replaced by `ray.air.session`. This will provide an easy-"
    "to-use API across Tune session and Data parallel worker sessions."
    "The old APIs will be removed in the future. "
)


class _TuneSessionImpl(Session):
    """Session client that function trainable can interact with."""

    def __init__(self, status_reporter: _StatusReporter):
        self._status_reporter = status_reporter

    def report(self, metrics: Dict, *, checkpoint: Optional[Checkpoint] = None) -> None:
        self._status_reporter.report(metrics, checkpoint=checkpoint)

    @property
    def loaded_checkpoint(self) -> Optional[Checkpoint]:
        return self._status_reporter.loaded_checkpoint

    @property
    def trial_name(self) -> str:
        return self._status_reporter.trial_name

    @property
    def trial_id(self) -> str:
        return self._status_reporter.trial_id

    @property
    def trial_resources(self) -> Dict[str, float]:
        return self._status_reporter.trial_resources.required_resources


@PublicAPI
def is_session_enabled() -> bool:
    """Returns True if running within an Tune process."""
    global _session
    return _session is not None


@PublicAPI
def get_session():
    global _session
    if not _session:
        function_name = inspect.stack()[1].function
        # Log traceback so the user knows where the offending func is called.
        # E.g. ... -> tune.report() -> get_session() -> logger.warning(...)
        # So we shouldn't print the last 2 functions in the trace.
        stack_trace_str = "".join(traceback.extract_stack().format()[:-2])
        if log_once(stack_trace_str):
            logger.warning(
                "Session not detected. You should not be calling `{}` "
                "outside `tune.run` or while using the class API. ".format(
                    function_name
                )
            )
            logger.warning(stack_trace_str)
    return _session


def init(reporter, ignore_reinit_error=True):
    """Initializes the global trial context for this process."""
    global _session
    global _session_v2

    if _session is not None:
        # TODO(ng): would be nice to stack crawl at creation time to report
        # where that initial trial was created, and that creation line
        # info is helpful to keep around anyway.
        reinit_msg = (
            "A Tune session already exists in the current process. "
            "If you are using ray.init(local_mode=True), "
            "you must set ray.init(..., num_cpus=1, num_gpus=1) to limit "
            "available concurrency. If you are supplying a wrapped "
            "Searcher(concurrency, repeating) or customized SearchAlgo. "
            "Please try limiting the concurrency to 1 there."
        )
        if ignore_reinit_error:
            logger.warning(reinit_msg)
            return
        else:
            raise ValueError(reinit_msg)

    if reporter is None:
        logger.warning(
            "You are using a Tune session outside of Tune. "
            "Most session commands will have no effect."
        )

    # Setup hooks for generating placement group resource deadlock warnings.
    from ray import actor, remote_function

    if "TUNE_DISABLE_RESOURCE_CHECKS" not in os.environ:
        actor._actor_launch_hook = tune_task_and_actor_launch_hook
        remote_function._task_launch_hook = tune_task_and_actor_launch_hook

    _session = reporter
    _session_v2 = _TuneSessionImpl(status_reporter=reporter)


# Cache of resource dicts that have been checked by the launch hook already.
_checked_resources: Set[frozenset] = set()


def tune_task_and_actor_launch_hook(
    fn, resources: Dict[str, float], strategy: Optional[SchedulingStrategyT]
):
    """Launch hook to catch nested tasks that can't fit in the placement group.

    This gives users a nice warning in case they launch a nested task in a Tune trial
    without reserving resources in the trial placement group to fit it.
    """

    # Already checked, skip for performance reasons.
    key = frozenset({(k, v) for k, v in resources.items() if v > 0})
    if not key or key in _checked_resources:
        return

    # No need to check if placement group is None.
    if (
        not isinstance(strategy, PlacementGroupSchedulingStrategy)
        or strategy.placement_group is None
    ):
        return

    # Check if the resource request is targeting the current placement group.
    cur_pg = ray.util.get_current_placement_group()
    if not cur_pg or strategy.placement_group.id != cur_pg.id:
        return

    _checked_resources.add(key)

    # Check if the request can be fulfilled by the current placement group.
    pgf = get_trial_resources()

    if pgf.head_bundle_is_empty:
        available_bundles = cur_pg.bundle_specs[0:]
    else:
        available_bundles = cur_pg.bundle_specs[1:]

    # Check if the request can be fulfilled by the current placement group.
    if _valid_resource_shape(resources, available_bundles):
        return

    if fn.class_name:
        submitted = "actor"
        name = fn.module_name + "." + fn.class_name + "." + fn.function_name
    else:
        submitted = "task"
        name = fn.module_name + "." + fn.function_name

    # Normalize the resource spec so it looks the same as the placement group bundle.
    main_resources = cur_pg.bundle_specs[0]
    resources = {k: float(v) for k, v in resources.items() if v > 0}

    raise TuneError(
        f"No trial resources are available for launching the {submitted} `{name}`. "
        "To resolve this, specify the Tune option:\n\n"
        ">  resources_per_trial=tune.PlacementGroupFactory(\n"
        f">    [{main_resources}] + [{resources}] * N\n"
        ">  )\n\n"
        f"Where `N` is the number of slots to reserve for trial {submitted}s. "
        "If you are using a Ray training library, there might be a utility function "
        "to set this automatically for you. For more information, refer to "
        "https://docs.ray.io/en/latest/tune/tutorials/tune-resources.html"
    )


def shutdown():
    """Cleans up the trial and removes it from the global context."""

    global _session
    _session = None


@PublicAPI
def report(_metric=None, **kwargs):
    """Logs all keyword arguments.

    .. code-block:: python

        import time
        from ray import tune

        def run_me(config):
            for iter in range(100):
                time.sleep(1)
                tune.report(hello="world", ray="tune")

        analysis = tune.run(run_me)

    Args:
        _metric: Optional default anonymous metric for ``tune.report(value)``
        **kwargs: Any key value pair to be logged by Tune. Any of these
            metrics can be used for early stopping or optimization.
    """
    warnings.warn(
        _deprecation_msg,
        DeprecationWarning,
    )
    _session = get_session()
    if _session:
        if _session._iter:
            raise ValueError(
                "It is not allowed to mix `tune.report` with `session.report`."
            )

        return _session(_metric, **kwargs)


@PublicAPI
@contextmanager
def checkpoint_dir(step: int):
    """Returns a checkpoint dir inside a context.

    Store any files related to restoring state within the
    provided checkpoint dir.

    You should call this *before* calling ``tune.report``. The reason is
    because we want checkpoints to be correlated with the result
    (i.e., be able to retrieve the best checkpoint, etc). Many algorithms
    depend on this behavior too.

    Calling ``checkpoint_dir`` after report could introduce
    inconsistencies.

    Args:
        step: Index for the checkpoint. Expected to be a
            monotonically increasing quantity.

    .. code-block:: python

        import os
        import json
        import time
        from ray import tune

        def func(config, checkpoint_dir=None):
            start = 0
            if checkpoint_dir:
                with open(os.path.join(checkpoint_dir, "checkpoint")) as f:
                    state = json.loads(f.read())
                    accuracy = state["acc"]
                    start = state["step"] + 1

            for iter in range(start, 10):
                time.sleep(1)

                with tune.checkpoint_dir(step=iter) as checkpoint_dir:
                    path = os.path.join(checkpoint_dir, "checkpoint")
                    with open(path, "w") as f:
                        f.write(json.dumps({"step": start}))

                tune.report(hello="world", ray="tune")

    Yields:
        checkpoint_dir: Directory for checkpointing.

    .. versionadded:: 0.8.7
    """
    warnings.warn(
        _deprecation_msg,
        DeprecationWarning,
    )

    _session = get_session()

    if step is None:
        raise ValueError("checkpoint_dir(step) must be provided - got None.")

    if _session:
        if _session._iter:
            raise ValueError(
                "It is not allowed to mix `with tune.checkpoint_dir` "
                "with `session.report`."
            )
        _checkpoint_dir = _session.make_checkpoint_dir(step=step)
    else:
        _checkpoint_dir = os.path.abspath("./")

    yield _checkpoint_dir

    if _session:
        _session.set_checkpoint(_checkpoint_dir)


@DeveloperAPI
def get_trial_dir():
    """Returns the directory where trial results are saved.

    For function API use only.
    """
    warnings.warn(
        _deprecation_msg,
        DeprecationWarning,
    )
    _session = get_session()
    if _session:
        return _session.logdir


@DeveloperAPI
def get_trial_name():
    """Trial name for the corresponding trial.

    For function API use only.
    """
    warnings.warn(
        _deprecation_msg,
        DeprecationWarning,
    )
    _session = get_session()
    if _session:
        return _session.trial_name


@DeveloperAPI
def get_trial_id():
    """Trial id for the corresponding trial.

    For function API use only.
    """
    warnings.warn(
        _deprecation_msg,
        DeprecationWarning,
    )
    _session = get_session()
    if _session:
        return _session.trial_id


@DeveloperAPI
def get_trial_resources():
    """Trial resources for the corresponding trial.

    Will be a PlacementGroupFactory if trial uses those,
    otherwise a Resources instance.

    For function API use only.
    """
    warnings.warn(
        _deprecation_msg,
        DeprecationWarning,
    )
    _session = get_session()
    if _session:
        return _session.trial_resources


__all__ = [
    "report",
    "get_trial_dir",
    "get_trial_name",
    "get_trial_id",
    "get_trial_resources",
]
=======
from ray.tune._structure_refactor import warn_structure_refactor
from ray.tune.trainable.session import *  # noqa: F401, F403

warn_structure_refactor(__name__, "ray.tune.trainable.session")
>>>>>>> 478733d7
<|MERGE_RESOLUTION|>--- conflicted
+++ resolved
@@ -1,391 +1,4 @@
-<<<<<<< HEAD
-import inspect
-import logging
-import os
-import traceback
-import warnings
-from contextlib import contextmanager
-from typing import Dict, Optional, Set
-
-import ray
-from ray.air._internal.session import Session
-from ray.air.checkpoint import Checkpoint
-from ray.tune.error import TuneError
-from ray.tune.function_runner import _StatusReporter
-from ray.util.annotations import DeveloperAPI, PublicAPI
-from ray.util.debug import log_once
-from ray.util.placement_group import _valid_resource_shape
-from ray.util.scheduling_strategies import (
-    PlacementGroupSchedulingStrategy,
-    SchedulingStrategyT,
-)
-
-logger = logging.getLogger(__name__)
-
-_session: Optional[_StatusReporter] = None
-# V2 Session API.
-_session_v2: Optional["_TuneSessionImpl"] = None
-
-_deprecation_msg = (
-    "`tune.report` and `tune.checkpoint_dir` APIs are deprecated in Ray "
-    "2.0, and is replaced by `ray.air.session`. This will provide an easy-"
-    "to-use API across Tune session and Data parallel worker sessions."
-    "The old APIs will be removed in the future. "
-)
-
-
-class _TuneSessionImpl(Session):
-    """Session client that function trainable can interact with."""
-
-    def __init__(self, status_reporter: _StatusReporter):
-        self._status_reporter = status_reporter
-
-    def report(self, metrics: Dict, *, checkpoint: Optional[Checkpoint] = None) -> None:
-        self._status_reporter.report(metrics, checkpoint=checkpoint)
-
-    @property
-    def loaded_checkpoint(self) -> Optional[Checkpoint]:
-        return self._status_reporter.loaded_checkpoint
-
-    @property
-    def trial_name(self) -> str:
-        return self._status_reporter.trial_name
-
-    @property
-    def trial_id(self) -> str:
-        return self._status_reporter.trial_id
-
-    @property
-    def trial_resources(self) -> Dict[str, float]:
-        return self._status_reporter.trial_resources.required_resources
-
-
-@PublicAPI
-def is_session_enabled() -> bool:
-    """Returns True if running within an Tune process."""
-    global _session
-    return _session is not None
-
-
-@PublicAPI
-def get_session():
-    global _session
-    if not _session:
-        function_name = inspect.stack()[1].function
-        # Log traceback so the user knows where the offending func is called.
-        # E.g. ... -> tune.report() -> get_session() -> logger.warning(...)
-        # So we shouldn't print the last 2 functions in the trace.
-        stack_trace_str = "".join(traceback.extract_stack().format()[:-2])
-        if log_once(stack_trace_str):
-            logger.warning(
-                "Session not detected. You should not be calling `{}` "
-                "outside `tune.run` or while using the class API. ".format(
-                    function_name
-                )
-            )
-            logger.warning(stack_trace_str)
-    return _session
-
-
-def init(reporter, ignore_reinit_error=True):
-    """Initializes the global trial context for this process."""
-    global _session
-    global _session_v2
-
-    if _session is not None:
-        # TODO(ng): would be nice to stack crawl at creation time to report
-        # where that initial trial was created, and that creation line
-        # info is helpful to keep around anyway.
-        reinit_msg = (
-            "A Tune session already exists in the current process. "
-            "If you are using ray.init(local_mode=True), "
-            "you must set ray.init(..., num_cpus=1, num_gpus=1) to limit "
-            "available concurrency. If you are supplying a wrapped "
-            "Searcher(concurrency, repeating) or customized SearchAlgo. "
-            "Please try limiting the concurrency to 1 there."
-        )
-        if ignore_reinit_error:
-            logger.warning(reinit_msg)
-            return
-        else:
-            raise ValueError(reinit_msg)
-
-    if reporter is None:
-        logger.warning(
-            "You are using a Tune session outside of Tune. "
-            "Most session commands will have no effect."
-        )
-
-    # Setup hooks for generating placement group resource deadlock warnings.
-    from ray import actor, remote_function
-
-    if "TUNE_DISABLE_RESOURCE_CHECKS" not in os.environ:
-        actor._actor_launch_hook = tune_task_and_actor_launch_hook
-        remote_function._task_launch_hook = tune_task_and_actor_launch_hook
-
-    _session = reporter
-    _session_v2 = _TuneSessionImpl(status_reporter=reporter)
-
-
-# Cache of resource dicts that have been checked by the launch hook already.
-_checked_resources: Set[frozenset] = set()
-
-
-def tune_task_and_actor_launch_hook(
-    fn, resources: Dict[str, float], strategy: Optional[SchedulingStrategyT]
-):
-    """Launch hook to catch nested tasks that can't fit in the placement group.
-
-    This gives users a nice warning in case they launch a nested task in a Tune trial
-    without reserving resources in the trial placement group to fit it.
-    """
-
-    # Already checked, skip for performance reasons.
-    key = frozenset({(k, v) for k, v in resources.items() if v > 0})
-    if not key or key in _checked_resources:
-        return
-
-    # No need to check if placement group is None.
-    if (
-        not isinstance(strategy, PlacementGroupSchedulingStrategy)
-        or strategy.placement_group is None
-    ):
-        return
-
-    # Check if the resource request is targeting the current placement group.
-    cur_pg = ray.util.get_current_placement_group()
-    if not cur_pg or strategy.placement_group.id != cur_pg.id:
-        return
-
-    _checked_resources.add(key)
-
-    # Check if the request can be fulfilled by the current placement group.
-    pgf = get_trial_resources()
-
-    if pgf.head_bundle_is_empty:
-        available_bundles = cur_pg.bundle_specs[0:]
-    else:
-        available_bundles = cur_pg.bundle_specs[1:]
-
-    # Check if the request can be fulfilled by the current placement group.
-    if _valid_resource_shape(resources, available_bundles):
-        return
-
-    if fn.class_name:
-        submitted = "actor"
-        name = fn.module_name + "." + fn.class_name + "." + fn.function_name
-    else:
-        submitted = "task"
-        name = fn.module_name + "." + fn.function_name
-
-    # Normalize the resource spec so it looks the same as the placement group bundle.
-    main_resources = cur_pg.bundle_specs[0]
-    resources = {k: float(v) for k, v in resources.items() if v > 0}
-
-    raise TuneError(
-        f"No trial resources are available for launching the {submitted} `{name}`. "
-        "To resolve this, specify the Tune option:\n\n"
-        ">  resources_per_trial=tune.PlacementGroupFactory(\n"
-        f">    [{main_resources}] + [{resources}] * N\n"
-        ">  )\n\n"
-        f"Where `N` is the number of slots to reserve for trial {submitted}s. "
-        "If you are using a Ray training library, there might be a utility function "
-        "to set this automatically for you. For more information, refer to "
-        "https://docs.ray.io/en/latest/tune/tutorials/tune-resources.html"
-    )
-
-
-def shutdown():
-    """Cleans up the trial and removes it from the global context."""
-
-    global _session
-    _session = None
-
-
-@PublicAPI
-def report(_metric=None, **kwargs):
-    """Logs all keyword arguments.
-
-    .. code-block:: python
-
-        import time
-        from ray import tune
-
-        def run_me(config):
-            for iter in range(100):
-                time.sleep(1)
-                tune.report(hello="world", ray="tune")
-
-        analysis = tune.run(run_me)
-
-    Args:
-        _metric: Optional default anonymous metric for ``tune.report(value)``
-        **kwargs: Any key value pair to be logged by Tune. Any of these
-            metrics can be used for early stopping or optimization.
-    """
-    warnings.warn(
-        _deprecation_msg,
-        DeprecationWarning,
-    )
-    _session = get_session()
-    if _session:
-        if _session._iter:
-            raise ValueError(
-                "It is not allowed to mix `tune.report` with `session.report`."
-            )
-
-        return _session(_metric, **kwargs)
-
-
-@PublicAPI
-@contextmanager
-def checkpoint_dir(step: int):
-    """Returns a checkpoint dir inside a context.
-
-    Store any files related to restoring state within the
-    provided checkpoint dir.
-
-    You should call this *before* calling ``tune.report``. The reason is
-    because we want checkpoints to be correlated with the result
-    (i.e., be able to retrieve the best checkpoint, etc). Many algorithms
-    depend on this behavior too.
-
-    Calling ``checkpoint_dir`` after report could introduce
-    inconsistencies.
-
-    Args:
-        step: Index for the checkpoint. Expected to be a
-            monotonically increasing quantity.
-
-    .. code-block:: python
-
-        import os
-        import json
-        import time
-        from ray import tune
-
-        def func(config, checkpoint_dir=None):
-            start = 0
-            if checkpoint_dir:
-                with open(os.path.join(checkpoint_dir, "checkpoint")) as f:
-                    state = json.loads(f.read())
-                    accuracy = state["acc"]
-                    start = state["step"] + 1
-
-            for iter in range(start, 10):
-                time.sleep(1)
-
-                with tune.checkpoint_dir(step=iter) as checkpoint_dir:
-                    path = os.path.join(checkpoint_dir, "checkpoint")
-                    with open(path, "w") as f:
-                        f.write(json.dumps({"step": start}))
-
-                tune.report(hello="world", ray="tune")
-
-    Yields:
-        checkpoint_dir: Directory for checkpointing.
-
-    .. versionadded:: 0.8.7
-    """
-    warnings.warn(
-        _deprecation_msg,
-        DeprecationWarning,
-    )
-
-    _session = get_session()
-
-    if step is None:
-        raise ValueError("checkpoint_dir(step) must be provided - got None.")
-
-    if _session:
-        if _session._iter:
-            raise ValueError(
-                "It is not allowed to mix `with tune.checkpoint_dir` "
-                "with `session.report`."
-            )
-        _checkpoint_dir = _session.make_checkpoint_dir(step=step)
-    else:
-        _checkpoint_dir = os.path.abspath("./")
-
-    yield _checkpoint_dir
-
-    if _session:
-        _session.set_checkpoint(_checkpoint_dir)
-
-
-@DeveloperAPI
-def get_trial_dir():
-    """Returns the directory where trial results are saved.
-
-    For function API use only.
-    """
-    warnings.warn(
-        _deprecation_msg,
-        DeprecationWarning,
-    )
-    _session = get_session()
-    if _session:
-        return _session.logdir
-
-
-@DeveloperAPI
-def get_trial_name():
-    """Trial name for the corresponding trial.
-
-    For function API use only.
-    """
-    warnings.warn(
-        _deprecation_msg,
-        DeprecationWarning,
-    )
-    _session = get_session()
-    if _session:
-        return _session.trial_name
-
-
-@DeveloperAPI
-def get_trial_id():
-    """Trial id for the corresponding trial.
-
-    For function API use only.
-    """
-    warnings.warn(
-        _deprecation_msg,
-        DeprecationWarning,
-    )
-    _session = get_session()
-    if _session:
-        return _session.trial_id
-
-
-@DeveloperAPI
-def get_trial_resources():
-    """Trial resources for the corresponding trial.
-
-    Will be a PlacementGroupFactory if trial uses those,
-    otherwise a Resources instance.
-
-    For function API use only.
-    """
-    warnings.warn(
-        _deprecation_msg,
-        DeprecationWarning,
-    )
-    _session = get_session()
-    if _session:
-        return _session.trial_resources
-
-
-__all__ = [
-    "report",
-    "get_trial_dir",
-    "get_trial_name",
-    "get_trial_id",
-    "get_trial_resources",
-]
-=======
 from ray.tune._structure_refactor import warn_structure_refactor
 from ray.tune.trainable.session import *  # noqa: F401, F403
 
-warn_structure_refactor(__name__, "ray.tune.trainable.session")
->>>>>>> 478733d7
+warn_structure_refactor(__name__, "ray.tune.trainable.session")