--- conflicted
+++ resolved
@@ -2,13 +2,8 @@
 from abc import ABCMeta
 import warnings
 
-<<<<<<< HEAD
-from ray.util.annotations import PublicAPI
+from ray.util.annotations import PublicAPI, DeveloperAPI
 from ray.util.ml_utils.checkpoint_manager import TrackedCheckpoint
-=======
-from ray.tune.checkpoint_manager import _TuneCheckpoint
-from ray.util.annotations import PublicAPI, DeveloperAPI
->>>>>>> 5a889487
 
 if TYPE_CHECKING:
     from ray.tune.trial import Trial
