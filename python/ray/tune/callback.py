--- conflicted
+++ resolved
@@ -202,17 +202,10 @@
         """Called after a trial saved a checkpoint with Tune.
 
         Arguments:
-<<<<<<< HEAD
-            iteration (int): Number of iterations of the tuning loop.
-            trials (List[Trial]): List of trials.
-            trial (Trial): Trial that just has errored.
-            checkpoint (_TuneCheckpoint): Checkpoint object that has been saved
-=======
             iteration: Number of iterations of the tuning loop.
             trials: List of trials.
             trial: Trial that just has errored.
             checkpoint: Checkpoint object that has been saved
->>>>>>> 9d8ce1db
                 by the trial.
             **info: Kwargs dict for forward compatibility.
         """
