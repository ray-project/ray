--- conflicted
+++ resolved
@@ -1,25 +1,7 @@
 import abc
 import logging
 
-<<<<<<< HEAD
-from typing import Optional, List, Callable, Union, Tuple
-
-from shlex import quote
-
-import ray
-from ray.tune.error import TuneError
-from ray.tune.utils.file_transfer import sync_dir_between_nodes, delete_on_node
-from ray.util.annotations import PublicAPI, DeveloperAPI
-
-# We keep these constants for legacy compatibility with Tune's sync client
-# After Tune fully moved to using pyarrow.fs we can remove these.
-S3_PREFIX = "s3://"
-GS_PREFIX = "gs://"
-HDFS_PREFIX = "hdfs://"
-ALLOWED_REMOTE_PREFIXES = (S3_PREFIX, GS_PREFIX, HDFS_PREFIX)
-=======
 from ray.util.annotations import Deprecated
->>>>>>> ac831fde
 
 logger = logging.getLogger(__name__)
 
