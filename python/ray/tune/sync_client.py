from __future__ import absolute_import
from __future__ import division
from __future__ import print_function

import distutils
import distutils.spawn
import logging
import subprocess
import tempfile
import types

try:  # py3
    from shlex import quote
except ImportError:  # py2
    from pipes import quote
from ray.tune.error import TuneError

logger = logging.getLogger(__name__)

S3_PREFIX = "s3://"
GS_PREFIX = "gs://"
ALLOWED_REMOTE_PREFIXES = (S3_PREFIX, GS_PREFIX)

noop_template = ": {target}"  # noop in bash


def noop(*args):
    return


def get_sync_client(sync_function, delete_function=None):
    """Returns a sync client.

    Args:
<<<<<<< HEAD
        sync_function (str|function): Sync function.
        delete_function (Optional[str|function]): Delete function. Must be
            the same type as sync_function if it is provided.
=======
        sync_function (Optional[str|function]): Sync function.
>>>>>>> ec4f8d53

    Raises:
        ValueError if sync_function or delete_function are malformed.
    """
<<<<<<< HEAD
    if delete_function and type(sync_function) != type(delete_function):
        raise ValueError("Sync and delete functions must be of same type.")
=======
    if sync_function is None:
        return None
>>>>>>> ec4f8d53
    if isinstance(sync_function, types.FunctionType):
        delete_function = delete_function or noop
        client_cls = FunctionBasedClient
    elif isinstance(sync_function, str):
        delete_function = delete_function or noop_template
        client_cls = CommandBasedClient
    else:
        raise ValueError("Sync function {} must be string or function".format(
            sync_function))
    return client_cls(sync_function, sync_function, delete_function)


def get_cloud_sync_client(remote_path):
    """Returns a CommandBasedClient that can sync to/from remote storage.

    Args:
        remote_path (str): Path to remote storage (S3 or GS).

    Raises:
        ValueError if malformed remote_dir.
    """
    if remote_path.startswith(S3_PREFIX):
        if not distutils.spawn.find_executable("aws"):
            raise ValueError(
                "Upload uri starting with '{}' requires awscli tool"
                " to be installed".format(S3_PREFIX))
        template = "aws s3 sync {source} {target}"
        delete_template = "aws s3 rm {target} --recursive"
    elif remote_path.startswith(GS_PREFIX):
        if not distutils.spawn.find_executable("gsutil"):
            raise ValueError(
                "Upload uri starting with '{}' requires gsutil tool"
                " to be installed".format(GS_PREFIX))
        template = "gsutil rsync -r {source} {target}"
        delete_template = "gsutil rm -r {target}"
    else:
        raise ValueError("Upload uri must start with one of: {}"
                         "".format(ALLOWED_REMOTE_PREFIXES))
    return CommandBasedClient(template, template, delete_template)


class SyncClient(object):
    """Client interface for interacting with remote storage options."""

    def sync_up(self, source, target):
        """Syncs up from source to target.

        Args:
            source (str): Source path.
            target (str): Target path.

        Returns:
            True if sync initiation successful, False otherwise.
        """
        raise NotImplementedError

    def sync_down(self, source, target):
        """Syncs down from source to target.

        Args:
            source (str): Source path.
            target (str): Target path.

        Returns:
            True if sync initiation successful, False otherwise.
        """
        raise NotImplementedError

    def delete(self, target):
        """Deletes target.

        Args:
            target (str): Target path.

        Returns:
            True if delete initiation successful, False otherwise.
        """
        raise NotImplementedError

    def wait(self):
        """Waits for current sync to complete, if asynchronously started."""
        pass

    def reset(self):
        """Resets state."""
        pass


class FunctionBasedClient(SyncClient):
    def __init__(self, sync_up_func, sync_down_func, delete_func=None):
        self.sync_up_func = sync_up_func
        self.sync_down_func = sync_down_func
        self.delete_func = delete_func or noop

    def sync_up(self, source, target):
        self.sync_up_func(source, target)
        return True

    def sync_down(self, source, target):
        self.sync_down_func(source, target)
        return True

    def delete(self, target):
        self.delete_func(target)
        return True


NOOP = FunctionBasedClient(noop, noop)


class CommandBasedClient(SyncClient):
    def __init__(self,
                 sync_up_template,
                 sync_down_template,
                 delete_template=noop_template):
        """Syncs between two directories with the given command.

        Arguments:
            sync_up_template (str): A runnable string template; needs to
                include replacement fields '{source}' and '{target}'.
            sync_down_template (str): A runnable string template; needs to
                include replacement fields '{source}' and '{target}'.
            delete_template (Optional[str]): A runnable string template; needs
                to include replacement field '{target}'. Noop by default.
        """
        self._validate_sync_string(sync_up_template)
        self._validate_sync_string(sync_down_template)
        self.sync_up_template = sync_up_template
        self.sync_down_template = sync_down_template
        self.delete_template = delete_template
        self.logfile = None
        self.cmd_process = None

    def set_logdir(self, logdir):
        """Sets the directory to log sync execution output in.

        Args:
            logdir (str): Log directory.
        """
        self.logfile = tempfile.NamedTemporaryFile(
            prefix="log_sync", dir=logdir, suffix=".log", delete=False)

    def sync_up(self, source, target):
        return self._execute(self.sync_up_template, source, target)

    def sync_down(self, source, target):
        return self._execute(self.sync_down_template, source, target)

    def delete(self, target):
        if self.is_running:
            logger.warning("Last sync client cmd still in progress, skipping.")
            return False
        final_cmd = self.delete_template.format(target=quote(target))
        logger.debug("Running delete: {}".format(final_cmd))
        self.cmd_process = subprocess.Popen(
            final_cmd, shell=True, stderr=subprocess.PIPE, stdout=self.logfile)
        return True

    def wait(self):
        if self.cmd_process:
            _, error_msg = self.cmd_process.communicate()
            error_msg = error_msg.decode("ascii")
            code = self.cmd_process.returncode
            self.cmd_process = None
            if code != 0:
                raise TuneError("Sync error ({}): {}".format(code, error_msg))

    def reset(self):
        if self.is_running:
            logger.warning("Sync process still running but resetting anyways.")
        self.cmd_process = None

    @property
    def is_running(self):
        """Returns whether a sync or delete process is running."""
        if self.cmd_process:
            self.cmd_process.poll()
            return self.cmd_process.returncode is None
        return False

    def _execute(self, sync_template, source, target):
        """Executes sync_template on source and target."""
        if self.is_running:
            logger.warning("Last sync client cmd still in progress, skipping.")
            return False
        final_cmd = sync_template.format(
            source=quote(source), target=quote(target))
        logger.debug("Running sync: {}".format(final_cmd))
        self.cmd_process = subprocess.Popen(
            final_cmd, shell=True, stderr=subprocess.PIPE, stdout=self.logfile)
        return True

    @staticmethod
    def _validate_sync_string(sync_string):
        if not isinstance(sync_string, str):
            raise ValueError("{} is not a string.".format(sync_string))
        if "{source}" not in sync_string:
            raise ValueError("Sync template missing '{source}'.")
        if "{target}" not in sync_string:
            raise ValueError("Sync template missing '{target}'.")<|MERGE_RESOLUTION|>--- conflicted
+++ resolved
@@ -32,24 +32,17 @@
     """Returns a sync client.
 
     Args:
-<<<<<<< HEAD
-        sync_function (str|function): Sync function.
+        sync_function (Optional[str|function]): Sync function.
         delete_function (Optional[str|function]): Delete function. Must be
             the same type as sync_function if it is provided.
-=======
-        sync_function (Optional[str|function]): Sync function.
->>>>>>> ec4f8d53
 
     Raises:
         ValueError if sync_function or delete_function are malformed.
     """
-<<<<<<< HEAD
+    if sync_function is None:
+        return None
     if delete_function and type(sync_function) != type(delete_function):
         raise ValueError("Sync and delete functions must be of same type.")
-=======
-    if sync_function is None:
-        return None
->>>>>>> ec4f8d53
     if isinstance(sync_function, types.FunctionType):
         delete_function = delete_function or noop
         client_cls = FunctionBasedClient
