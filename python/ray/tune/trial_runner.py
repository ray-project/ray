from __future__ import absolute_import
from __future__ import division
from __future__ import print_function

import collections
import logging
import os
import re
import time
import traceback

from ray.tune import TuneError
from ray.tune.ray_trial_executor import RayTrialExecutor
from ray.tune.result import TIME_THIS_ITER_S
from ray.tune.trial import Trial
from ray.tune.schedulers import FIFOScheduler, TrialScheduler
from ray.tune.web_server import TuneServer

MAX_DEBUG_TRIALS = 20

logger = logging.getLogger(__name__)


def _naturalize(string):
    """Provides a natural representation for string for nice sorting."""
    splits = re.split("([0-9]+)", string)
    return [int(text) if text.isdigit() else text.lower() for text in splits]


class TrialRunner(object):
    """A TrialRunner implements the event loop for scheduling trials on Ray.

    Example:
        runner = TrialRunner(BasicVariantGenerator())
        runner.add_trial(Trial(...))
        runner.add_trial(Trial(...))
        while not runner.is_finished():
            runner.step()
            print(runner.debug_string())

    The main job of TrialRunner is scheduling trials to efficiently use cluster
    resources, without overloading the cluster.

    While Ray itself provides resource management for tasks and actors, this is
    not sufficient when scheduling trials that may instantiate multiple actors.
    This is because if insufficient resources are available, concurrent trials
    could deadlock waiting for new resources to become available. Furthermore,
    oversubscribing the cluster could degrade training performance, leading to
    misleading benchmark results.
    """

    def __init__(self,
                 search_alg,
                 scheduler=None,
                 launch_web_server=False,
                 server_port=TuneServer.DEFAULT_PORT,
                 verbose=True,
                 queue_trials=False,
                 trial_executor=None):
        """Initializes a new TrialRunner.

        Args:
            search_alg (SearchAlgorithm): SearchAlgorithm for generating
                Trial objects.
            scheduler (TrialScheduler): Defaults to FIFOScheduler.
            launch_web_server (bool): Flag for starting TuneServer
            server_port (int): Port number for launching TuneServer
            verbose (bool): Flag for verbosity. If False, trial results
                will not be output.
            queue_trials (bool): Whether to queue trials when the cluster does
                not currently have enough resources to launch one. This should
                be set to True when running on an autoscaling cluster to enable
                automatic scale-up.
            trial_executor (TrialExecutor): Defaults to RayTrialExecutor.
        """
        self._search_alg = search_alg
        self._scheduler_alg = scheduler or FIFOScheduler()
        self._trials = []
        self.trial_executor = trial_executor or \
            RayTrialExecutor(queue_trials=queue_trials)

        # For debugging, it may be useful to halt trials after some time has
        # elapsed. TODO(ekl) consider exposing this in the API.
        self._global_time_limit = float(
            os.environ.get("TRIALRUNNER_WALLTIME_LIMIT", float('inf')))
        self._total_time = 0
        self._server = None
        if launch_web_server:
            self._server = TuneServer(self, server_port)
        self._stop_queue = []
        self._verbose = verbose
        self._queue_trials = queue_trials

    def is_finished(self):
        """Returns whether all trials have finished running."""

        if self._total_time > self._global_time_limit:
            logger.warning("Exceeded global time limit {} / {}".format(
                self._total_time, self._global_time_limit))
            return True

        trials_done = all(trial.is_finished() for trial in self._trials)
        return trials_done and self._search_alg.is_finished()

    def step(self):
        """Runs one step of the trial event loop.

        Callers should typically run this method repeatedly in a loop. They
        may inspect or modify the runner's state in between calls to step().
        """
        if self.is_finished():
            raise TuneError("Called step when all trials finished?")
        self.trial_executor.on_step_begin()
        next_trial = self._get_next_trial()
        if next_trial is not None:
            self.trial_executor.start_trial(next_trial)
        elif self.trial_executor.get_running_trials():
            self._process_events()
        else:
            for trial in self._trials:
                if trial.status == Trial.PENDING:
                    if not self.has_resources(trial.resources):
                        raise TuneError(
                            ("Insufficient cluster resources to launch trial: "
                             "trial requested {} but the cluster summary: {} "
                             "Pass `queue_trials=True` in "
                             "ray.tune.run_experiments() or on the command "
                             "line to queue trials until the cluster scales "
                             "up. {}").format(
                                 trial.resources.summary_string(),
                                 self.trial_executor.debug_string(),
                                 trial._get_trainable_cls().resource_help(
                                     trial.config)))
                elif trial.status == Trial.PAUSED:
                    raise TuneError(
                        "There are paused trials, but no more pending "
                        "trials with sufficient resources.")
<<<<<<< HEAD

=======
>>>>>>> 43df405d

        if self._server:
            self._process_requests()

            if self.is_finished():
                self._server.shutdown()
        self.trial_executor.on_step_end()

    def get_trial(self, tid):
        trial = [t for t in self._trials if t.trial_id == tid]
        return trial[0] if trial else None

    def get_trials(self):
        """Returns the list of trials managed by this TrialRunner.

        Note that the caller usually should not mutate trial state directly.
        """

        return self._trials

    def add_trial(self, trial):
        """Adds a new trial to this TrialRunner.

        Trials may be added at any time.

        Args:
            trial (Trial): Trial to queue.
        """
        trial.set_verbose(self._verbose)
        self._scheduler_alg.on_trial_add(self, trial)
        self._trials.append(trial)

    def debug_string(self, max_debug=MAX_DEBUG_TRIALS):
        """Returns a human readable message for printing to the console."""
        messages = self._debug_messages()
        states = collections.defaultdict(set)
        limit_per_state = collections.Counter()
        for t in self._trials:
            states[t.status].add(t)

        # Show at most max_debug total, but divide the limit fairly
        while max_debug > 0:
            start_num = max_debug
            for s in states:
                if limit_per_state[s] >= len(states[s]):
                    continue
                max_debug -= 1
                limit_per_state[s] += 1
            if max_debug == start_num:
                break

        for local_dir in sorted({t.local_dir for t in self._trials}):
            messages.append("Result logdir: {}".format(local_dir))
        for state, trials in sorted(states.items()):
            limit = limit_per_state[state]
            messages.append("{} trials:".format(state))
            sorted_trials = sorted(
                trials, key=lambda t: _naturalize(t.experiment_tag))
            if len(trials) > limit:
                tail_length = limit // 2
                first = sorted_trials[:tail_length]
                for t in first:
                    messages.append(" - {}:\t{}".format(
                        t, t.progress_string()))
                messages.append(
                    "  ... {} not shown".format(len(trials) - tail_length * 2))
                last = sorted_trials[-tail_length:]
                for t in last:
                    messages.append(" - {}:\t{}".format(
                        t, t.progress_string()))
            else:
                for t in sorted_trials:
                    messages.append(" - {}:\t{}".format(
                        t, t.progress_string()))

        return "\n".join(messages) + "\n"

    def _debug_messages(self):
        messages = ["== Status =="]
        messages.append(self._scheduler_alg.debug_string())
        messages.append(self.trial_executor.debug_string())
        return messages

    def has_resources(self, resources):
        """Returns whether this runner has at least the specified resources."""
        return self.trial_executor.has_resources(resources)

    def _get_next_trial(self):
        """Replenishes queue.

        Blocks if all trials queued have finished, but search algorithm is
        still not finished.
        """
        trials_done = all(trial.is_finished() for trial in self._trials)
        wait_for_trial = trials_done and not self._search_alg.is_finished()
        self._update_trial_queue(blocking=wait_for_trial)
        trial = self._scheduler_alg.choose_trial_to_run(self)
        return trial

    def _process_events(self):
        trial = self.trial_executor.get_next_available_trial()
        try:
            result = self.trial_executor.fetch_result(trial)
            self._total_time += result[TIME_THIS_ITER_S]

            if trial.should_stop(result):
                # Hook into scheduler
                self._scheduler_alg.on_trial_complete(self, trial, result)
                self._search_alg.on_trial_complete(
                    trial.trial_id, result=result)
                decision = TrialScheduler.STOP

            else:
                decision = self._scheduler_alg.on_trial_result(
                    self, trial, result)
                self._search_alg.on_trial_result(trial.trial_id, result)
                if decision == TrialScheduler.STOP:
                    self._search_alg.on_trial_complete(
                        trial.trial_id, early_terminated=True)
            trial.update_last_result(
                result, terminate=(decision == TrialScheduler.STOP))

            if decision == TrialScheduler.CONTINUE:
                if trial.should_checkpoint(result):
                    # TODO(rliaw): This is a blocking call
                    self.trial_executor.save(trial)
                self.trial_executor.continue_training(trial)
            elif decision == TrialScheduler.PAUSE:
                self.trial_executor.pause_trial(trial)
            elif decision == TrialScheduler.STOP:
                # Checkpoint before ending the trial
                # if checkpoint_at_end experiment option is set to True
                if trial.should_checkpoint(result):
                    self.trial_executor.save(trial)
                self.trial_executor.stop_trial(trial)
            else:
                assert False, "Invalid scheduling decision: {}".format(
                    decision)
        except Exception:
            logger.exception("Error processing event.")
            error_msg = traceback.format_exc()
            if trial.status == Trial.RUNNING:
                if trial.has_checkpoint() and \
                        trial.num_failures < trial.max_failures:
                    self._try_recover(trial, error_msg)
                else:
                    self._scheduler_alg.on_trial_error(self, trial)
                    self._search_alg.on_trial_complete(
                        trial.trial_id, error=True)
                    self.trial_executor.stop_trial(trial, True, error_msg)

    def _try_recover(self, trial, error_msg):
        try:
            logger.info("Attempting to recover"
                        " trial state from last checkpoint.")
            self.trial_executor.restart_trial(trial, error_msg)
        except Exception:
            error_msg = traceback.format_exc()
            logger.warning("Error recovering trial from checkpoint, abort.")
            self.trial_executor.stop_trial(trial, True, error_msg=error_msg)

    def _update_trial_queue(self, blocking=False, timeout=600):
        """Adds next trials to queue if possible.

        Note that the timeout is currently unexposed to the user.

        Args:
            blocking (bool): Blocks until either a trial is available
                or is_finished (timeout or search algorithm finishes).
            timeout (int): Seconds before blocking times out.
        """
        trials = self._search_alg.next_trials()
        if blocking and not trials:
            start = time.time()
            # Checking `is_finished` instead of _search_alg.is_finished
            # is fine because blocking only occurs if all trials are
            # finished and search_algorithm is not yet finished
            while (not trials and not self.is_finished()
                   and time.time() - start < timeout):
                logger.info("Blocking for next trial...")
                trials = self._search_alg.next_trials()
                time.sleep(1)

        for trial in trials:
            self.add_trial(trial)

    def request_stop_trial(self, trial):
        self._stop_queue.append(trial)

    def _process_requests(self):
        while self._stop_queue:
            t = self._stop_queue.pop()
            self.stop_trial(t)

    def stop_trial(self, trial):
        """Stops trial.

        Trials may be stopped at any time. If trial is in state PENDING
        or PAUSED, calls `on_trial_remove`  for scheduler and
        `on_trial_complete(..., early_terminated=True) for search_alg.
        Otherwise waits for result for the trial and calls
        `on_trial_complete` for scheduler and search_alg if RUNNING.
        """
        error = False
        error_msg = None

        if trial.status in [Trial.ERROR, Trial.TERMINATED]:
            return
        elif trial.status in [Trial.PENDING, Trial.PAUSED]:
            self._scheduler_alg.on_trial_remove(self, trial)
            self._search_alg.on_trial_complete(
                trial.trial_id, early_terminated=True)
        elif trial.status is Trial.RUNNING:
            try:
                result = self.trial_executor.fetch_result(trial)
                trial.update_last_result(result, terminate=True)
                self._scheduler_alg.on_trial_complete(self, trial, result)
                self._search_alg.on_trial_complete(
                    trial.trial_id, result=result)
            except Exception:
                error_msg = traceback.format_exc()
                logger.exception("Error processing event.")
                self._scheduler_alg.on_trial_error(self, trial)
                self._search_alg.on_trial_complete(trial.trial_id, error=True)
                error = True

        self.trial_executor.stop_trial(trial, error=error, error_msg=error_msg)<|MERGE_RESOLUTION|>--- conflicted
+++ resolved
@@ -135,10 +135,6 @@
                     raise TuneError(
                         "There are paused trials, but no more pending "
                         "trials with sufficient resources.")
-<<<<<<< HEAD
-
-=======
->>>>>>> 43df405d
 
         if self._server:
             self._process_requests()
