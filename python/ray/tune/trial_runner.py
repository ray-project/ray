from __future__ import absolute_import
from __future__ import division
from __future__ import print_function

import collections
import os
import time
import traceback

from ray.tune import TuneError
from ray.tune.ray_trial_executor import RayTrialExecutor
from ray.tune.result import TIME_THIS_ITER_S
from ray.tune.trial import Trial
from ray.tune.schedulers import FIFOScheduler, TrialScheduler
from ray.tune.web_server import TuneServer

MAX_DEBUG_TRIALS = 20


class TrialRunner(object):
    """A TrialRunner implements the event loop for scheduling trials on Ray.

    Example:
        runner = TrialRunner(BasicVariantGenerator())
        runner.add_trial(Trial(...))
        runner.add_trial(Trial(...))
        while not runner.is_finished():
            runner.step()
            print(runner.debug_string())

    The main job of TrialRunner is scheduling trials to efficiently use cluster
    resources, without overloading the cluster.

    While Ray itself provides resource management for tasks and actors, this is
    not sufficient when scheduling trials that may instantiate multiple actors.
    This is because if insufficient resources are available, concurrent trials
    could deadlock waiting for new resources to become available. Furthermore,
    oversubscribing the cluster could degrade training performance, leading to
    misleading benchmark results.
    """

    def __init__(self,
                 search_alg,
                 scheduler=None,
                 launch_web_server=False,
                 server_port=TuneServer.DEFAULT_PORT,
                 verbose=True,
                 queue_trials=False,
                 trial_executor=None):
        """Initializes a new TrialRunner.

        Args:
            search_alg (SearchAlgorithm): SearchAlgorithm for generating
                Trial objects.
            scheduler (TrialScheduler): Defaults to FIFOScheduler.
            launch_web_server (bool): Flag for starting TuneServer
            server_port (int): Port number for launching TuneServer
            verbose (bool): Flag for verbosity. If False, trial results
                will not be output.
            queue_trials (bool): Whether to queue trials when the cluster does
                not currently have enough resources to launch one. This should
                be set to True when running on an autoscaling cluster to enable
                automatic scale-up.
            trial_executor (TrialExecutor): Defaults to RayTrialExecutor.
        """
        self._search_alg = search_alg
        self._scheduler_alg = scheduler or FIFOScheduler()
        self._trials = []
        self.trial_executor = trial_executor or \
            RayTrialExecutor(queue_trials=queue_trials)

        # For debugging, it may be useful to halt trials after some time has
        # elapsed. TODO(ekl) consider exposing this in the API.
        self._global_time_limit = float(
            os.environ.get("TRIALRUNNER_WALLTIME_LIMIT", float('inf')))
        self._total_time = 0
        self._server = None
        if launch_web_server:
            self._server = TuneServer(self, server_port)
        self._stop_queue = []
        self._verbose = verbose
        self._queue_trials = queue_trials

    def is_finished(self):
        """Returns whether all trials have finished running."""

        if self._total_time > self._global_time_limit:
            print("Exceeded global time limit {} / {}".format(
                self._total_time, self._global_time_limit))
            return True

        trials_done = all(trial.is_finished() for trial in self._trials)
        return trials_done and self._search_alg.is_finished()

    def step(self):
        """Runs one step of the trial event loop.

        Callers should typically run this method repeatedly in a loop. They
        may inspect or modify the runner's state in between calls to step().
        """
        self.trial_executor.on_step_begin()
        next_trial = self._get_next_trial()
        if next_trial is not None:
            self.trial_executor.start_trial(next_trial)
        elif self.trial_executor.get_running_trials():
            self._process_events()
        else:
            for trial in self._trials:
                if trial.status == Trial.PENDING:
                    if not self.has_resources(trial.resources):
                        raise TuneError(
                            ("Insufficient cluster resources to launch trial: "
                             "trial requested {} but the cluster summary: {} "
                             "Pass `queue_trials=True` in "
                             "ray.tune.run_experiments() or on the command "
                             "line to queue trials until the cluster scales "
                             "up. {}").format(
                                 trial.resources.summary_string(),
                                 self.trial_executor.debug_string(),
                                 trial._get_trainable_cls().resource_help(
                                     trial.config)))
                elif trial.status == Trial.PAUSED:
                    raise TuneError(
                        "There are paused trials, but no more pending "
                        "trials with sufficient resources.")
            raise TuneError("Called step when all trials finished?")

        if self._server:
            self._process_requests()

            if self.is_finished():
                self._server.shutdown()
        self.trial_executor.on_step_end()

    def get_trial(self, tid):
        trial = [t for t in self._trials if t.trial_id == tid]
        return trial[0] if trial else None

    def get_trials(self):
        """Returns the list of trials managed by this TrialRunner.

        Note that the caller usually should not mutate trial state directly.
        """

        return self._trials

    def add_trial(self, trial):
        """Adds a new trial to this TrialRunner.

        Trials may be added at any time.

        Args:
            trial (Trial): Trial to queue.
        """
        trial.set_verbose(self._verbose)
        self._scheduler_alg.on_trial_add(self, trial)
        self._trials.append(trial)

    def debug_string(self, max_debug=MAX_DEBUG_TRIALS):
        """Returns a human readable message for printing to the console."""

        messages = self._debug_messages()
        states = collections.defaultdict(set)
        limit_per_state = collections.Counter()
        for t in self._trials:
            states[t.status].add(t)

        # Show at most max_debug total, but divide the limit fairly
        while max_debug > 0:
            start_num = max_debug
            for s in states:
                if limit_per_state[s] >= len(states[s]):
                    continue
                max_debug -= 1
                limit_per_state[s] += 1
            if max_debug == start_num:
                break

        for local_dir in sorted({t.local_dir for t in self._trials}):
            messages.append("Result logdir: {}".format(local_dir))
        for state, trials in sorted(states.items()):
            limit = limit_per_state[state]
            messages.append("{} trials:".format(state))
            for t in sorted(trials, key=lambda t: t.experiment_tag)[:limit]:
                messages.append(" - {}:\t{}".format(t, t.progress_string()))
            if len(trials) > limit:
                messages.append(
                    "  ... {} more not shown".format(len(trials) - limit))
        return "\n".join(messages) + "\n"

    def _debug_messages(self):
        messages = ["== Status =="]
        messages.append(self._scheduler_alg.debug_string())
        messages.append(self.trial_executor.debug_string())
        return messages

    def has_resources(self, resources):
        """Returns whether this runner has at least the specified resources."""
        return self.trial_executor.has_resources(resources)

    def _get_next_trial(self):
        """Replenishes queue.

        Blocks if all trials queued have finished, but search algorithm is
        still not finished.
        """
        trials_done = all(trial.is_finished() for trial in self._trials)
        wait_for_trial = trials_done and not self._search_alg.is_finished()
        self._update_trial_queue(blocking=wait_for_trial)
        trial = self._scheduler_alg.choose_trial_to_run(self)
        return trial

    def _process_events(self):
        trial = self.trial_executor.get_next_available_trial()
        try:
            result = self.trial_executor.fetch_result(trial)
            self._total_time += result[TIME_THIS_ITER_S]

            if trial.should_stop(result):
                # Hook into scheduler
                self._scheduler_alg.on_trial_complete(self, trial, result)
                self._search_alg.on_trial_complete(
                    trial.trial_id, result=result)
                decision = TrialScheduler.STOP

            else:
                decision = self._scheduler_alg.on_trial_result(
                    self, trial, result)
                self._search_alg.on_trial_result(trial.trial_id, result)
                if decision == TrialScheduler.STOP:
                    self._search_alg.on_trial_complete(
                        trial.trial_id, early_terminated=True)
            trial.update_last_result(
                result, terminate=(decision == TrialScheduler.STOP))

            if decision == TrialScheduler.CONTINUE:
                if trial.should_checkpoint(result):
                    # TODO(rliaw): This is a blocking call
                    self.trial_executor.save(trial)
                self.trial_executor.continue_training(trial)
            elif decision == TrialScheduler.PAUSE:
                self.trial_executor.pause_trial(trial)
            elif decision == TrialScheduler.STOP:
                # Checkpoint before ending the trial
                # if checkpoint_at_end experiment option is set to True
                if trial.should_checkpoint(result):
                    self.trial_executor.save(trial)
                self.trial_executor.stop_trial(trial)
            else:
                assert False, "Invalid scheduling decision: {}".format(
                    decision)
        except Exception:
            error_msg = traceback.format_exc()
            print("Error processing event:", error_msg)
            if trial.status == Trial.RUNNING:
                if trial.has_checkpoint() and \
                        trial.num_failures < trial.max_failures:
                    self._try_recover(trial, error_msg)
                else:
                    self._scheduler_alg.on_trial_error(self, trial)
                    self._search_alg.on_trial_complete(
                        trial.trial_id, error=True)
                    self.trial_executor.stop_trial(trial, True, error_msg)

    def _try_recover(self, trial, error_msg):
        try:
            print("Attempting to recover trial state from last checkpoint")
            self.trial_executor.restart_trial(trial, error_msg)
        except Exception:
            error_msg = traceback.format_exc()
            print("Error recovering trial from checkpoint, abort:", error_msg)
            self.trial_executor.stop_trial(trial, True, error_msg=error_msg)

    def _update_trial_queue(self, blocking=False, timeout=600):
        """Adds next trials to queue if possible.

        Note that the timeout is currently unexposed to the user.

        Args:
            blocking (bool): Blocks until either a trial is available
                or the Runner finishes (i.e., timeout or search algorithm
                finishes).
            timeout (int): Seconds before blocking times out.
        """
        trials = self._search_alg.next_trials()
        if blocking and not trials:
            start = time.time()
            while (not trials and not self.is_finished()
                   and time.time() - start < timeout):
                print("Blocking for next trial...")
                trials = self._search_alg.next_trials()
                time.sleep(1)

        for trial in trials:
            self.add_trial(trial)

    def request_stop_trial(self, trial):
        self._stop_queue.append(trial)

    def _process_requests(self):
        while self._stop_queue:
            t = self._stop_queue.pop()
            self.stop_trial(t)

    def stop_trial(self, trial):
        """Stops trial.

        Trials may be stopped at any time. If trial is in state PENDING
        or PAUSED, calls `on_trial_remove`  for scheduler and
        `on_trial_complete(..., early_terminated=True) for search_alg.
        Otherwise waits for result for the trial and calls
        `on_trial_complete` for scheduler and search_alg if RUNNING.
        """
        error = False
        error_msg = None

        if trial.status in [Trial.ERROR, Trial.TERMINATED]:
            return
        elif trial.status in [Trial.PENDING, Trial.PAUSED]:
            self._scheduler_alg.on_trial_remove(self, trial)
            self._search_alg.on_trial_complete(
                trial.trial_id, early_terminated=True)
        elif trial.status is Trial.RUNNING:
            try:
                result = self.trial_executor.fetch_result(trial)
                trial.update_last_result(result, terminate=True)
                self._scheduler_alg.on_trial_complete(self, trial, result)
                self._search_alg.on_trial_complete(
                    trial.trial_id, result=result)
            except Exception:
                error_msg = traceback.format_exc()
                print("Error processing event:", error_msg)
                self._scheduler_alg.on_trial_error(self, trial)
                self._search_alg.on_trial_complete(trial.trial_id, error=True)
                error = True

<<<<<<< HEAD
        self._stop_trial(trial, error=error, error_msg=error_msg)

    def _stop_trial(self, trial, error=False, error_msg=None):
        """Only returns resources if resources allocated."""
        prior_status = trial.status
        trial.stop(error=error, error_msg=error_msg)
        if prior_status == Trial.RUNNING:
            self._return_resources(trial.resources)

    def _pause_trial(self, trial):
        """Only returns resources if resources allocated."""
        prior_status = trial.status
        trial.pause()
        if prior_status == Trial.RUNNING:
            self._return_resources(trial.resources)

    def _update_avail_resources(self):
        if self._resources_initialized:
            previous_cpu = self._avail_resources.cpu_total()
            previous_gpu = self._avail_resources.gpu_total()
        else:
            previous_cpu = 0
            previous_gpu = 0
            time.sleep(1)
        while True:
            clients = ray.global_state.client_table()
            if ray.worker.global_worker.use_raylet:
                # TODO(rliaw): Remove once raylet flag is swapped
                num_cpus = sum(cl['Resources']['CPU'] for cl in clients)
                num_gpus = sum(cl['Resources'].get('GPU', 0) for cl in clients)
            else:
                local_schedulers = [
                    entry for client in clients.values() for entry in client
                    if (entry['ClientType'] == 'local_scheduler'
                        and not entry['Deleted'])
                ]
                num_cpus = sum(ls['CPU'] for ls in local_schedulers)
                num_gpus = sum(ls.get('GPU', 0) for ls in local_schedulers)
            if int(num_cpus) == previous_cpu and int(num_gpus) == previous_gpu:
                break
            else:
                previous_cpu = int(num_cpus)
                previous_gpu = int(num_gpus)
            time.sleep(1)
            print("_update_avail_resources: wait triggered")
        self._avail_resources = Resources(int(num_cpus), int(num_gpus))
        self._resources_initialized = True
=======
        self.trial_executor.stop_trial(trial, error=error, error_msg=error_msg)
>>>>>>> 4c0e2c3f
<|MERGE_RESOLUTION|>--- conflicted
+++ resolved
@@ -334,54 +334,4 @@
                 self._search_alg.on_trial_complete(trial.trial_id, error=True)
                 error = True
 
-<<<<<<< HEAD
-        self._stop_trial(trial, error=error, error_msg=error_msg)
-
-    def _stop_trial(self, trial, error=False, error_msg=None):
-        """Only returns resources if resources allocated."""
-        prior_status = trial.status
-        trial.stop(error=error, error_msg=error_msg)
-        if prior_status == Trial.RUNNING:
-            self._return_resources(trial.resources)
-
-    def _pause_trial(self, trial):
-        """Only returns resources if resources allocated."""
-        prior_status = trial.status
-        trial.pause()
-        if prior_status == Trial.RUNNING:
-            self._return_resources(trial.resources)
-
-    def _update_avail_resources(self):
-        if self._resources_initialized:
-            previous_cpu = self._avail_resources.cpu_total()
-            previous_gpu = self._avail_resources.gpu_total()
-        else:
-            previous_cpu = 0
-            previous_gpu = 0
-            time.sleep(1)
-        while True:
-            clients = ray.global_state.client_table()
-            if ray.worker.global_worker.use_raylet:
-                # TODO(rliaw): Remove once raylet flag is swapped
-                num_cpus = sum(cl['Resources']['CPU'] for cl in clients)
-                num_gpus = sum(cl['Resources'].get('GPU', 0) for cl in clients)
-            else:
-                local_schedulers = [
-                    entry for client in clients.values() for entry in client
-                    if (entry['ClientType'] == 'local_scheduler'
-                        and not entry['Deleted'])
-                ]
-                num_cpus = sum(ls['CPU'] for ls in local_schedulers)
-                num_gpus = sum(ls.get('GPU', 0) for ls in local_schedulers)
-            if int(num_cpus) == previous_cpu and int(num_gpus) == previous_gpu:
-                break
-            else:
-                previous_cpu = int(num_cpus)
-                previous_gpu = int(num_gpus)
-            time.sleep(1)
-            print("_update_avail_resources: wait triggered")
-        self._avail_resources = Resources(int(num_cpus), int(num_gpus))
-        self._resources_initialized = True
-=======
-        self.trial_executor.stop_trial(trial, error=error, error_msg=error_msg)
->>>>>>> 4c0e2c3f
+        self.trial_executor.stop_trial(trial, error=error, error_msg=error_msg)