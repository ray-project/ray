--- conflicted
+++ resolved
@@ -242,16 +242,9 @@
         """
         if not self._local_checkpoint_dir:
             return
-<<<<<<< HEAD
         if time.time() - self._last_checkpoint_time < self._checkpoint_period:
             return
-        metadata_checkpoint_dir = self._metadata_checkpoint_dir
-        if not os.path.exists(metadata_checkpoint_dir):
-            os.makedirs(metadata_checkpoint_dir)
         self._last_checkpoint_time = time.time()
-=======
-
->>>>>>> 9e0192bc
         runner_state = {
             "checkpoints": list(
                 self.trial_executor.get_checkpoints().values()),
