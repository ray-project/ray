from __future__ import absolute_import
from __future__ import division
from __future__ import print_function

import collections
from datetime import datetime
import json
import logging
import os
import re
import time
import traceback

from ray.tune import TuneError
from ray.tune.ray_trial_executor import RayTrialExecutor
from ray.tune.result import TIME_THIS_ITER_S
from ray.tune.trial import Trial, Checkpoint
from ray.tune.schedulers import FIFOScheduler, TrialScheduler
from ray.tune.util import warn_if_slow
from ray.tune.web_server import TuneServer

MAX_DEBUG_TRIALS = 20

logger = logging.getLogger(__name__)


def _naturalize(string):
    """Provides a natural representation for string for nice sorting."""
    splits = re.split("([0-9]+)", string)
    return [int(text) if text.isdigit() else text.lower() for text in splits]


def _find_newest_ckpt(ckpt_dir):
    """Returns path to most recently modified checkpoint."""
    full_paths = [
        os.path.join(ckpt_dir, fname) for fname in os.listdir(ckpt_dir)
        if fname.startswith("experiment_state") and fname.endswith(".json")
    ]
    return max(full_paths)


class TrialRunner(object):
    """A TrialRunner implements the event loop for scheduling trials on Ray.

    Example:
        runner = TrialRunner(BasicVariantGenerator())
        runner.add_trial(Trial(...))
        runner.add_trial(Trial(...))
        while not runner.is_finished():
            runner.step()
            print(runner.debug_string())

    The main job of TrialRunner is scheduling trials to efficiently use cluster
    resources, without overloading the cluster.

    While Ray itself provides resource management for tasks and actors, this is
    not sufficient when scheduling trials that may instantiate multiple actors.
    This is because if insufficient resources are available, concurrent trials
    could deadlock waiting for new resources to become available. Furthermore,
    oversubscribing the cluster could degrade training performance, leading to
    misleading benchmark results.
    """

    CKPT_FILE_TMPL = "experiment_state-{}.json"

    def __init__(self,
                 search_alg,
                 scheduler=None,
                 launch_web_server=False,
                 metadata_checkpoint_dir=None,
                 server_port=TuneServer.DEFAULT_PORT,
                 verbose=True,
                 queue_trials=False,
                 reuse_actors=False,
                 trial_executor=None):
        """Initializes a new TrialRunner.

        Args:
            search_alg (SearchAlgorithm): SearchAlgorithm for generating
                Trial objects.
            scheduler (TrialScheduler): Defaults to FIFOScheduler.
            launch_web_server (bool): Flag for starting TuneServer
            metadata_checkpoint_dir (str): Path where
                global checkpoints are stored and restored from.
            server_port (int): Port number for launching TuneServer
            verbose (bool): Flag for verbosity. If False, trial results
                will not be output.
            queue_trials (bool): Whether to queue trials when the cluster does
                not currently have enough resources to launch one. This should
                be set to True when running on an autoscaling cluster to enable
                automatic scale-up.
            reuse_actors (bool): Whether to reuse actors between different
                trials when possible. This can drastically speed up experiments
                that start and stop actors often (e.g., PBT in
                time-multiplexing mode).
            trial_executor (TrialExecutor): Defaults to RayTrialExecutor.
        """
        self._search_alg = search_alg
        self._scheduler_alg = scheduler or FIFOScheduler()
        self.trial_executor = (trial_executor or RayTrialExecutor(
            queue_trials=queue_trials, reuse_actors=reuse_actors))

        # For debugging, it may be useful to halt trials after some time has
        # elapsed. TODO(ekl) consider exposing this in the API.
        self._global_time_limit = float(
            os.environ.get("TRIALRUNNER_WALLTIME_LIMIT", float('inf')))
        self._total_time = 0
        self._iteration = 0
        self._verbose = verbose
        self._queue_trials = queue_trials

        self._server = None
        self._server_port = server_port
        if launch_web_server:
            self._server = TuneServer(self, self._server_port)

        self._trials = []
        self._stop_queue = []
        self._metadata_checkpoint_dir = metadata_checkpoint_dir

        self._start_time = time.time()
        self._session_str = datetime.fromtimestamp(
            self._start_time).strftime("%Y-%m-%d_%H-%M-%S")

    @classmethod
    def checkpoint_exists(cls, directory):
        if not os.path.exists(directory):
            return False
        return any(
            (fname.startswith("experiment_state") and fname.endswith(".json"))
            for fname in os.listdir(directory))

    def checkpoint(self):
        """Saves execution state to `self._metadata_checkpoint_dir`.

        Overwrites the current session checkpoint, which starts when self
        is instantiated.
        """
        if not self._metadata_checkpoint_dir:
            return
        metadata_checkpoint_dir = self._metadata_checkpoint_dir
        if not os.path.exists(metadata_checkpoint_dir):
            os.makedirs(metadata_checkpoint_dir)
        runner_state = {
            "checkpoints": list(
                self.trial_executor.get_checkpoints().values()),
            "runner_data": self.__getstate__(),
            "timestamp": time.time()
        }
        tmp_file_name = os.path.join(metadata_checkpoint_dir,
                                     ".tmp_checkpoint")
        with open(tmp_file_name, "w") as f:
            json.dump(runner_state, f, indent=2)

        os.rename(
            tmp_file_name,
            os.path.join(metadata_checkpoint_dir,
                         TrialRunner.CKPT_FILE_TMPL.format(self._session_str)))
        return metadata_checkpoint_dir

    @classmethod
    def restore(cls,
                metadata_checkpoint_dir,
                search_alg=None,
                scheduler=None,
                trial_executor=None):
        """Restores all checkpointed trials from previous run.

        Requires user to manually re-register their objects. Also stops
        all ongoing trials.

        Args:
            metadata_checkpoint_dir (str): Path to metadata checkpoints.
            search_alg (SearchAlgorithm): Search Algorithm. Defaults to
                BasicVariantGenerator.
            scheduler (TrialScheduler): Scheduler for executing
                the experiment.
            trial_executor (TrialExecutor): Manage the execution of trials.

        Returns:
            runner (TrialRunner): A TrialRunner to resume experiments from.
        """

        newest_ckpt_path = _find_newest_ckpt(metadata_checkpoint_dir)
        with open(newest_ckpt_path, "r") as f:
            runner_state = json.load(f)

        logger.warning("".join([
            "Attempting to resume experiment from {}. ".format(
                metadata_checkpoint_dir), "This feature is experimental, "
            "and may not work with all search algorithms. ",
            "This will ignore any new changes to the specification."
        ]))

        from ray.tune.suggest import BasicVariantGenerator
        runner = TrialRunner(
            search_alg or BasicVariantGenerator(),
            scheduler=scheduler,
            trial_executor=trial_executor)

        runner.__setstate__(runner_state["runner_data"])

        trials = []
        for trial_cp in runner_state["checkpoints"]:
            new_trial = Trial(trial_cp["trainable_name"])
            new_trial.__setstate__(trial_cp)
            trials += [new_trial]
        for trial in sorted(
                trials, key=lambda t: t.last_update_time, reverse=True):
            runner.add_trial(trial)
        return runner

    def is_finished(self):
        """Returns whether all trials have finished running."""

        if self._total_time > self._global_time_limit:
            logger.warning("Exceeded global time limit {} / {}".format(
                self._total_time, self._global_time_limit))
            return True

        trials_done = all(trial.is_finished() for trial in self._trials)
        return trials_done and self._search_alg.is_finished()

    def step(self):
        """Runs one step of the trial event loop.

        Callers should typically run this method repeatedly in a loop. They
        may inspect or modify the runner's state in between calls to step().
        """
        if self.is_finished():
            raise TuneError("Called step when all trials finished?")
        with warn_if_slow("on_step_begin"):
            self.trial_executor.on_step_begin()
        next_trial = self._get_next_trial()  # blocking
        if next_trial is not None:
            with warn_if_slow("start_trial"):
                self.trial_executor.start_trial(next_trial)
        elif self.trial_executor.get_running_trials():
            self._process_events()  # blocking
        else:
            for trial in self._trials:
                if trial.status == Trial.PENDING:
                    if not self.has_resources(trial.resources):
                        raise TuneError(
                            ("Insufficient cluster resources to launch trial: "
                             "trial requested {} but the cluster has only {}. "
                             "Pass `queue_trials=True` in "
                             "ray.tune.run_experiments() or on the command "
                             "line to queue trials until the cluster scales "
                             "up. {}").format(
                                 trial.resources.summary_string(),
                                 self.trial_executor.resource_string(),
                                 trial._get_trainable_cls().resource_help(
                                     trial.config)))
                elif trial.status == Trial.PAUSED:
                    raise TuneError(
                        "There are paused trials, but no more pending "
                        "trials with sufficient resources.")

        try:
            with warn_if_slow("experiment_checkpoint"):
                self.checkpoint()
        except Exception:
            logger.exception("Trial Runner checkpointing failed.")
        self._iteration += 1

        if self._server:
            with warn_if_slow("server"):
                self._process_requests()

            if self.is_finished():
                self._server.shutdown()
        with warn_if_slow("on_step_end"):
            self.trial_executor.on_step_end()

    def get_trial(self, tid):
        trial = [t for t in self._trials if t.trial_id == tid]
        return trial[0] if trial else None

    def get_trials(self):
        """Returns the list of trials managed by this TrialRunner.

        Note that the caller usually should not mutate trial state directly.
        """

        return self._trials

    def add_trial(self, trial):
        """Adds a new trial to this TrialRunner.

        Trials may be added at any time.

        Args:
            trial (Trial): Trial to queue.
        """
        trial.set_verbose(self._verbose)
        self._trials.append(trial)
        with warn_if_slow("scheduler.on_trial_add"):
            self._scheduler_alg.on_trial_add(self, trial)
        self.trial_executor.try_checkpoint_metadata(trial)

    def debug_string(self, max_debug=MAX_DEBUG_TRIALS):
        """Returns a human readable message for printing to the console."""
        messages = self._debug_messages()
        states = collections.defaultdict(set)
        limit_per_state = collections.Counter()
        for t in self._trials:
            states[t.status].add(t)

        # Show at most max_debug total, but divide the limit fairly
        while max_debug > 0:
            start_num = max_debug
            for s in states:
                if limit_per_state[s] >= len(states[s]):
                    continue
                max_debug -= 1
                limit_per_state[s] += 1
            if max_debug == start_num:
                break

        for local_dir in sorted({t.local_dir for t in self._trials}):
            messages.append("Result logdir: {}".format(local_dir))

        num_trials_per_state = {
            state: len(trials)
            for state, trials in states.items()
        }
        total_number_of_trials = sum(num_trials_per_state.values())
        if total_number_of_trials > 0:
            messages.append("Number of trials: {} ({})"
                            "".format(total_number_of_trials,
                                      num_trials_per_state))

        for state, trials in sorted(states.items()):
            limit = limit_per_state[state]
            messages.append("{} trials:".format(state))
            sorted_trials = sorted(
                trials, key=lambda t: _naturalize(t.experiment_tag))
            if len(trials) > limit:
                tail_length = limit // 2
                first = sorted_trials[:tail_length]
                for t in first:
                    messages.append(" - {}:\t{}".format(
                        t, t.progress_string()))
                messages.append(
                    "  ... {} not shown".format(len(trials) - tail_length * 2))
                last = sorted_trials[-tail_length:]
                for t in last:
                    messages.append(" - {}:\t{}".format(
                        t, t.progress_string()))
            else:
                for t in sorted_trials:
                    messages.append(" - {}:\t{}".format(
                        t, t.progress_string()))

        return "\n".join(messages) + "\n"

    def _debug_messages(self):
        messages = ["== Status =="]
        messages.append(self._scheduler_alg.debug_string())
        messages.append(self.trial_executor.debug_string())
        messages.append(self._memory_debug_string())
        return messages

    def _memory_debug_string(self):
        try:
            import psutil
            total_gb = psutil.virtual_memory().total / 1e9
            used_gb = total_gb - psutil.virtual_memory().available / 1e9
            if used_gb > total_gb * 0.9:
                warn = (": ***LOW MEMORY*** less than 10% of the memory on "
                        "this node is available for use. This can cause "
                        "unexpected crashes. Consider "
                        "reducing the memory used by your application "
                        "or reducing the Ray object store size by setting "
                        "`object_store_memory` when calling `ray.init`.")
            else:
                warn = ""
            return "Memory usage on this node: {}/{} GB{}".format(
                round(used_gb, 1), round(total_gb, 1), warn)
        except ImportError:
            return ("Unknown memory usage. Please run `pip install psutil` "
                    "(or ray[debug]) to resolve)")

    def has_resources(self, resources):
        """Returns whether this runner has at least the specified resources."""
        return self.trial_executor.has_resources(resources)

    def _get_next_trial(self):
        """Replenishes queue.

        Blocks if all trials queued have finished, but search algorithm is
        still not finished.
        """
        trials_done = all(trial.is_finished() for trial in self._trials)
        wait_for_trial = trials_done and not self._search_alg.is_finished()
        self._update_trial_queue(blocking=wait_for_trial)
        with warn_if_slow("choose_trial_to_run"):
            trial = self._scheduler_alg.choose_trial_to_run(self)
        return trial

    def _process_events(self):
        trial = self.trial_executor.get_next_available_trial()  # blocking
        with warn_if_slow("process_trial"):
            self._process_trial(trial)

    def _process_trial(self, trial):
        try:
            result = self.trial_executor.fetch_result(trial)
            self._total_time += result[TIME_THIS_ITER_S]

            if trial.should_stop(result):
                # Hook into scheduler
                self._scheduler_alg.on_trial_complete(self, trial, result)
                self._search_alg.on_trial_complete(
                    trial.trial_id, result=result)
                decision = TrialScheduler.STOP
            else:
                with warn_if_slow("scheduler.on_trial_result"):
                    decision = self._scheduler_alg.on_trial_result(
                        self, trial, result)
                with warn_if_slow("search_alg.on_trial_result"):
                    self._search_alg.on_trial_result(trial.trial_id, result)
                if decision == TrialScheduler.STOP:
<<<<<<< HEAD
                    self._search_alg.on_trial_complete(
                        trial.trial_id, early_terminated=True)
            if "__duplicate__" not in result:
                trial.update_last_result(
                    result, terminate=(decision == TrialScheduler.STOP))
=======
                    with warn_if_slow("search_alg.on_trial_complete"):
                        self._search_alg.on_trial_complete(
                            trial.trial_id, early_terminated=True)
            trial.update_last_result(
                result, terminate=(decision == TrialScheduler.STOP))
>>>>>>> db9fe661

            # Checkpoints to disk. This should be checked even if
            # the scheduler decision is STOP or PAUSE. Note that
            # PAUSE only checkpoints to memory and does not update
            # the global checkpoint state.
            self._checkpoint_trial_if_needed(trial)

            if decision == TrialScheduler.CONTINUE:
                self.trial_executor.continue_training(trial)
            elif decision == TrialScheduler.PAUSE:
                self.trial_executor.pause_trial(trial)
            elif decision == TrialScheduler.STOP:
                self.trial_executor.export_trial_if_needed(trial)
                self.trial_executor.stop_trial(trial)
            else:
                assert False, "Invalid scheduling decision: {}".format(
                    decision)
        except Exception:
            logger.exception("Error processing event.")
            error_msg = traceback.format_exc()
            if trial.status == Trial.RUNNING:
                if trial.should_recover():
                    self._try_recover(trial, error_msg)
                else:
                    self._scheduler_alg.on_trial_error(self, trial)
                    self._search_alg.on_trial_complete(
                        trial.trial_id, error=True)
                    self.trial_executor.stop_trial(
                        trial, error=True, error_msg=error_msg)

    def _checkpoint_trial_if_needed(self, trial):
        """Checkpoints trial based off trial.last_result."""
        if trial.should_checkpoint():
            # Save trial runtime if possible
            if hasattr(trial, "runner") and trial.runner:
                self.trial_executor.save(trial, storage=Checkpoint.DISK)
            self.trial_executor.try_checkpoint_metadata(trial)

    def _try_recover(self, trial, error_msg):
        """Tries to recover trial.

        Notifies SearchAlgorithm and Scheduler if failure to recover.

        Args:
            trial (Trial): Trial to recover.
            error_msg (str): Error message from prior to invoking this method.
        """
        try:
            self.trial_executor.stop_trial(
                trial,
                error=error_msg is not None,
                error_msg=error_msg,
                stop_logger=False)
            trial.result_logger.flush()
            if self.trial_executor.has_resources(trial.resources):
                logger.info("Attempting to recover"
                            " trial state from last checkpoint.")
                self.trial_executor.start_trial(trial)
                if trial.status == Trial.ERROR:
                    raise RuntimeError("Trial did not start correctly.")
            else:
                logger.debug("Notifying Scheduler and requeueing trial.")
                self._requeue_trial(trial)
        except Exception:
            logger.exception("Error recovering trial from checkpoint, abort.")
            self._scheduler_alg.on_trial_error(self, trial)
            self._search_alg.on_trial_complete(trial.trial_id, error=True)

    def _requeue_trial(self, trial):
        """Notification to TrialScheduler and requeue trial.

        This does not notify the SearchAlgorithm because the function
        evaluation is still in progress.
        """
        self._scheduler_alg.on_trial_error(self, trial)
        self.trial_executor.set_status(trial, Trial.PENDING)
        with warn_if_slow("scheduler.on_trial_add"):
            self._scheduler_alg.on_trial_add(self, trial)

    def _update_trial_queue(self, blocking=False, timeout=600):
        """Adds next trials to queue if possible.

        Note that the timeout is currently unexposed to the user.

        Args:
            blocking (bool): Blocks until either a trial is available
                or is_finished (timeout or search algorithm finishes).
            timeout (int): Seconds before blocking times out.
        """
        trials = self._search_alg.next_trials()
        if blocking and not trials:
            start = time.time()
            # Checking `is_finished` instead of _search_alg.is_finished
            # is fine because blocking only occurs if all trials are
            # finished and search_algorithm is not yet finished
            while (not trials and not self.is_finished()
                   and time.time() - start < timeout):
                logger.info("Blocking for next trial...")
                trials = self._search_alg.next_trials()
                time.sleep(1)

        for trial in trials:
            self.add_trial(trial)

    def request_stop_trial(self, trial):
        self._stop_queue.append(trial)

    def _process_requests(self):
        while self._stop_queue:
            t = self._stop_queue.pop()
            self.stop_trial(t)

    def stop_trial(self, trial):
        """Stops trial.

        Trials may be stopped at any time. If trial is in state PENDING
        or PAUSED, calls `on_trial_remove`  for scheduler and
        `on_trial_complete(..., early_terminated=True) for search_alg.
        Otherwise waits for result for the trial and calls
        `on_trial_complete` for scheduler and search_alg if RUNNING.
        """
        error = False
        error_msg = None

        if trial.status in [Trial.ERROR, Trial.TERMINATED]:
            return
        elif trial.status in [Trial.PENDING, Trial.PAUSED]:
            self._scheduler_alg.on_trial_remove(self, trial)
            self._search_alg.on_trial_complete(
                trial.trial_id, early_terminated=True)
        elif trial.status is Trial.RUNNING:
            try:
                result = self.trial_executor.fetch_result(trial)
                trial.update_last_result(result, terminate=True)
                self._scheduler_alg.on_trial_complete(self, trial, result)
                self._search_alg.on_trial_complete(
                    trial.trial_id, result=result)
            except Exception:
                error_msg = traceback.format_exc()
                logger.exception("Error processing event.")
                self._scheduler_alg.on_trial_error(self, trial)
                self._search_alg.on_trial_complete(trial.trial_id, error=True)
                error = True

        self.trial_executor.stop_trial(trial, error=error, error_msg=error_msg)

    def __getstate__(self):
        """Gets state for trial.

        Note that this is not used as a pickling override as
        does not have all fields.
        """
        state = self.__dict__.copy()
        for k in [
                "_trials",
                "_stop_queue",
                "_server",
                "_search_alg",
                "_scheduler_alg",
                "trial_executor",
        ]:
            del state[k]
        state["launch_web_server"] = bool(self._server)
        return state

    def __setstate__(self, state):
        launch_web_server = state.pop("launch_web_server")

        # Use session_str from previous checkpoint if does not exist
        session_str = state.pop("_session_str")
        self.__dict__.setdefault("_session_str", session_str)
        # Use start_time from previous checkpoint if does not exist
        start_time = state.pop("_start_time")
        self.__dict__.setdefault("_start_time", start_time)

        self.__dict__.update(state)
        if launch_web_server:
            self._server = TuneServer(self, self._server_port)<|MERGE_RESOLUTION|>--- conflicted
+++ resolved
@@ -422,19 +422,13 @@
                 with warn_if_slow("search_alg.on_trial_result"):
                     self._search_alg.on_trial_result(trial.trial_id, result)
                 if decision == TrialScheduler.STOP:
-<<<<<<< HEAD
-                    self._search_alg.on_trial_complete(
-                        trial.trial_id, early_terminated=True)
+                    with warn_if_slow("search_alg.on_trial_complete"):
+                        self._search_alg.on_trial_complete(
+                            trial.trial_id, early_terminated=True)
+
             if "__duplicate__" not in result:
                 trial.update_last_result(
                     result, terminate=(decision == TrialScheduler.STOP))
-=======
-                    with warn_if_slow("search_alg.on_trial_complete"):
-                        self._search_alg.on_trial_complete(
-                            trial.trial_id, early_terminated=True)
-            trial.update_last_result(
-                result, terminate=(decision == TrialScheduler.STOP))
->>>>>>> db9fe661
 
             # Checkpoints to disk. This should be checked even if
             # the scheduler decision is STOP or PAUSE. Note that
