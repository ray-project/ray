--- conflicted
+++ resolved
@@ -434,12 +434,8 @@
 
         Args:
             resume_type: One of True, "REMOTE", "LOCAL",
-<<<<<<< HEAD
-                "PROMPT", "ERRORED_ONLY".
+                "PROMPT", "ERRORED_ONLY", "AUTO".
             driver_sync_trial_checkpoints: Boolean
-=======
-                "PROMPT", "ERRORED_ONLY", "AUTO".
->>>>>>> 45aad4ee
         """
         # TODO: Consider supporting ERRORED_ONLY+REMOTE?
         if not resume_type:
@@ -515,23 +511,15 @@
                     "`upload_dir` set to `tune.run(sync_config=...)`.")
 
             # Try syncing down the upload directory.
-<<<<<<< HEAD
-            logger.info("Downloading from %s", self._remote_checkpoint_dir)
-
+            logger.info(f"Downloading experiment checkpoint from "
+                        f"{self._remote_checkpoint_dir}")
             if driver_sync_trial_checkpoints:
                 exclude = None
             else:
                 exclude = ["*/checkpoint_*"]
 
-            self._syncer.sync_down_if_needed(exclude=exclude)
-            self._syncer.wait()
-=======
-            logger.info(f"Downloading experiment checkpoint from "
-                        f"{self._remote_checkpoint_dir}")
-            # Todo: This syncs the entire experiment including trial
-            # checkpoints. We should exclude these in the future.
             try:
-                self._syncer.sync_down_if_needed()
+                self._syncer.sync_down_if_needed(exclude=exclude)
                 self._syncer.wait()
             except TuneError as e:
                 raise RuntimeError(
@@ -542,7 +530,6 @@
                     "already exist, check if you supplied the correct "
                     "`upload_dir` to the `tune.SyncConfig` passed to "
                     "`tune.run()`.") from e
->>>>>>> 45aad4ee
 
             if not self.checkpoint_exists(self._local_checkpoint_dir):
                 raise ValueError("Called resume when no checkpoint exists "
