from typing import Optional

import click
from datetime import datetime
import json
import logging
import os
import time
import traceback
import warnings

from ray.services import get_node_ip_address
from ray.tune import TuneError
from ray.tune.callback import CallbackList
from ray.tune.ray_trial_executor import RayTrialExecutor
from ray.tune.stopper import NoopStopper
from ray.tune.result import (DEFAULT_METRIC, TIME_THIS_ITER_S,
                             RESULT_DUPLICATE, SHOULD_CHECKPOINT)
from ray.tune.syncer import get_cloud_syncer
from ray.tune.trial import Checkpoint, Trial
from ray.tune.schedulers import FIFOScheduler, TrialScheduler
from ray.tune.suggest import BasicVariantGenerator
from ray.tune.utils import warn_if_slow, flatten_dict, env_integer
from ray.tune.utils.log import Verbosity, has_verbosity
from ray.tune.utils.serialization import TuneFunctionDecoder, \
    TuneFunctionEncoder
from ray.tune.web_server import TuneServer
from ray.util.debug import log_once

MAX_DEBUG_TRIALS = 20
# Seconds we wait for a trial to come up before we make blocking calls
# to process events
TUNE_TRIAL_STARTUP_GRACE_PERIOD = float(
    os.getenv("TUNE_TRIAL_STARTUP_GRACE_PERIOD", "10."))

logger = logging.getLogger(__name__)


def _find_newest_ckpt(ckpt_dir):
    """Returns path to most recently modified checkpoint."""
    full_paths = [
        os.path.join(ckpt_dir, fname) for fname in os.listdir(ckpt_dir)
        if fname.startswith("experiment_state") and fname.endswith(".json")
    ]
    return max(full_paths)


class TrialRunner:
    """A TrialRunner implements the event loop for scheduling trials on Ray.

    .. code-block: python

        runner = TrialRunner()
        runner.add_trial(Trial(...))
        runner.add_trial(Trial(...))
        while not runner.is_finished():
            runner.step()
            print(runner.debug_string())

    The main job of TrialRunner is scheduling trials to efficiently use cluster
    resources, without overloading the cluster.

    While Ray itself provides resource management for tasks and actors, this is
    not sufficient when scheduling trials that may instantiate multiple actors.
    This is because if insufficient resources are available, concurrent trials
    could deadlock waiting for new resources to become available. Furthermore,
    oversubscribing the cluster could degrade training performance, leading to
    misleading benchmark results.

    Args:
        search_alg (SearchAlgorithm): SearchAlgorithm for generating
            Trial objects.
        scheduler (TrialScheduler): Defaults to FIFOScheduler.
        local_checkpoint_dir (str): Path where
            global checkpoints are stored and restored from.
        remote_checkpoint_dir (str): Remote path where
            global checkpoints are stored and restored from. Used
            if `resume` == REMOTE.
        stopper: Custom class for stopping whole experiments. See
            ``Stopper``.
        resume (str|False): see `tune.py:run`.
        sync_to_cloud (func|str): See `tune.py:run`.
        server_port (int): Port number for launching TuneServer.
        fail_fast (bool | str): Finishes as soon as a trial fails if True.
            If fail_fast='raise' provided, Tune will automatically
            raise the exception received by the Trainable. fail_fast='raise'
            can easily leak resources and should be used with caution.
        checkpoint_period (int): Trial runner checkpoint periodicity in
            seconds. Defaults to 10.
        trial_executor (TrialExecutor): Defaults to RayTrialExecutor.
        callbacks (list): List of callbacks that will be called at different
            times in the training loop. Must be instances of the
            ``ray.tune.trial_runner.Callback`` class.
    """

    CKPT_FILE_TMPL = "experiment_state-{}.json"
    VALID_RESUME_TYPES = [True, "LOCAL", "REMOTE", "PROMPT", "ERRORED_ONLY"]
    RAISE = "RAISE"

    def __init__(self,
                 search_alg=None,
                 scheduler=None,
                 local_checkpoint_dir=None,
                 remote_checkpoint_dir=None,
                 sync_to_cloud=None,
                 stopper=None,
                 resume=False,
                 server_port=None,
                 fail_fast=False,
                 checkpoint_period=None,
                 trial_executor=None,
                 callbacks=None,
                 metric=None):
        self._search_alg = search_alg or BasicVariantGenerator()
        self._scheduler_alg = scheduler or FIFOScheduler()
        self.trial_executor = trial_executor or RayTrialExecutor()
        self._pending_trial_queue_times = {}

        self._metric = metric

        if "TRIALRUNNER_WALLTIME_LIMIT" in os.environ:
            raise ValueError(
                "The TRIALRUNNER_WALLTIME_LIMIT environment variable is "
                "deprecated. "
                "Use `tune.run(time_budget_s=limit)` instead.")

        self._total_time = 0
        self._iteration = 0
        self._has_errored = False
        self._fail_fast = fail_fast
        if isinstance(self._fail_fast, str):
            self._fail_fast = self._fail_fast.upper()
            if self._fail_fast == TrialRunner.RAISE:
                warnings.warn(
                    "fail_fast='raise' detected. Be careful when using this "
                    "mode as resources (such as Ray processes, "
                    "file descriptors, and temporary files) may not be "
                    "cleaned up properly. To use "
                    "a safer mode, use fail_fast=True.")
            else:
                raise ValueError("fail_fast must be one of {bool, RAISE}. "
                                 f"Got {self._fail_fast}.")

        self._server = None
        self._server_port = server_port
        if server_port is not None:
            self._server = TuneServer(self, self._server_port)

        self._trials = []
        self._cached_trial_decisions = {}
        self._queued_trial_decisions = {}
        self._stop_queue = []
        self._should_stop_experiment = False  # used by TuneServer
        self._local_checkpoint_dir = local_checkpoint_dir

        if self._local_checkpoint_dir:
            os.makedirs(self._local_checkpoint_dir, exist_ok=True)

        self._remote_checkpoint_dir = remote_checkpoint_dir
        self._syncer = get_cloud_syncer(local_checkpoint_dir,
                                        remote_checkpoint_dir, sync_to_cloud)
        self._stopper = stopper or NoopStopper()
        self._resumed = False

        if self._validate_resume(resume_type=resume):
            errored_only = False
            if isinstance(resume, str):
                errored_only = resume.upper() == "ERRORED_ONLY"
            try:
                self.resume(run_errored_only=errored_only)
                self._resumed = True
            except Exception as e:
                if has_verbosity(Verbosity.V3_TRIAL_DETAILS):
                    logger.error(str(e))
                logger.exception("Runner restore failed.")
                if self._fail_fast:
                    raise
                logger.info("Restarting experiment.")
        else:
            logger.debug("Starting a new experiment.")

        self._start_time = time.time()
        self._last_checkpoint_time = -float("inf")
        if checkpoint_period is None:
            checkpoint_period = env_integer("TUNE_GLOBAL_CHECKPOINT_S", 10)
        self._checkpoint_period = checkpoint_period
        self._session_str = datetime.fromtimestamp(
            self._start_time).strftime("%Y-%m-%d_%H-%M-%S")
        self.checkpoint_file = None
        if self._local_checkpoint_dir:
            self.checkpoint_file = os.path.join(
                self._local_checkpoint_dir,
                TrialRunner.CKPT_FILE_TMPL.format(self._session_str))

        self._callbacks = CallbackList(callbacks or [])

    @property
    def resumed(self):
        return self._resumed

    @property
    def scheduler_alg(self):
        return self._scheduler_alg

    def _validate_resume(self, resume_type):
        """Checks whether to resume experiment.

        Args:
            resume_type: One of True, "REMOTE", "LOCAL",
                "PROMPT", "ERRORED_ONLY".
        """
        # TODO: Consider supporting ERRORED_ONLY+REMOTE?
        if not resume_type:
            return False
        assert resume_type in self.VALID_RESUME_TYPES, (
            "resume_type {} is not one of {}".format(resume_type,
                                                     self.VALID_RESUME_TYPES))
        # Not clear if we need this assertion, since we should always have a
        # local checkpoint dir.
        assert self._local_checkpoint_dir or self._remote_checkpoint_dir
        if resume_type in [True, "LOCAL", "PROMPT", "ERRORED_ONLY"]:
            if not self.checkpoint_exists(self._local_checkpoint_dir):
                raise ValueError("Called resume when no checkpoint exists "
                                 "in local directory.")
            elif resume_type == "PROMPT":
                if click.confirm("Resume from local directory?"):
                    return True

        if resume_type in ["REMOTE", "PROMPT"]:
            if resume_type == "PROMPT" and not click.confirm(
                    "Try downloading from remote directory?"):
                return False
            if not self._remote_checkpoint_dir:
                raise ValueError(
                    "Called resume from remote without remote directory.")

            # Try syncing down the upload directory.
            logger.info("Downloading from %s", self._remote_checkpoint_dir)
            # TODO(ujvl): Note that this syncs down the entire directory,
            #  which may also contain trial checkpoints. We should selectively
            #  sync the necessary files instead.
            self._syncer.sync_down_if_needed()
            self._syncer.wait()

            if not self.checkpoint_exists(self._local_checkpoint_dir):
                raise ValueError("Called resume when no checkpoint exists "
                                 "in remote or local directory.")
        return True

    @classmethod
    def checkpoint_exists(cls, directory):
        if not os.path.exists(directory):
            return False
        return any(
            (fname.startswith("experiment_state") and fname.endswith(".json"))
            for fname in os.listdir(directory))

    def checkpoint(self, force=False):
        """Saves execution state to `self._local_checkpoint_dir`.

        Overwrites the current session checkpoint, which starts when self
        is instantiated. Throttle depends on self._checkpoint_period.

        Also automatically saves the search algorithm to the local
        checkpoint dir.

        Args:
            force (bool): Forces a checkpoint despite checkpoint_period.
        """
        if not self._local_checkpoint_dir:
            return
        now = time.time()
        if now - self._last_checkpoint_time < self._checkpoint_period and (
                not force):
            return
        self._last_checkpoint_time = now
        runner_state = {
            "checkpoints": list(
                self.trial_executor.get_checkpoints().values()),
            "runner_data": self.__getstate__(),
            "stats": {
                "start_time": self._start_time,
                "timestamp": self._last_checkpoint_time
            }
        }
        tmp_file_name = os.path.join(self._local_checkpoint_dir,
                                     ".tmp_checkpoint")
        with open(tmp_file_name, "w") as f:
            json.dump(runner_state, f, indent=2, cls=TuneFunctionEncoder)

        os.replace(tmp_file_name, self.checkpoint_file)
        self._search_alg.save_to_dir(
            self._local_checkpoint_dir, session_str=self._session_str)

        if force:
            self._syncer.sync_up()
        else:
            self._syncer.sync_up_if_needed()
        return self._local_checkpoint_dir

    def resume(self, run_errored_only=False):
        """Resumes all checkpointed trials from previous run.

        Requires user to manually re-register their objects. Also stops
        all ongoing trials.
        """
        newest_ckpt_path = _find_newest_ckpt(self._local_checkpoint_dir)
        with open(newest_ckpt_path, "r") as f:
            runner_state = json.load(f, cls=TuneFunctionDecoder)
            self.checkpoint_file = newest_ckpt_path

        logger.warning("".join([
            "Attempting to resume experiment from {}. ".format(
                self._local_checkpoint_dir),
            "This will ignore any new changes to the specification."
        ]))

        self.__setstate__(runner_state["runner_data"])
        if self._search_alg.has_checkpoint(self._local_checkpoint_dir):
            self._search_alg.restore_from_dir(self._local_checkpoint_dir)

        checkpoints = [
            json.loads(cp, cls=TuneFunctionDecoder)
            if isinstance(cp, str) else cp
            for cp in runner_state["checkpoints"]
        ]

        trials = []
        for trial_cp in checkpoints:
            new_trial = Trial(trial_cp["trainable_name"])
            new_trial.__setstate__(trial_cp)
            trials += [new_trial]
        for trial in sorted(
                trials, key=lambda t: t.last_update_time, reverse=True):
            if run_errored_only and trial.status == Trial.ERROR:
                new_trial = trial.reset()
                self.add_trial(new_trial)
            else:
                self.add_trial(trial)

    def is_finished(self):
        """Returns whether all trials have finished running."""
        trials_done = all(trial.is_finished() for trial in self._trials)
        return trials_done and self._search_alg.is_finished()

    def step(self):
        """Runs one step of the trial event loop.

        Callers should typically run this method repeatedly in a loop. They
        may inspect or modify the runner's state in between calls to step().
        """
        if self.is_finished():
            raise TuneError("Called step when all trials finished?")
        with warn_if_slow("on_step_begin"):
            self.trial_executor.on_step_begin(self)
        with warn_if_slow("callbacks.on_step_begin"):
            self._callbacks.on_step_begin(
                iteration=self._iteration, trials=self._trials)
        next_trial = self._get_next_trial()  # blocking
        may_handle_events = True
        process_events_timeout = None
        if next_trial is not None:
            with warn_if_slow("start_trial"):
                if self.trial_executor.start_trial(next_trial):
                    self._callbacks.on_trial_start(
                        iteration=self._iteration,
                        trials=self._trials,
                        trial=next_trial)
                    # If we successfully started a new trial, only process
                    # events in the next iteration of step(). This is to
                    # make sure we first start all required trials before
                    # we wait for their results
                    may_handle_events = False
                    self._pending_trial_queue_times.pop(
                        next_trial.trial_id, None)
                else:
                    # If trial startup wasn't successful (e.g. because the
                    # placement group is still pending), we'll process
                    # events. However, in the first N seconds we won't block
                    # for processing events, as the placement groups might
                    # come up, and we would want to start the trial then.
                    queue_time = self._pending_trial_queue_times.setdefault(
                        next_trial.trial_id, time.time())
                    if time.time(
                    ) - queue_time < TUNE_TRIAL_STARTUP_GRACE_PERIOD:
                        process_events_timeout = 0.1

        if may_handle_events and self.trial_executor.get_running_trials():
            # Might be blocking
            self._process_events(timeout=process_events_timeout)
        else:
            self.trial_executor.on_no_available_trials(self)

        self._stop_experiment_if_needed()

        try:
            with warn_if_slow(
                    "experiment_checkpoint",
                    message="Checkpointing the experiment state took "
                    "{duration:.3f} s, which may be a performance "
                    "bottleneck. Please ensure the "
                    "`TUNE_GLOBAL_CHECKPOINT_S` environment variable is "
                    "something significantly higher than this duration "
                    "to ensure compute time is mostly spent on the main "
                    "training loop."):
                self.checkpoint()
        except Exception as e:
            logger.warning(f"Trial Runner checkpointing failed: {str(e)}")
        self._iteration += 1

        if self._server:
            with warn_if_slow("server"):
                self._process_stop_requests()

            if self.is_finished():
                self._server.shutdown()
        with warn_if_slow("on_step_end"):
            self.trial_executor.on_step_end(self)
        with warn_if_slow("callbacks.on_step_end"):
            self._callbacks.on_step_end(
                iteration=self._iteration, trials=self._trials)

    def get_trial(self, tid):
        trial = [t for t in self._trials if t.trial_id == tid]
        return trial[0] if trial else None

    def get_trials(self):
        """Returns the list of trials managed by this TrialRunner.

        Note that the caller usually should not mutate trial state directly.
        """
        return self._trials

    def add_trial(self, trial):
        """Adds a new trial to this TrialRunner.

        Trials may be added at any time.

        Args:
            trial (Trial): Trial to queue.
        """
        self._trials.append(trial)
        with warn_if_slow("scheduler.on_trial_add"):
            self._scheduler_alg.on_trial_add(self, trial)
        self.trial_executor.try_checkpoint_metadata(trial)

    def debug_string(self, delim="\n"):
        from ray.tune.progress_reporter import trial_progress_str

        result_keys = [
            list(t.last_result) for t in self.get_trials() if t.last_result
        ]
        metrics = set().union(*result_keys)
        messages = [
            self._scheduler_alg.debug_string(),
            self.trial_executor.debug_string(),
            trial_progress_str(self.get_trials(), metrics),
        ]
        return delim.join(messages)

    def has_resources(self, resources):
        """Returns whether this runner has at least the specified resources."""
        return self.trial_executor.has_resources(resources)

    def _stop_experiment_if_needed(self):
        """Stops all trials."""
        fail_fast = self._fail_fast and self._has_errored
        if (self._stopper.stop_all() or fail_fast
                or self._should_stop_experiment):
            self._search_alg.set_finished()
            [
                self.trial_executor.stop_trial(t) for t in self._trials
                if t.status is not Trial.ERROR
            ]

    def _get_next_trial(self):
        """Replenishes queue.

        Blocks if all trials queued have finished, but search algorithm is
        still not finished.
        """
        trials_done = all(trial.is_finished() for trial in self._trials)
        wait_for_trial = trials_done and not self._search_alg.is_finished()
        # Only fetch a new trial if we have no pending trial
        if not any(trial.status == Trial.PENDING for trial in self._trials) \
                or wait_for_trial:
            self._update_trial_queue(blocking=wait_for_trial)
        with warn_if_slow("choose_trial_to_run"):
            trial = self._scheduler_alg.choose_trial_to_run(self)
            if trial:
                logger.debug("Running trial {}".format(trial))
        return trial

    def _process_events(self, timeout: Optional[float] = None):
        with warn_if_slow("get_next_failed_trial"):
            failed_trial = self.trial_executor.get_next_failed_trial()
        if failed_trial:
            error_msg = (
                "{} (IP: {}) detected as stale. This is likely because the "
                "node was lost").format(failed_trial, failed_trial.node_ip)
            logger.info(error_msg)
            with warn_if_slow("process_failed_trial"):
                self._process_trial_failure(failed_trial, error_msg=error_msg)
        else:
            # TODO(ujvl): Consider combining get_next_available_trial and
            #  fetch_result functionality so that we don't timeout on fetch.
<<<<<<< HEAD
            trial = self.trial_executor.get_next_available_trial(
                timeout=timeout)  # blocking
            if not trial:
                return
=======
            trial = self.trial_executor.get_next_available_trial()  # blocking

>>>>>>> 51842762
            if trial.is_restoring:
                with warn_if_slow("process_trial_restore"):
                    self._process_trial_restore(trial)
                with warn_if_slow("callbacks.on_trial_restore"):
                    self._callbacks.on_trial_restore(
                        iteration=self._iteration,
                        trials=self._trials,
                        trial=trial)
            elif trial.is_saving:
                with warn_if_slow("process_trial_save") as _profile:
                    self._process_trial_save(trial)
                with warn_if_slow("callbacks.on_trial_save"):
                    self._callbacks.on_trial_save(
                        iteration=self._iteration,
                        trials=self._trials,
                        trial=trial)
                if _profile.too_slow and trial.sync_on_checkpoint:
                    # TODO(ujvl): Suggest using DurableTrainable once
                    #  API has converged.

                    msg = (
                        "Consider turning off forced head-worker trial "
                        "checkpoint syncs by setting sync_on_checkpoint=False"
                        ". Note that this may result in faulty trial "
                        "restoration if a failure occurs while the checkpoint "
                        "is being synced from the worker to the head node.")

                    if trial.location.hostname and (trial.location.hostname !=
                                                    get_node_ip_address()):
                        if log_once("tune_head_worker_checkpoint"):
                            logger.warning(msg)

            else:
                with warn_if_slow("process_trial"):
                    self._process_trial(trial)

            # `self._queued_trial_decisions` now contains a final decision
            # based on all results
            final_decision = self._queued_trial_decisions.pop(
                trial.trial_id, None)
            if final_decision:
                self._execute_action(trial, final_decision)

    def _process_trial(self, trial):
        """Processes a trial result.

        Fetches the trial's latest result and makes a scheduling decision
        regarding its next action. If a checkpoint is taken, the decided
        action is cached and acted on only after the checkpoint is later
        processed (see `_process_trial_save`). Otherwise the decision is
        acted on immediately.

        If multiple results are received (e.g. because of buffering), all
        results are processed and the final action is determined. STOP
        takes precedence over PAUSE, which takes precedence over CONTINUE.

        Args:
            trial (Trial): Trial with a result ready to be processed.
        """
        try:
<<<<<<< HEAD
            result = self.trial_executor.fetch_result(trial)
            result.update(trial_id=trial.trial_id)
            is_duplicate = RESULT_DUPLICATE in result
            force_checkpoint = result.get(SHOULD_CHECKPOINT, False)
            # TrialScheduler and SearchAlgorithm still receive a
            # notification because there may be special handling for
            # the `on_trial_complete` hook.
            if is_duplicate:
                logger.debug("Trial finished without logging 'done'.")
                result = trial.last_result
                result.update(done=True)

            self._validate_result_metrics(result)
            self._total_time += result.get(TIME_THIS_ITER_S, 0)

            flat_result = flatten_dict(result)
            if self._stopper(trial.trial_id,
                             result) or trial.should_stop(flat_result):
                result.update(done=True)

                # Hook into scheduler
                self._scheduler_alg.on_trial_complete(self, trial, flat_result)
                self._search_alg.on_trial_complete(
                    trial.trial_id, result=flat_result)

                # If this is not a duplicate result, the callbacks should
                # be informed about the result.
                if not is_duplicate:
                    with warn_if_slow("callbacks.on_trial_result"):
                        print(f"00 RESULT FOR TRIAL {trial}")
                        self._callbacks.on_trial_result(
                            iteration=self._iteration,
                            trials=self._trials,
                            trial=trial,
                            result=result.copy())

                self._callbacks.on_trial_complete(
                    iteration=self._iteration,
                    trials=self._trials,
                    trial=trial)
                decision = TrialScheduler.STOP
            else:
                with warn_if_slow("scheduler.on_trial_result"):
                    decision = self._scheduler_alg.on_trial_result(
                        self, trial, flat_result)
                if decision == TrialScheduler.STOP:
                    result.update(done=True)
                with warn_if_slow("search_alg.on_trial_result"):
                    self._search_alg.on_trial_result(trial.trial_id,
                                                     flat_result)
                with warn_if_slow("callbacks.on_trial_result"):
                    self._callbacks.on_trial_result(
                        iteration=self._iteration,
                        trials=self._trials,
                        trial=trial,
                        result=result.copy())
                if decision == TrialScheduler.STOP:
                    with warn_if_slow("search_alg.on_trial_complete"):
                        self._search_alg.on_trial_complete(
                            trial.trial_id, result=flat_result)
                    with warn_if_slow("callbacks.on_trial_complete"):
                        self._callbacks.on_trial_complete(
                            iteration=self._iteration,
                            trials=self._trials,
                            trial=trial)

            if not is_duplicate:
                trial.update_last_result(
                    result, terminate=(decision == TrialScheduler.STOP))

            # Checkpoints to disk. This should be checked even if
            # the scheduler decision is STOP or PAUSE. Note that
            # PAUSE only checkpoints to memory and does not update
            # the global checkpoint state.
            self._checkpoint_trial_if_needed(trial, force=force_checkpoint)

            if trial.is_saving:
                # Cache decision to execute on after the save is processed.
                # This prevents changing the trial's state or kicking off
                # another training step prematurely.
                self._cached_trial_decisions[trial.trial_id] = decision
            else:
                self._execute_action(trial, decision)
=======
            results = self.trial_executor.fetch_result(trial)
            with warn_if_slow(
                    "process_trial_results",
                    message="Processing trial results took {duration:.3f} s, "
                    "which may be a performance bottleneck. Please consider "
                    "reporting results less frequently to Ray Tune."):
                for i, result in enumerate(results):
                    with warn_if_slow("process_trial_result"):
                        decision = self._process_trial_result(trial, result)
                    if decision is None:
                        # If we didn't get a decision, this means a
                        # non-training future (e.g. a save) was scheduled.
                        # We do not allow processing more results then.
                        if i < len(results) - 1:
                            raise RuntimeError(
                                f"Trial {trial} has a non-training future "
                                f"scheduled but {len(results)-i} results "
                                f"left to process. This should never "
                                f"happen - please file an issue at "
                                f"https://github.com/ray-project/ray/issues")
                    elif decision == TrialScheduler.STOP:
                        # If the decision is to stop the trial,
                        # ignore all results that came after that.
                        break
>>>>>>> 51842762
        except Exception:
            error_msg = "Trial %s: Error processing event." % trial
            if self._fail_fast == TrialRunner.RAISE:
                logger.error(error_msg)
                raise
            else:
                logger.exception(error_msg)
            self._process_trial_failure(trial, traceback.format_exc())

    def _process_trial_result(self, trial, result):
        result.update(trial_id=trial.trial_id)
        is_duplicate = RESULT_DUPLICATE in result
        force_checkpoint = result.get(SHOULD_CHECKPOINT, False)
        # TrialScheduler and SearchAlgorithm still receive a
        # notification because there may be special handling for
        # the `on_trial_complete` hook.
        if is_duplicate:
            logger.debug("Trial finished without logging 'done'.")
            result = trial.last_result
            result.update(done=True)

        self._validate_result_metrics(result)
        self._total_time += result.get(TIME_THIS_ITER_S, 0)

        flat_result = flatten_dict(result)
        if self._stopper(trial.trial_id,
                         result) or trial.should_stop(flat_result):
            result.update(done=True)

            # Hook into scheduler
            self._scheduler_alg.on_trial_complete(self, trial, flat_result)
            self._search_alg.on_trial_complete(
                trial.trial_id, result=flat_result)

            # If this is not a duplicate result, the callbacks should
            # be informed about the result.
            if not is_duplicate:
                with warn_if_slow("callbacks.on_trial_result"):
                    self._callbacks.on_trial_result(
                        iteration=self._iteration,
                        trials=self._trials,
                        trial=trial,
                        result=result.copy())

            self._callbacks.on_trial_complete(
                iteration=self._iteration, trials=self._trials, trial=trial)
            decision = TrialScheduler.STOP
        else:
            with warn_if_slow("scheduler.on_trial_result"):
                decision = self._scheduler_alg.on_trial_result(
                    self, trial, flat_result)
            if decision == TrialScheduler.STOP:
                result.update(done=True)
            with warn_if_slow("search_alg.on_trial_result"):
                self._search_alg.on_trial_result(trial.trial_id, flat_result)
            with warn_if_slow("callbacks.on_trial_result"):
                self._callbacks.on_trial_result(
                    iteration=self._iteration,
                    trials=self._trials,
                    trial=trial,
                    result=result.copy())
            if decision == TrialScheduler.STOP:
                with warn_if_slow("search_alg.on_trial_complete"):
                    self._search_alg.on_trial_complete(
                        trial.trial_id, result=flat_result)
                with warn_if_slow("callbacks.on_trial_complete"):
                    self._callbacks.on_trial_complete(
                        iteration=self._iteration,
                        trials=self._trials,
                        trial=trial)

        if not is_duplicate:
            trial.update_last_result(
                result, terminate=(decision == TrialScheduler.STOP))

        # Checkpoints to disk. This should be checked even if
        # the scheduler decision is STOP or PAUSE. Note that
        # PAUSE only checkpoints to memory and does not update
        # the global checkpoint state.
        self._checkpoint_trial_if_needed(trial, force=force_checkpoint)

        if trial.is_saving:
            # Cache decision to execute on after the save is processed.
            # This prevents changing the trial's state or kicking off
            # another training step prematurely.
            self._cached_trial_decisions[trial.trial_id] = decision
            return None
        else:
            self._queue_decision(trial, decision)
            return decision

    def _validate_result_metrics(self, result):
        """
        Check if any of the required metrics was not reported
        in the last result. If the only item is `done=True`, this
        means that no result was ever received and the trial just
        returned. This is also okay and will not raise an error.

        This will ignore checking for the DEFAULT_METRIC.
        """
        if int(os.environ.get("TUNE_DISABLE_STRICT_METRIC_CHECKING",
                              0)) != 1 and (len(result) > 1
                                            or "done" not in result):
            base_metric = self._metric \
                if self._metric != DEFAULT_METRIC else None
            scheduler_metric = self._scheduler_alg.metric \
                if self._scheduler_alg.metric != DEFAULT_METRIC else None
            search_metrics = self._search_alg.metric \
                if self._search_alg.metric != DEFAULT_METRIC else None

            if isinstance(search_metrics, str):
                search_metrics = [search_metrics]

            if base_metric and base_metric not in result:
                report_metric = base_metric
                location = "tune.run()"
            elif scheduler_metric and scheduler_metric not in result:
                report_metric = scheduler_metric
                location = type(self._scheduler_alg).__name__
            elif search_metrics and any(search_metric not in result
                                        for search_metric in search_metrics):
                report_metric = list(
                    filter(lambda search_metric: search_metric not in result,
                           search_metrics))
                if len(report_metric) == 1:
                    report_metric = report_metric[0]
                location = type(self._search_alg).__name__
            else:
                report_metric = None
                location = None

            if report_metric:
                raise ValueError(
                    "Trial returned a result which did not include the "
                    "specified metric(s) `{}` that `{}` expects. "
                    "Make sure your calls to `tune.report()` include the "
                    "metric, or set the "
                    "TUNE_DISABLE_STRICT_METRIC_CHECKING "
                    "environment variable to 1. Result: {}".format(
                        report_metric, location, result))

    def _process_trial_save(self, trial):
        """Processes a trial save.

        Acts on the decision cached during the last `_process_trial` call.

        Args:
            trial (Trial): Trial being saved.
        """
        logger.debug("Trial %s: Processing trial save.", trial)
        checkpoint_value = None

        try:
            results = self.trial_executor.fetch_result(trial)
            checkpoint_value = results[-1]
        except Exception:
            logger.exception("Trial %s: Error processing result.", trial)
            if self._fail_fast == TrialRunner.RAISE:
                raise
            self._process_trial_failure(trial, traceback.format_exc())

        if checkpoint_value:
            try:
                trial.saving_to.value = checkpoint_value
                self._callbacks.on_checkpoint(
                    iteration=self._iteration,
                    trials=self._trials,
                    trial=trial,
                    checkpoint=trial.saving_to)
                trial.on_checkpoint(trial.saving_to)
                self.trial_executor.try_checkpoint_metadata(trial)
            except Exception:
                logger.exception("Trial %s: Error handling checkpoint %s",
                                 trial, checkpoint_value)
                if self._fail_fast == TrialRunner.RAISE:
                    raise

        trial.saving_to = None
        decision = self._cached_trial_decisions.pop(trial.trial_id, None)
        if decision and checkpoint_value:
            self._queue_decision(trial, decision)

    def _process_trial_restore(self, trial):
        """Processes a trial restore.

        Args:
            trial (Trial): Trial being restored.
        """
        logger.debug("Trial %s: Processing trial restore.", trial)
        try:
            self.trial_executor.fetch_result(trial)
            trial.on_restore()
            logger.debug("Trial %s: Restore processed successfully", trial)
            self.trial_executor.set_status(trial, Trial.RUNNING)
            self.trial_executor.continue_training(trial)
        except Exception:
            logger.exception("Trial %s: Error processing restore.", trial)
            if self._fail_fast == TrialRunner.RAISE:
                raise
            self._process_trial_failure(trial, traceback.format_exc())

    def _process_trial_failure(self, trial, error_msg):
        """Handle trial failure.

        Attempt trial recovery if possible, clean up state otherwise.

        Args:
            trial (Trial): Failed trial.
            error_msg (str): Error message prior to invoking this method.
        """
        self._has_errored = True
        if trial.status == Trial.RUNNING:
            if trial.should_recover():
                self._try_recover(trial, error_msg)
            else:
                self._scheduler_alg.on_trial_error(self, trial)
                self._search_alg.on_trial_complete(trial.trial_id, error=True)
                self._callbacks.on_trial_error(
                    iteration=self._iteration,
                    trials=self._trials,
                    trial=trial)
                self.trial_executor.stop_trial(
                    trial, error=True, error_msg=error_msg)

    def _queue_decision(self, trial, decision):
        # Get old decision, setting it to the current decision if it isn't set
        old_decision = self._queued_trial_decisions.setdefault(
            trial.trial_id, decision)

        # Stopping always takes precedence. If we decided to stop, just quit
        if old_decision is TrialScheduler.STOP:
            return

        # The old decision wasn't STOP. We update the decision only if it is
        # STOP or PAUSE. The action will only be CONTINUE if it was set by
        # the first received result and was never updated after that.
        if decision is TrialScheduler.STOP or decision is TrialScheduler.PAUSE:
            self._queued_trial_decisions[trial.trial_id] = decision

    def _execute_action(self, trial, decision):
        """Executes action based on decision.

        Args:
            trial (Trial): Trial to act on.
            decision (str): Scheduling decision to undertake.
        """
        if decision == TrialScheduler.CONTINUE:
            self.trial_executor.continue_training(trial)
        elif decision == TrialScheduler.PAUSE:
            self.trial_executor.pause_trial(trial)
        elif decision == TrialScheduler.STOP:
            self.trial_executor.export_trial_if_needed(trial)
            self.trial_executor.stop_trial(trial)
        else:
            raise ValueError("Invalid decision: {}".format(decision))

    def _checkpoint_trial_if_needed(self, trial, force=False):
        """Checkpoints trial based off trial.last_result."""
        if trial.should_checkpoint() or force:
            # Save trial runtime if possible.
            if trial.runner:
                self.trial_executor.save(trial, storage=Checkpoint.PERSISTENT)

    def _try_recover(self, trial, error_msg):
        """Tries to recover trial.

        Notifies SearchAlgorithm and Scheduler if failure to recover.

        Args:
            trial (Trial): Trial to recover.
            error_msg (str): Error message from prior to invoking this method.
        """
        if trial.is_restoring:
            # Restore was unsuccessful, try again without checkpoint.
            trial.clear_checkpoint()
        self.trial_executor.stop_trial(
            trial, error=error_msg is not None, error_msg=error_msg)
        if self.trial_executor.has_resources(trial.resources):
            logger.info(
                "Trial %s: Attempting to restore "
                "trial state from last checkpoint.", trial)
            self.trial_executor.start_trial(trial)
            if trial.status == Trial.ERROR:
                logger.exception(
                    "Trial %s: Error restoring trial from checkpoint, abort.",
                    trial)
                self._scheduler_alg.on_trial_error(self, trial)
                self._search_alg.on_trial_complete(trial.trial_id, error=True)
                self._callbacks.on_trial_error(
                    iteration=self._iteration,
                    trials=self._trials,
                    trial=trial)
            else:
                logger.debug("Trial %s: Restore dispatched correctly.", trial)
        else:
            logger.debug("Trial %s: Notifying Scheduler and requeueing.",
                         trial)
            self._requeue_trial(trial)

    def _requeue_trial(self, trial):
        """Notification to TrialScheduler and requeue trial.

        This does not notify the SearchAlgorithm because the function
        evaluation is still in progress.

        """
        self._scheduler_alg.on_trial_error(self, trial)
        self.trial_executor.set_status(trial, Trial.PENDING)

        # TODO(rliaw): Right now, this pushes the trial to the end of queue
        # because restoration can be expensive. However, this is not
        # ideal since it just hides the issue - a better fix would
        # be to use an actor table to detect the IP of the Trainable
        # and rsync the files there.
        # See https://github.com/ray-project/ray/issues/5168
        self._trials.pop(self._trials.index(trial))
        self._trials.append(trial)

        with warn_if_slow("scheduler.on_trial_add"):
            self._scheduler_alg.on_trial_add(self, trial)

    def _update_trial_queue(self, blocking=False, timeout=600):
        """Adds next trials to queue if possible.

        Note that the timeout is currently unexposed to the user.

        Args:
            blocking (bool): Blocks until either a trial is available
                or is_finished (timeout or search algorithm finishes).
            timeout (int): Seconds before blocking times out.
        """
        trial = self._search_alg.next_trial()
        if blocking and not trial:
            start = time.time()
            # Checking `is_finished` instead of _search_alg.is_finished
            # is fine because blocking only occurs if all trials are
            # finished and search_algorithm is not yet finished
            while (not trial and not self.is_finished()
                   and time.time() - start < timeout):
                logger.info("Blocking for next trial...")
                trial = self._search_alg.next_trial()
                time.sleep(1)

        if trial:
            self.add_trial(trial)

    def request_stop_trial(self, trial):
        self._stop_queue.append(trial)

    def request_stop_experiment(self):
        self._should_stop_experiment = True

    def _process_stop_requests(self):
        while self._stop_queue:
            t = self._stop_queue.pop()
            self.stop_trial(t)

    def stop_trial(self, trial):
        """Stops trial.

        Trials may be stopped at any time. If trial is in state PENDING
        or PAUSED, calls `on_trial_remove`  for scheduler and
        `on_trial_complete() for search_alg.
        Otherwise waits for result for the trial and calls
        `on_trial_complete` for scheduler and search_alg if RUNNING.
        """
        error = False
        error_msg = None

        if trial.status in [Trial.ERROR, Trial.TERMINATED]:
            return
        elif trial.status in [Trial.PENDING, Trial.PAUSED]:
            self._scheduler_alg.on_trial_remove(self, trial)
            self._search_alg.on_trial_complete(trial.trial_id)
            self._callbacks.on_trial_complete(
                iteration=self._iteration, trials=self._trials, trial=trial)
        elif trial.status is Trial.RUNNING:
            try:
                results = self.trial_executor.fetch_result(trial)
                result = results[-1]
                trial.update_last_result(result, terminate=True)
                self._scheduler_alg.on_trial_complete(self, trial, result)
                self._search_alg.on_trial_complete(
                    trial.trial_id, result=result)
                self._callbacks.on_trial_complete(
                    iteration=self._iteration,
                    trials=self._trials,
                    trial=trial)
            except Exception:
                error_msg = traceback.format_exc()
                logger.exception("Error processing event.")
                self._scheduler_alg.on_trial_error(self, trial)
                self._search_alg.on_trial_complete(trial.trial_id, error=True)
                self._callbacks.on_trial_error(
                    iteration=self._iteration,
                    trials=self._trials,
                    trial=trial)
                error = True

        self.trial_executor.stop_trial(trial, error=error, error_msg=error_msg)

    def cleanup_trials(self):
        self.trial_executor.cleanup()

    def __getstate__(self):
        """Gets state for trial.

        Note that this is not used as a pickling override as
        does not have all fields.
        """
        state = self.__dict__.copy()
        for k in [
                "_trials", "_stop_queue", "_server", "_search_alg",
                "_scheduler_alg", "_pending_trial_queue_times",
                "trial_executor", "_syncer", "_callbacks"
        ]:
            del state[k]
        state["launch_web_server"] = bool(self._server)
        return state

    def __setstate__(self, state):
        launch_web_server = state.pop("launch_web_server")

        # Use session_str from previous checkpoint if does not exist
        session_str = state.pop("_session_str")
        self.__dict__.setdefault("_session_str", session_str)
        # Use start_time from previous checkpoint if does not exist
        start_time = state.pop("_start_time")
        self.__dict__.setdefault("_start_time", start_time)

        self.__dict__.update(state)
        if launch_web_server:
            self._server = TuneServer(self, self._server_port)<|MERGE_RESOLUTION|>--- conflicted
+++ resolved
@@ -12,8 +12,8 @@
 from ray.services import get_node_ip_address
 from ray.tune import TuneError
 from ray.tune.callback import CallbackList
+from ray.tune.stopper import NoopStopper
 from ray.tune.ray_trial_executor import RayTrialExecutor
-from ray.tune.stopper import NoopStopper
 from ray.tune.result import (DEFAULT_METRIC, TIME_THIS_ITER_S,
                              RESULT_DUPLICATE, SHOULD_CHECKPOINT)
 from ray.tune.syncer import get_cloud_syncer
@@ -504,15 +504,10 @@
         else:
             # TODO(ujvl): Consider combining get_next_available_trial and
             #  fetch_result functionality so that we don't timeout on fetch.
-<<<<<<< HEAD
             trial = self.trial_executor.get_next_available_trial(
                 timeout=timeout)  # blocking
             if not trial:
                 return
-=======
-            trial = self.trial_executor.get_next_available_trial()  # blocking
-
->>>>>>> 51842762
             if trial.is_restoring:
                 with warn_if_slow("process_trial_restore"):
                     self._process_trial_restore(trial)
@@ -573,91 +568,6 @@
             trial (Trial): Trial with a result ready to be processed.
         """
         try:
-<<<<<<< HEAD
-            result = self.trial_executor.fetch_result(trial)
-            result.update(trial_id=trial.trial_id)
-            is_duplicate = RESULT_DUPLICATE in result
-            force_checkpoint = result.get(SHOULD_CHECKPOINT, False)
-            # TrialScheduler and SearchAlgorithm still receive a
-            # notification because there may be special handling for
-            # the `on_trial_complete` hook.
-            if is_duplicate:
-                logger.debug("Trial finished without logging 'done'.")
-                result = trial.last_result
-                result.update(done=True)
-
-            self._validate_result_metrics(result)
-            self._total_time += result.get(TIME_THIS_ITER_S, 0)
-
-            flat_result = flatten_dict(result)
-            if self._stopper(trial.trial_id,
-                             result) or trial.should_stop(flat_result):
-                result.update(done=True)
-
-                # Hook into scheduler
-                self._scheduler_alg.on_trial_complete(self, trial, flat_result)
-                self._search_alg.on_trial_complete(
-                    trial.trial_id, result=flat_result)
-
-                # If this is not a duplicate result, the callbacks should
-                # be informed about the result.
-                if not is_duplicate:
-                    with warn_if_slow("callbacks.on_trial_result"):
-                        print(f"00 RESULT FOR TRIAL {trial}")
-                        self._callbacks.on_trial_result(
-                            iteration=self._iteration,
-                            trials=self._trials,
-                            trial=trial,
-                            result=result.copy())
-
-                self._callbacks.on_trial_complete(
-                    iteration=self._iteration,
-                    trials=self._trials,
-                    trial=trial)
-                decision = TrialScheduler.STOP
-            else:
-                with warn_if_slow("scheduler.on_trial_result"):
-                    decision = self._scheduler_alg.on_trial_result(
-                        self, trial, flat_result)
-                if decision == TrialScheduler.STOP:
-                    result.update(done=True)
-                with warn_if_slow("search_alg.on_trial_result"):
-                    self._search_alg.on_trial_result(trial.trial_id,
-                                                     flat_result)
-                with warn_if_slow("callbacks.on_trial_result"):
-                    self._callbacks.on_trial_result(
-                        iteration=self._iteration,
-                        trials=self._trials,
-                        trial=trial,
-                        result=result.copy())
-                if decision == TrialScheduler.STOP:
-                    with warn_if_slow("search_alg.on_trial_complete"):
-                        self._search_alg.on_trial_complete(
-                            trial.trial_id, result=flat_result)
-                    with warn_if_slow("callbacks.on_trial_complete"):
-                        self._callbacks.on_trial_complete(
-                            iteration=self._iteration,
-                            trials=self._trials,
-                            trial=trial)
-
-            if not is_duplicate:
-                trial.update_last_result(
-                    result, terminate=(decision == TrialScheduler.STOP))
-
-            # Checkpoints to disk. This should be checked even if
-            # the scheduler decision is STOP or PAUSE. Note that
-            # PAUSE only checkpoints to memory and does not update
-            # the global checkpoint state.
-            self._checkpoint_trial_if_needed(trial, force=force_checkpoint)
-
-            if trial.is_saving:
-                # Cache decision to execute on after the save is processed.
-                # This prevents changing the trial's state or kicking off
-                # another training step prematurely.
-                self._cached_trial_decisions[trial.trial_id] = decision
-            else:
-                self._execute_action(trial, decision)
-=======
             results = self.trial_executor.fetch_result(trial)
             with warn_if_slow(
                     "process_trial_results",
@@ -682,7 +592,6 @@
                         # If the decision is to stop the trial,
                         # ignore all results that came after that.
                         break
->>>>>>> 51842762
         except Exception:
             error_msg = "Trial %s: Error processing event." % trial
             if self._fail_fast == TrialRunner.RAISE:
