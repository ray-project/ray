--- conflicted
+++ resolved
@@ -104,6 +104,7 @@
         resume (str|False): see `tune.py:run`.
         sync_to_cloud (func|str): See `tune.py:run`.
         server_port (int): Port number for launching TuneServer.
+        fail_fast (bool): Finishes as soon as a trial fails if True.
         verbose (bool): Flag for verbosity. If False, trial results
             will not be output.
         checkpoint_period (int): Trial runner checkpoint periodicity in
@@ -128,33 +129,6 @@
                  verbose=True,
                  checkpoint_period=10,
                  trial_executor=None):
-<<<<<<< HEAD
-        """Initializes a new TrialRunner.
-
-        Args:
-            search_alg (SearchAlgorithm): SearchAlgorithm for generating
-                Trial objects.
-            scheduler (TrialScheduler): Defaults to FIFOScheduler.
-            launch_web_server (bool): Flag for starting TuneServer
-            local_checkpoint_dir (str): Path where
-                global checkpoints are stored and restored from.
-            remote_checkpoint_dir (str): Remote path where
-                global checkpoints are stored and restored from. Used
-                if `resume` == REMOTE.
-            stopper: Custom class for stopping whole experiments. See
-                ``Stopper``.
-            resume (str|False): see `tune.py:run`.
-            sync_to_cloud (func|str): See `tune.py:run`.
-            server_port (int): Port number for launching TuneServer.
-            fail_fast (bool): Finishes as soon as a trial fails if True.
-            verbose (bool): Flag for verbosity. If False, trial results
-                will not be output.
-            checkpoint_period (int): Trial runner checkpoint periodicity in
-                seconds. Defaults to 10.
-            trial_executor (TrialExecutor): Defaults to RayTrialExecutor.
-        """
-=======
->>>>>>> 9e1192c0
         self._search_alg = search_alg or BasicVariantGenerator()
         self._scheduler_alg = scheduler or FIFOScheduler()
         self.trial_executor = trial_executor or RayTrialExecutor()
@@ -369,9 +343,7 @@
         else:
             self.trial_executor.on_no_available_trials(self)
 
-        if self._stopper.stop_all():
-            self.stop_experiment()
-            logger.info("All trials stopped due to ``stopper.stop_all``.")
+        self._stop_experiment_if_needed()
 
         try:
             with warn_if_slow("experiment_checkpoint"):
@@ -426,17 +398,12 @@
         """Returns whether this runner has at least the specified resources."""
         return self.trial_executor.has_resources(resources)
 
-    def stop_experiment(self):
-        """Stops all trials if the user condition is satisfied."""
-<<<<<<< HEAD
-        [self.trial_executor.stop_trial(t) for t in self._trials]
-=======
-
-        if self._stopper.stop_all() or self._should_stop_experiment:
+    def _stop_experiment_if_needed(self):
+        """Stops all trials."""
+        fail_fast = self._fail_fast and self._has_errored
+        if (self._stopper.stop_all() or fail_fast or self._should_stop_experiment):
             self._search_alg.set_finished()
             [self.trial_executor.stop_trial(t) for t in self._trials]
-            logger.info("All trials stopped due to ``stopper.stop_all``.")
->>>>>>> 9e1192c0
 
     def _get_next_trial(self):
         """Replenishes queue.
