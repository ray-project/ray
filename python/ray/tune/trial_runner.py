from __future__ import absolute_import
from __future__ import division
from __future__ import print_function

import click
import collections
from datetime import datetime
import json
import logging
import os
import re
import time
import traceback

import ray.cloudpickle as cloudpickle
from ray.tune import TuneError
from ray.tune.ray_trial_executor import RayTrialExecutor
from ray.tune.result import (TIME_THIS_ITER_S, RESULT_DUPLICATE,
                             SHOULD_CHECKPOINT)
from ray.tune.syncer import get_syncer
from ray.tune.trial import Trial, Checkpoint
from ray.tune.sample import function
from ray.tune.schedulers import FIFOScheduler, TrialScheduler
from ray.tune.suggest import BasicVariantGenerator
from ray.tune.util import warn_if_slow
from ray.utils import binary_to_hex, hex_to_binary
from ray.tune.web_server import TuneServer

MAX_DEBUG_TRIALS = 20

logger = logging.getLogger(__name__)


def _naturalize(string):
    """Provides a natural representation for string for nice sorting."""
    splits = re.split("([0-9]+)", string)
    return [int(text) if text.isdigit() else text.lower() for text in splits]


def _find_newest_ckpt(ckpt_dir):
    """Returns path to most recently modified checkpoint."""
    full_paths = [
        os.path.join(ckpt_dir, fname) for fname in os.listdir(ckpt_dir)
        if fname.startswith("experiment_state") and fname.endswith(".json")
    ]
    return max(full_paths)


class _TuneFunctionEncoder(json.JSONEncoder):
    def default(self, obj):
        if isinstance(obj, function):
            return self._to_cloudpickle(obj)
        try:
            return super(_TuneFunctionEncoder, self).default(obj)
        except Exception:
            logger.debug("Unable to encode. Falling back to cloudpickle.")
            return self._to_cloudpickle(obj)

    def _to_cloudpickle(self, obj):
        return {
            "_type": "CLOUDPICKLE_FALLBACK",
            "value": binary_to_hex(cloudpickle.dumps(obj))
        }


class _TuneFunctionDecoder(json.JSONDecoder):
    def __init__(self, *args, **kwargs):
        json.JSONDecoder.__init__(
            self, object_hook=self.object_hook, *args, **kwargs)

    def object_hook(self, obj):
        if obj.get("_type") == "CLOUDPICKLE_FALLBACK":
            return self._from_cloudpickle(obj)
        return obj

    def _from_cloudpickle(self, obj):
        return cloudpickle.loads(hex_to_binary(obj["value"]))


class TrialRunner(object):
    """A TrialRunner implements the event loop for scheduling trials on Ray.

    Example:
        runner = TrialRunner()
        runner.add_trial(Trial(...))
        runner.add_trial(Trial(...))
        while not runner.is_finished():
            runner.step()
            print(runner.debug_string())

    The main job of TrialRunner is scheduling trials to efficiently use cluster
    resources, without overloading the cluster.

    While Ray itself provides resource management for tasks and actors, this is
    not sufficient when scheduling trials that may instantiate multiple actors.
    This is because if insufficient resources are available, concurrent trials
    could deadlock waiting for new resources to become available. Furthermore,
    oversubscribing the cluster could degrade training performance, leading to
    misleading benchmark results.
    """

    CKPT_FILE_TMPL = "experiment_state-{}.json"
    VALID_RESUME_TYPES = [True, "LOCAL", "REMOTE", "PROMPT"]

    def __init__(self,
                 search_alg=None,
                 scheduler=None,
                 launch_web_server=False,
                 local_checkpoint_dir=None,
                 remote_checkpoint_dir=None,
                 sync_to_cloud=None,
                 resume=False,
                 server_port=TuneServer.DEFAULT_PORT,
                 verbose=True,
                 checkpoint_period=10,
                 trial_executor=None):
        """Initializes a new TrialRunner.

        Args:
            search_alg (SearchAlgorithm): SearchAlgorithm for generating
                Trial objects.
            scheduler (TrialScheduler): Defaults to FIFOScheduler.
            launch_web_server (bool): Flag for starting TuneServer
            local_checkpoint_dir (str): Path where
                global checkpoints are stored and restored from.
            remote_checkpoint_dir (str): Remote path where
                global checkpoints are stored and restored from. Used
                if `resume` == REMOTE.
            resume (str|False): see `tune.py:run`.
            sync_to_cloud (func|str): see `tune.py:run`.
            server_port (int): Port number for launching TuneServer.
            verbose (bool): Flag for verbosity. If False, trial results
                will not be output.
            trial_executor (TrialExecutor): Defaults to RayTrialExecutor.
        """
        self._search_alg = search_alg or BasicVariantGenerator()
        self._scheduler_alg = scheduler or FIFOScheduler()
        self.trial_executor = trial_executor or RayTrialExecutor()

        # For debugging, it may be useful to halt trials after some time has
        # elapsed. TODO(ekl) consider exposing this in the API.
        self._global_time_limit = float(
            os.environ.get("TRIALRUNNER_WALLTIME_LIMIT", float("inf")))
        self._total_time = 0
        self._iteration = 0
        self._verbose = verbose

        self._server = None
        self._server_port = server_port
        if launch_web_server:
            self._server = TuneServer(self, self._server_port)

        self._trials = []
        self._stop_queue = []
        self._local_checkpoint_dir = local_checkpoint_dir

        if self._local_checkpoint_dir and not os.path.exists(
                self._local_checkpoint_dir):
            os.makedirs(self._local_checkpoint_dir)

        self._remote_checkpoint_dir = remote_checkpoint_dir
        self._syncer = get_syncer(local_checkpoint_dir, remote_checkpoint_dir,
                                  sync_to_cloud)

        self._resumed = False

        if self._validate_resume(resume_type=resume):
            try:
                self.resume()
                logger.info("Resuming trial.")
                self._resumed = True
            except Exception:
                logger.exception(
                    "Runner restore failed. Restarting experiment.")
        else:
            logger.info("Starting a new experiment.")

        self._start_time = time.time()
        self._last_checkpoint_time = -float("inf")
        self._checkpoint_period = checkpoint_period
        self._session_str = datetime.fromtimestamp(
            self._start_time).strftime("%Y-%m-%d_%H-%M-%S")

    def _validate_resume(self, resume_type):
        """Checks whether to resume experiment.

        Args:
            resume_type: One of True, "REMOTE", "LOCAL", "PROMPT".
        """
        if not resume_type:
            return False
        assert resume_type in self.VALID_RESUME_TYPES, (
            "resume_type {} is not one of {}".format(resume_type,
                                                     self.VALID_RESUME_TYPES))
        # Not clear if we need this assertion, since we should always have a
        # local checkpoint dir.
        assert self._local_checkpoint_dir or self._remote_checkpoint_dir
        if resume_type in [True, "LOCAL", "PROMPT"]:
            if not self.checkpoint_exists(self._local_checkpoint_dir):
                raise ValueError("Called resume when no checkpoint exists "
                                 "in local directory.")
            elif resume_type == "PROMPT":
                if click.confirm("Resume from local directory?"):
                    return True

        if resume_type in ["REMOTE", "PROMPT"]:
            if resume_type == "PROMPT" and not click.confirm(
                    "Try downloading from remote directory?"):
                return False
            if not self._remote_checkpoint_dir:
                raise ValueError(
                    "Called resume from remote without remote directory.")

            # Try syncing down the upload directory.
            logger.info("Downloading from {}".format(
                self._remote_checkpoint_dir))
            self._syncer.sync_down_if_needed()

            if not self.checkpoint_exists(self._local_checkpoint_dir):
                raise ValueError("Called resume when no checkpoint exists "
                                 "in remote or local directory.")
        return True

    @classmethod
    def checkpoint_exists(cls, directory):
        if not os.path.exists(directory):
            return False
        return any(
            (fname.startswith("experiment_state") and fname.endswith(".json"))
            for fname in os.listdir(directory))

    def add_experiment(self, experiment):
        if not self._resumed:
            self._search_alg.add_configurations([experiment])
        else:
            logger.info("TrialRunner resumed, ignoring new add_experiment.")

    def checkpoint(self):
        """Saves execution state to `self._local_checkpoint_dir`.

        Overwrites the current session checkpoint, which starts when self
        is instantiated. Throttle depends on self._checkpoint_period.
        """
        if not self._local_checkpoint_dir:
            return
        if time.time() - self._last_checkpoint_time < self._checkpoint_period:
            return
        self._last_checkpoint_time = time.time()
        runner_state = {
            "checkpoints": list(
                self.trial_executor.get_checkpoints().values()),
            "runner_data": self.__getstate__(),
            "stats": {
                "start_time": self._start_time,
                "timestamp": self._last_checkpoint_time
            }
        }
        tmp_file_name = os.path.join(self._local_checkpoint_dir,
                                     ".tmp_checkpoint")
        with open(tmp_file_name, "w") as f:
            json.dump(runner_state, f, indent=2, cls=_TuneFunctionEncoder)

        os.rename(
            tmp_file_name,
            os.path.join(self._local_checkpoint_dir,
                         TrialRunner.CKPT_FILE_TMPL.format(self._session_str)))
        self._syncer.sync_up_if_needed()
        return self._local_checkpoint_dir

    def resume(self):
        """Resumes all checkpointed trials from previous run.

        Requires user to manually re-register their objects. Also stops
        all ongoing trials.
        """

        newest_ckpt_path = _find_newest_ckpt(self._local_checkpoint_dir)
        with open(newest_ckpt_path, "r") as f:
            runner_state = json.load(f, cls=_TuneFunctionDecoder)

        logger.warning("".join([
            "Attempting to resume experiment from {}. ".format(
                self._local_checkpoint_dir), "This feature is experimental, "
            "and may not work with all search algorithms. ",
            "This will ignore any new changes to the specification."
        ]))

        self.__setstate__(runner_state["runner_data"])

        trials = []
        for trial_cp in runner_state["checkpoints"]:
            new_trial = Trial(trial_cp["trainable_name"])
            new_trial.__setstate__(trial_cp)
            trials += [new_trial]
        for trial in sorted(
                trials, key=lambda t: t.last_update_time, reverse=True):
            self.add_trial(trial)

    def is_finished(self):
        """Returns whether all trials have finished running."""

        if self._total_time > self._global_time_limit:
            logger.warning("Exceeded global time limit {} / {}".format(
                self._total_time, self._global_time_limit))
            return True

        trials_done = all(trial.is_finished() for trial in self._trials)
        return trials_done and self._search_alg.is_finished()

    def step(self):
        """Runs one step of the trial event loop.

        Callers should typically run this method repeatedly in a loop. They
        may inspect or modify the runner's state in between calls to step().
        """
        if self.is_finished():
            raise TuneError("Called step when all trials finished?")
        with warn_if_slow("on_step_begin"):
            self.trial_executor.on_step_begin()
        next_trial = self._get_next_trial()  # blocking
        if next_trial is not None:
            with warn_if_slow("start_trial"):
                self.trial_executor.start_trial(next_trial)
        elif self.trial_executor.get_running_trials():
            self._process_events()  # blocking
        else:
            for trial in self._trials:
                if trial.status == Trial.PENDING:
                    if not self.has_resources(trial.resources):
                        raise TuneError(
                            ("Insufficient cluster resources to launch trial: "
                             "trial requested {} but the cluster has only {}. "
                             "Pass `queue_trials=True` in "
                             "ray.tune.run() or on the command "
                             "line to queue trials until the cluster scales "
                             "up. {}").format(
                                 trial.resources.summary_string(),
                                 self.trial_executor.resource_string(),
                                 trial._get_trainable_cls().resource_help(
                                     trial.config)))
                elif trial.status == Trial.PAUSED:
                    raise TuneError(
                        "There are paused trials, but no more pending "
                        "trials with sufficient resources.")

        try:
            with warn_if_slow("experiment_checkpoint"):
                self.checkpoint()
        except Exception:
            logger.exception("Trial Runner checkpointing failed.")
        self._iteration += 1

        if self._server:
            with warn_if_slow("server"):
                self._process_requests()

            if self.is_finished():
                self._server.shutdown()
        with warn_if_slow("on_step_end"):
            self.trial_executor.on_step_end()

    def get_trial(self, tid):
        trial = [t for t in self._trials if t.trial_id == tid]
        return trial[0] if trial else None

    def get_trials(self):
        """Returns the list of trials managed by this TrialRunner.

        Note that the caller usually should not mutate trial state directly.
        """

        return self._trials

    def add_trial(self, trial):
        """Adds a new trial to this TrialRunner.

        Trials may be added at any time.

        Args:
            trial (Trial): Trial to queue.
        """
        trial.set_verbose(self._verbose)
        self._trials.append(trial)
        with warn_if_slow("scheduler.on_trial_add"):
            self._scheduler_alg.on_trial_add(self, trial)
        self.trial_executor.try_checkpoint_metadata(trial)

    def debug_string(self, max_debug=MAX_DEBUG_TRIALS):
        """Returns a human readable message for printing to the console."""
        messages = self._debug_messages()
        states = collections.defaultdict(set)
        limit_per_state = collections.Counter()
        for t in self._trials:
            states[t.status].add(t)

        # Show at most max_debug total, but divide the limit fairly
        while max_debug > 0:
            start_num = max_debug
            for s in states:
                if limit_per_state[s] >= len(states[s]):
                    continue
                max_debug -= 1
                limit_per_state[s] += 1
            if max_debug == start_num:
                break

        for local_dir in sorted({t.local_dir for t in self._trials}):
            messages.append("Result logdir: {}".format(local_dir))

        num_trials_per_state = {
            state: len(trials)
            for state, trials in states.items()
        }
        total_number_of_trials = sum(num_trials_per_state.values())
        if total_number_of_trials > 0:
            messages.append("Number of trials: {} ({})"
                            "".format(total_number_of_trials,
                                      num_trials_per_state))

        for state, trials in sorted(states.items()):
            limit = limit_per_state[state]
            messages.append("{} trials:".format(state))
            sorted_trials = sorted(
                trials, key=lambda t: _naturalize(t.experiment_tag))
            if len(trials) > limit:
                tail_length = limit // 2
                first = sorted_trials[:tail_length]
                for t in first:
                    messages.append(" - {}:\t{}".format(
                        t, t.progress_string()))
                messages.append(
                    "  ... {} not shown".format(len(trials) - tail_length * 2))
                last = sorted_trials[-tail_length:]
                for t in last:
                    messages.append(" - {}:\t{}".format(
                        t, t.progress_string()))
            else:
                for t in sorted_trials:
                    messages.append(" - {}:\t{}".format(
                        t, t.progress_string()))

        return "\n".join(messages) + "\n"

    def _debug_messages(self):
        messages = ["== Status =="]
        messages.append(self._scheduler_alg.debug_string())
        messages.append(self.trial_executor.debug_string())
        messages.append(self._memory_debug_string())
        return messages

    def _memory_debug_string(self):
        try:
            import psutil
            total_gb = psutil.virtual_memory().total / 1e9
            used_gb = total_gb - psutil.virtual_memory().available / 1e9
            if used_gb > total_gb * 0.9:
                warn = (": ***LOW MEMORY*** less than 10% of the memory on "
                        "this node is available for use. This can cause "
                        "unexpected crashes. Consider "
                        "reducing the memory used by your application "
                        "or reducing the Ray object store size by setting "
                        "`object_store_memory` when calling `ray.init`.")
            else:
                warn = ""
            return "Memory usage on this node: {}/{} GB{}".format(
                round(used_gb, 1), round(total_gb, 1), warn)
        except ImportError:
            return ("Unknown memory usage. Please run `pip install psutil` "
                    "(or ray[debug]) to resolve)")

    def has_resources(self, resources):
        """Returns whether this runner has at least the specified resources."""
        return self.trial_executor.has_resources(resources)

    def _get_next_trial(self):
        """Replenishes queue.

        Blocks if all trials queued have finished, but search algorithm is
        still not finished.
        """
        trials_done = all(trial.is_finished() for trial in self._trials)
        wait_for_trial = trials_done and not self._search_alg.is_finished()
        self._update_trial_queue(blocking=wait_for_trial)
        with warn_if_slow("choose_trial_to_run"):
            trial = self._scheduler_alg.choose_trial_to_run(self)
        return trial

    def _process_events(self):
        trial = self.trial_executor.get_next_available_trial()  # blocking
        with warn_if_slow("process_trial"):
            self._process_trial(trial)

    def _process_trial(self, trial):
        try:
            result = self.trial_executor.fetch_result(trial)

            is_duplicate = RESULT_DUPLICATE in result
            # TrialScheduler and SearchAlgorithm still receive a
            # notification because there may be special handling for
            # the `on_trial_complete` hook.
            if is_duplicate:
                logger.debug("Trial finished without logging 'done'.")
                result = trial.last_result
                result.update(done=True)

            self._total_time += result[TIME_THIS_ITER_S]

            if trial.should_stop(result):
                # Hook into scheduler
                self._scheduler_alg.on_trial_complete(self, trial, result)
                self._search_alg.on_trial_complete(
                    trial.trial_id, result=result)
                decision = TrialScheduler.STOP
            else:
                with warn_if_slow("scheduler.on_trial_result"):
                    decision = self._scheduler_alg.on_trial_result(
                        self, trial, result)
                with warn_if_slow("search_alg.on_trial_result"):
                    self._search_alg.on_trial_result(trial.trial_id, result)
                if decision == TrialScheduler.STOP:
                    with warn_if_slow("search_alg.on_trial_complete"):
                        self._search_alg.on_trial_complete(
                            trial.trial_id, early_terminated=True)

            if not is_duplicate:
                trial.update_last_result(
                    result, terminate=(decision == TrialScheduler.STOP))

            # Checkpoints to disk. This should be checked even if
            # the scheduler decision is STOP or PAUSE. Note that
            # PAUSE only checkpoints to memory and does not update
            # the global checkpoint state.
            self._checkpoint_trial_if_needed(
                trial, force=result.get(SHOULD_CHECKPOINT, False))

            if decision == TrialScheduler.CONTINUE:
                self.trial_executor.continue_training(trial)
            elif decision == TrialScheduler.PAUSE:
                self.trial_executor.pause_trial(trial)
            elif decision == TrialScheduler.STOP:
                self.trial_executor.export_trial_if_needed(trial)
                self.trial_executor.stop_trial(trial)
            else:
                assert False, "Invalid scheduling decision: {}".format(
                    decision)
        except Exception:
            logger.exception("Error processing event.")
            error_msg = traceback.format_exc()
            if trial.status == Trial.RUNNING:
                if trial.should_recover():
                    self._try_recover(trial, error_msg)
                else:
                    self._scheduler_alg.on_trial_error(self, trial)
                    self._search_alg.on_trial_complete(
                        trial.trial_id, error=True)
                    self.trial_executor.stop_trial(
                        trial, error=True, error_msg=error_msg)

    def _checkpoint_trial_if_needed(self, trial, force=False):
        """Checkpoints trial based off trial.last_result."""
        if trial.should_checkpoint() or force:
            # Save trial runtime if possible
            if hasattr(trial, "runner") and trial.runner:
                self.trial_executor.save(trial, storage=Checkpoint.DISK)
            self.trial_executor.try_checkpoint_metadata(trial)

    def _try_recover(self, trial, error_msg):
        """Tries to recover trial.

        Notifies SearchAlgorithm and Scheduler if failure to recover.

        Args:
            trial (Trial): Trial to recover.
            error_msg (str): Error message from prior to invoking this method.
        """
        try:
            self.trial_executor.stop_trial(
                trial,
                error=error_msg is not None,
                error_msg=error_msg,
                stop_logger=False)
            trial.result_logger.flush()
            if self.trial_executor.has_resources(trial.resources):
                logger.info("Attempting to recover"
                            " trial state from last checkpoint.")
                self.trial_executor.start_trial(trial)
                if trial.status == Trial.ERROR:
                    raise RuntimeError("Trial did not start correctly.")
            else:
                logger.debug("Notifying Scheduler and requeueing trial.")
                self._requeue_trial(trial)
        except Exception:
            logger.exception("Error recovering trial from checkpoint, abort.")
            self._scheduler_alg.on_trial_error(self, trial)
            self._search_alg.on_trial_complete(trial.trial_id, error=True)

    def _requeue_trial(self, trial):
        """Notification to TrialScheduler and requeue trial.

        This does not notify the SearchAlgorithm because the function
        evaluation is still in progress.

        """
        self._scheduler_alg.on_trial_error(self, trial)
        self.trial_executor.set_status(trial, Trial.PENDING)

<<<<<<< HEAD
        # Right now, this requeues the trial to the end of the queue. This is
=======
        # TODO(rliaw): Right now, this pushes the trial to the end of queue
>>>>>>> baadc871
        # because restoration can be expensive. However, this is not
        # ideal since it just hides the issue - a better fix would
        # be to use an actor table to detect the IP of the Trainable
        # and rsync the files there.
<<<<<<< HEAD
=======
        # See https://github.com/ray-project/ray/issues/5168
>>>>>>> baadc871
        self._trials.pop(self._trials.index(trial))
        self._trials.append(trial)

        with warn_if_slow("scheduler.on_trial_add"):
            self._scheduler_alg.on_trial_add(self, trial)

    def _update_trial_queue(self, blocking=False, timeout=600):
        """Adds next trials to queue if possible.

        Note that the timeout is currently unexposed to the user.

        Args:
            blocking (bool): Blocks until either a trial is available
                or is_finished (timeout or search algorithm finishes).
            timeout (int): Seconds before blocking times out.
        """
        trials = self._search_alg.next_trials()
        if blocking and not trials:
            start = time.time()
            # Checking `is_finished` instead of _search_alg.is_finished
            # is fine because blocking only occurs if all trials are
            # finished and search_algorithm is not yet finished
            while (not trials and not self.is_finished()
                   and time.time() - start < timeout):
                logger.info("Blocking for next trial...")
                trials = self._search_alg.next_trials()
                time.sleep(1)

        for trial in trials:
            self.add_trial(trial)

    def request_stop_trial(self, trial):
        self._stop_queue.append(trial)

    def _process_requests(self):
        while self._stop_queue:
            t = self._stop_queue.pop()
            self.stop_trial(t)

    def stop_trial(self, trial):
        """Stops trial.

        Trials may be stopped at any time. If trial is in state PENDING
        or PAUSED, calls `on_trial_remove`  for scheduler and
        `on_trial_complete(..., early_terminated=True) for search_alg.
        Otherwise waits for result for the trial and calls
        `on_trial_complete` for scheduler and search_alg if RUNNING.
        """
        error = False
        error_msg = None

        if trial.status in [Trial.ERROR, Trial.TERMINATED]:
            return
        elif trial.status in [Trial.PENDING, Trial.PAUSED]:
            self._scheduler_alg.on_trial_remove(self, trial)
            self._search_alg.on_trial_complete(
                trial.trial_id, early_terminated=True)
        elif trial.status is Trial.RUNNING:
            try:
                result = self.trial_executor.fetch_result(trial)
                trial.update_last_result(result, terminate=True)
                self._scheduler_alg.on_trial_complete(self, trial, result)
                self._search_alg.on_trial_complete(
                    trial.trial_id, result=result)
            except Exception:
                error_msg = traceback.format_exc()
                logger.exception("Error processing event.")
                self._scheduler_alg.on_trial_error(self, trial)
                self._search_alg.on_trial_complete(trial.trial_id, error=True)
                error = True

        self.trial_executor.stop_trial(trial, error=error, error_msg=error_msg)

    def __getstate__(self):
        """Gets state for trial.

        Note that this is not used as a pickling override as
        does not have all fields.
        """
        state = self.__dict__.copy()
        for k in [
                "_trials",
                "_stop_queue",
                "_server",
                "_search_alg",
                "_scheduler_alg",
                "trial_executor",
                "_syncer",
        ]:
            del state[k]
        state["launch_web_server"] = bool(self._server)
        return state

    def __setstate__(self, state):
        launch_web_server = state.pop("launch_web_server")

        # Use session_str from previous checkpoint if does not exist
        session_str = state.pop("_session_str")
        self.__dict__.setdefault("_session_str", session_str)
        # Use start_time from previous checkpoint if does not exist
        start_time = state.pop("_start_time")
        self.__dict__.setdefault("_start_time", start_time)

        self.__dict__.update(state)
        if launch_web_server:
            self._server = TuneServer(self, self._server_port)<|MERGE_RESOLUTION|>--- conflicted
+++ resolved
@@ -604,19 +604,12 @@
         self._scheduler_alg.on_trial_error(self, trial)
         self.trial_executor.set_status(trial, Trial.PENDING)
 
-<<<<<<< HEAD
-        # Right now, this requeues the trial to the end of the queue. This is
-=======
         # TODO(rliaw): Right now, this pushes the trial to the end of queue
->>>>>>> baadc871
         # because restoration can be expensive. However, this is not
         # ideal since it just hides the issue - a better fix would
         # be to use an actor table to detect the IP of the Trainable
         # and rsync the files there.
-<<<<<<< HEAD
-=======
         # See https://github.com/ray-project/ray/issues/5168
->>>>>>> baadc871
         self._trials.pop(self._trials.index(trial))
         self._trials.append(trial)
 
