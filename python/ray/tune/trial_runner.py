from __future__ import absolute_import
from __future__ import division
from __future__ import print_function

import collections
import os
import ray
import time
import traceback

from ray.tune import TuneError
from ray.tune.web_server import TuneServer
from ray.tune.trial import Trial, Resources
from ray.tune.trial_scheduler import FIFOScheduler, TrialScheduler

MAX_DEBUG_TRIALS = 20


class TrialRunner(object):
    """A TrialRunner implements the event loop for scheduling trials on Ray.

    Example:
        runner = TrialRunner(BasicVariantGenerator())
        runner.add_trial(Trial(...))
        runner.add_trial(Trial(...))
        while not runner.is_finished():
            runner.step()
            print(runner.debug_string())

    The main job of TrialRunner is scheduling trials to efficiently use cluster
    resources, without overloading the cluster.

    While Ray itself provides resource management for tasks and actors, this is
    not sufficient when scheduling trials that may instantiate multiple actors.
    This is because if insufficient resources are available, concurrent trials
    could deadlock waiting for new resources to become available. Furthermore,
    oversubscribing the cluster could degrade training performance, leading to
    misleading benchmark results.
    """

    def __init__(self,
                 search_alg,
                 scheduler=None,
                 launch_web_server=False,
                 server_port=TuneServer.DEFAULT_PORT,
                 verbose=True,
                 queue_trials=False):
        """Initializes a new TrialRunner.

        Args:
            search_alg (SearchAlgorithm): SearchAlgorithm for generating
                Trial objects.
            scheduler (TrialScheduler): Defaults to FIFOScheduler.
            launch_web_server (bool): Flag for starting TuneServer
            server_port (int): Port number for launching TuneServer
            verbose (bool): Flag for verbosity. If False, trial results
                will not be output.
            queue_trials (bool): Whether to queue trials when the cluster does
                not currently have enough resources to launch one. This should
                be set to True when running on an autoscaling cluster to enable
                automatic scale-up.
        """
        self._search_alg = search_alg
        self._scheduler_alg = scheduler or FIFOScheduler()
        self._trials = []
        self._running = {}
        self._avail_resources = Resources(cpu=0, gpu=0)
        self._committed_resources = Resources(cpu=0, gpu=0)
        self._resources_initialized = False

        # For debugging, it may be useful to halt trials after some time has
        # elapsed. TODO(ekl) consider exposing this in the API.
        self._global_time_limit = float(
            os.environ.get("TRIALRUNNER_WALLTIME_LIMIT", float('inf')))
        self._total_time = 0
        self._server = None
        if launch_web_server:
            self._server = TuneServer(self, server_port)
        self._stop_queue = []
        self._verbose = verbose
        self._queue_trials = queue_trials

    def is_finished(self):
        """Returns whether all trials have finished running."""

        if self._total_time > self._global_time_limit:
            print("Exceeded global time limit {} / {}".format(
                self._total_time, self._global_time_limit))
            return True

        trials_done = all(trial.is_finished() for trial in self._trials)
        return trials_done and self._search_alg.is_finished()

    def step(self):
        """Runs one step of the trial event loop.

        Callers should typically run this method repeatedly in a loop. They
        may inspect or modify the runner's state in between calls to step().
        """
        next_trial = self._get_next_trial()
        if next_trial is not None:
            self._launch_trial(next_trial)
        elif self._running:
            self._process_events()
        else:
            for trial in self._trials:
                if trial.status == Trial.PENDING:
                    if not self.has_resources(trial.resources):
                        raise TuneError(
                            ("Insufficient cluster resources to launch trial: "
                             "trial requested {} but the cluster only has {} "
                             "available. Pass `queue_trials=True` in "
                             "ray.tune.run_experiments() or on the command "
                             "line to queue trials until the cluster scales "
                             "up. {}").format(
                                 trial.resources.summary_string(),
                                 self._avail_resources.summary_string(),
                                 trial._get_trainable_cls().resource_help(
                                     trial.config)))
                elif trial.status == Trial.PAUSED:
                    raise TuneError(
                        "There are paused trials, but no more pending "
                        "trials with sufficient resources.")
            raise TuneError("Called step when all trials finished?")

        if self._server:
            self._process_requests()

            if self.is_finished():
                self._server.shutdown()

    def get_trial(self, tid):
        trial = [t for t in self._trials if t.trial_id == tid]
        return trial[0] if trial else None

    def get_trials(self):
        """Returns the list of trials managed by this TrialRunner.

        Note that the caller usually should not mutate trial state directly.
        """

        return self._trials

    def add_trial(self, trial):
        """Adds a new trial to this TrialRunner.

        Trials may be added at any time.

        Args:
            trial (Trial): Trial to queue.
        """
        trial.set_verbose(self._verbose)
        self._scheduler_alg.on_trial_add(self, trial)
        self._trials.append(trial)

    def debug_string(self, max_debug=MAX_DEBUG_TRIALS):
        """Returns a human readable message for printing to the console."""

        messages = self._debug_messages()
        states = collections.defaultdict(set)
        limit_per_state = collections.Counter()
        for t in self._trials:
            states[t.status].add(t)

        # Show at most max_debug total, but divide the limit fairly
        while max_debug > 0:
            start_num = max_debug
            for s in states:
                if limit_per_state[s] >= len(states[s]):
                    continue
                max_debug -= 1
                limit_per_state[s] += 1
            if max_debug == start_num:
                break

        for local_dir in sorted({t.local_dir for t in self._trials}):
            messages.append("Result logdir: {}".format(local_dir))
        for state, trials in sorted(states.items()):
            limit = limit_per_state[state]
            messages.append("{} trials:".format(state))
            for t in sorted(trials, key=lambda t: t.experiment_tag)[:limit]:
                messages.append(" - {}:\t{}".format(t, t.progress_string()))
            if len(trials) > limit:
                messages.append(
                    "  ... {} more not shown".format(len(trials) - limit))
        return "\n".join(messages) + "\n"

    def _debug_messages(self):
        messages = ["== Status =="]
        messages.append(self._scheduler_alg.debug_string())
        if self._resources_initialized:
            messages.append(
                "Resources requested: {}/{} CPUs, {}/{} GPUs".format(
                    self._committed_resources.cpu, self._avail_resources.cpu,
                    self._committed_resources.gpu, self._avail_resources.gpu))
        return messages

    def has_resources(self, resources):
        """Returns whether this runner has at least the specified resources."""

        cpu_avail = self._avail_resources.cpu - self._committed_resources.cpu
        gpu_avail = self._avail_resources.gpu - self._committed_resources.gpu

        have_space = (resources.cpu_total() <= cpu_avail
                      and resources.gpu_total() <= gpu_avail)

        if have_space:
            return True

        can_overcommit = self._queue_trials

        if ((resources.cpu_total() > 0 and cpu_avail <= 0)
                or (resources.gpu_total() > 0 and gpu_avail <= 0)):
            can_overcommit = False  # requested resource is already saturated

        if can_overcommit:
            print("WARNING:tune:allowing trial to start even though the "
                  "cluster does not have enough free resources. Trial actors "
                  "may appear to hang until enough resources are added to the "
                  "cluster (e.g., via autoscaling). You can disable this "
                  "behavior by specifying `queue_trials=False` in "
                  "ray.tune.run_experiments().")
            return True

        return False

    def _get_next_trial(self):
        """Replenishes queue.

        Blocks if all trials queued have finished, but search algorithm is
        still not finished.
        """
        self._update_avail_resources()
        trials_done = all(trial.is_finished() for trial in self._trials)
        wait_for_trial = trials_done and not self._search_alg.is_finished()
        self._update_trial_queue(blocking=wait_for_trial)
        trial = self._scheduler_alg.choose_trial_to_run(self)
        return trial

    def _launch_trial(self, trial):
        self._commit_resources(trial.resources)
        try:
            trial.start()
            self._running[trial.train_remote()] = trial
        except Exception:
            error_msg = traceback.format_exc()
            print("Error starting runner, retrying:", error_msg)
            time.sleep(2)
            trial.stop(error=True, error_msg=error_msg)
            try:
                trial.start()
                self._running[trial.train_remote()] = trial
            except Exception:
                error_msg = traceback.format_exc()
                print("Error starting runner, abort:", error_msg)
                trial.stop(error=True, error_msg=error_msg)
                # note that we don't return the resources, since they may
                # have been lost

    def _process_events(self):
        [result_id], _ = ray.wait(list(self._running))
        trial = self._running.pop(result_id)
        try:
            result = ray.get(result_id)
            self._total_time += result.time_this_iter_s

            if trial.should_stop(result):
                # Hook into scheduler
                self._scheduler_alg.on_trial_complete(self, trial, result)
                self._search_alg.on_trial_complete(
                    trial.trial_id, result=result)
                decision = TrialScheduler.STOP
            else:
                decision = self._scheduler_alg.on_trial_result(
                    self, trial, result)
                self._search_alg.on_trial_result(trial.trial_id, result)
<<<<<<< HEAD
=======
                if decision == TrialScheduler.STOP:
                    self._search_alg.on_trial_complete(
                        trial.trial_id, early_terminated=True)
>>>>>>> 914a433e
            trial.update_last_result(
                result, terminate=(decision == TrialScheduler.STOP))

            if decision == TrialScheduler.CONTINUE:
                if trial.should_checkpoint():
                    # TODO(rliaw): This is a blocking call
                    trial.checkpoint()
                self._running[trial.train_remote()] = trial
            elif decision == TrialScheduler.PAUSE:
                self._pause_trial(trial)
            elif decision == TrialScheduler.STOP:
                self._search_alg.on_trial_complete(
                    trial.trial_id, early_terminated=True)
                self._stop_trial(trial)
            else:
                assert False, "Invalid scheduling decision: {}".format(
                    decision)
        except Exception:
            error_msg = traceback.format_exc()
            print("Error processing event:", error_msg)
            if trial.status == Trial.RUNNING:
                if trial.has_checkpoint() and \
                        trial.num_failures < trial.max_failures:
                    self._try_recover(trial, error_msg)
                else:
                    self._scheduler_alg.on_trial_error(self, trial)
                    self._search_alg.on_trial_complete(
                        trial.trial_id, error=True)
                    self._stop_trial(trial, error=True, error_msg=error_msg)

    def _try_recover(self, trial, error_msg):
        try:
            print("Attempting to recover trial state from last checkpoint")
            trial.stop(error=True, error_msg=error_msg, stop_logger=False)
            trial.result_logger.flush()  # make sure checkpoint is synced
            trial.start()
            self._running[trial.train_remote()] = trial
        except Exception:
            error_msg = traceback.format_exc()
            print("Error recovering trial from checkpoint, abort:", error_msg)
            self._stop_trial(trial, error=True, error_msg=error_msg)

    def _update_trial_queue(self, blocking=False, timeout=600):
        """Adds next trials to queue if possible.

        Note that the timeout is currently unexposed to the user.

        Arguments:
            blocking (bool): Blocks until either a trial is available
                or the Runner finishes (i.e., timeout or search algorithm
                finishes).
            timeout (int): Seconds before blocking times out."""
        trials = self._search_alg.next_trials()
        if blocking and not trials:
            start = time.time()
            while (not trials and not self.is_finished()
                   and time.time() - start < timeout):
                print("Blocking for next trial...")
                trials = self._search_alg.next_trials()
                time.sleep(1)

        for trial in trials:
            self.add_trial(trial)

    def _commit_resources(self, resources):
        self._committed_resources = Resources(
            self._committed_resources.cpu + resources.cpu_total(),
            self._committed_resources.gpu + resources.gpu_total())

    def _return_resources(self, resources):
        self._committed_resources = Resources(
            self._committed_resources.cpu - resources.cpu_total(),
            self._committed_resources.gpu - resources.gpu_total())
        assert self._committed_resources.cpu >= 0
        assert self._committed_resources.gpu >= 0

    def request_stop_trial(self, trial):
        self._stop_queue.append(trial)

    def _process_requests(self):
        while self._stop_queue:
            t = self._stop_queue.pop()
            self.stop_trial(t)

    def stop_trial(self, trial):
        """Stops trial.

        Trials may be stopped at any time. If trial is in state PENDING
        or PAUSED, calls `on_trial_remove`  for scheduler and
        `on_trial_complete(..., early_terminated=True) for search_alg.
        Otherwise waits for result for the trial and calls
        `on_trial_complete` for scheduler and search_alg if RUNNING.
        """
        error = False
        error_msg = None

        if trial.status in [Trial.ERROR, Trial.TERMINATED]:
            return
        elif trial.status in [Trial.PENDING, Trial.PAUSED]:
            self._scheduler_alg.on_trial_remove(self, trial)
            self._search_alg.on_trial_complete(
                trial.trial_id, early_terminated=True)
        elif trial.status is Trial.RUNNING:
            # NOTE: There should only be one...
            result_id = [
                rid for rid, t in self._running.items() if t is trial
            ][0]
            self._running.pop(result_id)
            try:
                result = ray.get(result_id)
                trial.update_last_result(result, terminate=True)
                self._scheduler_alg.on_trial_complete(self, trial, result)
                self._search_alg.on_trial_complete(
                    trial.trial_id, result=result)
            except Exception:
                error_msg = traceback.format_exc()
                print("Error processing event:", error_msg)
                self._scheduler_alg.on_trial_error(self, trial)
                self._search_alg.on_trial_complete(trial.trial_id, error=True)
                error = True

        self._stop_trial(trial, error=error, error_msg=error_msg)

    def _stop_trial(self, trial, error=False, error_msg=None):
        """Only returns resources if resources allocated."""
        prior_status = trial.status
        trial.stop(error=error, error_msg=error_msg)
        if prior_status == Trial.RUNNING:
            self._return_resources(trial.resources)

    def _pause_trial(self, trial):
        """Only returns resources if resources allocated."""
        prior_status = trial.status
        trial.pause()
        if prior_status == Trial.RUNNING:
            self._return_resources(trial.resources)

    def _update_avail_resources(self):
        clients = ray.global_state.client_table()
        if ray.worker.global_worker.use_raylet:
            # TODO(rliaw): Remove once raylet flag is swapped
            num_cpus = sum(cl['Resources']['CPU'] for cl in clients)
            num_gpus = sum(cl['Resources'].get('GPU', 0) for cl in clients)
        else:
            local_schedulers = [
                entry for client in clients.values() for entry in client
                if (entry['ClientType'] == 'local_scheduler'
                    and not entry['Deleted'])
            ]
            num_cpus = sum(ls['CPU'] for ls in local_schedulers)
            num_gpus = sum(ls.get('GPU', 0) for ls in local_schedulers)
        self._avail_resources = Resources(int(num_cpus), int(num_gpus))
        self._resources_initialized = True<|MERGE_RESOLUTION|>--- conflicted
+++ resolved
@@ -274,12 +274,9 @@
                 decision = self._scheduler_alg.on_trial_result(
                     self, trial, result)
                 self._search_alg.on_trial_result(trial.trial_id, result)
-<<<<<<< HEAD
-=======
                 if decision == TrialScheduler.STOP:
                     self._search_alg.on_trial_complete(
                         trial.trial_id, early_terminated=True)
->>>>>>> 914a433e
             trial.update_last_result(
                 result, terminate=(decision == TrialScheduler.STOP))
 
