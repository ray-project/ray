from __future__ import absolute_import
from __future__ import division
from __future__ import print_function

import ray
import time
import traceback

from ray.tune.trial import Trial, Resources
from ray.tune.trial_scheduler import FIFOScheduler, TrialScheduler


class TrialRunner(object):
    """A TrialRunner implements the event loop for scheduling trials on Ray.

    Example:
        runner = TrialRunner()
        runner.add_trial(Trial(...))
        runner.add_trial(Trial(...))
        while not runner.is_finished():
            runner.step()
            print(runner.debug_string())

    The main job of TrialRunner is scheduling trials to efficiently use cluster
    resources, without overloading the cluster.

    While Ray itself provides resource management for tasks and actors, this is
    not sufficient when scheduling trials that may instantiate multiple actors.
    This is because if insufficient resources are available, concurrent agents
    could deadlock waiting for new resources to become available. Furthermore,
    oversubscribing the cluster could degrade training performance, leading to
    misleading benchmark results.
    """

    def __init__(self, scheduler=None):
        """Initializes a new TrialRunner."""

        self._scheduler_alg = scheduler or FIFOScheduler()
        self._trials = []
        self._running = {}
        self._avail_resources = Resources(cpu=0, gpu=0)
        self._committed_resources = Resources(cpu=0, gpu=0)
        self._resources_initialized = False

    def is_finished(self):
        """Returns whether all trials have finished running."""

        for t in self._trials:
            if t.status in [Trial.PENDING, Trial.RUNNING, Trial.PAUSED]:
                return False
        return True

    def step(self):
        """Runs one step of the trial event loop.

        Callers should typically run this method repeatedly in a loop. They
        may inspect or modify the runner's state in between calls to step().
        """

        if self._can_launch_more():
            self._launch_trial()
        elif self._running:
            self._process_events()
        else:
            for trial in self._trials:
                if trial.status == Trial.PENDING:
                    assert self.has_resources(trial.resources), \
                        ("Insufficient cluster resources to launch trial",
                         (trial.resources, self._avail_resources))
                elif trial.status == Trial.PAUSED:
                    assert False, "There are paused trials, but no more \
                        pending trials with sufficient resources."
            assert False, "Called step when all trials finished?"

    def get_trials(self):
        """Returns the list of trials managed by this TrialRunner.

        Note that the caller usually should not mutate trial state directly.
        """

        return self._trials

    def add_trial(self, trial):
        """Adds a new trial to this TrialRunner.

        Trials may be added at any time.
        """

        self._trials.append(trial)

    def debug_string(self):
        """Returns a human readable message for printing to the console."""

        messages = ["== Status =="]
<<<<<<< HEAD
        if self._resources_initialized:
            messages.append(
                "Resources used: {}/{} CPUs, {}/{} GPUs".format(
                    self._committed_resources.cpu,
                    self._avail_resources.cpu,
                    self._committed_resources.gpu,
                    self._avail_resources.gpu))
=======
        messages.append(self._scheduler_alg.debug_string())
        messages.append(
            "Resources used: {}/{} CPUs, {}/{} GPUs".format(
                self._committed_resources.cpu,
                self._avail_resources.cpu,
                self._committed_resources.gpu,
                self._avail_resources.gpu))
>>>>>>> 2b6c7af8
        for local_dir in sorted(set([t.local_dir for t in self._trials])):
            messages.append("Tensorboard logdir: {}".format(local_dir))
            for t in self._trials:
                if t.local_dir == local_dir:
                    messages.append(
                        " - {}:\t{}".format(t, t.progress_string()))
        return "\n".join(messages) + "\n"

    def has_resources(self, resources):
        """Returns whether this runner has at least the specified resources."""

        cpu_avail = self._avail_resources.cpu - self._committed_resources.cpu
        gpu_avail = self._avail_resources.gpu - self._committed_resources.gpu
        assert cpu_avail >= 0 and gpu_avail >= 0
        return resources.cpu <= cpu_avail and resources.gpu <= gpu_avail

    def _can_launch_more(self):
        self._update_avail_resources()
        trial = self._get_runnable()
        return trial is not None

    def _launch_trial(self):
        trial = self._get_runnable()
        self._commit_resources(trial.resources)
        try:
            trial.start()
            self._running[trial.train_remote()] = trial
        except Exception:
            print("Error starting agent, retrying:", traceback.format_exc())
            time.sleep(2)
            trial.stop(error=True)
            try:
                trial.start()
                self._running[trial.train_remote()] = trial
            except Exception:
                print("Error starting agent, abort:", traceback.format_exc())
                trial.stop(error=True)
                # note that we don't return the resources, since they may
                # have been lost

    def _process_events(self):
        [result_id], _ = ray.wait(self._running.keys())
        trial = self._running[result_id]
        del self._running[result_id]
        try:
            result = ray.get(result_id)
            print("result", result)
            trial.last_result = result

            if trial.should_stop(result):
                self._stop_trial(trial)
            else:
                decision = self._scheduler_alg.on_trial_result(
                    self, trial, result)
                if decision == TrialScheduler.CONTINUE:
                    if trial.should_checkpoint():
                        # TODO(rliaw): This is a blocking call
                        trial.checkpoint()
                    self._running[trial.train_remote()] = trial
                elif decision == TrialScheduler.PAUSE:
                    self._pause_trial(trial)
                elif decision == TrialScheduler.STOP:
                    self._stop_trial(trial)
                else:
                    assert False, "Invalid scheduling decision: {}".format(
                        decision)
        except Exception:
            print("Error processing event:", traceback.format_exc())
            if trial.status == Trial.RUNNING:
                self._stop_trial(trial, error=True)

    def _get_runnable(self):
        return self._scheduler_alg.choose_trial_to_run(self)

    def _commit_resources(self, resources):
        self._committed_resources = Resources(
            self._committed_resources.cpu + resources.cpu,
            self._committed_resources.gpu + resources.gpu)

    def _return_resources(self, resources):
        self._committed_resources = Resources(
            self._committed_resources.cpu - resources.cpu,
            self._committed_resources.gpu - resources.gpu)
        assert self._committed_resources.cpu >= 0
        assert self._committed_resources.gpu >= 0

    def _stop_trial(self, trial, error=False):
        trial.stop(error=error)
        self._return_resources(trial.resources)

    def _pause_trial(self, trial):
        trial.pause()
        self._return_resources(trial.resources)

    def _update_avail_resources(self):
        clients = ray.global_state.client_table()
        local_schedulers = [
            entry for client in clients.values() for entry in client
            if (entry['ClientType'] == 'local_scheduler' and not
                entry['Deleted'])
        ]
        num_cpus = sum(ls['NumCPUs'] for ls in local_schedulers)
        num_gpus = sum(ls['NumGPUs'] for ls in local_schedulers)
        self._avail_resources = Resources(int(num_cpus), int(num_gpus))
        self._resources_initialized = True<|MERGE_RESOLUTION|>--- conflicted
+++ resolved
@@ -92,7 +92,7 @@
         """Returns a human readable message for printing to the console."""
 
         messages = ["== Status =="]
-<<<<<<< HEAD
+        messages.append(self._scheduler_alg.debug_string())
         if self._resources_initialized:
             messages.append(
                 "Resources used: {}/{} CPUs, {}/{} GPUs".format(
@@ -100,15 +100,6 @@
                     self._avail_resources.cpu,
                     self._committed_resources.gpu,
                     self._avail_resources.gpu))
-=======
-        messages.append(self._scheduler_alg.debug_string())
-        messages.append(
-            "Resources used: {}/{} CPUs, {}/{} GPUs".format(
-                self._committed_resources.cpu,
-                self._avail_resources.cpu,
-                self._committed_resources.gpu,
-                self._avail_resources.gpu))
->>>>>>> 2b6c7af8
         for local_dir in sorted(set([t.local_dir for t in self._trials])):
             messages.append("Tensorboard logdir: {}".format(local_dir))
             for t in self._trials:
