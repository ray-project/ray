--- conflicted
+++ resolved
@@ -465,16 +465,10 @@
 
         # This will contain the next trial to start
         next_trial = self._get_next_trial()  # blocking
-<<<<<<< HEAD
-        # Create pending trials. Skip if next_trial is None (then there
-        # are no new trials to create)
-        if next_trial:
-=======
 
         # Create pending trials. If the queue was updated before, only
         # continue updating if this was successful (next_trial is not None)
         if not self._updated_queue or (self._updated_queue and next_trial):
->>>>>>> 949ff378
             num_pending_trials = len(
                 [t for t in self._trials if t.status == Trial.PENDING])
             while num_pending_trials < self._max_pending_trials:
@@ -994,14 +988,10 @@
             # Restore was unsuccessful, try again without checkpoint.
             trial.clear_checkpoint()
         self.trial_executor.stop_trial(
-<<<<<<< HEAD
-            trial, error=error_msg is not None, error_msg=error_msg)
-=======
             trial,
             error=error_msg is not None,
             error_msg=error_msg,
             free=False)
->>>>>>> 949ff378
         if self.trial_executor.has_resources_for_trial(trial):
             logger.info(
                 "Trial %s: Attempting to restore "
