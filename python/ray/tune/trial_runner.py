from __future__ import absolute_import
from __future__ import division
from __future__ import print_function

import click
import collections
from datetime import datetime
import json
import logging
import os
import re
import time
import traceback

import ray.cloudpickle as cloudpickle
from ray.tune import TuneError
from ray.tune.ray_trial_executor import RayTrialExecutor
<<<<<<< HEAD
from ray.tune.result import TIME_THIS_ITER_S, RESULT_DUPLICATE
=======
from ray.tune.result import (TIME_THIS_ITER_S, RESULT_DUPLICATE,
                             SHOULD_CHECKPOINT)
>>>>>>> 3456afde
from ray.tune.syncer import get_syncer
from ray.tune.trial import Trial, Checkpoint
from ray.tune.sample import function
from ray.tune.schedulers import FIFOScheduler, TrialScheduler
from ray.tune.suggest import BasicVariantGenerator
from ray.tune.util import warn_if_slow
from ray.utils import binary_to_hex, hex_to_binary
from ray.tune.web_server import TuneServer

MAX_DEBUG_TRIALS = 20

logger = logging.getLogger(__name__)


def _naturalize(string):
    """Provides a natural representation for string for nice sorting."""
    splits = re.split("([0-9]+)", string)
    return [int(text) if text.isdigit() else text.lower() for text in splits]


def _find_newest_ckpt(ckpt_dir):
    """Returns path to most recently modified checkpoint."""
    full_paths = [
        os.path.join(ckpt_dir, fname) for fname in os.listdir(ckpt_dir)
        if fname.startswith("experiment_state") and fname.endswith(".json")
    ]
    return max(full_paths)


class _TuneFunctionEncoder(json.JSONEncoder):
    def default(self, obj):
        if isinstance(obj, function):
            return self._to_cloudpickle(obj)
        try:
            return super(_TuneFunctionEncoder, self).default(obj)
        except Exception:
            logger.debug("Unable to encode. Falling back to cloudpickle.")
            return self._to_cloudpickle(obj)

    def _to_cloudpickle(self, obj):
        return {
            "_type": "CLOUDPICKLE_FALLBACK",
            "value": binary_to_hex(cloudpickle.dumps(obj))
        }


class _TuneFunctionDecoder(json.JSONDecoder):
    def __init__(self, *args, **kwargs):
        json.JSONDecoder.__init__(
            self, object_hook=self.object_hook, *args, **kwargs)

    def object_hook(self, obj):
        if obj.get("_type") == "CLOUDPICKLE_FALLBACK":
            return self._from_cloudpickle(obj)
        return obj

    def _from_cloudpickle(self, obj):
        return cloudpickle.loads(hex_to_binary(obj["value"]))


class TrialRunner(object):
    """A TrialRunner implements the event loop for scheduling trials on Ray.

    Example:
        runner = TrialRunner()
        runner.add_trial(Trial(...))
        runner.add_trial(Trial(...))
        while not runner.is_finished():
            runner.step()
            print(runner.debug_string())

    The main job of TrialRunner is scheduling trials to efficiently use cluster
    resources, without overloading the cluster.

    While Ray itself provides resource management for tasks and actors, this is
    not sufficient when scheduling trials that may instantiate multiple actors.
    This is because if insufficient resources are available, concurrent trials
    could deadlock waiting for new resources to become available. Furthermore,
    oversubscribing the cluster could degrade training performance, leading to
    misleading benchmark results.
    """

    CKPT_FILE_TMPL = "experiment_state-{}.json"
    VALID_RESUME_TYPES = [True, "LOCAL", "REMOTE", "PROMPT"]

    def __init__(self,
                 search_alg=None,
                 scheduler=None,
                 launch_web_server=False,
                 local_checkpoint_dir=None,
                 remote_checkpoint_dir=None,
                 sync_to_cloud=None,
                 resume=False,
                 server_port=TuneServer.DEFAULT_PORT,
                 verbose=True,
                 checkpoint_period=10,
                 trial_executor=None):
        """Initializes a new TrialRunner.

        Args:
            search_alg (SearchAlgorithm): SearchAlgorithm for generating
                Trial objects.
            scheduler (TrialScheduler): Defaults to FIFOScheduler.
            launch_web_server (bool): Flag for starting TuneServer
            local_checkpoint_dir (str): Path where
                global checkpoints are stored and restored from.
            remote_checkpoint_dir (str): Remote path where
                global checkpoints are stored and restored from. Used
                if `resume` == REMOTE.
            resume (str|False): see `tune.py:run`.
            sync_to_cloud (func|str): see `tune.py:run`.
            server_port (int): Port number for launching TuneServer.
            verbose (bool): Flag for verbosity. If False, trial results
                will not be output.
            trial_executor (TrialExecutor): Defaults to RayTrialExecutor.
        """
        self._search_alg = search_alg or BasicVariantGenerator()
        self._scheduler_alg = scheduler or FIFOScheduler()
        self.trial_executor = trial_executor or RayTrialExecutor()

        # For debugging, it may be useful to halt trials after some time has
        # elapsed. TODO(ekl) consider exposing this in the API.
        self._global_time_limit = float(
            os.environ.get("TRIALRUNNER_WALLTIME_LIMIT", float("inf")))
        self._total_time = 0
        self._iteration = 0
        self._verbose = verbose

        self._server = None
        self._server_port = server_port
        if launch_web_server:
            self._server = TuneServer(self, self._server_port)

        self._trials = []
        self._stop_queue = []
        self._local_checkpoint_dir = local_checkpoint_dir

<<<<<<< HEAD
        # TODO(rliaw): This may fail
=======
>>>>>>> 3456afde
        if self._local_checkpoint_dir and not os.path.exists(
                self._local_checkpoint_dir):
            os.makedirs(self._local_checkpoint_dir)

        self._remote_checkpoint_dir = remote_checkpoint_dir
        self._syncer = get_syncer(local_checkpoint_dir, remote_checkpoint_dir,
                                  sync_to_cloud)

        self._resumed = False

        if self._validate_resume(resume_type=resume):
            try:
                self.resume()
                logger.info("Resuming trial.")
                self._resumed = True
            except Exception:
                logger.exception(
                    "Runner restore failed. Restarting experiment.")
        else:
            logger.info("Starting a new experiment.")

        self._start_time = time.time()
        self._last_checkpoint_time = -float("inf")
        self._checkpoint_period = checkpoint_period
        self._session_str = datetime.fromtimestamp(
            self._start_time).strftime("%Y-%m-%d_%H-%M-%S")

    def _validate_resume(self, resume_type):
<<<<<<< HEAD
        """
        Args:
            resume_type: One of "REMOTE", "LOCAL", "PROMPT".
=======
        """Checks whether to resume experiment.

        Args:
            resume_type: One of True, "REMOTE", "LOCAL", "PROMPT".
>>>>>>> 3456afde
        """
        if not resume_type:
            return False
        assert resume_type in self.VALID_RESUME_TYPES, (
            "resume_type {} is not one of {}".format(resume_type,
                                                     self.VALID_RESUME_TYPES))
        # Not clear if we need this assertion, since we should always have a
        # local checkpoint dir.
        assert self._local_checkpoint_dir or self._remote_checkpoint_dir
        if resume_type in [True, "LOCAL", "PROMPT"]:
            if not self.checkpoint_exists(self._local_checkpoint_dir):
                raise ValueError("Called resume when no checkpoint exists "
                                 "in local directory.")
            elif resume_type == "PROMPT":
                if click.confirm("Resume from local directory?"):
                    return True

        if resume_type in ["REMOTE", "PROMPT"]:
            if resume_type == "PROMPT" and not click.confirm(
                    "Try downloading from remote directory?"):
                return False
            if not self._remote_checkpoint_dir:
                raise ValueError(
                    "Called resume from remote without remote directory.")

            # Try syncing down the upload directory.
            logger.info("Downloading from {}".format(
                self._remote_checkpoint_dir))
            self._syncer.sync_down_if_needed()

            if not self.checkpoint_exists(self._local_checkpoint_dir):
                raise ValueError("Called resume when no checkpoint exists "
                                 "in remote or local directory.")
        return True

    @classmethod
    def checkpoint_exists(cls, directory):
        if not os.path.exists(directory):
            return False
        return any(
            (fname.startswith("experiment_state") and fname.endswith(".json"))
            for fname in os.listdir(directory))

    def add_experiment(self, experiment):
        if not self._resumed:
            self._search_alg.add_configurations([experiment])
        else:
            logger.info("TrialRunner resumed, ignoring new add_experiment.")

    def checkpoint(self):
        """Saves execution state to `self._local_checkpoint_dir`.

        Overwrites the current session checkpoint, which starts when self
        is instantiated. Throttle depends on self._checkpoint_period.
        """
        if not self._local_checkpoint_dir:
<<<<<<< HEAD
            return

=======
            return
        if time.time() - self._last_checkpoint_time < self._checkpoint_period:
            return
        self._last_checkpoint_time = time.time()
>>>>>>> 3456afde
        runner_state = {
            "checkpoints": list(
                self.trial_executor.get_checkpoints().values()),
            "runner_data": self.__getstate__(),
            "stats": {
                "start_time": self._start_time,
                "timestamp": self._last_checkpoint_time
            }
        }
        tmp_file_name = os.path.join(self._local_checkpoint_dir,
                                     ".tmp_checkpoint")
        with open(tmp_file_name, "w") as f:
            json.dump(runner_state, f, indent=2, cls=_TuneFunctionEncoder)

        os.rename(
            tmp_file_name,
            os.path.join(self._local_checkpoint_dir,
                         TrialRunner.CKPT_FILE_TMPL.format(self._session_str)))
        self._syncer.sync_up_if_needed()
        return self._local_checkpoint_dir

    def resume(self):
        """Resumes all checkpointed trials from previous run.

        Requires user to manually re-register their objects. Also stops
        all ongoing trials.
        """

        newest_ckpt_path = _find_newest_ckpt(self._local_checkpoint_dir)
        with open(newest_ckpt_path, "r") as f:
            runner_state = json.load(f, cls=_TuneFunctionDecoder)

        logger.warning("".join([
            "Attempting to resume experiment from {}. ".format(
                self._local_checkpoint_dir), "This feature is experimental, "
            "and may not work with all search algorithms. ",
            "This will ignore any new changes to the specification."
        ]))

        self.__setstate__(runner_state["runner_data"])

        trials = []
        for trial_cp in runner_state["checkpoints"]:
            new_trial = Trial(trial_cp["trainable_name"])
            new_trial.__setstate__(trial_cp)
            trials += [new_trial]
        for trial in sorted(
                trials, key=lambda t: t.last_update_time, reverse=True):
            self.add_trial(trial)

    def is_finished(self):
        """Returns whether all trials have finished running."""

        if self._total_time > self._global_time_limit:
            logger.warning("Exceeded global time limit {} / {}".format(
                self._total_time, self._global_time_limit))
            return True

        trials_done = all(trial.is_finished() for trial in self._trials)
        return trials_done and self._search_alg.is_finished()

    def step(self):
        """Runs one step of the trial event loop.

        Callers should typically run this method repeatedly in a loop. They
        may inspect or modify the runner's state in between calls to step().
        """
        if self.is_finished():
            raise TuneError("Called step when all trials finished?")
        with warn_if_slow("on_step_begin"):
            self.trial_executor.on_step_begin()
        next_trial = self._get_next_trial()  # blocking
        if next_trial is not None:
            with warn_if_slow("start_trial"):
                self.trial_executor.start_trial(next_trial)
        elif self.trial_executor.get_running_trials():
            self._process_events()  # blocking
        else:
            for trial in self._trials:
                if trial.status == Trial.PENDING:
                    if not self.has_resources(trial.resources):
                        raise TuneError(
                            ("Insufficient cluster resources to launch trial: "
                             "trial requested {} but the cluster has only {}. "
                             "Pass `queue_trials=True` in "
                             "ray.tune.run() or on the command "
                             "line to queue trials until the cluster scales "
                             "up. {}").format(
                                 trial.resources.summary_string(),
                                 self.trial_executor.resource_string(),
                                 trial._get_trainable_cls().resource_help(
                                     trial.config)))
                elif trial.status == Trial.PAUSED:
                    raise TuneError(
                        "There are paused trials, but no more pending "
                        "trials with sufficient resources.")

        try:
            with warn_if_slow("experiment_checkpoint"):
                self.checkpoint()
        except Exception:
            logger.exception("Trial Runner checkpointing failed.")
        self._iteration += 1

        if self._server:
            with warn_if_slow("server"):
                self._process_requests()

            if self.is_finished():
                self._server.shutdown()
        with warn_if_slow("on_step_end"):
            self.trial_executor.on_step_end()

    def get_trial(self, tid):
        trial = [t for t in self._trials if t.trial_id == tid]
        return trial[0] if trial else None

    def get_trials(self):
        """Returns the list of trials managed by this TrialRunner.

        Note that the caller usually should not mutate trial state directly.
        """

        return self._trials

    def add_trial(self, trial):
        """Adds a new trial to this TrialRunner.

        Trials may be added at any time.

        Args:
            trial (Trial): Trial to queue.
        """
        trial.set_verbose(self._verbose)
        self._trials.append(trial)
        with warn_if_slow("scheduler.on_trial_add"):
            self._scheduler_alg.on_trial_add(self, trial)
        self.trial_executor.try_checkpoint_metadata(trial)

    def debug_string(self, max_debug=MAX_DEBUG_TRIALS):
        """Returns a human readable message for printing to the console."""
        messages = self._debug_messages()
        states = collections.defaultdict(set)
        limit_per_state = collections.Counter()
        for t in self._trials:
            states[t.status].add(t)

        # Show at most max_debug total, but divide the limit fairly
        while max_debug > 0:
            start_num = max_debug
            for s in states:
                if limit_per_state[s] >= len(states[s]):
                    continue
                max_debug -= 1
                limit_per_state[s] += 1
            if max_debug == start_num:
                break

        for local_dir in sorted({t.local_dir for t in self._trials}):
            messages.append("Result logdir: {}".format(local_dir))

        num_trials_per_state = {
            state: len(trials)
            for state, trials in states.items()
        }
        total_number_of_trials = sum(num_trials_per_state.values())
        if total_number_of_trials > 0:
            messages.append("Number of trials: {} ({})"
                            "".format(total_number_of_trials,
                                      num_trials_per_state))

        for state, trials in sorted(states.items()):
            limit = limit_per_state[state]
            messages.append("{} trials:".format(state))
            sorted_trials = sorted(
                trials, key=lambda t: _naturalize(t.experiment_tag))
            if len(trials) > limit:
                tail_length = limit // 2
                first = sorted_trials[:tail_length]
                for t in first:
                    messages.append(" - {}:\t{}".format(
                        t, t.progress_string()))
                messages.append(
                    "  ... {} not shown".format(len(trials) - tail_length * 2))
                last = sorted_trials[-tail_length:]
                for t in last:
                    messages.append(" - {}:\t{}".format(
                        t, t.progress_string()))
            else:
                for t in sorted_trials:
                    messages.append(" - {}:\t{}".format(
                        t, t.progress_string()))

        return "\n".join(messages) + "\n"

    def _debug_messages(self):
        messages = ["== Status =="]
        messages.append(self._scheduler_alg.debug_string())
        messages.append(self.trial_executor.debug_string())
        messages.append(self._memory_debug_string())
        return messages

    def _memory_debug_string(self):
        try:
            import psutil
            total_gb = psutil.virtual_memory().total / 1e9
            used_gb = total_gb - psutil.virtual_memory().available / 1e9
            if used_gb > total_gb * 0.9:
                warn = (": ***LOW MEMORY*** less than 10% of the memory on "
                        "this node is available for use. This can cause "
                        "unexpected crashes. Consider "
                        "reducing the memory used by your application "
                        "or reducing the Ray object store size by setting "
                        "`object_store_memory` when calling `ray.init`.")
            else:
                warn = ""
            return "Memory usage on this node: {}/{} GB{}".format(
                round(used_gb, 1), round(total_gb, 1), warn)
        except ImportError:
            return ("Unknown memory usage. Please run `pip install psutil` "
                    "(or ray[debug]) to resolve)")

    def has_resources(self, resources):
        """Returns whether this runner has at least the specified resources."""
        return self.trial_executor.has_resources(resources)

    def _get_next_trial(self):
        """Replenishes queue.

        Blocks if all trials queued have finished, but search algorithm is
        still not finished.
        """
        trials_done = all(trial.is_finished() for trial in self._trials)
        wait_for_trial = trials_done and not self._search_alg.is_finished()
        self._update_trial_queue(blocking=wait_for_trial)
        with warn_if_slow("choose_trial_to_run"):
            trial = self._scheduler_alg.choose_trial_to_run(self)
        return trial

    def _process_events(self):
        trial = self.trial_executor.get_next_available_trial()  # blocking
        with warn_if_slow("process_trial"):
            self._process_trial(trial)

    def _process_trial(self, trial):
        try:
            result = self.trial_executor.fetch_result(trial)

            is_duplicate = RESULT_DUPLICATE in result
            # TrialScheduler and SearchAlgorithm still receive a
            # notification because there may be special handling for
            # the `on_trial_complete` hook.
            if is_duplicate:
                logger.debug("Trial finished without logging 'done'.")
                result = trial.last_result
                result.update(done=True)

            self._total_time += result[TIME_THIS_ITER_S]

            if trial.should_stop(result):
                # Hook into scheduler
                self._scheduler_alg.on_trial_complete(self, trial, result)
                self._search_alg.on_trial_complete(
                    trial.trial_id, result=result)
                decision = TrialScheduler.STOP
            else:
                with warn_if_slow("scheduler.on_trial_result"):
                    decision = self._scheduler_alg.on_trial_result(
                        self, trial, result)
                with warn_if_slow("search_alg.on_trial_result"):
                    self._search_alg.on_trial_result(trial.trial_id, result)
                if decision == TrialScheduler.STOP:
                    with warn_if_slow("search_alg.on_trial_complete"):
                        self._search_alg.on_trial_complete(
                            trial.trial_id, early_terminated=True)

            if not is_duplicate:
                trial.update_last_result(
                    result, terminate=(decision == TrialScheduler.STOP))

            # Checkpoints to disk. This should be checked even if
            # the scheduler decision is STOP or PAUSE. Note that
            # PAUSE only checkpoints to memory and does not update
            # the global checkpoint state.
            self._checkpoint_trial_if_needed(
                trial, force=result.get(SHOULD_CHECKPOINT, False))

            if decision == TrialScheduler.CONTINUE:
                self.trial_executor.continue_training(trial)
            elif decision == TrialScheduler.PAUSE:
                self.trial_executor.pause_trial(trial)
            elif decision == TrialScheduler.STOP:
                self.trial_executor.export_trial_if_needed(trial)
                self.trial_executor.stop_trial(trial)
            else:
                assert False, "Invalid scheduling decision: {}".format(
                    decision)
        except Exception:
            logger.exception("Error processing event.")
            error_msg = traceback.format_exc()
            if trial.status == Trial.RUNNING:
                if trial.should_recover():
                    self._try_recover(trial, error_msg)
                else:
                    self._scheduler_alg.on_trial_error(self, trial)
                    self._search_alg.on_trial_complete(
                        trial.trial_id, error=True)
                    self.trial_executor.stop_trial(
                        trial, error=True, error_msg=error_msg)

    def _checkpoint_trial_if_needed(self, trial, force=False):
        """Checkpoints trial based off trial.last_result."""
        if trial.should_checkpoint() or force:
            # Save trial runtime if possible
            if hasattr(trial, "runner") and trial.runner:
                self.trial_executor.save(trial, storage=Checkpoint.DISK)
            self.trial_executor.try_checkpoint_metadata(trial)

    def _try_recover(self, trial, error_msg):
        """Tries to recover trial.

        Notifies SearchAlgorithm and Scheduler if failure to recover.

        Args:
            trial (Trial): Trial to recover.
            error_msg (str): Error message from prior to invoking this method.
        """
        try:
            self.trial_executor.stop_trial(
                trial,
                error=error_msg is not None,
                error_msg=error_msg,
                stop_logger=False)
            trial.result_logger.flush()
            if self.trial_executor.has_resources(trial.resources):
                logger.info("Attempting to recover"
                            " trial state from last checkpoint.")
                self.trial_executor.start_trial(trial)
                if trial.status == Trial.ERROR:
                    raise RuntimeError("Trial did not start correctly.")
            else:
                logger.debug("Notifying Scheduler and requeueing trial.")
                self._requeue_trial(trial)
        except Exception:
            logger.exception("Error recovering trial from checkpoint, abort.")
            self._scheduler_alg.on_trial_error(self, trial)
            self._search_alg.on_trial_complete(trial.trial_id, error=True)

    def _requeue_trial(self, trial):
        """Notification to TrialScheduler and requeue trial.

        This does not notify the SearchAlgorithm because the function
        evaluation is still in progress.

        """
        self._scheduler_alg.on_trial_error(self, trial)
        self.trial_executor.set_status(trial, Trial.PENDING)

        # Right now, this requeues the trial to the end of the queue. This is
        # because restoration can be expensive. However, this is not
        # ideal since it just hides the issue - a better fix would
        # be to use an actor table to detect the IP of the Trainable
        # and rsync the files there.
        self._trials.pop(self._trials.index(trial))
        self._trials.append(trial)

        with warn_if_slow("scheduler.on_trial_add"):
            self._scheduler_alg.on_trial_add(self, trial)

    def _update_trial_queue(self, blocking=False, timeout=600):
        """Adds next trials to queue if possible.

        Note that the timeout is currently unexposed to the user.

        Args:
            blocking (bool): Blocks until either a trial is available
                or is_finished (timeout or search algorithm finishes).
            timeout (int): Seconds before blocking times out.
        """
        trials = self._search_alg.next_trials()
        if blocking and not trials:
            start = time.time()
            # Checking `is_finished` instead of _search_alg.is_finished
            # is fine because blocking only occurs if all trials are
            # finished and search_algorithm is not yet finished
            while (not trials and not self.is_finished()
                   and time.time() - start < timeout):
                logger.info("Blocking for next trial...")
                trials = self._search_alg.next_trials()
                time.sleep(1)

        for trial in trials:
            self.add_trial(trial)

    def request_stop_trial(self, trial):
        self._stop_queue.append(trial)

    def _process_requests(self):
        while self._stop_queue:
            t = self._stop_queue.pop()
            self.stop_trial(t)

    def stop_trial(self, trial):
        """Stops trial.

        Trials may be stopped at any time. If trial is in state PENDING
        or PAUSED, calls `on_trial_remove`  for scheduler and
        `on_trial_complete(..., early_terminated=True) for search_alg.
        Otherwise waits for result for the trial and calls
        `on_trial_complete` for scheduler and search_alg if RUNNING.
        """
        error = False
        error_msg = None

        if trial.status in [Trial.ERROR, Trial.TERMINATED]:
            return
        elif trial.status in [Trial.PENDING, Trial.PAUSED]:
            self._scheduler_alg.on_trial_remove(self, trial)
            self._search_alg.on_trial_complete(
                trial.trial_id, early_terminated=True)
        elif trial.status is Trial.RUNNING:
            try:
                result = self.trial_executor.fetch_result(trial)
                trial.update_last_result(result, terminate=True)
                self._scheduler_alg.on_trial_complete(self, trial, result)
                self._search_alg.on_trial_complete(
                    trial.trial_id, result=result)
            except Exception:
                error_msg = traceback.format_exc()
                logger.exception("Error processing event.")
                self._scheduler_alg.on_trial_error(self, trial)
                self._search_alg.on_trial_complete(trial.trial_id, error=True)
                error = True

        self.trial_executor.stop_trial(trial, error=error, error_msg=error_msg)

    def __getstate__(self):
        """Gets state for trial.

        Note that this is not used as a pickling override as
        does not have all fields.
        """
        state = self.__dict__.copy()
        for k in [
                "_trials",
                "_stop_queue",
                "_server",
                "_search_alg",
                "_scheduler_alg",
                "trial_executor",
                "_syncer",
        ]:
            del state[k]
        state["launch_web_server"] = bool(self._server)
        return state

    def __setstate__(self, state):
        launch_web_server = state.pop("launch_web_server")

        # Use session_str from previous checkpoint if does not exist
        session_str = state.pop("_session_str")
        self.__dict__.setdefault("_session_str", session_str)
        # Use start_time from previous checkpoint if does not exist
        start_time = state.pop("_start_time")
        self.__dict__.setdefault("_start_time", start_time)

        self.__dict__.update(state)
        if launch_web_server:
            self._server = TuneServer(self, self._server_port)<|MERGE_RESOLUTION|>--- conflicted
+++ resolved
@@ -15,12 +15,8 @@
 import ray.cloudpickle as cloudpickle
 from ray.tune import TuneError
 from ray.tune.ray_trial_executor import RayTrialExecutor
-<<<<<<< HEAD
-from ray.tune.result import TIME_THIS_ITER_S, RESULT_DUPLICATE
-=======
 from ray.tune.result import (TIME_THIS_ITER_S, RESULT_DUPLICATE,
                              SHOULD_CHECKPOINT)
->>>>>>> 3456afde
 from ray.tune.syncer import get_syncer
 from ray.tune.trial import Trial, Checkpoint
 from ray.tune.sample import function
@@ -158,10 +154,6 @@
         self._stop_queue = []
         self._local_checkpoint_dir = local_checkpoint_dir
 
-<<<<<<< HEAD
-        # TODO(rliaw): This may fail
-=======
->>>>>>> 3456afde
         if self._local_checkpoint_dir and not os.path.exists(
                 self._local_checkpoint_dir):
             os.makedirs(self._local_checkpoint_dir)
@@ -190,16 +182,10 @@
             self._start_time).strftime("%Y-%m-%d_%H-%M-%S")
 
     def _validate_resume(self, resume_type):
-<<<<<<< HEAD
-        """
-        Args:
-            resume_type: One of "REMOTE", "LOCAL", "PROMPT".
-=======
         """Checks whether to resume experiment.
 
         Args:
             resume_type: One of True, "REMOTE", "LOCAL", "PROMPT".
->>>>>>> 3456afde
         """
         if not resume_type:
             return False
@@ -256,15 +242,10 @@
         is instantiated. Throttle depends on self._checkpoint_period.
         """
         if not self._local_checkpoint_dir:
-<<<<<<< HEAD
-            return
-
-=======
             return
         if time.time() - self._last_checkpoint_time < self._checkpoint_period:
             return
         self._last_checkpoint_time = time.time()
->>>>>>> 3456afde
         runner_state = {
             "checkpoints": list(
                 self.trial_executor.get_checkpoints().values()),
