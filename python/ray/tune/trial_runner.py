--- conflicted
+++ resolved
@@ -1100,13 +1100,9 @@
                     )
                 )
 
-<<<<<<< HEAD
     def _process_trial_save(
         self, trial: Trial, checkpoint_value: Union[ray.ObjectRef, str]
     ):
-=======
-    def _process_trial_save(self, trial: Trial, result: Union[ray.ObjectRef, str]):
->>>>>>> f78404da
         """Processes a trial save.
 
         Acts on the decision cached during the last `_process_trial` call.
@@ -1152,13 +1148,9 @@
         self.trial_executor.continue_training(trial)
         self._live_trials.add(trial)
 
-<<<<<<< HEAD
     def _process_trial_failure(
         self, trial: Trial, error_msg: str, exc: Optional[Exception] = None
     ):
-=======
-    def _process_trial_failure(self, trial: Trial, error_msg: str):
->>>>>>> f78404da
         """Handle trial failure.
 
         Attempt trial recovery if possible, clean up state otherwise.
