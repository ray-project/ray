from typing import Any, List, Mapping, Optional, Union

import click
from datetime import datetime
import json
import logging
import os
import time
import traceback
import warnings

import ray
from ray.util import get_node_ip_address
from ray.tune import TuneError
from ray.tune.callback import CallbackList
from ray.tune.stopper import NoopStopper
from ray.tune.ray_trial_executor import RayTrialExecutor
from ray.tune.result import (DEBUG_METRICS, DEFAULT_METRIC, DONE,
                             TIME_THIS_ITER_S, RESULT_DUPLICATE,
                             SHOULD_CHECKPOINT)
from ray.tune.syncer import CloudSyncer, get_cloud_syncer, SyncConfig
from ray.tune.trial import Checkpoint, Trial
from ray.tune.schedulers import FIFOScheduler, TrialScheduler
from ray.tune.suggest import BasicVariantGenerator, SearchAlgorithm
from ray.tune.utils import warn_if_slow, flatten_dict
from ray.tune.utils.log import Verbosity, has_verbosity
from ray.tune.utils.placement_groups import PlacementGroupFactory
from ray.tune.utils.serialization import TuneFunctionDecoder, \
    TuneFunctionEncoder
from ray.tune.web_server import TuneServer
from ray.tune.experiment import Experiment
from ray.util.debug import log_once

MAX_DEBUG_TRIALS = 20

logger = logging.getLogger(__name__)


def find_newest_experiment_checkpoint(ckpt_dir) -> Optional[str]:
    """Returns path to most recently modified checkpoint."""
    full_paths = [
        os.path.join(ckpt_dir, fname) for fname in os.listdir(ckpt_dir)
        if fname.startswith("experiment_state") and fname.endswith(".json")
    ]
    if not full_paths:
        return None
    return max(full_paths)


def load_trials_from_experiment_checkpoint(
        experiment_checkpoint: Mapping[str, Any],
        stub: bool = False) -> List[Trial]:
    """Create trial objects from experiment checkpoint.

    Given an experiment checkpoint (TrialRunner state dict), return
    list of trials."""
    checkpoints = [
        json.loads(cp, cls=TuneFunctionDecoder) if isinstance(cp, str) else cp
        for cp in experiment_checkpoint["checkpoints"]
    ]

    trials = []
    for trial_cp in checkpoints:
        new_trial = Trial(trial_cp["trainable_name"], stub=stub)
        new_trial.__setstate__(trial_cp)
        trials.append(new_trial)

    return trials


class _ExperimentCheckpointManager:
    """Helper class for managing experiment-level checkpoints.

    This class implements the ``checkpoint()`` method used to checkpoint
    experiment state. When called, this will serialize and write to disk
    the state of the trial runner, trial executor, and search algorithm, to
    a specified checkpoint file.

    The checkpoint period is automatically adjusted to
    ``max(10, time_per_checkpoint * 19)``. This means that at most 5% of the
    time (1/20) will be used for writing checkpoints, while 95% of the time
    (19/20) will be used to handle the rest of the training loop.

    """

    def __init__(self,
                 checkpoint_dir: str,
                 checkpoint_period: Union[int, float, str],
                 start_time: float,
                 session_str: str,
                 syncer: CloudSyncer,
                 sync_trial_checkpoints: bool = True):
        self._checkpoint_dir = checkpoint_dir
        self._auto_checkpoint_enabled = checkpoint_period == "auto"
        if self._auto_checkpoint_enabled:
            self._checkpoint_period = 10.  # Initial value
        else:
            self._checkpoint_period = float(checkpoint_period)

        self._start_time = start_time
        self._session_str = session_str

        self._syncer = syncer
        self._sync_trial_checkpoints = sync_trial_checkpoints

        self._last_checkpoint_time = 0.

    @property
    def auto_checkpoint_enabled(self):
        return self._auto_checkpoint_enabled

    def checkpoint(self,
                   checkpoint_file: str,
                   trial_runner: "TrialRunner",
                   trial_executor: RayTrialExecutor,
                   search_alg: SearchAlgorithm,
                   force=False):
        """Saves execution state to `self._local_checkpoint_dir`.

        Overwrites the current session checkpoint, which starts when self
        is instantiated. Throttle depends on self._checkpoint_period.

        Also automatically saves the search algorithm to the local
        checkpoint dir.

        Args:
            force (bool): Forces a checkpoint despite checkpoint_period.
        """
        if not self._checkpoint_dir:
            return

        now = time.time()
        if now - self._last_checkpoint_time < self._checkpoint_period and (
                not force):
            return

        def _serialize_and_write():
            runner_state = {
                "checkpoints": list(trial_executor.get_checkpoints().values()),
                "runner_data": trial_runner.__getstate__(),
                "stats": {
                    "start_time": self._start_time,
                    "timestamp": self._last_checkpoint_time
                }
            }
            tmp_file_name = os.path.join(self._checkpoint_dir,
                                         ".tmp_checkpoint")
            with open(tmp_file_name, "w") as f:
                json.dump(runner_state, f, indent=2, cls=TuneFunctionEncoder)

            os.replace(tmp_file_name, checkpoint_file)
            search_alg.save_to_dir(
                self._checkpoint_dir, session_str=self._session_str)

        checkpoint_time_start = time.monotonic()
        _serialize_and_write()

        if self._sync_trial_checkpoints:
            exclude = None
        else:
            exclude = ["*/checkpoint_*"]

        if force:
            self._syncer.sync_up(exclude=exclude)
        else:
            self._syncer.sync_up_if_needed(exclude=exclude)
        checkpoint_time_taken = time.monotonic() - checkpoint_time_start

        if self._auto_checkpoint_enabled:
            # Multiplying this time by 19 means we spend ~5% of the time
            # writing global checkpoints and 95% of the time processing trials
            self._checkpoint_period = max(10., checkpoint_time_taken * 19)
            logger.debug(f"Global experiment checkpointing took "
                         f"{checkpoint_time_taken:.2f} seconds. "
                         f"Adjusting checkpoint period to "
                         f"{self._checkpoint_period:.2f} seconds.")

        self._last_checkpoint_time = time.time()
        return self._checkpoint_dir


class TrialRunner:
    """A TrialRunner implements the event loop for scheduling trials on Ray.

    .. code-block: python

        runner = TrialRunner()
        runner.add_trial(Trial(...))
        runner.add_trial(Trial(...))
        while not runner.is_finished():
            runner.step()
            print(runner.debug_string())

    The main job of TrialRunner is scheduling trials to efficiently use cluster
    resources, without overloading the cluster.

    While Ray itself provides resource management for tasks and actors, this is
    not sufficient when scheduling trials that may instantiate multiple actors.
    This is because if insufficient resources are available, concurrent trials
    could deadlock waiting for new resources to become available. Furthermore,
    oversubscribing the cluster could degrade training performance, leading to
    misleading benchmark results.

    Args:
        search_alg (SearchAlgorithm): SearchAlgorithm for generating
            Trial objects.
        scheduler (TrialScheduler): Defaults to FIFOScheduler.
        local_checkpoint_dir (str): Path where
            global checkpoints are stored and restored from.
        remote_checkpoint_dir (str): Remote path where
            global checkpoints are stored and restored from. Used
            if `resume` == REMOTE.
        sync_config (SyncConfig): See `tune.py:run`.
        stopper: Custom class for stopping whole experiments. See
            ``Stopper``.
        resume (str|False): see `tune.py:run`.
        server_port (int): Port number for launching TuneServer.
        fail_fast (bool | str): Finishes as soon as a trial fails if True.
            If fail_fast='raise' provided, Tune will automatically
            raise the exception received by the Trainable. fail_fast='raise'
            can easily leak resources and should be used with caution.
        checkpoint_period (int|str): Trial runner checkpoint periodicity in
            seconds. Defaults to ``"auto"``, which adjusts checkpointing
            time so that at most 5% of the time is spent on writing
            checkpoints.
        trial_executor (TrialExecutor): Defaults to RayTrialExecutor.
        callbacks (list): List of callbacks that will be called at different
            times in the training loop. Must be instances of the
            ``ray.tune.trial_runner.Callback`` class.
        metric (str): Metric used to check received results. If a result is
            reported without this metric, an error will be raised. The error
            can be omitted by not providing a metric or by setting the env
            variable ``TUNE_DISABLE_STRICT_METRIC_CHECKING=0``

    """

    CKPT_FILE_TMPL = "experiment_state-{}.json"
    VALID_RESUME_TYPES = [
        True, "LOCAL", "REMOTE", "PROMPT", "ERRORED_ONLY", "AUTO"
    ]
    RAISE = "RAISE"

    def __init__(
            self,
            search_alg=None,
            scheduler=None,
            local_checkpoint_dir=None,
            remote_checkpoint_dir=None,
            sync_config=None,
            stopper=None,
            resume=False,
            server_port=None,
            fail_fast=False,
            checkpoint_period=None,
            trial_executor=None,
            callbacks=None,
            metric=None,
            # Deprecate on next refactor
            driver_sync_trial_checkpoints=False):
        self._search_alg = search_alg or BasicVariantGenerator()
        self._scheduler_alg = scheduler or FIFOScheduler()
        self.trial_executor = trial_executor or RayTrialExecutor()
        self._pending_trial_queue_times = {}

        # Set the number of maximum pending trials
        max_pending_trials = os.getenv("TUNE_MAX_PENDING_TRIALS_PG", "auto")
        if max_pending_trials == "auto":
            # Auto detect
            if isinstance(self._search_alg, BasicVariantGenerator):
                # Use a minimum of 16 to trigger fast autoscaling
                # Scale up to at most the number of available cluster CPUs
                cluster_cpus = ray.cluster_resources().get("CPU", 1.)
                self._max_pending_trials = max(16, int(cluster_cpus * 1.1))

                if self._max_pending_trials > 128:
                    logger.warning(
                        f"The maximum number of pending trials has been "
                        f"automatically set to the number of available "
                        f"cluster CPUs, which is high "
                        f"({self._max_pending_trials} CPUs/pending trials). "
                        f"If you're running an experiment with a large number "
                        f"of trials, this could lead to scheduling overhead. "
                        f"In this case, consider setting the "
                        f"`TUNE_MAX_PENDING_TRIALS_PG` environment variable "
                        f"to the desired maximum number of concurrent trials.")
            else:
                self._max_pending_trials = 1
        else:
            # Manual override
            self._max_pending_trials = int(max_pending_trials)
        self.trial_executor.set_max_pending_trials(self._max_pending_trials)

        self._metric = metric

        if "TRIALRUNNER_WALLTIME_LIMIT" in os.environ:
            raise ValueError(
                "The TRIALRUNNER_WALLTIME_LIMIT environment variable is "
                "deprecated. "
                "Use `tune.run(time_budget_s=limit)` instead.")

        self._total_time = 0
        self._iteration = 0
        self._has_errored = False
        self._fail_fast = fail_fast
        if isinstance(self._fail_fast, str):
            self._fail_fast = self._fail_fast.upper()
            if self._fail_fast == TrialRunner.RAISE:
                warnings.warn(
                    "fail_fast='raise' detected. Be careful when using this "
                    "mode as resources (such as Ray processes, "
                    "file descriptors, and temporary files) may not be "
                    "cleaned up properly. To use "
                    "a safer mode, use fail_fast=True.")
            else:
                raise ValueError("fail_fast must be one of {bool, RAISE}. "
                                 f"Got {self._fail_fast}.")

        self._server = None
        self._server_port = server_port
        if server_port is not None:
            self._server = TuneServer(self, self._server_port)

        self._trials = []
        self._live_trials = set()  # Set of non-terminated trials
        self._cached_trial_decisions = {}
        self._queued_trial_decisions = {}
        self._updated_queue = False
        self._result_wait_time = int(
            os.getenv("TUNE_TRIAL_RESULT_WAIT_TIME_S", "1"))

        self._stop_queue = []
        self._should_stop_experiment = False  # used by TuneServer
        self._local_checkpoint_dir = local_checkpoint_dir

        if self._local_checkpoint_dir:
            os.makedirs(self._local_checkpoint_dir, exist_ok=True)

        sync_config = sync_config or SyncConfig()
        self._remote_checkpoint_dir = remote_checkpoint_dir
        self._syncer = get_cloud_syncer(
            local_checkpoint_dir, remote_checkpoint_dir, sync_config.syncer)
        self._stopper = stopper or NoopStopper()
        self._resumed = False

        if self._validate_resume(
                resume_type=resume,
                driver_sync_trial_checkpoints=driver_sync_trial_checkpoints):
            errored_only = False
            if isinstance(resume, str):
                errored_only = resume.upper() == "ERRORED_ONLY"
            try:
                self.resume(run_errored_only=errored_only)
                self._resumed = True
            except Exception as e:
                if has_verbosity(Verbosity.V3_TRIAL_DETAILS):
                    logger.error(str(e))
                logger.exception("Runner restore failed.")
                if self._fail_fast:
                    raise
                logger.info("Restarting experiment.")
        else:
            logger.debug("Starting a new experiment.")

        self._start_time = time.time()
        self._last_checkpoint_time = -float("inf")

        self._session_str = datetime.fromtimestamp(
            self._start_time).strftime("%Y-%m-%d_%H-%M-%S")
        self.checkpoint_file = None
        if self._local_checkpoint_dir:
            self.checkpoint_file = os.path.join(
                self._local_checkpoint_dir,
                TrialRunner.CKPT_FILE_TMPL.format(self._session_str))

        self._callbacks = CallbackList(callbacks or [])

        if checkpoint_period is None:
            checkpoint_period = os.getenv("TUNE_GLOBAL_CHECKPOINT_S", "auto")

        self._checkpoint_period = checkpoint_period
        self._checkpoint_manager = self._create_checkpoint_manager(
            driver_sync_trial_checkpoints)

    def setup_experiments(self, experiments: List[Experiment],
                          total_num_samples: int) -> None:
        """Obtains any necessary information from experiments.

        Mainly used to setup callbacks.

        Args:
            experiments (List[Experiment]): List of Experiments
                to use.
            total_num_samples (int): Total number of samples
                factoring in grid search samplers.
        """
        experiment = experiments[0]
        spec = experiment.public_spec if experiment else {}
        spec["total_num_samples"] = total_num_samples
        self._callbacks.setup(**spec)

    def end_experiment_callbacks(self) -> None:
        """Calls ``on_experiment_end`` method in callbacks."""
        self._callbacks.on_experiment_end(trials=self._trials)

    def _create_checkpoint_manager(self, sync_trial_checkpoints: bool = True):
        return _ExperimentCheckpointManager(
            checkpoint_dir=self._local_checkpoint_dir,
            checkpoint_period=self._checkpoint_period,
            start_time=self._start_time,
            session_str=self._session_str,
            syncer=self._syncer,
            sync_trial_checkpoints=sync_trial_checkpoints)

    @property
    def resumed(self):
        return self._resumed

    @property
    def search_alg(self):
        return self._search_alg

    @property
    def scheduler_alg(self):
        return self._scheduler_alg

    def _validate_resume(self, resume_type,
                         driver_sync_trial_checkpoints=True):
        """Checks whether to resume experiment.

        Args:
            resume_type: One of True, "REMOTE", "LOCAL",
                "PROMPT", "ERRORED_ONLY", "AUTO".
            driver_sync_trial_checkpoints: Boolean indicating if the driver
                should sync trial checkpoints from the driver node to cloud.
        """
        # TODO: Consider supporting ERRORED_ONLY+REMOTE?
        if not resume_type:
            return False
        assert resume_type in self.VALID_RESUME_TYPES, (
            "resume_type {} is not one of {}".format(resume_type,
                                                     self.VALID_RESUME_TYPES))
        # Not clear if we need this assertion, since we should always have a
        # local checkpoint dir.
        assert self._local_checkpoint_dir or self._remote_checkpoint_dir

        if resume_type == "AUTO":
            if self._remote_checkpoint_dir:
                logger.info(
                    f"Trying to find and download experiment checkpoint at "
                    f"{self._remote_checkpoint_dir}")
                # Todo: This syncs the entire experiment including trial
                # checkpoints. We should exclude these in the future.
                try:
                    self._syncer.sync_down_if_needed()
                    self._syncer.wait()
                except TuneError as e:
                    logger.warning(
                        f"Got error when trying to sync down: {e} "
                        f"\nPlease check this error message for potential "
                        f"access problems - if a directory was not found, "
                        f"that is expected at this stage when you're starting "
                        f"a new experiment.")
                    logger.info(
                        "No remote checkpoint was found or an error occurred "
                        "when trying to download the experiment checkpoint. "
                        "Please check the previous warning message for more "
                        "details. "
                        "Ray Tune will now start a new experiment.")
                    return False
                if not self.checkpoint_exists(self._local_checkpoint_dir):
                    logger.warning(
                        "A remote checkpoint was fetched, but no checkpoint "
                        "data was found. This can happen when e.g. the cloud "
                        "bucket exists but does not contain any data. "
                        "Ray Tune will start a new, fresh run.")
                    return False
                logger.info(
                    "A remote experiment checkpoint was found and will be "
                    "used to restore the previous experiment state.")
                return True
            elif not self.checkpoint_exists(self._local_checkpoint_dir):
                logger.info("No local checkpoint was found. "
                            "Ray Tune will now start a new experiment.")
                return False
            logger.info(
                "A local experiment checkpoint was found and will be used "
                "to restore the previous experiment state.")
            return True

        if resume_type in [True, "LOCAL", "PROMPT", "ERRORED_ONLY"]:
            if not self.checkpoint_exists(self._local_checkpoint_dir):
                raise ValueError(
                    f"You called resume ({resume_type}) when no checkpoint "
                    f"exists in local directory "
                    f"({self._local_checkpoint_dir}). If you want to start "
                    f"a new experiment, use `resume=\"AUTO\"` or "
                    f"`resume=None`. If you expected an experiment to "
                    f"already exist, check if you supplied the correct "
                    f"`local_dir` to `tune.run()`.")
            elif resume_type == "PROMPT":
                if click.confirm(f"Resume from local directory? "
                                 f"({self._local_checkpoint_dir})"):
                    return True

        if resume_type in ["REMOTE", "PROMPT"]:
            if resume_type == "PROMPT" and not click.confirm(
                    f"Try downloading from remote directory? "
                    f"({self._remote_checkpoint_dir})"):
                return False
            if not self._remote_checkpoint_dir:
                raise ValueError(
                    "Called resume from remote without remote directory. "
                    "Fix this by passing a `SyncConfig` object with "
                    "`upload_dir` set to `tune.run(sync_config=...)`.")

            # Try syncing down the upload directory.
            logger.info(f"Downloading experiment checkpoint from "
                        f"{self._remote_checkpoint_dir}")
            if driver_sync_trial_checkpoints:
                exclude = None
            else:
                exclude = ["*/checkpoint_*"]

            try:
                self._syncer.sync_down_if_needed(exclude=exclude)
                self._syncer.wait()
            except TuneError as e:
                raise RuntimeError(
                    "Syncing the remote experiment checkpoint to the driver "
                    "failed. Please check the error message. If you want to "
                    "start a new experiment, use `resume=\"AUTO\"` or "
                    "`resume=None`. If you expected an experiment to "
                    "already exist, check if you supplied the correct "
                    "`upload_dir` to the `tune.SyncConfig` passed to "
                    "`tune.run()`.") from e

            if not self.checkpoint_exists(self._local_checkpoint_dir):
                raise ValueError("Called resume when no checkpoint exists "
                                 "in remote or local directory.")
        return True

    @classmethod
    def checkpoint_exists(cls, directory):
        if not os.path.exists(directory):
            return False
        return any(
            (fname.startswith("experiment_state") and fname.endswith(".json"))
            for fname in os.listdir(directory))

    def checkpoint(self, force=False):
        """Saves execution state to `self._local_checkpoint_dir`.

        Overwrites the current session checkpoint, which starts when self
        is instantiated. Throttle depends on self._checkpoint_period.

        Also automatically saves the search algorithm to the local
        checkpoint dir.

        Args:
            force (bool): Forces a checkpoint despite checkpoint_period.
        """
        with warn_if_slow(
                "experiment_checkpoint",
                message="Checkpointing the experiment state took "
                "{duration:.3f} s, which may be a performance "
                "bottleneck. Please ensure the "
                "`TUNE_GLOBAL_CHECKPOINT_S` environment variable is "
                "something significantly higher than this duration "
                "to ensure compute time is mostly spent on the main "
                "training loop.",
                disable=self._checkpoint_manager.auto_checkpoint_enabled):

            self._checkpoint_manager.checkpoint(
                checkpoint_file=self.checkpoint_file,
                trial_runner=self,
                trial_executor=self.trial_executor,
                search_alg=self._search_alg,
                force=force)

    def resume(self, run_errored_only=False):
        """Resumes all checkpointed trials from previous run.

        Requires user to manually re-register their objects. Also stops
        all ongoing trials.
        """
        newest_ckpt_path = find_newest_experiment_checkpoint(
            self._local_checkpoint_dir)

        if not newest_ckpt_path:
            raise ValueError(f"Tried to resume from checkpoint dir "
                             f"`{self._local_checkpoint_dir}`, but no "
                             f"experiment checkpoint data was found.")

        with open(newest_ckpt_path, "r") as f:
            runner_state = json.load(f, cls=TuneFunctionDecoder)
            self.checkpoint_file = newest_ckpt_path

        logger.warning("".join([
            "Attempting to resume experiment from {}. ".format(
                self._local_checkpoint_dir),
            "This will ignore any new changes to the specification."
        ]))

        self.__setstate__(runner_state["runner_data"])
        if self._search_alg.has_checkpoint(self._local_checkpoint_dir):
            self._search_alg.restore_from_dir(self._local_checkpoint_dir)

        trials = load_trials_from_experiment_checkpoint(runner_state)
        for trial in sorted(
                trials, key=lambda t: t.last_update_time, reverse=True):
            if run_errored_only and trial.status == Trial.ERROR:
                new_trial = trial.reset()
                self.add_trial(new_trial)
            else:
                self.add_trial(trial)

    def update_pending_trial_resources(
            self, resources: Union[dict, PlacementGroupFactory]):
        """Update trial resources when resuming from checkpoint.

        Only updating the pending ones.
        """
        assert resources
        if isinstance(resources, dict) and "gpu" not in resources:
            resources["gpu"] = 0
        for trial in self._trials:
            if trial.status == Trial.PENDING:
                trial.update_resources(resources=resources)

    def is_finished(self):
        """Returns whether all trials have finished running."""
        # The checks here are partly redundant but optimized for quick
        # evaluation. Specifically, if there are live trials, we check
        # these live trials first. Only if none of the live trials is
        # live anymore do we loop over all trials for a final check.
        trials_done = (len(self._live_trials) == 0 or all(
            trial.is_finished()
            for trial in self._live_trials)) and all(trial.is_finished()
                                                     for trial in self._trials)
        return trials_done and self._search_alg.is_finished()

    def step(self):
        """Runs one step of the trial event loop.

        Callers should typically run this method repeatedly in a loop. They
        may inspect or modify the runner's state in between calls to step().
        """
        self._updated_queue = False

        if self.is_finished():
            raise TuneError("Called step when all trials finished?")
        with warn_if_slow("on_step_begin"):
            self.trial_executor.on_step_begin(self.get_trials())
        with warn_if_slow("callbacks.on_step_begin"):
            self._callbacks.on_step_begin(
                iteration=self._iteration, trials=self._trials)

        # This will contain the next trial to start
        next_trial = self._get_next_trial()  # blocking
        # Create pending trials. If the queue was updated before, only
        # continue updating if this was successful (next_trial is not None)
        if not self._updated_queue or (self._updated_queue and next_trial):
            num_pending_trials = len(
                [t for t in self._live_trials if t.status == Trial.PENDING])
            while num_pending_trials < self._max_pending_trials:
                if not self._update_trial_queue(blocking=False):
                    break
                num_pending_trials += 1

        # Update status of staged placement groups
        self.trial_executor.stage_and_update_status(self._live_trials)

        def _start_trial(trial: Trial) -> bool:
            """Helper function to start trial and call callbacks"""
            with warn_if_slow("start_trial"):
                if self.trial_executor.start_trial(trial):
                    self._callbacks.on_trial_start(
                        iteration=self._iteration,
                        trials=self._trials,
                        trial=trial)
                    return True
                return False

        may_handle_events = True
        if next_trial is not None:
            if _start_trial(next_trial):
                may_handle_events = False
            elif next_trial.status != Trial.ERROR:
                # Only try to start another trial if previous trial startup
                # did not error (e.g. it just didn't start because its
                # placement group is not ready, yet).
                next_trial = self.trial_executor.get_staged_trial()
                if next_trial is not None:
                    if _start_trial(next_trial):
                        may_handle_events = False

        if may_handle_events:
            if self.trial_executor.get_running_trials():
                timeout = self._result_wait_time
                if self.trial_executor.in_staging_grace_period():
                    timeout = 0.1
                self._process_events(timeout=timeout)
            else:
                self.trial_executor.on_no_available_trials(self.get_trials())

        self._stop_experiment_if_needed()

        try:
            self.checkpoint()
        except Exception as e:
            logger.warning(f"Trial Runner checkpointing failed: {str(e)}")
        self._iteration += 1

        if self._server:
            with warn_if_slow("server"):
                self._process_stop_requests()

            if self.is_finished():
                self._server.shutdown()
        with warn_if_slow("on_step_end"):
            self.trial_executor.on_step_end(self.get_trials())
        with warn_if_slow("callbacks.on_step_end"):
            self._callbacks.on_step_end(
                iteration=self._iteration, trials=self._trials)

        self._reconcile_live_trials()

    def get_trial(self, tid):
        trial = [t for t in self._trials if t.trial_id == tid]
        return trial[0] if trial else None

    def get_trials(self):
        """Returns the list of trials managed by this TrialRunner.

        Note that the caller usually should not mutate trial state directly.
        """
        return self._trials

    def get_live_trials(self):
        """Returns the set of trials that are not in Trial.TERMINATED state."""
        return self._live_trials

    def add_trial(self, trial):
        """Adds a new trial to this TrialRunner.

        Trials may be added at any time.

        Args:
            trial (Trial): Trial to queue.
        """
        self._trials.append(trial)
        if trial.status != Trial.TERMINATED:
            self._live_trials.add(trial)
        with warn_if_slow("scheduler.on_trial_add"):
<<<<<<< HEAD
            self._scheduler_alg.on_trial_add(
                TrialRunnerWrapper(self, runner_whitelist_attr={"search_alg"}),
                trial)
        self.trial_executor.try_checkpoint_metadata(trial)
=======
            self._scheduler_alg.on_trial_add(self, trial)
        self.trial_executor.mark_trial_to_checkpoint(trial)
>>>>>>> 05a7d1f3

    def debug_string(self, delim="\n"):
        from ray.tune.progress_reporter import trial_progress_str

        result_keys = [
            list(t.last_result) for t in self.get_trials() if t.last_result
        ]
        metrics = set().union(*result_keys)
        messages = [
            self._scheduler_alg.debug_string(),
            self.trial_executor.debug_string(),
            trial_progress_str(self.get_trials(), metrics, force_table=True),
        ]
        return delim.join(messages)

    def _stop_experiment_if_needed(self):
        """Stops all trials."""
        fail_fast = self._fail_fast and self._has_errored
        if (self._stopper.stop_all() or fail_fast
                or self._should_stop_experiment):
            self._search_alg.set_finished()
            [
                self.trial_executor.stop_trial(t) for t in self._trials
                if t.status is not Trial.ERROR
            ]

    def _get_next_trial(self):
        """Replenishes queue.

        Blocks if all trials queued have finished, but search algorithm is
        still not finished.
        """
        no_trials_unfinished = True
        no_trials_pending = True
        for trial in self._live_trials:
            if not trial.is_finished():
                no_trials_unfinished = False
            if trial.status == Trial.PENDING:
                no_trials_pending = False
            if not no_trials_unfinished and not no_trials_pending:
                break
        wait_for_trial = (no_trials_unfinished
                          and not self._search_alg.is_finished())
        # Only fetch a new trial if we have no pending trial
        if wait_for_trial or no_trials_pending:
            self._update_trial_queue(blocking=wait_for_trial)
        with warn_if_slow("choose_trial_to_run"):
            trial = self._scheduler_alg.choose_trial_to_run(self)
            if trial:
                logger.debug("Running trial {}".format(trial))
        return trial

    def _process_events(self, timeout: Optional[float] = None):
        with warn_if_slow("get_next_failed_trial"):
            failed_trial = self.trial_executor.get_next_failed_trial()
        if failed_trial:
            error_msg = (
                "{} (IP: {}) detected as stale. This is likely because the "
                "node was lost").format(failed_trial, failed_trial.node_ip)
            logger.info(error_msg)
            with warn_if_slow("process_failed_trial"):
                self._process_trial_failure(failed_trial, error_msg=error_msg)
        else:
            # TODO(ujvl): Consider combining get_next_available_trial and
            #  fetch_result functionality so that we don't timeout on fetch.
            trial = self.trial_executor.get_next_available_trial(
                timeout=timeout)  # blocking
            if not trial:
                return
            if trial.is_restoring:
                with warn_if_slow("process_trial_restore"):
                    self._process_trial_restore(trial)
                with warn_if_slow("callbacks.on_trial_restore"):
                    self._callbacks.on_trial_restore(
                        iteration=self._iteration,
                        trials=self._trials,
                        trial=trial)
            elif trial.is_saving:
                with warn_if_slow("process_trial_save") as _profile:
                    self._process_trial_save(trial)
                with warn_if_slow("callbacks.on_trial_save"):
                    self._callbacks.on_trial_save(
                        iteration=self._iteration,
                        trials=self._trials,
                        trial=trial)
                if _profile.too_slow and trial.sync_on_checkpoint:
                    # TODO(ujvl): Suggest using cloud checkpointing once
                    #  API has converged.

                    msg = (
                        "Consider turning off forced head-worker trial "
                        "checkpoint syncs by setting sync_on_checkpoint=False"
                        ". Note that this may result in faulty trial "
                        "restoration if a failure occurs while the checkpoint "
                        "is being synced from the worker to the head node.")

                    if trial.location.hostname and (trial.location.hostname !=
                                                    get_node_ip_address()):
                        if log_once("tune_head_worker_checkpoint"):
                            logger.warning(msg)

            else:
                with warn_if_slow("process_trial"):
                    self._process_trial(trial)

            # `self._queued_trial_decisions` now contains a final decision
            # based on all results
            if trial not in self._cached_trial_decisions:
                final_decision = self._queued_trial_decisions.pop(
                    trial.trial_id, None)
                if final_decision:
                    self._execute_action(trial, final_decision)

    def _process_trial(self, trial):
        """Processes a trial result.

        Fetches the trial's latest result and makes a scheduling decision
        regarding its next action. If a checkpoint is taken, the decided
        action is cached and acted on only after the checkpoint is later
        processed (see `_process_trial_save`). Otherwise the decision is
        acted on immediately.

        If multiple results are received (e.g. because of buffering), all
        results are processed and the final action is determined. STOP
        takes precedence over PAUSE, which takes precedence over CONTINUE.

        Args:
            trial (Trial): Trial with a result ready to be processed.
        """
        try:
            results = self.trial_executor.fetch_result(trial)
            with warn_if_slow(
                    "process_trial_results",
                    message="Processing trial results took {duration:.3f} s, "
                    "which may be a performance bottleneck. Please consider "
                    "reporting results less frequently to Ray Tune."):
                for i, result in enumerate(results):
                    with warn_if_slow("process_trial_result"):
                        decision = self._process_trial_result(trial, result)
                    if decision is None:
                        # If we didn't get a decision, this means a
                        # non-training future (e.g. a save) was scheduled.
                        # We do not allow processing more results then.
                        if i < len(results) - 1:
                            if log_once("trial_runner_buffer_checkpoint"):
                                logger.warning(
                                    f"Trial {trial} has a non-training future "
                                    f"scheduled but {len(results)-i} results "
                                    f"left to process. This means that a "
                                    f"checkpoint was requested, but buffered "
                                    f"training was continued before it was "
                                    f"saved. Consider using non-buffered "
                                    f"training by setting the env variable "
                                    f"`TUNE_RESULT_BUFFER_LENGTH=1`.")
                    elif decision == TrialScheduler.STOP:
                        # If the decision is to stop the trial,
                        # ignore all results that came after that.
                        break
        except Exception:
            error_msg = "Trial %s: Error processing event." % trial
            if self._fail_fast == TrialRunner.RAISE:
                logger.error(error_msg)
                raise
            else:
                logger.exception(error_msg)
            self._process_trial_failure(trial, traceback.format_exc())

    def _process_trial_result(self, trial, result):
        result.update(trial_id=trial.trial_id)
        is_duplicate = RESULT_DUPLICATE in result
        force_checkpoint = result.get(SHOULD_CHECKPOINT, False)
        # TrialScheduler and SearchAlgorithm still receive a
        # notification because there may be special handling for
        # the `on_trial_complete` hook.
        if is_duplicate:
            logger.debug("Trial finished without logging 'done'.")
            result = trial.last_result
            result.update(done=True)

        self._total_time += result.get(TIME_THIS_ITER_S, 0)

        flat_result = flatten_dict(result)
        self._validate_result_metrics(flat_result)

        _trigger_callback_complete = False

        if self._stopper(trial.trial_id,
                         result) or trial.should_stop(flat_result):
            result.update(done=True)

            # Hook into scheduler
            self._scheduler_alg.on_trial_complete(self, trial, flat_result)
            self._search_alg.on_trial_complete(
                trial.trial_id, result=flat_result)

            # If this is not a duplicate result, the callbacks should
            # be informed about the result.
            if not is_duplicate:
                with warn_if_slow("callbacks.on_trial_result"):
                    self._callbacks.on_trial_result(
                        iteration=self._iteration,
                        trials=self._trials,
                        trial=trial,
                        result=result.copy())

            _trigger_callback_complete = True
            decision = TrialScheduler.STOP
        else:
            with warn_if_slow("scheduler.on_trial_result"):
                decision = self._scheduler_alg.on_trial_result(
                    self, trial, flat_result)
            if decision == TrialScheduler.STOP:
                result.update(done=True)
            with warn_if_slow("search_alg.on_trial_result"):
                self._search_alg.on_trial_result(trial.trial_id, flat_result)
            with warn_if_slow("callbacks.on_trial_result"):
                self._callbacks.on_trial_result(
                    iteration=self._iteration,
                    trials=self._trials,
                    trial=trial,
                    result=result.copy())
            if decision == TrialScheduler.STOP:
                with warn_if_slow("search_alg.on_trial_complete"):
                    self._search_alg.on_trial_complete(
                        trial.trial_id, result=flat_result)
                with warn_if_slow("callbacks.on_trial_complete"):
                    self._callbacks.on_trial_complete(
                        iteration=self._iteration,
                        trials=self._trials,
                        trial=trial)

        if not is_duplicate:
            trial.update_last_result(result)
            # Include in next experiment checkpoint
            self.trial_executor.mark_trial_to_checkpoint(trial)

        # Checkpoints to disk. This should be checked even if
        # the scheduler decision is STOP or PAUSE. Note that
        # PAUSE only checkpoints to memory and does not update
        # the global checkpoint state.
        self._checkpoint_trial_if_needed(trial, force=force_checkpoint)

        if _trigger_callback_complete:
            self._callbacks.on_trial_complete(
                iteration=self._iteration, trials=self._trials, trial=trial)

        if trial.is_saving:
            # Cache decision to execute on after the save is processed.
            # This prevents changing the trial's state or kicking off
            # another training step prematurely.
            self._cached_trial_decisions[trial.trial_id] = decision
            return None
        else:
            self._queue_decision(trial, decision)
            return decision

    def _validate_result_metrics(self, result):
        """
        Check if any of the required metrics was not reported
        in the last result. If the only items are ``done`` or any of
        DEBUG_METRICS, this means that no result was ever received and
        the trial just returned. This is also okay and will not raise
        an error.

        This will ignore checking for the DEFAULT_METRIC.
        """
        if int(os.environ.get(
                "TUNE_DISABLE_STRICT_METRIC_CHECKING", 0)) != 1 and (len({
                    k
                    for k in result if k not in list(DEBUG_METRICS) + [DONE]
                }) > 1):
            base_metric = self._metric \
                if self._metric != DEFAULT_METRIC else None
            scheduler_metric = self._scheduler_alg.metric \
                if self._scheduler_alg.metric != DEFAULT_METRIC else None
            search_metrics = self._search_alg.metric \
                if self._search_alg.metric != DEFAULT_METRIC else None

            if isinstance(search_metrics, str):
                search_metrics = [search_metrics]

            if base_metric and base_metric not in result:
                report_metric = base_metric
                location = "tune.run()"
            elif scheduler_metric and scheduler_metric not in result:
                report_metric = scheduler_metric
                location = type(self._scheduler_alg).__name__
            elif search_metrics and any(search_metric not in result
                                        for search_metric in search_metrics):
                report_metric = list(
                    filter(lambda search_metric: search_metric not in result,
                           search_metrics))
                if len(report_metric) == 1:
                    report_metric = report_metric[0]
                location = type(self._search_alg).__name__
            else:
                report_metric = None
                location = None

            if report_metric:
                raise ValueError(
                    "Trial returned a result which did not include the "
                    "specified metric(s) `{}` that `{}` expects. "
                    "Make sure your calls to `tune.report()` include the "
                    "metric, or set the "
                    "TUNE_DISABLE_STRICT_METRIC_CHECKING "
                    "environment variable to 1. Result: {}".format(
                        report_metric, location, result))

    def _process_trial_save(self, trial):
        """Processes a trial save.

        Acts on the decision cached during the last `_process_trial` call.

        Args:
            trial (Trial): Trial being saved.
        """
        logger.debug("Trial %s: Processing trial save.", trial)
        checkpoint_value = None
        try:
            results = self.trial_executor.fetch_result(trial)
            checkpoint_value = results[-1]
        except Exception:
            logger.exception("Trial %s: Error processing result.", trial)
            if self._fail_fast == TrialRunner.RAISE:
                raise
            self._process_trial_failure(trial, traceback.format_exc())

        if checkpoint_value:
            try:
                trial.saving_to.value = checkpoint_value
                self._callbacks.on_checkpoint(
                    iteration=self._iteration,
                    trials=self._trials,
                    trial=trial,
                    checkpoint=trial.saving_to)
                trial.on_checkpoint(trial.saving_to)
                if trial.checkpoint.storage != Checkpoint.MEMORY:
                    self.trial_executor.mark_trial_to_checkpoint(trial)
            except Exception:
                logger.exception("Trial %s: Error handling checkpoint %s",
                                 trial, checkpoint_value)
                if self._fail_fast == TrialRunner.RAISE:
                    raise

        trial.saving_to = None
        decision = self._cached_trial_decisions.pop(trial.trial_id, None)
        if decision and checkpoint_value:
            self._queue_decision(trial, decision)

    def _process_trial_restore(self, trial):
        """Processes a trial restore.

        Args:
            trial (Trial): Trial being restored.
        """
        logger.debug("Trial %s: Processing trial restore.", trial)
        try:
            self.trial_executor.fetch_result(trial)
            trial.on_restore()
            logger.debug("Trial %s: Restore processed successfully", trial)
            self.trial_executor.set_status(trial, Trial.RUNNING)
            self.trial_executor.continue_training(trial)
            self._live_trials.add(trial)
        except Exception:
            logger.exception("Trial %s: Error processing restore.", trial)
            if self._fail_fast == TrialRunner.RAISE:
                raise
            self._process_trial_failure(trial, traceback.format_exc())

    def _process_trial_failure(self, trial, error_msg):
        """Handle trial failure.

        Attempt trial recovery if possible, clean up state otherwise.

        Args:
            trial (Trial): Failed trial.
            error_msg (str): Error message prior to invoking this method.
        """
        self._has_errored = True
        if trial.status == Trial.RUNNING:
            if trial.should_recover():
                self._try_recover(trial, error_msg)
            else:
                self._scheduler_alg.on_trial_error(self, trial)
                self._search_alg.on_trial_complete(trial.trial_id, error=True)
                self._callbacks.on_trial_error(
                    iteration=self._iteration,
                    trials=self._trials,
                    trial=trial)
                self.trial_executor.stop_trial(
                    trial, error=True, error_msg=error_msg)

    def _queue_decision(self, trial, decision):
        # Get old decision, setting it to the current decision if it isn't set
        old_decision = self._queued_trial_decisions.setdefault(
            trial.trial_id, decision)

        # Stopping always takes precedence. If we decided to stop, just quit
        if old_decision is TrialScheduler.STOP:
            return

        # The old decision wasn't STOP. We update the decision only if it is
        # STOP or PAUSE. The action will only be CONTINUE if it was set by
        # the first received result and was never updated after that.
        if decision is TrialScheduler.STOP or decision is TrialScheduler.PAUSE:
            self._queued_trial_decisions[trial.trial_id] = decision

    def _execute_action(self, trial, decision):
        """Executes action based on decision.

        Args:
            trial (Trial): Trial to act on.
            decision (str): Scheduling decision to undertake.
        """
        if decision == TrialScheduler.CONTINUE:
            self.trial_executor.continue_training(trial)
        elif decision == TrialScheduler.PAUSE:
            self.trial_executor.pause_trial(trial)
        elif decision == TrialScheduler.STOP:
            self.trial_executor.export_trial_if_needed(trial)
            self.trial_executor.stop_trial(trial)
        else:
            raise ValueError("Invalid decision: {}".format(decision))

    def _checkpoint_trial_if_needed(self, trial, force=False):
        """Checkpoints trial based off trial.last_result."""
        if trial.should_checkpoint() or force:
            # Save trial runtime if possible.
            if trial.runner:
                self.trial_executor.save(trial, storage=Checkpoint.PERSISTENT)

    def _try_recover(self, trial, error_msg):
        """Tries to recover trial.

        Notifies SearchAlgorithm and Scheduler if failure to recover.

        Args:
            trial (Trial): Trial to recover.
            error_msg (str): Error message from prior to invoking this method.
        """
        if trial.is_restoring:
            # Restore was unsuccessful, try again without checkpoint.
            trial.clear_checkpoint()
        self.trial_executor.stop_trial(
            trial, error=error_msg is not None, error_msg=error_msg)
        if self.trial_executor.has_resources_for_trial(trial):
            requeue_trial = False
            logger.info(
                "Trial %s: Attempting to restore "
                "trial state from last checkpoint.", trial)
            started = self.trial_executor.start_trial(trial)
            if not started:
                requeue_trial = True
            elif trial.status == Trial.ERROR:
                logger.exception(
                    "Trial %s: Error restoring trial from checkpoint, abort.",
                    trial)
                if started:
                    # Clean up again if an actor was launched
                    self.trial_executor.stop_trial(trial, error=True)
                self._scheduler_alg.on_trial_error(self, trial)
                self._search_alg.on_trial_complete(trial.trial_id, error=True)
                self._callbacks.on_trial_error(
                    iteration=self._iteration,
                    trials=self._trials,
                    trial=trial)
            else:
                logger.debug("Trial %s: Restore dispatched correctly.", trial)
        else:
            requeue_trial = True

        if requeue_trial:
            logger.debug("Trial %s: Notifying Scheduler and requeueing.",
                         trial)
            self._requeue_trial(trial)

    def _requeue_trial(self, trial):
        """Notification to TrialScheduler and requeue trial.

        This does not notify the SearchAlgorithm because the function
        evaluation is still in progress.

        """
        self._scheduler_alg.on_trial_error(self, trial)
        self.trial_executor.set_status(trial, Trial.PENDING)

        # TODO(rliaw): Right now, this pushes the trial to the end of queue
        # because restoration can be expensive. However, this is not
        # ideal since it just hides the issue - a better fix would
        # be to use an actor table to detect the IP of the Trainable
        # and rsync the files there.
        # See https://github.com/ray-project/ray/issues/5168
        self._trials.pop(self._trials.index(trial))
        self._trials.append(trial)
        self._live_trials.add(trial)

        with warn_if_slow("scheduler.on_trial_add"):
            self._scheduler_alg.on_trial_add(
                TrialRunnerWrapper(self, runner_whitelist_attr={"search_alg"}),
                trial)

    def _update_trial_queue(self, blocking: bool = False,
                            timeout: int = 600) -> bool:
        """Adds next trials to queue if possible.

        Note that the timeout is currently unexposed to the user.

        Args:
            blocking (bool): Blocks until either a trial is available
                or is_finished (timeout or search algorithm finishes).
            timeout (int): Seconds before blocking times out.

        Returns:
            Boolean indicating if a new trial was created or not.
        """
        self._updated_queue = True

        trial = self._search_alg.next_trial()
        if blocking and not trial:
            start = time.time()
            # Checking `is_finished` instead of _search_alg.is_finished
            # is fine because blocking only occurs if all trials are
            # finished and search_algorithm is not yet finished
            while (not trial and not self.is_finished()
                   and time.time() - start < timeout):
                logger.info("Blocking for next trial...")
                trial = self._search_alg.next_trial()
                time.sleep(1)

        if trial:
            self.add_trial(trial)
            return True

        return False

    def request_stop_trial(self, trial):
        self._stop_queue.append(trial)

    def request_stop_experiment(self):
        self._should_stop_experiment = True

    def _process_stop_requests(self):
        while self._stop_queue:
            t = self._stop_queue.pop()
            self.stop_trial(t)

    def stop_trial(self, trial):
        """Stops trial.

        Trials may be stopped at any time. If trial is in state PENDING
        or PAUSED, calls `on_trial_remove`  for scheduler and
        `on_trial_complete() for search_alg.
        Otherwise waits for result for the trial and calls
        `on_trial_complete` for scheduler and search_alg if RUNNING.
        """
        error = False
        error_msg = None

        if trial.status in [Trial.ERROR, Trial.TERMINATED]:
            return
        elif trial.status in [Trial.PENDING, Trial.PAUSED]:
            self._scheduler_alg.on_trial_remove(self, trial)
            self._search_alg.on_trial_complete(trial.trial_id)
            self._callbacks.on_trial_complete(
                iteration=self._iteration, trials=self._trials, trial=trial)
        elif trial.status is Trial.RUNNING:
            try:
                results = self.trial_executor.fetch_result(trial)
                result = results[-1]
                trial.update_last_result(result)
                self._scheduler_alg.on_trial_complete(self, trial, result)
                self._search_alg.on_trial_complete(
                    trial.trial_id, result=result)
                self._callbacks.on_trial_complete(
                    iteration=self._iteration,
                    trials=self._trials,
                    trial=trial)
            except Exception:
                error_msg = traceback.format_exc()
                logger.exception("Error processing event.")
                self._scheduler_alg.on_trial_error(self, trial)
                self._search_alg.on_trial_complete(trial.trial_id, error=True)
                self._callbacks.on_trial_error(
                    iteration=self._iteration,
                    trials=self._trials,
                    trial=trial)
                error = True
        self.trial_executor.stop_trial(trial, error=error, error_msg=error_msg)
        self._live_trials.discard(trial)

    def cleanup_trials(self):
        self.trial_executor.cleanup(self.get_trials())

    def cleanup(self):
        """Cleanup trials and callbacks."""
        self.cleanup_trials()
        self.end_experiment_callbacks()

    def _reconcile_live_trials(self):
        """Loop through live trials and remove if terminated"""
        for trial in list(self._live_trials):
            # Only for TERMINATED trials. ERRORed trials might be retried.
            if trial.status == Trial.TERMINATED:
                self._live_trials.remove(trial)

    def __getstate__(self):
        """Gets state for trial.

        Note that this is not used as a pickling override as
        does not have all fields.
        """
        state = self.__dict__.copy()
        for k in [
                "_trials", "_live_trials", "_stop_queue", "_server",
                "_search_alg", "_scheduler_alg", "_pending_trial_queue_times",
                "trial_executor", "_syncer", "_callbacks",
                "_checkpoint_manager"
        ]:
            del state[k]
        state["launch_web_server"] = bool(self._server)
        return state

    def __setstate__(self, state):
        launch_web_server = state.pop("launch_web_server")

        # Use session_str from previous checkpoint if does not exist
        session_str = state.pop("_session_str")
        self.__dict__.setdefault("_session_str", session_str)
        # Use start_time from previous checkpoint if does not exist
        start_time = state.pop("_start_time")
        self.__dict__.setdefault("_start_time", start_time)

        self.__dict__.update(state)
        self._checkpoint_manager = self._create_checkpoint_manager()

        if launch_web_server:
            self._server = TuneServer(self, self._server_port)


class TrialExecutorWrapper(RayTrialExecutor):
    """Wraps around TrialExecutor class, intercepts API calls and warns users
    of restricted API access.

    This is meant to facilitate restricting
    the current API exposure of TrialExecutor by TrialScheduler.
    """

    def __init__(self,
                 trial_executor: RayTrialExecutor,
                 whitelist_attr: Optional[set] = None):
        self._trial_executor = trial_executor
        self._whitelist_attr = whitelist_attr or set()

    def __getattr__(self, attr):
        if attr not in self._whitelist_attr:
            logger.warning(f"You are trying to access {attr} interface of "
                           f"TrialExecutor in TrialScheduler, which is being "
                           f"restricted. If you believe it is reasonable for "
                           f"your scheduler to access this TrialExecutor API, "
                           f"please reach out to Ray team on GitHub. A more "
                           f"strict API access pattern would be enforced "
                           f"starting 1.12.0")
        return getattr(self._trial_executor, attr)


class TrialRunnerWrapper(TrialRunner):
    """Wraps around TrialRunner class, intercepts API calls and warns users
    of restricted API access.

    This is meant to facilitate restricting
    the current API exposure of TrialRunner by TrialScheduler.
    """

    _EXECUTOR_ATTR = "trial_executor"

    def __init__(self,
                 trial_runner: TrialRunner,
                 runner_whitelist_attr: Optional[set] = None,
                 executor_whitelist_attr: Optional[set] = None):
        self._trial_runner = trial_runner
        self._trial_executor = TrialExecutorWrapper(
            trial_runner.trial_executor, executor_whitelist_attr)
        self._runner_whitelist_attr = runner_whitelist_attr or set()

    def __getattr__(self, attr):
        if attr == self._EXECUTOR_ATTR:
            return self._trial_executor
        if attr not in self._runner_whitelist_attr:
            logger.warning(f"You are trying to access {attr} interface of "
                           f"TrialRunner in TrialScheduler, which is being "
                           f"restricted. If you believe it is reasonable for "
                           f"your scheduler to access this TrialRunner API, "
                           f"please reach out to Ray team on GitHub. A more "
                           f"strict API access pattern would be enforced "
                           f"starting 1.12s.0")
        return getattr(self._trial_runner, attr)<|MERGE_RESOLUTION|>--- conflicted
+++ resolved
@@ -752,15 +752,10 @@
         if trial.status != Trial.TERMINATED:
             self._live_trials.add(trial)
         with warn_if_slow("scheduler.on_trial_add"):
-<<<<<<< HEAD
             self._scheduler_alg.on_trial_add(
                 TrialRunnerWrapper(self, runner_whitelist_attr={"search_alg"}),
                 trial)
-        self.trial_executor.try_checkpoint_metadata(trial)
-=======
-            self._scheduler_alg.on_trial_add(self, trial)
         self.trial_executor.mark_trial_to_checkpoint(trial)
->>>>>>> 05a7d1f3
 
     def debug_string(self, delim="\n"):
         from ray.tune.progress_reporter import trial_progress_str
