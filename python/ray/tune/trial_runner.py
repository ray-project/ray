from __future__ import absolute_import
from __future__ import division
from __future__ import print_function

import click
import collections
from datetime import datetime
import json
import logging
import os
import re
import time
import traceback
import types

import ray.cloudpickle as cloudpickle
from ray.tune import TuneError
from ray.tune.ray_trial_executor import RayTrialExecutor
from ray.tune.result import (TIME_THIS_ITER_S, RESULT_DUPLICATE,
                             SHOULD_CHECKPOINT)
from ray.tune.syncer import get_syncer
from ray.tune.trial import Trial, Checkpoint
from ray.tune.schedulers import FIFOScheduler, TrialScheduler
from ray.tune.suggest import BasicVariantGenerator
from ray.tune.util import warn_if_slow, flatten_dict
from ray.utils import binary_to_hex, hex_to_binary
from ray.tune.web_server import TuneServer

MAX_DEBUG_TRIALS = 20

logger = logging.getLogger(__name__)


def _naturalize(string):
    """Provides a natural representation for string for nice sorting."""
    splits = re.split("([0-9]+)", string)
    return [int(text) if text.isdigit() else text.lower() for text in splits]


def _find_newest_ckpt(ckpt_dir):
    """Returns path to most recently modified checkpoint."""
    full_paths = [
        os.path.join(ckpt_dir, fname) for fname in os.listdir(ckpt_dir)
        if fname.startswith("experiment_state") and fname.endswith(".json")
    ]
    return max(full_paths)


class _TuneFunctionEncoder(json.JSONEncoder):
    def default(self, obj):
        if isinstance(obj, types.FunctionType):
            return self._to_cloudpickle(obj)
        try:
            return super(_TuneFunctionEncoder, self).default(obj)
        except Exception:
            logger.debug("Unable to encode. Falling back to cloudpickle.")
            return self._to_cloudpickle(obj)

    def _to_cloudpickle(self, obj):
        return {
            "_type": "CLOUDPICKLE_FALLBACK",
            "value": binary_to_hex(cloudpickle.dumps(obj))
        }


class _TuneFunctionDecoder(json.JSONDecoder):
    def __init__(self, *args, **kwargs):
        json.JSONDecoder.__init__(
            self, object_hook=self.object_hook, *args, **kwargs)

    def object_hook(self, obj):
        if obj.get("_type") == "CLOUDPICKLE_FALLBACK":
            return self._from_cloudpickle(obj)
        return obj

    def _from_cloudpickle(self, obj):
        return cloudpickle.loads(hex_to_binary(obj["value"]))


class TrialRunner(object):
    """A TrialRunner implements the event loop for scheduling trials on Ray.

    Example:
        runner = TrialRunner()
        runner.add_trial(Trial(...))
        runner.add_trial(Trial(...))
        while not runner.is_finished():
            runner.step()
            print(runner.debug_string())

    The main job of TrialRunner is scheduling trials to efficiently use cluster
    resources, without overloading the cluster.

    While Ray itself provides resource management for tasks and actors, this is
    not sufficient when scheduling trials that may instantiate multiple actors.
    This is because if insufficient resources are available, concurrent trials
    could deadlock waiting for new resources to become available. Furthermore,
    oversubscribing the cluster could degrade training performance, leading to
    misleading benchmark results.
    """

    CKPT_FILE_TMPL = "experiment_state-{}.json"
    SEARCHER_CKPT_FILE_TMPL = "experiment_state-{}.searcher_ckpt"
    VALID_RESUME_TYPES = [True, "LOCAL", "REMOTE", "PROMPT"]

    def __init__(self,
                 search_alg=None,
                 scheduler=None,
                 launch_web_server=False,
                 local_checkpoint_dir=None,
                 remote_checkpoint_dir=None,
                 sync_to_cloud=None,
                 resume=False,
                 server_port=TuneServer.DEFAULT_PORT,
                 verbose=True,
                 checkpoint_period=10,
                 trial_executor=None):
        """Initializes a new TrialRunner.

        Args:
            search_alg (SearchAlgorithm): SearchAlgorithm for generating
                Trial objects.
            scheduler (TrialScheduler): Defaults to FIFOScheduler.
            launch_web_server (bool): Flag for starting TuneServer
            local_checkpoint_dir (str): Path where
                global checkpoints are stored and restored from.
            remote_checkpoint_dir (str): Remote path where
                global checkpoints are stored and restored from. Used
                if `resume` == REMOTE.
            resume (str|False): see `tune.py:run`.
            sync_to_cloud (func|str): see `tune.py:run`.
            server_port (int): Port number for launching TuneServer.
            verbose (bool): Flag for verbosity. If False, trial results
                will not be output.
            trial_executor (TrialExecutor): Defaults to RayTrialExecutor.
        """
        self._search_alg = search_alg or BasicVariantGenerator()
        self._scheduler_alg = scheduler or FIFOScheduler()
        self.trial_executor = trial_executor or RayTrialExecutor()

        # For debugging, it may be useful to halt trials after some time has
        # elapsed. TODO(ekl) consider exposing this in the API.
        self._global_time_limit = float(
            os.environ.get("TRIALRUNNER_WALLTIME_LIMIT", float("inf")))
        self._total_time = 0
        self._iteration = 0
        self._verbose = verbose

        self._server = None
        self._server_port = server_port
        if launch_web_server:
            self._server = TuneServer(self, self._server_port)

        self._trials = []
        self._stop_queue = []
        self._local_checkpoint_dir = local_checkpoint_dir

        if self._local_checkpoint_dir and not os.path.exists(
                self._local_checkpoint_dir):
            os.makedirs(self._local_checkpoint_dir)

        self._remote_checkpoint_dir = remote_checkpoint_dir
        self._syncer = get_syncer(local_checkpoint_dir, remote_checkpoint_dir,
                                  sync_to_cloud)

        self._resumed = False

        if self._validate_resume(resume_type=resume):
            try:
                self.resume()
                logger.info("Resuming trial.")
                self._resumed = True
            except Exception:
                logger.exception(
                    "Runner restore failed. Restarting experiment.")
        else:
            logger.debug("Starting a new experiment.")

        self._start_time = time.time()
        self._last_checkpoint_time = -float("inf")
        self._checkpoint_period = checkpoint_period
        self._session_str = datetime.fromtimestamp(
            self._start_time).strftime("%Y-%m-%d_%H-%M-%S")
        self.checkpoint_file = None
        self.searcher_checkpoint_file = None
        if self._local_checkpoint_dir:
            self.checkpoint_file = os.path.join(
                self._local_checkpoint_dir,
                TrialRunner.CKPT_FILE_TMPL.format(self._session_str))
            self.searcher_checkpoint_file = os.path.join(
                self._local_checkpoint_dir,
                TrialRunner.SEARCHER_CKPT_FILE_TMPL.format(self._session_str))

    def _validate_resume(self, resume_type):
        """Checks whether to resume experiment.

        Args:
            resume_type: One of True, "REMOTE", "LOCAL", "PROMPT".
        """
        if not resume_type:
            return False
        assert resume_type in self.VALID_RESUME_TYPES, (
            "resume_type {} is not one of {}".format(resume_type,
                                                     self.VALID_RESUME_TYPES))
        # Not clear if we need this assertion, since we should always have a
        # local checkpoint dir.
        assert self._local_checkpoint_dir or self._remote_checkpoint_dir
        if resume_type in [True, "LOCAL", "PROMPT"]:
            if not self.checkpoint_exists(self._local_checkpoint_dir):
                raise ValueError("Called resume when no checkpoint exists "
                                 "in local directory.")
            elif resume_type == "PROMPT":
                if click.confirm("Resume from local directory?"):
                    return True

        if resume_type in ["REMOTE", "PROMPT"]:
            if resume_type == "PROMPT" and not click.confirm(
                    "Try downloading from remote directory?"):
                return False
            if not self._remote_checkpoint_dir:
                raise ValueError(
                    "Called resume from remote without remote directory.")

            # Try syncing down the upload directory.
            logger.info("Downloading from {}".format(
                self._remote_checkpoint_dir))
            self._syncer.sync_down_if_needed()

            if not self.checkpoint_exists(self._local_checkpoint_dir):
                raise ValueError("Called resume when no checkpoint exists "
                                 "in remote or local directory.")
        return True

    @classmethod
    def checkpoint_exists(cls, directory):
        if not os.path.exists(directory):
            return False
        return any(
            (fname.startswith("experiment_state") and fname.endswith(".json"))
            for fname in os.listdir(directory))

    def add_experiment(self, experiment):
        if not self._resumed:
            self._search_alg.add_configurations([experiment])
        else:
            logger.info("TrialRunner resumed, ignoring new add_experiment.")

    def checkpoint(self, force=False):
        """Saves execution state to `self._local_checkpoint_dir`.

        Overwrites the current session checkpoint, which starts when self
        is instantiated. Throttle depends on self._checkpoint_period.

        Args:
            force (bool): Forces a checkpoint despite checkpoint_period.
        """
        if not self._local_checkpoint_dir:
            return
        now = time.time()
        if now - self._last_checkpoint_time < self._checkpoint_period and (
                not force):
            return
        self._last_checkpoint_time = now
        runner_state = {
            "checkpoints": list(
                self.trial_executor.get_checkpoints().values()),
            "runner_data": self.__getstate__(),
            "stats": {
                "start_time": self._start_time,
                "timestamp": self._last_checkpoint_time
            }
        }
        tmp_file_name = os.path.join(self._local_checkpoint_dir,
                                     ".tmp_checkpoint")
        with open(tmp_file_name, "w") as f:
            json.dump(runner_state, f, indent=2, cls=_TuneFunctionEncoder)

        os.rename(tmp_file_name, self.checkpoint_file)
<<<<<<< HEAD

        searcher_save_method = getattr(self._search_alg, "save", None)
        if callable(searcher_save_method):
            tmp_file_name = os.path.join(self._local_checkpoint_dir,
                                         ".tmp_searcher_ckpt")
            searcher_save_method(tmp_file_name)
            os.rename(tmp_file_name, self.searcher_checkpoint_file)

        self._syncer.sync_up_if_needed()
=======
        if force:
            self._syncer.sync_up()
        else:
            self._syncer.sync_up_if_needed()
>>>>>>> 8903bcd0
        return self._local_checkpoint_dir

    def resume(self):
        """Resumes all checkpointed trials from previous run.

        Requires user to manually re-register their objects. Also stops
        all ongoing trials.
        """

        newest_ckpt_path = _find_newest_ckpt(self._local_checkpoint_dir)
        with open(newest_ckpt_path, "r") as f:
            runner_state = json.load(f, cls=_TuneFunctionDecoder)
            self.checkpoint_file = newest_ckpt_path

        logger.warning("".join([
            "Attempting to resume experiment from {}. ".format(
                self._local_checkpoint_dir), "This feature is experimental, "
            "and may not work with all search algorithms. ",
            "This will ignore any new changes to the specification."
        ]))

        self.__setstate__(runner_state["runner_data"])

        trials = []
        for trial_cp in runner_state["checkpoints"]:
            new_trial = Trial(trial_cp["trainable_name"])
            new_trial.__setstate__(trial_cp)
            trials += [new_trial]
        for trial in sorted(
                trials, key=lambda t: t.last_update_time, reverse=True):
            self.add_trial(trial)

    def is_finished(self):
        """Returns whether all trials have finished running."""

        if self._total_time > self._global_time_limit:
            logger.warning("Exceeded global time limit {} / {}".format(
                self._total_time, self._global_time_limit))
            return True

        trials_done = all(trial.is_finished() for trial in self._trials)
        return trials_done and self._search_alg.is_finished()

    def step(self):
        """Runs one step of the trial event loop.

        Callers should typically run this method repeatedly in a loop. They
        may inspect or modify the runner's state in between calls to step().
        """
        if self.is_finished():
            raise TuneError("Called step when all trials finished?")
        with warn_if_slow("on_step_begin"):
            self.trial_executor.on_step_begin()
        next_trial = self._get_next_trial()  # blocking
        if next_trial is not None:
            with warn_if_slow("start_trial"):
                self.trial_executor.start_trial(next_trial)
        elif self.trial_executor.get_running_trials():
            self._process_events()  # blocking
        else:
            for trial in self._trials:
                if trial.status == Trial.PENDING:
                    if not self.has_resources(trial.resources):
                        raise TuneError(
                            ("Insufficient cluster resources to launch trial: "
                             "trial requested {} but the cluster has only {}. "
                             "Pass `queue_trials=True` in "
                             "ray.tune.run() or on the command "
                             "line to queue trials until the cluster scales "
                             "up. {}").format(
                                 trial.resources.summary_string(),
                                 self.trial_executor.resource_string(),
                                 trial._get_trainable_cls().resource_help(
                                     trial.config)))
                elif trial.status == Trial.PAUSED:
                    raise TuneError(
                        "There are paused trials, but no more pending "
                        "trials with sufficient resources.")

        try:
            with warn_if_slow("experiment_checkpoint"):
                self.checkpoint()
        except Exception:
            logger.exception("Trial Runner checkpointing failed.")
        self._iteration += 1

        if self._server:
            with warn_if_slow("server"):
                self._process_requests()

            if self.is_finished():
                self._server.shutdown()
        with warn_if_slow("on_step_end"):
            self.trial_executor.on_step_end()

    def get_trial(self, tid):
        trial = [t for t in self._trials if t.trial_id == tid]
        return trial[0] if trial else None

    def get_trials(self):
        """Returns the list of trials managed by this TrialRunner.

        Note that the caller usually should not mutate trial state directly.
        """

        return self._trials

    def add_trial(self, trial):
        """Adds a new trial to this TrialRunner.

        Trials may be added at any time.

        Args:
            trial (Trial): Trial to queue.
        """
        trial.set_verbose(self._verbose)
        self._trials.append(trial)
        with warn_if_slow("scheduler.on_trial_add"):
            self._scheduler_alg.on_trial_add(self, trial)
        self.trial_executor.try_checkpoint_metadata(trial)

    def debug_string(self, max_debug=MAX_DEBUG_TRIALS):
        """Returns a human readable message for printing to the console."""
        messages = self._debug_messages()
        states = collections.defaultdict(set)
        limit_per_state = collections.Counter()
        for t in self._trials:
            states[t.status].add(t)

        # Show at most max_debug total, but divide the limit fairly
        while max_debug > 0:
            start_num = max_debug
            for s in states:
                if limit_per_state[s] >= len(states[s]):
                    continue
                max_debug -= 1
                limit_per_state[s] += 1
            if max_debug == start_num:
                break

        for local_dir in sorted({t.local_dir for t in self._trials}):
            messages.append("Result logdir: {}".format(local_dir))

        num_trials_per_state = {
            state: len(trials)
            for state, trials in states.items()
        }
        total_number_of_trials = sum(num_trials_per_state.values())
        if total_number_of_trials > 0:
            messages.append("Number of trials: {} ({})"
                            "".format(total_number_of_trials,
                                      num_trials_per_state))

        for state, trials in sorted(states.items()):
            limit = limit_per_state[state]
            messages.append("{} trials:".format(state))
            sorted_trials = sorted(
                trials, key=lambda t: _naturalize(t.experiment_tag))
            if len(trials) > limit:
                tail_length = limit // 2
                first = sorted_trials[:tail_length]
                for t in first:
                    messages.append(" - {}:\t{}".format(
                        t, t.progress_string()))
                messages.append(
                    "  ... {} not shown".format(len(trials) - tail_length * 2))
                last = sorted_trials[-tail_length:]
                for t in last:
                    messages.append(" - {}:\t{}".format(
                        t, t.progress_string()))
            else:
                for t in sorted_trials:
                    messages.append(" - {}:\t{}".format(
                        t, t.progress_string()))

        return "\n".join(messages) + "\n"

    def _debug_messages(self):
        messages = ["== Status =="]
        messages.append(self._scheduler_alg.debug_string())
        messages.append(self.trial_executor.debug_string())
        messages.append(self._memory_debug_string())
        return messages

    def _memory_debug_string(self):
        try:
            import psutil
            total_gb = psutil.virtual_memory().total / (1024**3)
            used_gb = total_gb - psutil.virtual_memory().available / (1024**3)
            if used_gb > total_gb * 0.9:
                warn = (": ***LOW MEMORY*** less than 10% of the memory on "
                        "this node is available for use. This can cause "
                        "unexpected crashes. Consider "
                        "reducing the memory used by your application "
                        "or reducing the Ray object store size by setting "
                        "`object_store_memory` when calling `ray.init`.")
            else:
                warn = ""
            return "Memory usage on this node: {}/{} GiB{}".format(
                round(used_gb, 1), round(total_gb, 1), warn)
        except ImportError:
            return ("Unknown memory usage. Please run `pip install psutil` "
                    "(or ray[debug]) to resolve)")

    def has_resources(self, resources):
        """Returns whether this runner has at least the specified resources."""
        return self.trial_executor.has_resources(resources)

    def _get_next_trial(self):
        """Replenishes queue.

        Blocks if all trials queued have finished, but search algorithm is
        still not finished.
        """
        trials_done = all(trial.is_finished() for trial in self._trials)
        wait_for_trial = trials_done and not self._search_alg.is_finished()
        self._update_trial_queue(blocking=wait_for_trial)
        with warn_if_slow("choose_trial_to_run"):
            trial = self._scheduler_alg.choose_trial_to_run(self)
        return trial

    def _process_events(self):
        trial = self.trial_executor.get_next_available_trial()  # blocking
        with warn_if_slow("process_trial"):
            self._process_trial(trial)

    def _process_trial(self, trial):
        try:
            result = self.trial_executor.fetch_result(trial)

            is_duplicate = RESULT_DUPLICATE in result
            # TrialScheduler and SearchAlgorithm still receive a
            # notification because there may be special handling for
            # the `on_trial_complete` hook.
            if is_duplicate:
                logger.debug("Trial finished without logging 'done'.")
                result = trial.last_result
                result.update(done=True)

            self._total_time += result.get(TIME_THIS_ITER_S, 0)

            flat_result = flatten_dict(result)
            if trial.should_stop(flat_result):
                # Hook into scheduler
                self._scheduler_alg.on_trial_complete(self, trial, flat_result)
                self._search_alg.on_trial_complete(
                    trial.trial_id, result=flat_result)
                decision = TrialScheduler.STOP
            else:
                with warn_if_slow("scheduler.on_trial_result"):
                    decision = self._scheduler_alg.on_trial_result(
                        self, trial, flat_result)
                with warn_if_slow("search_alg.on_trial_result"):
                    self._search_alg.on_trial_result(trial.trial_id,
                                                     flat_result)
                if decision == TrialScheduler.STOP:
                    with warn_if_slow("search_alg.on_trial_complete"):
                        self._search_alg.on_trial_complete(
                            trial.trial_id, early_terminated=True)

            if not is_duplicate:
                trial.update_last_result(
                    result, terminate=(decision == TrialScheduler.STOP))

            # Checkpoints to disk. This should be checked even if
            # the scheduler decision is STOP or PAUSE. Note that
            # PAUSE only checkpoints to memory and does not update
            # the global checkpoint state.
            self._checkpoint_trial_if_needed(
                trial, force=result.get(SHOULD_CHECKPOINT, False))

            if decision == TrialScheduler.CONTINUE:
                self.trial_executor.continue_training(trial)
            elif decision == TrialScheduler.PAUSE:
                self.trial_executor.pause_trial(trial)
            elif decision == TrialScheduler.STOP:
                self.trial_executor.export_trial_if_needed(trial)
                self.trial_executor.stop_trial(trial)
            else:
                assert False, "Invalid scheduling decision: {}".format(
                    decision)
        except Exception:
            logger.exception("Error processing event.")
            error_msg = traceback.format_exc()
            if trial.status == Trial.RUNNING:
                if trial.should_recover():
                    self._try_recover(trial, error_msg)
                else:
                    self._scheduler_alg.on_trial_error(self, trial)
                    self._search_alg.on_trial_complete(
                        trial.trial_id, error=True)
                    self.trial_executor.stop_trial(
                        trial, error=True, error_msg=error_msg)

    def _checkpoint_trial_if_needed(self, trial, force=False):
        """Checkpoints trial based off trial.last_result."""
        if trial.should_checkpoint() or force:
            # Save trial runtime if possible
            if hasattr(trial, "runner") and trial.runner:
                self.trial_executor.save(trial, storage=Checkpoint.DISK)
            self.trial_executor.try_checkpoint_metadata(trial)

    def _try_recover(self, trial, error_msg):
        """Tries to recover trial.

        Notifies SearchAlgorithm and Scheduler if failure to recover.

        Args:
            trial (Trial): Trial to recover.
            error_msg (str): Error message from prior to invoking this method.
        """
        try:
            self.trial_executor.stop_trial(
                trial,
                error=error_msg is not None,
                error_msg=error_msg,
                stop_logger=False)
            trial.result_logger.flush()
            if self.trial_executor.has_resources(trial.resources):
                logger.info("Attempting to recover"
                            " trial state from last checkpoint.")
                self.trial_executor.start_trial(trial)
                if trial.status == Trial.ERROR:
                    raise RuntimeError("Trial did not start correctly.")
            else:
                logger.debug("Notifying Scheduler and requeueing trial.")
                self._requeue_trial(trial)
        except Exception:
            logger.exception("Error recovering trial from checkpoint, abort.")
            self._scheduler_alg.on_trial_error(self, trial)
            self._search_alg.on_trial_complete(trial.trial_id, error=True)

    def _requeue_trial(self, trial):
        """Notification to TrialScheduler and requeue trial.

        This does not notify the SearchAlgorithm because the function
        evaluation is still in progress.

        """
        self._scheduler_alg.on_trial_error(self, trial)
        self.trial_executor.set_status(trial, Trial.PENDING)

        # TODO(rliaw): Right now, this pushes the trial to the end of queue
        # because restoration can be expensive. However, this is not
        # ideal since it just hides the issue - a better fix would
        # be to use an actor table to detect the IP of the Trainable
        # and rsync the files there.
        # See https://github.com/ray-project/ray/issues/5168
        self._trials.pop(self._trials.index(trial))
        self._trials.append(trial)

        with warn_if_slow("scheduler.on_trial_add"):
            self._scheduler_alg.on_trial_add(self, trial)

    def _update_trial_queue(self, blocking=False, timeout=600):
        """Adds next trials to queue if possible.

        Note that the timeout is currently unexposed to the user.

        Args:
            blocking (bool): Blocks until either a trial is available
                or is_finished (timeout or search algorithm finishes).
            timeout (int): Seconds before blocking times out.
        """
        trials = self._search_alg.next_trials()
        if blocking and not trials:
            start = time.time()
            # Checking `is_finished` instead of _search_alg.is_finished
            # is fine because blocking only occurs if all trials are
            # finished and search_algorithm is not yet finished
            while (not trials and not self.is_finished()
                   and time.time() - start < timeout):
                logger.info("Blocking for next trial...")
                trials = self._search_alg.next_trials()
                time.sleep(1)

        for trial in trials:
            self.add_trial(trial)

    def request_stop_trial(self, trial):
        self._stop_queue.append(trial)

    def _process_requests(self):
        while self._stop_queue:
            t = self._stop_queue.pop()
            self.stop_trial(t)

    def stop_trial(self, trial):
        """Stops trial.

        Trials may be stopped at any time. If trial is in state PENDING
        or PAUSED, calls `on_trial_remove`  for scheduler and
        `on_trial_complete(..., early_terminated=True) for search_alg.
        Otherwise waits for result for the trial and calls
        `on_trial_complete` for scheduler and search_alg if RUNNING.
        """
        error = False
        error_msg = None

        if trial.status in [Trial.ERROR, Trial.TERMINATED]:
            return
        elif trial.status in [Trial.PENDING, Trial.PAUSED]:
            self._scheduler_alg.on_trial_remove(self, trial)
            self._search_alg.on_trial_complete(
                trial.trial_id, early_terminated=True)
        elif trial.status is Trial.RUNNING:
            try:
                result = self.trial_executor.fetch_result(trial)
                trial.update_last_result(result, terminate=True)
                self._scheduler_alg.on_trial_complete(self, trial, result)
                self._search_alg.on_trial_complete(
                    trial.trial_id, result=result)
            except Exception:
                error_msg = traceback.format_exc()
                logger.exception("Error processing event.")
                self._scheduler_alg.on_trial_error(self, trial)
                self._search_alg.on_trial_complete(trial.trial_id, error=True)
                error = True

        self.trial_executor.stop_trial(trial, error=error, error_msg=error_msg)

    def __getstate__(self):
        """Gets state for trial.

        Note that this is not used as a pickling override as
        does not have all fields.
        """
        state = self.__dict__.copy()
        for k in [
                "_trials",
                "_stop_queue",
                "_server",
                "_search_alg",
                "_scheduler_alg",
                "trial_executor",
                "_syncer",
        ]:
            del state[k]
        state["launch_web_server"] = bool(self._server)
        return state

    def __setstate__(self, state):
        launch_web_server = state.pop("launch_web_server")

        # Use session_str from previous checkpoint if does not exist
        session_str = state.pop("_session_str")
        self.__dict__.setdefault("_session_str", session_str)
        # Use start_time from previous checkpoint if does not exist
        start_time = state.pop("_start_time")
        self.__dict__.setdefault("_start_time", start_time)

        self.__dict__.update(state)
        if launch_web_server:
            self._server = TuneServer(self, self._server_port)<|MERGE_RESOLUTION|>--- conflicted
+++ resolved
@@ -276,7 +276,6 @@
             json.dump(runner_state, f, indent=2, cls=_TuneFunctionEncoder)
 
         os.rename(tmp_file_name, self.checkpoint_file)
-<<<<<<< HEAD
 
         searcher_save_method = getattr(self._search_alg, "save", None)
         if callable(searcher_save_method):
@@ -285,13 +284,10 @@
             searcher_save_method(tmp_file_name)
             os.rename(tmp_file_name, self.searcher_checkpoint_file)
 
-        self._syncer.sync_up_if_needed()
-=======
         if force:
             self._syncer.sync_up()
         else:
             self._syncer.sync_up_if_needed()
->>>>>>> 8903bcd0
         return self._local_checkpoint_dir
 
     def resume(self):
