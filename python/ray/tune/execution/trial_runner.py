from typing import Any, Dict, List, Optional, Union, Tuple, Set

from datetime import datetime
import json
import logging
import os
import time
import traceback
import warnings

import ray
from ray.air.config import CheckpointConfig
from ray.air._internal.checkpoint_manager import CheckpointStorage
from ray.exceptions import RayTaskError
from ray.tune.error import _TuneStopTrialError, _TuneRestoreError
from ray.tune.execution.experiment_state import (
    _ExperimentCheckpointManager,
    _find_newest_experiment_checkpoint,
    _experiment_checkpoint_exists,
)
from ray.util import get_node_ip_address
from ray.tune import TuneError
from ray.tune.callback import CallbackList, Callback
from ray.tune.experiment import Experiment
from ray.tune.execution.insufficient_resources_manager import (
    _InsufficientResourcesManager,
)
from ray.tune.execution.ray_trial_executor import (
    RayTrialExecutor,
    _ExecutorEventType,
    _ExecutorEvent,
)
from ray.tune.result import (
    DEBUG_METRICS,
    DEFAULT_METRIC,
    DONE,
    TIME_THIS_ITER_S,
    RESULT_DUPLICATE,
    SHOULD_CHECKPOINT,
)
from ray.tune.schedulers import FIFOScheduler, TrialScheduler
from ray.tune.stopper import NoopStopper, Stopper
from ray.tune.search import BasicVariantGenerator, SearchAlgorithm
<<<<<<< HEAD
from ray.tune.syncer import SyncConfig, Syncer, get_node_to_storage_syncer
=======
from ray.tune.syncer import SyncConfig
>>>>>>> ad4ac257
from ray.tune.experiment import Trial
from ray.tune.utils import warn_if_slow, flatten_dict
from ray.tune.utils.log import Verbosity, has_verbosity
from ray.tune.execution.placement_groups import PlacementGroupFactory
from ray.tune.utils.serialization import TuneFunctionDecoder, TuneFunctionEncoder
from ray.tune.web_server import TuneServer
from ray.util.annotations import DeveloperAPI, Deprecated
from ray.util.debug import log_once

MAX_DEBUG_TRIALS = 20

logger = logging.getLogger(__name__)


@DeveloperAPI
class TrialRunner:
    """A TrialRunner implements the event loop for scheduling trials on Ray.

    .. code-block: python

        runner = TrialRunner()
        runner.add_trial(Trial(...))
        runner.add_trial(Trial(...))
        while not runner.is_finished():
            runner.step()
            print(runner.debug_string())

    The main job of TrialRunner is scheduling trials to efficiently use cluster
    resources, without overloading the cluster.

    While Ray itself provides resource management for tasks and actors, this is
    not sufficient when scheduling trials that may instantiate multiple actors.
    This is because if insufficient resources are available, concurrent trials
    could deadlock waiting for new resources to become available. Furthermore,
    oversubscribing the cluster could degrade training performance, leading to
    misleading benchmark results.

    Args:
        search_alg: SearchAlgorithm for generating
            Trial objects.
        scheduler: Defaults to FIFOScheduler.
        local_checkpoint_dir: Path where global experiment state checkpoints
            are saved and restored from.
        sync_config: See :class:`~ray.tune.syncer.SyncConfig`.
            Within sync config, the `upload_dir` specifies cloud storage, and
            experiment state checkpoints will be synced to the `remote_checkpoint_dir`:
            `{sync_config.upload_dir}/{experiment_name}`.
        experiment_dir_name: Experiment directory name.
            See :class:`~ray.tune.experiment.Experiment`.
        stopper: Custom class for stopping whole experiments. See ``Stopper``.
        resume: see `tune.py:run`.
        server_port: Port number for launching TuneServer.
        fail_fast: Finishes as soon as a trial fails if True.
            If fail_fast='raise' provided, Tune will automatically
            raise the exception received by the Trainable. fail_fast='raise'
            can easily leak resources and should be used with caution.
        checkpoint_period: Trial runner checkpoint periodicity in
            seconds. Defaults to ``"auto"``, which adjusts checkpointing
            time so that at most 5% of the time is spent on writing
            checkpoints.
        trial_executor: Defaults to RayTrialExecutor.
        callbacks: List of callbacks that will be called at different
            times in the training loop. Must be instances of the
            ``ray.tune.execution.trial_runner.Callback`` class.
        metric: Metric used to check received results. If a result is
            reported without this metric, an error will be raised. The error
            can be omitted by not providing a metric or by setting the env
            variable ``TUNE_DISABLE_STRICT_METRIC_CHECKING=0``

    """

    CKPT_FILE_TMPL = "experiment_state-{}.json"
    RAISE = "RAISE"

    def __init__(
        self,
        *,
        search_alg: Optional[SearchAlgorithm] = None,
        placeholder_resolvers: Optional[Dict[Tuple, Any]] = None,
        scheduler: Optional[TrialScheduler] = None,
        local_checkpoint_dir: Optional[str] = None,
        sync_config: Optional[SyncConfig] = None,
        experiment_dir_name: Optional[str] = None,
        stopper: Optional[Stopper] = None,
        resume: Union[str, bool] = False,
        server_port: Optional[int] = None,
        fail_fast: bool = False,
        checkpoint_period: Union[str, int] = None,
        trial_executor: Optional[RayTrialExecutor] = None,
        callbacks: Optional[List[Callback]] = None,
        metric: Optional[str] = None,
        trial_checkpoint_config: Optional[CheckpointConfig] = None,
    ):
        self._search_alg = search_alg or BasicVariantGenerator()
        self._placeholder_resolvers = placeholder_resolvers
        self._scheduler_alg = scheduler or FIFOScheduler()
        self.trial_executor = trial_executor or RayTrialExecutor()
        self._callbacks = CallbackList(callbacks or [])
        self._insufficient_resources_manager = _InsufficientResourcesManager()
        self._pending_trial_queue_times = {}

        self._max_pending_trials = _get_max_pending_trials(self._search_alg)

        self._sync_config = sync_config or SyncConfig()
        # Resolves syncer="auto" to an actual syncer if needed
        self._syncer = self._sync_config.syncer = get_node_to_storage_syncer(
            self._sync_config
        )

        self.trial_executor.setup(
            max_pending_trials=self._max_pending_trials,
            # TODO(ml-team): Remove these in 2.6.
            trainable_kwargs={
                "sync_timeout": self._sync_config.sync_timeout,
                "custom_syncer": self._sync_config.syncer,
            },
        )

        self._metric = metric

        self._total_time = 0
        self._iteration = 0
        self._has_errored = False
        self._fail_fast = fail_fast
        if isinstance(self._fail_fast, str):
            self._fail_fast = self._fail_fast.upper()
            if self._fail_fast == TrialRunner.RAISE:
                warnings.warn(
                    "fail_fast='raise' detected. Be careful when using this "
                    "mode as resources (such as Ray processes, "
                    "file descriptors, and temporary files) may not be "
                    "cleaned up properly. To use "
                    "a safer mode, use fail_fast=True."
                )
            else:
                raise ValueError(
                    "fail_fast must be one of {bool, RAISE}. " f"Got {self._fail_fast}."
                )

        self._print_trial_errors = bool(
            int(os.environ.get("TUNE_PRINT_ALL_TRIAL_ERRORS", "1"))
        )

        self._server = None
        self._server_port = server_port
        if server_port is not None:
            self._server = TuneServer(self, self._server_port)

        self._trials: List[Trial] = []
        self._live_trials: Set[Trial] = set()  # Set of non-terminated trials
        self._cached_trial_decisions = {}
        self._queued_trial_decisions = {}

        self._stop_queue = []
        self._should_stop_experiment = False  # used by TuneServer
        self._local_checkpoint_dir = local_checkpoint_dir

        if self._local_checkpoint_dir:
            os.makedirs(self._local_checkpoint_dir, exist_ok=True)

        self._experiment_dir_name = experiment_dir_name

        self._stopper = stopper or NoopStopper()

        self._start_time = time.time()
        self._last_checkpoint_time = -float("inf")

        self._session_str = datetime.fromtimestamp(self._start_time).strftime(
            "%Y-%m-%d_%H-%M-%S"
        )

        if checkpoint_period is None:
            checkpoint_period = os.getenv("TUNE_GLOBAL_CHECKPOINT_S", "auto")

        self._checkpoint_period = checkpoint_period
        self._trial_checkpoint_config = trial_checkpoint_config or CheckpointConfig()
        self._checkpoint_manager = self._create_checkpoint_manager()

        self._resumed = False
        resume_config = self._checkpoint_manager.resume(resume_type=resume)

        if resume_config:
            try:
                self.resume(
                    resume_unfinished=resume_config.resume_unfinished,
                    resume_errored=resume_config.resume_errored,
                    restart_errored=resume_config.restart_errored,
                )
                self._resumed = True
            except Exception as e:
                if has_verbosity(Verbosity.V3_TRIAL_DETAILS):
                    logger.error(str(e))
                logger.exception("Runner restore failed.")
                if self._fail_fast:
                    raise
                logger.info("Restarting experiment.")
        else:
            logger.debug("Starting a new experiment.")

    @Deprecated("Use `TrialRunner.experiment_state_path` instead.")
    @property
    def checkpoint_file(self) -> str:
        return self.experiment_state_path

    @property
    def experiment_state_file_name(self) -> str:
        return TrialRunner.CKPT_FILE_TMPL.format(self._session_str)

    @property
    def experiment_state_path(self) -> str:
        return os.path.join(self._local_checkpoint_dir, self.experiment_state_file_name)

    def setup_experiments(
        self, experiments: List[Experiment], total_num_samples: int
    ) -> None:
        """Obtains any necessary information from experiments.

        Mainly used to setup callbacks.

        Args:
            experiments: List of Experiments
                to use.
            total_num_samples: Total number of samples
                factoring in grid search samplers.
        """
        experiment = experiments[0]
        spec = experiment.public_spec if experiment else {}
        spec["total_num_samples"] = total_num_samples
        self._callbacks.setup(**spec)

    def end_experiment_callbacks(self) -> None:
        """Calls ``on_experiment_end`` method in callbacks."""
        self._callbacks.on_experiment_end(trials=self._trials)

    def _create_checkpoint_manager(self):
        return _ExperimentCheckpointManager(
            local_checkpoint_dir=self._local_checkpoint_dir,
            remote_checkpoint_dir=self._remote_checkpoint_dir,
            checkpoint_period=self._checkpoint_period,
            sync_config=self._sync_config,
            sync_every_n_trial_checkpoints=self._trial_checkpoint_config.num_to_keep,
        )

    @property
    def resumed(self):
        return self._resumed

    @property
    def search_alg(self):
        return self._search_alg

    @property
    def scheduler_alg(self):
        return self._scheduler_alg

    @property
    def _remote_checkpoint_dir(self):
        if self._sync_config.upload_dir and self._experiment_dir_name:
            return os.path.join(self._sync_config.upload_dir, self._experiment_dir_name)
        return None

    @classmethod
    def checkpoint_exists(cls, directory: str) -> bool:
        if not os.path.exists(directory):
            return False

        return _experiment_checkpoint_exists(directory)

    def save_to_dir(self, experiment_dir: Optional[str] = None):
        """Save TrialRunner state to experiment directory.

        Accepts an ``experiment_dir`` argument which defaults to the
        local checkpoint directory.

        This method will save the trial runner state, the searcher state,
        and the callback states into the experiment directory.
        """
        experiment_dir = experiment_dir or self._local_checkpoint_dir

        # Get state from trial executor and runner
        runner_state = {
            # Trials
            "checkpoints": list(self.trial_executor.get_checkpoints().values()),
            # Experiment data
            "runner_data": self.__getstate__(),
            # Metadata
            "stats": {
                "start_time": self._start_time,
                "timestamp": self._last_checkpoint_time,
            },
        }

        tmp_file_name = os.path.join(experiment_dir, ".tmp_experiment_state")

        with open(tmp_file_name, "w") as f:
            json.dump(runner_state, f, indent=2, cls=TuneFunctionEncoder)

        os.replace(
            tmp_file_name,
            os.path.join(experiment_dir, self.experiment_state_file_name),
        )

        self._search_alg.save_to_dir(
            self._local_checkpoint_dir, session_str=self._session_str
        )
        self._callbacks.save_to_dir(
            self._local_checkpoint_dir, session_str=self._session_str
        )

    def restore_from_dir(self, experiment_dir: Optional[str] = None) -> List[Trial]:
        """Restore TrialRunner state from experiment directory.

        Accepts an ``experiment_dir`` argument which defaults to the
        local checkpoint directory.

        This method will restore the trial runner state, the searcher state,
        and the callback states. It will then parse the trial states
        and return them as a list of Trial objects.
        """
        experiment_dir = experiment_dir or self._local_checkpoint_dir

        # Update local checkpoint dir
        self._local_checkpoint_dir = experiment_dir

        # Find newest state file
        newest_state_path = _find_newest_experiment_checkpoint(
            self._local_checkpoint_dir
        )

        if not newest_state_path:
            raise ValueError(
                f"Tried to resume from checkpoint dir "
                f"`{self._local_checkpoint_dir}`, but no "
                f"experiment checkpoint data was found."
            )

        # Set checkpoint file to load
        logger.info(
            f"Using following experiment state file to resume: " f"{newest_state_path}"
        )

        logger.warning(
            f"Attempting to resume experiment from {self._local_checkpoint_dir}. "
            "This will ignore any new changes to the specification."
        )

        # Actually load data
        with open(newest_state_path, "r") as f:
            runner_state = json.load(f, cls=TuneFunctionDecoder)

        # 1. Restore trial runner state
        self.__setstate__(runner_state["runner_data"])

        # 2. Restore search algorithm and callback state
        if self._search_alg.has_checkpoint(self._local_checkpoint_dir):
            self._search_alg.restore_from_dir(self._local_checkpoint_dir)

        if self._callbacks.can_restore(self._local_checkpoint_dir):
            self._callbacks.restore_from_dir(self._local_checkpoint_dir)

        # 3. Load trials
        trials = []
        for trial_json_state in runner_state["checkpoints"]:
            trial = Trial.from_json_state(trial_json_state)

            # The following properties may be updated on restoration
            # Ex: moved local/cloud experiment directory
            trial.local_dir = self._local_checkpoint_dir
            trial.sync_config = self._sync_config
            trial.experiment_dir_name = self._experiment_dir_name

            # Avoid creating logdir in client mode for returned trial results,
            # since the dir might not be creatable locally.
            # TODO(ekl) this is kind of a hack.
            if not ray.util.client.ray.is_connected():
                trial.init_logdir()  # Create logdir if it does not exist

            trials.append(trial)

        return trials

    def checkpoint(self, force: bool = False, wait: bool = False):
        """Saves execution state to `self._local_checkpoint_dir`.

        Overwrites the current session checkpoint, which starts when self
        is instantiated. Throttle depends on self._checkpoint_period.

        Also automatically saves the search algorithm to the local
        checkpoint dir.

        Args:
            force: Forces a checkpoint despite checkpoint_period.
            wait: Wait until syncing to cloud has finished.

        """
        with warn_if_slow(
            "experiment_checkpoint",
            message="Checkpointing the experiment state took "
            "{duration:.3f} s, which may be a performance "
            "bottleneck. Please ensure the "
            "`TUNE_GLOBAL_CHECKPOINT_S` environment variable is "
            "something significantly higher than this duration "
            "to ensure compute time is mostly spent on the main "
            "training loop.",
            # No backlog warning if forced checkpoint as we wait
            # for previous sync to finish.
            disable=self._checkpoint_manager.auto_checkpoint_enabled or force or wait,
        ):
            self._checkpoint_manager.checkpoint(
                save_fn=self.save_to_dir, force=force, wait=wait
            )

    def resume(
        self,
        resume_unfinished: bool = True,
        resume_errored: bool = False,
        restart_errored: bool = False,
    ):
        """Resumes all checkpointed trials from previous run.

        Requires user to manually re-register their objects. Also stops
        all ongoing trials.
        """
        trials = self.restore_from_dir()

        # Set trial statuses according to the resume configuration
        for trial in sorted(trials, key=lambda t: t.last_update_time, reverse=True):
            trial_to_add = trial
            if trial.status == Trial.ERROR:
                if resume_errored:
                    # Keep trial ID on resume
                    trial_to_add.error_filename = None
                    trial_to_add.pickled_error_filename = None
                    trial_to_add.set_status(Trial.PENDING)
                    trial_to_add.restore_path = trial.checkpoint.dir_or_data
                elif restart_errored:
                    trial_to_add = trial.reset()
                    trial_to_add.restore_path = None
            elif trial.status != Trial.TERMINATED and not resume_unfinished:
                trial_to_add.status = Trial.TERMINATED
            self.add_trial(trial_to_add)

    def update_pending_trial_resources(
        self, resources: Union[dict, PlacementGroupFactory]
    ):
        """Update trial resources when resuming from checkpoint.

        Only updating the pending ones.
        """
        assert resources
        if isinstance(resources, dict) and "gpu" not in resources:
            resources["gpu"] = 0
        for trial in self._trials:
            if trial.status == Trial.PENDING:
                trial.update_resources(resources=resources)

    def is_finished(self):
        """Returns whether all trials have finished running."""
        # The checks here are partly redundant but optimized for quick
        # evaluation. Specifically, if there are live trials, we check
        # these live trials first. Only if none of the live trials is
        # live anymore do we loop over all trials for a final check.
        trials_done = (
            len(self._live_trials) == 0
            or all(trial.is_finished() for trial in self._live_trials)
        ) and all(trial.is_finished() for trial in self._trials)
        return trials_done and self._search_alg.is_finished()

    def _update_trial_queue_and_get_next_trial(self) -> Optional[Trial]:
        """Adding suggested trials to the live queue of trials (they start as PENDING trials).

        Returns:
            next_trial: Trial
        """
        wait_for_trial = True  # wait for new trials when all trials are finished
        num_pending_trials = 0
        for trial in self._live_trials:
            if not trial.is_finished():
                wait_for_trial = False
                if trial.status == Trial.PENDING:
                    num_pending_trials += 1

        if not self._search_alg.is_finished():
            # Create pending trials until it fails.
            while num_pending_trials < self._max_pending_trials:
                if not self._update_trial_queue(blocking=wait_for_trial):
                    break
                wait_for_trial = False  # wait at most one trial
                num_pending_trials += 1

        with warn_if_slow("choose_trial_to_run"):
            return self._scheduler_alg.choose_trial_to_run(self)

    def _wait_and_handle_event(self, next_trial: Optional[Trial]):
        try:
            # Single wait of entire tune loop.
            event = self.trial_executor.get_next_executor_event(
                self._live_trials, next_trial is not None
            )
            if event.type == _ExecutorEventType.PG_READY:
                self._on_pg_ready(next_trial)
            elif event.type == _ExecutorEventType.NO_RUNNING_TRIAL_TIMEOUT:
                self._insufficient_resources_manager.on_no_available_trials(
                    self.get_trials()
                )
            elif event.type == _ExecutorEventType.YIELD:
                pass
            else:
                assert event.type in (
                    _ExecutorEventType.TRAINING_RESULT,
                    _ExecutorEventType.SAVING_RESULT,
                    _ExecutorEventType.RESTORING_RESULT,
                )
                trial = event.trial
                result = event.result
                if _ExecutorEvent.KEY_EXCEPTION in result:
                    self._on_executor_error(
                        trial, event.type, result[_ExecutorEvent.KEY_EXCEPTION]
                    )
                elif event.type == _ExecutorEventType.RESTORING_RESULT:
                    self._on_restoring_result(trial)
                else:
                    assert event.type in (
                        _ExecutorEventType.SAVING_RESULT,
                        _ExecutorEventType.TRAINING_RESULT,
                    ), f"Unexpected future type - {event.type}"
                    if event.type == _ExecutorEventType.TRAINING_RESULT:
                        self._on_training_result(
                            trial, result[_ExecutorEvent.KEY_FUTURE_RESULT]
                        )
                    else:
                        self._on_saving_result(
                            trial, result[_ExecutorEvent.KEY_FUTURE_RESULT]
                        )
                    self._post_process_on_training_saving_result(trial)
        except Exception as e:
            if e is TuneError or self._fail_fast == TrialRunner.RAISE:
                raise e
            else:
                raise TuneError(traceback.format_exc())

    def step(self):
        """Runs one step of the trial event loop.

        Callers should typically run this method repeatedly in a loop. They
        may inspect or modify the runner's state in between calls to step().
        """
        if self.is_finished():
            raise TuneError("Called step when all trials finished?")
        with warn_if_slow("on_step_begin"):
            self.trial_executor.on_step_begin()
        with warn_if_slow("callbacks.on_step_begin"):
            self._callbacks.on_step_begin(
                iteration=self._iteration, trials=self._trials
            )

        next_trial = self._update_trial_queue_and_get_next_trial()
        if next_trial:
            logger.debug(f"Got new trial to run: {next_trial}")

        self._wait_and_handle_event(next_trial)

        self._stop_experiment_if_needed()

        try:
            self.checkpoint()
        except Exception as e:
            logger.warning(f"Trial Runner checkpointing failed: {str(e)}")
        self._iteration += 1

        if self._server:
            with warn_if_slow("server"):
                self._process_stop_requests()

            if self.is_finished():
                self._server.shutdown()

        self._reconcile_live_trials()

        with warn_if_slow("on_step_end"):
            self.trial_executor.on_step_end(search_ended=self._search_alg.is_finished())
        with warn_if_slow("callbacks.on_step_end"):
            self._callbacks.on_step_end(iteration=self._iteration, trials=self._trials)

    def _on_pg_ready(self, next_trial: Optional[Trial]):
        def _start_trial(trial: Trial) -> bool:
            """Helper function to start trial and call callbacks"""
            with warn_if_slow("start_trial"):
                if self.trial_executor.start_trial(trial):
                    self._callbacks.on_trial_start(
                        iteration=self._iteration, trials=self._trials, trial=trial
                    )
                    return True
                return False

        assert next_trial is not None
        logger.debug(f"Trying to start trial: {next_trial}")

        trial_started = _start_trial(next_trial)
        if not trial_started and next_trial.status != Trial.ERROR:
            # Only try to start another trial if previous trial startup
            # did not error (e.g. it just didn't start because its
            # placement group is not ready, yet).
            # Without this clause, this test fails:
            # test_trial_runner_pg.py::
            # TrialRunnerPlacementGroupHeterogeneousTest::
            # testResourceDeadlock
            next_trial = self.trial_executor.get_ready_trial()

            if next_trial is not None:
                # Must be able to start.
                assert _start_trial(next_trial)

    def _on_saving_result(self, trial, checkpoint_value: Union[ray.ObjectRef, str]):
        with warn_if_slow("process_trial_save") as _profile:
            self._process_trial_save(trial, checkpoint_value)
        with warn_if_slow("callbacks.on_trial_save"):
            self._callbacks.on_trial_save(
                iteration=self._iteration, trials=self._trials, trial=trial
            )
        if _profile.too_slow and trial.sync_on_checkpoint:
            # TODO(ujvl): Suggest using cloud checkpointing once
            #  API has converged.

            msg = (
                "Consider turning off forced head-worker trial "
                "checkpoint syncs by setting sync_on_checkpoint=False"
                ". Note that this may result in faulty trial "
                "restoration if a failure occurs while the checkpoint "
                "is being synced from the worker to the head node."
            )

            if trial.location.hostname and (
                trial.location.hostname != get_node_ip_address()
            ):
                if log_once("tune_head_worker_checkpoint"):
                    logger.warning(msg)

    def _on_restoring_result(self, trial):
        with warn_if_slow("process_trial_restore"):
            self._process_trial_restore(trial)
        with warn_if_slow("callbacks.on_trial_restore"):
            self._callbacks.on_trial_restore(
                iteration=self._iteration, trials=self._trials, trial=trial
            )

    def _on_training_result(self, trial, result):
        if not isinstance(result, list):
            result = [result]
        with warn_if_slow("process_trial_result"):
            self._process_trial_results(trial, result)

    def _post_process_on_training_saving_result(self, trial):
        # `self._queued_trial_decisions` now contains a final decision
        # based on all results
        final_decision = self._queued_trial_decisions.pop(trial.trial_id, None)
        if final_decision:
            self._execute_action(trial, final_decision)

    def _on_executor_error(
        self, trial, event_type: _ExecutorEventType, e: Union[RayTaskError, TuneError]
    ):
        error_msg = f"Trial {trial}: Error happened when processing {str(event_type)}."
        if self._fail_fast == TrialRunner.RAISE:
            raise e
        else:
            if self._print_trial_errors:
                logger.error(error_msg, exc_info=e)
            self._process_trial_failure(trial, exc=e)

    def get_trial(self, tid):
        trial = [t for t in self._trials if t.trial_id == tid]
        return trial[0] if trial else None

    def get_trials(self):
        """Returns the list of trials managed by this TrialRunner.

        Note that the caller usually should not mutate trial state directly.
        """
        return self._trials

    def get_live_trials(self):
        """Returns the set of trials that are not in Trial.TERMINATED state."""
        return self._live_trials

    def add_trial(self, trial: Trial):
        """Adds a new trial to this TrialRunner.

        Trials may be added at any time.

        Args:
            trial: Trial to queue.
        """
        # If the config map has had all the references replaced with placeholders,
        # resolve them before adding the trial.
        if self._placeholder_resolvers:
            trial.resolve_config_placeholders(self._placeholder_resolvers)

        # With trial.config resolved, create placement group factory if needed.
        trial.create_placement_group_factory()

        self._trials.append(trial)
        if trial.status != Trial.TERMINATED:
            self._live_trials.add(trial)
        with warn_if_slow("scheduler.on_trial_add"):
            self._scheduler_alg.on_trial_add(
                TrialRunnerWrapper(self, runner_whitelist_attr={"search_alg"}), trial
            )
        self.trial_executor.mark_trial_to_checkpoint(trial)

    def debug_string(self, delim="\n"):
        from ray.tune.progress_reporter import _trial_progress_str

        result_keys = [list(t.last_result) for t in self.get_trials() if t.last_result]
        metrics = set().union(*result_keys)
        messages = [
            self._scheduler_alg.debug_string(),
            self.trial_executor.debug_string(),
            _trial_progress_str(self.get_trials(), metrics, force_table=True),
        ]
        return delim.join(messages)

    def _stop_experiment_if_needed(self):
        """Stops all trials."""
        fail_fast = self._fail_fast and self._has_errored
        if self._stopper.stop_all() or fail_fast or self._should_stop_experiment:
            self._search_alg.set_finished()
            [
                self.trial_executor.stop_trial(t)
                for t in self._trials
                if t.status is not Trial.ERROR
            ]

    def _process_trial_results(self, trial, results):
        logger.debug(f"Processing trial results for trial {trial}: {results}")
        with warn_if_slow(
            "process_trial_results",
            message="Processing trial results took {duration:.3f} s, "
            "which may be a performance bottleneck. Please consider "
            "reporting results less frequently to Ray Tune.",
        ):
            for i, result in enumerate(results):
                with warn_if_slow("process_trial_result"):
                    decision = self._process_trial_result(trial, result)
                if decision is None:
                    # If we didn't get a decision, this means a
                    # non-training future (e.g. a save) was scheduled.
                    # We do not allow processing more results then.
                    if i < len(results) - 1:
                        if log_once("trial_runner_buffer_checkpoint"):
                            logger.warning(
                                f"Trial {trial} has a non-training future "
                                f"scheduled but {len(results) - i} results "
                                f"left to process. This means that a "
                                f"checkpoint was requested, but buffered "
                                f"training was continued before it was "
                                f"saved. Consider using non-buffered "
                                f"training by setting the env variable "
                                f"`TUNE_RESULT_BUFFER_LENGTH=1`."
                            )
                elif decision == TrialScheduler.STOP:
                    # If the decision is to stop the trial,
                    # ignore all results that came after that.
                    break

    def _process_trial_result(self, trial, result):
        result.update(trial_id=trial.trial_id)
        is_duplicate = RESULT_DUPLICATE in result
        force_checkpoint = result.get(SHOULD_CHECKPOINT, False)
        # TrialScheduler and SearchAlgorithm still receive a
        # notification because there may be special handling for
        # the `on_trial_complete` hook.
        if is_duplicate:
            logger.debug("Trial finished without logging 'done'.")
            result = trial.last_result
            result.update(done=True)

        self._total_time += result.get(TIME_THIS_ITER_S, 0)

        flat_result = flatten_dict(result)
        self._validate_result_metrics(flat_result)

        if self._stopper(trial.trial_id, result) or trial.should_stop(flat_result):
            decision = TrialScheduler.STOP
        else:
            with warn_if_slow("scheduler.on_trial_result"):
                decision = self._scheduler_alg.on_trial_result(self, trial, flat_result)
        if decision == TrialScheduler.STOP:
            result.update(done=True)
        else:
            # Only updating search alg if the trial is not to be stopped.
            with warn_if_slow("search_alg.on_trial_result"):
                self._search_alg.on_trial_result(trial.trial_id, flat_result)

        # If this is not a duplicate result, the callbacks should
        # be informed about the result.
        if not is_duplicate:
            with warn_if_slow("callbacks.on_trial_result"):
                self._callbacks.on_trial_result(
                    iteration=self._iteration,
                    trials=self._trials,
                    trial=trial,
                    result=result.copy(),
                )
            trial.update_last_result(result)
            # Include in next experiment checkpoint
            self.trial_executor.mark_trial_to_checkpoint(trial)

        # Checkpoints to disk. This should be checked even if
        # the scheduler decision is STOP or PAUSE. Note that
        # PAUSE only checkpoints to memory and does not update
        # the global checkpoint state.
        self._checkpoint_trial_if_needed(trial, force=force_checkpoint)

        if trial.is_saving:
            logger.debug(f"Caching trial decision for trial {trial}: {decision}")
            # Cache decision to execute on after the save is processed.
            # This prevents changing the trial's state or kicking off
            # another training step prematurely.
            self._cached_trial_decisions[trial.trial_id] = decision
            return None
        else:
            self._queue_decision(trial, decision)
            return decision

    def _validate_result_metrics(self, result):
        """
        Check if any of the required metrics was not reported
        in the last result. If the only items are ``done`` or any of
        DEBUG_METRICS, this means that no result was ever received and
        the trial just returned. This is also okay and will not raise
        an error.

        This will ignore checking for the DEFAULT_METRIC.
        """
        if int(os.environ.get("TUNE_DISABLE_STRICT_METRIC_CHECKING", 0)) != 1 and (
            len({k for k in result if k not in list(DEBUG_METRICS) + [DONE]}) > 1
        ):
            base_metric = self._metric if self._metric != DEFAULT_METRIC else None
            scheduler_metric = (
                self._scheduler_alg.metric
                if self._scheduler_alg.metric != DEFAULT_METRIC
                else None
            )
            search_metrics = (
                self._search_alg.metric
                if self._search_alg.metric != DEFAULT_METRIC
                else None
            )

            if isinstance(search_metrics, str):
                search_metrics = [search_metrics]

            if base_metric and base_metric not in result:
                report_metric = base_metric
                location = "tune.TuneConfig()"
            elif scheduler_metric and scheduler_metric not in result:
                report_metric = scheduler_metric
                location = type(self._scheduler_alg).__name__
            elif search_metrics and any(
                search_metric not in result for search_metric in search_metrics
            ):
                report_metric = list(
                    filter(
                        lambda search_metric: search_metric not in result,
                        search_metrics,
                    )
                )
                if len(report_metric) == 1:
                    report_metric = report_metric[0]
                location = type(self._search_alg).__name__
            else:
                report_metric = None
                location = None

            if report_metric:
                raise ValueError(
                    "Trial returned a result which did not include the "
                    "specified metric(s) `{}` that `{}` expects. "
                    "Make sure your calls to `tune.report()` include the "
                    "metric, or set the "
                    "TUNE_DISABLE_STRICT_METRIC_CHECKING "
                    "environment variable to 1. Result: {}".format(
                        report_metric, location, result
                    )
                )

    def _process_trial_save(
        self, trial: Trial, checkpoint_value: Union[ray.ObjectRef, str]
    ):
        """Processes a trial save.

        Acts on the decision cached during the last `_process_trial` call.

        Args:
            trial: Trial being saved.
        """
        logger.debug("Trial %s: Processing trial save.", trial)

        try:
            trial.saving_to.dir_or_data = checkpoint_value
            self._callbacks.on_checkpoint(
                iteration=self._iteration,
                trials=self._trials,
                trial=trial,
                checkpoint=trial.saving_to,
            )
            trial.on_checkpoint(trial.saving_to)
            self._checkpoint_manager.on_trial_checkpoint(trial)
            if trial.checkpoint.storage_mode != CheckpointStorage.MEMORY:
                self.trial_executor.mark_trial_to_checkpoint(trial)
        except Exception:
            logger.exception(
                "Trial %s: Error handling checkpoint %s", trial, checkpoint_value
            )
            if self._fail_fast == TrialRunner.RAISE:
                raise

        trial.saving_to = None
        decision = self._cached_trial_decisions.pop(trial.trial_id, None)
        if decision and checkpoint_value:
            self._queue_decision(trial, decision)

    def _process_trial_restore(self, trial: Trial):
        """Processes a trial restore.

        Args:
            trial: Trial being restored.
        """
        logger.debug("Trial %s: Processing trial restore.", trial)
        trial.on_restore()
        logger.debug("Trial %s: Restore processed successfully", trial)
        self.trial_executor.set_status(trial, Trial.RUNNING)
        self.trial_executor.continue_training(trial)
        self._live_trials.add(trial)

    def _process_trial_failure(
        self, trial: Trial, exc: Optional[Union[TuneError, RayTaskError]] = None
    ):
        """Handle trial failure.

        Attempt trial recovery if possible, clean up state otherwise.

        Args:
            trial: Failed trial.
            exc: Exception prior to invoking this method.
        """
        self._has_errored = True
        if trial.status == Trial.RUNNING:
            if trial.should_recover():
                self._try_recover(trial, exc=exc)
            else:
                self._scheduler_alg.on_trial_error(self, trial)
                self._search_alg.on_trial_complete(trial.trial_id, error=True)
                self._callbacks.on_trial_error(
                    iteration=self._iteration, trials=self._trials, trial=trial
                )
                self.trial_executor.stop_trial(trial, exc=exc)

    def _queue_decision(self, trial, decision):
        # Get old decision, setting it to the current decision if it isn't set
        old_decision = self._queued_trial_decisions.setdefault(trial.trial_id, decision)

        # Stopping always takes precedence. If we decided to stop, just quit
        if old_decision is TrialScheduler.STOP:
            return

        # The old decision wasn't STOP. We update the decision only if it is
        # STOP or PAUSE. The action will only be CONTINUE if it was set by
        # the first received result and was never updated after that.
        if decision is TrialScheduler.STOP or decision is TrialScheduler.PAUSE:
            self._queued_trial_decisions[trial.trial_id] = decision

    def _execute_action(self, trial: Trial, decision: str):
        """Executes action based on decision.

        Args:
            trial: Trial to act on.
            decision: Scheduling decision to undertake.
        """
        if decision == TrialScheduler.CONTINUE:
            self.trial_executor.continue_training(trial)
        elif decision == TrialScheduler.PAUSE:
            self.pause_trial(trial)
        elif decision == TrialScheduler.STOP:
            self.stop_trial(trial)
        elif decision == TrialScheduler.NOOP:
            pass
        else:
            raise ValueError("Invalid decision: {}".format(decision))

    def _checkpoint_trial_if_needed(self, trial, force=False):
        """Checkpoints trial based off trial.last_result."""
        if trial.should_checkpoint() or force:
            # Save trial runtime if possible.
            if trial.runner:
                self.trial_executor.save(trial, storage=CheckpointStorage.PERSISTENT)

    def _try_recover(self, trial: Trial, exc: Union[TuneError, RayTaskError]):
        """Tries to recover trial.

        Notifies SearchAlgorithm and Scheduler if failure to recover.

        Args:
            trial: Trial to recover.
            exc: Exception prior to invoking this method.
        """
        self._cached_trial_decisions.pop(trial.trial_id, None)
        # Resetting this, in case that the trial is in saving status when it crashes.
        if trial.is_saving:
            trial.saving_to = None
        if trial.is_restoring and exc:
            exc = _TuneRestoreError(exc)
        self.trial_executor.stop_trial(
            trial,
            error=exc is not None,
            exc=exc,
        )

        logger.debug("Trial %s: Notifying Scheduler and requeueing.", trial)
        self._requeue_trial(trial)

    def _requeue_trial(self, trial):
        """Notification to TrialScheduler and requeue trial.

        This does not notify the SearchAlgorithm because the function
        evaluation is still in progress.

        """
        self._scheduler_alg.on_trial_error(self, trial)
        self.trial_executor.set_status(trial, Trial.PENDING)

        # TODO(rliaw): Right now, this pushes the trial to the end of queue
        # because restoration can be expensive. However, this is not
        # ideal since it just hides the issue - a better fix would
        # be to use an actor table to detect the IP of the Trainable
        # and rsync the files there.
        # See https://github.com/ray-project/ray/issues/5168
        self._trials.pop(self._trials.index(trial))
        self._trials.append(trial)
        self._live_trials.add(trial)

        with warn_if_slow("scheduler.on_trial_add"):
            self._scheduler_alg.on_trial_add(
                TrialRunnerWrapper(self, runner_whitelist_attr={"search_alg"}), trial
            )

    def _update_trial_queue(self, blocking: bool = False, timeout: int = 600) -> bool:
        """Adds next trials to queue if possible.

        Note that the timeout is currently unexposed to the user.

        Args:
            blocking: Blocks until either a trial is available
                or is_finished (timeout or search algorithm finishes).
            timeout: Seconds before blocking times out.

        Returns:
            Boolean indicating if a new trial was created or not.
        """
        trial = self._search_alg.next_trial()
        if blocking and not trial:
            start = time.time()
            # Checking `is_finished` instead of _search_alg.is_finished
            # is fine because blocking only occurs if all trials are
            # finished and search_algorithm is not yet finished
            while (
                not trial and not self.is_finished() and time.time() - start < timeout
            ):
                logger.debug("Blocking for next trial...")
                trial = self._search_alg.next_trial()
                time.sleep(1)

        if trial:
            self.add_trial(trial)
            return True

        return False

    def request_stop_trial(self, trial):
        self._stop_queue.append(trial)

    def request_stop_experiment(self):
        self._should_stop_experiment = True

    def _process_stop_requests(self):
        while self._stop_queue:
            t = self._stop_queue.pop()
            self.stop_trial(t)

    def pause_trial(self, trial: Trial, should_checkpoint: bool = True):
        """Pause a trial and reset the necessary state variables for resuming later.

        Args:
            trial: Trial to pause.
            should_checkpoint: Whether or not an in-memory checkpoint should be created
                for this paused trial. Defaults to True.
        """
        # NOTE: The cached trial decision is not needed since we will overrule this
        # decision with PAUSE.
        self._cached_trial_decisions.pop(trial.trial_id, None)
        self.trial_executor.pause_trial(trial, should_checkpoint=should_checkpoint)

    def stop_trial(self, trial):
        """The canonical implementation of stopping a trial.

        Trials may be in any external status when this function is called.
        If trial is in state PENDING or PAUSED, calls `on_trial_remove` for
        scheduler and `on_trial_complete()` for search_alg.
        If trial is in state RUNNING, calls `on_trial_complete` for scheduler
        and search_alg if RUNNING. Caller to ensure that there is no
        outstanding future to be handled for the trial. If there is, the future
        would be discarded.
        """
        try:
            if trial.status in [Trial.ERROR, Trial.TERMINATED]:
                return
            elif trial.status in [Trial.PENDING, Trial.PAUSED]:
                self._scheduler_alg.on_trial_remove(self, trial)
                self._search_alg.on_trial_complete(trial.trial_id)
            elif trial.status is Trial.RUNNING:
                # By this time trial.last_result should have been
                # updated already.
                self._scheduler_alg.on_trial_complete(
                    self, trial, flatten_dict(trial.last_result)
                )
                self._search_alg.on_trial_complete(
                    trial.trial_id, result=flatten_dict(trial.last_result)
                )
            self._callbacks.on_trial_complete(
                iteration=self._iteration, trials=self._trials, trial=trial
            )
            self.trial_executor.export_trial_if_needed(trial)
            self.trial_executor.stop_trial(trial)
            self._live_trials.discard(trial)
        except Exception as e:
            logger.exception("Trial %s: Error stopping trial.", trial)
            if self._fail_fast == TrialRunner.RAISE:
                raise
            if isinstance(e, TuneError):
                self._process_trial_failure(trial, exc=e)
            else:
                self._process_trial_failure(
                    trial, _TuneStopTrialError(traceback.format_exc())
                )

    def cleanup_trials(self):
        self.trial_executor.cleanup()

    def cleanup(self):
        """Cleanup trials and callbacks."""
        self.cleanup_trials()
        self.end_experiment_callbacks()

    def _reconcile_live_trials(self):
        """Loop through live trials and remove if terminated"""
        for trial in list(self._live_trials):
            # Only for TERMINATED trials. ERRORed trials might be retried.
            if trial.status == Trial.TERMINATED:
                self._live_trials.remove(trial)

    def __getstate__(self):
        """Gets state for trial.

        Note that this is not used as a pickling override as
        does not have all fields.
        """
        state = self.__dict__.copy()
        for k in [
            "_trials",
            "_live_trials",
            "_stop_queue",
            "_server",
            "_search_alg",
            "_placeholder_resolvers",
            "_scheduler_alg",
            "_pending_trial_queue_times",
            "trial_executor",
            "_callbacks",
            "_checkpoint_manager",
            "_local_checkpoint_dir",
            "_sync_config",
            "_experiment_dir_name",
            "_insufficient_resources_manager",
        ]:
            del state[k]
        state["launch_web_server"] = bool(self._server)
        return state

    def __setstate__(self, state):
        launch_web_server = state.pop("launch_web_server")

        # Use session_str from previous checkpoint if does not exist
        session_str = state.pop("_session_str")
        self.__dict__.setdefault("_session_str", session_str)
        # Use start_time from previous checkpoint if does not exist
        start_time = state.pop("_start_time")
        self.__dict__.setdefault("_start_time", start_time)

        self.__dict__.update(state)
        self._checkpoint_manager = self._create_checkpoint_manager()

        if launch_web_server:
            self._server = TuneServer(self, self._server_port)


class _TrialExecutorWrapper(RayTrialExecutor):
    """Wraps around TrialExecutor class, intercepts API calls and warns users
    of restricted API access.

    This is meant to facilitate restricting
    the current API exposure of TrialExecutor by TrialScheduler.
    """

    def __init__(
        self, trial_executor: RayTrialExecutor, whitelist_attr: Optional[set] = None
    ):
        self._trial_executor = trial_executor
        self._whitelist_attr = whitelist_attr or set()

    def __getattr__(self, attr):
        if attr not in self._whitelist_attr:
            if log_once("restrict_accessing_trial_executor"):
                logger.warning(
                    f"You are trying to access {attr} interface of "
                    f"TrialExecutor in TrialScheduler, which is being "
                    f"restricted. If you believe it is reasonable for "
                    f"your scheduler to access this TrialExecutor API, "
                    f"please reach out to Ray team on GitHub. A more "
                    f"strict API access pattern would be enforced "
                    f"starting 1.12.0"
                )
        return getattr(self._trial_executor, attr)


@DeveloperAPI
class TrialRunnerWrapper(TrialRunner):
    """Wraps around TrialRunner class, intercepts API calls and warns users
    of restricted API access.

    This is meant to facilitate restricting
    the current API exposure of TrialRunner by TrialScheduler.
    """

    _EXECUTOR_ATTR = "trial_executor"

    def __init__(
        self,
        trial_runner: TrialRunner,
        runner_whitelist_attr: Optional[set] = None,
        executor_whitelist_attr: Optional[set] = None,
    ):
        self._trial_runner = trial_runner
        self._trial_executor = _TrialExecutorWrapper(
            trial_runner.trial_executor, executor_whitelist_attr
        )
        self._runner_whitelist_attr = runner_whitelist_attr or set()

    def __getattr__(self, attr):
        if attr == self._EXECUTOR_ATTR:
            return self._trial_executor
        if attr not in self._runner_whitelist_attr:
            if log_once("restrict_accessing_trial_runner"):
                logger.warning(
                    f"You are trying to access {attr} interface of "
                    f"TrialRunner in TrialScheduler, which is being "
                    f"restricted. If you believe it is reasonable for "
                    f"your scheduler to access this TrialRunner API, "
                    f"please reach out to Ray team on GitHub. A more "
                    f"strict API access pattern would be enforced "
                    f"starting 1.12s.0"
                )
        return getattr(self._trial_runner, attr)


def _get_max_pending_trials(search_alg: SearchAlgorithm) -> int:
    max_pending_trials = os.getenv("TUNE_MAX_PENDING_TRIALS_PG", "auto")

    if max_pending_trials != "auto":
        return int(max_pending_trials)

    # Else, auto detect.

    # Only BasicVariantGenerator supports > 1 pending trials.
    # This is because we don't want to generate too many trials
    # before we fit the searcher model.
    if not isinstance(search_alg, BasicVariantGenerator):
        return 1

    # Use a minimum of 16 to trigger fast autoscaling
    # Scale up to at most the number of available cluster CPUs
    cluster_cpus = ray.cluster_resources().get("CPU", 1.0)
    max_pending_trials = max(16, int(cluster_cpus * 1.1))

    if max_pending_trials > 128:
        logger.warning(
            f"The maximum number of pending trials has been "
            f"automatically set to the number of available "
            f"cluster CPUs, which is high "
            f"({max_pending_trials} CPUs/pending trials). "
            f"If you're running an experiment with a large number "
            f"of trials, this could lead to scheduling overhead. "
            f"In this case, consider setting the "
            f"`TUNE_MAX_PENDING_TRIALS_PG` environment variable "
            f"to the desired maximum number of concurrent trials."
        )

    return max_pending_trials<|MERGE_RESOLUTION|>--- conflicted
+++ resolved
@@ -41,11 +41,7 @@
 from ray.tune.schedulers import FIFOScheduler, TrialScheduler
 from ray.tune.stopper import NoopStopper, Stopper
 from ray.tune.search import BasicVariantGenerator, SearchAlgorithm
-<<<<<<< HEAD
-from ray.tune.syncer import SyncConfig, Syncer, get_node_to_storage_syncer
-=======
-from ray.tune.syncer import SyncConfig
->>>>>>> ad4ac257
+from ray.tune.syncer import SyncConfig, get_node_to_storage_syncer
 from ray.tune.experiment import Trial
 from ray.tune.utils import warn_if_slow, flatten_dict
 from ray.tune.utils.log import Verbosity, has_verbosity
@@ -150,17 +146,13 @@
         self._max_pending_trials = _get_max_pending_trials(self._search_alg)
 
         self._sync_config = sync_config or SyncConfig()
-        # Resolves syncer="auto" to an actual syncer if needed
-        self._syncer = self._sync_config.syncer = get_node_to_storage_syncer(
-            self._sync_config
-        )
 
         self.trial_executor.setup(
             max_pending_trials=self._max_pending_trials,
             # TODO(ml-team): Remove these in 2.6.
             trainable_kwargs={
                 "sync_timeout": self._sync_config.sync_timeout,
-                "custom_syncer": self._sync_config.syncer,
+                "custom_syncer": get_node_to_storage_syncer(self._sync_config),
             },
         )
 
