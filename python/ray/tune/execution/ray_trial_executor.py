--- conflicted
+++ resolved
@@ -840,8 +840,6 @@
             # (if the search ended).
             return
 
-<<<<<<< HEAD
-=======
         if (
             search_ended
             and not self._staged_trials
@@ -852,7 +850,6 @@
             # cache.
             force_all = True
 
->>>>>>> 083aa7a0
         for actor, acquired_resources in self._actor_cache.flush_cached_objects(
             force_all=force_all
         ):
@@ -1073,26 +1070,6 @@
 
         self._resource_manager.clear()
 
-<<<<<<< HEAD
-    @contextmanager
-    def _change_working_directory(self, trial):
-        """Context manager changing working directory to trial logdir.
-        Used in local mode.
-
-        For non-local mode it is no-op.
-        """
-        if ray._private.worker._mode() == ray._private.worker.LOCAL_MODE:
-            old_dir = os.getcwd()
-            try:
-                os.chdir(trial.local_path)
-                yield
-            finally:
-                os.chdir(old_dir)
-        else:
-            yield
-
-=======
->>>>>>> 083aa7a0
     def get_next_executor_event(
         self, live_trials: Set[Trial], next_trial_exists: bool
     ) -> _ExecutorEvent:
