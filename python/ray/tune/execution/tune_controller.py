import copy
import json
import time
import traceback
import uuid
import warnings
from collections import defaultdict, deque
from datetime import datetime
from functools import partial
from pathlib import Path
from typing import Any, Callable, Dict, List, Optional, Union, Tuple, Set

import logging
import os

import ray
from ray._private.services import get_node_ip_address
from ray.air import Checkpoint, ResourceRequest
from ray.air._internal.uri_utils import URI
from ray.air.config import CheckpointConfig
from ray.air._internal.checkpoint_manager import CheckpointStorage, _TrackedCheckpoint
from ray.air.constants import TIME_THIS_ITER_S
from ray.air.execution import ResourceManager, PlacementGroupResourceManager
from ray.air.execution._internal import RayActorManager, TrackedActor
<<<<<<< HEAD
from ray.train._internal.storage import _use_storage_context, StorageContext
from ray.exceptions import RayActorError
from ray.tune.error import _AbortTrialExecution
from ray.tune.execution.ray_trial_executor import _class_cache
from ray.tune.execution.trial_runner import _TuneControllerBase, TrialRunnerWrapper
=======
from ray.train._internal.storage import StorageContext, _use_storage_context
from ray.exceptions import RayActorError, RayTaskError
from ray.tune.error import _AbortTrialExecution, _TuneStopTrialError, _TuneRestoreError
from ray.tune.execution.class_cache import _ActorClassCache
from ray.tune.execution.experiment_state import (
    _ExperimentCheckpointManager,
    _experiment_checkpoint_exists,
    _find_newest_experiment_checkpoint,
)
>>>>>>> 9f36019f
from ray.tune.experiment.trial import (
    _change_working_directory,
    _noop_logger_creator,
    _TrialInfo,
    _Location,
    _get_trainable_kwargs,
)
from ray.tune.experiment import Experiment
from ray.tune.execution.insufficient_resources_manager import (
    _InsufficientResourcesManager,
)
from ray.tune.result import (
    DEBUG_METRICS,
    DEFAULT_METRIC,
    DONE,
    RESULT_DUPLICATE,
    SHOULD_CHECKPOINT,
    _get_defaults_results_dir,
    DEFAULT_EXPERIMENT_NAME,
)
from ray.tune.result import TRIAL_INFO, STDOUT_FILE, STDERR_FILE
from ray.tune.trainable import TrainableUtil
from ray.tune import TuneError
from ray.tune.callback import Callback, CallbackList
from ray.tune.schedulers import FIFOScheduler, TrialScheduler
from ray.tune.stopper import NoopStopper, Stopper
from ray.tune.search import BasicVariantGenerator, SearchAlgorithm
from ray.tune.syncer import _HeadNodeSyncDeprecationWarning, SyncConfig
from ray.tune.experiment import Trial
from ray.tune.utils.log import _dedup_logs
from ray.tune.utils.object_cache import _ObjectCache
from ray.tune.utils.resource_updater import _ResourceUpdater
from ray.tune.utils import warn_if_slow, flatten_dict
from ray.tune.utils.log import Verbosity, has_verbosity
from ray.tune.execution.placement_groups import PlacementGroupFactory
from ray.tune.utils.serialization import TuneFunctionDecoder, TuneFunctionEncoder
from ray.tune.utils.util import _split_remote_local_path
from ray.tune.web_server import TuneServer
from ray.util.annotations import DeveloperAPI, Deprecated
from ray.util.debug import log_once


logger = logging.getLogger(__name__)


@DeveloperAPI
class TuneController:
    CKPT_FILE_TMPL = "experiment_state-{}.json"
    RAISE = "RAISE"

    def __init__(
        self,
        *,
        search_alg: Optional[SearchAlgorithm] = None,
        placeholder_resolvers: Optional[Dict[Tuple, Any]] = None,
        scheduler: Optional[TrialScheduler] = None,
        experiment_path: Optional[str] = None,
        experiment_dir_name: Optional[str] = None,
        sync_config: Optional[SyncConfig] = None,
        stopper: Optional[Stopper] = None,
        resume: Union[str, bool] = False,
        server_port: Optional[int] = None,
        fail_fast: bool = False,
        checkpoint_period: Union[str, int] = None,
        callbacks: Optional[List[Callback]] = None,
        metric: Optional[str] = None,
        trial_checkpoint_config: Optional[CheckpointConfig] = None,
        storage: Optional[StorageContext] = None,
        chdir_to_trial_dir: bool = False,
        reuse_actors: bool = False,
        resource_manager_factory: Optional[Callable[[], ResourceManager]] = None,
        _trainer_api: bool = False,
    ):
        if resource_manager_factory:
            resource_manager = resource_manager_factory()
        else:
            resource_manager = PlacementGroupResourceManager()

        self._actor_manager = RayActorManager(resource_manager=resource_manager)

        self._class_cache = _ActorClassCache()

        # Resource status
        self._resource_updater = _ResourceUpdater(None)

        # Actor <-> Trial mappings
        self._actor_to_trial: Dict[TrackedActor, Trial] = {}
        self._trial_to_actor: Dict[Trial, TrackedActor] = {}

        # Resources <-> Trial
        self._resources_to_pending_trials: Dict[
            ResourceRequest, Set[Trial]
        ] = defaultdict(set)

        # Keep track of actor states
        self._pending_trials: Set[Trial] = set()
        self._pending_trials_list: List[Trial] = []

        self._running_trials: Set[Trial] = set()

        self._paused_trials: Set[Trial] = set()

        self._stopped_trials: Set[Trial] = set()
        self._failed_trials: Set[Trial] = set()

        self._resetting_trials: Set[Trial] = set()
        self._staged_trials: Set[Trial] = set()

        # Removed actors
        self._started_actors: Set[TrackedActor] = set()

        # Map of tracked actors -> timestamp
        # The timestamp is when we requested the stop.
        # We track these actors here to force a
        # cleanup after some time (as they might be hanging).
        # Todo: This timeout logic should be moved into the actor manager.
        # This map is populated whenever we request an actor stop:
        #  - Regular STOP decision
        #  - Removing an actor because its trial REUSEs a different trial's actor
        #  - Removing a cached actor because it's not needed anymore
        # Actors are only tracked in this map if they actually started (not if they
        # were only requested but never started).
        # Actors are removed from this map:
        #  - When the STOP resolved and the actor actually stopped
        #  - When they are forcefully cleaned up after the timeout.
        self._stopping_actors: Dict[TrackedActor, float] = {}
        self._earliest_stopping_actor: float = float("inf")
        self._actor_cleanup_timeout: int = int(
            os.environ.get("TUNE_FORCE_TRIAL_CLEANUP_S", "600")
        )
        self._actor_force_cleanup_timeout: int = 10

        # Reuse actors
        self._reuse_actors = reuse_actors
        self._actor_cache = _ObjectCache(may_keep_one=True)

        # General trial behavior
        self._chdir_to_trial_dir = chdir_to_trial_dir

        # Trial metadata for experiment checkpoints
        self._trials_to_cache: Set[Trial] = set()
        self._trial_metadata: Dict[str, str] = {}

        # TRAINING
        self._buffer_length = int(os.getenv("TUNE_RESULT_BUFFER_LENGTH", 1))
        self._buffer_min_time_s = float(os.getenv("TUNE_RESULT_BUFFER_MIN_TIME_S", 0.0))
        self._buffer_max_time_s = float(
            os.getenv("TUNE_RESULT_BUFFER_MAX_TIME_S", 100.0)
        )

        # Legacy TrialRunner init
        self._search_alg = search_alg or BasicVariantGenerator()
        self._placeholder_resolvers = placeholder_resolvers
        self._scheduler_alg = scheduler or FIFOScheduler()
        self._callbacks = CallbackList(callbacks or [])
        self._insufficient_resources_manager = _InsufficientResourcesManager(
            for_train=_trainer_api
        )
        self._pending_trial_queue_times = {}

        self._max_pending_trials = _get_max_pending_trials(self._search_alg)

        self._storage = storage
        self._legacy_sync_config = sync_config or SyncConfig()

        if _use_storage_context():
            assert storage
            self._legacy_experiment_dir_name = None
            self._legacy_local_experiment_path = None
            self._legacy_remote_experiment_path = None
            self._legacy_sync_config = None
        else:
            # Rename for better code readability
            local_experiment_path, remote_experiment_path = _split_remote_local_path(
                experiment_path, None
            )

            # Derive experiment dir name from local path
            if not experiment_dir_name and local_experiment_path:
                # Maybe derive experiment dir name from local storage dir
                experiment_dir_name = Path(local_experiment_path).name
            elif not experiment_dir_name:
                experiment_dir_name = DEFAULT_EXPERIMENT_NAME

            # Set default experiment dir name
            if not local_experiment_path:
                local_experiment_path = str(
                    Path(_get_defaults_results_dir()) / experiment_dir_name
                )
                os.makedirs(local_experiment_path, exist_ok=True)

            self._legacy_experiment_dir_name = experiment_dir_name

            if self._legacy_sync_config.upload_dir and self._legacy_experiment_dir_name:
                if remote_experiment_path:
                    if not remote_experiment_path.startswith(
                        self.sync_config.upload_dir
                    ):
                        raise ValueError(
                            f"Both a `SyncConfig.upload_dir` and an `experiment_path` "
                            f"pointing to remote storage were passed, but they do not "
                            f"point to the same location. Got: "
                            f"`experiment_path={experiment_path}` and "
                            f"`SyncConfig.upload_dir={self.sync_config.upload_dir}`. "
                        )
                    warnings.warn(
                        "If `experiment_path` points to a remote storage location, "
                        "do not set `SyncConfig.upload_dir`. ",
                        DeprecationWarning,
                    )
                else:
                    remote_experiment_path = str(
                        URI(self._legacy_sync_config.upload_dir)
                        / self._legacy_experiment_dir_name
                    )

            self._legacy_local_experiment_path = local_experiment_path
            if self._legacy_local_experiment_path:
                os.makedirs(self._legacy_local_experiment_path, exist_ok=True)

            self._legacy_remote_experiment_path = remote_experiment_path

        self._metric = metric

        self._total_time = 0
        self._iteration = 0
        self._has_errored = False
        self._fail_fast = fail_fast
        if isinstance(self._fail_fast, str):
            self._fail_fast = self._fail_fast.upper()
            if self._fail_fast == self.RAISE:
                warnings.warn(
                    "fail_fast='raise' detected. Be careful when using this "
                    "mode as resources (such as Ray processes, "
                    "file descriptors, and temporary files) may not be "
                    "cleaned up properly. To use "
                    "a safer mode, use fail_fast=True."
                )
            else:
                raise ValueError(
                    "fail_fast must be one of {bool, RAISE}. " f"Got {self._fail_fast}."
                )

        self._print_trial_errors = bool(
            int(os.environ.get("TUNE_PRINT_ALL_TRIAL_ERRORS", "1"))
        )

        self._server = None
        self._server_port = server_port
        if server_port is not None:
            self._server = TuneServer(self, self._server_port)

        self._trials: List[Trial] = []
        self._live_trials: Set[Trial] = set()  # Set of non-terminated trials
        self._cached_trial_decisions = {}
        self._queued_trial_decisions = {}

        self._stop_queue = []
        self._should_stop_experiment = False  # used by TuneServer

        self._stopper = stopper or NoopStopper()

        self._start_time = time.time()
        self._last_checkpoint_time = -float("inf")

        self._session_str = datetime.fromtimestamp(self._start_time).strftime(
            "%Y-%m-%d_%H-%M-%S"
        )

        if checkpoint_period is None:
            checkpoint_period = os.getenv("TUNE_GLOBAL_CHECKPOINT_S", "auto")

        self._checkpoint_period = checkpoint_period
        self._trial_checkpoint_config = trial_checkpoint_config or CheckpointConfig()
        self._checkpoint_manager = self._create_checkpoint_manager()

        self._resumed = False
        resume_config = self._checkpoint_manager.resume(resume_type=resume)

        if resume_config:
            try:
                self.resume(
                    resume_unfinished=resume_config.resume_unfinished,
                    resume_errored=resume_config.resume_errored,
                    restart_errored=resume_config.restart_errored,
                )
                self._resumed = True
            except Exception as e:
                if has_verbosity(Verbosity.V3_TRIAL_DETAILS):
                    logger.error(str(e))
                logger.exception("Runner restore failed.")
                if self._fail_fast:
                    raise
                logger.info("Restarting experiment.")
        else:
            logger.debug("Starting a new experiment.")

    def _wrapped(self):
        """Return wrapped tune controller to be passed to scheduler/searchers."""
        return TrialRunnerWrapper(
            self,
            trial_executor=_FakeRayTrialExecutor(self),
            runner_whitelist_attr={
                "search_alg",
                "get_trials",
                "get_live_trials",
                "_set_trial_status",
                "pause_trial",
                "stop_trial",
            },
            executor_whitelist_attr={
                "has_resources_for_trial",
                "pause_trial",
                "save",
                "_resource_updater",
            },
        )

    @property
    def resumed(self):
        return self._resumed

    @property
    def search_alg(self):
        return self._search_alg

    @property
    def scheduler_alg(self):
        return self._scheduler_alg

    def setup_experiments(
        self, experiments: List[Experiment], total_num_samples: int
    ) -> None:
        """Obtains any necessary information from experiments.

        Mainly used to setup callbacks.

        Args:
            experiments: List of Experiments
                to use.
            total_num_samples: Total number of samples
                factoring in grid search samplers.
        """
        experiment = experiments[0]
        spec = experiment.public_spec if experiment else {}
        spec["total_num_samples"] = total_num_samples
        self._callbacks.setup(**spec)

    def end_experiment_callbacks(self) -> None:
        """Calls ``on_experiment_end`` method in callbacks."""
        self._callbacks.on_experiment_end(trials=self._trials)

    @Deprecated("Use `TrialRunner.experiment_state_path` instead.")
    @property
    def checkpoint_file(self) -> str:
        return self.experiment_state_path

    @property
    def experiment_state_file_name(self) -> str:
        return self.CKPT_FILE_TMPL.format(self._session_str)

    @property
    def experiment_state_path(self) -> str:
        """Returns the local experiment checkpoint path."""
        if _use_storage_context():
            return os.path.join(
                self._storage.experiment_local_path, self.experiment_state_file_name
            )
        return os.path.join(
            self._legacy_local_experiment_path, self.experiment_state_file_name
        )

    @property
    def experiment_path(self) -> str:
        if _use_storage_context():
            return self._storage.experiment_path
        return self._legacy_remote_experiment_path or self._legacy_local_experiment_path

    def _create_checkpoint_manager(self):
        return _ExperimentCheckpointManager(
            checkpoint_period=self._checkpoint_period,
            sync_every_n_trial_checkpoints=self._trial_checkpoint_config.num_to_keep,
            storage=self._storage,
            # TODO(justinvyu): Remove these.
            local_checkpoint_dir=self._legacy_local_experiment_path,
            remote_checkpoint_dir=self._legacy_remote_experiment_path,
            sync_config=self._legacy_sync_config,
        )

    @classmethod
    def checkpoint_exists(cls, directory: str) -> bool:
        if not os.path.exists(directory):
            return False

        return _experiment_checkpoint_exists(directory)

    def save_to_dir(self, experiment_dir: Optional[str] = None):
        """Save TrialRunner state to experiment directory.

        Accepts an ``experiment_dir`` argument which defaults to the
        local checkpoint directory.

        This method will save the trial runner state, the searcher state,
        and the callback states into the experiment directory.
        """
        if _use_storage_context():
            assert not experiment_dir, "Remove the `experiment_dir` argument."
            experiment_dir = self._storage.experiment_local_path
        else:
            experiment_dir = experiment_dir or self._legacy_local_experiment_path

        # Get state from trial executor and runner
        runner_state = {
            # Trials
            "checkpoints": list(self._get_trial_checkpoints().values()),
            # Experiment data
            "runner_data": self.__getstate__(),
            # Metadata
            "stats": {
                "start_time": self._start_time,
                "timestamp": self._last_checkpoint_time,
            },
        }

        tmp_file_name = os.path.join(
            experiment_dir, f".tmp_experiment_state_{uuid.uuid4()}"
        )

        with open(tmp_file_name, "w") as f:
            json.dump(runner_state, f, indent=2, cls=TuneFunctionEncoder)

        os.replace(
            tmp_file_name,
            os.path.join(experiment_dir, self.experiment_state_file_name),
        )

        self._search_alg.save_to_dir(experiment_dir, session_str=self._session_str)
        self._callbacks.save_to_dir(experiment_dir, session_str=self._session_str)

    def restore_from_dir(self, experiment_dir: Optional[str] = None) -> List[Trial]:
        """Restore TrialRunner state from experiment directory.

        Accepts an ``experiment_dir`` argument which defaults to the
        local checkpoint directory.

        This method will restore the trial runner state, the searcher state,
        and the callback states. It will then parse the trial states
        and return them as a list of Trial objects.
        """
        if _use_storage_context():
            raise NotImplementedError(
                "Restoration is not fully working. TODO for a follow-up PR."
            )
            assert not experiment_dir, "Remove the `experiment_dir` argument."
            experiment_dir = self._storage.experiment_local_path
        else:
            experiment_dir = experiment_dir or self._legacy_local_experiment_path

            # Update local checkpoint dir
            self._legacy_local_experiment_path = experiment_dir

        # Find newest state file
        newest_state_path = _find_newest_experiment_checkpoint(experiment_dir)

        if not newest_state_path:
            raise ValueError(
                f"Tried to resume experiment from directory "
                f"`{experiment_dir}`, but no "
                f"experiment checkpoint data was found."
            )

        # Set checkpoint file to load
        logger.warning(
            f"Attempting to resume experiment from {experiment_dir}. "
            "This will ignore any new changes to the specification."
        )
        logger.info(
            "Using the newest experiment state file found within the "
            f"experiment directory: {Path(newest_state_path).name}"
        )

        # Actually load data
        with open(newest_state_path, "r") as f:
            runner_state = json.load(f, cls=TuneFunctionDecoder)

        # 1. Restore trial runner state
        self.__setstate__(runner_state["runner_data"])

        # 2. Restore search algorithm and callback state
        if self._search_alg.has_checkpoint(experiment_dir):
            self._search_alg.restore_from_dir(experiment_dir)

        if self._callbacks.can_restore(experiment_dir):
            self._callbacks.restore_from_dir(experiment_dir)

        # 3. Load trials
        trials = []
        for trial_json_state in runner_state["checkpoints"]:
            trial = Trial.from_json_state(trial_json_state)

            # The following properties may be updated on restoration
            # Ex: moved local/cloud experiment directory
            # ATTN: Set `local_experiment_path` to update trial checkpoints!
            trial.local_experiment_path = self._legacy_local_experiment_path
            trial.remote_experiment_path = self._legacy_remote_experiment_path
            trial.sync_config = self._legacy_sync_config
            trial.experiment_dir_name = self._legacy_experiment_dir_name

            # Avoid creating logdir in client mode for returned trial results,
            # since the dir might not be creatable locally.
            # TODO(ekl) this is kind of a hack.
            if not ray.util.client.ray.is_connected():
                trial.init_local_path()  # Create logdir if it does not exist

            trials.append(trial)

        return trials

    def checkpoint(self, force: bool = False, wait: bool = False):
        """Saves execution state to `self._legacy_local_experiment_path`.

        Overwrites the current session checkpoint, which starts when self
        is instantiated. Throttle depends on self._checkpoint_period.

        Also automatically saves the search algorithm to the local
        checkpoint dir.

        Args:
            force: Forces a checkpoint despite checkpoint_period.
            wait: Wait until syncing to cloud has finished.

        """
        with warn_if_slow(
            "experiment_checkpoint",
            message="Checkpointing the experiment state took "
            "{duration:.3f} s, which may be a performance "
            "bottleneck. Please ensure the "
            "`TUNE_GLOBAL_CHECKPOINT_S` environment variable is "
            "something significantly higher than this duration "
            "to ensure compute time is mostly spent on the main "
            "training loop.",
            # No backlog warning if forced checkpoint as we wait
            # for previous sync to finish.
            disable=self._checkpoint_manager.auto_checkpoint_enabled or force or wait,
        ):
            self._checkpoint_manager.checkpoint(
                save_fn=self.save_to_dir, force=force, wait=wait
            )

    def resume(
        self,
        resume_unfinished: bool = True,
        resume_errored: bool = False,
        restart_errored: bool = False,
    ):
        """Resumes all checkpointed trials from previous run.

        Requires user to manually re-register their objects. Also stops
        all ongoing trials.
        """
        trials = self.restore_from_dir()

        # Set trial statuses according to the resume configuration
        for trial in sorted(trials, key=lambda t: t.last_update_time, reverse=True):
            trial_to_add = trial
            if trial.status == Trial.ERROR:
                if resume_errored:
                    # Keep trial ID on resume
                    trial_to_add.error_filename = None
                    trial_to_add.pickled_error_filename = None
                    trial_to_add.set_status(Trial.PENDING)
                    trial_to_add.restore_path = trial.checkpoint.dir_or_data
                elif restart_errored:
                    trial_to_add = trial.reset()
                    trial_to_add.restore_path = None
            elif trial.status != Trial.TERMINATED and not resume_unfinished:
                trial_to_add.status = Trial.TERMINATED
            self.add_trial(trial_to_add)

    def update_max_pending_trials(self, max_pending_trials: Optional[int] = None):
        self._max_pending_trials = max_pending_trials or _get_max_pending_trials(
            self._search_alg
        )

    def update_pending_trial_resources(
        self, resources: Union[dict, PlacementGroupFactory]
    ):
        """Update trial resources when resuming from checkpoint.

        Only updating the pending ones.
        """
        assert resources
        if isinstance(resources, dict) and "gpu" not in resources:
            resources["gpu"] = 0
        for trial in self._trials:
            if trial.status == Trial.PENDING:
                trial.update_resources(resources=resources)

    def is_finished(self):
        """Returns whether all trials have finished running."""
        # The checks here are partly redundant but optimized for quick
        # evaluation. Specifically, if there are live trials, we check
        # these live trials first. Only if none of the live trials is
        # live anymore do we loop over all trials for a final check.
        trials_done = (
            len(self._live_trials) == 0
            or all(trial.is_finished() for trial in self._live_trials)
        ) and all(trial.is_finished() for trial in self._trials)
        return trials_done and self._search_alg.is_finished()

    def get_trial(self, tid):
        trial = [t for t in self._trials if t.trial_id == tid]
        return trial[0] if trial else None

    def get_trials(self):
        """Returns the list of trials managed by this TrialRunner.

        Note that the caller usually should not mutate trial state directly.
        """
        return self._trials

    def get_live_trials(self):
        """Returns the set of trials that are not in Trial.TERMINATED state."""
        return self._live_trials

    def add_trial(self, trial: Trial):
        """Adds a new trial to this TrialRunner.

        Trials may be added at any time.

        Args:
            trial: Trial to queue.
        """
        # If the config map has had all the references replaced with placeholders,
        # resolve them before adding the trial.
        if self._placeholder_resolvers:
            trial.resolve_config_placeholders(self._placeholder_resolvers)

        # With trial.config resolved, create placement group factory if needed.
        trial.create_placement_group_factory()

        self._trials.append(trial)
        if trial.status != Trial.TERMINATED:
            self._live_trials.add(trial)
        with warn_if_slow("scheduler.on_trial_add"):
            self._scheduler_alg.on_trial_add(self._wrapped(), trial)
        self._mark_trial_to_checkpoint(trial)

        logger.debug(f"Adding trial {trial} with status {trial.status}")

        status_str_map = {
            Trial.PENDING: self._pending_trials,
            Trial.RUNNING: self._running_trials,
            Trial.PAUSED: self._paused_trials,
            Trial.TERMINATED: self._stopped_trials,
            Trial.ERROR: self._failed_trials,
        }

        status_str_map[trial.status].add(trial)

        if trial.status == Trial.PENDING:
            self._pending_trials_list.append(trial)
            self._resources_to_pending_trials[trial.placement_group_factory].add(trial)

    def _update_trial_queue(self, blocking: bool = False, timeout: int = 600) -> bool:
        """Adds next trials to queue if possible.

        Note that the timeout is currently unexposed to the user.

        Args:
            blocking: Blocks until either a trial is available
                or is_finished (timeout or search algorithm finishes).
            timeout: Seconds before blocking times out.

        Returns:
            Boolean indicating if a new trial was created or not.
        """
        trial = self._search_alg.next_trial()
        if blocking and not trial:
            start = time.time()
            # Checking `is_finished` instead of _search_alg.is_finished
            # is fine because blocking only occurs if all trials are
            # finished and search_algorithm is not yet finished
            while (
                not trial and not self.is_finished() and time.time() - start < timeout
            ):
                logger.debug("Blocking for next trial...")
                trial = self._search_alg.next_trial()
                time.sleep(1)

        if trial:
            self.add_trial(trial)
            return True

        return False

    def _used_resources_string(self) -> str:
        allocated_resources = self._actor_manager.get_live_actors_resources()

        return self._resource_updater.debug_string(allocated_resources)

    def on_step_begin(self):
        self._resource_updater.update_avail_resources()

    def on_step_end(self):
        self._cleanup_cached_actors(force_all=False)
        self._cleanup_stopping_actors(force_all=False)

    def _cleanup_cached_actors(self, force_all: bool = False):
        if (
            self._search_alg.is_finished()
            and not self._staged_trials
            and self._actor_cache.total_max_objects == 0
        ):
            # If there are no more trials coming in, no trials are pending execution,
            # and we don't explicitly want to cache objects, we can evict the full
            # cache.
            force_all = True

        for tracked_actor in self._actor_cache.flush_cached_objects(
            force_all=force_all
        ):
            logger.debug(f"Cleaning up cached actor: {tracked_actor}")
            # Unset termination callbacks as no trial is associated
            tracked_actor.set_on_stop(None)
            tracked_actor.set_on_error(None)
            self._remove_actor(tracked_actor=tracked_actor)

    def _cleanup_stopping_actors(self, force_all: bool = False):
        now = time.monotonic()

        if (
            not force_all
            and now - self._earliest_stopping_actor <= self._actor_cleanup_timeout
        ):
            # If the earliest actor to timeout has not reached the timeout, return
            return

        # This is a bit costly, so we want to avoid running it too often
        times = deque(
            sorted(
                [
                    (timestamp, tracked_actor)
                    for tracked_actor, timestamp in self._stopping_actors.items()
                ],
                key=lambda item: item[0],
            )
        )

        while times and (
            force_all or time.monotonic() - times[0][0] > self._actor_cleanup_timeout
        ):
            if (
                time.monotonic() - times[0][0] < self._actor_force_cleanup_timeout
            ) and self._actor_manager.is_actor_started(tracked_actor=times[0][1]):
                # Even if force_all=True, we give the actors time to clean up
                self._actor_manager.next(timeout=1)
                continue

            _, tracked_actor = times.popleft()

            if tracked_actor not in self._stopping_actors:
                # Actor stopping has been handled by the block above
                continue

            if self._actor_manager.is_actor_started(tracked_actor=tracked_actor):
                logger.debug(f"Forcefully killing actor: {tracked_actor}")
                self._actor_manager.remove_actor(tracked_actor=tracked_actor, kill=True)
            self._stopping_actors.pop(tracked_actor)

        if times:
            self._earliest_stopping_actor = times[0][0]
        else:
            self._earliest_stopping_actor = float("inf")

    def step(self):
        if self.is_finished():
            raise TuneError("Called step when all trials finished?")

        with warn_if_slow("on_step_begin"):
            self.on_step_begin()

        with warn_if_slow("callbacks.on_step_begin"):
            self._callbacks.on_step_begin(
                iteration=self._iteration, trials=self._trials
            )

        # Ask searcher for more trials
        self._maybe_update_trial_queue()

        # Start actors for added trials
        self._maybe_add_actors()

        # Handle one event
        if not self._actor_manager.next(timeout=0.1):
            # If there are no actors running, warn about potentially
            # insufficient resources
            if not self._actor_manager.num_live_actors:
                self._insufficient_resources_manager.on_no_available_trials(
                    self.get_trials()
                )

        # Maybe stop whole experiment
        self._stop_experiment_if_needed()

        # Maybe save experiment state
        try:
            self.checkpoint()
        except Exception as e:
            logger.warning(f"Trial controller checkpointing failed: {str(e)}")
            raise e

        self._iteration += 1

        if self._server:
            with warn_if_slow("server"):
                self._process_stop_requests()

            if self.is_finished():
                self._server.shutdown()

        with warn_if_slow("on_step_end"):
            self.on_step_end()
        with warn_if_slow("callbacks.on_step_end"):
            self._callbacks.on_step_end(iteration=self._iteration, trials=self._trials)

    def _set_trial_status(self, trial: Trial, status: str):
        """Set trial to a specific status.

        This will keep track of trials with specific statuses in sets.

        For PENDING and PAUSED trials we also keep a list of trials to be able
        to retain FIFO ordering. See ``_maybe_add_actors`` for details.

        Lastly we also keep a mapping from resources to pending/paused trials
        to be able to efficiently start trials for cached actors.
        """
        current_status = trial.status

        if current_status == status:
            logger.debug(f"Trial {trial} already has status {status}. Skipping update.")
            return

        status_str_map = {
            Trial.PENDING: self._pending_trials,
            Trial.RUNNING: self._running_trials,
            Trial.PAUSED: self._paused_trials,
            Trial.TERMINATED: self._stopped_trials,
            Trial.ERROR: self._failed_trials,
        }

        logger.debug(
            f"Setting status for trial {trial} from {current_status} to {status}"
        )

        assert trial in status_str_map[current_status], (trial, current_status)
        assert trial not in status_str_map[status], (trial, status)

        status_str_map[current_status].remove(trial)
        status_str_map[status].add(trial)

        # We keep a log for pending trials for FIFO scheduling.
        # We do not need to remove from this list as we will just discard
        # items that are in this list but not in the respective set.
        if status == Trial.PENDING:
            self._pending_trials_list.append(trial)
            self._resources_to_pending_trials[trial.placement_group_factory].add(trial)
        else:
            self._resources_to_pending_trials[trial.placement_group_factory].discard(
                trial
            )

        trial.set_status(status)

    def _get_trial_checkpoints(self) -> Dict[str, str]:
        for trial in self._trials_to_cache:
            self._trial_metadata[trial.trial_id] = trial.get_json_state()
        self._trials_to_cache.clear()
        return self._trial_metadata

    def _mark_trial_to_checkpoint(self, trial: Trial):
        self._trials_to_cache.add(trial)

    ###
    # UPDATE TRIALS
    def _maybe_update_trial_queue(self):
        """Ask the searcher for more trials."""
        if self._search_alg.is_finished():
            return

        dont_wait_for_trial = (
            self._pending_trials or self._running_trials or self._paused_trials
        )

        while len(self._pending_trials) < self._max_pending_trials:
            if not self._update_trial_queue(blocking=not dont_wait_for_trial):
                break
            dont_wait_for_trial = True

    def _cleanup_trials(self):
        logger.debug("CLEANING UP all trials")

        for tracked_actor in list(self._actor_to_trial):
            trial = self._actor_to_trial[tracked_actor]
            logger.debug(
                f"Scheduling trial stop at end of experiment (trial {trial}): "
                f"{tracked_actor}"
            )
            self._schedule_trial_stop(trial)

        # Clean up cached actors now
        self._cleanup_cached_actors(force_all=True)

        start = time.monotonic()
        while time.monotonic() - start < 5 and self._actor_manager.num_total_actors:
            if _dedup_logs("actor_manager_cleanup", str(start)):
                logger.debug(
                    "Waiting for actor manager to clean up final state [dedup]"
                )
            self._actor_manager.next(timeout=1)

        logger.debug("Force cleanup of remaining actors")
        self._cleanup_stopping_actors(force_all=True)

        self._actor_manager.cleanup()

    def _remove_actor(self, tracked_actor: TrackedActor):
        stop_future = self._actor_manager.schedule_actor_task(
            tracked_actor, "stop", _return_future=True
        )
        now = time.monotonic()

        if self._actor_manager.remove_actor(
            tracked_actor, kill=False, stop_future=stop_future
        ):
            # If the actor was previously alive, track
            self._stopping_actors[tracked_actor] = now
            self._earliest_stopping_actor = min(self._earliest_stopping_actor, now)

    ###
    # ADD ACTORS
    def _maybe_add_actors(self) -> None:
        """Add actors for pending and paused trials.

        For actors that have not been staged, yet, we request an actor.

        For actors that have been staged, already, we try to reuse a cached actor.

        First, we handle the trial that the scheduler chooses to run.

        Then, we handle all trials that are pending.

        Lastly, we see if we have cached actors that we can assign to a pending or
        paused trial. This can be the case when a trial has not been staged, yet,
        for instance because the number of staging trials was too large.
        """

        ###
        # 1: Start trial that the scheduler wants to run
        with warn_if_slow("choose_trial_to_run"):
            trial_to_run = self._scheduler_alg.choose_trial_to_run(self._wrapped())

        if trial_to_run:
            if _dedup_logs("trial_to_run_chosen", trial_to_run.trial_id):
                logger.debug(
                    f"Chose trial to run from scheduler: {trial_to_run} [dedup]"
                )
            if (
                trial_to_run not in self._staged_trials
                and trial_to_run not in self._trial_to_actor
            ):
                logger.debug(f"Staging trial to run: {trial_to_run}")
                self._set_trial_status(trial_to_run, Trial.PENDING)
                self._staged_trials.add(trial_to_run)
                self._actor_cache.increase_max(trial_to_run.placement_group_factory)
                # schedule_trial_actor also potentially uses cached actors
                self._schedule_trial_actor(trial_to_run)
            else:
                # Otherwise, only try to use the cached actor
                if _dedup_logs("trial_to_run_reuse", trial_to_run.trial_id):
                    logger.debug(
                        f"Trying to re-use actor for trial to run: {trial_to_run} "
                        f"[dedup]"
                    )
                self._maybe_reuse_cached_actor(trial_to_run)

        ###
        # 2: Start trials that are PENDING
        def _maybe_add_actors(candidates: List[Trial]):
            new_candidates = []

            while candidates:
                if self._actor_manager.num_pending_actors >= self._max_pending_trials:
                    break

                trial = candidates.pop(0)

                # If the trial is part of the list, but not of the set,
                # we just ignore it. Removing it from the list on status
                # change is too expensive.
                if trial not in self._pending_trials:
                    continue

                if trial in self._trial_to_actor:
                    new_candidates.append(trial)
                    continue

                if trial in self._staged_trials:
                    self._maybe_reuse_cached_actor(trial)
                    continue

                logger.debug(f"Scheduling actor for enqueued trial: {trial}")
                self._staged_trials.add(trial)
                self._actor_cache.increase_max(trial.placement_group_factory)
                self._schedule_trial_actor(trial)

            return new_candidates + candidates

        self._pending_trials_list = _maybe_add_actors(self._pending_trials_list)

        ###
        # 3: Start any trial that can be started with a cached actor
        if self._actor_cache.num_cached_objects:
            for resource in self._resources_to_pending_trials:
                if not self._resources_to_pending_trials[resource]:
                    continue

                if not self._actor_cache.has_cached_object(resource):
                    continue

                start_trial = self._resources_to_pending_trials[resource].pop()
                logger.debug(
                    f"Trying to re-use actor for enqueued trial: {start_trial}"
                )
                if not self._maybe_reuse_cached_actor(start_trial):
                    self._resources_to_pending_trials[resource].add(start_trial)
                else:
                    if start_trial not in self._staged_trials:
                        self._staged_trials.add(start_trial)
                        self._actor_cache.increase_max(
                            start_trial.placement_group_factory
                        )

    def _maybe_reuse_cached_actor(self, trial: Trial) -> bool:
        """Maybe reuse a cached actor for a trial.

        If an actor has been scheduled for the trial already,
        this will remove the original actor.
        """
        if trial in self._resetting_trials:
            return True

        resource_request = trial.placement_group_factory

        if not self._actor_cache.has_cached_object(resource_request):
            return False

        cached_actor = self._actor_cache.pop_cached_object(resource_request)
        logger.debug(f"Reusing ACTOR for trial {trial}: {cached_actor}")

        if trial in self._trial_to_actor:
            original_actor = self._trial_to_actor.pop(trial)
            self._actor_to_trial.pop(original_actor)

            logger.debug(f"Removing ORIGINAL ACTOR for trial {trial}: {original_actor}")
            self._remove_actor(tracked_actor=original_actor)

        self._trial_to_actor[trial] = cached_actor
        self._actor_to_trial[cached_actor] = trial

        # Todo: get rid of Trial.runner
        ray_actor = self._actor_manager._live_actors_to_ray_actors_resources[
            cached_actor
        ][0]
        trial.set_runner(ray_actor)

        self._schedule_trial_reset(trial, trial.config, trial.experiment_tag)

        return True

    def _schedule_trial_actor(self, trial: Trial):
        """Schedule an actor for a trial.

        If a cached actor is available, use it. Otherwise, request a
        new actor.
        """
        logger.debug(f"Trying to schedule new ACTOR for trial {trial}")

        assert trial.status == Trial.PENDING

        trial.init_logdir()
        # We checkpoint metadata here to try mitigating logdir duplication
        self._mark_trial_to_checkpoint(trial)

        if self._maybe_reuse_cached_actor(trial):
            return

        # Safeguard
        if trial in self._trial_to_actor:
            raise RuntimeError(
                f"Tried to request a new actor for trial {trial}, but an old "
                f"actor still exists. This can lead to leaked resources. The old "
                f"actor should be removed first. "
                f"This is an internal problem in Ray Tune. If you encounter this "
                f"error, please raise an issue on "
                f"https://github.com/ray-project/ray/issues"
            )

        trainable_cls = trial.get_trainable_cls()
        if not trainable_cls:
            exception = _AbortTrialExecution(
                f"Invalid trainable: {trial.trainable_name}. If you passed "
                f"a string, make sure the trainable was registered before."
            )
            self._schedule_trial_stop(trial, exception=exception)
            return

        _actor_cls = self._class_cache.get(trainable_cls)

        trial.set_location(_Location())
        trainable_kwargs = _get_trainable_kwargs(
            trial=trial, should_chdir=self._chdir_to_trial_dir
        )

        with _change_working_directory(trial):
            tracked_actor = self._actor_manager.add_actor(
                cls=_actor_cls,
                resource_request=trial.placement_group_factory,
                kwargs=trainable_kwargs,
                on_start=self._actor_started,
                on_stop=self._actor_stopped,
                on_error=self._actor_failed,
            )
            self._trial_to_actor[trial] = tracked_actor
            self._actor_to_trial[tracked_actor] = trial

        logger.debug(
            f"Scheduled new ACTOR for trial {trial}: {tracked_actor}. "
            f"Resources: {trial.placement_group_factory}"
        )

    def _unstage_trial_with_resources(self, trial: Trial):
        """Unstage trial, or one with the same resources as ``trial``."""
        # Case 1: The trial we started was staged. Just remove it
        if trial in self._staged_trials:
            self._staged_trials.remove(trial)
            self._actor_cache.decrease_max(trial.placement_group_factory)
            return

        # Case 2: We staged a trial "A" with the same resources, but our trial "B"
        # was selected by the scheduler to run. The resource manager does not care
        # about "trials", it just cares about resources being available. Thus we
        # look for a staged trial with the same resource requirements and remove it

        resource_request = trial.placement_group_factory
        # Remove staged trial with same resource requirements
        candidate_trial = None
        for staged_trial in self._staged_trials:
            staged_resources = staged_trial.placement_group_factory
            if staged_resources == resource_request:
                candidate_trial = staged_trial
                break

        if candidate_trial:
            self._staged_trials.remove(candidate_trial)
            self._actor_cache.decrease_max(candidate_trial.placement_group_factory)
            return

        raise RuntimeError(
            "Started a trial with resources requested by a different trial, but "
            "this trial was lost. This is an error in Ray Tune's execution "
            "logic. Please raise a GitHub issue at "
            "https://github.com/ray-project/ray/issues"
        )

    def _maybe_cache_trial_actor(self, trial: Trial) -> bool:
        """Cache trial actor for reuse, if needed.

        We will only cache as many actors as are needed to fulfill any pending
        resource requests for actors with the same resource requirements.
        E.g. if we have 6 running trials and 4 additional staged actors, we will only
        cache up to 4 of the running trial actors when they finish.

        One exception is the case when we have no cached actors, yet. In that case,
        we will always cache the actor in this method.

        Later, in `_cleanup_cached_actors`, we will check again if we need this cached
        actor. That method will keep the actor if we don't have any staged trials,
        because we don't know at that point if the next trial might require the same
        resources. But because there is no staged trial, it is safe to keep the actor
        around, as it won't occupy resources needed by another trial until it's staged.
        """
        if not self._reuse_actors:
            return False

        if self._search_alg.is_finished() and not self._staged_trials:
            logger.debug(
                f"Not caching actor of trial {trial} as the search is over "
                f"and no more trials are staged."
            )
            return False

        tracked_actor = self._trial_to_actor[trial]

        if (
            not self._actor_manager.is_actor_started(tracked_actor)
            or self._actor_manager.is_actor_failed(tracked_actor)
            or tracked_actor not in self._started_actors
        ):
            logger.debug(
                f"Not caching actor of trial {trial} as it has not been started, yet: "
                f"{tracked_actor}"
            )
            return False

        if not self._actor_cache.cache_object(
            trial.placement_group_factory, tracked_actor
        ):
            logger.debug(
                f"Could not cache actor of trial {trial} for "
                "reuse, as there are no pending trials "
                "requiring its resources."
            )
            return False

        logger.debug(f"Caching actor of trial {trial} for re-use: {tracked_actor}")

        tracked_actor = self._trial_to_actor.pop(trial)
        self._actor_to_trial.pop(tracked_actor)

        trial.set_runner(None)

        return True

    def _actor_started(self, tracked_actor: TrackedActor, log: str = "STARTED"):
        self._started_actors.add(tracked_actor)

        trial = self._actor_to_trial[tracked_actor]

        logger.debug(f"Actor {log} for trial {trial}: {tracked_actor}")

        self._unstage_trial_with_resources(trial)

        ray_actor = self._actor_manager._live_actors_to_ray_actors_resources[
            tracked_actor
        ][0]
        trial.set_runner(ray_actor)

        self._callbacks.on_trial_start(
            iteration=self._iteration, trials=self._trials, trial=trial
        )

        self._set_trial_status(trial, Trial.RUNNING)

        self._mark_trial_to_checkpoint(trial)

        if not self._schedule_trial_restore(trial):
            self._schedule_trial_train(trial)

    def _actor_stopped(self, tracked_actor: TrackedActor):
        if tracked_actor in self._actor_to_trial:
            trial = self._actor_to_trial.pop(tracked_actor)
            logger.debug(f"Actor STOPPED for trial {trial}: {tracked_actor}")
            self._trial_to_actor.pop(trial)
            trial.set_runner(None)

        logger.debug(f"Actor STOPPED: {tracked_actor}")

        self._stopping_actors.pop(tracked_actor, None)
        self._started_actors.discard(tracked_actor)

    def _actor_failed(self, tracked_actor: TrackedActor, exception: Exception):
        trial = self._actor_to_trial[tracked_actor]

        logger.debug(
            f"Actor FAILED for trial {trial}: {tracked_actor}. "
            f"Exception: {exception}"
        )

        if trial in (self._pending_trials | self._paused_trials):
            # First, set to running (needed downstream in _process_trial_failure)
            self._set_trial_status(trial, Trial.RUNNING)

            logger.debug(
                f"Trial {trial} failed in its creation task. Unstaging "
                f"to allow it to be re-scheduled."
            )

            self._unstage_trial_with_resources(trial)
            self._trial_task_failure(trial, exception=exception)

        self._actor_manager.clear_actor_task_futures(tracked_actor)

        # Clean up actor
        tracked_actor.set_on_stop(None)
        tracked_actor.set_on_error(None)
        self._actor_manager.remove_actor(tracked_actor, kill=False)

        # Trigger actor stopped callback
        self._actor_stopped(tracked_actor)

    def _schedule_trial_task(
        self,
        trial: Trial,
        method_name: str,
        args: Optional[Tuple] = None,
        kwargs: Optional[Dict] = None,
        on_result: Optional[Callable[[Trial, Any], None]] = None,
        on_error: Optional[Callable[[Trial, Exception], None]] = None,
        _return_future: bool = False,
    ) -> Optional[ray.ObjectRef]:
        """Schedule an actor task future for a trial.

        This is a wrapper around ``ActorManager.schedule_actor_task``. This method
        retrieves the tracked actor for a trial to kick off the task.

        It also wraps around the callbacks, retrieving the trial object given the
        tracked actor.
        """

        tracked_actor = self._trial_to_actor[trial]

        _on_result = None
        _on_error = None

        args = args or tuple()
        kwargs = kwargs or {}

        if on_result:

            def _on_result(tracked_actor: TrackedActor, *args, **kwargs):
                assert trial == self._actor_to_trial[tracked_actor]
                logger.debug(
                    f"Future {method_name.upper()} RESOLVED for trial {trial}: "
                    f"{args}, {kwargs}"
                )
                try:
                    on_result(trial, *args, **kwargs)
                except Exception as e:
                    logger.debug(
                        f"Error handling {method_name.upper()} result "
                        f"for trial {trial}: {e}"
                    )
                    if e is TuneError or self._fail_fast == self.RAISE:
                        raise e
                    else:
                        raise TuneError(traceback.format_exc())

        if on_error:

            def _on_error(tracked_actor: TrackedActor, exception: Exception):
                # If the actor failed, it has already been cleaned up.
                if tracked_actor not in self._actor_to_trial:
                    assert isinstance(exception, RayActorError), type(exception)
                else:
                    assert trial == self._actor_to_trial[tracked_actor]

                logger.debug(
                    f"Future {method_name.upper()} FAILED for trial {trial}: "
                    f"{exception}"
                )
                try:
                    on_error(trial, exception)
                except Exception as e:
                    logger.debug(
                        f"Error handling {method_name.upper()} failure "
                        f"for trial {trial}: {e}"
                    )
                    if e is TuneError or self._fail_fast == self.RAISE:
                        raise e
                    else:
                        raise TuneError(traceback.format_exc())

        logger.debug(f"Future {method_name.upper()} SCHEDULED for trial {trial}")

        with _change_working_directory(trial):
            future = self._actor_manager.schedule_actor_task(
                tracked_actor=tracked_actor,
                method_name=method_name,
                args=args,
                kwargs=kwargs,
                on_result=_on_result,
                on_error=_on_error,
                _return_future=_return_future,
            )
            if _return_future:
                return future

    def _queue_decision(self, trial, decision):
        # Get old decision, setting it to the current decision if it isn't set
        old_decision = self._queued_trial_decisions.setdefault(trial.trial_id, decision)

        # Stopping always takes precedence. If we decided to stop, just quit
        if old_decision is TrialScheduler.STOP:
            return

        # The old decision wasn't STOP. We update the decision only if it is
        # STOP or PAUSE. The action will only be CONTINUE if it was set by
        # the first received result and was never updated after that.
        if decision is TrialScheduler.STOP or decision is TrialScheduler.PAUSE:
            self._queued_trial_decisions[trial.trial_id] = decision

    def _execute_action(self, trial: Trial, decision: str):
        """Executes action based on decision.

        Args:
            trial: Trial to act on.
            decision: Scheduling decision to undertake.
        """
        if decision == TrialScheduler.CONTINUE:
            self._schedule_trial_train(trial)
        elif decision == TrialScheduler.PAUSE:
            self.pause_trial(trial)
        elif decision == TrialScheduler.STOP:
            self.stop_trial(trial)
        elif decision == TrialScheduler.NOOP:
            pass
        else:
            raise ValueError("Invalid decision: {}".format(decision))

    def _maybe_execute_queued_decision(self, trial):
        # `self._queued_trial_decisions` now contains a final decision
        # based on all results
        final_decision = self._queued_trial_decisions.pop(trial.trial_id, None)
        if final_decision:
            logger.debug(
                f"Executing final queued decision for {trial}: {final_decision}"
            )
            self._execute_action(trial, final_decision)

    def _stop_experiment_if_needed(self):
        """Stops all trials."""
        fail_fast = self._fail_fast and self._has_errored
        if self._stopper.stop_all() or fail_fast or self._should_stop_experiment:
            self._search_alg.set_finished()
            [
                self._schedule_trial_stop(t)
                for t in self._trials
                if t.status not in {Trial.ERROR, Trial.TERMINATED}
            ]

    ###
    # Failure
    def _trial_task_failure(self, trial: Trial, exception: Exception):
        if self._fail_fast == self.RAISE:
            raise exception
        else:
            if self._print_trial_errors:
                logger.error(f"Trial task failed for trial {trial}", exc_info=exception)
            self._process_trial_failure(trial, exception=exception)

    def _process_trial_failure(
        self, trial: Trial, exception: Optional[Union[TuneError, RayTaskError]] = None
    ):
        """Handle trial failure.

        Attempt trial recovery if possible, clean up state otherwise.

        Args:
            trial: Failed trial.
            exception: Exception prior to invoking this method.
        """
        self._has_errored = True
        if trial.status == Trial.RUNNING:
            if trial.should_recover():
                self._try_recover(trial, exc=exception)
                self._callbacks.on_trial_recover(
                    iteration=self._iteration, trials=self._trials, trial=trial
                )
            else:
                self._scheduler_alg.on_trial_error(self, trial)
                self._search_alg.on_trial_complete(trial.trial_id, error=True)
                self._schedule_trial_stop(trial, exception=exception)
                self._callbacks.on_trial_error(
                    iteration=self._iteration, trials=self._trials, trial=trial
                )

    def _schedule_trial_stop(self, trial: Trial, exception: Optional[Exception] = None):
        if trial.status == Trial.ERROR:
            logger.debug(f"Not requesting trial STOP as it is ERROR already: {trial}")
            return

        logger.debug(f"Requesting to STOP actor for trial {trial}")

        trial.saving_to = None
        trial.restoring_from = None

        self._set_trial_status(trial, Trial.ERROR if exception else Trial.TERMINATED)
        trial.set_location(_Location())

        if exception:
            trial.handle_error(exc=exception)

        if trial not in self._trial_to_actor:
            logger.debug(f"Will not STOP trial actor as it is not live: {trial}")
            return

        tracked_actor = self._trial_to_actor[trial]

        self._actor_manager.clear_actor_task_futures(tracked_actor=tracked_actor)

        self._mark_trial_to_checkpoint(trial)

        if not exception and self._maybe_cache_trial_actor(trial):
            # Trial runner has been cached
            return

        logger.debug(f"Terminating actor for trial {trial}: {tracked_actor}")

        tracked_actor = self._trial_to_actor.pop(trial)
        self._actor_to_trial.pop(tracked_actor)

        trial.set_runner(None)

        self._remove_actor(tracked_actor=tracked_actor)

    def stop_trial(self, trial):
        """The canonical implementation of stopping a trial.

        Trials may be in any external status when this function is called.
        If trial is in state PENDING or PAUSED, calls `on_trial_remove` for
        scheduler and `on_trial_complete()` for search_alg.
        If trial is in state RUNNING, calls `on_trial_complete` for scheduler
        and search_alg if RUNNING. Caller to ensure that there is no
        outstanding future to be handled for the trial. If there is, the future
        would be discarded.
        """
        try:
            if trial.status in [Trial.ERROR, Trial.TERMINATED]:
                return
            elif trial.status in [Trial.PENDING, Trial.PAUSED]:
                self._scheduler_alg.on_trial_remove(self, trial)
                self._search_alg.on_trial_complete(trial.trial_id)
            elif trial.status is Trial.RUNNING:
                # By this time trial.last_result should have been
                # updated already.
                self._scheduler_alg.on_trial_complete(
                    self, trial, flatten_dict(trial.last_result)
                )
                self._search_alg.on_trial_complete(
                    trial.trial_id, result=flatten_dict(trial.last_result)
                )
            self._callbacks.on_trial_complete(
                iteration=self._iteration, trials=self._trials, trial=trial
            )
            self._schedule_graceful_trial_stop(trial)
            self._live_trials.discard(trial)
        except Exception as e:
            logger.exception("Trial %s: Error stopping trial.", trial)
            if self._fail_fast == self.RAISE:
                raise
            if isinstance(e, TuneError):
                self._process_trial_failure(trial, exception=e)
            else:
                self._process_trial_failure(
                    trial, _TuneStopTrialError(traceback.format_exc())
                )

    def _schedule_graceful_trial_stop(self, trial: Trial):
        self._schedule_trial_export(trial)
        if trial.status != "ERROR":
            self._schedule_trial_stop(trial)

    def _schedule_trial_pause(self, trial: Trial, should_checkpoint: bool = True):
        if should_checkpoint:
            self._schedule_trial_save(trial, storage=CheckpointStorage.MEMORY)
        self._schedule_trial_stop(trial)
        self._set_trial_status(trial, Trial.PAUSED)

    ###
    # TRAIN

    def _schedule_trial_train(self, trial: Trial):
        args = ()
        method_name = "train"

        buffer_length, buffer_time_s = self._maybe_buffer_training(trial)

        if buffer_length > 1:
            method_name = "train_buffered"
            args = (buffer_length, buffer_time_s)

        logger.debug(f"Scheduling future {method_name.upper()} for trial {trial}")

        self._schedule_trial_task(
            trial=trial,
            method_name=method_name,
            args=args,
            on_result=self._on_training_result,
            on_error=self._trial_task_failure,
        )

    def _maybe_buffer_training(self, trial: Trial) -> Tuple[int, float]:
        buffer_time_s = max(
            self._buffer_min_time_s,
            min(self._buffer_max_time_s, self._actor_manager.num_actor_tasks // 10),
        )
        buffer_length = self._buffer_length

        if buffer_length > 1 and trial.checkpoint_at_end:
            # If a trial checkpoint can be triggered externally,
            # it is not safe to buffer results.
            if log_once("trial_executor_buffer_checkpoint"):
                logger.warning(
                    "Disabling buffered training as you passed "
                    "`checkpoint_at_end` to `train.CheckpointConfig()`."
                )
            return 1, buffer_time_s

        if buffer_length > 1 and trial.checkpoint_freq > 0:
            return min(buffer_length, trial.checkpoint_freq), buffer_time_s

        return buffer_length, buffer_time_s

    ###
    # RESULT

    def _on_training_result(self, trial, result):
        if not isinstance(result, list):
            result = [result]
        with warn_if_slow("process_trial_result"):
            self._process_trial_results(trial, result)
        self._maybe_execute_queued_decision(trial)

    def _process_trial_results(self, trial, results):
        logger.debug(f"Processing trial results for trial {trial}: {results}")
        with warn_if_slow(
            "process_trial_results",
            message="Processing trial results took {duration:.3f} s, "
            "which may be a performance bottleneck. Please consider "
            "reporting results less frequently to Ray Tune.",
        ):
            for i, result in enumerate(results):
                with warn_if_slow("process_trial_result"):
                    decision = self._process_trial_result(trial, result)
                if decision is None:
                    # If we didn't get a decision, this means a
                    # non-training future (e.g. a save) was scheduled.
                    # We do not allow processing more results then.
                    if i < len(results) - 1:
                        if log_once("tune_controller_buffer_checkpoint"):
                            logger.warning(
                                f"Trial {trial} has a non-training future "
                                f"scheduled but {len(results) - i} results "
                                f"left to process. This means that a "
                                f"checkpoint was requested, but buffered "
                                f"training was continued before it was "
                                f"saved. Consider using non-buffered "
                                f"training by setting the env variable "
                                f"`TUNE_RESULT_BUFFER_LENGTH=1`."
                            )
                elif decision == TrialScheduler.STOP:
                    # If the decision is to stop the trial,
                    # ignore all results that came after that.
                    break

    def _process_trial_result(self, trial, result):
        result.update(trial_id=trial.trial_id)
        is_duplicate = RESULT_DUPLICATE in result
        force_checkpoint = result.get(SHOULD_CHECKPOINT, False)
        # TrialScheduler and SearchAlgorithm still receive a
        # notification because there may be special handling for
        # the `on_trial_complete` hook.
        if is_duplicate:
            logger.debug("Trial finished without logging 'done'.")
            result = trial.last_result
            result.update(done=True)

        self._total_time += result.get(TIME_THIS_ITER_S, 0)

        flat_result = flatten_dict(result)
        self._validate_result_metrics(flat_result)

        if self._stopper(trial.trial_id, result) or trial.should_stop(flat_result):
            decision = TrialScheduler.STOP
        else:
            with warn_if_slow("scheduler.on_trial_result"):
                decision = self._scheduler_alg.on_trial_result(
                    self._wrapped(), trial, flat_result
                )
        if decision == TrialScheduler.STOP:
            result.update(done=True)
        else:
            # Only updating search alg if the trial is not to be stopped.
            with warn_if_slow("search_alg.on_trial_result"):
                self._search_alg.on_trial_result(trial.trial_id, flat_result)

        # If this is not a duplicate result, the callbacks should
        # be informed about the result.
        if not is_duplicate:
            with warn_if_slow("callbacks.on_trial_result"):
                self._callbacks.on_trial_result(
                    iteration=self._iteration,
                    trials=self._trials,
                    trial=trial,
                    result=result.copy(),
                )
            trial.update_last_result(result)
            # Include in next experiment checkpoint
            self._mark_trial_to_checkpoint(trial)

        # Checkpoints to disk. This should be checked even if
        # the scheduler decision is STOP or PAUSE. Note that
        # PAUSE only checkpoints to memory and does not update
        # the global checkpoint state.
        self._checkpoint_trial_if_needed(trial, force=force_checkpoint)

        if trial.is_saving:
            logger.debug(f"Caching trial decision for trial {trial}: {decision}")
            # Cache decision to execute on after the save is processed.
            # This prevents changing the trial's state or kicking off
            # another training step prematurely.
            self._cached_trial_decisions[trial.trial_id] = decision
            return None
        else:
            self._queue_decision(trial, decision)
            return decision

    def _validate_result_metrics(self, result):
        """
        Check if any of the required metrics was not reported
        in the last result. If the only items are ``done`` or any of
        DEBUG_METRICS, this means that no result was ever received and
        the trial just returned. This is also okay and will not raise
        an error.

        This will ignore checking for the DEFAULT_METRIC.
        """
        if int(os.environ.get("TUNE_DISABLE_STRICT_METRIC_CHECKING", 0)) != 1 and (
            len({k for k in result if k not in list(DEBUG_METRICS) + [DONE]}) > 1
        ):
            base_metric = self._metric if self._metric != DEFAULT_METRIC else None
            scheduler_metric = (
                self._scheduler_alg.metric
                if self._scheduler_alg.metric != DEFAULT_METRIC
                else None
            )
            search_metrics = (
                self._search_alg.metric
                if self._search_alg.metric != DEFAULT_METRIC
                else None
            )

            if isinstance(search_metrics, str):
                search_metrics = [search_metrics]

            if base_metric and base_metric not in result:
                report_metric = base_metric
                location = "tune.TuneConfig()"
            elif scheduler_metric and scheduler_metric not in result:
                report_metric = scheduler_metric
                location = type(self._scheduler_alg).__name__
            elif search_metrics and any(
                search_metric not in result for search_metric in search_metrics
            ):
                report_metric = list(
                    filter(
                        lambda search_metric: search_metric not in result,
                        search_metrics,
                    )
                )
                if len(report_metric) == 1:
                    report_metric = report_metric[0]
                location = type(self._search_alg).__name__
            else:
                report_metric = None
                location = None

            if report_metric:
                raise ValueError(
                    "Trial returned a result which did not include the "
                    "specified metric(s) `{}` that `{}` expects. "
                    "Make sure your calls to `tune.report()` include the "
                    "metric, or set the "
                    "TUNE_DISABLE_STRICT_METRIC_CHECKING "
                    "environment variable to 1. Result: {}".format(
                        report_metric, location, result
                    )
                )

    ###
    # SAVE
    def _schedule_trial_save(
        self,
        trial: Trial,
        storage: CheckpointStorage = CheckpointStorage.PERSISTENT,
        result: Optional[Dict] = None,
    ) -> Optional[_TrackedCheckpoint]:
        if trial not in self._trial_to_actor:
            logger.debug(
                f"Trial SAVE requested for trial {trial} but trial is already "
                f"stopping. Ignoring."
            )
            return None

        result = result or trial.last_result

        if _use_storage_context():
            assert (
                storage == CheckpointStorage.PERSISTENT
            ), "Memory checkpoints are no longer supported in the new persistence mode."
            self._schedule_trial_task(
                trial=trial,
                method_name="save",
                on_result=self._on_saving_result,
                on_error=self._trial_task_failure,
            )
            # TODO(justinvyu): Remove the return value?
            return

        if storage == CheckpointStorage.MEMORY:
            future = self._schedule_trial_task(
                trial=trial,
                method_name="save_to_object",
                on_result=None,
                on_error=self._trial_task_failure,
                _return_future=True,
            )
            checkpoint = _TrackedCheckpoint(
                dir_or_data=future, storage_mode=storage, metrics=result
            )
            trial.on_checkpoint(checkpoint)
        else:
            future = self._schedule_trial_task(
                trial=trial,
                method_name="save",
                on_result=self._on_saving_result,
                on_error=self._trial_task_failure,
                _return_future=True,
            )
            checkpoint = _TrackedCheckpoint(
                dir_or_data=future,
                storage_mode=storage,
                metrics=result,
            )
            trial.saving_to = checkpoint

        return checkpoint

    def _on_saving_result(self, trial, checkpoint_value: Union[ray.ObjectRef, str]):
        with warn_if_slow("process_trial_save") as _profile:
            self._process_trial_save(trial, checkpoint_value)
        with warn_if_slow("callbacks.on_trial_save"):
            self._callbacks.on_trial_save(
                iteration=self._iteration, trials=self._trials, trial=trial
            )
        if _profile.too_slow and trial.sync_on_checkpoint:
            # TODO(ujvl): Suggest using cloud checkpointing once
            #  API has converged.

            msg = (
                "Consider turning off forced head-worker trial "
                "checkpoint syncs by setting sync_on_checkpoint=False"
                ". Note that this may result in faulty trial "
                "restoration if a failure occurs while the checkpoint "
                "is being synced from the worker to the head node."
            )

            if trial.location.hostname and (
                trial.location.hostname != get_node_ip_address()
            ):
                if log_once("tune_head_worker_checkpoint"):
                    logger.warning(msg)

        self._maybe_execute_queued_decision(trial)

    def _process_trial_save(
        self, trial: Trial, checkpoint_value: Union[ray.ObjectRef, str]
    ):
        """Processes a trial save.

        Acts on the decision cached during the last `_process_trial` call.

        Args:
            trial: Trial being saved.
        """
        logger.debug("Trial %s: Processing trial save.", trial)

        try:
            trial.saving_to.dir_or_data = checkpoint_value
            self._callbacks.on_checkpoint(
                iteration=self._iteration,
                trials=self._trials,
                trial=trial,
                checkpoint=trial.saving_to,
            )
            trial.on_checkpoint(trial.saving_to)
            self._checkpoint_manager.on_trial_checkpoint(trial)
            if trial.checkpoint.storage_mode != CheckpointStorage.MEMORY:
                self._mark_trial_to_checkpoint(trial)
        except Exception as e:
            if (
                isinstance(e, _HeadNodeSyncDeprecationWarning)
                or self._fail_fast == self.RAISE
            ):
                raise e
            logger.exception(
                "Trial %s: Error handling checkpoint %s", trial, checkpoint_value
            )

        trial.saving_to = None
        decision = self._cached_trial_decisions.pop(trial.trial_id, None)
        if decision and checkpoint_value:
            self._queue_decision(trial, decision)

    def _checkpoint_trial_if_needed(self, trial, force=False):
        """Checkpoints trial based off trial.last_result."""
        if trial.should_checkpoint() or force:
            # Save trial runtime if possible.
            if trial.runner:
                self._schedule_trial_save(trial, storage=CheckpointStorage.PERSISTENT)

    ###
    # RESTORE
    def _schedule_trial_restore(self, trial: Trial) -> bool:
        checkpoint = trial.checkpoint

        if _use_storage_context():
            # TODO(justinvyu): Skipping restoration altogether for now.
            return False

        if checkpoint.dir_or_data is None:
            logger.debug(f"Not restoring trial {trial}: No checkpoint found.")
            return False

        kwargs = {}

        if checkpoint.storage_mode == CheckpointStorage.MEMORY:
            method_name = "restore_from_object"
            args = (checkpoint.dir_or_data,)
        elif (
            trial.uses_cloud_checkpointing
            or not trial.sync_on_checkpoint
            or not os.path.exists(checkpoint.dir_or_data)
        ):
            fallback_to_latest = bool(
                int(os.environ.get("TUNE_FALLBACK_TO_LATEST_CHECKPOINT", "1"))
            )

            method_name = "restore"
            args = (checkpoint.dir_or_data,)
            kwargs = {
                "checkpoint_node_ip": checkpoint.node_ip,
                "fallback_to_latest": fallback_to_latest,
            }
        elif trial.sync_on_checkpoint:
            checkpoint_path = TrainableUtil.find_checkpoint_dir(checkpoint.dir_or_data)
            obj = Checkpoint.from_directory(checkpoint_path).to_bytes()

            method_name = "restore_from_object"
            args = (obj,)
        else:
            raise _AbortTrialExecution(
                "Pass in `sync_on_checkpoint=True` for driver-based trial"
                "restoration. Pass in an `upload_dir` for remote "
                "storage-based restoration"
            )

        trial.restoring_from = checkpoint
        self._schedule_trial_task(
            trial=trial,
            method_name=method_name,
            args=args,
            kwargs=kwargs,
            on_result=self._on_restoring_result,
            on_error=self._trial_task_failure,
        )
        return True

    def _on_restoring_result(self, trial: Trial, result: Any):
        self._process_trial_restore(trial)

    def _process_trial_restore(self, trial: Trial):
        """Processes a trial restore.

        Args:
            trial: Trial being restored.
        """
        logger.debug("Trial %s: Processing trial restore.", trial)
        trial.on_restore()
        logger.debug("Trial %s: Restore processed successfully", trial)
        self._set_trial_status(trial, Trial.RUNNING)
        self._schedule_trial_train(trial)
        self._live_trials.add(trial)

    def _try_recover(self, trial: Trial, exc: Union[TuneError, RayTaskError]):
        """Tries to recover trial.

        Notifies SearchAlgorithm and Scheduler if failure to recover.

        Args:
            trial: Trial to recover.
            exc: Exception prior to invoking this method.
        """
        self._cached_trial_decisions.pop(trial.trial_id, None)
        # Resetting this, in case that the trial is in saving status when it crashes.
        if trial.is_saving:
            trial.saving_to = None
        if trial.is_restoring and exc:
            exc = _TuneRestoreError(exc)
        self._schedule_trial_stop(trial, exception=exc)

        logger.debug("Trial %s: Notifying Scheduler and requeueing.", trial)
        self._requeue_trial(trial)

    def _requeue_trial(self, trial):
        """Notification to TrialScheduler and requeue trial.

        This does not notify the SearchAlgorithm because the function
        evaluation is still in progress.

        """
        self._scheduler_alg.on_trial_error(self, trial)
        self._set_trial_status(trial, status=Trial.PENDING)

        # TODO(rliaw): Right now, this pushes the trial to the end of queue
        # because restoration can be expensive. However, this is not
        # ideal since it just hides the issue - a better fix would
        # be to use an actor table to detect the IP of the Trainable
        # and rsync the files there.
        # See https://github.com/ray-project/ray/issues/5168
        self._trials.pop(self._trials.index(trial))
        self._trials.append(trial)
        self._live_trials.add(trial)

        with warn_if_slow("scheduler.on_trial_add"):
            self._scheduler_alg.on_trial_add(self._wrapped(), trial)

    ###
    # EXPORT
    def _schedule_trial_export(self, trial: Trial):
        if not trial.export_formats or len(trial.export_formats) <= 0:
            return

        # Todo: We are waiting here synchronously until the task resolved.
        # Instead, we should schedule the trial stop after the export resolved.
        # This requires changes in TrialRunner, which we can remove once the
        # legacy execution path has been removed.
        future = self._schedule_trial_task(
            trial=trial,
            method_name="export_model",
            args=(trial.export_formats,),
            on_result=None,
            on_error=self._trial_task_failure,
            _return_future=True,
        )
        self._actor_manager._actor_task_events.resolve_future(future)

    ###
    # RESET
    def _schedule_trial_reset(
        self,
        trial: Trial,
        new_config: Dict,
        new_experiment_tag: str,
    ):
        trial.set_experiment_tag(new_experiment_tag)
        trial.set_config(new_config)

        # Pass magic variables
        extra_config = copy.deepcopy(new_config)
        extra_config[TRIAL_INFO] = _TrialInfo(trial)

        stdout_file, stderr_file = trial.log_to_file
        extra_config[STDOUT_FILE] = stdout_file
        extra_config[STDERR_FILE] = stderr_file

        logger_creator = partial(
            _noop_logger_creator,
            logdir=trial.logdir,
            should_chdir=self._chdir_to_trial_dir,
        )

        self._resetting_trials.add(trial)
        self._schedule_trial_task(
            trial=trial,
            method_name="reset",
            args=(extra_config,),
            kwargs={
                "logger_creator": logger_creator,
                "remote_checkpoint_dir": trial.remote_checkpoint_dir,
            },
            on_result=self._on_trial_reset,
            on_error=self._trial_task_failure,
        )

    def _on_trial_reset(self, trial: Trial, success: bool):
        self._resetting_trials.remove(trial)

        if not success:
            info = (
                "Trainable runner reuse requires reset_config() to be "
                "implemented and return True."
            )

            logger.error(f"Could not re-use actor for trial {trial}: {info}")

            exception = _AbortTrialExecution(info)

            self._schedule_trial_stop(trial, exception=exception)
            return

        tracked_actor = self._trial_to_actor[trial]

        self._actor_started(tracked_actor, log="REUSED")

    def request_stop_trial(self, trial):
        self._stop_queue.append(trial)

    def request_stop_experiment(self):
        self._should_stop_experiment = True

    def _process_stop_requests(self):
        while self._stop_queue:
            t = self._stop_queue.pop()
            self.stop_trial(t)

    def pause_trial(self, trial: Trial, should_checkpoint: bool = True):
        """Pause a trial and reset the necessary state variables for resuming later.

        Args:
            trial: Trial to pause.
            should_checkpoint: Whether or not an in-memory checkpoint should be created
                for this paused trial. Defaults to True.
        """
        # NOTE: The cached trial decision is not needed since we will overrule this
        # decision with PAUSE.
        self._cached_trial_decisions.pop(trial.trial_id, None)
        self._schedule_trial_pause(trial)

    def cleanup(self):
        """Cleanup trials and callbacks."""
        self._cleanup_trials()
        self.end_experiment_callbacks()

    def __getstate__(self):
        """Gets state for trial.

        Note that this is not used as a pickling override as
        does not have all fields.
        """
        state = self.__dict__.copy()
        for k in [
            "_trials",
            "_live_trials",
            "_stop_queue",
            "_server",
            "_search_alg",
            "_placeholder_resolvers",
            "_scheduler_alg",
            "_pending_trial_queue_times",
            "_callbacks",
            "_checkpoint_manager",
            "_storage",
            "_legacy_local_experiment_path",
            "_legacy_remote_experiment_path",
            "_legacy_sync_config",
            "_legacy_experiment_dir_name",
            "_insufficient_resources_manager",
            "_actor_manager",
            "_class_cache",
            "_resource_updater",
            "_trials_to_cache",
            "_trial_metadata",
            "_actor_to_trial",
            "_trial_to_actor",
            "_resources_to_pending_trials",
            "_pending_trials",
            "_pending_trials_list",
            "_running_trials",
            "_paused_trials",
            "_stopped_trials",
            "_failed_trials",
            "_resetting_trials",
            "_started_actors",
            "_stopping_actors",
            "_staged_trials",
            "_actor_cache",
        ]:
            del state[k]
        state["launch_web_server"] = bool(self._server)
        return state

    def __setstate__(self, state):
        launch_web_server = state.pop("launch_web_server")

        # Use session_str from previous checkpoint if does not exist
        session_str = state.pop("_session_str")
        self.__dict__.setdefault("_session_str", session_str)
        # Use start_time from previous checkpoint if does not exist
        start_time = state.pop("_start_time")
        self.__dict__.setdefault("_start_time", start_time)

        self.__dict__.update(state)
        self._checkpoint_manager = self._create_checkpoint_manager()

        if launch_web_server:
            self._server = TuneServer(self, self._server_port)


class _TrialExecutorWrapper:
    """Wraps around TrialExecutor class, intercepts API calls and warns users
    of restricted API access.

    This is meant to facilitate restricting
    the current API exposure of TrialExecutor by TrialScheduler.
    """

    def __init__(
        self,
        trial_executor: "_FakeRayTrialExecutor",
        whitelist_attr: Optional[set] = None,
    ):
        self._trial_executor = trial_executor
        self._whitelist_attr = whitelist_attr or set()

        for attr in self._whitelist_attr:
            assert hasattr(self._trial_executor, attr)

    def __getattr__(self, attr):
        if attr not in self._whitelist_attr:
            if log_once("restrict_accessing_trial_executor"):
                logger.warning(
                    f"You are trying to access {attr} interface of "
                    f"TrialExecutor in TrialScheduler, which is being "
                    f"restricted. If you believe it is reasonable for "
                    f"your scheduler to access this TrialExecutor API, "
                    f"please reach out to Ray team on GitHub. A more "
                    f"strict API access pattern would be enforced "
                    f"starting 1.12.0"
                )
        return getattr(self._trial_executor, attr)


@DeveloperAPI
class TrialRunnerWrapper:
    """Wraps around TrialRunner class, intercepts API calls and warns users
    of restricted API access.

    This is meant to facilitate restricting
    the current API exposure of TrialRunner by TrialScheduler.
    """

    _EXECUTOR_ATTR = "trial_executor"

    def __init__(
        self,
        tune_controller: TuneController,
        trial_executor: Any,
        runner_whitelist_attr: Optional[set] = None,
        executor_whitelist_attr: Optional[set] = None,
    ):
        self._tune_controller = tune_controller
        self._trial_executor = _TrialExecutorWrapper(
            trial_executor, executor_whitelist_attr
        )
        self._runner_whitelist_attr = runner_whitelist_attr or set()

        for attr in self._runner_whitelist_attr:
            assert hasattr(self, attr)

    def __getattr__(self, attr):
        if attr == self._EXECUTOR_ATTR:
            return self._trial_executor
        if attr not in self._runner_whitelist_attr:
            if log_once("restrict_accessing_tune_controller"):
                logger.warning(
                    f"You are trying to access {attr} interface of "
                    f"TrialRunner in TrialScheduler, which is being "
                    f"restricted. If you believe it is reasonable for "
                    f"your scheduler to access this TrialRunner API, "
                    f"please reach out to Ray team on GitHub. A more "
                    f"strict API access pattern would be enforced "
                    f"starting 1.12s.0"
                )
        return getattr(self._tune_controller, attr)


def _get_max_pending_trials(search_alg: SearchAlgorithm) -> int:
    max_pending_trials = os.getenv("TUNE_MAX_PENDING_TRIALS_PG", "auto")

    if max_pending_trials != "auto":
        return int(max_pending_trials)

    # Else, auto detect.

    # Only BasicVariantGenerator supports > 1 pending trials.
    # This is because we don't want to generate too many trials
    # before we fit the searcher model.
    if not isinstance(search_alg, BasicVariantGenerator):
        return 1

    # Use a minimum of 16 to trigger fast autoscaling
    # Scale up to at most the number of available cluster CPUs
    cluster_cpus = ray.cluster_resources().get("CPU", 1.0)
    max_pending_trials = min(
        max(search_alg.total_samples, 16), max(16, int(cluster_cpus * 1.1))
    )

    if max_pending_trials > 128:
        logger.warning(
            f"The maximum number of pending trials has been "
            f"automatically set to the number of available "
            f"cluster CPUs, which is high "
            f"({max_pending_trials} CPUs/pending trials). "
            f"If you're running an experiment with a large number "
            f"of trials, this could lead to scheduling overhead. "
            f"In this case, consider setting the "
            f"`TUNE_MAX_PENDING_TRIALS_PG` environment variable "
            f"to the desired maximum number of concurrent trials."
        )

    return max_pending_trials


class _FakeRayTrialExecutor:
    """The TuneController does not use a RayTrialExecutor anymore.

    Instead, we pass this fake executor for searchers/schedulers to use
    as an interface.

    In the future, we should have the searchers/schedulers either interact with
    the tune controller, or define a different API for more fine-grained scheduler
    control.
    """

    def __init__(self, tune_controller: TuneController):
        self._tune_controller = tune_controller

    def pause_trial(self, trial: Trial, should_checkpoint: bool = True):
        return self._tune_controller._schedule_trial_pause(
            trial, should_checkpoint=should_checkpoint
        )

    def save(
        self,
        trial: Trial,
        storage: CheckpointStorage = CheckpointStorage.PERSISTENT,
        result: Optional[Dict] = None,
    ) -> _TrackedCheckpoint:
        return self._tune_controller._schedule_trial_save(
            trial=trial, storage=storage, result=result
        )

    def has_resources_for_trial(self, trial: Trial):
        return True

    @property
    def _resource_updater(self):
        return self._tune_controller._resource_updater

    def force_reconcilation_on_next_step_end(self):
        pass<|MERGE_RESOLUTION|>--- conflicted
+++ resolved
@@ -22,13 +22,6 @@
 from ray.air.constants import TIME_THIS_ITER_S
 from ray.air.execution import ResourceManager, PlacementGroupResourceManager
 from ray.air.execution._internal import RayActorManager, TrackedActor
-<<<<<<< HEAD
-from ray.train._internal.storage import _use_storage_context, StorageContext
-from ray.exceptions import RayActorError
-from ray.tune.error import _AbortTrialExecution
-from ray.tune.execution.ray_trial_executor import _class_cache
-from ray.tune.execution.trial_runner import _TuneControllerBase, TrialRunnerWrapper
-=======
 from ray.train._internal.storage import StorageContext, _use_storage_context
 from ray.exceptions import RayActorError, RayTaskError
 from ray.tune.error import _AbortTrialExecution, _TuneStopTrialError, _TuneRestoreError
@@ -38,7 +31,6 @@
     _experiment_checkpoint_exists,
     _find_newest_experiment_checkpoint,
 )
->>>>>>> 9f36019f
 from ray.tune.experiment.trial import (
     _change_working_directory,
     _noop_logger_creator,
@@ -1917,18 +1909,27 @@
         """
         logger.debug("Trial %s: Processing trial save.", trial)
 
+        from ray.train._internal.checkpoint_manager import _TrainingResult
+
         try:
-            trial.saving_to.dir_or_data = checkpoint_value
-            self._callbacks.on_checkpoint(
-                iteration=self._iteration,
-                trials=self._trials,
-                trial=trial,
-                checkpoint=trial.saving_to,
-            )
-            trial.on_checkpoint(trial.saving_to)
-            self._checkpoint_manager.on_trial_checkpoint(trial)
-            if trial.checkpoint.storage_mode != CheckpointStorage.MEMORY:
+            if _use_storage_context() and isinstance(checkpoint_value, _TrainingResult):
+                # TODO(justinvyu): Update callbacks to take in a _TrainingResult
+                trial.on_checkpoint(checkpoint_value)
+
+                self._checkpoint_manager.on_trial_checkpoint(trial)
                 self._mark_trial_to_checkpoint(trial)
+            else:
+                trial.saving_to.dir_or_data = checkpoint_value
+                self._callbacks.on_checkpoint(
+                    iteration=self._iteration,
+                    trials=self._trials,
+                    trial=trial,
+                    checkpoint=trial.saving_to,
+                )
+                trial.on_checkpoint(trial.saving_to)
+                self._checkpoint_manager.on_trial_checkpoint(trial)
+                if trial.checkpoint.storage_mode != CheckpointStorage.MEMORY:
+                    self._mark_trial_to_checkpoint(trial)
         except Exception as e:
             if (
                 isinstance(e, _HeadNodeSyncDeprecationWarning)
