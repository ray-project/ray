import copy
import json
import time
import traceback
import uuid
import warnings
from collections import defaultdict, deque
from datetime import datetime
from functools import partial
from pathlib import Path
from typing import Any, Callable, Dict, List, Optional, Union, Tuple, Set, TYPE_CHECKING

import logging
import os

import ray
from ray._private.services import get_node_ip_address
from ray.air import Checkpoint, ResourceRequest
from ray.air._internal.uri_utils import URI
from ray.air.config import CheckpointConfig
from ray.air._internal.checkpoint_manager import CheckpointStorage, _TrackedCheckpoint
from ray.air.constants import TIME_THIS_ITER_S
from ray.air.execution import ResourceManager, PlacementGroupResourceManager
from ray.air.execution._internal import RayActorManager, TrackedActor
from ray.train._internal.session import _FutureTrainingResult
from ray.train._internal.storage import StorageContext, _use_storage_context
from ray.train.constants import CHECKPOINT_DIR_NAME
from ray.exceptions import RayActorError, RayTaskError
from ray.tune.error import _AbortTrialExecution, _TuneStopTrialError, _TuneRestoreError
from ray.tune.execution.class_cache import _ActorClassCache
from ray.tune.execution.experiment_state import (
    _ExperimentCheckpointManager,
    _experiment_checkpoint_exists,
    _find_newest_experiment_checkpoint,
)
from ray.tune.experiment.trial import (
    _change_working_directory,
    _noop_logger_creator,
    _TrialInfo,
    _Location,
    _get_trainable_kwargs,
)
from ray.tune.experiment import Experiment
from ray.tune.execution.insufficient_resources_manager import (
    _InsufficientResourcesManager,
)
from ray.tune.result import (
    DEBUG_METRICS,
    DEFAULT_METRIC,
    DONE,
    RESULT_DUPLICATE,
    SHOULD_CHECKPOINT,
    _get_defaults_results_dir,
    DEFAULT_EXPERIMENT_NAME,
)
from ray.tune.result import TRIAL_INFO, STDOUT_FILE, STDERR_FILE
from ray.tune.trainable import TrainableUtil
from ray.tune import TuneError
from ray.tune.callback import Callback, CallbackList
from ray.tune.schedulers import FIFOScheduler, TrialScheduler
from ray.tune.stopper import NoopStopper, Stopper
from ray.tune.search import BasicVariantGenerator, SearchAlgorithm
from ray.tune.syncer import _HeadNodeSyncDeprecationWarning, SyncConfig
from ray.tune.experiment import Trial
from ray.tune.utils.log import _dedup_logs
from ray.tune.utils.object_cache import _ObjectCache
from ray.tune.utils.resource_updater import _ResourceUpdater
from ray.tune.utils import warn_if_slow, flatten_dict
from ray.tune.utils.log import Verbosity, has_verbosity
from ray.tune.execution.placement_groups import PlacementGroupFactory
from ray.tune.utils.serialization import TuneFunctionDecoder, TuneFunctionEncoder
from ray.tune.utils.util import _split_remote_local_path
from ray.tune.web_server import TuneServer
from ray.util.annotations import DeveloperAPI, Deprecated
from ray.util.debug import log_once


if TYPE_CHECKING:
    from ray.train._internal.checkpoint_manager import TrainingResult


logger = logging.getLogger(__name__)


@DeveloperAPI
class TuneController:
    CKPT_FILE_TMPL = "experiment_state-{}.json"
    RAISE = "RAISE"

    def __init__(
        self,
        *,
        search_alg: Optional[SearchAlgorithm] = None,
        placeholder_resolvers: Optional[Dict[Tuple, Any]] = None,
        scheduler: Optional[TrialScheduler] = None,
        experiment_path: Optional[str] = None,
        experiment_dir_name: Optional[str] = None,
        sync_config: Optional[SyncConfig] = None,
        stopper: Optional[Stopper] = None,
        resume: Union[str, bool] = False,
        server_port: Optional[int] = None,
        fail_fast: bool = False,
        checkpoint_period: Union[str, int] = None,
        callbacks: Optional[List[Callback]] = None,
        metric: Optional[str] = None,
        trial_checkpoint_config: Optional[CheckpointConfig] = None,
        storage: Optional[StorageContext] = None,
        chdir_to_trial_dir: bool = False,
        reuse_actors: bool = False,
        resource_manager_factory: Optional[Callable[[], ResourceManager]] = None,
        _trainer_api: bool = False,
    ):
        if resource_manager_factory:
            resource_manager = resource_manager_factory()
        else:
            resource_manager = PlacementGroupResourceManager()

        self._actor_manager = RayActorManager(resource_manager=resource_manager)

        self._class_cache = _ActorClassCache()

        # Resource status
        self._resource_updater = _ResourceUpdater(None)

        # Actor <-> Trial mappings
        self._actor_to_trial: Dict[TrackedActor, Trial] = {}
        self._trial_to_actor: Dict[Trial, TrackedActor] = {}

        # Resources <-> Trial
        self._resources_to_pending_trials: Dict[
            ResourceRequest, Set[Trial]
        ] = defaultdict(set)

        # Keep track of actor states
        self._pending_trials: Set[Trial] = set()
        self._pending_trials_list: List[Trial] = []

        self._running_trials: Set[Trial] = set()

        self._paused_trials: Set[Trial] = set()

        self._stopped_trials: Set[Trial] = set()
        self._failed_trials: Set[Trial] = set()

        self._resetting_trials: Set[Trial] = set()
        self._staged_trials: Set[Trial] = set()

        # Removed actors
        self._started_actors: Set[TrackedActor] = set()

        # Map of tracked actors -> timestamp
        # The timestamp is when we requested the stop.
        # We track these actors here to force a
        # cleanup after some time (as they might be hanging).
        # Todo: This timeout logic should be moved into the actor manager.
        # This map is populated whenever we request an actor stop:
        #  - Regular STOP decision
        #  - Removing an actor because its trial REUSEs a different trial's actor
        #  - Removing a cached actor because it's not needed anymore
        # Actors are only tracked in this map if they actually started (not if they
        # were only requested but never started).
        # Actors are removed from this map:
        #  - When the STOP resolved and the actor actually stopped
        #  - When they are forcefully cleaned up after the timeout.
        self._stopping_actors: Dict[TrackedActor, float] = {}
        self._earliest_stopping_actor: float = float("inf")
        self._actor_cleanup_timeout: int = int(
            os.environ.get("TUNE_FORCE_TRIAL_CLEANUP_S", "600")
        )
        self._actor_force_cleanup_timeout: int = 10

        # Reuse actors
        self._reuse_actors = reuse_actors
        self._actor_cache = _ObjectCache(may_keep_one=True)

        # General trial behavior
        self._chdir_to_trial_dir = chdir_to_trial_dir

        # Trial metadata for experiment checkpoints
        self._trials_to_cache: Set[Trial] = set()
        self._trial_metadata: Dict[str, str] = {}

        # TRAINING
        self._buffer_length = int(os.getenv("TUNE_RESULT_BUFFER_LENGTH", 1))
        self._buffer_min_time_s = float(os.getenv("TUNE_RESULT_BUFFER_MIN_TIME_S", 0.0))
        self._buffer_max_time_s = float(
            os.getenv("TUNE_RESULT_BUFFER_MAX_TIME_S", 100.0)
        )

        # Legacy TrialRunner init
        self._search_alg = search_alg or BasicVariantGenerator()
        self._placeholder_resolvers = placeholder_resolvers
        self._scheduler_alg = scheduler or FIFOScheduler()
        self._callbacks = CallbackList(callbacks or [])
        self._insufficient_resources_manager = _InsufficientResourcesManager(
            for_train=_trainer_api
        )
        self._pending_trial_queue_times = {}

        self._max_pending_trials = _get_max_pending_trials(self._search_alg)

        self._storage = storage
        self._legacy_sync_config = sync_config or SyncConfig()

        if _use_storage_context():
            assert storage
            self._legacy_experiment_dir_name = None
            self._legacy_local_experiment_path = None
            self._legacy_remote_experiment_path = None
            self._legacy_sync_config = None
        else:
            # Rename for better code readability
            local_experiment_path, remote_experiment_path = _split_remote_local_path(
                experiment_path, None
            )

            # Derive experiment dir name from local path
            if not experiment_dir_name and local_experiment_path:
                # Maybe derive experiment dir name from local storage dir
                experiment_dir_name = Path(local_experiment_path).name
            elif not experiment_dir_name:
                experiment_dir_name = DEFAULT_EXPERIMENT_NAME

            # Set default experiment dir name
            if not local_experiment_path:
                local_experiment_path = str(
                    Path(_get_defaults_results_dir()) / experiment_dir_name
                )
                os.makedirs(local_experiment_path, exist_ok=True)

            self._legacy_experiment_dir_name = experiment_dir_name

            if self._legacy_sync_config.upload_dir and self._legacy_experiment_dir_name:
                if remote_experiment_path:
                    if not remote_experiment_path.startswith(
                        self.sync_config.upload_dir
                    ):
                        raise ValueError(
                            f"Both a `SyncConfig.upload_dir` and an `experiment_path` "
                            f"pointing to remote storage were passed, but they do not "
                            f"point to the same location. Got: "
                            f"`experiment_path={experiment_path}` and "
                            f"`SyncConfig.upload_dir={self.sync_config.upload_dir}`. "
                        )
                    warnings.warn(
                        "If `experiment_path` points to a remote storage location, "
                        "do not set `SyncConfig.upload_dir`. ",
                        DeprecationWarning,
                    )
                else:
                    remote_experiment_path = str(
                        URI(self._legacy_sync_config.upload_dir)
                        / self._legacy_experiment_dir_name
                    )

            self._legacy_local_experiment_path = local_experiment_path
            if self._legacy_local_experiment_path:
                os.makedirs(self._legacy_local_experiment_path, exist_ok=True)

            self._legacy_remote_experiment_path = remote_experiment_path

            if (
                self._legacy_local_experiment_path
                and self._legacy_remote_experiment_path
                and Path(self._legacy_local_experiment_path)
                == Path(self._legacy_remote_experiment_path)
            ):
                warnings.warn(
                    "The local experiment path is the same as the remote "
                    "experiment path. Set a different `storage_path` or raise an "
                    "issue on GitHub if this issue persists. Deactivating the"
                    "remote experiment path."
                )
                self._legacy_remote_experiment_path = None

        self._metric = metric

        self._total_time = 0
        self._iteration = 0
        self._has_errored = False
        self._fail_fast = fail_fast
        if isinstance(self._fail_fast, str):
            self._fail_fast = self._fail_fast.upper()
            if self._fail_fast == self.RAISE:
                warnings.warn(
                    "fail_fast='raise' detected. Be careful when using this "
                    "mode as resources (such as Ray processes, "
                    "file descriptors, and temporary files) may not be "
                    "cleaned up properly. To use "
                    "a safer mode, use fail_fast=True."
                )
            else:
                raise ValueError(
                    "fail_fast must be one of {bool, RAISE}. " f"Got {self._fail_fast}."
                )

        self._print_trial_errors = bool(
            int(os.environ.get("TUNE_PRINT_ALL_TRIAL_ERRORS", "1"))
        )

        self._server = None
        self._server_port = server_port
        if server_port is not None:
            self._server = TuneServer(self, self._server_port)

        self._trials: List[Trial] = []
        self._live_trials: Set[Trial] = set()  # Set of non-terminated trials
        self._cached_trial_decisions = {}
        self._queued_trial_decisions = {}

        self._stop_queue = []
        self._should_stop_experiment = False  # used by TuneServer

        self._stopper = stopper or NoopStopper()

        self._start_time = time.time()
        self._last_checkpoint_time = -float("inf")

        self._session_str = datetime.fromtimestamp(self._start_time).strftime(
            "%Y-%m-%d_%H-%M-%S"
        )

        if checkpoint_period is None:
            checkpoint_period = os.getenv("TUNE_GLOBAL_CHECKPOINT_S", "auto")

        self._checkpoint_period = checkpoint_period
        self._trial_checkpoint_config = trial_checkpoint_config or CheckpointConfig()
        self._checkpoint_manager = self._create_checkpoint_manager()

        self._resumed = False
        resume_config = self._checkpoint_manager.resume(resume_type=resume)

        if resume_config:
            try:
                self.resume(
                    resume_unfinished=resume_config.resume_unfinished,
                    resume_errored=resume_config.resume_errored,
                    restart_errored=resume_config.restart_errored,
                )
                self._resumed = True
            except Exception as e:
                if has_verbosity(Verbosity.V3_TRIAL_DETAILS):
                    logger.error(str(e))
                logger.exception("Runner restore failed.")
                if self._fail_fast:
                    raise
                logger.info("Restarting experiment.")
        else:
            logger.debug("Starting a new experiment.")

    def _wrapped(self):
        """Return wrapped tune controller to be passed to scheduler/searchers."""
        return TrialRunnerWrapper(
            self,
            trial_executor=_FakeRayTrialExecutor(self),
            runner_whitelist_attr={
                "search_alg",
                "get_trials",
                "get_live_trials",
                "_set_trial_status",
                "pause_trial",
                "stop_trial",
            },
            executor_whitelist_attr={
                "has_resources_for_trial",
                "pause_trial",
                "save",
                "_resource_updater",
            },
        )

    @property
    def resumed(self):
        return self._resumed

    @property
    def search_alg(self):
        return self._search_alg

    @property
    def scheduler_alg(self):
        return self._scheduler_alg

    def setup_experiments(
        self, experiments: List[Experiment], total_num_samples: int
    ) -> None:
        """Obtains any necessary information from experiments.

        Mainly used to setup callbacks.

        Args:
            experiments: List of Experiments
                to use.
            total_num_samples: Total number of samples
                factoring in grid search samplers.
        """
        experiment = experiments[0]
        spec = experiment.public_spec if experiment else {}
        spec["total_num_samples"] = total_num_samples
        self._callbacks.setup(**spec)

    def end_experiment_callbacks(self) -> None:
        """Calls ``on_experiment_end`` method in callbacks."""
        self._callbacks.on_experiment_end(trials=self._trials)

    @Deprecated("Use `TrialRunner.experiment_state_path` instead.")
    @property
    def checkpoint_file(self) -> str:
        return self.experiment_state_path

    @property
    def experiment_state_file_name(self) -> str:
        return self.CKPT_FILE_TMPL.format(self._session_str)

    @property
    def experiment_state_path(self) -> str:
        """Returns the local experiment checkpoint path."""
        if _use_storage_context():
            return os.path.join(
                self._storage.experiment_local_path, self.experiment_state_file_name
            )
        return os.path.join(
            self._legacy_local_experiment_path, self.experiment_state_file_name
        )

    @property
    def experiment_path(self) -> str:
        if _use_storage_context():
            return self._storage.experiment_fs_path

        return self._legacy_remote_experiment_path or self._legacy_local_experiment_path

    def _create_checkpoint_manager(self):
        return _ExperimentCheckpointManager(
            checkpoint_period=self._checkpoint_period,
            sync_every_n_trial_checkpoints=self._trial_checkpoint_config.num_to_keep,
            storage=self._storage,
            # TODO(justinvyu): Remove these.
            local_checkpoint_dir=self._legacy_local_experiment_path,
            remote_checkpoint_dir=self._legacy_remote_experiment_path,
            sync_config=self._legacy_sync_config,
        )

    @classmethod
    def checkpoint_exists(cls, directory: str) -> bool:
        if not os.path.exists(directory):
            return False

        return _experiment_checkpoint_exists(directory)

    def save_to_dir(self, experiment_dir: Optional[str] = None):
        """Save TrialRunner state to experiment directory.

        Accepts an ``experiment_dir`` argument which defaults to the
        local checkpoint directory.

        This method will save the trial runner state, the searcher state,
        and the callback states into the experiment directory.
        """
        if _use_storage_context():
            assert not experiment_dir, "Remove the `experiment_dir` argument."
            experiment_dir = self._storage.experiment_local_path
        else:
            experiment_dir = experiment_dir or self._legacy_local_experiment_path

        # Get state from trial executor and runner
        runner_state = {
            # Trials
            "trial_data": list(self._get_trial_checkpoints().values()),
            # Experiment data
            "runner_data": self.__getstate__(),
            # Metadata
            "stats": {
                "start_time": self._start_time,
                "timestamp": self._last_checkpoint_time,
            },
        }

        tmp_file_name = os.path.join(
            experiment_dir, f".tmp_experiment_state_{uuid.uuid4()}"
        )

        with open(tmp_file_name, "w") as f:
            json.dump(runner_state, f, indent=2, cls=TuneFunctionEncoder)

        os.replace(
            tmp_file_name,
            os.path.join(experiment_dir, self.experiment_state_file_name),
        )

        self._search_alg.save_to_dir(experiment_dir, session_str=self._session_str)
        self._callbacks.save_to_dir(experiment_dir, session_str=self._session_str)

    def restore_from_dir(self, experiment_dir: Optional[str] = None) -> List[Trial]:
        """Restore TrialRunner state from experiment directory.

        Accepts an ``experiment_dir`` argument which defaults to the
        local checkpoint directory.

        This method will restore the trial runner state, the searcher state,
        and the callback states. It will then parse the trial states
        and return them as a list of Trial objects.
        """
        if _use_storage_context():
            assert not experiment_dir, "Remove the `experiment_dir` argument."
            experiment_dir = self._storage.experiment_local_path
        else:
            experiment_dir = experiment_dir or self._legacy_local_experiment_path

            # Update local checkpoint dir
            self._legacy_local_experiment_path = experiment_dir

        # Find newest state file
        newest_state_path = _find_newest_experiment_checkpoint(experiment_dir)

        if not newest_state_path:
            raise ValueError(
                f"Tried to resume experiment from directory "
                f"`{experiment_dir}`, but no "
                f"experiment checkpoint data was found."
            )

        # Set checkpoint file to load
        logger.warning(
            f"Attempting to resume experiment from {experiment_dir}. "
            "This will ignore any new changes to the specification."
        )
        logger.info(
            "Using the newest experiment state file found within the "
            f"experiment directory: {Path(newest_state_path).name}"
        )

        # Actually load data
        with open(newest_state_path, "r") as f:
            runner_state = json.load(f, cls=TuneFunctionDecoder)

        # 1. Restore trial runner state
        self.__setstate__(runner_state["runner_data"])

        # 2. Restore search algorithm and callback state
        if self._search_alg.has_checkpoint(experiment_dir):
            self._search_alg.restore_from_dir(experiment_dir)

        if self._callbacks.can_restore(experiment_dir):
            self._callbacks.restore_from_dir(experiment_dir)

        # 3. Load trials
        trials = []
        for trial_json_state, trial_runtime_metadata in runner_state["trial_data"]:
            trial = Trial.from_json_state(trial_json_state)
            trial.restore_run_metadata(trial_runtime_metadata)

            # The following properties may be updated on restoration
            # Ex: moved local/cloud experiment directory
            if _use_storage_context():
                # Propagate updated storage ctx properties to the trial's restored copy.
                # TODO(justinvyu): [handle_moved_storage_path]
                trial.storage.storage_path = self._storage.storage_path
                trial.storage.experiment_dir_name = self._storage.experiment_dir_name
            else:
                # ATTN: Set `local_experiment_path` to update trial checkpoints!
                trial.local_experiment_path = self._legacy_local_experiment_path
                trial.remote_experiment_path = self._legacy_remote_experiment_path
                trial.sync_config = self._legacy_sync_config
                trial.experiment_dir_name = self._legacy_experiment_dir_name

            # Avoid creating logdir in client mode for returned trial results,
            # since the dir might not be creatable locally.
            # TODO(ekl) this is kind of a hack.
            if not ray.util.client.ray.is_connected():
                trial.init_local_path()  # Create logdir if it does not exist

            trials.append(trial)

        return trials

    def checkpoint(self, force: bool = False, wait: bool = False):
        """Saves execution state to `self._legacy_local_experiment_path`.

        Overwrites the current session checkpoint, which starts when self
        is instantiated. Throttle depends on self._checkpoint_period.

        Also automatically saves the search algorithm to the local
        checkpoint dir.

        Args:
            force: Forces a checkpoint despite checkpoint_period.
            wait: Wait until syncing to cloud has finished.

        """
        with warn_if_slow(
            "experiment_checkpoint",
            message="Checkpointing the experiment state took "
            "{duration:.3f} s, which may be a performance "
            "bottleneck. Please ensure the "
            "`TUNE_GLOBAL_CHECKPOINT_S` environment variable is "
            "something significantly higher than this duration "
            "to ensure compute time is mostly spent on the main "
            "training loop.",
            # No backlog warning if forced checkpoint as we wait
            # for previous sync to finish.
            disable=self._checkpoint_manager.auto_checkpoint_enabled or force or wait,
        ):
            self._checkpoint_manager.checkpoint(
                save_fn=self.save_to_dir, force=force, wait=wait
            )

    def resume(
        self,
        resume_unfinished: bool = True,
        resume_errored: bool = False,
        restart_errored: bool = False,
    ):
        """Resumes all checkpointed trials from previous run.

        Requires user to manually re-register their objects. Also stops
        all ongoing trials.
        """
        trials = self.restore_from_dir()

        # Set trial statuses according to the resume configuration
        for trial in sorted(
            trials, key=lambda t: t.run_metadata.last_result_time, reverse=True
        ):
            trial_to_add = trial
            if trial.status == Trial.ERROR:
                if resume_errored:
                    # Keep trial ID on resume
                    trial_to_add.run_metadata.error_filename = None
                    trial_to_add.run_metadata.pickled_error_filename = None
                    trial_to_add.set_status(Trial.PENDING)
                    if not _use_storage_context():
                        # TODO(justinvyu): Remove this.
                        # Not needed since trial.checkpoint will be used anyways.
                        trial_to_add.restore_path = trial.checkpoint.dir_or_data
                elif restart_errored:
                    trial_to_add = trial.reset()
                    trial_to_add.restore_path = None
            elif trial.status != Trial.TERMINATED and not resume_unfinished:
                trial_to_add.status = Trial.TERMINATED
            self.add_trial(trial_to_add)

    def update_max_pending_trials(self, max_pending_trials: Optional[int] = None):
        self._max_pending_trials = max_pending_trials or _get_max_pending_trials(
            self._search_alg
        )

    def update_pending_trial_resources(
        self, resources: Union[dict, PlacementGroupFactory]
    ):
        """Update trial resources when resuming from checkpoint.

        Only updating the pending ones.
        """
        assert resources
        if isinstance(resources, dict) and "gpu" not in resources:
            resources["gpu"] = 0
        for trial in self._trials:
            if trial.status == Trial.PENDING:
                trial.update_resources(resources=resources)

    def is_finished(self):
        """Returns whether all trials have finished running."""
        # The checks here are partly redundant but optimized for quick
        # evaluation. Specifically, if there are live trials, we check
        # these live trials first. Only if none of the live trials is
        # live anymore do we loop over all trials for a final check.
        trials_done = (
            len(self._live_trials) == 0
            or all(trial.is_finished() for trial in self._live_trials)
        ) and all(trial.is_finished() for trial in self._trials)
        return trials_done and self._search_alg.is_finished()

    def get_trial(self, tid):
        trial = [t for t in self._trials if t.trial_id == tid]
        return trial[0] if trial else None

    def get_trials(self):
        """Returns the list of trials managed by this TrialRunner.

        Note that the caller usually should not mutate trial state directly.
        """
        return self._trials

    def get_live_trials(self):
        """Returns the set of trials that are not in Trial.TERMINATED state."""
        return self._live_trials

    def add_trial(self, trial: Trial):
        """Adds a new trial to this TrialRunner.

        Trials may be added at any time.

        Args:
            trial: Trial to queue.
        """
        # If the config map has had all the references replaced with placeholders,
        # resolve them before adding the trial.
        if self._placeholder_resolvers:
            trial.resolve_config_placeholders(self._placeholder_resolvers)

        # With trial.config resolved, create placement group factory if needed.
        trial.create_placement_group_factory()

        self._trials.append(trial)
        if trial.status != Trial.TERMINATED:
            self._live_trials.add(trial)
        with warn_if_slow("scheduler.on_trial_add"):
            self._scheduler_alg.on_trial_add(self._wrapped(), trial)
        self._mark_trial_to_checkpoint(trial)

        logger.debug(f"Adding trial {trial} with status {trial.status}")

        status_str_map = {
            Trial.PENDING: self._pending_trials,
            Trial.RUNNING: self._running_trials,
            Trial.PAUSED: self._paused_trials,
            Trial.TERMINATED: self._stopped_trials,
            Trial.ERROR: self._failed_trials,
        }

        status_str_map[trial.status].add(trial)

        if trial.status == Trial.PENDING:
            self._pending_trials_list.append(trial)
            self._resources_to_pending_trials[trial.placement_group_factory].add(trial)

    def _update_trial_queue(self, blocking: bool = False, timeout: int = 600) -> bool:
        """Adds next trials to queue if possible.

        Note that the timeout is currently unexposed to the user.

        Args:
            blocking: Blocks until either a trial is available
                or is_finished (timeout or search algorithm finishes).
            timeout: Seconds before blocking times out.

        Returns:
            Boolean indicating if a new trial was created or not.
        """
        trial = self._search_alg.next_trial()
        if blocking and not trial:
            start = time.time()
            # Checking `is_finished` instead of _search_alg.is_finished
            # is fine because blocking only occurs if all trials are
            # finished and search_algorithm is not yet finished
            while (
                not trial and not self.is_finished() and time.time() - start < timeout
            ):
                logger.debug("Blocking for next trial...")
                trial = self._search_alg.next_trial()
                time.sleep(1)

        if trial:
            self.add_trial(trial)
            return True

        return False

    def _used_resources_string(self) -> str:
        allocated_resources = self._actor_manager.get_live_actors_resources()

        return self._resource_updater.debug_string(allocated_resources)

    def on_step_begin(self):
        self._resource_updater.update_avail_resources()

    def on_step_end(self):
        self._cleanup_cached_actors(force_all=False)
        self._cleanup_stopping_actors(force_all=False)

    def _cleanup_cached_actors(self, force_all: bool = False):
        if (
            self._search_alg.is_finished()
            and not self._staged_trials
            and self._actor_cache.total_max_objects == 0
        ):
            # If there are no more trials coming in, no trials are pending execution,
            # and we don't explicitly want to cache objects, we can evict the full
            # cache.
            force_all = True

        for tracked_actor in self._actor_cache.flush_cached_objects(
            force_all=force_all
        ):
            logger.debug(f"Cleaning up cached actor: {tracked_actor}")
            # Unset termination callbacks as no trial is associated
            tracked_actor.set_on_stop(None)
            tracked_actor.set_on_error(None)
            self._remove_actor(tracked_actor=tracked_actor)

    def _cleanup_stopping_actors(self, force_all: bool = False):
        now = time.monotonic()

        if (
            not force_all
            and now - self._earliest_stopping_actor <= self._actor_cleanup_timeout
        ):
            # If the earliest actor to timeout has not reached the timeout, return
            return

        # This is a bit costly, so we want to avoid running it too often
        times = deque(
            sorted(
                [
                    (timestamp, tracked_actor)
                    for tracked_actor, timestamp in self._stopping_actors.items()
                ],
                key=lambda item: item[0],
            )
        )

        while times and (
            force_all or time.monotonic() - times[0][0] > self._actor_cleanup_timeout
        ):
            if (
                time.monotonic() - times[0][0] < self._actor_force_cleanup_timeout
            ) and self._actor_manager.is_actor_started(tracked_actor=times[0][1]):
                # Even if force_all=True, we give the actors time to clean up
                self._actor_manager.next(timeout=1)
                continue

            _, tracked_actor = times.popleft()

            if tracked_actor not in self._stopping_actors:
                # Actor stopping has been handled by the block above
                continue

            if self._actor_manager.is_actor_started(tracked_actor=tracked_actor):
                logger.debug(f"Forcefully killing actor: {tracked_actor}")
                self._actor_manager.remove_actor(tracked_actor=tracked_actor, kill=True)
            self._stopping_actors.pop(tracked_actor)

        if times:
            self._earliest_stopping_actor = times[0][0]
        else:
            self._earliest_stopping_actor = float("inf")

    def step(self):
        if self.is_finished():
            raise TuneError("Called step when all trials finished?")

        with warn_if_slow("on_step_begin"):
            self.on_step_begin()

        with warn_if_slow("callbacks.on_step_begin"):
            self._callbacks.on_step_begin(
                iteration=self._iteration, trials=self._trials
            )

        # Ask searcher for more trials
        self._maybe_update_trial_queue()

        # Start actors for added trials
        self._maybe_add_actors()

        # Handle one event
        if not self._actor_manager.next(timeout=0.1):
            # If there are no actors running, warn about potentially
            # insufficient resources
            if not self._actor_manager.num_live_actors:
                self._insufficient_resources_manager.on_no_available_trials(
                    self.get_trials()
                )

        # Maybe stop whole experiment
        self._stop_experiment_if_needed()

        # Maybe save experiment state
        try:
            self.checkpoint()
        except Exception as e:
            logger.warning(f"Trial controller checkpointing failed: {str(e)}")
            raise e

        self._iteration += 1

        if self._server:
            with warn_if_slow("server"):
                self._process_stop_requests()

            if self.is_finished():
                self._server.shutdown()

        with warn_if_slow("on_step_end"):
            self.on_step_end()
        with warn_if_slow("callbacks.on_step_end"):
            self._callbacks.on_step_end(iteration=self._iteration, trials=self._trials)

    def _set_trial_status(self, trial: Trial, status: str):
        """Set trial to a specific status.

        This will keep track of trials with specific statuses in sets.

        For PENDING and PAUSED trials we also keep a list of trials to be able
        to retain FIFO ordering. See ``_maybe_add_actors`` for details.

        Lastly we also keep a mapping from resources to pending/paused trials
        to be able to efficiently start trials for cached actors.
        """
        current_status = trial.status

        if current_status == status:
            logger.debug(f"Trial {trial} already has status {status}. Skipping update.")
            return

        status_str_map = {
            Trial.PENDING: self._pending_trials,
            Trial.RUNNING: self._running_trials,
            Trial.PAUSED: self._paused_trials,
            Trial.TERMINATED: self._stopped_trials,
            Trial.ERROR: self._failed_trials,
        }

        logger.debug(
            f"Setting status for trial {trial} from {current_status} to {status}"
        )

        assert trial in status_str_map[current_status], (trial, current_status)
        assert trial not in status_str_map[status], (trial, status)

        status_str_map[current_status].remove(trial)
        status_str_map[status].add(trial)

        # We keep a log for pending trials for FIFO scheduling.
        # We do not need to remove from this list as we will just discard
        # items that are in this list but not in the respective set.
        if status == Trial.PENDING:
            self._pending_trials_list.append(trial)
            self._resources_to_pending_trials[trial.placement_group_factory].add(trial)
        else:
            self._resources_to_pending_trials[trial.placement_group_factory].discard(
                trial
            )

        trial.set_status(status)

    def _get_trial_checkpoints(self) -> Dict[str, str]:
        for trial in self._trials_to_cache:
            self._trial_metadata[trial.trial_id] = trial.get_json_state()
        self._trials_to_cache.clear()
        return self._trial_metadata

    def _mark_trial_to_checkpoint(self, trial: Trial):
        self._trials_to_cache.add(trial)

    ###
    # UPDATE TRIALS
    def _maybe_update_trial_queue(self):
        """Ask the searcher for more trials."""
        if self._search_alg.is_finished():
            return

        dont_wait_for_trial = (
            self._pending_trials or self._running_trials or self._paused_trials
        )

        while len(self._pending_trials) < self._max_pending_trials:
            if not self._update_trial_queue(blocking=not dont_wait_for_trial):
                break
            dont_wait_for_trial = True

    def _cleanup_trials(self):
        logger.debug("CLEANING UP all trials")

        for tracked_actor in list(self._actor_to_trial):
            trial = self._actor_to_trial[tracked_actor]
            logger.debug(
                f"Scheduling trial stop at end of experiment (trial {trial}): "
                f"{tracked_actor}"
            )
            self._schedule_trial_stop(trial)

        # Clean up cached actors now
        self._cleanup_cached_actors(force_all=True)

        start = time.monotonic()
        while time.monotonic() - start < 5 and self._actor_manager.num_total_actors:
            if _dedup_logs("actor_manager_cleanup", str(start)):
                logger.debug(
                    "Waiting for actor manager to clean up final state [dedup]"
                )
            self._actor_manager.next(timeout=1)

        logger.debug("Force cleanup of remaining actors")
        self._cleanup_stopping_actors(force_all=True)

        self._actor_manager.cleanup()

    def _remove_actor(self, tracked_actor: TrackedActor):
        stop_future = self._actor_manager.schedule_actor_task(
            tracked_actor, "stop", _return_future=True
        )
        now = time.monotonic()

        if self._actor_manager.remove_actor(
            tracked_actor, kill=False, stop_future=stop_future
        ):
            # If the actor was previously alive, track
            self._stopping_actors[tracked_actor] = now
            self._earliest_stopping_actor = min(self._earliest_stopping_actor, now)

    ###
    # ADD ACTORS
    def _maybe_add_actors(self) -> None:
        """Add actors for pending and paused trials.

        For actors that have not been staged, yet, we request an actor.

        For actors that have been staged, already, we try to reuse a cached actor.

        First, we handle the trial that the scheduler chooses to run.

        Then, we handle all trials that are pending.

        Lastly, we see if we have cached actors that we can assign to a pending or
        paused trial. This can be the case when a trial has not been staged, yet,
        for instance because the number of staging trials was too large.
        """

        ###
        # 1: Start trial that the scheduler wants to run
        with warn_if_slow("choose_trial_to_run"):
            trial_to_run = self._scheduler_alg.choose_trial_to_run(self._wrapped())

        if trial_to_run:
            if _dedup_logs("trial_to_run_chosen", trial_to_run.trial_id):
                logger.debug(
                    f"Chose trial to run from scheduler: {trial_to_run} [dedup]"
                )
            if (
                trial_to_run not in self._staged_trials
                and trial_to_run not in self._trial_to_actor
            ):
                logger.debug(f"Staging trial to run: {trial_to_run}")
                self._set_trial_status(trial_to_run, Trial.PENDING)
                self._staged_trials.add(trial_to_run)
                self._actor_cache.increase_max(trial_to_run.placement_group_factory)
                # schedule_trial_actor also potentially uses cached actors
                self._schedule_trial_actor(trial_to_run)
            else:
                # Otherwise, only try to use the cached actor
                if _dedup_logs("trial_to_run_reuse", trial_to_run.trial_id):
                    logger.debug(
                        f"Trying to re-use actor for trial to run: {trial_to_run} "
                        f"[dedup]"
                    )
                self._maybe_reuse_cached_actor(trial_to_run)

        ###
        # 2: Start trials that are PENDING
        def _maybe_add_actors(candidates: List[Trial]):
            new_candidates = []

            while candidates:
                if self._actor_manager.num_pending_actors >= self._max_pending_trials:
                    break

                trial = candidates.pop(0)

                # If the trial is part of the list, but not of the set,
                # we just ignore it. Removing it from the list on status
                # change is too expensive.
                if trial not in self._pending_trials:
                    continue

                if trial in self._trial_to_actor:
                    new_candidates.append(trial)
                    continue

                if trial in self._staged_trials:
                    self._maybe_reuse_cached_actor(trial)
                    continue

                logger.debug(f"Scheduling actor for enqueued trial: {trial}")
                self._staged_trials.add(trial)
                self._actor_cache.increase_max(trial.placement_group_factory)
                self._schedule_trial_actor(trial)

            return new_candidates + candidates

        self._pending_trials_list = _maybe_add_actors(self._pending_trials_list)

        ###
        # 3: Start any trial that can be started with a cached actor
        if self._actor_cache.num_cached_objects:
            for resource in self._resources_to_pending_trials:
                if not self._resources_to_pending_trials[resource]:
                    continue

                if not self._actor_cache.has_cached_object(resource):
                    continue

                start_trial = self._resources_to_pending_trials[resource].pop()
                logger.debug(
                    f"Trying to re-use actor for enqueued trial: {start_trial}"
                )
                if not self._maybe_reuse_cached_actor(start_trial):
                    self._resources_to_pending_trials[resource].add(start_trial)
                else:
                    if start_trial not in self._staged_trials:
                        self._staged_trials.add(start_trial)
                        self._actor_cache.increase_max(
                            start_trial.placement_group_factory
                        )

    def _maybe_reuse_cached_actor(self, trial: Trial) -> bool:
        """Maybe reuse a cached actor for a trial.

        If an actor has been scheduled for the trial already,
        this will remove the original actor.
        """
        if trial in self._resetting_trials:
            return True

        resource_request = trial.placement_group_factory

        if not self._actor_cache.has_cached_object(resource_request):
            return False

        cached_actor = self._actor_cache.pop_cached_object(resource_request)
        logger.debug(f"Reusing ACTOR for trial {trial}: {cached_actor}")

        if trial in self._trial_to_actor:
            original_actor = self._trial_to_actor.pop(trial)
            self._actor_to_trial.pop(original_actor)

            logger.debug(f"Removing ORIGINAL ACTOR for trial {trial}: {original_actor}")
            self._remove_actor(tracked_actor=original_actor)

        self._trial_to_actor[trial] = cached_actor
        self._actor_to_trial[cached_actor] = trial

        # Todo: get rid of Trial.runner
        ray_actor = self._actor_manager._live_actors_to_ray_actors_resources[
            cached_actor
        ][0]
        trial.set_ray_actor(ray_actor)

        self._schedule_trial_reset(trial, trial.config, trial.experiment_tag)

        return True

    def _schedule_trial_actor(self, trial: Trial):
        """Schedule an actor for a trial.

        If a cached actor is available, use it. Otherwise, request a
        new actor.
        """
        logger.debug(f"Trying to schedule new ACTOR for trial {trial}")

        assert trial.status == Trial.PENDING

        trial.init_local_path()
        # We checkpoint metadata here to try mitigating logdir duplication
        self._mark_trial_to_checkpoint(trial)

        if self._maybe_reuse_cached_actor(trial):
            return

        # Safeguard
        if trial in self._trial_to_actor:
            raise RuntimeError(
                f"Tried to request a new actor for trial {trial}, but an old "
                f"actor still exists. This can lead to leaked resources. The old "
                f"actor should be removed first. "
                f"This is an internal problem in Ray Tune. If you encounter this "
                f"error, please raise an issue on "
                f"https://github.com/ray-project/ray/issues"
            )

        trainable_cls = trial.get_trainable_cls()
        if not trainable_cls:
            exception = _AbortTrialExecution(
                f"Invalid trainable: {trial.trainable_name}. If you passed "
                f"a string, make sure the trainable was registered before."
            )
            self._schedule_trial_stop(trial, exception=exception)
            return

        _actor_cls = self._class_cache.get(trainable_cls)

        trial.set_location(_Location())
        trainable_kwargs = _get_trainable_kwargs(
            trial=trial, should_chdir=self._chdir_to_trial_dir
        )

        with _change_working_directory(trial):
            tracked_actor = self._actor_manager.add_actor(
                cls=_actor_cls,
                resource_request=trial.placement_group_factory,
                kwargs=trainable_kwargs,
                on_start=self._actor_started,
                on_stop=self._actor_stopped,
                on_error=self._actor_failed,
            )
            self._trial_to_actor[trial] = tracked_actor
            self._actor_to_trial[tracked_actor] = trial

        logger.debug(
            f"Scheduled new ACTOR for trial {trial}: {tracked_actor}. "
            f"Resources: {trial.placement_group_factory}"
        )

    def _unstage_trial_with_resources(self, trial: Trial):
        """Unstage trial, or one with the same resources as ``trial``."""
        # Case 1: The trial we started was staged. Just remove it
        if trial in self._staged_trials:
            self._staged_trials.remove(trial)
            self._actor_cache.decrease_max(trial.placement_group_factory)
            return

        # Case 2: We staged a trial "A" with the same resources, but our trial "B"
        # was selected by the scheduler to run. The resource manager does not care
        # about "trials", it just cares about resources being available. Thus we
        # look for a staged trial with the same resource requirements and remove it

        resource_request = trial.placement_group_factory
        # Remove staged trial with same resource requirements
        candidate_trial = None
        for staged_trial in self._staged_trials:
            staged_resources = staged_trial.placement_group_factory
            if staged_resources == resource_request:
                candidate_trial = staged_trial
                break

        if candidate_trial:
            self._staged_trials.remove(candidate_trial)
            self._actor_cache.decrease_max(candidate_trial.placement_group_factory)
            return

        raise RuntimeError(
            "Started a trial with resources requested by a different trial, but "
            "this trial was lost. This is an error in Ray Tune's execution "
            "logic. Please raise a GitHub issue at "
            "https://github.com/ray-project/ray/issues"
        )

    def _maybe_cache_trial_actor(self, trial: Trial) -> bool:
        """Cache trial actor for reuse, if needed.

        We will only cache as many actors as are needed to fulfill any pending
        resource requests for actors with the same resource requirements.
        E.g. if we have 6 running trials and 4 additional staged actors, we will only
        cache up to 4 of the running trial actors when they finish.

        One exception is the case when we have no cached actors, yet. In that case,
        we will always cache the actor in this method.

        Later, in `_cleanup_cached_actors`, we will check again if we need this cached
        actor. That method will keep the actor if we don't have any staged trials,
        because we don't know at that point if the next trial might require the same
        resources. But because there is no staged trial, it is safe to keep the actor
        around, as it won't occupy resources needed by another trial until it's staged.
        """
        if not self._reuse_actors:
            return False

        if self._search_alg.is_finished() and not self._staged_trials:
            logger.debug(
                f"Not caching actor of trial {trial} as the search is over "
                f"and no more trials are staged."
            )
            return False

        tracked_actor = self._trial_to_actor[trial]

        if (
            not self._actor_manager.is_actor_started(tracked_actor)
            or self._actor_manager.is_actor_failed(tracked_actor)
            or tracked_actor not in self._started_actors
        ):
            logger.debug(
                f"Not caching actor of trial {trial} as it has not been started, yet: "
                f"{tracked_actor}"
            )
            return False

        if not self._actor_cache.cache_object(
            trial.placement_group_factory, tracked_actor
        ):
            logger.debug(
                f"Could not cache actor of trial {trial} for "
                "reuse, as there are no pending trials "
                "requiring its resources."
            )
            return False

        logger.debug(f"Caching actor of trial {trial} for re-use: {tracked_actor}")

        tracked_actor = self._trial_to_actor.pop(trial)
        self._actor_to_trial.pop(tracked_actor)

        trial.set_ray_actor(None)

        return True

    def _actor_started(self, tracked_actor: TrackedActor, log: str = "STARTED"):
        self._started_actors.add(tracked_actor)

        trial = self._actor_to_trial[tracked_actor]

        logger.debug(f"Actor {log} for trial {trial}: {tracked_actor}")

        self._unstage_trial_with_resources(trial)

        ray_actor = self._actor_manager._live_actors_to_ray_actors_resources[
            tracked_actor
        ][0]
        trial.set_ray_actor(ray_actor)

        self._callbacks.on_trial_start(
            iteration=self._iteration, trials=self._trials, trial=trial
        )

        self._set_trial_status(trial, Trial.RUNNING)

        self._mark_trial_to_checkpoint(trial)

        if not self._schedule_trial_restore(trial):
            self._schedule_trial_train(trial)

    def _actor_stopped(self, tracked_actor: TrackedActor):
        if tracked_actor in self._actor_to_trial:
            trial = self._actor_to_trial.pop(tracked_actor)
            logger.debug(f"Actor STOPPED for trial {trial}: {tracked_actor}")
            self._trial_to_actor.pop(trial)
            trial.set_ray_actor(None)

        logger.debug(f"Actor STOPPED: {tracked_actor}")

        self._stopping_actors.pop(tracked_actor, None)
        self._started_actors.discard(tracked_actor)

    def _actor_failed(self, tracked_actor: TrackedActor, exception: Exception):
        trial = self._actor_to_trial[tracked_actor]

        logger.debug(
            f"Actor FAILED for trial {trial}: {tracked_actor}. "
            f"Exception: {exception}"
        )

        if trial in (self._pending_trials | self._paused_trials):
            # First, set to running (needed downstream in _process_trial_failure)
            self._set_trial_status(trial, Trial.RUNNING)

            logger.debug(
                f"Trial {trial} failed in its creation task. Unstaging "
                f"to allow it to be re-scheduled."
            )

            self._unstage_trial_with_resources(trial)
            self._trial_task_failure(trial, exception=exception)

        self._actor_manager.clear_actor_task_futures(tracked_actor)

        # Clean up actor
        tracked_actor.set_on_stop(None)
        tracked_actor.set_on_error(None)
        self._actor_manager.remove_actor(tracked_actor, kill=False)

        # Trigger actor stopped callback
        self._actor_stopped(tracked_actor)

    def _schedule_trial_task(
        self,
        trial: Trial,
        method_name: str,
        args: Optional[Tuple] = None,
        kwargs: Optional[Dict] = None,
        on_result: Optional[Callable[[Trial, Any], None]] = None,
        on_error: Optional[Callable[[Trial, Exception], None]] = None,
        _return_future: bool = False,
    ) -> Optional[ray.ObjectRef]:
        """Schedule an actor task future for a trial.

        This is a wrapper around ``ActorManager.schedule_actor_task``. This method
        retrieves the tracked actor for a trial to kick off the task.

        It also wraps around the callbacks, retrieving the trial object given the
        tracked actor.
        """

        tracked_actor = self._trial_to_actor[trial]

        _on_result = None
        _on_error = None

        args = args or tuple()
        kwargs = kwargs or {}

        if on_result:

            def _on_result(tracked_actor: TrackedActor, *args, **kwargs):
                assert trial == self._actor_to_trial[tracked_actor]
                logger.debug(
                    f"Future {method_name.upper()} RESOLVED for trial {trial}: "
                    f"{args}, {kwargs}"
                )
                try:
                    on_result(trial, *args, **kwargs)
                except Exception as e:
                    logger.debug(
                        f"Error handling {method_name.upper()} result "
                        f"for trial {trial}: {e}"
                    )
                    if e is TuneError or self._fail_fast == self.RAISE:
                        raise e
                    else:
                        raise TuneError(traceback.format_exc())

        if on_error:

            def _on_error(tracked_actor: TrackedActor, exception: Exception):
                # If the actor failed, it has already been cleaned up.
                if tracked_actor not in self._actor_to_trial:
                    assert isinstance(exception, RayActorError), type(exception)
                else:
                    assert trial == self._actor_to_trial[tracked_actor]

                logger.debug(
                    f"Future {method_name.upper()} FAILED for trial {trial}: "
                    f"{exception}"
                )
                try:
                    on_error(trial, exception)
                except Exception as e:
                    logger.debug(
                        f"Error handling {method_name.upper()} failure "
                        f"for trial {trial}: {e}"
                    )
                    if e is TuneError or self._fail_fast == self.RAISE:
                        raise e
                    else:
                        raise TuneError(traceback.format_exc())

        logger.debug(f"Future {method_name.upper()} SCHEDULED for trial {trial}")

        with _change_working_directory(trial):
            future = self._actor_manager.schedule_actor_task(
                tracked_actor=tracked_actor,
                method_name=method_name,
                args=args,
                kwargs=kwargs,
                on_result=_on_result,
                on_error=_on_error,
                _return_future=_return_future,
            )
            if _return_future:
                return future

    def _queue_decision(self, trial, decision):
        # Get old decision, setting it to the current decision if it isn't set
        old_decision = self._queued_trial_decisions.setdefault(trial.trial_id, decision)

        # Stopping always takes precedence. If we decided to stop, just quit
        if old_decision is TrialScheduler.STOP:
            return

        # The old decision wasn't STOP. We update the decision only if it is
        # STOP or PAUSE. The action will only be CONTINUE if it was set by
        # the first received result and was never updated after that.
        if decision is TrialScheduler.STOP or decision is TrialScheduler.PAUSE:
            self._queued_trial_decisions[trial.trial_id] = decision

    def _execute_action(self, trial: Trial, decision: str, after_save: bool = False):
        """Executes action based on decision.

        Args:
            trial: Trial to act on.
            decision: Scheduling decision to undertake.
        """
        if decision == TrialScheduler.CONTINUE:
            self._schedule_trial_train(trial)
        elif decision == TrialScheduler.PAUSE:
            self.pause_trial(trial, should_checkpoint=not after_save)
        elif decision == TrialScheduler.STOP:
            self.stop_trial(trial)
        elif decision == TrialScheduler.NOOP:
            pass
        else:
            raise ValueError("Invalid decision: {}".format(decision))

    def _maybe_execute_queued_decision(self, trial: Trial, after_save: bool = False):
        # `self._queued_trial_decisions` now contains a final decision
        # based on all results
        final_decision = self._queued_trial_decisions.pop(trial.trial_id, None)
        if final_decision:
            logger.debug(
                f"Executing final queued decision for {trial}: {final_decision}"
            )
            self._execute_action(trial, final_decision, after_save=after_save)

    def _stop_experiment_if_needed(self):
        """Stops all trials."""
        fail_fast = self._fail_fast and self._has_errored
        if self._stopper.stop_all() or fail_fast or self._should_stop_experiment:
            self._search_alg.set_finished()
            [
                self._schedule_trial_stop(t)
                for t in self._trials
                if t.status not in {Trial.ERROR, Trial.TERMINATED}
            ]

    ###
    # Failure
    def _trial_task_failure(self, trial: Trial, exception: Exception):
        if self._fail_fast == self.RAISE:
            raise exception
        else:
            if self._print_trial_errors:
                logger.error(f"Trial task failed for trial {trial}", exc_info=exception)
            self._process_trial_failure(trial, exception=exception)

    def _process_trial_failure(
        self, trial: Trial, exception: Optional[Union[TuneError, RayTaskError]] = None
    ):
        """Handle trial failure.

        Attempt trial recovery if possible, clean up state otherwise.

        Args:
            trial: Failed trial.
            exception: Exception prior to invoking this method.
        """
        self._has_errored = True
        if trial.status == Trial.RUNNING and trial.should_recover():
            self._try_recover(trial, exc=exception)
            self._callbacks.on_trial_recover(
                iteration=self._iteration, trials=self._trials, trial=trial
            )
        elif trial.status in {Trial.RUNNING, Trial.PENDING}:
            self._scheduler_alg.on_trial_error(self, trial)
            self._search_alg.on_trial_complete(trial.trial_id, error=True)
            self._schedule_trial_stop(trial, exception=exception)
            self._callbacks.on_trial_error(
                iteration=self._iteration, trials=self._trials, trial=trial
            )

    def _schedule_trial_stop(self, trial: Trial, exception: Optional[Exception] = None):
        if trial.status == Trial.ERROR:
            logger.debug(f"Not requesting trial STOP as it is ERROR already: {trial}")
            return

        logger.debug(f"Requesting to STOP actor for trial {trial}")

        trial.temporary_state.saving_to = None
        trial.temporary_state.restoring_from = None

        self._set_trial_status(trial, Trial.ERROR if exception else Trial.TERMINATED)
        trial.set_location(_Location())

        if exception:
            trial.handle_error(exc=exception)

        if trial not in self._trial_to_actor:
            logger.debug(f"Will not STOP trial actor as it is not live: {trial}")
            return

        tracked_actor = self._trial_to_actor[trial]

        self._actor_manager.clear_actor_task_futures(tracked_actor=tracked_actor)

        self._mark_trial_to_checkpoint(trial)

        if not exception and self._maybe_cache_trial_actor(trial):
            # Trial runner has been cached
            return

        logger.debug(f"Terminating actor for trial {trial}: {tracked_actor}")

        tracked_actor = self._trial_to_actor.pop(trial)
        self._actor_to_trial.pop(tracked_actor)

        trial.set_ray_actor(None)

        self._remove_actor(tracked_actor=tracked_actor)

    def stop_trial(self, trial):
        """The canonical implementation of stopping a trial.

        Trials may be in any external status when this function is called.
        If trial is in state PENDING or PAUSED, calls `on_trial_remove` for
        scheduler and `on_trial_complete()` for search_alg.
        If trial is in state RUNNING, calls `on_trial_complete` for scheduler
        and search_alg if RUNNING. Caller to ensure that there is no
        outstanding future to be handled for the trial. If there is, the future
        would be discarded.
        """
        try:
            if trial.status in [Trial.ERROR, Trial.TERMINATED]:
                return
            elif trial.status in [Trial.PENDING, Trial.PAUSED]:
                self._scheduler_alg.on_trial_remove(self, trial)
                self._search_alg.on_trial_complete(trial.trial_id)
            elif trial.status is Trial.RUNNING:
                # By this time trial.last_result should have been
                # updated already.
                self._scheduler_alg.on_trial_complete(
                    self, trial, flatten_dict(trial.last_result)
                )
                self._search_alg.on_trial_complete(
                    trial.trial_id, result=flatten_dict(trial.last_result)
                )
            self._callbacks.on_trial_complete(
                iteration=self._iteration, trials=self._trials, trial=trial
            )
            self._schedule_graceful_trial_stop(trial)
            self._live_trials.discard(trial)
        except Exception as e:
            logger.exception("Trial %s: Error stopping trial.", trial)
            if self._fail_fast == self.RAISE:
                raise
            if isinstance(e, TuneError):
                self._process_trial_failure(trial, exception=e)
            else:
                self._process_trial_failure(
                    trial, _TuneStopTrialError(traceback.format_exc())
                )

    def _schedule_graceful_trial_stop(self, trial: Trial):
        self._schedule_trial_export(trial)
        if trial.status != "ERROR":
            self._schedule_trial_stop(trial)

    def _schedule_trial_pause(self, trial: Trial, should_checkpoint: bool = True):
        if _use_storage_context():
            if trial not in self._trial_to_actor:
                logger.debug(
                    f"Trial PAUSE requested for trial {trial} but trial is already "
                    f"stopping. Ignoring."
                )
                return

            if should_checkpoint:
                future_result = self._schedule_trial_save(
                    trial=trial, storage=CheckpointStorage.PERSISTENT
                )
                self._cached_trial_decisions[trial.trial_id] = TrialScheduler.PAUSE
                trial.temporary_state.saving_to = future_result
            else:
                self._schedule_trial_stop(trial)
                self._set_trial_status(trial, Trial.PAUSED)

            return

        if should_checkpoint:
            self._schedule_trial_save(
                trial,
                CheckpointStorage.MEMORY,
            )

        self._schedule_trial_stop(trial)
        self._set_trial_status(trial, Trial.PAUSED)

    ###
    # TRAIN

    def _schedule_trial_train(self, trial: Trial):
        args = ()
        method_name = "train"

        buffer_length, buffer_time_s = self._maybe_buffer_training(trial)

        if buffer_length > 1:
            method_name = "train_buffered"
            args = (buffer_length, buffer_time_s)

        logger.debug(f"Scheduling future {method_name.upper()} for trial {trial}")

        self._schedule_trial_task(
            trial=trial,
            method_name=method_name,
            args=args,
            on_result=self._on_training_result,
            on_error=self._trial_task_failure,
        )

    def _maybe_buffer_training(self, trial: Trial) -> Tuple[int, float]:
        buffer_time_s = max(
            self._buffer_min_time_s,
            min(self._buffer_max_time_s, self._actor_manager.num_actor_tasks // 10),
        )
        buffer_length = self._buffer_length

        if buffer_length > 1 and trial.checkpoint_at_end:
            # If a trial checkpoint can be triggered externally,
            # it is not safe to buffer results.
            if log_once("trial_executor_buffer_checkpoint"):
                logger.warning(
                    "Disabling buffered training as you passed "
                    "`checkpoint_at_end` to `train.CheckpointConfig()`."
                )
            return 1, buffer_time_s

        if buffer_length > 1 and trial.checkpoint_freq > 0:
            return min(buffer_length, trial.checkpoint_freq), buffer_time_s

        return buffer_length, buffer_time_s

    ###
    # RESULT

    def _on_training_result(self, trial, result):
        if not isinstance(result, list):
            result = [result]
        with warn_if_slow("process_trial_result"):
            self._process_trial_results(trial, result)
        self._maybe_execute_queued_decision(trial, after_save=False)

    def _process_trial_results(self, trial, results):
        logger.debug(f"Processing trial results for trial {trial}: {results}")
        with warn_if_slow(
            "process_trial_results",
            message="Processing trial results took {duration:.3f} s, "
            "which may be a performance bottleneck. Please consider "
            "reporting results less frequently to Ray Tune.",
        ):
            for i, result in enumerate(results):
                with warn_if_slow("process_trial_result"):
                    decision = self._process_trial_result(trial, result)
                if decision is None:
                    # If we didn't get a decision, this means a
                    # non-training future (e.g. a save) was scheduled.
                    # We do not allow processing more results then.
                    if i < len(results) - 1:
                        if log_once("tune_controller_buffer_checkpoint"):
                            logger.warning(
                                f"Trial {trial} has a non-training future "
                                f"scheduled but {len(results) - i} results "
                                f"left to process. This means that a "
                                f"checkpoint was requested, but buffered "
                                f"training was continued before it was "
                                f"saved. Consider using non-buffered "
                                f"training by setting the env variable "
                                f"`TUNE_RESULT_BUFFER_LENGTH=1`."
                            )
                elif decision == TrialScheduler.STOP:
                    # If the decision is to stop the trial,
                    # ignore all results that came after that.
                    break

    def _process_trial_result(self, trial, result):
        result.update(trial_id=trial.trial_id)
        is_duplicate = RESULT_DUPLICATE in result
        force_checkpoint = result.get(SHOULD_CHECKPOINT, False)
        # TrialScheduler and SearchAlgorithm still receive a
        # notification because there may be special handling for
        # the `on_trial_complete` hook.
        if is_duplicate:
            logger.debug("Trial finished without logging 'done'.")
            result = trial.last_result
            result.update(done=True)

        # NOTE: This checkpoint dir name metric should only be auto-filled
        # after we know the trial will save a checkpoint.
        if _use_storage_context() and not is_duplicate:
            trial_will_checkpoint = trial.should_checkpoint() or force_checkpoint
            result[CHECKPOINT_DIR_NAME] = (
                trial.storage.checkpoint_dir_name if trial_will_checkpoint else None
            )

        self._total_time += result.get(TIME_THIS_ITER_S, 0)

        flat_result = flatten_dict(result)
        self._validate_result_metrics(flat_result)

        if self._stopper(trial.trial_id, result) or trial.should_stop(flat_result):
            decision = TrialScheduler.STOP
        else:
            with warn_if_slow("scheduler.on_trial_result"):
                decision = self._scheduler_alg.on_trial_result(
                    self._wrapped(), trial, flat_result
                )
        if decision == TrialScheduler.STOP:
            result.update(done=True)
        else:
            # Only updating search alg if the trial is not to be stopped.
            with warn_if_slow("search_alg.on_trial_result"):
                self._search_alg.on_trial_result(trial.trial_id, flat_result)

        # If this is not a duplicate result, the callbacks should
        # be informed about the result.
        if not is_duplicate:
            with warn_if_slow("callbacks.on_trial_result"):
                self._callbacks.on_trial_result(
                    iteration=self._iteration,
                    trials=self._trials,
                    trial=trial,
                    result=result.copy(),
                )
            trial.update_last_result(result)
            # Include in next experiment checkpoint
            self._mark_trial_to_checkpoint(trial)

        # Checkpoints to disk. This should be checked even if
        # the scheduler decision is STOP or PAUSE. Note that
        # PAUSE only checkpoints to memory and does not update
        # the global checkpoint state.
        if _use_storage_context():
            if decision != TrialScheduler.PAUSE:
                # TODO(justinvyu): This is a temporary hack to fix pausing trials.
                # We already schedule a save task in `pause_trial`, so no need
                # to do it again here.
                self._checkpoint_trial_if_needed(trial, force=force_checkpoint)
        else:
            # NOTE: The legacy path is different because this saves a persistent
            # checkpoint while `pause_trial` saves an in-memory one.
            self._checkpoint_trial_if_needed(trial, force=force_checkpoint)

        if trial.is_saving:
            logger.debug(f"Caching trial decision for trial {trial}: {decision}")
            # Cache decision to execute on after the save is processed.
            # This prevents changing the trial's state or kicking off
            # another training step prematurely.
            self._cached_trial_decisions[trial.trial_id] = decision
            return None
        else:
            self._queue_decision(trial, decision)
            return decision

    def _validate_result_metrics(self, result):
        """
        Check if any of the required metrics was not reported
        in the last result. If the only items are ``done`` or any of
        DEBUG_METRICS, this means that no result was ever received and
        the trial just returned. This is also okay and will not raise
        an error.

        This will ignore checking for the DEFAULT_METRIC.
        """
        if int(os.environ.get("TUNE_DISABLE_STRICT_METRIC_CHECKING", 0)) != 1 and (
            len({k for k in result if k not in list(DEBUG_METRICS) + [DONE]}) > 1
        ):
            base_metric = self._metric if self._metric != DEFAULT_METRIC else None
            scheduler_metric = (
                self._scheduler_alg.metric
                if self._scheduler_alg.metric != DEFAULT_METRIC
                else None
            )
            search_metrics = (
                self._search_alg.metric
                if self._search_alg.metric != DEFAULT_METRIC
                else None
            )

            if isinstance(search_metrics, str):
                search_metrics = [search_metrics]

            if base_metric and base_metric not in result:
                report_metric = base_metric
                location = "tune.TuneConfig()"
            elif scheduler_metric and scheduler_metric not in result:
                report_metric = scheduler_metric
                location = type(self._scheduler_alg).__name__
            elif search_metrics and any(
                search_metric not in result for search_metric in search_metrics
            ):
                report_metric = list(
                    filter(
                        lambda search_metric: search_metric not in result,
                        search_metrics,
                    )
                )
                if len(report_metric) == 1:
                    report_metric = report_metric[0]
                location = type(self._search_alg).__name__
            else:
                report_metric = None
                location = None

            if report_metric:
                raise ValueError(
                    "Trial returned a result which did not include the "
                    "specified metric(s) `{}` that `{}` expects. "
                    "Make sure your calls to `tune.report()` include the "
                    "metric, or set the "
                    "TUNE_DISABLE_STRICT_METRIC_CHECKING "
                    "environment variable to 1. Result: {}".format(
                        report_metric, location, result
                    )
                )

    ###
    # SAVE
    def _schedule_trial_save(
        self,
        trial: Trial,
        storage: CheckpointStorage = CheckpointStorage.PERSISTENT,
        result: Optional[Dict] = None,
    ) -> Optional[Union[_TrackedCheckpoint, _FutureTrainingResult]]:
        if trial not in self._trial_to_actor:
            logger.debug(
                f"Trial SAVE requested for trial {trial} but trial is already "
                f"stopping. Ignoring."
            )
            return None

        result = result or trial.last_result

        if _use_storage_context():
            assert (
                storage == CheckpointStorage.PERSISTENT
            ), "Memory checkpoints are no longer supported in the new persistence mode."
            future = self._schedule_trial_task(
                trial=trial,
                method_name="save",
                on_result=self._on_saving_result,
                on_error=self._trial_task_failure,
                _return_future=True,
            )
            # TODO(justinvyu): `trial.saving_to` is needed in order to prevent
            # a done=True result from executing a STOP decision
            # (which clears all futures) before the save gets processed.
            # Keep this in for now while `train` and `save` are 2 separate steps.
            # TODO(justinvyu): Remove the return value?
            trial.temporary_state.saving_to = _FutureTrainingResult(future)
            return trial.temporary_state.saving_to

        if storage == CheckpointStorage.MEMORY:
            # This is now technically a persistent checkpoint, but
            # we don't resolve it. Instead, we register it directly.
            future = self._schedule_trial_task(
                trial=trial,
                method_name="save",
                on_result=None,
                on_error=self._trial_task_failure,
                _return_future=True,
            )
            checkpoint = _TrackedCheckpoint(
                dir_or_data=future, storage_mode=storage, metrics=result
            )
            trial.on_checkpoint(checkpoint)
        else:
            if trial.temporary_state.saving_to:
                # If a save is already in progress, don't schedule another one.
                return trial.temporary_state.saving_to

            future = self._schedule_trial_task(
                trial=trial,
                method_name="save",
                on_result=self._on_saving_result,
                on_error=self._trial_task_failure,
                _return_future=True,
            )
            checkpoint = _TrackedCheckpoint(
                dir_or_data=future,
                storage_mode=storage,
                metrics=result,
            )
            trial.temporary_state.saving_to = checkpoint

        return checkpoint

    def _on_saving_result(
        self, trial, checkpoint_value: Union[ray.ObjectRef, "TrainingResult"]
    ):
        with warn_if_slow("process_trial_save") as _profile:
            self._process_trial_save(trial, checkpoint_value)
        with warn_if_slow("callbacks.on_trial_save"):
            self._callbacks.on_trial_save(
                iteration=self._iteration, trials=self._trials, trial=trial
            )
        if _profile.too_slow and trial.sync_on_checkpoint:
            # TODO(ujvl): Suggest using cloud checkpointing once
            #  API has converged.

            msg = (
                "Consider turning off forced head-worker trial "
                "checkpoint syncs by setting sync_on_checkpoint=False"
                ". Note that this may result in faulty trial "
                "restoration if a failure occurs while the checkpoint "
                "is being synced from the worker to the head node."
            )

            if trial.temporary_state.location.hostname and (
                trial.temporary_state.location.hostname != get_node_ip_address()
            ):
                if log_once("tune_head_worker_checkpoint"):
                    logger.warning(msg)

        self._maybe_execute_queued_decision(trial, after_save=True)

    def _process_trial_save(
        self, trial: Trial, checkpoint_value: Union[ray.ObjectRef, "TrainingResult"]
    ):
        """Processes a trial save.

        Acts on the decision cached during the last `_process_trial` call.

        Args:
            trial: Trial being saved.
        """
        logger.debug("Trial %s: Processing trial save.", trial)

        from ray.train._internal.checkpoint_manager import TrainingResult

        try:
<<<<<<< HEAD
            if _use_storage_context():
                assert isinstance(checkpoint_value, TrainingResult)
                try:
                    self._callbacks.on_checkpoint(
                        iteration=self._iteration,
                        trials=self._trials,
                        trial=trial,
                        checkpoint=checkpoint_value.checkpoint,
                    )
                except Exception:
                    logger.warning(
                        "Error encountered during processing of callbacks. "
                        "Ray Train/Tune recently changed the checkpoint interface "
                        "that is passed to callbacks. If you implemented your own "
                        "callback with an `on_checkpoint` handler, please review "
                        "the checkpoint interface and adjust your code accordingly."
                    )
                    raise
=======
            if _use_storage_context() and isinstance(checkpoint_value, _TrainingResult):
                if not checkpoint_value.checkpoint:
                    logger.debug(f"Got empty checkpoint for trial {trial}")
                else:
                    try:
                        self._callbacks.on_checkpoint(
                            iteration=self._iteration,
                            trials=self._trials,
                            trial=trial,
                            checkpoint=checkpoint_value.checkpoint,
                        )
                    except Exception:
                        logger.warning(
                            "Error encountered during processing of callbacks. "
                            "Ray Train/Tune recently changed the checkpoint interface "
                            "that is passed to callbacks. If you implemented your own "
                            "callback with an `on_checkpoint` handler, please review "
                            "the checkpoint interface and adjust your code "
                            "accordingly."
                        )
                        raise
>>>>>>> 3f11cf46

                    trial.on_checkpoint(checkpoint_value)

                    self._checkpoint_manager.on_trial_checkpoint(trial)
                    self._mark_trial_to_checkpoint(trial)
            else:
                if isinstance(checkpoint_value, TrainingResult):
                    checkpoint_value = getattr(
                        checkpoint_value.checkpoint, "path", None
                    )

                trial.temporary_state.saving_to.dir_or_data = checkpoint_value
                self._callbacks.on_checkpoint(
                    iteration=self._iteration,
                    trials=self._trials,
                    trial=trial,
                    checkpoint=trial.temporary_state.saving_to,
                )
                trial.on_checkpoint(trial.temporary_state.saving_to)
                self._checkpoint_manager.on_trial_checkpoint(trial)
                if trial.checkpoint.storage_mode != CheckpointStorage.MEMORY:
                    self._mark_trial_to_checkpoint(trial)
        except Exception as e:
            if (
                isinstance(e, _HeadNodeSyncDeprecationWarning)
                or self._fail_fast == self.RAISE
            ):
                raise e
            logger.exception(
                "Trial %s: Error handling checkpoint %s", trial, checkpoint_value
            )

        trial.temporary_state.saving_to = None
        decision = self._cached_trial_decisions.pop(trial.trial_id, None)
        if decision and checkpoint_value:
            self._queue_decision(trial, decision)

    def _checkpoint_trial_if_needed(self, trial, force=False):
        """Checkpoints trial based off trial.last_result."""
        if trial.should_checkpoint() or force:
            # Save trial runtime if possible.
            if trial.temporary_state.ray_actor:
                self._schedule_trial_save(trial, storage=CheckpointStorage.PERSISTENT)

    ###
    # RESTORE
    def _schedule_trial_restore(self, trial: Trial) -> bool:
        if _use_storage_context():
            checkpoint_result = trial.latest_checkpoint_result

            if not checkpoint_result:
                logger.debug(f"Not restoring trial {trial}: No checkpoint found.")
                return False

            # TODO(justinvyu): Is this really needed?
            trial.temporary_state.restoring_from = checkpoint_result

            method_name = "restore"
            args = (checkpoint_result,)
            self._schedule_trial_task(
                trial=trial,
                method_name=method_name,
                args=args,
                kwargs={},
                on_result=self._on_restoring_result,
                on_error=self._trial_task_failure,
            )
            return True

        checkpoint = trial.checkpoint

        if checkpoint.dir_or_data is None:
            logger.debug(f"Not restoring trial {trial}: No checkpoint found.")
            return False

        kwargs = {}

        if checkpoint.storage_mode == CheckpointStorage.MEMORY:
            method_name = "restore"
            args = (checkpoint.dir_or_data,)
        elif (
            trial.uses_cloud_checkpointing
            or not trial.sync_on_checkpoint
            or not os.path.exists(checkpoint.dir_or_data)
        ):
            fallback_to_latest = bool(
                int(os.environ.get("TUNE_FALLBACK_TO_LATEST_CHECKPOINT", "1"))
            )

            method_name = "restore"
            args = (checkpoint.dir_or_data,)
            kwargs = {
                "checkpoint_node_ip": checkpoint.node_ip,
                "fallback_to_latest": fallback_to_latest,
            }
        elif trial.sync_on_checkpoint:
            checkpoint_path = TrainableUtil.find_checkpoint_dir(checkpoint.dir_or_data)
            obj = Checkpoint.from_directory(checkpoint_path)

            method_name = "restore"
            args = (obj,)
        else:
            raise _AbortTrialExecution(
                "Pass in `sync_on_checkpoint=True` for driver-based trial"
                "restoration. Pass in an `upload_dir` for remote "
                "storage-based restoration"
            )

        trial.temporary_state.restoring_from = checkpoint
        self._schedule_trial_task(
            trial=trial,
            method_name=method_name,
            args=args,
            kwargs=kwargs,
            on_result=self._on_restoring_result,
            on_error=self._trial_task_failure,
        )
        return True

    def _on_restoring_result(self, trial: Trial, result: Any):
        self._process_trial_restore(trial)

    def _process_trial_restore(self, trial: Trial):
        """Processes a trial restore.

        Args:
            trial: Trial being restored.
        """
        logger.debug("Trial %s: Processing trial restore.", trial)
        trial.on_restore()
        logger.debug("Trial %s: Restore processed successfully", trial)
        self._set_trial_status(trial, Trial.RUNNING)
        self._schedule_trial_train(trial)
        self._live_trials.add(trial)

    def _try_recover(self, trial: Trial, exc: Union[TuneError, RayTaskError]):
        """Tries to recover trial.

        Notifies SearchAlgorithm and Scheduler if failure to recover.

        Args:
            trial: Trial to recover.
            exc: Exception prior to invoking this method.
        """
        self._cached_trial_decisions.pop(trial.trial_id, None)
        # Resetting this, in case that the trial is in saving status when it crashes.
        if trial.is_saving:
            trial.temporary_state.saving_to = None
        if trial.is_restoring and exc:
            exc = _TuneRestoreError(exc)
        self._schedule_trial_stop(trial, exception=exc)

        logger.debug("Trial %s: Notifying Scheduler and requeueing.", trial)
        self._requeue_trial(trial)

    def _requeue_trial(self, trial):
        """Notification to TrialScheduler and requeue trial.

        This does not notify the SearchAlgorithm because the function
        evaluation is still in progress.

        """
        self._scheduler_alg.on_trial_error(self, trial)
        self._set_trial_status(trial, status=Trial.PENDING)

        # TODO(rliaw): Right now, this pushes the trial to the end of queue
        # because restoration can be expensive. However, this is not
        # ideal since it just hides the issue - a better fix would
        # be to use an actor table to detect the IP of the Trainable
        # and rsync the files there.
        # See https://github.com/ray-project/ray/issues/5168
        self._trials.pop(self._trials.index(trial))
        self._trials.append(trial)
        self._live_trials.add(trial)

        with warn_if_slow("scheduler.on_trial_add"):
            self._scheduler_alg.on_trial_add(self._wrapped(), trial)

    ###
    # EXPORT
    def _schedule_trial_export(self, trial: Trial):
        if not trial.export_formats or len(trial.export_formats) <= 0:
            return

        # Todo: We are waiting here synchronously until the task resolved.
        # Instead, we should schedule the trial stop after the export resolved.
        # This requires changes in TrialRunner, which we can remove once the
        # legacy execution path has been removed.
        future = self._schedule_trial_task(
            trial=trial,
            method_name="export_model",
            args=(trial.export_formats,),
            on_result=None,
            on_error=self._trial_task_failure,
            _return_future=True,
        )
        self._actor_manager._actor_task_events.resolve_future(future)

    ###
    # RESET
    def _schedule_trial_reset(
        self,
        trial: Trial,
        new_config: Dict,
        new_experiment_tag: str,
    ):
        trial.set_experiment_tag(new_experiment_tag)
        trial.set_config(new_config)

        # Pass magic variables
        extra_config = copy.deepcopy(new_config)
        extra_config[TRIAL_INFO] = _TrialInfo(trial)

        stdout_file, stderr_file = trial.log_to_file
        extra_config[STDOUT_FILE] = stdout_file
        extra_config[STDERR_FILE] = stderr_file

        logger_creator = partial(
            _noop_logger_creator,
            logdir=trial.local_path,
            should_chdir=self._chdir_to_trial_dir,
        )

        self._resetting_trials.add(trial)
        self._schedule_trial_task(
            trial=trial,
            method_name="reset",
            args=(extra_config,),
            kwargs={
                "logger_creator": logger_creator,
                "remote_checkpoint_dir": trial.remote_checkpoint_dir,
                "storage": trial.storage,
            },
            on_result=self._on_trial_reset,
            on_error=self._trial_task_failure,
        )

    def _on_trial_reset(self, trial: Trial, success: bool):
        self._resetting_trials.remove(trial)

        if not success:
            info = (
                "Trainable runner reuse requires reset_config() to be "
                "implemented and return True."
            )

            logger.error(f"Could not re-use actor for trial {trial}: {info}")

            exception = _AbortTrialExecution(info)

            self._schedule_trial_stop(trial, exception=exception)
            return

        tracked_actor = self._trial_to_actor[trial]

        self._actor_started(tracked_actor, log="REUSED")

    def request_stop_trial(self, trial):
        self._stop_queue.append(trial)

    def request_stop_experiment(self):
        self._should_stop_experiment = True

    def _process_stop_requests(self):
        while self._stop_queue:
            t = self._stop_queue.pop()
            self.stop_trial(t)

    def pause_trial(self, trial: Trial, should_checkpoint: bool = True):
        """Pause a trial and reset the necessary state variables for resuming later.

        Args:
            trial: Trial to pause.
            should_checkpoint: Whether or not an in-memory checkpoint should be created
                for this paused trial. Defaults to True.
        """
        # NOTE: The cached trial decision is not needed since we will overrule this
        # decision with PAUSE.
        self._cached_trial_decisions.pop(trial.trial_id, None)
        self._schedule_trial_pause(trial, should_checkpoint=should_checkpoint)

    def cleanup(self):
        """Cleanup trials and callbacks."""
        self._cleanup_trials()
        self.end_experiment_callbacks()

    def __getstate__(self):
        """Gets state for trial.

        Note that this is not used as a pickling override as
        does not have all fields.
        """
        state = self.__dict__.copy()
        for k in [
            "_trials",
            "_live_trials",
            "_stop_queue",
            "_server",
            "_search_alg",
            "_placeholder_resolvers",
            "_scheduler_alg",
            "_pending_trial_queue_times",
            "_callbacks",
            "_checkpoint_manager",
            "_storage",
            "_legacy_local_experiment_path",
            "_legacy_remote_experiment_path",
            "_legacy_sync_config",
            "_legacy_experiment_dir_name",
            "_insufficient_resources_manager",
            "_actor_manager",
            "_class_cache",
            "_resource_updater",
            "_trials_to_cache",
            "_trial_metadata",
            "_actor_to_trial",
            "_trial_to_actor",
            "_resources_to_pending_trials",
            "_pending_trials",
            "_pending_trials_list",
            "_running_trials",
            "_paused_trials",
            "_stopped_trials",
            "_failed_trials",
            "_resetting_trials",
            "_started_actors",
            "_stopping_actors",
            "_staged_trials",
            "_actor_cache",
        ]:
            del state[k]
        state["launch_web_server"] = bool(self._server)
        return state

    def __setstate__(self, state):
        launch_web_server = state.pop("launch_web_server")

        # Use session_str from previous checkpoint if does not exist
        session_str = state.pop("_session_str")
        self.__dict__.setdefault("_session_str", session_str)
        # Use start_time from previous checkpoint if does not exist
        start_time = state.pop("_start_time")
        self.__dict__.setdefault("_start_time", start_time)

        self.__dict__.update(state)
        self._checkpoint_manager = self._create_checkpoint_manager()

        if launch_web_server:
            self._server = TuneServer(self, self._server_port)


class _TrialExecutorWrapper:
    """Wraps around TrialExecutor class, intercepts API calls and warns users
    of restricted API access.

    This is meant to facilitate restricting
    the current API exposure of TrialExecutor by TrialScheduler.
    """

    def __init__(
        self,
        trial_executor: "_FakeRayTrialExecutor",
        whitelist_attr: Optional[set] = None,
    ):
        self._trial_executor = trial_executor
        self._whitelist_attr = whitelist_attr or set()

        for attr in self._whitelist_attr:
            assert hasattr(self._trial_executor, attr)

    def __getattr__(self, attr):
        if attr not in self._whitelist_attr:
            if log_once("restrict_accessing_trial_executor"):
                logger.warning(
                    f"You are trying to access {attr} interface of "
                    f"TrialExecutor in TrialScheduler, which is being "
                    f"restricted. If you believe it is reasonable for "
                    f"your scheduler to access this TrialExecutor API, "
                    f"please reach out to Ray team on GitHub. A more "
                    f"strict API access pattern would be enforced "
                    f"starting 1.12.0"
                )
        return getattr(self._trial_executor, attr)


@DeveloperAPI
class TrialRunnerWrapper:
    """Wraps around TrialRunner class, intercepts API calls and warns users
    of restricted API access.

    This is meant to facilitate restricting
    the current API exposure of TrialRunner by TrialScheduler.
    """

    _EXECUTOR_ATTR = "trial_executor"

    def __init__(
        self,
        tune_controller: TuneController,
        trial_executor: Any,
        runner_whitelist_attr: Optional[set] = None,
        executor_whitelist_attr: Optional[set] = None,
    ):
        self._tune_controller = tune_controller
        self._trial_executor = _TrialExecutorWrapper(
            trial_executor, executor_whitelist_attr
        )
        self._runner_whitelist_attr = runner_whitelist_attr or set()

        for attr in self._runner_whitelist_attr:
            assert hasattr(self, attr)

    def __getattr__(self, attr):
        if attr == self._EXECUTOR_ATTR:
            return self._trial_executor
        if attr not in self._runner_whitelist_attr:
            if log_once("restrict_accessing_tune_controller"):
                logger.warning(
                    f"You are trying to access {attr} interface of "
                    f"TrialRunner in TrialScheduler, which is being "
                    f"restricted. If you believe it is reasonable for "
                    f"your scheduler to access this TrialRunner API, "
                    f"please reach out to Ray team on GitHub. A more "
                    f"strict API access pattern would be enforced "
                    f"starting 1.12s.0"
                )
        return getattr(self._tune_controller, attr)


def _get_max_pending_trials(search_alg: SearchAlgorithm) -> int:
    max_pending_trials = os.getenv("TUNE_MAX_PENDING_TRIALS_PG", "auto")

    if max_pending_trials != "auto":
        return int(max_pending_trials)

    # Else, auto detect.

    # Only BasicVariantGenerator supports > 1 pending trials.
    # This is because we don't want to generate too many trials
    # before we fit the searcher model.
    if not isinstance(search_alg, BasicVariantGenerator):
        return 1

    # Use a minimum of 16 to trigger fast autoscaling
    # Scale up to at most the number of available cluster CPUs
    cluster_cpus = ray.cluster_resources().get("CPU", 1.0)
    max_pending_trials = min(
        max(search_alg.total_samples, 16), max(16, int(cluster_cpus * 1.1))
    )

    if max_pending_trials > 128:
        logger.warning(
            f"The maximum number of pending trials has been "
            f"automatically set to the number of available "
            f"cluster CPUs, which is high "
            f"({max_pending_trials} CPUs/pending trials). "
            f"If you're running an experiment with a large number "
            f"of trials, this could lead to scheduling overhead. "
            f"In this case, consider setting the "
            f"`TUNE_MAX_PENDING_TRIALS_PG` environment variable "
            f"to the desired maximum number of concurrent trials."
        )

    return max_pending_trials


class _FakeRayTrialExecutor:
    """The TuneController does not use a RayTrialExecutor anymore.

    Instead, we pass this fake executor for searchers/schedulers to use
    as an interface.

    In the future, we should have the searchers/schedulers either interact with
    the tune controller, or define a different API for more fine-grained scheduler
    control.
    """

    def __init__(self, tune_controller: TuneController):
        self._tune_controller = tune_controller

    def pause_trial(self, trial: Trial, should_checkpoint: bool = True):
        return self._tune_controller._schedule_trial_pause(
            trial, should_checkpoint=should_checkpoint
        )

    def save(
        self,
        trial: Trial,
        storage: CheckpointStorage = CheckpointStorage.PERSISTENT,
        result: Optional[Dict] = None,
    ) -> _TrackedCheckpoint:
        return self._tune_controller._schedule_trial_save(
            trial=trial, storage=storage, result=result
        )

    def has_resources_for_trial(self, trial: Trial):
        return True

    @property
    def _resource_updater(self):
        return self._tune_controller._resource_updater

    def force_reconcilation_on_next_step_end(self):
        pass<|MERGE_RESOLUTION|>--- conflicted
+++ resolved
@@ -1996,27 +1996,7 @@
         from ray.train._internal.checkpoint_manager import TrainingResult
 
         try:
-<<<<<<< HEAD
-            if _use_storage_context():
-                assert isinstance(checkpoint_value, TrainingResult)
-                try:
-                    self._callbacks.on_checkpoint(
-                        iteration=self._iteration,
-                        trials=self._trials,
-                        trial=trial,
-                        checkpoint=checkpoint_value.checkpoint,
-                    )
-                except Exception:
-                    logger.warning(
-                        "Error encountered during processing of callbacks. "
-                        "Ray Train/Tune recently changed the checkpoint interface "
-                        "that is passed to callbacks. If you implemented your own "
-                        "callback with an `on_checkpoint` handler, please review "
-                        "the checkpoint interface and adjust your code accordingly."
-                    )
-                    raise
-=======
-            if _use_storage_context() and isinstance(checkpoint_value, _TrainingResult):
+            if _use_storage_context() and isinstance(checkpoint_value, TrainingResult):
                 if not checkpoint_value.checkpoint:
                     logger.debug(f"Got empty checkpoint for trial {trial}")
                 else:
@@ -2037,7 +2017,6 @@
                             "accordingly."
                         )
                         raise
->>>>>>> 3f11cf46
 
                     trial.on_checkpoint(checkpoint_value)
 
