import copy
import json
import time
import traceback
import uuid
import warnings
from collections import defaultdict, deque
from datetime import datetime
from functools import partial
from pathlib import Path
from typing import Any, Callable, Dict, List, Optional, Union, Tuple, Set

import logging
import os

import ray
from ray._private.services import get_node_ip_address
from ray.air import Checkpoint, ResourceRequest
from ray.air._internal.uri_utils import URI
from ray.air.config import CheckpointConfig
from ray.air._internal.checkpoint_manager import CheckpointStorage, _TrackedCheckpoint
from ray.air.constants import TIME_THIS_ITER_S
from ray.air.execution import ResourceManager, PlacementGroupResourceManager
from ray.air.execution._internal import RayActorManager, TrackedActor
from ray.train._internal.storage import StorageContext, _use_storage_context
from ray.exceptions import RayActorError, RayTaskError
from ray.tune.error import _AbortTrialExecution, _TuneStopTrialError, _TuneRestoreError
from ray.tune.execution.class_cache import _ActorClassCache
from ray.tune.execution.experiment_state import (
    _ExperimentCheckpointManager,
    _experiment_checkpoint_exists,
    _find_newest_experiment_checkpoint,
)
from ray.tune.experiment.trial import (
    _change_working_directory,
    _noop_logger_creator,
    _TrialInfo,
    _Location,
    _get_trainable_kwargs,
)
from ray.tune.experiment import Experiment
from ray.tune.execution.insufficient_resources_manager import (
    _InsufficientResourcesManager,
)
from ray.tune.result import (
    DEBUG_METRICS,
    DEFAULT_METRIC,
    DONE,
    RESULT_DUPLICATE,
    SHOULD_CHECKPOINT,
    _get_defaults_results_dir,
    DEFAULT_EXPERIMENT_NAME,
)
from ray.tune.result import TRIAL_INFO, STDOUT_FILE, STDERR_FILE
from ray.tune.trainable import TrainableUtil
from ray.tune import TuneError
from ray.tune.callback import Callback, CallbackList
from ray.tune.schedulers import FIFOScheduler, TrialScheduler
from ray.tune.stopper import NoopStopper, Stopper
from ray.tune.search import BasicVariantGenerator, SearchAlgorithm
from ray.tune.syncer import _HeadNodeSyncDeprecationWarning, SyncConfig
from ray.tune.experiment import Trial
from ray.tune.utils.log import _dedup_logs
from ray.tune.utils.object_cache import _ObjectCache
from ray.tune.utils.resource_updater import _ResourceUpdater
from ray.tune.utils import warn_if_slow, flatten_dict
from ray.tune.utils.log import Verbosity, has_verbosity
from ray.tune.execution.placement_groups import PlacementGroupFactory
from ray.tune.utils.serialization import TuneFunctionDecoder, TuneFunctionEncoder
from ray.tune.utils.util import _split_remote_local_path
from ray.tune.web_server import TuneServer
from ray.util.annotations import DeveloperAPI, Deprecated
from ray.util.debug import log_once


logger = logging.getLogger(__name__)


@DeveloperAPI
class TuneController:
    CKPT_FILE_TMPL = "experiment_state-{}.json"
    RAISE = "RAISE"

    def __init__(
        self,
        *,
        search_alg: Optional[SearchAlgorithm] = None,
        placeholder_resolvers: Optional[Dict[Tuple, Any]] = None,
        scheduler: Optional[TrialScheduler] = None,
        experiment_path: Optional[str] = None,
        experiment_dir_name: Optional[str] = None,
        sync_config: Optional[SyncConfig] = None,
        stopper: Optional[Stopper] = None,
        resume: Union[str, bool] = False,
        server_port: Optional[int] = None,
        fail_fast: bool = False,
        checkpoint_period: Union[str, int] = None,
        callbacks: Optional[List[Callback]] = None,
        metric: Optional[str] = None,
        trial_checkpoint_config: Optional[CheckpointConfig] = None,
        storage: Optional[StorageContext] = None,
        chdir_to_trial_dir: bool = False,
        reuse_actors: bool = False,
        resource_manager_factory: Optional[Callable[[], ResourceManager]] = None,
        _trainer_api: bool = False,
    ):
        if resource_manager_factory:
            resource_manager = resource_manager_factory()
        else:
            resource_manager = PlacementGroupResourceManager()

        self._actor_manager = RayActorManager(resource_manager=resource_manager)

        self._class_cache = _ActorClassCache()

        # Resource status
        self._resource_updater = _ResourceUpdater(None)

        # Actor <-> Trial mappings
        self._actor_to_trial: Dict[TrackedActor, Trial] = {}
        self._trial_to_actor: Dict[Trial, TrackedActor] = {}

        # Resources <-> Trial
        self._resources_to_pending_trials: Dict[
            ResourceRequest, Set[Trial]
        ] = defaultdict(set)

        # Keep track of actor states
        self._pending_trials: Set[Trial] = set()
        self._pending_trials_list: List[Trial] = []

        self._running_trials: Set[Trial] = set()

        self._paused_trials: Set[Trial] = set()

        self._stopped_trials: Set[Trial] = set()
        self._failed_trials: Set[Trial] = set()

        self._resetting_trials: Set[Trial] = set()
        self._staged_trials: Set[Trial] = set()

        # Removed actors
        self._started_actors: Set[TrackedActor] = set()

        # Map of tracked actors -> timestamp
        # The timestamp is when we requested the stop.
        # We track these actors here to force a
        # cleanup after some time (as they might be hanging).
        # Todo: This timeout logic should be moved into the actor manager.
        # This map is populated whenever we request an actor stop:
        #  - Regular STOP decision
        #  - Removing an actor because its trial REUSEs a different trial's actor
        #  - Removing a cached actor because it's not needed anymore
        # Actors are only tracked in this map if they actually started (not if they
        # were only requested but never started).
        # Actors are removed from this map:
        #  - When the STOP resolved and the actor actually stopped
        #  - When they are forcefully cleaned up after the timeout.
        self._stopping_actors: Dict[TrackedActor, float] = {}
        self._earliest_stopping_actor: float = float("inf")
        self._actor_cleanup_timeout: int = int(
            os.environ.get("TUNE_FORCE_TRIAL_CLEANUP_S", "600")
        )
        self._actor_force_cleanup_timeout: int = 10

        # Reuse actors
        self._reuse_actors = reuse_actors
        self._actor_cache = _ObjectCache(may_keep_one=True)

        # General trial behavior
        self._chdir_to_trial_dir = chdir_to_trial_dir

        # Trial metadata for experiment checkpoints
        self._trials_to_cache: Set[Trial] = set()
        self._trial_metadata: Dict[str, str] = {}

        # TRAINING
        self._buffer_length = int(os.getenv("TUNE_RESULT_BUFFER_LENGTH", 1))
        self._buffer_min_time_s = float(os.getenv("TUNE_RESULT_BUFFER_MIN_TIME_S", 0.0))
        self._buffer_max_time_s = float(
            os.getenv("TUNE_RESULT_BUFFER_MAX_TIME_S", 100.0)
        )

        # Legacy TrialRunner init
        self._search_alg = search_alg or BasicVariantGenerator()
        self._placeholder_resolvers = placeholder_resolvers
        self._scheduler_alg = scheduler or FIFOScheduler()
        self._callbacks = CallbackList(callbacks or [])
        self._insufficient_resources_manager = _InsufficientResourcesManager(
            for_train=_trainer_api
        )
        self._pending_trial_queue_times = {}

        self._max_pending_trials = _get_max_pending_trials(self._search_alg)

        self._storage = storage
        self._legacy_sync_config = sync_config or SyncConfig()

        if _use_storage_context():
            assert storage
            self._legacy_experiment_dir_name = None
            self._legacy_local_experiment_path = None
            self._legacy_remote_experiment_path = None
            self._legacy_sync_config = None
        else:
            # Rename for better code readability
            local_experiment_path, remote_experiment_path = _split_remote_local_path(
                experiment_path, None
            )

            # Derive experiment dir name from local path
            if not experiment_dir_name and local_experiment_path:
                # Maybe derive experiment dir name from local storage dir
                experiment_dir_name = Path(local_experiment_path).name
            elif not experiment_dir_name:
                experiment_dir_name = DEFAULT_EXPERIMENT_NAME

            # Set default experiment dir name
            if not local_experiment_path:
                local_experiment_path = str(
                    Path(_get_defaults_results_dir()) / experiment_dir_name
                )
                os.makedirs(local_experiment_path, exist_ok=True)

            self._legacy_experiment_dir_name = experiment_dir_name

            if self._legacy_sync_config.upload_dir and self._legacy_experiment_dir_name:
                if remote_experiment_path:
                    if not remote_experiment_path.startswith(
                        self.sync_config.upload_dir
                    ):
                        raise ValueError(
                            f"Both a `SyncConfig.upload_dir` and an `experiment_path` "
                            f"pointing to remote storage were passed, but they do not "
                            f"point to the same location. Got: "
                            f"`experiment_path={experiment_path}` and "
                            f"`SyncConfig.upload_dir={self.sync_config.upload_dir}`. "
                        )
                    warnings.warn(
                        "If `experiment_path` points to a remote storage location, "
                        "do not set `SyncConfig.upload_dir`. ",
                        DeprecationWarning,
                    )
                else:
                    remote_experiment_path = str(
                        URI(self._legacy_sync_config.upload_dir)
                        / self._legacy_experiment_dir_name
                    )

            self._legacy_local_experiment_path = local_experiment_path
            if self._legacy_local_experiment_path:
                os.makedirs(self._legacy_local_experiment_path, exist_ok=True)

            self._legacy_remote_experiment_path = remote_experiment_path

            if (
                self._legacy_local_experiment_path
                and self._legacy_remote_experiment_path
                and Path(self._legacy_local_experiment_path)
                == Path(self._legacy_remote_experiment_path)
            ):
                warnings.warn(
                    "The local experiment path is the same as the remote "
                    "experiment path. Set a different `storage_path` or raise an "
                    "issue on GitHub if this issue persists. Deactivating the"
                    "remote experiment path."
                )
                self._legacy_remote_experiment_path = None

        self._metric = metric

        self._total_time = 0
        self._iteration = 0
        self._has_errored = False
        self._fail_fast = fail_fast
        if isinstance(self._fail_fast, str):
            self._fail_fast = self._fail_fast.upper()
            if self._fail_fast == self.RAISE:
                warnings.warn(
                    "fail_fast='raise' detected. Be careful when using this "
                    "mode as resources (such as Ray processes, "
                    "file descriptors, and temporary files) may not be "
                    "cleaned up properly. To use "
                    "a safer mode, use fail_fast=True."
                )
            else:
                raise ValueError(
                    "fail_fast must be one of {bool, RAISE}. " f"Got {self._fail_fast}."
                )

        self._print_trial_errors = bool(
            int(os.environ.get("TUNE_PRINT_ALL_TRIAL_ERRORS", "1"))
        )

        self._server = None
        self._server_port = server_port
        if server_port is not None:
            self._server = TuneServer(self, self._server_port)

        self._trials: List[Trial] = []
        self._live_trials: Set[Trial] = set()  # Set of non-terminated trials
        self._cached_trial_decisions = {}
        self._queued_trial_decisions = {}

        self._stop_queue = []
        self._should_stop_experiment = False  # used by TuneServer

        self._stopper = stopper or NoopStopper()

        self._start_time = time.time()
        self._last_checkpoint_time = -float("inf")

        self._session_str = datetime.fromtimestamp(self._start_time).strftime(
            "%Y-%m-%d_%H-%M-%S"
        )

        if checkpoint_period is None:
            checkpoint_period = os.getenv("TUNE_GLOBAL_CHECKPOINT_S", "auto")

        self._checkpoint_period = checkpoint_period
        self._trial_checkpoint_config = trial_checkpoint_config or CheckpointConfig()
        self._checkpoint_manager = self._create_checkpoint_manager()

        self._resumed = False
        resume_config = self._checkpoint_manager.resume(resume_type=resume)

        if resume_config:
            try:
                self.resume(
                    resume_unfinished=resume_config.resume_unfinished,
                    resume_errored=resume_config.resume_errored,
                    restart_errored=resume_config.restart_errored,
                )
                self._resumed = True
            except Exception as e:
                if has_verbosity(Verbosity.V3_TRIAL_DETAILS):
                    logger.error(str(e))
                logger.exception("Runner restore failed.")
                if self._fail_fast:
                    raise
                logger.info("Restarting experiment.")
        else:
            logger.debug("Starting a new experiment.")

    def _wrapped(self):
        """Return wrapped tune controller to be passed to scheduler/searchers."""
        return TrialRunnerWrapper(
            self,
            trial_executor=_FakeRayTrialExecutor(self),
            runner_whitelist_attr={
                "search_alg",
                "get_trials",
                "get_live_trials",
                "_set_trial_status",
                "pause_trial",
                "stop_trial",
            },
            executor_whitelist_attr={
                "has_resources_for_trial",
                "pause_trial",
                "save",
                "_resource_updater",
            },
        )

    @property
    def resumed(self):
        return self._resumed

    @property
    def search_alg(self):
        return self._search_alg

    @property
    def scheduler_alg(self):
        return self._scheduler_alg

    def setup_experiments(
        self, experiments: List[Experiment], total_num_samples: int
    ) -> None:
        """Obtains any necessary information from experiments.

        Mainly used to setup callbacks.

        Args:
            experiments: List of Experiments
                to use.
            total_num_samples: Total number of samples
                factoring in grid search samplers.
        """
        experiment = experiments[0]
        spec = experiment.public_spec if experiment else {}
        spec["total_num_samples"] = total_num_samples
        self._callbacks.setup(**spec)

    def end_experiment_callbacks(self) -> None:
        """Calls ``on_experiment_end`` method in callbacks."""
        self._callbacks.on_experiment_end(trials=self._trials)

    @Deprecated("Use `TrialRunner.experiment_state_path` instead.")
    @property
    def checkpoint_file(self) -> str:
        return self.experiment_state_path

    @property
    def experiment_state_file_name(self) -> str:
        return self.CKPT_FILE_TMPL.format(self._session_str)

    @property
    def experiment_state_path(self) -> str:
        """Returns the local experiment checkpoint path."""
        if _use_storage_context():
            return os.path.join(
                self._storage.experiment_local_path, self.experiment_state_file_name
            )
        return os.path.join(
            self._legacy_local_experiment_path, self.experiment_state_file_name
        )

    @property
    def experiment_path(self) -> str:
        if _use_storage_context():
            return str(self._storage.storage_prefix / self._storage.experiment_fs_path)

        return self._legacy_remote_experiment_path or self._legacy_local_experiment_path

    def _create_checkpoint_manager(self):
        return _ExperimentCheckpointManager(
            checkpoint_period=self._checkpoint_period,
            sync_every_n_trial_checkpoints=self._trial_checkpoint_config.num_to_keep,
            storage=self._storage,
            # TODO(justinvyu): Remove these.
            local_checkpoint_dir=self._legacy_local_experiment_path,
            remote_checkpoint_dir=self._legacy_remote_experiment_path,
            sync_config=self._legacy_sync_config,
        )

    @classmethod
    def checkpoint_exists(cls, directory: str) -> bool:
        if not os.path.exists(directory):
            return False

        return _experiment_checkpoint_exists(directory)

    def save_to_dir(self, experiment_dir: Optional[str] = None):
        """Save TrialRunner state to experiment directory.

        Accepts an ``experiment_dir`` argument which defaults to the
        local checkpoint directory.

        This method will save the trial runner state, the searcher state,
        and the callback states into the experiment directory.
        """
        if _use_storage_context():
            assert not experiment_dir, "Remove the `experiment_dir` argument."
            experiment_dir = self._storage.experiment_local_path
        else:
            experiment_dir = experiment_dir or self._legacy_local_experiment_path

        # Get state from trial executor and runner
        runner_state = {
            # Trials
            "trial_data": list(self._get_trial_checkpoints().values()),
            # Experiment data
            "runner_data": self.__getstate__(),
            # Metadata
            "stats": {
                "start_time": self._start_time,
                "timestamp": self._last_checkpoint_time,
            },
        }

        tmp_file_name = os.path.join(
            experiment_dir, f".tmp_experiment_state_{uuid.uuid4()}"
        )

        with open(tmp_file_name, "w") as f:
            json.dump(runner_state, f, indent=2, cls=TuneFunctionEncoder)

        os.replace(
            tmp_file_name,
            os.path.join(experiment_dir, self.experiment_state_file_name),
        )

        self._search_alg.save_to_dir(experiment_dir, session_str=self._session_str)
        self._callbacks.save_to_dir(experiment_dir, session_str=self._session_str)

    def restore_from_dir(self, experiment_dir: Optional[str] = None) -> List[Trial]:
        """Restore TrialRunner state from experiment directory.

        Accepts an ``experiment_dir`` argument which defaults to the
        local checkpoint directory.

        This method will restore the trial runner state, the searcher state,
        and the callback states. It will then parse the trial states
        and return them as a list of Trial objects.
        """
        if _use_storage_context():
            assert not experiment_dir, "Remove the `experiment_dir` argument."
            experiment_dir = self._storage.experiment_local_path
        else:
            experiment_dir = experiment_dir or self._legacy_local_experiment_path

            # Update local checkpoint dir
            self._legacy_local_experiment_path = experiment_dir

        # Find newest state file
        newest_state_path = _find_newest_experiment_checkpoint(experiment_dir)

        if not newest_state_path:
            raise ValueError(
                f"Tried to resume experiment from directory "
                f"`{experiment_dir}`, but no "
                f"experiment checkpoint data was found."
            )

        # Set checkpoint file to load
        logger.warning(
            f"Attempting to resume experiment from {experiment_dir}. "
            "This will ignore any new changes to the specification."
        )
        logger.info(
            "Using the newest experiment state file found within the "
            f"experiment directory: {Path(newest_state_path).name}"
        )

        # Actually load data
        with open(newest_state_path, "r") as f:
            runner_state = json.load(f, cls=TuneFunctionDecoder)

        # 1. Restore trial runner state
        self.__setstate__(runner_state["runner_data"])

        # 2. Restore search algorithm and callback state
        if self._search_alg.has_checkpoint(experiment_dir):
            self._search_alg.restore_from_dir(experiment_dir)

        if self._callbacks.can_restore(experiment_dir):
            self._callbacks.restore_from_dir(experiment_dir)

        # 3. Load trials
        trials = []
        for trial_json_state, trial_runtime_metadata in runner_state["trial_data"]:
            trial = Trial.from_json_state(trial_json_state)
            trial.restore_run_metadata(trial_runtime_metadata)

            # The following properties may be updated on restoration
            # Ex: moved local/cloud experiment directory
            if _use_storage_context():
                # Propagate updated storage ctx properties to the trial's restored copy.
                # TODO(justinvyu): [handle_moved_storage_path]
                trial.storage.storage_path = self._storage.storage_path
                trial.storage.experiment_dir_name = self._storage.experiment_dir_name
            else:
                # ATTN: Set `local_experiment_path` to update trial checkpoints!
                trial.local_experiment_path = self._legacy_local_experiment_path
                trial.remote_experiment_path = self._legacy_remote_experiment_path
                trial.sync_config = self._legacy_sync_config
                trial.experiment_dir_name = self._legacy_experiment_dir_name

            # Avoid creating logdir in client mode for returned trial results,
            # since the dir might not be creatable locally.
            # TODO(ekl) this is kind of a hack.
            if not ray.util.client.ray.is_connected():
                trial.init_local_path()  # Create logdir if it does not exist

            trials.append(trial)

        return trials

    def checkpoint(self, force: bool = False, wait: bool = False):
        """Saves execution state to `self._legacy_local_experiment_path`.

        Overwrites the current session checkpoint, which starts when self
        is instantiated. Throttle depends on self._checkpoint_period.

        Also automatically saves the search algorithm to the local
        checkpoint dir.

        Args:
            force: Forces a checkpoint despite checkpoint_period.
            wait: Wait until syncing to cloud has finished.

        """
        with warn_if_slow(
            "experiment_checkpoint",
            message="Checkpointing the experiment state took "
            "{duration:.3f} s, which may be a performance "
            "bottleneck. Please ensure the "
            "`TUNE_GLOBAL_CHECKPOINT_S` environment variable is "
            "something significantly higher than this duration "
            "to ensure compute time is mostly spent on the main "
            "training loop.",
            # No backlog warning if forced checkpoint as we wait
            # for previous sync to finish.
            disable=self._checkpoint_manager.auto_checkpoint_enabled or force or wait,
        ):
            self._checkpoint_manager.checkpoint(
                save_fn=self.save_to_dir, force=force, wait=wait
            )

    def resume(
        self,
        resume_unfinished: bool = True,
        resume_errored: bool = False,
        restart_errored: bool = False,
    ):
        """Resumes all checkpointed trials from previous run.

        Requires user to manually re-register their objects. Also stops
        all ongoing trials.
        """
        trials = self.restore_from_dir()

        # Set trial statuses according to the resume configuration
        for trial in sorted(
            trials, key=lambda t: t.run_metadata.last_result_time, reverse=True
        ):
            trial_to_add = trial
            if trial.status == Trial.ERROR:
                if resume_errored:
                    # Keep trial ID on resume
                    trial_to_add.run_metadata.error_filename = None
                    trial_to_add.run_metadata.pickled_error_filename = None
                    trial_to_add.set_status(Trial.PENDING)
                    if not _use_storage_context():
                        # TODO(justinvyu): Remove this.
                        # Not needed since trial.checkpoint will be used anyways.
                        trial_to_add.restore_path = trial.checkpoint.dir_or_data
                elif restart_errored:
                    trial_to_add = trial.reset()
                    trial_to_add.restore_path = None
            elif trial.status != Trial.TERMINATED and not resume_unfinished:
                trial_to_add.status = Trial.TERMINATED
            self.add_trial(trial_to_add)

    def update_max_pending_trials(self, max_pending_trials: Optional[int] = None):
        self._max_pending_trials = max_pending_trials or _get_max_pending_trials(
            self._search_alg
        )

    def update_pending_trial_resources(
        self, resources: Union[dict, PlacementGroupFactory]
    ):
        """Update trial resources when resuming from checkpoint.

        Only updating the pending ones.
        """
        assert resources
        if isinstance(resources, dict) and "gpu" not in resources:
            resources["gpu"] = 0
        for trial in self._trials:
            if trial.status == Trial.PENDING:
                trial.update_resources(resources=resources)

    def is_finished(self):
        """Returns whether all trials have finished running."""
        # The checks here are partly redundant but optimized for quick
        # evaluation. Specifically, if there are live trials, we check
        # these live trials first. Only if none of the live trials is
        # live anymore do we loop over all trials for a final check.
        trials_done = (
            len(self._live_trials) == 0
            or all(trial.is_finished() for trial in self._live_trials)
        ) and all(trial.is_finished() for trial in self._trials)
        return trials_done and self._search_alg.is_finished()

    def get_trial(self, tid):
        trial = [t for t in self._trials if t.trial_id == tid]
        return trial[0] if trial else None

    def get_trials(self):
        """Returns the list of trials managed by this TrialRunner.

        Note that the caller usually should not mutate trial state directly.
        """
        return self._trials

    def get_live_trials(self):
        """Returns the set of trials that are not in Trial.TERMINATED state."""
        return self._live_trials

    def add_trial(self, trial: Trial):
        """Adds a new trial to this TrialRunner.

        Trials may be added at any time.

        Args:
            trial: Trial to queue.
        """
        # If the config map has had all the references replaced with placeholders,
        # resolve them before adding the trial.
        if self._placeholder_resolvers:
            trial.resolve_config_placeholders(self._placeholder_resolvers)

        # With trial.config resolved, create placement group factory if needed.
        trial.create_placement_group_factory()

        self._trials.append(trial)
        if trial.status != Trial.TERMINATED:
            self._live_trials.add(trial)
        with warn_if_slow("scheduler.on_trial_add"):
            self._scheduler_alg.on_trial_add(self._wrapped(), trial)
        self._mark_trial_to_checkpoint(trial)

        logger.debug(f"Adding trial {trial} with status {trial.status}")

        status_str_map = {
            Trial.PENDING: self._pending_trials,
            Trial.RUNNING: self._running_trials,
            Trial.PAUSED: self._paused_trials,
            Trial.TERMINATED: self._stopped_trials,
            Trial.ERROR: self._failed_trials,
        }

        status_str_map[trial.status].add(trial)

        if trial.status == Trial.PENDING:
            self._pending_trials_list.append(trial)
            self._resources_to_pending_trials[trial.placement_group_factory].add(trial)

    def _update_trial_queue(self, blocking: bool = False, timeout: int = 600) -> bool:
        """Adds next trials to queue if possible.

        Note that the timeout is currently unexposed to the user.

        Args:
            blocking: Blocks until either a trial is available
                or is_finished (timeout or search algorithm finishes).
            timeout: Seconds before blocking times out.

        Returns:
            Boolean indicating if a new trial was created or not.
        """
        trial = self._search_alg.next_trial()
        if blocking and not trial:
            start = time.time()
            # Checking `is_finished` instead of _search_alg.is_finished
            # is fine because blocking only occurs if all trials are
            # finished and search_algorithm is not yet finished
            while (
                not trial and not self.is_finished() and time.time() - start < timeout
            ):
                logger.debug("Blocking for next trial...")
                trial = self._search_alg.next_trial()
                time.sleep(1)

        if trial:
            self.add_trial(trial)
            return True

        return False

    def _used_resources_string(self) -> str:
        allocated_resources = self._actor_manager.get_live_actors_resources()

        return self._resource_updater.debug_string(allocated_resources)

    def on_step_begin(self):
        self._resource_updater.update_avail_resources()

    def on_step_end(self):
        self._cleanup_cached_actors(force_all=False)
        self._cleanup_stopping_actors(force_all=False)

    def _cleanup_cached_actors(self, force_all: bool = False):
        if (
            self._search_alg.is_finished()
            and not self._staged_trials
            and self._actor_cache.total_max_objects == 0
        ):
            # If there are no more trials coming in, no trials are pending execution,
            # and we don't explicitly want to cache objects, we can evict the full
            # cache.
            force_all = True

        for tracked_actor in self._actor_cache.flush_cached_objects(
            force_all=force_all
        ):
            logger.debug(f"Cleaning up cached actor: {tracked_actor}")
            # Unset termination callbacks as no trial is associated
            tracked_actor.set_on_stop(None)
            tracked_actor.set_on_error(None)
            self._remove_actor(tracked_actor=tracked_actor)

    def _cleanup_stopping_actors(self, force_all: bool = False):
        now = time.monotonic()

        if (
            not force_all
            and now - self._earliest_stopping_actor <= self._actor_cleanup_timeout
        ):
            # If the earliest actor to timeout has not reached the timeout, return
            return

        # This is a bit costly, so we want to avoid running it too often
        times = deque(
            sorted(
                [
                    (timestamp, tracked_actor)
                    for tracked_actor, timestamp in self._stopping_actors.items()
                ],
                key=lambda item: item[0],
            )
        )

        while times and (
            force_all or time.monotonic() - times[0][0] > self._actor_cleanup_timeout
        ):
            if (
                time.monotonic() - times[0][0] < self._actor_force_cleanup_timeout
            ) and self._actor_manager.is_actor_started(tracked_actor=times[0][1]):
                # Even if force_all=True, we give the actors time to clean up
                self._actor_manager.next(timeout=1)
                continue

            _, tracked_actor = times.popleft()

            if tracked_actor not in self._stopping_actors:
                # Actor stopping has been handled by the block above
                continue

            if self._actor_manager.is_actor_started(tracked_actor=tracked_actor):
                logger.debug(f"Forcefully killing actor: {tracked_actor}")
                self._actor_manager.remove_actor(tracked_actor=tracked_actor, kill=True)
            self._stopping_actors.pop(tracked_actor)

        if times:
            self._earliest_stopping_actor = times[0][0]
        else:
            self._earliest_stopping_actor = float("inf")

    def step(self):
        if self.is_finished():
            raise TuneError("Called step when all trials finished?")

        with warn_if_slow("on_step_begin"):
            self.on_step_begin()

        with warn_if_slow("callbacks.on_step_begin"):
            self._callbacks.on_step_begin(
                iteration=self._iteration, trials=self._trials
            )

        # Ask searcher for more trials
        self._maybe_update_trial_queue()

        # Start actors for added trials
        self._maybe_add_actors()

        # Handle one event
        if not self._actor_manager.next(timeout=0.1):
            # If there are no actors running, warn about potentially
            # insufficient resources
            if not self._actor_manager.num_live_actors:
                self._insufficient_resources_manager.on_no_available_trials(
                    self.get_trials()
                )

        # Maybe stop whole experiment
        self._stop_experiment_if_needed()

        # Maybe save experiment state
        try:
            self.checkpoint()
        except Exception as e:
            logger.warning(f"Trial controller checkpointing failed: {str(e)}")
            raise e

        self._iteration += 1

        if self._server:
            with warn_if_slow("server"):
                self._process_stop_requests()

            if self.is_finished():
                self._server.shutdown()

        with warn_if_slow("on_step_end"):
            self.on_step_end()
        with warn_if_slow("callbacks.on_step_end"):
            self._callbacks.on_step_end(iteration=self._iteration, trials=self._trials)

    def _set_trial_status(self, trial: Trial, status: str):
        """Set trial to a specific status.

        This will keep track of trials with specific statuses in sets.

        For PENDING and PAUSED trials we also keep a list of trials to be able
        to retain FIFO ordering. See ``_maybe_add_actors`` for details.

        Lastly we also keep a mapping from resources to pending/paused trials
        to be able to efficiently start trials for cached actors.
        """
        current_status = trial.status

        if current_status == status:
            logger.debug(f"Trial {trial} already has status {status}. Skipping update.")
            return

        status_str_map = {
            Trial.PENDING: self._pending_trials,
            Trial.RUNNING: self._running_trials,
            Trial.PAUSED: self._paused_trials,
            Trial.TERMINATED: self._stopped_trials,
            Trial.ERROR: self._failed_trials,
        }

        logger.debug(
            f"Setting status for trial {trial} from {current_status} to {status}"
        )

        assert trial in status_str_map[current_status], (trial, current_status)
        assert trial not in status_str_map[status], (trial, status)

        status_str_map[current_status].remove(trial)
        status_str_map[status].add(trial)

        # We keep a log for pending trials for FIFO scheduling.
        # We do not need to remove from this list as we will just discard
        # items that are in this list but not in the respective set.
        if status == Trial.PENDING:
            self._pending_trials_list.append(trial)
            self._resources_to_pending_trials[trial.placement_group_factory].add(trial)
        else:
            self._resources_to_pending_trials[trial.placement_group_factory].discard(
                trial
            )

        trial.set_status(status)

    def _get_trial_checkpoints(self) -> Dict[str, str]:
        for trial in self._trials_to_cache:
            self._trial_metadata[trial.trial_id] = trial.get_json_state()
        self._trials_to_cache.clear()
        return self._trial_metadata

    def _mark_trial_to_checkpoint(self, trial: Trial):
        self._trials_to_cache.add(trial)

    ###
    # UPDATE TRIALS
    def _maybe_update_trial_queue(self):
        """Ask the searcher for more trials."""
        if self._search_alg.is_finished():
            return

        dont_wait_for_trial = (
            self._pending_trials or self._running_trials or self._paused_trials
        )

        while len(self._pending_trials) < self._max_pending_trials:
            if not self._update_trial_queue(blocking=not dont_wait_for_trial):
                break
            dont_wait_for_trial = True

    def _cleanup_trials(self):
        logger.debug("CLEANING UP all trials")

        for tracked_actor in list(self._actor_to_trial):
            trial = self._actor_to_trial[tracked_actor]
            logger.debug(
                f"Scheduling trial stop at end of experiment (trial {trial}): "
                f"{tracked_actor}"
            )
            self._schedule_trial_stop(trial)

        # Clean up cached actors now
        self._cleanup_cached_actors(force_all=True)

        start = time.monotonic()
        while time.monotonic() - start < 5 and self._actor_manager.num_total_actors:
            if _dedup_logs("actor_manager_cleanup", str(start)):
                logger.debug(
                    "Waiting for actor manager to clean up final state [dedup]"
                )
            self._actor_manager.next(timeout=1)

        logger.debug("Force cleanup of remaining actors")
        self._cleanup_stopping_actors(force_all=True)

        self._actor_manager.cleanup()

    def _remove_actor(self, tracked_actor: TrackedActor):
        stop_future = self._actor_manager.schedule_actor_task(
            tracked_actor, "stop", _return_future=True
        )
        now = time.monotonic()

        if self._actor_manager.remove_actor(
            tracked_actor, kill=False, stop_future=stop_future
        ):
            # If the actor was previously alive, track
            self._stopping_actors[tracked_actor] = now
            self._earliest_stopping_actor = min(self._earliest_stopping_actor, now)

    ###
    # ADD ACTORS
    def _maybe_add_actors(self) -> None:
        """Add actors for pending and paused trials.

        For actors that have not been staged, yet, we request an actor.

        For actors that have been staged, already, we try to reuse a cached actor.

        First, we handle the trial that the scheduler chooses to run.

        Then, we handle all trials that are pending.

        Lastly, we see if we have cached actors that we can assign to a pending or
        paused trial. This can be the case when a trial has not been staged, yet,
        for instance because the number of staging trials was too large.
        """

        ###
        # 1: Start trial that the scheduler wants to run
        with warn_if_slow("choose_trial_to_run"):
            trial_to_run = self._scheduler_alg.choose_trial_to_run(self._wrapped())

        if trial_to_run:
            if _dedup_logs("trial_to_run_chosen", trial_to_run.trial_id):
                logger.debug(
                    f"Chose trial to run from scheduler: {trial_to_run} [dedup]"
                )
            if (
                trial_to_run not in self._staged_trials
                and trial_to_run not in self._trial_to_actor
            ):
                logger.debug(f"Staging trial to run: {trial_to_run}")
                self._set_trial_status(trial_to_run, Trial.PENDING)
                self._staged_trials.add(trial_to_run)
                self._actor_cache.increase_max(trial_to_run.placement_group_factory)
                # schedule_trial_actor also potentially uses cached actors
                self._schedule_trial_actor(trial_to_run)
            else:
                # Otherwise, only try to use the cached actor
                if _dedup_logs("trial_to_run_reuse", trial_to_run.trial_id):
                    logger.debug(
                        f"Trying to re-use actor for trial to run: {trial_to_run} "
                        f"[dedup]"
                    )
                self._maybe_reuse_cached_actor(trial_to_run)

        ###
        # 2: Start trials that are PENDING
        def _maybe_add_actors(candidates: List[Trial]):
            new_candidates = []

            while candidates:
                if self._actor_manager.num_pending_actors >= self._max_pending_trials:
                    break

                trial = candidates.pop(0)

                # If the trial is part of the list, but not of the set,
                # we just ignore it. Removing it from the list on status
                # change is too expensive.
                if trial not in self._pending_trials:
                    continue

                if trial in self._trial_to_actor:
                    new_candidates.append(trial)
                    continue

                if trial in self._staged_trials:
                    self._maybe_reuse_cached_actor(trial)
                    continue

                logger.debug(f"Scheduling actor for enqueued trial: {trial}")
                self._staged_trials.add(trial)
                self._actor_cache.increase_max(trial.placement_group_factory)
                self._schedule_trial_actor(trial)

            return new_candidates + candidates

        self._pending_trials_list = _maybe_add_actors(self._pending_trials_list)

        ###
        # 3: Start any trial that can be started with a cached actor
        if self._actor_cache.num_cached_objects:
            for resource in self._resources_to_pending_trials:
                if not self._resources_to_pending_trials[resource]:
                    continue

                if not self._actor_cache.has_cached_object(resource):
                    continue

                start_trial = self._resources_to_pending_trials[resource].pop()
                logger.debug(
                    f"Trying to re-use actor for enqueued trial: {start_trial}"
                )
                if not self._maybe_reuse_cached_actor(start_trial):
                    self._resources_to_pending_trials[resource].add(start_trial)
                else:
                    if start_trial not in self._staged_trials:
                        self._staged_trials.add(start_trial)
                        self._actor_cache.increase_max(
                            start_trial.placement_group_factory
                        )

    def _maybe_reuse_cached_actor(self, trial: Trial) -> bool:
        """Maybe reuse a cached actor for a trial.

        If an actor has been scheduled for the trial already,
        this will remove the original actor.
        """
        if trial in self._resetting_trials:
            return True

        resource_request = trial.placement_group_factory

        if not self._actor_cache.has_cached_object(resource_request):
            return False

        cached_actor = self._actor_cache.pop_cached_object(resource_request)
        logger.debug(f"Reusing ACTOR for trial {trial}: {cached_actor}")

        if trial in self._trial_to_actor:
            original_actor = self._trial_to_actor.pop(trial)
            self._actor_to_trial.pop(original_actor)

            logger.debug(f"Removing ORIGINAL ACTOR for trial {trial}: {original_actor}")
            self._remove_actor(tracked_actor=original_actor)

        self._trial_to_actor[trial] = cached_actor
        self._actor_to_trial[cached_actor] = trial

        # Todo: get rid of Trial.runner
        ray_actor = self._actor_manager._live_actors_to_ray_actors_resources[
            cached_actor
        ][0]
        trial.set_ray_actor(ray_actor)

        self._schedule_trial_reset(trial, trial.config, trial.experiment_tag)

        return True

    def _schedule_trial_actor(self, trial: Trial):
        """Schedule an actor for a trial.

        If a cached actor is available, use it. Otherwise, request a
        new actor.
        """
        logger.debug(f"Trying to schedule new ACTOR for trial {trial}")

        assert trial.status == Trial.PENDING

        trial.init_local_path()
        # We checkpoint metadata here to try mitigating logdir duplication
        self._mark_trial_to_checkpoint(trial)

        if self._maybe_reuse_cached_actor(trial):
            return

        # Safeguard
        if trial in self._trial_to_actor:
            raise RuntimeError(
                f"Tried to request a new actor for trial {trial}, but an old "
                f"actor still exists. This can lead to leaked resources. The old "
                f"actor should be removed first. "
                f"This is an internal problem in Ray Tune. If you encounter this "
                f"error, please raise an issue on "
                f"https://github.com/ray-project/ray/issues"
            )

        trainable_cls = trial.get_trainable_cls()
        if not trainable_cls:
            exception = _AbortTrialExecution(
                f"Invalid trainable: {trial.trainable_name}. If you passed "
                f"a string, make sure the trainable was registered before."
            )
            self._schedule_trial_stop(trial, exception=exception)
            return

        _actor_cls = self._class_cache.get(trainable_cls)

        trial.set_location(_Location())
        trainable_kwargs = _get_trainable_kwargs(
            trial=trial, should_chdir=self._chdir_to_trial_dir
        )

        with _change_working_directory(trial):
            tracked_actor = self._actor_manager.add_actor(
                cls=_actor_cls,
                resource_request=trial.placement_group_factory,
                kwargs=trainable_kwargs,
                on_start=self._actor_started,
                on_stop=self._actor_stopped,
                on_error=self._actor_failed,
            )
            self._trial_to_actor[trial] = tracked_actor
            self._actor_to_trial[tracked_actor] = trial

        logger.debug(
            f"Scheduled new ACTOR for trial {trial}: {tracked_actor}. "
            f"Resources: {trial.placement_group_factory}"
        )

    def _unstage_trial_with_resources(self, trial: Trial):
        """Unstage trial, or one with the same resources as ``trial``."""
        # Case 1: The trial we started was staged. Just remove it
        if trial in self._staged_trials:
            self._staged_trials.remove(trial)
            self._actor_cache.decrease_max(trial.placement_group_factory)
            return

        # Case 2: We staged a trial "A" with the same resources, but our trial "B"
        # was selected by the scheduler to run. The resource manager does not care
        # about "trials", it just cares about resources being available. Thus we
        # look for a staged trial with the same resource requirements and remove it

        resource_request = trial.placement_group_factory
        # Remove staged trial with same resource requirements
        candidate_trial = None
        for staged_trial in self._staged_trials:
            staged_resources = staged_trial.placement_group_factory
            if staged_resources == resource_request:
                candidate_trial = staged_trial
                break

        if candidate_trial:
            self._staged_trials.remove(candidate_trial)
            self._actor_cache.decrease_max(candidate_trial.placement_group_factory)
            return

        raise RuntimeError(
            "Started a trial with resources requested by a different trial, but "
            "this trial was lost. This is an error in Ray Tune's execution "
            "logic. Please raise a GitHub issue at "
            "https://github.com/ray-project/ray/issues"
        )

    def _maybe_cache_trial_actor(self, trial: Trial) -> bool:
        """Cache trial actor for reuse, if needed.

        We will only cache as many actors as are needed to fulfill any pending
        resource requests for actors with the same resource requirements.
        E.g. if we have 6 running trials and 4 additional staged actors, we will only
        cache up to 4 of the running trial actors when they finish.

        One exception is the case when we have no cached actors, yet. In that case,
        we will always cache the actor in this method.

        Later, in `_cleanup_cached_actors`, we will check again if we need this cached
        actor. That method will keep the actor if we don't have any staged trials,
        because we don't know at that point if the next trial might require the same
        resources. But because there is no staged trial, it is safe to keep the actor
        around, as it won't occupy resources needed by another trial until it's staged.
        """
        if not self._reuse_actors:
            return False

        if self._search_alg.is_finished() and not self._staged_trials:
            logger.debug(
                f"Not caching actor of trial {trial} as the search is over "
                f"and no more trials are staged."
            )
            return False

        tracked_actor = self._trial_to_actor[trial]

        if (
            not self._actor_manager.is_actor_started(tracked_actor)
            or self._actor_manager.is_actor_failed(tracked_actor)
            or tracked_actor not in self._started_actors
        ):
            logger.debug(
                f"Not caching actor of trial {trial} as it has not been started, yet: "
                f"{tracked_actor}"
            )
            return False

        if not self._actor_cache.cache_object(
            trial.placement_group_factory, tracked_actor
        ):
            logger.debug(
                f"Could not cache actor of trial {trial} for "
                "reuse, as there are no pending trials "
                "requiring its resources."
            )
            return False

        logger.debug(f"Caching actor of trial {trial} for re-use: {tracked_actor}")

        tracked_actor = self._trial_to_actor.pop(trial)
        self._actor_to_trial.pop(tracked_actor)

        trial.set_ray_actor(None)

        return True

    def _actor_started(self, tracked_actor: TrackedActor, log: str = "STARTED"):
        self._started_actors.add(tracked_actor)

        trial = self._actor_to_trial[tracked_actor]

        logger.debug(f"Actor {log} for trial {trial}: {tracked_actor}")

        self._unstage_trial_with_resources(trial)

        ray_actor = self._actor_manager._live_actors_to_ray_actors_resources[
            tracked_actor
        ][0]
        trial.set_ray_actor(ray_actor)

        self._callbacks.on_trial_start(
            iteration=self._iteration, trials=self._trials, trial=trial
        )

        self._set_trial_status(trial, Trial.RUNNING)

        self._mark_trial_to_checkpoint(trial)

        if not self._schedule_trial_restore(trial):
            self._schedule_trial_train(trial)

    def _actor_stopped(self, tracked_actor: TrackedActor):
        if tracked_actor in self._actor_to_trial:
            trial = self._actor_to_trial.pop(tracked_actor)
            logger.debug(f"Actor STOPPED for trial {trial}: {tracked_actor}")
            self._trial_to_actor.pop(trial)
            trial.set_ray_actor(None)

        logger.debug(f"Actor STOPPED: {tracked_actor}")

        self._stopping_actors.pop(tracked_actor, None)
        self._started_actors.discard(tracked_actor)

    def _actor_failed(self, tracked_actor: TrackedActor, exception: Exception):
        trial = self._actor_to_trial[tracked_actor]

        logger.debug(
            f"Actor FAILED for trial {trial}: {tracked_actor}. "
            f"Exception: {exception}"
        )

        if trial in (self._pending_trials | self._paused_trials):
            # First, set to running (needed downstream in _process_trial_failure)
            self._set_trial_status(trial, Trial.RUNNING)

            logger.debug(
                f"Trial {trial} failed in its creation task. Unstaging "
                f"to allow it to be re-scheduled."
            )

            self._unstage_trial_with_resources(trial)
            self._trial_task_failure(trial, exception=exception)

        self._actor_manager.clear_actor_task_futures(tracked_actor)

        # Clean up actor
        tracked_actor.set_on_stop(None)
        tracked_actor.set_on_error(None)
        self._actor_manager.remove_actor(tracked_actor, kill=False)

        # Trigger actor stopped callback
        self._actor_stopped(tracked_actor)

    def _schedule_trial_task(
        self,
        trial: Trial,
        method_name: str,
        args: Optional[Tuple] = None,
        kwargs: Optional[Dict] = None,
        on_result: Optional[Callable[[Trial, Any], None]] = None,
        on_error: Optional[Callable[[Trial, Exception], None]] = None,
        _return_future: bool = False,
    ) -> Optional[ray.ObjectRef]:
        """Schedule an actor task future for a trial.

        This is a wrapper around ``ActorManager.schedule_actor_task``. This method
        retrieves the tracked actor for a trial to kick off the task.

        It also wraps around the callbacks, retrieving the trial object given the
        tracked actor.
        """

        tracked_actor = self._trial_to_actor[trial]

        _on_result = None
        _on_error = None

        args = args or tuple()
        kwargs = kwargs or {}

        if on_result:

            def _on_result(tracked_actor: TrackedActor, *args, **kwargs):
                assert trial == self._actor_to_trial[tracked_actor]
                logger.debug(
                    f"Future {method_name.upper()} RESOLVED for trial {trial}: "
                    f"{args}, {kwargs}"
                )
                try:
                    on_result(trial, *args, **kwargs)
                except Exception as e:
                    logger.debug(
                        f"Error handling {method_name.upper()} result "
                        f"for trial {trial}: {e}"
                    )
                    if e is TuneError or self._fail_fast == self.RAISE:
                        raise e
                    else:
                        raise TuneError(traceback.format_exc())

        if on_error:

            def _on_error(tracked_actor: TrackedActor, exception: Exception):
                # If the actor failed, it has already been cleaned up.
                if tracked_actor not in self._actor_to_trial:
                    assert isinstance(exception, RayActorError), type(exception)
                else:
                    assert trial == self._actor_to_trial[tracked_actor]

                logger.debug(
                    f"Future {method_name.upper()} FAILED for trial {trial}: "
                    f"{exception}"
                )
                try:
                    on_error(trial, exception)
                except Exception as e:
                    logger.debug(
                        f"Error handling {method_name.upper()} failure "
                        f"for trial {trial}: {e}"
                    )
                    if e is TuneError or self._fail_fast == self.RAISE:
                        raise e
                    else:
                        raise TuneError(traceback.format_exc())

        logger.debug(f"Future {method_name.upper()} SCHEDULED for trial {trial}")

        with _change_working_directory(trial):
            future = self._actor_manager.schedule_actor_task(
                tracked_actor=tracked_actor,
                method_name=method_name,
                args=args,
                kwargs=kwargs,
                on_result=_on_result,
                on_error=_on_error,
                _return_future=_return_future,
            )
            if _return_future:
                return future

    def _queue_decision(self, trial, decision):
        # Get old decision, setting it to the current decision if it isn't set
        old_decision = self._queued_trial_decisions.setdefault(trial.trial_id, decision)

        # Stopping always takes precedence. If we decided to stop, just quit
        if old_decision is TrialScheduler.STOP:
            return

        # The old decision wasn't STOP. We update the decision only if it is
        # STOP or PAUSE. The action will only be CONTINUE if it was set by
        # the first received result and was never updated after that.
        if decision is TrialScheduler.STOP or decision is TrialScheduler.PAUSE:
            self._queued_trial_decisions[trial.trial_id] = decision

    def _execute_action(self, trial: Trial, decision: str):
        """Executes action based on decision.

        Args:
            trial: Trial to act on.
            decision: Scheduling decision to undertake.
        """
        if decision == TrialScheduler.CONTINUE:
            self._schedule_trial_train(trial)
        elif decision == TrialScheduler.PAUSE:
            self.pause_trial(trial)
        elif decision == TrialScheduler.STOP:
            self.stop_trial(trial)
        elif decision == TrialScheduler.NOOP:
            pass
        else:
            raise ValueError("Invalid decision: {}".format(decision))

    def _maybe_execute_queued_decision(self, trial):
        # `self._queued_trial_decisions` now contains a final decision
        # based on all results
        final_decision = self._queued_trial_decisions.pop(trial.trial_id, None)
        if final_decision:
            logger.debug(
                f"Executing final queued decision for {trial}: {final_decision}"
            )
            self._execute_action(trial, final_decision)

    def _stop_experiment_if_needed(self):
        """Stops all trials."""
        fail_fast = self._fail_fast and self._has_errored
        if self._stopper.stop_all() or fail_fast or self._should_stop_experiment:
            self._search_alg.set_finished()
            [
                self._schedule_trial_stop(t)
                for t in self._trials
                if t.status not in {Trial.ERROR, Trial.TERMINATED}
            ]

    ###
    # Failure
    def _trial_task_failure(self, trial: Trial, exception: Exception):
        if self._fail_fast == self.RAISE:
            raise exception
        else:
            if self._print_trial_errors:
                logger.error(f"Trial task failed for trial {trial}", exc_info=exception)
            self._process_trial_failure(trial, exception=exception)

    def _process_trial_failure(
        self, trial: Trial, exception: Optional[Union[TuneError, RayTaskError]] = None
    ):
        """Handle trial failure.

        Attempt trial recovery if possible, clean up state otherwise.

        Args:
            trial: Failed trial.
            exception: Exception prior to invoking this method.
        """
        self._has_errored = True
        if trial.status == Trial.RUNNING:
            if trial.should_recover():
                self._try_recover(trial, exc=exception)
                self._callbacks.on_trial_recover(
                    iteration=self._iteration, trials=self._trials, trial=trial
                )
            else:
                self._scheduler_alg.on_trial_error(self, trial)
                self._search_alg.on_trial_complete(trial.trial_id, error=True)
                self._schedule_trial_stop(trial, exception=exception)
                self._callbacks.on_trial_error(
                    iteration=self._iteration, trials=self._trials, trial=trial
                )

    def _schedule_trial_stop(self, trial: Trial, exception: Optional[Exception] = None):
        if trial.status == Trial.ERROR:
            logger.debug(f"Not requesting trial STOP as it is ERROR already: {trial}")
            return

        logger.debug(f"Requesting to STOP actor for trial {trial}")

        trial.temporary_state.saving_to = None
        trial.temporary_state.restoring_from = None

        self._set_trial_status(trial, Trial.ERROR if exception else Trial.TERMINATED)
        trial.set_location(_Location())

        if exception:
            trial.handle_error(exc=exception)

        if trial not in self._trial_to_actor:
            logger.debug(f"Will not STOP trial actor as it is not live: {trial}")
            return

        tracked_actor = self._trial_to_actor[trial]

        self._actor_manager.clear_actor_task_futures(tracked_actor=tracked_actor)

        self._mark_trial_to_checkpoint(trial)

        if not exception and self._maybe_cache_trial_actor(trial):
            # Trial runner has been cached
            return

        logger.debug(f"Terminating actor for trial {trial}: {tracked_actor}")

        tracked_actor = self._trial_to_actor.pop(trial)
        self._actor_to_trial.pop(tracked_actor)

        trial.set_ray_actor(None)

        self._remove_actor(tracked_actor=tracked_actor)

    def stop_trial(self, trial):
        """The canonical implementation of stopping a trial.

        Trials may be in any external status when this function is called.
        If trial is in state PENDING or PAUSED, calls `on_trial_remove` for
        scheduler and `on_trial_complete()` for search_alg.
        If trial is in state RUNNING, calls `on_trial_complete` for scheduler
        and search_alg if RUNNING. Caller to ensure that there is no
        outstanding future to be handled for the trial. If there is, the future
        would be discarded.
        """
        try:
            if trial.status in [Trial.ERROR, Trial.TERMINATED]:
                return
            elif trial.status in [Trial.PENDING, Trial.PAUSED]:
                self._scheduler_alg.on_trial_remove(self, trial)
                self._search_alg.on_trial_complete(trial.trial_id)
            elif trial.status is Trial.RUNNING:
                # By this time trial.last_result should have been
                # updated already.
                self._scheduler_alg.on_trial_complete(
                    self, trial, flatten_dict(trial.last_result)
                )
                self._search_alg.on_trial_complete(
                    trial.trial_id, result=flatten_dict(trial.last_result)
                )
            self._callbacks.on_trial_complete(
                iteration=self._iteration, trials=self._trials, trial=trial
            )
            self._schedule_graceful_trial_stop(trial)
            self._live_trials.discard(trial)
        except Exception as e:
            logger.exception("Trial %s: Error stopping trial.", trial)
            if self._fail_fast == self.RAISE:
                raise
            if isinstance(e, TuneError):
                self._process_trial_failure(trial, exception=e)
            else:
                self._process_trial_failure(
                    trial, _TuneStopTrialError(traceback.format_exc())
                )

    def _schedule_graceful_trial_stop(self, trial: Trial):
        self._schedule_trial_export(trial)
        if trial.status != "ERROR":
            self._schedule_trial_stop(trial)

    def _schedule_trial_pause(self, trial: Trial, should_checkpoint: bool = True):
        if _use_storage_context():
            if trial not in self._trial_to_actor:
                logger.debug(
                    f"Trial PAUSE requested for trial {trial} but trial is already "
                    f"stopping. Ignoring."
                )
                return

            if should_checkpoint:
                # We need to wait for the save to finish before stopping the trial.
                def stop_after_save_result(*args, **kwargs):
                    self._on_saving_result(*args, **kwargs)
                    self._schedule_trial_stop(trial)
                    self._set_trial_status(trial, Trial.PAUSED)

                # NOTE: Ensure that the trial is PAUSED while it's saving a checkpoint.
                self._set_trial_status(trial, Trial.PAUSED)
                self._schedule_trial_task(
                    trial=trial,
                    method_name="save",
                    on_result=stop_after_save_result,
                    on_error=self._trial_task_failure,
                )
                trial.temporary_state.saving_to = True
            else:
                self._schedule_trial_stop(trial)
                self._set_trial_status(trial, Trial.PAUSED)

            return

        if should_checkpoint:
            self._schedule_trial_save(trial, storage=CheckpointStorage.MEMORY)
        self._schedule_trial_stop(trial)
        self._set_trial_status(trial, Trial.PAUSED)

    ###
    # TRAIN

    def _schedule_trial_train(self, trial: Trial):
        args = ()
        method_name = "train"

        buffer_length, buffer_time_s = self._maybe_buffer_training(trial)

        if buffer_length > 1:
            method_name = "train_buffered"
            args = (buffer_length, buffer_time_s)

        logger.debug(f"Scheduling future {method_name.upper()} for trial {trial}")

        self._schedule_trial_task(
            trial=trial,
            method_name=method_name,
            args=args,
            on_result=self._on_training_result,
            on_error=self._trial_task_failure,
        )

    def _maybe_buffer_training(self, trial: Trial) -> Tuple[int, float]:
        buffer_time_s = max(
            self._buffer_min_time_s,
            min(self._buffer_max_time_s, self._actor_manager.num_actor_tasks // 10),
        )
        buffer_length = self._buffer_length

        if buffer_length > 1 and trial.checkpoint_at_end:
            # If a trial checkpoint can be triggered externally,
            # it is not safe to buffer results.
            if log_once("trial_executor_buffer_checkpoint"):
                logger.warning(
                    "Disabling buffered training as you passed "
                    "`checkpoint_at_end` to `train.CheckpointConfig()`."
                )
            return 1, buffer_time_s

        if buffer_length > 1 and trial.checkpoint_freq > 0:
            return min(buffer_length, trial.checkpoint_freq), buffer_time_s

        return buffer_length, buffer_time_s

    ###
    # RESULT

    def _on_training_result(self, trial, result):
        if not isinstance(result, list):
            result = [result]
        with warn_if_slow("process_trial_result"):
            self._process_trial_results(trial, result)
        self._maybe_execute_queued_decision(trial)

    def _process_trial_results(self, trial, results):
        logger.debug(f"Processing trial results for trial {trial}: {results}")
        with warn_if_slow(
            "process_trial_results",
            message="Processing trial results took {duration:.3f} s, "
            "which may be a performance bottleneck. Please consider "
            "reporting results less frequently to Ray Tune.",
        ):
            for i, result in enumerate(results):
                with warn_if_slow("process_trial_result"):
                    decision = self._process_trial_result(trial, result)
                if decision is None:
                    # If we didn't get a decision, this means a
                    # non-training future (e.g. a save) was scheduled.
                    # We do not allow processing more results then.
                    if i < len(results) - 1:
                        if log_once("tune_controller_buffer_checkpoint"):
                            logger.warning(
                                f"Trial {trial} has a non-training future "
                                f"scheduled but {len(results) - i} results "
                                f"left to process. This means that a "
                                f"checkpoint was requested, but buffered "
                                f"training was continued before it was "
                                f"saved. Consider using non-buffered "
                                f"training by setting the env variable "
                                f"`TUNE_RESULT_BUFFER_LENGTH=1`."
                            )
                elif decision == TrialScheduler.STOP:
                    # If the decision is to stop the trial,
                    # ignore all results that came after that.
                    break

    def _process_trial_result(self, trial, result):
        result.update(trial_id=trial.trial_id)
        is_duplicate = RESULT_DUPLICATE in result
        force_checkpoint = result.get(SHOULD_CHECKPOINT, False)
        # TrialScheduler and SearchAlgorithm still receive a
        # notification because there may be special handling for
        # the `on_trial_complete` hook.
        if is_duplicate:
            logger.debug("Trial finished without logging 'done'.")
            result = trial.last_result
            result.update(done=True)

        self._total_time += result.get(TIME_THIS_ITER_S, 0)

        flat_result = flatten_dict(result)
        self._validate_result_metrics(flat_result)

        if self._stopper(trial.trial_id, result) or trial.should_stop(flat_result):
            decision = TrialScheduler.STOP
        else:
            with warn_if_slow("scheduler.on_trial_result"):
                decision = self._scheduler_alg.on_trial_result(
                    self._wrapped(), trial, flat_result
                )
        if decision == TrialScheduler.STOP:
            result.update(done=True)
        else:
            # Only updating search alg if the trial is not to be stopped.
            with warn_if_slow("search_alg.on_trial_result"):
                self._search_alg.on_trial_result(trial.trial_id, flat_result)

        # If this is not a duplicate result, the callbacks should
        # be informed about the result.
        if not is_duplicate:
            with warn_if_slow("callbacks.on_trial_result"):
                self._callbacks.on_trial_result(
                    iteration=self._iteration,
                    trials=self._trials,
                    trial=trial,
                    result=result.copy(),
                )
            trial.update_last_result(result)
            # Include in next experiment checkpoint
            self._mark_trial_to_checkpoint(trial)

        # Checkpoints to disk. This should be checked even if
        # the scheduler decision is STOP or PAUSE. Note that
        # PAUSE only checkpoints to memory and does not update
        # the global checkpoint state.
        if _use_storage_context():
            if decision != TrialScheduler.PAUSE:
                # TODO(justinvyu): This is a temporary hack to fix pausing trials.
                # We already schedule a save task in `pause_trial`, so no need
                # to do it again here.
                self._checkpoint_trial_if_needed(trial, force=force_checkpoint)
        else:
            # NOTE: The legacy path is different because this saves a persistent
            # checkpoint while `pause_trial` saves an in-memory one.
            self._checkpoint_trial_if_needed(trial, force=force_checkpoint)

        if trial.is_saving:
            logger.debug(f"Caching trial decision for trial {trial}: {decision}")
            # Cache decision to execute on after the save is processed.
            # This prevents changing the trial's state or kicking off
            # another training step prematurely.
            self._cached_trial_decisions[trial.trial_id] = decision
            return None
        else:
            self._queue_decision(trial, decision)
            return decision

    def _validate_result_metrics(self, result):
        """
        Check if any of the required metrics was not reported
        in the last result. If the only items are ``done`` or any of
        DEBUG_METRICS, this means that no result was ever received and
        the trial just returned. This is also okay and will not raise
        an error.

        This will ignore checking for the DEFAULT_METRIC.
        """
        if int(os.environ.get("TUNE_DISABLE_STRICT_METRIC_CHECKING", 0)) != 1 and (
            len({k for k in result if k not in list(DEBUG_METRICS) + [DONE]}) > 1
        ):
            base_metric = self._metric if self._metric != DEFAULT_METRIC else None
            scheduler_metric = (
                self._scheduler_alg.metric
                if self._scheduler_alg.metric != DEFAULT_METRIC
                else None
            )
            search_metrics = (
                self._search_alg.metric
                if self._search_alg.metric != DEFAULT_METRIC
                else None
            )

            if isinstance(search_metrics, str):
                search_metrics = [search_metrics]

            if base_metric and base_metric not in result:
                report_metric = base_metric
                location = "tune.TuneConfig()"
            elif scheduler_metric and scheduler_metric not in result:
                report_metric = scheduler_metric
                location = type(self._scheduler_alg).__name__
            elif search_metrics and any(
                search_metric not in result for search_metric in search_metrics
            ):
                report_metric = list(
                    filter(
                        lambda search_metric: search_metric not in result,
                        search_metrics,
                    )
                )
                if len(report_metric) == 1:
                    report_metric = report_metric[0]
                location = type(self._search_alg).__name__
            else:
                report_metric = None
                location = None

            if report_metric:
                raise ValueError(
                    "Trial returned a result which did not include the "
                    "specified metric(s) `{}` that `{}` expects. "
                    "Make sure your calls to `tune.report()` include the "
                    "metric, or set the "
                    "TUNE_DISABLE_STRICT_METRIC_CHECKING "
                    "environment variable to 1. Result: {}".format(
                        report_metric, location, result
                    )
                )

    ###
    # SAVE
    def _schedule_trial_save(
        self,
        trial: Trial,
        storage: CheckpointStorage = CheckpointStorage.PERSISTENT,
        result: Optional[Dict] = None,
    ) -> Optional[_TrackedCheckpoint]:
        if trial not in self._trial_to_actor:
            logger.debug(
                f"Trial SAVE requested for trial {trial} but trial is already "
                f"stopping. Ignoring."
            )
            return None

        result = result or trial.last_result

        if _use_storage_context():
            assert (
                storage == CheckpointStorage.PERSISTENT
            ), "Memory checkpoints are no longer supported in the new persistence mode."
            self._schedule_trial_task(
                trial=trial,
                method_name="save",
                on_result=self._on_saving_result,
                on_error=self._trial_task_failure,
            )
            # TODO(justinvyu): `trial.saving_to` is needed in order to prevent
            # a done=True result from executing a STOP decision
            # (which clears all futures) before the save gets processed.
            # Keep this in for now while `train` and `save` are 2 separate steps.
            trial.temporary_state.saving_to = True
            # TODO(justinvyu): Remove the return value?
            return

        if storage == CheckpointStorage.MEMORY:
            future = self._schedule_trial_task(
                trial=trial,
                method_name="save_to_object",
                on_result=None,
                on_error=self._trial_task_failure,
                _return_future=True,
            )
            checkpoint = _TrackedCheckpoint(
                dir_or_data=future, storage_mode=storage, metrics=result
            )
            trial.on_checkpoint(checkpoint)
        else:
            future = self._schedule_trial_task(
                trial=trial,
                method_name="save",
                on_result=self._on_saving_result,
                on_error=self._trial_task_failure,
                _return_future=True,
            )
            checkpoint = _TrackedCheckpoint(
                dir_or_data=future,
                storage_mode=storage,
                metrics=result,
            )
            trial.temporary_state.saving_to = checkpoint

        return checkpoint

    def _on_saving_result(self, trial, checkpoint_value: Union[ray.ObjectRef, str]):
        with warn_if_slow("process_trial_save") as _profile:
            self._process_trial_save(trial, checkpoint_value)
        with warn_if_slow("callbacks.on_trial_save"):
            self._callbacks.on_trial_save(
                iteration=self._iteration, trials=self._trials, trial=trial
            )
        if _profile.too_slow and trial.sync_on_checkpoint:
            # TODO(ujvl): Suggest using cloud checkpointing once
            #  API has converged.

            msg = (
                "Consider turning off forced head-worker trial "
                "checkpoint syncs by setting sync_on_checkpoint=False"
                ". Note that this may result in faulty trial "
                "restoration if a failure occurs while the checkpoint "
                "is being synced from the worker to the head node."
            )

            if trial.temporary_state.location.hostname and (
                trial.temporary_state.location.hostname != get_node_ip_address()
            ):
                if log_once("tune_head_worker_checkpoint"):
                    logger.warning(msg)

        self._maybe_execute_queued_decision(trial)

    def _process_trial_save(
        self, trial: Trial, checkpoint_value: Union[ray.ObjectRef, str]
    ):
        """Processes a trial save.

        Acts on the decision cached during the last `_process_trial` call.

        Args:
            trial: Trial being saved.
        """
        logger.debug("Trial %s: Processing trial save.", trial)

        from ray.train._internal.checkpoint_manager import _TrainingResult

        try:
<<<<<<< HEAD
            if _use_storage_context() and isinstance(checkpoint_value, _TrainingResult):
                try:
                    self._callbacks.on_checkpoint(
                        iteration=self._iteration,
                        trials=self._trials,
                        trial=trial,
                        checkpoint=checkpoint_value.checkpoint,
                    )
                except Exception:
                    logger.warning(
                        "Error encountered during processing of callbacks. "
                        "Ray Train/Tune recently changed the checkpoint interface "
                        "that is passed to callbacks. If you implemented your own "
                        "callback with an `on_checkpoint` handler, please review "
                        "the checkpoint interface and adjust your code accordingly."
                    )
                    raise

=======
            if _use_storage_context():
                assert isinstance(checkpoint_value, _TrainingResult), checkpoint_value
                # TODO(justinvyu): Update callbacks to take in a _TrainingResult
>>>>>>> 80ff6764
                trial.on_checkpoint(checkpoint_value)

                self._checkpoint_manager.on_trial_checkpoint(trial)
                self._mark_trial_to_checkpoint(trial)
            else:
                trial.temporary_state.saving_to.dir_or_data = checkpoint_value
                self._callbacks.on_checkpoint(
                    iteration=self._iteration,
                    trials=self._trials,
                    trial=trial,
                    checkpoint=trial.temporary_state.saving_to,
                )
                trial.on_checkpoint(trial.temporary_state.saving_to)
                self._checkpoint_manager.on_trial_checkpoint(trial)
                if trial.checkpoint.storage_mode != CheckpointStorage.MEMORY:
                    self._mark_trial_to_checkpoint(trial)
        except Exception as e:
            if (
                isinstance(e, _HeadNodeSyncDeprecationWarning)
                or self._fail_fast == self.RAISE
            ):
                raise e
            logger.exception(
                "Trial %s: Error handling checkpoint %s", trial, checkpoint_value
            )

        trial.temporary_state.saving_to = None
        decision = self._cached_trial_decisions.pop(trial.trial_id, None)
        if decision and checkpoint_value:
            self._queue_decision(trial, decision)

    def _checkpoint_trial_if_needed(self, trial, force=False):
        """Checkpoints trial based off trial.last_result."""
        if trial.should_checkpoint() or force:
            # Save trial runtime if possible.
            if trial.temporary_state.ray_actor:
                self._schedule_trial_save(trial, storage=CheckpointStorage.PERSISTENT)

    ###
    # RESTORE
    def _schedule_trial_restore(self, trial: Trial) -> bool:
        if _use_storage_context():
            cpm = trial.run_metadata.checkpoint_manager
            checkpoint_result = cpm.latest_checkpoint_result

            if not checkpoint_result:
                logger.debug(f"Not restoring trial {trial}: No checkpoint found.")
                return False

            # TODO(justinvyu): Is this really needed?
            trial.temporary_state.restoring_from = checkpoint_result

            method_name = "restore"
            args = (checkpoint_result,)
            self._schedule_trial_task(
                trial=trial,
                method_name=method_name,
                args=args,
                kwargs={},
                on_result=self._on_restoring_result,
                on_error=self._trial_task_failure,
            )
            return True

        checkpoint = trial.checkpoint

        if checkpoint.dir_or_data is None:
            logger.debug(f"Not restoring trial {trial}: No checkpoint found.")
            return False

        kwargs = {}

        if checkpoint.storage_mode == CheckpointStorage.MEMORY:
            method_name = "restore_from_object"
            args = (checkpoint.dir_or_data,)
        elif (
            trial.uses_cloud_checkpointing
            or not trial.sync_on_checkpoint
            or not os.path.exists(checkpoint.dir_or_data)
        ):
            fallback_to_latest = bool(
                int(os.environ.get("TUNE_FALLBACK_TO_LATEST_CHECKPOINT", "1"))
            )

            method_name = "restore"
            args = (checkpoint.dir_or_data,)
            kwargs = {
                "checkpoint_node_ip": checkpoint.node_ip,
                "fallback_to_latest": fallback_to_latest,
            }
        elif trial.sync_on_checkpoint:
            checkpoint_path = TrainableUtil.find_checkpoint_dir(checkpoint.dir_or_data)
            obj = Checkpoint.from_directory(checkpoint_path).to_bytes()

            method_name = "restore_from_object"
            args = (obj,)
        else:
            raise _AbortTrialExecution(
                "Pass in `sync_on_checkpoint=True` for driver-based trial"
                "restoration. Pass in an `upload_dir` for remote "
                "storage-based restoration"
            )

        trial.temporary_state.restoring_from = checkpoint
        self._schedule_trial_task(
            trial=trial,
            method_name=method_name,
            args=args,
            kwargs=kwargs,
            on_result=self._on_restoring_result,
            on_error=self._trial_task_failure,
        )
        return True

    def _on_restoring_result(self, trial: Trial, result: Any):
        self._process_trial_restore(trial)

    def _process_trial_restore(self, trial: Trial):
        """Processes a trial restore.

        Args:
            trial: Trial being restored.
        """
        logger.debug("Trial %s: Processing trial restore.", trial)
        trial.on_restore()
        logger.debug("Trial %s: Restore processed successfully", trial)
        self._set_trial_status(trial, Trial.RUNNING)
        self._schedule_trial_train(trial)
        self._live_trials.add(trial)

    def _try_recover(self, trial: Trial, exc: Union[TuneError, RayTaskError]):
        """Tries to recover trial.

        Notifies SearchAlgorithm and Scheduler if failure to recover.

        Args:
            trial: Trial to recover.
            exc: Exception prior to invoking this method.
        """
        self._cached_trial_decisions.pop(trial.trial_id, None)
        # Resetting this, in case that the trial is in saving status when it crashes.
        if trial.is_saving:
            trial.temporary_state.saving_to = None
        if trial.is_restoring and exc:
            exc = _TuneRestoreError(exc)
        self._schedule_trial_stop(trial, exception=exc)

        logger.debug("Trial %s: Notifying Scheduler and requeueing.", trial)
        self._requeue_trial(trial)

    def _requeue_trial(self, trial):
        """Notification to TrialScheduler and requeue trial.

        This does not notify the SearchAlgorithm because the function
        evaluation is still in progress.

        """
        self._scheduler_alg.on_trial_error(self, trial)
        self._set_trial_status(trial, status=Trial.PENDING)

        # TODO(rliaw): Right now, this pushes the trial to the end of queue
        # because restoration can be expensive. However, this is not
        # ideal since it just hides the issue - a better fix would
        # be to use an actor table to detect the IP of the Trainable
        # and rsync the files there.
        # See https://github.com/ray-project/ray/issues/5168
        self._trials.pop(self._trials.index(trial))
        self._trials.append(trial)
        self._live_trials.add(trial)

        with warn_if_slow("scheduler.on_trial_add"):
            self._scheduler_alg.on_trial_add(self._wrapped(), trial)

    ###
    # EXPORT
    def _schedule_trial_export(self, trial: Trial):
        if not trial.export_formats or len(trial.export_formats) <= 0:
            return

        # Todo: We are waiting here synchronously until the task resolved.
        # Instead, we should schedule the trial stop after the export resolved.
        # This requires changes in TrialRunner, which we can remove once the
        # legacy execution path has been removed.
        future = self._schedule_trial_task(
            trial=trial,
            method_name="export_model",
            args=(trial.export_formats,),
            on_result=None,
            on_error=self._trial_task_failure,
            _return_future=True,
        )
        self._actor_manager._actor_task_events.resolve_future(future)

    ###
    # RESET
    def _schedule_trial_reset(
        self,
        trial: Trial,
        new_config: Dict,
        new_experiment_tag: str,
    ):
        trial.set_experiment_tag(new_experiment_tag)
        trial.set_config(new_config)

        # Pass magic variables
        extra_config = copy.deepcopy(new_config)
        extra_config[TRIAL_INFO] = _TrialInfo(trial)

        stdout_file, stderr_file = trial.log_to_file
        extra_config[STDOUT_FILE] = stdout_file
        extra_config[STDERR_FILE] = stderr_file

        logger_creator = partial(
            _noop_logger_creator,
            logdir=trial.local_path,
            should_chdir=self._chdir_to_trial_dir,
        )

        self._resetting_trials.add(trial)
        self._schedule_trial_task(
            trial=trial,
            method_name="reset",
            args=(extra_config,),
            kwargs={
                "logger_creator": logger_creator,
                "remote_checkpoint_dir": trial.remote_checkpoint_dir,
                "storage": trial.storage,
            },
            on_result=self._on_trial_reset,
            on_error=self._trial_task_failure,
        )

    def _on_trial_reset(self, trial: Trial, success: bool):
        self._resetting_trials.remove(trial)

        if not success:
            info = (
                "Trainable runner reuse requires reset_config() to be "
                "implemented and return True."
            )

            logger.error(f"Could not re-use actor for trial {trial}: {info}")

            exception = _AbortTrialExecution(info)

            self._schedule_trial_stop(trial, exception=exception)
            return

        tracked_actor = self._trial_to_actor[trial]

        self._actor_started(tracked_actor, log="REUSED")

    def request_stop_trial(self, trial):
        self._stop_queue.append(trial)

    def request_stop_experiment(self):
        self._should_stop_experiment = True

    def _process_stop_requests(self):
        while self._stop_queue:
            t = self._stop_queue.pop()
            self.stop_trial(t)

    def pause_trial(self, trial: Trial, should_checkpoint: bool = True):
        """Pause a trial and reset the necessary state variables for resuming later.

        Args:
            trial: Trial to pause.
            should_checkpoint: Whether or not an in-memory checkpoint should be created
                for this paused trial. Defaults to True.
        """
        # NOTE: The cached trial decision is not needed since we will overrule this
        # decision with PAUSE.
        self._cached_trial_decisions.pop(trial.trial_id, None)
        self._schedule_trial_pause(trial)

    def cleanup(self):
        """Cleanup trials and callbacks."""
        self._cleanup_trials()
        self.end_experiment_callbacks()

    def __getstate__(self):
        """Gets state for trial.

        Note that this is not used as a pickling override as
        does not have all fields.
        """
        state = self.__dict__.copy()
        for k in [
            "_trials",
            "_live_trials",
            "_stop_queue",
            "_server",
            "_search_alg",
            "_placeholder_resolvers",
            "_scheduler_alg",
            "_pending_trial_queue_times",
            "_callbacks",
            "_checkpoint_manager",
            "_storage",
            "_legacy_local_experiment_path",
            "_legacy_remote_experiment_path",
            "_legacy_sync_config",
            "_legacy_experiment_dir_name",
            "_insufficient_resources_manager",
            "_actor_manager",
            "_class_cache",
            "_resource_updater",
            "_trials_to_cache",
            "_trial_metadata",
            "_actor_to_trial",
            "_trial_to_actor",
            "_resources_to_pending_trials",
            "_pending_trials",
            "_pending_trials_list",
            "_running_trials",
            "_paused_trials",
            "_stopped_trials",
            "_failed_trials",
            "_resetting_trials",
            "_started_actors",
            "_stopping_actors",
            "_staged_trials",
            "_actor_cache",
        ]:
            del state[k]
        state["launch_web_server"] = bool(self._server)
        return state

    def __setstate__(self, state):
        launch_web_server = state.pop("launch_web_server")

        # Use session_str from previous checkpoint if does not exist
        session_str = state.pop("_session_str")
        self.__dict__.setdefault("_session_str", session_str)
        # Use start_time from previous checkpoint if does not exist
        start_time = state.pop("_start_time")
        self.__dict__.setdefault("_start_time", start_time)

        self.__dict__.update(state)
        self._checkpoint_manager = self._create_checkpoint_manager()

        if launch_web_server:
            self._server = TuneServer(self, self._server_port)


class _TrialExecutorWrapper:
    """Wraps around TrialExecutor class, intercepts API calls and warns users
    of restricted API access.

    This is meant to facilitate restricting
    the current API exposure of TrialExecutor by TrialScheduler.
    """

    def __init__(
        self,
        trial_executor: "_FakeRayTrialExecutor",
        whitelist_attr: Optional[set] = None,
    ):
        self._trial_executor = trial_executor
        self._whitelist_attr = whitelist_attr or set()

        for attr in self._whitelist_attr:
            assert hasattr(self._trial_executor, attr)

    def __getattr__(self, attr):
        if attr not in self._whitelist_attr:
            if log_once("restrict_accessing_trial_executor"):
                logger.warning(
                    f"You are trying to access {attr} interface of "
                    f"TrialExecutor in TrialScheduler, which is being "
                    f"restricted. If you believe it is reasonable for "
                    f"your scheduler to access this TrialExecutor API, "
                    f"please reach out to Ray team on GitHub. A more "
                    f"strict API access pattern would be enforced "
                    f"starting 1.12.0"
                )
        return getattr(self._trial_executor, attr)


@DeveloperAPI
class TrialRunnerWrapper:
    """Wraps around TrialRunner class, intercepts API calls and warns users
    of restricted API access.

    This is meant to facilitate restricting
    the current API exposure of TrialRunner by TrialScheduler.
    """

    _EXECUTOR_ATTR = "trial_executor"

    def __init__(
        self,
        tune_controller: TuneController,
        trial_executor: Any,
        runner_whitelist_attr: Optional[set] = None,
        executor_whitelist_attr: Optional[set] = None,
    ):
        self._tune_controller = tune_controller
        self._trial_executor = _TrialExecutorWrapper(
            trial_executor, executor_whitelist_attr
        )
        self._runner_whitelist_attr = runner_whitelist_attr or set()

        for attr in self._runner_whitelist_attr:
            assert hasattr(self, attr)

    def __getattr__(self, attr):
        if attr == self._EXECUTOR_ATTR:
            return self._trial_executor
        if attr not in self._runner_whitelist_attr:
            if log_once("restrict_accessing_tune_controller"):
                logger.warning(
                    f"You are trying to access {attr} interface of "
                    f"TrialRunner in TrialScheduler, which is being "
                    f"restricted. If you believe it is reasonable for "
                    f"your scheduler to access this TrialRunner API, "
                    f"please reach out to Ray team on GitHub. A more "
                    f"strict API access pattern would be enforced "
                    f"starting 1.12s.0"
                )
        return getattr(self._tune_controller, attr)


def _get_max_pending_trials(search_alg: SearchAlgorithm) -> int:
    max_pending_trials = os.getenv("TUNE_MAX_PENDING_TRIALS_PG", "auto")

    if max_pending_trials != "auto":
        return int(max_pending_trials)

    # Else, auto detect.

    # Only BasicVariantGenerator supports > 1 pending trials.
    # This is because we don't want to generate too many trials
    # before we fit the searcher model.
    if not isinstance(search_alg, BasicVariantGenerator):
        return 1

    # Use a minimum of 16 to trigger fast autoscaling
    # Scale up to at most the number of available cluster CPUs
    cluster_cpus = ray.cluster_resources().get("CPU", 1.0)
    max_pending_trials = min(
        max(search_alg.total_samples, 16), max(16, int(cluster_cpus * 1.1))
    )

    if max_pending_trials > 128:
        logger.warning(
            f"The maximum number of pending trials has been "
            f"automatically set to the number of available "
            f"cluster CPUs, which is high "
            f"({max_pending_trials} CPUs/pending trials). "
            f"If you're running an experiment with a large number "
            f"of trials, this could lead to scheduling overhead. "
            f"In this case, consider setting the "
            f"`TUNE_MAX_PENDING_TRIALS_PG` environment variable "
            f"to the desired maximum number of concurrent trials."
        )

    return max_pending_trials


class _FakeRayTrialExecutor:
    """The TuneController does not use a RayTrialExecutor anymore.

    Instead, we pass this fake executor for searchers/schedulers to use
    as an interface.

    In the future, we should have the searchers/schedulers either interact with
    the tune controller, or define a different API for more fine-grained scheduler
    control.
    """

    def __init__(self, tune_controller: TuneController):
        self._tune_controller = tune_controller

    def pause_trial(self, trial: Trial, should_checkpoint: bool = True):
        return self._tune_controller._schedule_trial_pause(
            trial, should_checkpoint=should_checkpoint
        )

    def save(
        self,
        trial: Trial,
        storage: CheckpointStorage = CheckpointStorage.PERSISTENT,
        result: Optional[Dict] = None,
    ) -> _TrackedCheckpoint:
        return self._tune_controller._schedule_trial_save(
            trial=trial, storage=storage, result=result
        )

    def has_resources_for_trial(self, trial: Trial):
        return True

    @property
    def _resource_updater(self):
        return self._tune_controller._resource_updater

    def force_reconcilation_on_next_step_end(self):
        pass<|MERGE_RESOLUTION|>--- conflicted
+++ resolved
@@ -1980,8 +1980,8 @@
         from ray.train._internal.checkpoint_manager import _TrainingResult
 
         try:
-<<<<<<< HEAD
             if _use_storage_context() and isinstance(checkpoint_value, _TrainingResult):
+                assert isinstance(checkpoint_value, _TrainingResult), checkpoint_value
                 try:
                     self._callbacks.on_checkpoint(
                         iteration=self._iteration,
@@ -1999,11 +1999,6 @@
                     )
                     raise
 
-=======
-            if _use_storage_context():
-                assert isinstance(checkpoint_value, _TrainingResult), checkpoint_value
-                # TODO(justinvyu): Update callbacks to take in a _TrainingResult
->>>>>>> 80ff6764
                 trial.on_checkpoint(checkpoint_value)
 
                 self._checkpoint_manager.on_trial_checkpoint(trial)
