from collections import Counter
from dataclasses import dataclass
from pathlib import Path
from typing import Callable, Dict, Optional, Tuple, Union

import click
import logging
import os
import time
import warnings

<<<<<<< HEAD
from ray.train._internal.storage import StorageContext, get_fs_and_path
=======
from ray.air._internal.remote_storage import list_at_uri
from ray.air._internal.uri_utils import _join_path_or_uri
from ray.train._internal.storage import (
    StorageContext,
    _download_from_fs_path,
    _list_at_fs_path,
)
>>>>>>> 04a8aa37
from ray.tune.experiment import Trial
from ray.tune.impl.out_of_band_serialize_dataset import out_of_band_serialize_dataset

logger = logging.getLogger(__name__)


VALID_RESUME_TYPES = [True, "LOCAL", "REMOTE", "PROMPT", "ERRORED_ONLY", "AUTO"]

_EXPERIMENT_SYNC_TIMEOUT_MESSAGE = (
    "If this warning keeps showing up, consider diagnosing the "
    "reason behind the hanging sync operation, or increase the "
    "`sync_timeout` in `SyncConfig`."
)

_DRIVER_SYNC_EXCLUDE_PATTERNS = ["*/checkpoint_*"]


@dataclass
class _ResumeConfig:
    resume_unfinished: bool = True
    resume_errored: bool = False
    restart_errored: bool = False


def _resume_str_to_config(resume_str: str) -> Tuple[str, _ResumeConfig]:
    if resume_str is True:
        resume_str = "LOCAL"
    elif resume_str == "ERRORED_ONLY":
        warnings.warn(
            "Passing `resume='ERRORED_ONLY'` to tune.run() is deprecated and "
            "will be removed in the future. Please pass e.g. "
            "`resume='LOCAL+RESTART_ERRORED_ONLY'` instead."
        )
        resume_str = "LOCAL+RESTART_ERRORED_ONLY"

    # Parse resume string, e.g. AUTO+ERRORED
    resume_config = _ResumeConfig()
    resume_settings = resume_str.split("+")
    resume_str = resume_settings[0]

    for setting in resume_settings:
        if setting == "ERRORED":
            resume_config.resume_errored = True
        elif setting == "RESTART_ERRORED":
            resume_config.restart_errored = True
        elif setting == "ERRORED_ONLY":
            resume_config.resume_unfinished = False
            resume_config.restart_errored = False
            resume_config.resume_errored = True
        elif setting == "RESTART_ERRORED_ONLY":
            resume_config.resume_unfinished = False
            resume_config.restart_errored = True
            resume_config.resume_errored = False

    assert resume_str in VALID_RESUME_TYPES, "resume={} is not one of {}".format(
        resume_str, VALID_RESUME_TYPES
    )
    return resume_str, resume_config


def _experiment_checkpoint_exists(experiment_dir: str) -> bool:
    return bool(_find_newest_experiment_checkpoint(experiment_dir=experiment_dir))


def _find_newest_experiment_checkpoint(experiment_dir: str) -> Optional[str]:
    """Returns file name of most recently created experiment checkpoint.

    Args:
        experiment_dir: Local or remote path to the experiment directory
            containing at least one experiment checkpoint file.

    Returns:
        str: The local or remote path to the latest experiment checkpoint file
            based on timestamp. None if no experiment checkpoints were found.
    """
    from ray.tune.analysis import ExperimentAnalysis

    fs, path = get_fs_and_path(experiment_dir)
    return ExperimentAnalysis._find_newest_experiment_checkpoint(
        fs=fs, experiment_fs_path=path
    )


class _ExperimentCheckpointManager:
    """Helper class for managing experiment-level checkpoints.

    This class implements the ``checkpoint()`` method used to checkpoint
    experiment state. When called, this will serialize and write to disk
    the state of the trial runner, trial executor, and search algorithm, to
    a specified checkpoint file.

    The checkpoint period is automatically adjusted to
    ``max(10, time_per_checkpoint * 19)``. This means that at most 5% of the
    time (1/20) will be used for writing checkpoints, while 95% of the time
    (19/20) will be used to handle the rest of the training loop.

    If ``sync_every_n_trial_checkpoints`` is not None, syncing
    to cloud will be forced if any trial has checkpointed more times than
    ``sync_every_n_trial_checkpoints`` since last sync.

    """

    def __init__(
        self,
        *,
        storage: Optional[StorageContext],
        checkpoint_period: Union[int, float, str],
        sync_every_n_trial_checkpoints: Optional[int] = None,
    ):
        self._storage = storage

        # Last save + sync time
        self._last_save_time = 0.0
        self._last_sync_time = 0.0

        # Dynamic checkpointing period
        self._auto_checkpoint_enabled = checkpoint_period == "auto"
        if self._auto_checkpoint_enabled:
            self._checkpoint_period = 10.0  # Initial value
        else:
            self._checkpoint_period = float(checkpoint_period)

        # Upload triggered by trial checkpoints
        self._sync_every_n_trial_checkpoints = sync_every_n_trial_checkpoints
        self._trial_num_checkpoints_since_last_sync: Dict[Trial, int] = Counter()

        self._slow_sync_threshold = float(
            os.environ.get(
                "TUNE_WARN_SLOW_EXPERIMENT_CHECKPOINT_SYNC_THRESHOLD_S", "30"
            )
        )

        self._excessive_sync_threshold = float(
            os.environ.get(
                "TUNE_WARN_EXCESSIVE_EXPERIMENT_CHECKPOINT_SYNC_THRESHOLD_S", "30"
            )
        )
        self._should_force_cloud_sync = False

    @property
    def auto_checkpoint_enabled(self):
        return self._auto_checkpoint_enabled

    def _update_auto_checkpoint_time(self, time_taken: float):
        if self._auto_checkpoint_enabled:
            # Multiplying this time by 19 means we spend ~5% of the time
            # writing global checkpoints and 95% of the time processing trials
            self._checkpoint_period = max(10.0, time_taken * 19)
            logger.debug(
                f"Global experiment checkpointing took "
                f"{time_taken:.2f} seconds. "
                f"Adjusting checkpoint period to "
                f"{self._checkpoint_period:.2f} seconds."
            )

    def on_trial_checkpoint(self, trial: Trial):
        if not self._sync_every_n_trial_checkpoints:
            return

        self._trial_num_checkpoints_since_last_sync[trial] += 1

        if (
            self._trial_num_checkpoints_since_last_sync[trial]
            >= self._sync_every_n_trial_checkpoints
        ):
            self._should_force_cloud_sync = True

    def checkpoint(
        self,
        save_fn: Callable[[], None],
        force: bool = False,
        wait: bool = False,
    ):
        """Saves execution state to the local experiment directory.
        Overwrites the current session checkpoint, which starts when self
        is instantiated. Throttle depends on self._checkpoint_period.

        Also, automatically saves the search algorithm to the local
        checkpoint dir.

        Args:
            save_fn: Function to call to actually save data. Should expect
                one string argument specifying the directory to save to.
            force: Forces a checkpoint despite checkpoint_period.
            wait: Wait until sync to cloud has finished.

        """
        experiment_local_path = self._storage.experiment_local_path
        if not experiment_local_path:
            return

        force = force or self._should_force_cloud_sync

        now = time.time()
        if now - self._last_save_time < self._checkpoint_period and not force:
            return

        # Checkpoint
        checkpoint_time_start = time.monotonic()

        # NOTE: This context manager is for Datasets captured in a trial config.
        # This is the case when *tuning over datasets*.
        # If the datasets have already been full executed, then serializing
        # block refs means that this checkpoint is not usable in a new Ray cluster.
        # This context will serialize the dataset execution plan instead, if available.
        with out_of_band_serialize_dataset():
            save_fn()

        # Sync to cloud
        self.sync_up(force=force, wait=wait)

        checkpoint_time_taken = time.monotonic() - checkpoint_time_start

        # Adjust dynamic checkpointing
        self._update_auto_checkpoint_time(time_taken=checkpoint_time_taken)

        # Finish
        self._last_save_time = time.time()
        return experiment_local_path

    def sync_up(self, force: bool = False, wait: bool = False) -> bool:
        syncer = self._storage.syncer

        if not syncer:
            return False

        # Always exclude checkpoints in the new persistence path.
        # TODO(justinvyu, krfricke): Ideally, this excludes all trial directories.
        # But for now, this is needed to upload driver artifacts that live in the
        # trial directory.
        exclude = _DRIVER_SYNC_EXCLUDE_PATTERNS
        experiment_local_path = self._storage.experiment_local_path
        experiment_fs_path = self._storage.experiment_fs_path

        if force:
            # Wait until previous sync command finished
            try:
                syncer.wait()
            except TimeoutError as e:
                logger.warning(
                    "The previous sync of the experiment directory to the cloud "
                    f"timed out with the error: {str(e)}\nSyncing will be retried. "
                    + _EXPERIMENT_SYNC_TIMEOUT_MESSAGE
                )
            except Exception as e:
                logger.warning(
                    "The previous sync of the experiment directory to the cloud "
                    f"failed with the error: {str(e)}\nSyncing will be retried."
                )
            synced = syncer.sync_up(
                local_dir=experiment_local_path,
                remote_dir=experiment_fs_path,
                exclude=exclude,
            )
        else:
            synced = syncer.sync_up_if_needed(
                local_dir=experiment_local_path,
                remote_dir=experiment_fs_path,
                exclude=exclude,
            )

        start_time = time.monotonic()
        if wait:
            try:
                syncer.wait()
            except Exception as e:
                raise RuntimeError(
                    "Uploading the experiment directory from the driver "
                    f"(local path: {experiment_local_path}) to the the cloud "
                    f"(remote path: {experiment_fs_path}) failed. "
                    "Please check the error message above."
                ) from e

        now = time.monotonic()
        sync_time_taken = now - start_time

        if sync_time_taken > self._slow_sync_threshold:
            try:
                import fsspec
            except Exception:
                fsspec = None

            fsspec_msg = ""
            if fsspec is None:
                fsspec_msg = (
                    "If your data is small, try installing fsspec "
                    "(`pip install fsspec`) for more efficient local file parsing. "
                )

            logger.warning(
                "Syncing the experiment checkpoint to cloud took a long time with "
                f"{sync_time_taken:.2f} seconds. This can be due to a large number "
                f"of trials, large logfiles, or throttling from the "
                f"remote storage provider for too frequent syncs. {fsspec_msg}"
                f"If your `CheckpointConfig.num_to_keep` is a low number, this can "
                f"trigger frequent syncing, in which case you should increase it. "
            )

        if not synced:
            return False

        self._should_force_cloud_sync = False
        self._trial_num_checkpoints_since_last_sync.clear()

        if now - self._last_sync_time < self._excessive_sync_threshold:
            logger.warning(
                "Experiment checkpoint syncing has been triggered multiple "
                f"times in the last {self._excessive_sync_threshold} seconds. "
                "A sync will be triggered whenever a trial has checkpointed "
                "more than `num_to_keep` times since last sync or if "
                f"{syncer.sync_period} seconds have passed since last "
                "sync. If you have set `num_to_keep` in your `CheckpointConfig`, "
                "consider increasing the checkpoint frequency or keeping more "
                "checkpoints. You can supress this warning by changing the "
                "`TUNE_WARN_EXCESSIVE_EXPERIMENT_CHECKPOINT_SYNC_THRESHOLD_S` "
                "environment variable."
            )
        self._last_sync_time = now
        return True

    def sync_down_experiment_state(self) -> None:
        fs = self._storage.storage_filesystem
        filepaths = _list_at_fs_path(fs=fs, fs_path=self._storage.experiment_fs_path)
        # TODO(ekl) we should refactor our restore code to read the necessary data
        # directly from the storage context. As a temporary hack, restore all the
        # serialized files from the root dir where other modules expect them to be.
        matches = [
            path
            for path in filepaths
            if path.endswith(".json") or path.endswith(".pkl")
        ]
        for relpath in matches:
            fs_path = Path(self._storage.experiment_fs_path, relpath).as_posix()
            local_path = Path(self._storage.experiment_local_path, relpath).as_posix()
            _download_from_fs_path(fs=fs, fs_path=fs_path, local_path=local_path)
        logger.debug(
            f"Copied {matches} from:\n(fs, path) = "
            f"({self._storage.storage_filesystem.type_name}, "
            f"{self._storage.experiment_fs_path})\n"
            f"-> {self._storage.experiment_local_path}"
        )

    def _resume_auto(self) -> bool:
        experiment_local_path = self._storage.experiment_local_path
        experiment_fs_path = self._storage.experiment_fs_path
        syncer = self._storage.syncer

        if experiment_fs_path and syncer:
            logger.info(
                f"Trying to find and download experiment checkpoint at "
                f"{experiment_fs_path}"
            )
            try:
                self.sync_down_experiment_state()
            except Exception:
                logger.exception(
                    "Got error when trying to sync down.\n"
                    "Please check this error message for potential "
                    "access problems - if a directory was not found, "
                    "that is expected at this stage when you're starting "
                    "a new experiment."
                )
                logger.info(
                    "No remote checkpoint was found or an error occurred "
                    "when trying to download the experiment checkpoint. "
                    "Please check the previous warning message for more "
                    "details. "
                    "Starting a new run..."
                )
                return False
            if not _experiment_checkpoint_exists(experiment_local_path):
                logger.warning(
                    "A remote checkpoint was fetched, but no checkpoint "
                    "data was found. This can happen when e.g. the cloud "
                    "bucket exists but does not contain any data. "
                    "Starting a new run..."
                )
                return False
            logger.info(
                "A remote experiment checkpoint was found and will be "
                "used to restore the previous experiment state."
            )
            return True
        elif not _experiment_checkpoint_exists(experiment_local_path):
            logger.info("No local checkpoint was found. Starting a new run...")
            return False
        logger.info(
            "A local experiment checkpoint was found and will be used "
            "to restore the previous experiment state."
        )
        return True

    def resume(self, resume_type: Union[str, bool]) -> Optional[_ResumeConfig]:
        """Checks whether to resume experiment.

        If experiment should be resumed, this method may sync down experiment state
        from the cloud and then return a ResumeConfig mapping to the resume type.

        Args:
            resume_type: One of ["REMOTE", "LOCAL", "PROMPT", "AUTO"]. Can
                be suffixed with one or more of ["+ERRORED", "+ERRORED_ONLY",
                "+RESTART_ERRORED", "+RESTART_ERRORED_ONLY"]

        Returns:
            _ResumeConfig if resume is successful. None otherwise.
        """
        if not resume_type:
            return None

        resume_type, resume_config = _resume_str_to_config(resume_type)

        experiment_local_path = self._storage.experiment_local_path
        experiment_fs_path = self._storage.experiment_fs_path

        if resume_type == "AUTO":
            if self._resume_auto():
                return resume_config
            # Else
            return None

        if resume_type in ["LOCAL", "PROMPT"]:
            if not _experiment_checkpoint_exists(experiment_local_path):
                raise ValueError(
                    f"You called resume ({resume_type}) when no checkpoint "
                    f"exists in local directory "
                    f"({experiment_local_path}). If you want to start "
                    f'a new experiment, use `resume="AUTO"` or '
                    f"`resume=None`. If you expected an experiment to "
                    f"already exist, check if you supplied the correct "
                    f"`local_dir` to `train.RunConfig()`."
                )
            elif resume_type == "PROMPT":
                if click.confirm(
                    f"Resume from local directory? " f"({experiment_local_path})"
                ):
                    return resume_config

        if resume_type in ["REMOTE", "PROMPT"]:
            if resume_type == "PROMPT" and not click.confirm(
                f"Try downloading from remote directory? " f"({experiment_fs_path})"
            ):
                return None

            # Try syncing down the upload directory.
            logger.info(
                f"Downloading experiment checkpoint from " f"{experiment_fs_path}"
            )
            self.sync_down_experiment_state()

            if not _experiment_checkpoint_exists(experiment_local_path):
                raise ValueError(
                    "Called resume when no checkpoint exists "
                    "in remote or local directory."
                )
        return resume_config<|MERGE_RESOLUTION|>--- conflicted
+++ resolved
@@ -9,17 +9,12 @@
 import time
 import warnings
 
-<<<<<<< HEAD
-from ray.train._internal.storage import StorageContext, get_fs_and_path
-=======
-from ray.air._internal.remote_storage import list_at_uri
-from ray.air._internal.uri_utils import _join_path_or_uri
 from ray.train._internal.storage import (
     StorageContext,
+    get_fs_and_path,
     _download_from_fs_path,
     _list_at_fs_path,
 )
->>>>>>> 04a8aa37
 from ray.tune.experiment import Trial
 from ray.tune.impl.out_of_band_serialize_dataset import out_of_band_serialize_dataset
 
