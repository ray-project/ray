<<<<<<< HEAD
import logging
from copy import copy
from inspect import signature
from math import isclose
from typing import Any, Callable, Dict, List, Optional, Sequence, Union

import numpy as np

# Backwards compatibility
try:
    # Added in numpy>=1.17 but we require numpy>=1.16
    np_random_generator = np.random.Generator
    LEGACY_RNG = False
except AttributeError:

    class np_random_generator:
        pass

    LEGACY_RNG = True

logger = logging.getLogger(__name__)


class _BackwardsCompatibleNumpyRng:
    """Thin wrapper to ensure backwards compatibility between
    new and old numpy randomness generators.
    """

    _rng = None

    def __init__(
        self,
        generator_or_seed: Optional[
            Union["np_random_generator", np.random.RandomState, int]
        ] = None,
    ):
        if generator_or_seed is None or isinstance(
            generator_or_seed, (np.random.RandomState, np_random_generator)
        ):
            self._rng = generator_or_seed
        elif LEGACY_RNG:
            self._rng = np.random.RandomState(generator_or_seed)
        else:
            self._rng = np.random.default_rng(generator_or_seed)

    @property
    def legacy_rng(self) -> bool:
        return not isinstance(self._rng, np_random_generator)

    @property
    def rng(self):
        # don't set self._rng to np.random to avoid picking issues
        return self._rng if self._rng is not None else np.random

    def __getattr__(self, name: str) -> Any:
        # https://numpy.org/doc/stable/reference/random/new-or-different.html
        if self.legacy_rng:
            if name == "integers":
                name = "randint"
            elif name == "random":
                name = "rand"
        return getattr(self.rng, name)


RandomState = Union[
    None, _BackwardsCompatibleNumpyRng, np_random_generator, np.random.RandomState, int
]


class Domain:
    """Base class to specify a type and valid range to sample parameters from.

    This base class is implemented by parameter spaces, like float ranges
    (``Float``), integer ranges (``Integer``), or categorical variables
    (``Categorical``). The ``Domain`` object contains information about
    valid values (e.g. minimum and maximum values), and exposes methods that
    allow specification of specific samplers (e.g. ``uniform()`` or
    ``loguniform()``).

    """

    sampler = None
    default_sampler_cls = None

    def cast(self, value):
        """Cast value to domain type"""
        return value

    def set_sampler(self, sampler, allow_override=False):
        if self.sampler and not allow_override:
            raise ValueError(
                "You can only choose one sampler for parameter "
                "domains. Existing sampler for parameter {}: "
                "{}. Tried to add {}".format(
                    self.__class__.__name__, self.sampler, sampler
                )
            )
        self.sampler = sampler

    def get_sampler(self):
        sampler = self.sampler
        if not sampler:
            sampler = self.default_sampler_cls()
        return sampler

    def sample(
        self,
        spec: Optional[Union[List[Dict], Dict]] = None,
        size: int = 1,
        random_state: "RandomState" = None,
    ):
        if not isinstance(random_state, _BackwardsCompatibleNumpyRng):
            random_state = _BackwardsCompatibleNumpyRng(random_state)
        sampler = self.get_sampler()
        return sampler.sample(self, spec=spec, size=size, random_state=random_state)

    def is_grid(self):
        return isinstance(self.sampler, Grid)

    def is_function(self):
        return False

    def is_valid(self, value: Any):
        """Returns True if `value` is a valid value in this domain."""
        raise NotImplementedError

    @property
    def domain_str(self):
        return "(unknown)"


class Sampler:
    def sample(
        self,
        domain: Domain,
        spec: Optional[Union[List[Dict], Dict]] = None,
        size: int = 1,
        random_state: "RandomState" = None,
    ):
        raise NotImplementedError


class BaseSampler(Sampler):
    def __str__(self):
        return "Base"


class Uniform(Sampler):
    def __str__(self):
        return "Uniform"


class LogUniform(Sampler):
    def __init__(self, base: float = 10):
        self.base = base
        assert self.base > 0, "Base has to be strictly greater than 0"

    def __str__(self):
        return "LogUniform"


class Normal(Sampler):
    def __init__(self, mean: float = 0.0, sd: float = 0.0):
        self.mean = mean
        self.sd = sd

        assert self.sd > 0, "SD has to be strictly greater than 0"

    def __str__(self):
        return "Normal"


class Grid(Sampler):
    """Dummy sampler used for grid search"""

    def sample(
        self,
        domain: Domain,
        spec: Optional[Union[List[Dict], Dict]] = None,
        size: int = 1,
        random_state: "RandomState" = None,
    ):
        return RuntimeError("Do not call `sample()` on grid.")


class Float(Domain):
    class _Uniform(Uniform):
        def sample(
            self,
            domain: "Float",
            spec: Optional[Union[List[Dict], Dict]] = None,
            size: int = 1,
            random_state: "RandomState" = None,
        ):
            if not isinstance(random_state, _BackwardsCompatibleNumpyRng):
                random_state = _BackwardsCompatibleNumpyRng(random_state)
            assert domain.lower > float("-inf"), "Uniform needs a lower bound"
            assert domain.upper < float("inf"), "Uniform needs a upper bound"
            items = random_state.uniform(domain.lower, domain.upper, size=size)
            return items if len(items) > 1 else domain.cast(items[0])

    class _LogUniform(LogUniform):
        def sample(
            self,
            domain: "Float",
            spec: Optional[Union[List[Dict], Dict]] = None,
            size: int = 1,
            random_state: "RandomState" = None,
        ):
            if not isinstance(random_state, _BackwardsCompatibleNumpyRng):
                random_state = _BackwardsCompatibleNumpyRng(random_state)
            assert domain.lower > 0, "LogUniform needs a lower bound greater than 0"
            assert (
                0 < domain.upper < float("inf")
            ), "LogUniform needs a upper bound greater than 0"
            logmin = np.log(domain.lower) / np.log(self.base)
            logmax = np.log(domain.upper) / np.log(self.base)

            items = self.base ** (random_state.uniform(logmin, logmax, size=size))
            return items if len(items) > 1 else domain.cast(items[0])

    class _Normal(Normal):
        def sample(
            self,
            domain: "Float",
            spec: Optional[Union[List[Dict], Dict]] = None,
            size: int = 1,
            random_state: "RandomState" = None,
        ):
            if not isinstance(random_state, _BackwardsCompatibleNumpyRng):
                random_state = _BackwardsCompatibleNumpyRng(random_state)
            assert not domain.lower or domain.lower == float(
                "-inf"
            ), "Normal sampling does not allow a lower value bound."
            assert not domain.upper or domain.upper == float(
                "inf"
            ), "Normal sampling does not allow a upper value bound."
            items = random_state.normal(self.mean, self.sd, size=size)
            return items if len(items) > 1 else domain.cast(items[0])

    default_sampler_cls = _Uniform

    def __init__(self, lower: Optional[float], upper: Optional[float]):
        # Need to explicitly check for None
        self.lower = lower if lower is not None else float("-inf")
        self.upper = upper if upper is not None else float("inf")

    def cast(self, value):
        return float(value)

    def uniform(self):
        if not self.lower > float("-inf"):
            raise ValueError(
                "Uniform requires a lower bound. Make sure to set the "
                "`lower` parameter of `Float()`."
            )
        if not self.upper < float("inf"):
            raise ValueError(
                "Uniform requires a upper bound. Make sure to set the "
                "`upper` parameter of `Float()`."
            )
        new = copy(self)
        new.set_sampler(self._Uniform())
        return new

    def loguniform(self, base: float = 10):
        if not self.lower > 0:
            raise ValueError(
                "LogUniform requires a lower bound greater than 0."
                f"Got: {self.lower}. Did you pass a variable that has "
                "been log-transformed? If so, pass the non-transformed value "
                "instead."
            )
        if not 0 < self.upper < float("inf"):
            raise ValueError(
                "LogUniform requires a upper bound greater than 0. "
                f"Got: {self.lower}. Did you pass a variable that has "
                "been log-transformed? If so, pass the non-transformed value "
                "instead."
            )
        new = copy(self)
        new.set_sampler(self._LogUniform(base))
        return new

    def normal(self, mean=0.0, sd=1.0):
        new = copy(self)
        new.set_sampler(self._Normal(mean, sd))
        return new

    def quantized(self, q: float):
        if self.lower > float("-inf") and not isclose(
            self.lower / q, round(self.lower / q)
        ):
            raise ValueError(
                f"Your lower variable bound {self.lower} is not divisible by "
                f"quantization factor {q}."
            )
        if self.upper < float("inf") and not isclose(
            self.upper / q, round(self.upper / q)
        ):
            raise ValueError(
                f"Your upper variable bound {self.upper} is not divisible by "
                f"quantization factor {q}."
            )

        new = copy(self)
        new.set_sampler(Quantized(new.get_sampler(), q), allow_override=True)
        return new

    def is_valid(self, value: float):
        return self.lower <= value <= self.upper

    @property
    def domain_str(self):
        return f"({self.lower}, {self.upper})"


class Integer(Domain):
    class _Uniform(Uniform):
        def sample(
            self,
            domain: "Integer",
            spec: Optional[Union[List[Dict], Dict]] = None,
            size: int = 1,
            random_state: "RandomState" = None,
        ):
            if not isinstance(random_state, _BackwardsCompatibleNumpyRng):
                random_state = _BackwardsCompatibleNumpyRng(random_state)
            items = random_state.integers(domain.lower, domain.upper, size=size)
            return items if len(items) > 1 else domain.cast(items[0])

    class _LogUniform(LogUniform):
        def sample(
            self,
            domain: "Integer",
            spec: Optional[Union[List[Dict], Dict]] = None,
            size: int = 1,
            random_state: "RandomState" = None,
        ):
            if not isinstance(random_state, _BackwardsCompatibleNumpyRng):
                random_state = _BackwardsCompatibleNumpyRng(random_state)
            assert domain.lower > 0, "LogUniform needs a lower bound greater than 0"
            assert (
                0 < domain.upper < float("inf")
            ), "LogUniform needs a upper bound greater than 0"
            logmin = np.log(domain.lower) / np.log(self.base)
            logmax = np.log(domain.upper) / np.log(self.base)

            items = self.base ** (random_state.uniform(logmin, logmax, size=size))
            items = np.floor(items).astype(int)
            return items if len(items) > 1 else domain.cast(items[0])

    default_sampler_cls = _Uniform

    def __init__(self, lower, upper):
        self.lower = lower
        self.upper = upper

    def cast(self, value):
        return int(value)

    def quantized(self, q: int):
        new = copy(self)
        new.set_sampler(Quantized(new.get_sampler(), q), allow_override=True)
        return new

    def uniform(self):
        new = copy(self)
        new.set_sampler(self._Uniform())
        return new

    def loguniform(self, base: float = 10):
        if not self.lower > 0:
            raise ValueError(
                "LogUniform requires a lower bound greater than 0."
                f"Got: {self.lower}. Did you pass a variable that has "
                "been log-transformed? If so, pass the non-transformed value "
                "instead."
            )
        if not 0 < self.upper < float("inf"):
            raise ValueError(
                "LogUniform requires a upper bound greater than 0. "
                f"Got: {self.lower}. Did you pass a variable that has "
                "been log-transformed? If so, pass the non-transformed value "
                "instead."
            )
        new = copy(self)
        new.set_sampler(self._LogUniform(base))
        return new

    def is_valid(self, value: int):
        return self.lower <= value <= self.upper

    @property
    def domain_str(self):
        return f"({self.lower}, {self.upper})"


class Categorical(Domain):
    class _Uniform(Uniform):
        def sample(
            self,
            domain: "Categorical",
            spec: Optional[Union[List[Dict], Dict]] = None,
            size: int = 1,
            random_state: "RandomState" = None,
        ):
            if not isinstance(random_state, _BackwardsCompatibleNumpyRng):
                random_state = _BackwardsCompatibleNumpyRng(random_state)
            items = random_state.choice(domain.categories, size=size).tolist()
            return items if len(items) > 1 else domain.cast(items[0])

    default_sampler_cls = _Uniform

    def __init__(self, categories: Sequence):
        self.categories = list(categories)

    def uniform(self):
        new = copy(self)
        new.set_sampler(self._Uniform())
        return new

    def grid(self):
        new = copy(self)
        new.set_sampler(Grid())
        return new

    def __len__(self):
        return len(self.categories)

    def __getitem__(self, item):
        return self.categories[item]

    def is_valid(self, value: Any):
        return value in self.categories

    @property
    def domain_str(self):
        return f"{self.categories}"


class Function(Domain):
    class _CallSampler(BaseSampler):
        def sample(
            self,
            domain: "Function",
            spec: Optional[Union[List[Dict], Dict]] = None,
            size: int = 1,
            random_state: "RandomState" = None,
        ):
            if not isinstance(random_state, _BackwardsCompatibleNumpyRng):
                random_state = _BackwardsCompatibleNumpyRng(random_state)
            if domain.pass_spec:
                items = [
                    domain.func(spec[i] if isinstance(spec, list) else spec)
                    for i in range(size)
                ]
            else:
                items = [domain.func() for i in range(size)]

            return items if len(items) > 1 else domain.cast(items[0])

    default_sampler_cls = _CallSampler

    def __init__(self, func: Callable):
        sig = signature(func)

        pass_spec = True  # whether we should pass `spec` when calling `func`
        try:
            sig.bind({})
        except TypeError:
            pass_spec = False

        if not pass_spec:
            try:
                sig.bind()
            except TypeError as exc:
                raise ValueError(
                    "The function passed to a `Function` parameter must be "
                    "callable with either 0 or 1 parameters."
                ) from exc

        self.pass_spec = pass_spec
        self.func = func

    def is_function(self):
        return True

    def is_valid(self, value: Any):
        return True  # This is user-defined, so lets not assume anything

    @property
    def domain_str(self):
        return f"{self.func}()"


class Quantized(Sampler):
    def __init__(self, sampler: Sampler, q: Union[float, int]):
        self.sampler = sampler
        self.q = q

        assert self.sampler, "Quantized() expects a sampler instance"

    def get_sampler(self):
        return self.sampler

    def sample(
        self,
        domain: Domain,
        spec: Optional[Union[List[Dict], Dict]] = None,
        size: int = 1,
        random_state: "RandomState" = None,
    ):
        if not isinstance(random_state, _BackwardsCompatibleNumpyRng):
            random_state = _BackwardsCompatibleNumpyRng(random_state)
        values = self.sampler.sample(domain, spec, size, random_state=random_state)
        quantized = np.round(np.divide(values, self.q)) * self.q
        if not isinstance(quantized, np.ndarray):
            return domain.cast(quantized)
        return list(quantized)


# TODO (krfricke): Remove tune.function
def function(func):
    logger.warning(
        "DeprecationWarning: wrapping {} with tune.function() is no "
        "longer needed".format(func)
    )
    return func


def sample_from(func: Callable[[Dict], Any]):
    """Specify that tune should sample configuration values from this function.

    Arguments:
        func: An callable function to draw a sample from.
    """
    return Function(func)


def uniform(lower: float, upper: float):
    """Sample a float value uniformly between ``lower`` and ``upper``.

    Sampling from ``tune.uniform(1, 10)`` is equivalent to sampling from
    ``np.random.uniform(1, 10))``

    """
    return Float(lower, upper).uniform()


def quniform(lower: float, upper: float, q: float):
    """Sample a quantized float value uniformly between ``lower`` and ``upper``.

    Sampling from ``tune.uniform(1, 10)`` is equivalent to sampling from
    ``np.random.uniform(1, 10))``

    The value will be quantized, i.e. rounded to an integer increment of ``q``.
    Quantization makes the upper bound inclusive.

    """
    return Float(lower, upper).uniform().quantized(q)


def loguniform(lower: float, upper: float, base: float = 10):
    """Sugar for sampling in different orders of magnitude.

    Args:
        lower (float): Lower boundary of the output interval (e.g. 1e-4)
        upper (float): Upper boundary of the output interval (e.g. 1e-2)
        base (int): Base of the log. Defaults to 10.

    """
    return Float(lower, upper).loguniform(base)


def qloguniform(lower: float, upper: float, q: float, base: float = 10):
    """Sugar for sampling in different orders of magnitude.

    The value will be quantized, i.e. rounded to an integer increment of ``q``.

    Quantization makes the upper bound inclusive.

    Args:
        lower (float): Lower boundary of the output interval (e.g. 1e-4)
        upper (float): Upper boundary of the output interval (e.g. 1e-2)
        q (float): Quantization number. The result will be rounded to an
            integer increment of this value.
        base (int): Base of the log. Defaults to 10.

    """
    return Float(lower, upper).loguniform(base).quantized(q)


def choice(categories: Sequence):
    """Sample a categorical value.

    Sampling from ``tune.choice([1, 2])`` is equivalent to sampling from
    ``np.random.choice([1, 2])``

    """
    return Categorical(categories).uniform()


def randint(lower: int, upper: int):
    """Sample an integer value uniformly between ``lower`` and ``upper``.

    ``lower`` is inclusive, ``upper`` is exclusive.

    Sampling from ``tune.randint(10)`` is equivalent to sampling from
    ``np.random.randint(10)``

    .. versionchanged:: 1.5.0
        When converting Ray Tune configs to searcher-specific search spaces,
        the lower and upper limits are adjusted to keep compatibility with
        the bounds stated in the docstring above.

    """
    return Integer(lower, upper).uniform()


def lograndint(lower: int, upper: int, base: float = 10):
    """Sample an integer value log-uniformly between ``lower`` and ``upper``,
    with ``base`` being the base of logarithm.

    ``lower`` is inclusive, ``upper`` is exclusive.

    .. versionchanged:: 1.5.0
        When converting Ray Tune configs to searcher-specific search spaces,
        the lower and upper limits are adjusted to keep compatibility with
        the bounds stated in the docstring above.

    """
    return Integer(lower, upper).loguniform(base)


def qrandint(lower: int, upper: int, q: int = 1):
    """Sample an integer value uniformly between ``lower`` and ``upper``.

    ``lower`` is inclusive, ``upper`` is also inclusive (!).

    The value will be quantized, i.e. rounded to an integer increment of ``q``.
    Quantization makes the upper bound inclusive.

    .. versionchanged:: 1.5.0
        When converting Ray Tune configs to searcher-specific search spaces,
        the lower and upper limits are adjusted to keep compatibility with
        the bounds stated in the docstring above.

    """
    return Integer(lower, upper).uniform().quantized(q)


def qlograndint(lower: int, upper: int, q: int, base: float = 10):
    """Sample an integer value log-uniformly between ``lower`` and ``upper``,
    with ``base`` being the base of logarithm.

    ``lower`` is inclusive, ``upper`` is also inclusive (!).

    The value will be quantized, i.e. rounded to an integer increment of ``q``.
    Quantization makes the upper bound inclusive.

    .. versionchanged:: 1.5.0
        When converting Ray Tune configs to searcher-specific search spaces,
        the lower and upper limits are adjusted to keep compatibility with
        the bounds stated in the docstring above.

    """
    return Integer(lower, upper).loguniform(base).quantized(q)


def randn(mean: float = 0.0, sd: float = 1.0):
    """Sample a float value normally with ``mean`` and ``sd``.

    Args:
        mean (float): Mean of the normal distribution. Defaults to 0.
        sd (float): SD of the normal distribution. Defaults to 1.

    """
    return Float(None, None).normal(mean, sd)


def qrandn(mean: float, sd: float, q: float):
    """Sample a float value normally with ``mean`` and ``sd``.

    The value will be quantized, i.e. rounded to an integer increment of ``q``.

    Args:
        mean (float): Mean of the normal distribution.
        sd (float): SD of the normal distribution.
        q (float): Quantization number. The result will be rounded to an
            integer increment of this value.

    """
    return Float(None, None).normal(mean, sd).quantized(q)
=======
import logging
from copy import copy
from inspect import signature
from math import isclose
from typing import Any, Callable, Dict, List, Optional, Sequence, Union

import numpy as np

# Backwards compatibility
try:
    # Added in numpy>=1.17 but we require numpy>=1.16
    np_random_generator = np.random.Generator
    LEGACY_RNG = False
except AttributeError:

    class np_random_generator:
        pass

    LEGACY_RNG = True

logger = logging.getLogger(__name__)


class _BackwardsCompatibleNumpyRng:
    """Thin wrapper to ensure backwards compatibility between
    new and old numpy randomness generators.
    """

    _rng = None

    def __init__(
        self,
        generator_or_seed: Optional[
            Union["np_random_generator", np.random.RandomState, int]
        ] = None,
    ):
        if generator_or_seed is None or isinstance(
            generator_or_seed, (np.random.RandomState, np_random_generator)
        ):
            self._rng = generator_or_seed
        elif LEGACY_RNG:
            self._rng = np.random.RandomState(generator_or_seed)
        else:
            self._rng = np.random.default_rng(generator_or_seed)

    @property
    def legacy_rng(self) -> bool:
        return not isinstance(self._rng, np_random_generator)

    @property
    def rng(self):
        # don't set self._rng to np.random to avoid picking issues
        return self._rng if self._rng is not None else np.random

    def __getattr__(self, name: str) -> Any:
        # https://numpy.org/doc/stable/reference/random/new-or-different.html
        if self.legacy_rng:
            if name == "integers":
                name = "randint"
            elif name == "random":
                name = "rand"
        return getattr(self.rng, name)


RandomState = Union[
    None, _BackwardsCompatibleNumpyRng, np_random_generator, np.random.RandomState, int
]


class Domain:
    """Base class to specify a type and valid range to sample parameters from.

    This base class is implemented by parameter spaces, like float ranges
    (``Float``), integer ranges (``Integer``), or categorical variables
    (``Categorical``). The ``Domain`` object contains information about
    valid values (e.g. minimum and maximum values), and exposes methods that
    allow specification of specific samplers (e.g. ``uniform()`` or
    ``loguniform()``).

    """

    sampler = None
    default_sampler_cls = None

    def cast(self, value):
        """Cast value to domain type"""
        return value

    def set_sampler(self, sampler, allow_override=False):
        if self.sampler and not allow_override:
            raise ValueError(
                "You can only choose one sampler for parameter "
                "domains. Existing sampler for parameter {}: "
                "{}. Tried to add {}".format(
                    self.__class__.__name__, self.sampler, sampler
                )
            )
        self.sampler = sampler

    def get_sampler(self):
        sampler = self.sampler
        if not sampler:
            sampler = self.default_sampler_cls()
        return sampler

    def sample(
        self,
        spec: Optional[Union[List[Dict], Dict]] = None,
        size: int = 1,
        random_state: "RandomState" = None,
    ):
        if not isinstance(random_state, _BackwardsCompatibleNumpyRng):
            random_state = _BackwardsCompatibleNumpyRng(random_state)
        sampler = self.get_sampler()
        return sampler.sample(self, spec=spec, size=size, random_state=random_state)

    def is_grid(self):
        return isinstance(self.sampler, Grid)

    def is_function(self):
        return False

    def is_valid(self, value: Any):
        """Returns True if `value` is a valid value in this domain."""
        raise NotImplementedError

    @property
    def domain_str(self):
        return "(unknown)"


class Sampler:
    def sample(
        self,
        domain: Domain,
        spec: Optional[Union[List[Dict], Dict]] = None,
        size: int = 1,
        random_state: "RandomState" = None,
    ):
        raise NotImplementedError


class BaseSampler(Sampler):
    def __str__(self):
        return "Base"


class Uniform(Sampler):
    def __str__(self):
        return "Uniform"


class LogUniform(Sampler):
    def __init__(self, base: float = 10):
        self.base = base
        assert self.base > 0, "Base has to be strictly greater than 0"

    def __str__(self):
        return "LogUniform"


class Normal(Sampler):
    def __init__(self, mean: float = 0.0, sd: float = 0.0):
        self.mean = mean
        self.sd = sd

        assert self.sd > 0, "SD has to be strictly greater than 0"

    def __str__(self):
        return "Normal"


class Grid(Sampler):
    """Dummy sampler used for grid search"""

    def sample(
        self,
        domain: Domain,
        spec: Optional[Union[List[Dict], Dict]] = None,
        size: int = 1,
        random_state: "RandomState" = None,
    ):
        return RuntimeError("Do not call `sample()` on grid.")


class Float(Domain):
    class _Uniform(Uniform):
        def sample(
            self,
            domain: "Float",
            spec: Optional[Union[List[Dict], Dict]] = None,
            size: int = 1,
            random_state: "RandomState" = None,
        ):
            if not isinstance(random_state, _BackwardsCompatibleNumpyRng):
                random_state = _BackwardsCompatibleNumpyRng(random_state)
            assert domain.lower > float("-inf"), "Uniform needs a lower bound"
            assert domain.upper < float("inf"), "Uniform needs a upper bound"
            items = random_state.uniform(domain.lower, domain.upper, size=size)
            return items if len(items) > 1 else domain.cast(items[0])

    class _LogUniform(LogUniform):
        def sample(
            self,
            domain: "Float",
            spec: Optional[Union[List[Dict], Dict]] = None,
            size: int = 1,
            random_state: "RandomState" = None,
        ):
            if not isinstance(random_state, _BackwardsCompatibleNumpyRng):
                random_state = _BackwardsCompatibleNumpyRng(random_state)
            assert domain.lower > 0, "LogUniform needs a lower bound greater than 0"
            assert (
                0 < domain.upper < float("inf")
            ), "LogUniform needs a upper bound greater than 0"
            logmin = np.log(domain.lower) / np.log(self.base)
            logmax = np.log(domain.upper) / np.log(self.base)

            items = self.base ** (random_state.uniform(logmin, logmax, size=size))
            return items if len(items) > 1 else domain.cast(items[0])

    class _Normal(Normal):
        def sample(
            self,
            domain: "Float",
            spec: Optional[Union[List[Dict], Dict]] = None,
            size: int = 1,
            random_state: "RandomState" = None,
        ):
            if not isinstance(random_state, _BackwardsCompatibleNumpyRng):
                random_state = _BackwardsCompatibleNumpyRng(random_state)
            assert not domain.lower or domain.lower == float(
                "-inf"
            ), "Normal sampling does not allow a lower value bound."
            assert not domain.upper or domain.upper == float(
                "inf"
            ), "Normal sampling does not allow a upper value bound."
            items = random_state.normal(self.mean, self.sd, size=size)
            return items if len(items) > 1 else domain.cast(items[0])

    default_sampler_cls = _Uniform

    def __init__(self, lower: Optional[float], upper: Optional[float]):
        # Need to explicitly check for None
        self.lower = lower if lower is not None else float("-inf")
        self.upper = upper if upper is not None else float("inf")

    def cast(self, value):
        return float(value)

    def uniform(self):
        if not self.lower > float("-inf"):
            raise ValueError(
                "Uniform requires a lower bound. Make sure to set the "
                "`lower` parameter of `Float()`."
            )
        if not self.upper < float("inf"):
            raise ValueError(
                "Uniform requires a upper bound. Make sure to set the "
                "`upper` parameter of `Float()`."
            )
        new = copy(self)
        new.set_sampler(self._Uniform())
        return new

    def loguniform(self, base: float = 10):
        if not self.lower > 0:
            raise ValueError(
                "LogUniform requires a lower bound greater than 0."
                f"Got: {self.lower}. Did you pass a variable that has "
                "been log-transformed? If so, pass the non-transformed value "
                "instead."
            )
        if not 0 < self.upper < float("inf"):
            raise ValueError(
                "LogUniform requires a upper bound greater than 0. "
                f"Got: {self.lower}. Did you pass a variable that has "
                "been log-transformed? If so, pass the non-transformed value "
                "instead."
            )
        new = copy(self)
        new.set_sampler(self._LogUniform(base))
        return new

    def normal(self, mean=0.0, sd=1.0):
        new = copy(self)
        new.set_sampler(self._Normal(mean, sd))
        return new

    def quantized(self, q: float):
        if self.lower > float("-inf") and not isclose(
            self.lower / q, round(self.lower / q)
        ):
            raise ValueError(
                f"Your lower variable bound {self.lower} is not divisible by "
                f"quantization factor {q}."
            )
        if self.upper < float("inf") and not isclose(
            self.upper / q, round(self.upper / q)
        ):
            raise ValueError(
                f"Your upper variable bound {self.upper} is not divisible by "
                f"quantization factor {q}."
            )

        new = copy(self)
        new.set_sampler(Quantized(new.get_sampler(), q), allow_override=True)
        return new

    def is_valid(self, value: float):
        return self.lower <= value <= self.upper

    @property
    def domain_str(self):
        return f"({self.lower}, {self.upper})"


class Integer(Domain):
    class _Uniform(Uniform):
        def sample(
            self,
            domain: "Integer",
            spec: Optional[Union[List[Dict], Dict]] = None,
            size: int = 1,
            random_state: "RandomState" = None,
        ):
            if not isinstance(random_state, _BackwardsCompatibleNumpyRng):
                random_state = _BackwardsCompatibleNumpyRng(random_state)
            items = random_state.integers(domain.lower, domain.upper, size=size)
            return items if len(items) > 1 else domain.cast(items[0])

    class _LogUniform(LogUniform):
        def sample(
            self,
            domain: "Integer",
            spec: Optional[Union[List[Dict], Dict]] = None,
            size: int = 1,
            random_state: "RandomState" = None,
        ):
            if not isinstance(random_state, _BackwardsCompatibleNumpyRng):
                random_state = _BackwardsCompatibleNumpyRng(random_state)
            assert domain.lower > 0, "LogUniform needs a lower bound greater than 0"
            assert (
                0 < domain.upper < float("inf")
            ), "LogUniform needs a upper bound greater than 0"
            logmin = np.log(domain.lower) / np.log(self.base)
            logmax = np.log(domain.upper) / np.log(self.base)

            items = self.base ** (random_state.uniform(logmin, logmax, size=size))
            items = np.floor(items).astype(int)
            return items if len(items) > 1 else domain.cast(items[0])

    default_sampler_cls = _Uniform

    def __init__(self, lower, upper):
        self.lower = lower
        self.upper = upper

    def cast(self, value):
        return int(value)

    def quantized(self, q: int):
        new = copy(self)
        new.set_sampler(Quantized(new.get_sampler(), q), allow_override=True)
        return new

    def uniform(self):
        new = copy(self)
        new.set_sampler(self._Uniform())
        return new

    def loguniform(self, base: float = 10):
        if not self.lower > 0:
            raise ValueError(
                "LogUniform requires a lower bound greater than 0."
                f"Got: {self.lower}. Did you pass a variable that has "
                "been log-transformed? If so, pass the non-transformed value "
                "instead."
            )
        if not 0 < self.upper < float("inf"):
            raise ValueError(
                "LogUniform requires a upper bound greater than 0. "
                f"Got: {self.lower}. Did you pass a variable that has "
                "been log-transformed? If so, pass the non-transformed value "
                "instead."
            )
        new = copy(self)
        new.set_sampler(self._LogUniform(base))
        return new

    def is_valid(self, value: int):
        return self.lower <= value <= self.upper

    @property
    def domain_str(self):
        return f"({self.lower}, {self.upper})"


class Categorical(Domain):
    class _Uniform(Uniform):
        def sample(
            self,
            domain: "Categorical",
            spec: Optional[Union[List[Dict], Dict]] = None,
            size: int = 1,
            random_state: "RandomState" = None,
        ):
            if not isinstance(random_state, _BackwardsCompatibleNumpyRng):
                random_state = _BackwardsCompatibleNumpyRng(random_state)
            # do not use .choice() directly on domain.categories
            # as that will coerce them to a single dtype
            indices = random_state.choice(
                np.arange(0, len(domain.categories)), size=size
            )
            items = [domain.categories[index] for index in indices]
            return items if len(items) > 1 else domain.cast(items[0])

    default_sampler_cls = _Uniform

    def __init__(self, categories: Sequence):
        self.categories = list(categories)

    def uniform(self):
        new = copy(self)
        new.set_sampler(self._Uniform())
        return new

    def grid(self):
        new = copy(self)
        new.set_sampler(Grid())
        return new

    def __len__(self):
        return len(self.categories)

    def __getitem__(self, item):
        return self.categories[item]

    def is_valid(self, value: Any):
        return value in self.categories

    @property
    def domain_str(self):
        return f"{self.categories}"


class Function(Domain):
    class _CallSampler(BaseSampler):
        def sample(
            self,
            domain: "Function",
            spec: Optional[Union[List[Dict], Dict]] = None,
            size: int = 1,
            random_state: "RandomState" = None,
        ):
            if not isinstance(random_state, _BackwardsCompatibleNumpyRng):
                random_state = _BackwardsCompatibleNumpyRng(random_state)
            if domain.pass_spec:
                items = [
                    domain.func(spec[i] if isinstance(spec, list) else spec)
                    for i in range(size)
                ]
            else:
                items = [domain.func() for i in range(size)]

            return items if len(items) > 1 else domain.cast(items[0])

    default_sampler_cls = _CallSampler

    def __init__(self, func: Callable):
        sig = signature(func)

        pass_spec = True  # whether we should pass `spec` when calling `func`
        try:
            sig.bind({})
        except TypeError:
            pass_spec = False

        if not pass_spec:
            try:
                sig.bind()
            except TypeError as exc:
                raise ValueError(
                    "The function passed to a `Function` parameter must be "
                    "callable with either 0 or 1 parameters."
                ) from exc

        self.pass_spec = pass_spec
        self.func = func

    def is_function(self):
        return True

    def is_valid(self, value: Any):
        return True  # This is user-defined, so lets not assume anything

    @property
    def domain_str(self):
        return f"{self.func}()"


class Quantized(Sampler):
    def __init__(self, sampler: Sampler, q: Union[float, int]):
        self.sampler = sampler
        self.q = q

        assert self.sampler, "Quantized() expects a sampler instance"

    def get_sampler(self):
        return self.sampler

    def sample(
        self,
        domain: Domain,
        spec: Optional[Union[List[Dict], Dict]] = None,
        size: int = 1,
        random_state: "RandomState" = None,
    ):
        if not isinstance(random_state, _BackwardsCompatibleNumpyRng):
            random_state = _BackwardsCompatibleNumpyRng(random_state)
        values = self.sampler.sample(domain, spec, size, random_state=random_state)
        quantized = np.round(np.divide(values, self.q)) * self.q
        if not isinstance(quantized, np.ndarray):
            return domain.cast(quantized)
        return list(quantized)


# TODO (krfricke): Remove tune.function
def function(func):
    logger.warning(
        "DeprecationWarning: wrapping {} with tune.function() is no "
        "longer needed".format(func)
    )
    return func


def sample_from(func: Callable[[Dict], Any]):
    """Specify that tune should sample configuration values from this function.

    Arguments:
        func: An callable function to draw a sample from.
    """
    return Function(func)


def uniform(lower: float, upper: float):
    """Sample a float value uniformly between ``lower`` and ``upper``.

    Sampling from ``tune.uniform(1, 10)`` is equivalent to sampling from
    ``np.random.uniform(1, 10))``

    """
    return Float(lower, upper).uniform()


def quniform(lower: float, upper: float, q: float):
    """Sample a quantized float value uniformly between ``lower`` and ``upper``.

    Sampling from ``tune.uniform(1, 10)`` is equivalent to sampling from
    ``np.random.uniform(1, 10))``

    The value will be quantized, i.e. rounded to an integer increment of ``q``.
    Quantization makes the upper bound inclusive.

    """
    return Float(lower, upper).uniform().quantized(q)


def loguniform(lower: float, upper: float, base: float = 10):
    """Sugar for sampling in different orders of magnitude.

    Args:
        lower (float): Lower boundary of the output interval (e.g. 1e-4)
        upper (float): Upper boundary of the output interval (e.g. 1e-2)
        base (int): Base of the log. Defaults to 10.

    """
    return Float(lower, upper).loguniform(base)


def qloguniform(lower: float, upper: float, q: float, base: float = 10):
    """Sugar for sampling in different orders of magnitude.

    The value will be quantized, i.e. rounded to an integer increment of ``q``.

    Quantization makes the upper bound inclusive.

    Args:
        lower (float): Lower boundary of the output interval (e.g. 1e-4)
        upper (float): Upper boundary of the output interval (e.g. 1e-2)
        q (float): Quantization number. The result will be rounded to an
            integer increment of this value.
        base (int): Base of the log. Defaults to 10.

    """
    return Float(lower, upper).loguniform(base).quantized(q)


def choice(categories: Sequence):
    """Sample a categorical value.

    Sampling from ``tune.choice([1, 2])`` is equivalent to sampling from
    ``np.random.choice([1, 2])``

    """
    return Categorical(categories).uniform()


def randint(lower: int, upper: int):
    """Sample an integer value uniformly between ``lower`` and ``upper``.

    ``lower`` is inclusive, ``upper`` is exclusive.

    Sampling from ``tune.randint(10)`` is equivalent to sampling from
    ``np.random.randint(10)``

    .. versionchanged:: 1.5.0
        When converting Ray Tune configs to searcher-specific search spaces,
        the lower and upper limits are adjusted to keep compatibility with
        the bounds stated in the docstring above.

    """
    return Integer(lower, upper).uniform()


def lograndint(lower: int, upper: int, base: float = 10):
    """Sample an integer value log-uniformly between ``lower`` and ``upper``,
    with ``base`` being the base of logarithm.

    ``lower`` is inclusive, ``upper`` is exclusive.

    .. versionchanged:: 1.5.0
        When converting Ray Tune configs to searcher-specific search spaces,
        the lower and upper limits are adjusted to keep compatibility with
        the bounds stated in the docstring above.

    """
    return Integer(lower, upper).loguniform(base)


def qrandint(lower: int, upper: int, q: int = 1):
    """Sample an integer value uniformly between ``lower`` and ``upper``.

    ``lower`` is inclusive, ``upper`` is also inclusive (!).

    The value will be quantized, i.e. rounded to an integer increment of ``q``.
    Quantization makes the upper bound inclusive.

    .. versionchanged:: 1.5.0
        When converting Ray Tune configs to searcher-specific search spaces,
        the lower and upper limits are adjusted to keep compatibility with
        the bounds stated in the docstring above.

    """
    return Integer(lower, upper).uniform().quantized(q)


def qlograndint(lower: int, upper: int, q: int, base: float = 10):
    """Sample an integer value log-uniformly between ``lower`` and ``upper``,
    with ``base`` being the base of logarithm.

    ``lower`` is inclusive, ``upper`` is also inclusive (!).

    The value will be quantized, i.e. rounded to an integer increment of ``q``.
    Quantization makes the upper bound inclusive.

    .. versionchanged:: 1.5.0
        When converting Ray Tune configs to searcher-specific search spaces,
        the lower and upper limits are adjusted to keep compatibility with
        the bounds stated in the docstring above.

    """
    return Integer(lower, upper).loguniform(base).quantized(q)


def randn(mean: float = 0.0, sd: float = 1.0):
    """Sample a float value normally with ``mean`` and ``sd``.

    Args:
        mean (float): Mean of the normal distribution. Defaults to 0.
        sd (float): SD of the normal distribution. Defaults to 1.

    """
    return Float(None, None).normal(mean, sd)


def qrandn(mean: float, sd: float, q: float):
    """Sample a float value normally with ``mean`` and ``sd``.

    The value will be quantized, i.e. rounded to an integer increment of ``q``.

    Args:
        mean (float): Mean of the normal distribution.
        sd (float): SD of the normal distribution.
        q (float): Quantization number. The result will be rounded to an
            integer increment of this value.

    """
    return Float(None, None).normal(mean, sd).quantized(q)
>>>>>>> 19672688
<|MERGE_RESOLUTION|>--- conflicted
+++ resolved
@@ -1,1396 +1,699 @@
-<<<<<<< HEAD
-import logging
-from copy import copy
-from inspect import signature
-from math import isclose
-from typing import Any, Callable, Dict, List, Optional, Sequence, Union
-
-import numpy as np
-
-# Backwards compatibility
-try:
-    # Added in numpy>=1.17 but we require numpy>=1.16
-    np_random_generator = np.random.Generator
-    LEGACY_RNG = False
-except AttributeError:
-
-    class np_random_generator:
-        pass
-
-    LEGACY_RNG = True
-
-logger = logging.getLogger(__name__)
-
-
-class _BackwardsCompatibleNumpyRng:
-    """Thin wrapper to ensure backwards compatibility between
-    new and old numpy randomness generators.
-    """
-
-    _rng = None
-
-    def __init__(
-        self,
-        generator_or_seed: Optional[
-            Union["np_random_generator", np.random.RandomState, int]
-        ] = None,
-    ):
-        if generator_or_seed is None or isinstance(
-            generator_or_seed, (np.random.RandomState, np_random_generator)
-        ):
-            self._rng = generator_or_seed
-        elif LEGACY_RNG:
-            self._rng = np.random.RandomState(generator_or_seed)
-        else:
-            self._rng = np.random.default_rng(generator_or_seed)
-
-    @property
-    def legacy_rng(self) -> bool:
-        return not isinstance(self._rng, np_random_generator)
-
-    @property
-    def rng(self):
-        # don't set self._rng to np.random to avoid picking issues
-        return self._rng if self._rng is not None else np.random
-
-    def __getattr__(self, name: str) -> Any:
-        # https://numpy.org/doc/stable/reference/random/new-or-different.html
-        if self.legacy_rng:
-            if name == "integers":
-                name = "randint"
-            elif name == "random":
-                name = "rand"
-        return getattr(self.rng, name)
-
-
-RandomState = Union[
-    None, _BackwardsCompatibleNumpyRng, np_random_generator, np.random.RandomState, int
-]
-
-
-class Domain:
-    """Base class to specify a type and valid range to sample parameters from.
-
-    This base class is implemented by parameter spaces, like float ranges
-    (``Float``), integer ranges (``Integer``), or categorical variables
-    (``Categorical``). The ``Domain`` object contains information about
-    valid values (e.g. minimum and maximum values), and exposes methods that
-    allow specification of specific samplers (e.g. ``uniform()`` or
-    ``loguniform()``).
-
-    """
-
-    sampler = None
-    default_sampler_cls = None
-
-    def cast(self, value):
-        """Cast value to domain type"""
-        return value
-
-    def set_sampler(self, sampler, allow_override=False):
-        if self.sampler and not allow_override:
-            raise ValueError(
-                "You can only choose one sampler for parameter "
-                "domains. Existing sampler for parameter {}: "
-                "{}. Tried to add {}".format(
-                    self.__class__.__name__, self.sampler, sampler
-                )
-            )
-        self.sampler = sampler
-
-    def get_sampler(self):
-        sampler = self.sampler
-        if not sampler:
-            sampler = self.default_sampler_cls()
-        return sampler
-
-    def sample(
-        self,
-        spec: Optional[Union[List[Dict], Dict]] = None,
-        size: int = 1,
-        random_state: "RandomState" = None,
-    ):
-        if not isinstance(random_state, _BackwardsCompatibleNumpyRng):
-            random_state = _BackwardsCompatibleNumpyRng(random_state)
-        sampler = self.get_sampler()
-        return sampler.sample(self, spec=spec, size=size, random_state=random_state)
-
-    def is_grid(self):
-        return isinstance(self.sampler, Grid)
-
-    def is_function(self):
-        return False
-
-    def is_valid(self, value: Any):
-        """Returns True if `value` is a valid value in this domain."""
-        raise NotImplementedError
-
-    @property
-    def domain_str(self):
-        return "(unknown)"
-
-
-class Sampler:
-    def sample(
-        self,
-        domain: Domain,
-        spec: Optional[Union[List[Dict], Dict]] = None,
-        size: int = 1,
-        random_state: "RandomState" = None,
-    ):
-        raise NotImplementedError
-
-
-class BaseSampler(Sampler):
-    def __str__(self):
-        return "Base"
-
-
-class Uniform(Sampler):
-    def __str__(self):
-        return "Uniform"
-
-
-class LogUniform(Sampler):
-    def __init__(self, base: float = 10):
-        self.base = base
-        assert self.base > 0, "Base has to be strictly greater than 0"
-
-    def __str__(self):
-        return "LogUniform"
-
-
-class Normal(Sampler):
-    def __init__(self, mean: float = 0.0, sd: float = 0.0):
-        self.mean = mean
-        self.sd = sd
-
-        assert self.sd > 0, "SD has to be strictly greater than 0"
-
-    def __str__(self):
-        return "Normal"
-
-
-class Grid(Sampler):
-    """Dummy sampler used for grid search"""
-
-    def sample(
-        self,
-        domain: Domain,
-        spec: Optional[Union[List[Dict], Dict]] = None,
-        size: int = 1,
-        random_state: "RandomState" = None,
-    ):
-        return RuntimeError("Do not call `sample()` on grid.")
-
-
-class Float(Domain):
-    class _Uniform(Uniform):
-        def sample(
-            self,
-            domain: "Float",
-            spec: Optional[Union[List[Dict], Dict]] = None,
-            size: int = 1,
-            random_state: "RandomState" = None,
-        ):
-            if not isinstance(random_state, _BackwardsCompatibleNumpyRng):
-                random_state = _BackwardsCompatibleNumpyRng(random_state)
-            assert domain.lower > float("-inf"), "Uniform needs a lower bound"
-            assert domain.upper < float("inf"), "Uniform needs a upper bound"
-            items = random_state.uniform(domain.lower, domain.upper, size=size)
-            return items if len(items) > 1 else domain.cast(items[0])
-
-    class _LogUniform(LogUniform):
-        def sample(
-            self,
-            domain: "Float",
-            spec: Optional[Union[List[Dict], Dict]] = None,
-            size: int = 1,
-            random_state: "RandomState" = None,
-        ):
-            if not isinstance(random_state, _BackwardsCompatibleNumpyRng):
-                random_state = _BackwardsCompatibleNumpyRng(random_state)
-            assert domain.lower > 0, "LogUniform needs a lower bound greater than 0"
-            assert (
-                0 < domain.upper < float("inf")
-            ), "LogUniform needs a upper bound greater than 0"
-            logmin = np.log(domain.lower) / np.log(self.base)
-            logmax = np.log(domain.upper) / np.log(self.base)
-
-            items = self.base ** (random_state.uniform(logmin, logmax, size=size))
-            return items if len(items) > 1 else domain.cast(items[0])
-
-    class _Normal(Normal):
-        def sample(
-            self,
-            domain: "Float",
-            spec: Optional[Union[List[Dict], Dict]] = None,
-            size: int = 1,
-            random_state: "RandomState" = None,
-        ):
-            if not isinstance(random_state, _BackwardsCompatibleNumpyRng):
-                random_state = _BackwardsCompatibleNumpyRng(random_state)
-            assert not domain.lower or domain.lower == float(
-                "-inf"
-            ), "Normal sampling does not allow a lower value bound."
-            assert not domain.upper or domain.upper == float(
-                "inf"
-            ), "Normal sampling does not allow a upper value bound."
-            items = random_state.normal(self.mean, self.sd, size=size)
-            return items if len(items) > 1 else domain.cast(items[0])
-
-    default_sampler_cls = _Uniform
-
-    def __init__(self, lower: Optional[float], upper: Optional[float]):
-        # Need to explicitly check for None
-        self.lower = lower if lower is not None else float("-inf")
-        self.upper = upper if upper is not None else float("inf")
-
-    def cast(self, value):
-        return float(value)
-
-    def uniform(self):
-        if not self.lower > float("-inf"):
-            raise ValueError(
-                "Uniform requires a lower bound. Make sure to set the "
-                "`lower` parameter of `Float()`."
-            )
-        if not self.upper < float("inf"):
-            raise ValueError(
-                "Uniform requires a upper bound. Make sure to set the "
-                "`upper` parameter of `Float()`."
-            )
-        new = copy(self)
-        new.set_sampler(self._Uniform())
-        return new
-
-    def loguniform(self, base: float = 10):
-        if not self.lower > 0:
-            raise ValueError(
-                "LogUniform requires a lower bound greater than 0."
-                f"Got: {self.lower}. Did you pass a variable that has "
-                "been log-transformed? If so, pass the non-transformed value "
-                "instead."
-            )
-        if not 0 < self.upper < float("inf"):
-            raise ValueError(
-                "LogUniform requires a upper bound greater than 0. "
-                f"Got: {self.lower}. Did you pass a variable that has "
-                "been log-transformed? If so, pass the non-transformed value "
-                "instead."
-            )
-        new = copy(self)
-        new.set_sampler(self._LogUniform(base))
-        return new
-
-    def normal(self, mean=0.0, sd=1.0):
-        new = copy(self)
-        new.set_sampler(self._Normal(mean, sd))
-        return new
-
-    def quantized(self, q: float):
-        if self.lower > float("-inf") and not isclose(
-            self.lower / q, round(self.lower / q)
-        ):
-            raise ValueError(
-                f"Your lower variable bound {self.lower} is not divisible by "
-                f"quantization factor {q}."
-            )
-        if self.upper < float("inf") and not isclose(
-            self.upper / q, round(self.upper / q)
-        ):
-            raise ValueError(
-                f"Your upper variable bound {self.upper} is not divisible by "
-                f"quantization factor {q}."
-            )
-
-        new = copy(self)
-        new.set_sampler(Quantized(new.get_sampler(), q), allow_override=True)
-        return new
-
-    def is_valid(self, value: float):
-        return self.lower <= value <= self.upper
-
-    @property
-    def domain_str(self):
-        return f"({self.lower}, {self.upper})"
-
-
-class Integer(Domain):
-    class _Uniform(Uniform):
-        def sample(
-            self,
-            domain: "Integer",
-            spec: Optional[Union[List[Dict], Dict]] = None,
-            size: int = 1,
-            random_state: "RandomState" = None,
-        ):
-            if not isinstance(random_state, _BackwardsCompatibleNumpyRng):
-                random_state = _BackwardsCompatibleNumpyRng(random_state)
-            items = random_state.integers(domain.lower, domain.upper, size=size)
-            return items if len(items) > 1 else domain.cast(items[0])
-
-    class _LogUniform(LogUniform):
-        def sample(
-            self,
-            domain: "Integer",
-            spec: Optional[Union[List[Dict], Dict]] = None,
-            size: int = 1,
-            random_state: "RandomState" = None,
-        ):
-            if not isinstance(random_state, _BackwardsCompatibleNumpyRng):
-                random_state = _BackwardsCompatibleNumpyRng(random_state)
-            assert domain.lower > 0, "LogUniform needs a lower bound greater than 0"
-            assert (
-                0 < domain.upper < float("inf")
-            ), "LogUniform needs a upper bound greater than 0"
-            logmin = np.log(domain.lower) / np.log(self.base)
-            logmax = np.log(domain.upper) / np.log(self.base)
-
-            items = self.base ** (random_state.uniform(logmin, logmax, size=size))
-            items = np.floor(items).astype(int)
-            return items if len(items) > 1 else domain.cast(items[0])
-
-    default_sampler_cls = _Uniform
-
-    def __init__(self, lower, upper):
-        self.lower = lower
-        self.upper = upper
-
-    def cast(self, value):
-        return int(value)
-
-    def quantized(self, q: int):
-        new = copy(self)
-        new.set_sampler(Quantized(new.get_sampler(), q), allow_override=True)
-        return new
-
-    def uniform(self):
-        new = copy(self)
-        new.set_sampler(self._Uniform())
-        return new
-
-    def loguniform(self, base: float = 10):
-        if not self.lower > 0:
-            raise ValueError(
-                "LogUniform requires a lower bound greater than 0."
-                f"Got: {self.lower}. Did you pass a variable that has "
-                "been log-transformed? If so, pass the non-transformed value "
-                "instead."
-            )
-        if not 0 < self.upper < float("inf"):
-            raise ValueError(
-                "LogUniform requires a upper bound greater than 0. "
-                f"Got: {self.lower}. Did you pass a variable that has "
-                "been log-transformed? If so, pass the non-transformed value "
-                "instead."
-            )
-        new = copy(self)
-        new.set_sampler(self._LogUniform(base))
-        return new
-
-    def is_valid(self, value: int):
-        return self.lower <= value <= self.upper
-
-    @property
-    def domain_str(self):
-        return f"({self.lower}, {self.upper})"
-
-
-class Categorical(Domain):
-    class _Uniform(Uniform):
-        def sample(
-            self,
-            domain: "Categorical",
-            spec: Optional[Union[List[Dict], Dict]] = None,
-            size: int = 1,
-            random_state: "RandomState" = None,
-        ):
-            if not isinstance(random_state, _BackwardsCompatibleNumpyRng):
-                random_state = _BackwardsCompatibleNumpyRng(random_state)
-            items = random_state.choice(domain.categories, size=size).tolist()
-            return items if len(items) > 1 else domain.cast(items[0])
-
-    default_sampler_cls = _Uniform
-
-    def __init__(self, categories: Sequence):
-        self.categories = list(categories)
-
-    def uniform(self):
-        new = copy(self)
-        new.set_sampler(self._Uniform())
-        return new
-
-    def grid(self):
-        new = copy(self)
-        new.set_sampler(Grid())
-        return new
-
-    def __len__(self):
-        return len(self.categories)
-
-    def __getitem__(self, item):
-        return self.categories[item]
-
-    def is_valid(self, value: Any):
-        return value in self.categories
-
-    @property
-    def domain_str(self):
-        return f"{self.categories}"
-
-
-class Function(Domain):
-    class _CallSampler(BaseSampler):
-        def sample(
-            self,
-            domain: "Function",
-            spec: Optional[Union[List[Dict], Dict]] = None,
-            size: int = 1,
-            random_state: "RandomState" = None,
-        ):
-            if not isinstance(random_state, _BackwardsCompatibleNumpyRng):
-                random_state = _BackwardsCompatibleNumpyRng(random_state)
-            if domain.pass_spec:
-                items = [
-                    domain.func(spec[i] if isinstance(spec, list) else spec)
-                    for i in range(size)
-                ]
-            else:
-                items = [domain.func() for i in range(size)]
-
-            return items if len(items) > 1 else domain.cast(items[0])
-
-    default_sampler_cls = _CallSampler
-
-    def __init__(self, func: Callable):
-        sig = signature(func)
-
-        pass_spec = True  # whether we should pass `spec` when calling `func`
-        try:
-            sig.bind({})
-        except TypeError:
-            pass_spec = False
-
-        if not pass_spec:
-            try:
-                sig.bind()
-            except TypeError as exc:
-                raise ValueError(
-                    "The function passed to a `Function` parameter must be "
-                    "callable with either 0 or 1 parameters."
-                ) from exc
-
-        self.pass_spec = pass_spec
-        self.func = func
-
-    def is_function(self):
-        return True
-
-    def is_valid(self, value: Any):
-        return True  # This is user-defined, so lets not assume anything
-
-    @property
-    def domain_str(self):
-        return f"{self.func}()"
-
-
-class Quantized(Sampler):
-    def __init__(self, sampler: Sampler, q: Union[float, int]):
-        self.sampler = sampler
-        self.q = q
-
-        assert self.sampler, "Quantized() expects a sampler instance"
-
-    def get_sampler(self):
-        return self.sampler
-
-    def sample(
-        self,
-        domain: Domain,
-        spec: Optional[Union[List[Dict], Dict]] = None,
-        size: int = 1,
-        random_state: "RandomState" = None,
-    ):
-        if not isinstance(random_state, _BackwardsCompatibleNumpyRng):
-            random_state = _BackwardsCompatibleNumpyRng(random_state)
-        values = self.sampler.sample(domain, spec, size, random_state=random_state)
-        quantized = np.round(np.divide(values, self.q)) * self.q
-        if not isinstance(quantized, np.ndarray):
-            return domain.cast(quantized)
-        return list(quantized)
-
-
-# TODO (krfricke): Remove tune.function
-def function(func):
-    logger.warning(
-        "DeprecationWarning: wrapping {} with tune.function() is no "
-        "longer needed".format(func)
-    )
-    return func
-
-
-def sample_from(func: Callable[[Dict], Any]):
-    """Specify that tune should sample configuration values from this function.
-
-    Arguments:
-        func: An callable function to draw a sample from.
-    """
-    return Function(func)
-
-
-def uniform(lower: float, upper: float):
-    """Sample a float value uniformly between ``lower`` and ``upper``.
-
-    Sampling from ``tune.uniform(1, 10)`` is equivalent to sampling from
-    ``np.random.uniform(1, 10))``
-
-    """
-    return Float(lower, upper).uniform()
-
-
-def quniform(lower: float, upper: float, q: float):
-    """Sample a quantized float value uniformly between ``lower`` and ``upper``.
-
-    Sampling from ``tune.uniform(1, 10)`` is equivalent to sampling from
-    ``np.random.uniform(1, 10))``
-
-    The value will be quantized, i.e. rounded to an integer increment of ``q``.
-    Quantization makes the upper bound inclusive.
-
-    """
-    return Float(lower, upper).uniform().quantized(q)
-
-
-def loguniform(lower: float, upper: float, base: float = 10):
-    """Sugar for sampling in different orders of magnitude.
-
-    Args:
-        lower (float): Lower boundary of the output interval (e.g. 1e-4)
-        upper (float): Upper boundary of the output interval (e.g. 1e-2)
-        base (int): Base of the log. Defaults to 10.
-
-    """
-    return Float(lower, upper).loguniform(base)
-
-
-def qloguniform(lower: float, upper: float, q: float, base: float = 10):
-    """Sugar for sampling in different orders of magnitude.
-
-    The value will be quantized, i.e. rounded to an integer increment of ``q``.
-
-    Quantization makes the upper bound inclusive.
-
-    Args:
-        lower (float): Lower boundary of the output interval (e.g. 1e-4)
-        upper (float): Upper boundary of the output interval (e.g. 1e-2)
-        q (float): Quantization number. The result will be rounded to an
-            integer increment of this value.
-        base (int): Base of the log. Defaults to 10.
-
-    """
-    return Float(lower, upper).loguniform(base).quantized(q)
-
-
-def choice(categories: Sequence):
-    """Sample a categorical value.
-
-    Sampling from ``tune.choice([1, 2])`` is equivalent to sampling from
-    ``np.random.choice([1, 2])``
-
-    """
-    return Categorical(categories).uniform()
-
-
-def randint(lower: int, upper: int):
-    """Sample an integer value uniformly between ``lower`` and ``upper``.
-
-    ``lower`` is inclusive, ``upper`` is exclusive.
-
-    Sampling from ``tune.randint(10)`` is equivalent to sampling from
-    ``np.random.randint(10)``
-
-    .. versionchanged:: 1.5.0
-        When converting Ray Tune configs to searcher-specific search spaces,
-        the lower and upper limits are adjusted to keep compatibility with
-        the bounds stated in the docstring above.
-
-    """
-    return Integer(lower, upper).uniform()
-
-
-def lograndint(lower: int, upper: int, base: float = 10):
-    """Sample an integer value log-uniformly between ``lower`` and ``upper``,
-    with ``base`` being the base of logarithm.
-
-    ``lower`` is inclusive, ``upper`` is exclusive.
-
-    .. versionchanged:: 1.5.0
-        When converting Ray Tune configs to searcher-specific search spaces,
-        the lower and upper limits are adjusted to keep compatibility with
-        the bounds stated in the docstring above.
-
-    """
-    return Integer(lower, upper).loguniform(base)
-
-
-def qrandint(lower: int, upper: int, q: int = 1):
-    """Sample an integer value uniformly between ``lower`` and ``upper``.
-
-    ``lower`` is inclusive, ``upper`` is also inclusive (!).
-
-    The value will be quantized, i.e. rounded to an integer increment of ``q``.
-    Quantization makes the upper bound inclusive.
-
-    .. versionchanged:: 1.5.0
-        When converting Ray Tune configs to searcher-specific search spaces,
-        the lower and upper limits are adjusted to keep compatibility with
-        the bounds stated in the docstring above.
-
-    """
-    return Integer(lower, upper).uniform().quantized(q)
-
-
-def qlograndint(lower: int, upper: int, q: int, base: float = 10):
-    """Sample an integer value log-uniformly between ``lower`` and ``upper``,
-    with ``base`` being the base of logarithm.
-
-    ``lower`` is inclusive, ``upper`` is also inclusive (!).
-
-    The value will be quantized, i.e. rounded to an integer increment of ``q``.
-    Quantization makes the upper bound inclusive.
-
-    .. versionchanged:: 1.5.0
-        When converting Ray Tune configs to searcher-specific search spaces,
-        the lower and upper limits are adjusted to keep compatibility with
-        the bounds stated in the docstring above.
-
-    """
-    return Integer(lower, upper).loguniform(base).quantized(q)
-
-
-def randn(mean: float = 0.0, sd: float = 1.0):
-    """Sample a float value normally with ``mean`` and ``sd``.
-
-    Args:
-        mean (float): Mean of the normal distribution. Defaults to 0.
-        sd (float): SD of the normal distribution. Defaults to 1.
-
-    """
-    return Float(None, None).normal(mean, sd)
-
-
-def qrandn(mean: float, sd: float, q: float):
-    """Sample a float value normally with ``mean`` and ``sd``.
-
-    The value will be quantized, i.e. rounded to an integer increment of ``q``.
-
-    Args:
-        mean (float): Mean of the normal distribution.
-        sd (float): SD of the normal distribution.
-        q (float): Quantization number. The result will be rounded to an
-            integer increment of this value.
-
-    """
-    return Float(None, None).normal(mean, sd).quantized(q)
-=======
-import logging
-from copy import copy
-from inspect import signature
-from math import isclose
-from typing import Any, Callable, Dict, List, Optional, Sequence, Union
-
-import numpy as np
-
-# Backwards compatibility
-try:
-    # Added in numpy>=1.17 but we require numpy>=1.16
-    np_random_generator = np.random.Generator
-    LEGACY_RNG = False
-except AttributeError:
-
-    class np_random_generator:
-        pass
-
-    LEGACY_RNG = True
-
-logger = logging.getLogger(__name__)
-
-
-class _BackwardsCompatibleNumpyRng:
-    """Thin wrapper to ensure backwards compatibility between
-    new and old numpy randomness generators.
-    """
-
-    _rng = None
-
-    def __init__(
-        self,
-        generator_or_seed: Optional[
-            Union["np_random_generator", np.random.RandomState, int]
-        ] = None,
-    ):
-        if generator_or_seed is None or isinstance(
-            generator_or_seed, (np.random.RandomState, np_random_generator)
-        ):
-            self._rng = generator_or_seed
-        elif LEGACY_RNG:
-            self._rng = np.random.RandomState(generator_or_seed)
-        else:
-            self._rng = np.random.default_rng(generator_or_seed)
-
-    @property
-    def legacy_rng(self) -> bool:
-        return not isinstance(self._rng, np_random_generator)
-
-    @property
-    def rng(self):
-        # don't set self._rng to np.random to avoid picking issues
-        return self._rng if self._rng is not None else np.random
-
-    def __getattr__(self, name: str) -> Any:
-        # https://numpy.org/doc/stable/reference/random/new-or-different.html
-        if self.legacy_rng:
-            if name == "integers":
-                name = "randint"
-            elif name == "random":
-                name = "rand"
-        return getattr(self.rng, name)
-
-
-RandomState = Union[
-    None, _BackwardsCompatibleNumpyRng, np_random_generator, np.random.RandomState, int
-]
-
-
-class Domain:
-    """Base class to specify a type and valid range to sample parameters from.
-
-    This base class is implemented by parameter spaces, like float ranges
-    (``Float``), integer ranges (``Integer``), or categorical variables
-    (``Categorical``). The ``Domain`` object contains information about
-    valid values (e.g. minimum and maximum values), and exposes methods that
-    allow specification of specific samplers (e.g. ``uniform()`` or
-    ``loguniform()``).
-
-    """
-
-    sampler = None
-    default_sampler_cls = None
-
-    def cast(self, value):
-        """Cast value to domain type"""
-        return value
-
-    def set_sampler(self, sampler, allow_override=False):
-        if self.sampler and not allow_override:
-            raise ValueError(
-                "You can only choose one sampler for parameter "
-                "domains. Existing sampler for parameter {}: "
-                "{}. Tried to add {}".format(
-                    self.__class__.__name__, self.sampler, sampler
-                )
-            )
-        self.sampler = sampler
-
-    def get_sampler(self):
-        sampler = self.sampler
-        if not sampler:
-            sampler = self.default_sampler_cls()
-        return sampler
-
-    def sample(
-        self,
-        spec: Optional[Union[List[Dict], Dict]] = None,
-        size: int = 1,
-        random_state: "RandomState" = None,
-    ):
-        if not isinstance(random_state, _BackwardsCompatibleNumpyRng):
-            random_state = _BackwardsCompatibleNumpyRng(random_state)
-        sampler = self.get_sampler()
-        return sampler.sample(self, spec=spec, size=size, random_state=random_state)
-
-    def is_grid(self):
-        return isinstance(self.sampler, Grid)
-
-    def is_function(self):
-        return False
-
-    def is_valid(self, value: Any):
-        """Returns True if `value` is a valid value in this domain."""
-        raise NotImplementedError
-
-    @property
-    def domain_str(self):
-        return "(unknown)"
-
-
-class Sampler:
-    def sample(
-        self,
-        domain: Domain,
-        spec: Optional[Union[List[Dict], Dict]] = None,
-        size: int = 1,
-        random_state: "RandomState" = None,
-    ):
-        raise NotImplementedError
-
-
-class BaseSampler(Sampler):
-    def __str__(self):
-        return "Base"
-
-
-class Uniform(Sampler):
-    def __str__(self):
-        return "Uniform"
-
-
-class LogUniform(Sampler):
-    def __init__(self, base: float = 10):
-        self.base = base
-        assert self.base > 0, "Base has to be strictly greater than 0"
-
-    def __str__(self):
-        return "LogUniform"
-
-
-class Normal(Sampler):
-    def __init__(self, mean: float = 0.0, sd: float = 0.0):
-        self.mean = mean
-        self.sd = sd
-
-        assert self.sd > 0, "SD has to be strictly greater than 0"
-
-    def __str__(self):
-        return "Normal"
-
-
-class Grid(Sampler):
-    """Dummy sampler used for grid search"""
-
-    def sample(
-        self,
-        domain: Domain,
-        spec: Optional[Union[List[Dict], Dict]] = None,
-        size: int = 1,
-        random_state: "RandomState" = None,
-    ):
-        return RuntimeError("Do not call `sample()` on grid.")
-
-
-class Float(Domain):
-    class _Uniform(Uniform):
-        def sample(
-            self,
-            domain: "Float",
-            spec: Optional[Union[List[Dict], Dict]] = None,
-            size: int = 1,
-            random_state: "RandomState" = None,
-        ):
-            if not isinstance(random_state, _BackwardsCompatibleNumpyRng):
-                random_state = _BackwardsCompatibleNumpyRng(random_state)
-            assert domain.lower > float("-inf"), "Uniform needs a lower bound"
-            assert domain.upper < float("inf"), "Uniform needs a upper bound"
-            items = random_state.uniform(domain.lower, domain.upper, size=size)
-            return items if len(items) > 1 else domain.cast(items[0])
-
-    class _LogUniform(LogUniform):
-        def sample(
-            self,
-            domain: "Float",
-            spec: Optional[Union[List[Dict], Dict]] = None,
-            size: int = 1,
-            random_state: "RandomState" = None,
-        ):
-            if not isinstance(random_state, _BackwardsCompatibleNumpyRng):
-                random_state = _BackwardsCompatibleNumpyRng(random_state)
-            assert domain.lower > 0, "LogUniform needs a lower bound greater than 0"
-            assert (
-                0 < domain.upper < float("inf")
-            ), "LogUniform needs a upper bound greater than 0"
-            logmin = np.log(domain.lower) / np.log(self.base)
-            logmax = np.log(domain.upper) / np.log(self.base)
-
-            items = self.base ** (random_state.uniform(logmin, logmax, size=size))
-            return items if len(items) > 1 else domain.cast(items[0])
-
-    class _Normal(Normal):
-        def sample(
-            self,
-            domain: "Float",
-            spec: Optional[Union[List[Dict], Dict]] = None,
-            size: int = 1,
-            random_state: "RandomState" = None,
-        ):
-            if not isinstance(random_state, _BackwardsCompatibleNumpyRng):
-                random_state = _BackwardsCompatibleNumpyRng(random_state)
-            assert not domain.lower or domain.lower == float(
-                "-inf"
-            ), "Normal sampling does not allow a lower value bound."
-            assert not domain.upper or domain.upper == float(
-                "inf"
-            ), "Normal sampling does not allow a upper value bound."
-            items = random_state.normal(self.mean, self.sd, size=size)
-            return items if len(items) > 1 else domain.cast(items[0])
-
-    default_sampler_cls = _Uniform
-
-    def __init__(self, lower: Optional[float], upper: Optional[float]):
-        # Need to explicitly check for None
-        self.lower = lower if lower is not None else float("-inf")
-        self.upper = upper if upper is not None else float("inf")
-
-    def cast(self, value):
-        return float(value)
-
-    def uniform(self):
-        if not self.lower > float("-inf"):
-            raise ValueError(
-                "Uniform requires a lower bound. Make sure to set the "
-                "`lower` parameter of `Float()`."
-            )
-        if not self.upper < float("inf"):
-            raise ValueError(
-                "Uniform requires a upper bound. Make sure to set the "
-                "`upper` parameter of `Float()`."
-            )
-        new = copy(self)
-        new.set_sampler(self._Uniform())
-        return new
-
-    def loguniform(self, base: float = 10):
-        if not self.lower > 0:
-            raise ValueError(
-                "LogUniform requires a lower bound greater than 0."
-                f"Got: {self.lower}. Did you pass a variable that has "
-                "been log-transformed? If so, pass the non-transformed value "
-                "instead."
-            )
-        if not 0 < self.upper < float("inf"):
-            raise ValueError(
-                "LogUniform requires a upper bound greater than 0. "
-                f"Got: {self.lower}. Did you pass a variable that has "
-                "been log-transformed? If so, pass the non-transformed value "
-                "instead."
-            )
-        new = copy(self)
-        new.set_sampler(self._LogUniform(base))
-        return new
-
-    def normal(self, mean=0.0, sd=1.0):
-        new = copy(self)
-        new.set_sampler(self._Normal(mean, sd))
-        return new
-
-    def quantized(self, q: float):
-        if self.lower > float("-inf") and not isclose(
-            self.lower / q, round(self.lower / q)
-        ):
-            raise ValueError(
-                f"Your lower variable bound {self.lower} is not divisible by "
-                f"quantization factor {q}."
-            )
-        if self.upper < float("inf") and not isclose(
-            self.upper / q, round(self.upper / q)
-        ):
-            raise ValueError(
-                f"Your upper variable bound {self.upper} is not divisible by "
-                f"quantization factor {q}."
-            )
-
-        new = copy(self)
-        new.set_sampler(Quantized(new.get_sampler(), q), allow_override=True)
-        return new
-
-    def is_valid(self, value: float):
-        return self.lower <= value <= self.upper
-
-    @property
-    def domain_str(self):
-        return f"({self.lower}, {self.upper})"
-
-
-class Integer(Domain):
-    class _Uniform(Uniform):
-        def sample(
-            self,
-            domain: "Integer",
-            spec: Optional[Union[List[Dict], Dict]] = None,
-            size: int = 1,
-            random_state: "RandomState" = None,
-        ):
-            if not isinstance(random_state, _BackwardsCompatibleNumpyRng):
-                random_state = _BackwardsCompatibleNumpyRng(random_state)
-            items = random_state.integers(domain.lower, domain.upper, size=size)
-            return items if len(items) > 1 else domain.cast(items[0])
-
-    class _LogUniform(LogUniform):
-        def sample(
-            self,
-            domain: "Integer",
-            spec: Optional[Union[List[Dict], Dict]] = None,
-            size: int = 1,
-            random_state: "RandomState" = None,
-        ):
-            if not isinstance(random_state, _BackwardsCompatibleNumpyRng):
-                random_state = _BackwardsCompatibleNumpyRng(random_state)
-            assert domain.lower > 0, "LogUniform needs a lower bound greater than 0"
-            assert (
-                0 < domain.upper < float("inf")
-            ), "LogUniform needs a upper bound greater than 0"
-            logmin = np.log(domain.lower) / np.log(self.base)
-            logmax = np.log(domain.upper) / np.log(self.base)
-
-            items = self.base ** (random_state.uniform(logmin, logmax, size=size))
-            items = np.floor(items).astype(int)
-            return items if len(items) > 1 else domain.cast(items[0])
-
-    default_sampler_cls = _Uniform
-
-    def __init__(self, lower, upper):
-        self.lower = lower
-        self.upper = upper
-
-    def cast(self, value):
-        return int(value)
-
-    def quantized(self, q: int):
-        new = copy(self)
-        new.set_sampler(Quantized(new.get_sampler(), q), allow_override=True)
-        return new
-
-    def uniform(self):
-        new = copy(self)
-        new.set_sampler(self._Uniform())
-        return new
-
-    def loguniform(self, base: float = 10):
-        if not self.lower > 0:
-            raise ValueError(
-                "LogUniform requires a lower bound greater than 0."
-                f"Got: {self.lower}. Did you pass a variable that has "
-                "been log-transformed? If so, pass the non-transformed value "
-                "instead."
-            )
-        if not 0 < self.upper < float("inf"):
-            raise ValueError(
-                "LogUniform requires a upper bound greater than 0. "
-                f"Got: {self.lower}. Did you pass a variable that has "
-                "been log-transformed? If so, pass the non-transformed value "
-                "instead."
-            )
-        new = copy(self)
-        new.set_sampler(self._LogUniform(base))
-        return new
-
-    def is_valid(self, value: int):
-        return self.lower <= value <= self.upper
-
-    @property
-    def domain_str(self):
-        return f"({self.lower}, {self.upper})"
-
-
-class Categorical(Domain):
-    class _Uniform(Uniform):
-        def sample(
-            self,
-            domain: "Categorical",
-            spec: Optional[Union[List[Dict], Dict]] = None,
-            size: int = 1,
-            random_state: "RandomState" = None,
-        ):
-            if not isinstance(random_state, _BackwardsCompatibleNumpyRng):
-                random_state = _BackwardsCompatibleNumpyRng(random_state)
-            # do not use .choice() directly on domain.categories
-            # as that will coerce them to a single dtype
-            indices = random_state.choice(
-                np.arange(0, len(domain.categories)), size=size
-            )
-            items = [domain.categories[index] for index in indices]
-            return items if len(items) > 1 else domain.cast(items[0])
-
-    default_sampler_cls = _Uniform
-
-    def __init__(self, categories: Sequence):
-        self.categories = list(categories)
-
-    def uniform(self):
-        new = copy(self)
-        new.set_sampler(self._Uniform())
-        return new
-
-    def grid(self):
-        new = copy(self)
-        new.set_sampler(Grid())
-        return new
-
-    def __len__(self):
-        return len(self.categories)
-
-    def __getitem__(self, item):
-        return self.categories[item]
-
-    def is_valid(self, value: Any):
-        return value in self.categories
-
-    @property
-    def domain_str(self):
-        return f"{self.categories}"
-
-
-class Function(Domain):
-    class _CallSampler(BaseSampler):
-        def sample(
-            self,
-            domain: "Function",
-            spec: Optional[Union[List[Dict], Dict]] = None,
-            size: int = 1,
-            random_state: "RandomState" = None,
-        ):
-            if not isinstance(random_state, _BackwardsCompatibleNumpyRng):
-                random_state = _BackwardsCompatibleNumpyRng(random_state)
-            if domain.pass_spec:
-                items = [
-                    domain.func(spec[i] if isinstance(spec, list) else spec)
-                    for i in range(size)
-                ]
-            else:
-                items = [domain.func() for i in range(size)]
-
-            return items if len(items) > 1 else domain.cast(items[0])
-
-    default_sampler_cls = _CallSampler
-
-    def __init__(self, func: Callable):
-        sig = signature(func)
-
-        pass_spec = True  # whether we should pass `spec` when calling `func`
-        try:
-            sig.bind({})
-        except TypeError:
-            pass_spec = False
-
-        if not pass_spec:
-            try:
-                sig.bind()
-            except TypeError as exc:
-                raise ValueError(
-                    "The function passed to a `Function` parameter must be "
-                    "callable with either 0 or 1 parameters."
-                ) from exc
-
-        self.pass_spec = pass_spec
-        self.func = func
-
-    def is_function(self):
-        return True
-
-    def is_valid(self, value: Any):
-        return True  # This is user-defined, so lets not assume anything
-
-    @property
-    def domain_str(self):
-        return f"{self.func}()"
-
-
-class Quantized(Sampler):
-    def __init__(self, sampler: Sampler, q: Union[float, int]):
-        self.sampler = sampler
-        self.q = q
-
-        assert self.sampler, "Quantized() expects a sampler instance"
-
-    def get_sampler(self):
-        return self.sampler
-
-    def sample(
-        self,
-        domain: Domain,
-        spec: Optional[Union[List[Dict], Dict]] = None,
-        size: int = 1,
-        random_state: "RandomState" = None,
-    ):
-        if not isinstance(random_state, _BackwardsCompatibleNumpyRng):
-            random_state = _BackwardsCompatibleNumpyRng(random_state)
-        values = self.sampler.sample(domain, spec, size, random_state=random_state)
-        quantized = np.round(np.divide(values, self.q)) * self.q
-        if not isinstance(quantized, np.ndarray):
-            return domain.cast(quantized)
-        return list(quantized)
-
-
-# TODO (krfricke): Remove tune.function
-def function(func):
-    logger.warning(
-        "DeprecationWarning: wrapping {} with tune.function() is no "
-        "longer needed".format(func)
-    )
-    return func
-
-
-def sample_from(func: Callable[[Dict], Any]):
-    """Specify that tune should sample configuration values from this function.
-
-    Arguments:
-        func: An callable function to draw a sample from.
-    """
-    return Function(func)
-
-
-def uniform(lower: float, upper: float):
-    """Sample a float value uniformly between ``lower`` and ``upper``.
-
-    Sampling from ``tune.uniform(1, 10)`` is equivalent to sampling from
-    ``np.random.uniform(1, 10))``
-
-    """
-    return Float(lower, upper).uniform()
-
-
-def quniform(lower: float, upper: float, q: float):
-    """Sample a quantized float value uniformly between ``lower`` and ``upper``.
-
-    Sampling from ``tune.uniform(1, 10)`` is equivalent to sampling from
-    ``np.random.uniform(1, 10))``
-
-    The value will be quantized, i.e. rounded to an integer increment of ``q``.
-    Quantization makes the upper bound inclusive.
-
-    """
-    return Float(lower, upper).uniform().quantized(q)
-
-
-def loguniform(lower: float, upper: float, base: float = 10):
-    """Sugar for sampling in different orders of magnitude.
-
-    Args:
-        lower (float): Lower boundary of the output interval (e.g. 1e-4)
-        upper (float): Upper boundary of the output interval (e.g. 1e-2)
-        base (int): Base of the log. Defaults to 10.
-
-    """
-    return Float(lower, upper).loguniform(base)
-
-
-def qloguniform(lower: float, upper: float, q: float, base: float = 10):
-    """Sugar for sampling in different orders of magnitude.
-
-    The value will be quantized, i.e. rounded to an integer increment of ``q``.
-
-    Quantization makes the upper bound inclusive.
-
-    Args:
-        lower (float): Lower boundary of the output interval (e.g. 1e-4)
-        upper (float): Upper boundary of the output interval (e.g. 1e-2)
-        q (float): Quantization number. The result will be rounded to an
-            integer increment of this value.
-        base (int): Base of the log. Defaults to 10.
-
-    """
-    return Float(lower, upper).loguniform(base).quantized(q)
-
-
-def choice(categories: Sequence):
-    """Sample a categorical value.
-
-    Sampling from ``tune.choice([1, 2])`` is equivalent to sampling from
-    ``np.random.choice([1, 2])``
-
-    """
-    return Categorical(categories).uniform()
-
-
-def randint(lower: int, upper: int):
-    """Sample an integer value uniformly between ``lower`` and ``upper``.
-
-    ``lower`` is inclusive, ``upper`` is exclusive.
-
-    Sampling from ``tune.randint(10)`` is equivalent to sampling from
-    ``np.random.randint(10)``
-
-    .. versionchanged:: 1.5.0
-        When converting Ray Tune configs to searcher-specific search spaces,
-        the lower and upper limits are adjusted to keep compatibility with
-        the bounds stated in the docstring above.
-
-    """
-    return Integer(lower, upper).uniform()
-
-
-def lograndint(lower: int, upper: int, base: float = 10):
-    """Sample an integer value log-uniformly between ``lower`` and ``upper``,
-    with ``base`` being the base of logarithm.
-
-    ``lower`` is inclusive, ``upper`` is exclusive.
-
-    .. versionchanged:: 1.5.0
-        When converting Ray Tune configs to searcher-specific search spaces,
-        the lower and upper limits are adjusted to keep compatibility with
-        the bounds stated in the docstring above.
-
-    """
-    return Integer(lower, upper).loguniform(base)
-
-
-def qrandint(lower: int, upper: int, q: int = 1):
-    """Sample an integer value uniformly between ``lower`` and ``upper``.
-
-    ``lower`` is inclusive, ``upper`` is also inclusive (!).
-
-    The value will be quantized, i.e. rounded to an integer increment of ``q``.
-    Quantization makes the upper bound inclusive.
-
-    .. versionchanged:: 1.5.0
-        When converting Ray Tune configs to searcher-specific search spaces,
-        the lower and upper limits are adjusted to keep compatibility with
-        the bounds stated in the docstring above.
-
-    """
-    return Integer(lower, upper).uniform().quantized(q)
-
-
-def qlograndint(lower: int, upper: int, q: int, base: float = 10):
-    """Sample an integer value log-uniformly between ``lower`` and ``upper``,
-    with ``base`` being the base of logarithm.
-
-    ``lower`` is inclusive, ``upper`` is also inclusive (!).
-
-    The value will be quantized, i.e. rounded to an integer increment of ``q``.
-    Quantization makes the upper bound inclusive.
-
-    .. versionchanged:: 1.5.0
-        When converting Ray Tune configs to searcher-specific search spaces,
-        the lower and upper limits are adjusted to keep compatibility with
-        the bounds stated in the docstring above.
-
-    """
-    return Integer(lower, upper).loguniform(base).quantized(q)
-
-
-def randn(mean: float = 0.0, sd: float = 1.0):
-    """Sample a float value normally with ``mean`` and ``sd``.
-
-    Args:
-        mean (float): Mean of the normal distribution. Defaults to 0.
-        sd (float): SD of the normal distribution. Defaults to 1.
-
-    """
-    return Float(None, None).normal(mean, sd)
-
-
-def qrandn(mean: float, sd: float, q: float):
-    """Sample a float value normally with ``mean`` and ``sd``.
-
-    The value will be quantized, i.e. rounded to an integer increment of ``q``.
-
-    Args:
-        mean (float): Mean of the normal distribution.
-        sd (float): SD of the normal distribution.
-        q (float): Quantization number. The result will be rounded to an
-            integer increment of this value.
-
-    """
-    return Float(None, None).normal(mean, sd).quantized(q)
->>>>>>> 19672688
+import logging
+from copy import copy
+from inspect import signature
+from math import isclose
+from typing import Any, Callable, Dict, List, Optional, Sequence, Union
+
+import numpy as np
+
+# Backwards compatibility
+try:
+    # Added in numpy>=1.17 but we require numpy>=1.16
+    np_random_generator = np.random.Generator
+    LEGACY_RNG = False
+except AttributeError:
+
+    class np_random_generator:
+        pass
+
+    LEGACY_RNG = True
+
+logger = logging.getLogger(__name__)
+
+
+class _BackwardsCompatibleNumpyRng:
+    """Thin wrapper to ensure backwards compatibility between
+    new and old numpy randomness generators.
+    """
+
+    _rng = None
+
+    def __init__(
+        self,
+        generator_or_seed: Optional[
+            Union["np_random_generator", np.random.RandomState, int]
+        ] = None,
+    ):
+        if generator_or_seed is None or isinstance(
+            generator_or_seed, (np.random.RandomState, np_random_generator)
+        ):
+            self._rng = generator_or_seed
+        elif LEGACY_RNG:
+            self._rng = np.random.RandomState(generator_or_seed)
+        else:
+            self._rng = np.random.default_rng(generator_or_seed)
+
+    @property
+    def legacy_rng(self) -> bool:
+        return not isinstance(self._rng, np_random_generator)
+
+    @property
+    def rng(self):
+        # don't set self._rng to np.random to avoid picking issues
+        return self._rng if self._rng is not None else np.random
+
+    def __getattr__(self, name: str) -> Any:
+        # https://numpy.org/doc/stable/reference/random/new-or-different.html
+        if self.legacy_rng:
+            if name == "integers":
+                name = "randint"
+            elif name == "random":
+                name = "rand"
+        return getattr(self.rng, name)
+
+
+RandomState = Union[
+    None, _BackwardsCompatibleNumpyRng, np_random_generator, np.random.RandomState, int
+]
+
+
+class Domain:
+    """Base class to specify a type and valid range to sample parameters from.
+
+    This base class is implemented by parameter spaces, like float ranges
+    (``Float``), integer ranges (``Integer``), or categorical variables
+    (``Categorical``). The ``Domain`` object contains information about
+    valid values (e.g. minimum and maximum values), and exposes methods that
+    allow specification of specific samplers (e.g. ``uniform()`` or
+    ``loguniform()``).
+
+    """
+
+    sampler = None
+    default_sampler_cls = None
+
+    def cast(self, value):
+        """Cast value to domain type"""
+        return value
+
+    def set_sampler(self, sampler, allow_override=False):
+        if self.sampler and not allow_override:
+            raise ValueError(
+                "You can only choose one sampler for parameter "
+                "domains. Existing sampler for parameter {}: "
+                "{}. Tried to add {}".format(
+                    self.__class__.__name__, self.sampler, sampler
+                )
+            )
+        self.sampler = sampler
+
+    def get_sampler(self):
+        sampler = self.sampler
+        if not sampler:
+            sampler = self.default_sampler_cls()
+        return sampler
+
+    def sample(
+        self,
+        spec: Optional[Union[List[Dict], Dict]] = None,
+        size: int = 1,
+        random_state: "RandomState" = None,
+    ):
+        if not isinstance(random_state, _BackwardsCompatibleNumpyRng):
+            random_state = _BackwardsCompatibleNumpyRng(random_state)
+        sampler = self.get_sampler()
+        return sampler.sample(self, spec=spec, size=size, random_state=random_state)
+
+    def is_grid(self):
+        return isinstance(self.sampler, Grid)
+
+    def is_function(self):
+        return False
+
+    def is_valid(self, value: Any):
+        """Returns True if `value` is a valid value in this domain."""
+        raise NotImplementedError
+
+    @property
+    def domain_str(self):
+        return "(unknown)"
+
+
+class Sampler:
+    def sample(
+        self,
+        domain: Domain,
+        spec: Optional[Union[List[Dict], Dict]] = None,
+        size: int = 1,
+        random_state: "RandomState" = None,
+    ):
+        raise NotImplementedError
+
+
+class BaseSampler(Sampler):
+    def __str__(self):
+        return "Base"
+
+
+class Uniform(Sampler):
+    def __str__(self):
+        return "Uniform"
+
+
+class LogUniform(Sampler):
+    def __init__(self, base: float = 10):
+        self.base = base
+        assert self.base > 0, "Base has to be strictly greater than 0"
+
+    def __str__(self):
+        return "LogUniform"
+
+
+class Normal(Sampler):
+    def __init__(self, mean: float = 0.0, sd: float = 0.0):
+        self.mean = mean
+        self.sd = sd
+
+        assert self.sd > 0, "SD has to be strictly greater than 0"
+
+    def __str__(self):
+        return "Normal"
+
+
+class Grid(Sampler):
+    """Dummy sampler used for grid search"""
+
+    def sample(
+        self,
+        domain: Domain,
+        spec: Optional[Union[List[Dict], Dict]] = None,
+        size: int = 1,
+        random_state: "RandomState" = None,
+    ):
+        return RuntimeError("Do not call `sample()` on grid.")
+
+
+class Float(Domain):
+    class _Uniform(Uniform):
+        def sample(
+            self,
+            domain: "Float",
+            spec: Optional[Union[List[Dict], Dict]] = None,
+            size: int = 1,
+            random_state: "RandomState" = None,
+        ):
+            if not isinstance(random_state, _BackwardsCompatibleNumpyRng):
+                random_state = _BackwardsCompatibleNumpyRng(random_state)
+            assert domain.lower > float("-inf"), "Uniform needs a lower bound"
+            assert domain.upper < float("inf"), "Uniform needs a upper bound"
+            items = random_state.uniform(domain.lower, domain.upper, size=size)
+            return items if len(items) > 1 else domain.cast(items[0])
+
+    class _LogUniform(LogUniform):
+        def sample(
+            self,
+            domain: "Float",
+            spec: Optional[Union[List[Dict], Dict]] = None,
+            size: int = 1,
+            random_state: "RandomState" = None,
+        ):
+            if not isinstance(random_state, _BackwardsCompatibleNumpyRng):
+                random_state = _BackwardsCompatibleNumpyRng(random_state)
+            assert domain.lower > 0, "LogUniform needs a lower bound greater than 0"
+            assert (
+                0 < domain.upper < float("inf")
+            ), "LogUniform needs a upper bound greater than 0"
+            logmin = np.log(domain.lower) / np.log(self.base)
+            logmax = np.log(domain.upper) / np.log(self.base)
+
+            items = self.base ** (random_state.uniform(logmin, logmax, size=size))
+            return items if len(items) > 1 else domain.cast(items[0])
+
+    class _Normal(Normal):
+        def sample(
+            self,
+            domain: "Float",
+            spec: Optional[Union[List[Dict], Dict]] = None,
+            size: int = 1,
+            random_state: "RandomState" = None,
+        ):
+            if not isinstance(random_state, _BackwardsCompatibleNumpyRng):
+                random_state = _BackwardsCompatibleNumpyRng(random_state)
+            assert not domain.lower or domain.lower == float(
+                "-inf"
+            ), "Normal sampling does not allow a lower value bound."
+            assert not domain.upper or domain.upper == float(
+                "inf"
+            ), "Normal sampling does not allow a upper value bound."
+            items = random_state.normal(self.mean, self.sd, size=size)
+            return items if len(items) > 1 else domain.cast(items[0])
+
+    default_sampler_cls = _Uniform
+
+    def __init__(self, lower: Optional[float], upper: Optional[float]):
+        # Need to explicitly check for None
+        self.lower = lower if lower is not None else float("-inf")
+        self.upper = upper if upper is not None else float("inf")
+
+    def cast(self, value):
+        return float(value)
+
+    def uniform(self):
+        if not self.lower > float("-inf"):
+            raise ValueError(
+                "Uniform requires a lower bound. Make sure to set the "
+                "`lower` parameter of `Float()`."
+            )
+        if not self.upper < float("inf"):
+            raise ValueError(
+                "Uniform requires a upper bound. Make sure to set the "
+                "`upper` parameter of `Float()`."
+            )
+        new = copy(self)
+        new.set_sampler(self._Uniform())
+        return new
+
+    def loguniform(self, base: float = 10):
+        if not self.lower > 0:
+            raise ValueError(
+                "LogUniform requires a lower bound greater than 0."
+                f"Got: {self.lower}. Did you pass a variable that has "
+                "been log-transformed? If so, pass the non-transformed value "
+                "instead."
+            )
+        if not 0 < self.upper < float("inf"):
+            raise ValueError(
+                "LogUniform requires a upper bound greater than 0. "
+                f"Got: {self.lower}. Did you pass a variable that has "
+                "been log-transformed? If so, pass the non-transformed value "
+                "instead."
+            )
+        new = copy(self)
+        new.set_sampler(self._LogUniform(base))
+        return new
+
+    def normal(self, mean=0.0, sd=1.0):
+        new = copy(self)
+        new.set_sampler(self._Normal(mean, sd))
+        return new
+
+    def quantized(self, q: float):
+        if self.lower > float("-inf") and not isclose(
+            self.lower / q, round(self.lower / q)
+        ):
+            raise ValueError(
+                f"Your lower variable bound {self.lower} is not divisible by "
+                f"quantization factor {q}."
+            )
+        if self.upper < float("inf") and not isclose(
+            self.upper / q, round(self.upper / q)
+        ):
+            raise ValueError(
+                f"Your upper variable bound {self.upper} is not divisible by "
+                f"quantization factor {q}."
+            )
+
+        new = copy(self)
+        new.set_sampler(Quantized(new.get_sampler(), q), allow_override=True)
+        return new
+
+    def is_valid(self, value: float):
+        return self.lower <= value <= self.upper
+
+    @property
+    def domain_str(self):
+        return f"({self.lower}, {self.upper})"
+
+
+class Integer(Domain):
+    class _Uniform(Uniform):
+        def sample(
+            self,
+            domain: "Integer",
+            spec: Optional[Union[List[Dict], Dict]] = None,
+            size: int = 1,
+            random_state: "RandomState" = None,
+        ):
+            if not isinstance(random_state, _BackwardsCompatibleNumpyRng):
+                random_state = _BackwardsCompatibleNumpyRng(random_state)
+            items = random_state.integers(domain.lower, domain.upper, size=size)
+            return items if len(items) > 1 else domain.cast(items[0])
+
+    class _LogUniform(LogUniform):
+        def sample(
+            self,
+            domain: "Integer",
+            spec: Optional[Union[List[Dict], Dict]] = None,
+            size: int = 1,
+            random_state: "RandomState" = None,
+        ):
+            if not isinstance(random_state, _BackwardsCompatibleNumpyRng):
+                random_state = _BackwardsCompatibleNumpyRng(random_state)
+            assert domain.lower > 0, "LogUniform needs a lower bound greater than 0"
+            assert (
+                0 < domain.upper < float("inf")
+            ), "LogUniform needs a upper bound greater than 0"
+            logmin = np.log(domain.lower) / np.log(self.base)
+            logmax = np.log(domain.upper) / np.log(self.base)
+
+            items = self.base ** (random_state.uniform(logmin, logmax, size=size))
+            items = np.floor(items).astype(int)
+            return items if len(items) > 1 else domain.cast(items[0])
+
+    default_sampler_cls = _Uniform
+
+    def __init__(self, lower, upper):
+        self.lower = lower
+        self.upper = upper
+
+    def cast(self, value):
+        return int(value)
+
+    def quantized(self, q: int):
+        new = copy(self)
+        new.set_sampler(Quantized(new.get_sampler(), q), allow_override=True)
+        return new
+
+    def uniform(self):
+        new = copy(self)
+        new.set_sampler(self._Uniform())
+        return new
+
+    def loguniform(self, base: float = 10):
+        if not self.lower > 0:
+            raise ValueError(
+                "LogUniform requires a lower bound greater than 0."
+                f"Got: {self.lower}. Did you pass a variable that has "
+                "been log-transformed? If so, pass the non-transformed value "
+                "instead."
+            )
+        if not 0 < self.upper < float("inf"):
+            raise ValueError(
+                "LogUniform requires a upper bound greater than 0. "
+                f"Got: {self.lower}. Did you pass a variable that has "
+                "been log-transformed? If so, pass the non-transformed value "
+                "instead."
+            )
+        new = copy(self)
+        new.set_sampler(self._LogUniform(base))
+        return new
+
+    def is_valid(self, value: int):
+        return self.lower <= value <= self.upper
+
+    @property
+    def domain_str(self):
+        return f"({self.lower}, {self.upper})"
+
+
+class Categorical(Domain):
+    class _Uniform(Uniform):
+        def sample(
+            self,
+            domain: "Categorical",
+            spec: Optional[Union[List[Dict], Dict]] = None,
+            size: int = 1,
+            random_state: "RandomState" = None,
+        ):
+            if not isinstance(random_state, _BackwardsCompatibleNumpyRng):
+                random_state = _BackwardsCompatibleNumpyRng(random_state)
+            # do not use .choice() directly on domain.categories
+            # as that will coerce them to a single dtype
+            indices = random_state.choice(
+                np.arange(0, len(domain.categories)), size=size
+            )
+            items = [domain.categories[index] for index in indices]
+            return items if len(items) > 1 else domain.cast(items[0])
+
+    default_sampler_cls = _Uniform
+
+    def __init__(self, categories: Sequence):
+        self.categories = list(categories)
+
+    def uniform(self):
+        new = copy(self)
+        new.set_sampler(self._Uniform())
+        return new
+
+    def grid(self):
+        new = copy(self)
+        new.set_sampler(Grid())
+        return new
+
+    def __len__(self):
+        return len(self.categories)
+
+    def __getitem__(self, item):
+        return self.categories[item]
+
+    def is_valid(self, value: Any):
+        return value in self.categories
+
+    @property
+    def domain_str(self):
+        return f"{self.categories}"
+
+
+class Function(Domain):
+    class _CallSampler(BaseSampler):
+        def sample(
+            self,
+            domain: "Function",
+            spec: Optional[Union[List[Dict], Dict]] = None,
+            size: int = 1,
+            random_state: "RandomState" = None,
+        ):
+            if not isinstance(random_state, _BackwardsCompatibleNumpyRng):
+                random_state = _BackwardsCompatibleNumpyRng(random_state)
+            if domain.pass_spec:
+                items = [
+                    domain.func(spec[i] if isinstance(spec, list) else spec)
+                    for i in range(size)
+                ]
+            else:
+                items = [domain.func() for i in range(size)]
+
+            return items if len(items) > 1 else domain.cast(items[0])
+
+    default_sampler_cls = _CallSampler
+
+    def __init__(self, func: Callable):
+        sig = signature(func)
+
+        pass_spec = True  # whether we should pass `spec` when calling `func`
+        try:
+            sig.bind({})
+        except TypeError:
+            pass_spec = False
+
+        if not pass_spec:
+            try:
+                sig.bind()
+            except TypeError as exc:
+                raise ValueError(
+                    "The function passed to a `Function` parameter must be "
+                    "callable with either 0 or 1 parameters."
+                ) from exc
+
+        self.pass_spec = pass_spec
+        self.func = func
+
+    def is_function(self):
+        return True
+
+    def is_valid(self, value: Any):
+        return True  # This is user-defined, so lets not assume anything
+
+    @property
+    def domain_str(self):
+        return f"{self.func}()"
+
+
+class Quantized(Sampler):
+    def __init__(self, sampler: Sampler, q: Union[float, int]):
+        self.sampler = sampler
+        self.q = q
+
+        assert self.sampler, "Quantized() expects a sampler instance"
+
+    def get_sampler(self):
+        return self.sampler
+
+    def sample(
+        self,
+        domain: Domain,
+        spec: Optional[Union[List[Dict], Dict]] = None,
+        size: int = 1,
+        random_state: "RandomState" = None,
+    ):
+        if not isinstance(random_state, _BackwardsCompatibleNumpyRng):
+            random_state = _BackwardsCompatibleNumpyRng(random_state)
+        values = self.sampler.sample(domain, spec, size, random_state=random_state)
+        quantized = np.round(np.divide(values, self.q)) * self.q
+        if not isinstance(quantized, np.ndarray):
+            return domain.cast(quantized)
+        return list(quantized)
+
+
+# TODO (krfricke): Remove tune.function
+def function(func):
+    logger.warning(
+        "DeprecationWarning: wrapping {} with tune.function() is no "
+        "longer needed".format(func)
+    )
+    return func
+
+
+def sample_from(func: Callable[[Dict], Any]):
+    """Specify that tune should sample configuration values from this function.
+
+    Arguments:
+        func: An callable function to draw a sample from.
+    """
+    return Function(func)
+
+
+def uniform(lower: float, upper: float):
+    """Sample a float value uniformly between ``lower`` and ``upper``.
+
+    Sampling from ``tune.uniform(1, 10)`` is equivalent to sampling from
+    ``np.random.uniform(1, 10))``
+
+    """
+    return Float(lower, upper).uniform()
+
+
+def quniform(lower: float, upper: float, q: float):
+    """Sample a quantized float value uniformly between ``lower`` and ``upper``.
+
+    Sampling from ``tune.uniform(1, 10)`` is equivalent to sampling from
+    ``np.random.uniform(1, 10))``
+
+    The value will be quantized, i.e. rounded to an integer increment of ``q``.
+    Quantization makes the upper bound inclusive.
+
+    """
+    return Float(lower, upper).uniform().quantized(q)
+
+
+def loguniform(lower: float, upper: float, base: float = 10):
+    """Sugar for sampling in different orders of magnitude.
+
+    Args:
+        lower (float): Lower boundary of the output interval (e.g. 1e-4)
+        upper (float): Upper boundary of the output interval (e.g. 1e-2)
+        base (int): Base of the log. Defaults to 10.
+
+    """
+    return Float(lower, upper).loguniform(base)
+
+
+def qloguniform(lower: float, upper: float, q: float, base: float = 10):
+    """Sugar for sampling in different orders of magnitude.
+
+    The value will be quantized, i.e. rounded to an integer increment of ``q``.
+
+    Quantization makes the upper bound inclusive.
+
+    Args:
+        lower (float): Lower boundary of the output interval (e.g. 1e-4)
+        upper (float): Upper boundary of the output interval (e.g. 1e-2)
+        q (float): Quantization number. The result will be rounded to an
+            integer increment of this value.
+        base (int): Base of the log. Defaults to 10.
+
+    """
+    return Float(lower, upper).loguniform(base).quantized(q)
+
+
+def choice(categories: Sequence):
+    """Sample a categorical value.
+
+    Sampling from ``tune.choice([1, 2])`` is equivalent to sampling from
+    ``np.random.choice([1, 2])``
+
+    """
+    return Categorical(categories).uniform()
+
+
+def randint(lower: int, upper: int):
+    """Sample an integer value uniformly between ``lower`` and ``upper``.
+
+    ``lower`` is inclusive, ``upper`` is exclusive.
+
+    Sampling from ``tune.randint(10)`` is equivalent to sampling from
+    ``np.random.randint(10)``
+
+    .. versionchanged:: 1.5.0
+        When converting Ray Tune configs to searcher-specific search spaces,
+        the lower and upper limits are adjusted to keep compatibility with
+        the bounds stated in the docstring above.
+
+    """
+    return Integer(lower, upper).uniform()
+
+
+def lograndint(lower: int, upper: int, base: float = 10):
+    """Sample an integer value log-uniformly between ``lower`` and ``upper``,
+    with ``base`` being the base of logarithm.
+
+    ``lower`` is inclusive, ``upper`` is exclusive.
+
+    .. versionchanged:: 1.5.0
+        When converting Ray Tune configs to searcher-specific search spaces,
+        the lower and upper limits are adjusted to keep compatibility with
+        the bounds stated in the docstring above.
+
+    """
+    return Integer(lower, upper).loguniform(base)
+
+
+def qrandint(lower: int, upper: int, q: int = 1):
+    """Sample an integer value uniformly between ``lower`` and ``upper``.
+
+    ``lower`` is inclusive, ``upper`` is also inclusive (!).
+
+    The value will be quantized, i.e. rounded to an integer increment of ``q``.
+    Quantization makes the upper bound inclusive.
+
+    .. versionchanged:: 1.5.0
+        When converting Ray Tune configs to searcher-specific search spaces,
+        the lower and upper limits are adjusted to keep compatibility with
+        the bounds stated in the docstring above.
+
+    """
+    return Integer(lower, upper).uniform().quantized(q)
+
+
+def qlograndint(lower: int, upper: int, q: int, base: float = 10):
+    """Sample an integer value log-uniformly between ``lower`` and ``upper``,
+    with ``base`` being the base of logarithm.
+
+    ``lower`` is inclusive, ``upper`` is also inclusive (!).
+
+    The value will be quantized, i.e. rounded to an integer increment of ``q``.
+    Quantization makes the upper bound inclusive.
+
+    .. versionchanged:: 1.5.0
+        When converting Ray Tune configs to searcher-specific search spaces,
+        the lower and upper limits are adjusted to keep compatibility with
+        the bounds stated in the docstring above.
+
+    """
+    return Integer(lower, upper).loguniform(base).quantized(q)
+
+
+def randn(mean: float = 0.0, sd: float = 1.0):
+    """Sample a float value normally with ``mean`` and ``sd``.
+
+    Args:
+        mean (float): Mean of the normal distribution. Defaults to 0.
+        sd (float): SD of the normal distribution. Defaults to 1.
+
+    """
+    return Float(None, None).normal(mean, sd)
+
+
+def qrandn(mean: float, sd: float, q: float):
+    """Sample a float value normally with ``mean`` and ``sd``.
+
+    The value will be quantized, i.e. rounded to an integer increment of ``q``.
+
+    Args:
+        mean (float): Mean of the normal distribution.
+        sd (float): SD of the normal distribution.
+        q (float): Quantization number. The result will be rounded to an
+            integer increment of this value.
+
+    """
+    return Float(None, None).normal(mean, sd).quantized(q)