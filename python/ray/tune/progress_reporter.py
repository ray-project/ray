from __future__ import print_function

import collections
import os
import sys
from typing import Dict, List, Optional

import numpy as np
import time

<<<<<<< HEAD
from ray.tune.result import (DEFAULT_METRIC, EPISODE_REWARD_MEAN,
                             MEAN_ACCURACY, MEAN_LOSS, TRAINING_ITERATION,
                             TIME_TOTAL_S, TIMESTEPS_TOTAL, AUTO_RESULT_KEYS)
from ray.tune.trial import Trial
=======
from ray.tune.callback import Callback
from ray.tune.logger import pretty_print
from ray.tune.result import (EPISODE_REWARD_MEAN, MEAN_ACCURACY, MEAN_LOSS,
                             TRAINING_ITERATION, TIME_TOTAL_S, TIMESTEPS_TOTAL,
                             AUTO_RESULT_KEYS)
from ray.tune.trial import DEBUG_PRINT_INTERVAL, Trial
>>>>>>> fb472461
from ray.tune.utils import unflattened_lookup
from ray.tune.utils.log import Verbosity, has_verbosity

try:
    from collections.abc import Mapping
except ImportError:
    from collections import Mapping

try:
    from tabulate import tabulate
except ImportError:
    raise ImportError("ray.tune in ray > 0.7.5 requires 'tabulate'. "
                      "Please re-run 'pip install ray[tune]' or "
                      "'pip install ray[rllib]'.")


class ProgressReporter:
    """Abstract class for experiment progress reporting.

    `should_report()` is called to determine whether or not `report()` should
    be called. Tune will call these functions after trial state transitions,
    receiving training results, and so on.
    """

    def should_report(self, trials, done=False):
        """Returns whether or not progress should be reported.

        Args:
            trials (list[Trial]): Trials to report on.
            done (bool): Whether this is the last progress report attempt.
        """
        raise NotImplementedError

    def report(self, trials, done, *sys_info):
        """Reports progress across trials.

        Args:
            trials (list[Trial]): Trials to report on.
            done (bool): Whether this is the last progress report attempt.
            sys_info: System info.
        """
        raise NotImplementedError


class TuneReporterBase(ProgressReporter):
    """Abstract base class for the default Tune reporters.

    If metric_columns is not overridden, Tune will attempt to automatically
    infer the metrics being outputted, up to 'infer_limit' number of
    metrics.

    Args:
        metric_columns (dict[str, str]|list[str]): Names of metrics to
            include in progress table. If this is a dict, the keys should
            be metric names and the values should be the displayed names.
            If this is a list, the metric name is used directly.
        parameter_columns (dict[str, str]|list[str]): Names of parameters to
            include in progress table. If this is a dict, the keys should
            be parameter names and the values should be the displayed names.
            If this is a list, the parameter name is used directly. If empty,
            defaults to all available parameters.
        max_progress_rows (int): Maximum number of rows to print
            in the progress table. The progress table describes the
            progress of each trial. Defaults to 20.
        max_error_rows (int): Maximum number of rows to print in the
            error table. The error table lists the error file, if any,
            corresponding to each trial. Defaults to 20.
        max_report_frequency (int): Maximum report frequency in seconds.
            Defaults to 5s.
        infer_limit (int): Maximum number of metrics to automatically infer
            from tune results.
        metric (str): Metric used to determine best current trial.
        mode (str): One of [min, max]. Determines whether objective is
            minimizing or maximizing the metric attribute.
    """

    # Truncated representations of column names (to accommodate small screens).
    DEFAULT_COLUMNS = collections.OrderedDict({
        MEAN_ACCURACY: "acc",
        MEAN_LOSS: "loss",
        TRAINING_ITERATION: "iter",
        TIME_TOTAL_S: "total time (s)",
        TIMESTEPS_TOTAL: "ts",
        EPISODE_REWARD_MEAN: "reward",
    })
    VALID_SUMMARY_TYPES = {
        int, float, np.float32, np.float64, np.int32, np.int64,
        type(None)
    }

    def __init__(self,
                 metric_columns=None,
                 parameter_columns=None,
                 total_samples=None,
                 max_progress_rows=20,
                 max_error_rows=20,
                 max_report_frequency=5,
                 infer_limit=3,
                 metric=None,
                 mode=None):
        self._total_samples = total_samples
        self._metrics_override = metric_columns is not None
        self._inferred_metrics = {}
        self._metric_columns = metric_columns or self.DEFAULT_COLUMNS.copy()
        self._parameter_columns = parameter_columns or []
        self._max_progress_rows = max_progress_rows
        self._max_error_rows = max_error_rows
        self._infer_limit = infer_limit

        self._max_report_freqency = max_report_frequency
        self._last_report_time = 0

        self._metric = metric
        self._mode = mode

    def set_search_properties(self, metric, mode):
        if self._metric and metric:
            return False
        if self._mode and mode:
            return False

        if metric:
            self._metric = metric
        if mode:
            self._mode = mode

        if self._metric is None and self._mode:
            # If only a mode was passed, use anonymous metric
            self._metric = DEFAULT_METRIC

        return True

    def set_total_samples(self, total_samples):
        self._total_samples = total_samples

    def should_report(self, trials, done=False):
        if time.time() - self._last_report_time > self._max_report_freqency:
            self._last_report_time = time.time()
            return True
        return done

    def add_metric_column(self, metric, representation=None):
        """Adds a metric to the existing columns.

        Args:
            metric (str): Metric to add. This must be a metric being returned
                in training step results.
            representation (str): Representation to use in table. Defaults to
                `metric`.
        """
        self._metrics_override = True
        if metric in self._metric_columns:
            raise ValueError("Column {} already exists.".format(metric))

        if isinstance(self._metric_columns, Mapping):
            representation = representation or metric
            self._metric_columns[metric] = representation
        else:
            if representation is not None and representation != metric:
                raise ValueError(
                    "`representation` cannot differ from `metric` "
                    "if this reporter was initialized with a list "
                    "of metric columns.")
            self._metric_columns.append(metric)

    def add_parameter_column(self, parameter, representation=None):
        """Adds a parameter to the existing columns.

        Args:
            parameter (str): Parameter to add. This must be a parameter
                specified in the configuration.
            representation (str): Representation to use in table. Defaults to
                `parameter`.
        """
        if parameter in self._parameter_columns:
            raise ValueError("Column {} already exists.".format(parameter))

        if isinstance(self._parameter_columns, Mapping):
            representation = representation or parameter
            self._parameter_columns[parameter] = representation
        else:
            if representation is not None and representation != parameter:
                raise ValueError(
                    "`representation` cannot differ from `parameter` "
                    "if this reporter was initialized with a list "
                    "of metric columns.")
            self._parameter_columns.append(parameter)

    def _progress_str(self, trials, done, *sys_info, fmt="psql", delim="\n"):
        """Returns full progress string.

        This string contains a progress table and error table. The progress
        table describes the progress of each trial. The error table lists
        the error file, if any, corresponding to each trial. The latter only
        exists if errors have occurred.

        Args:
            trials (list[Trial]): Trials to report on.
            done (bool): Whether this is the last progress report attempt.
            fmt (str): Table format. See `tablefmt` in tabulate API.
            delim (str): Delimiter between messages.
        """
        if not self._metrics_override:
            user_metrics = self._infer_user_metrics(trials, self._infer_limit)
            self._metric_columns.update(user_metrics)
        messages = ["== Status ==", memory_debug_str(), *sys_info]
        if done:
            max_progress = None
            max_error = None
        else:
            max_progress = self._max_progress_rows
            max_error = self._max_error_rows

        current_best_trial, metric = self._current_best_trial(trials)
        if current_best_trial:
            messages.append(
                best_trial_str(current_best_trial, metric,
                               self._parameter_columns))

        if has_verbosity(Verbosity.V1_EXPERIMENT):
            # Will filter the table in `trial_progress_str`
            messages.append(
                trial_progress_str(
                    trials,
                    metric_columns=self._metric_columns,
                    parameter_columns=self._parameter_columns,
                    total_samples=self._total_samples,
                    fmt=fmt,
                    max_rows=max_progress,
                    done=done))
            messages.append(
                trial_errors_str(trials, fmt=fmt, max_rows=max_error))

        return delim.join(messages) + delim

    def _infer_user_metrics(self, trials, limit=4):
        """Try to infer the metrics to print out."""
        if len(self._inferred_metrics) >= limit:
            return self._inferred_metrics
        self._inferred_metrics = {}
        for t in trials:
            if not t.last_result:
                continue
            for metric, value in t.last_result.items():
                if metric not in self.DEFAULT_COLUMNS:
                    if metric not in AUTO_RESULT_KEYS:
                        if type(value) in self.VALID_SUMMARY_TYPES:
                            self._inferred_metrics[metric] = metric

                if len(self._inferred_metrics) >= limit:
                    return self._inferred_metrics
        return self._inferred_metrics

    def _current_best_trial(self, trials):
        if not trials:
            return None, None

        metric, mode = self._metric, self._mode
        # If no metric has been set, see if exactly one has been reported
        # and use that one. `mode` must still be set.
        if not metric:
            if len(self._inferred_metrics) == 1:
                metric = list(self._inferred_metrics.keys())[0]

        if not metric or not mode:
            return None, metric

        metric_op = 1. if mode == "max" else -1.
        best_metric = float("-inf")
        best_trial = None
        for t in trials:
            if not t.last_result:
                continue
            if metric not in t.last_result:
                continue
            if not best_metric or \
               t.last_result[metric] * metric_op > best_metric:
                best_metric = t.last_result[metric] * metric_op
                best_trial = t
        return best_trial, metric


class JupyterNotebookReporter(TuneReporterBase):
    """Jupyter notebook-friendly Reporter that can update display in-place.

    Args:
        overwrite (bool): Flag for overwriting the last reported progress.
        metric_columns (dict[str, str]|list[str]): Names of metrics to
            include in progress table. If this is a dict, the keys should
            be metric names and the values should be the displayed names.
            If this is a list, the metric name is used directly.
        parameter_columns (dict[str, str]|list[str]): Names of parameters to
            include in progress table. If this is a dict, the keys should
            be parameter names and the values should be the displayed names.
            If this is a list, the parameter name is used directly. If empty,
            defaults to all available parameters.
        max_progress_rows (int): Maximum number of rows to print
            in the progress table. The progress table describes the
            progress of each trial. Defaults to 20.
        max_error_rows (int): Maximum number of rows to print in the
            error table. The error table lists the error file, if any,
            corresponding to each trial. Defaults to 20.
        max_report_frequency (int): Maximum report frequency in seconds.
            Defaults to 5s.
    """

    def __init__(self,
                 overwrite,
                 metric_columns=None,
                 parameter_columns=None,
                 total_samples=None,
                 max_progress_rows=20,
                 max_error_rows=20,
                 max_report_frequency=5,
                 infer_limit=3,
                 metric=None,
                 mode=None):
        super(JupyterNotebookReporter,
              self).__init__(metric_columns, parameter_columns, total_samples,
                             max_progress_rows, max_error_rows,
                             max_report_frequency, infer_limit, metric, mode)
        self._overwrite = overwrite

    def report(self, trials, done, *sys_info):
        from IPython.display import clear_output
        from IPython.core.display import display, HTML
        if self._overwrite:
            clear_output(wait=True)
        progress_str = self._progress_str(
            trials, done, *sys_info, fmt="html", delim="<br>")
        display(HTML(progress_str))


class CLIReporter(TuneReporterBase):
    """Command-line reporter

    Args:
        metric_columns (dict[str, str]|list[str]): Names of metrics to
            include in progress table. If this is a dict, the keys should
            be metric names and the values should be the displayed names.
            If this is a list, the metric name is used directly.
        parameter_columns (dict[str, str]|list[str]): Names of parameters to
            include in progress table. If this is a dict, the keys should
            be parameter names and the values should be the displayed names.
            If this is a list, the parameter name is used directly. If empty,
            defaults to all available parameters.
        max_progress_rows (int): Maximum number of rows to print
            in the progress table. The progress table describes the
            progress of each trial. Defaults to 20.
        max_error_rows (int): Maximum number of rows to print in the
            error table. The error table lists the error file, if any,
            corresponding to each trial. Defaults to 20.
        max_report_frequency (int): Maximum report frequency in seconds.
            Defaults to 5s.
    """

    def __init__(self,
                 metric_columns=None,
                 parameter_columns=None,
                 total_samples=None,
                 max_progress_rows=20,
                 max_error_rows=20,
                 max_report_frequency=5,
                 infer_limit=3,
                 metric=None,
                 mode=None):

        super(CLIReporter,
              self).__init__(metric_columns, parameter_columns, total_samples,
                             max_progress_rows, max_error_rows,
                             max_report_frequency, infer_limit, metric, mode)

    def report(self, trials, done, *sys_info):
        print(self._progress_str(trials, done, *sys_info))


def memory_debug_str():
    try:
        import ray  # noqa F401
        import psutil
        total_gb = psutil.virtual_memory().total / (1024**3)
        used_gb = total_gb - psutil.virtual_memory().available / (1024**3)
        if used_gb > total_gb * 0.9:
            warn = (": ***LOW MEMORY*** less than 10% of the memory on "
                    "this node is available for use. This can cause "
                    "unexpected crashes. Consider "
                    "reducing the memory used by your application "
                    "or reducing the Ray object store size by setting "
                    "`object_store_memory` when calling `ray.init`.")
        else:
            warn = ""
        return "Memory usage on this node: {}/{} GiB{}".format(
            round(used_gb, 1), round(total_gb, 1), warn)
    except ImportError:
        return ("Unknown memory usage. Please run `pip install psutil` "
                "(or ray[debug]) to resolve)")


def _get_trials_by_state(trials):
    trials_by_state = collections.defaultdict(list)
    for t in trials:
        trials_by_state[t.status].append(t)
    return trials_by_state


def trial_progress_str(trials,
                       metric_columns,
                       parameter_columns=None,
                       total_samples=0,
                       fmt="psql",
                       max_rows=None,
                       done=False):
    """Returns a human readable message for printing to the console.

    This contains a table where each row represents a trial, its parameters
    and the current values of its metrics.

    Args:
        trials (list[Trial]): List of trials to get progress string for.
        metric_columns (dict[str, str]|list[str]): Names of metrics to include.
            If this is a dict, the keys are metric names and the values are
            the names to use in the message. If this is a list, the metric
            name is used in the message directly.
        parameter_columns (dict[str, str]|list[str]): Names of parameters to
            include. If this is a dict, the keys are parameter names and the
            values are the names to use in the message. If this is a list,
            the parameter name is used in the message directly. If this is
            empty, all parameters are used in the message.
        total_samples (int): Total number of trials that will be generated.
        fmt (str): Output format (see tablefmt in tabulate API).
        max_rows (int): Maximum number of rows in the trial table. Defaults to
            unlimited.
    """
    messages = []
    delim = "<br>" if fmt == "html" else "\n"
    if len(trials) < 1:
        return delim.join(messages)

    num_trials = len(trials)
    trials_by_state = _get_trials_by_state(trials)

    for local_dir in sorted({t.local_dir for t in trials}):
        messages.append("Result logdir: {}".format(local_dir))

    num_trials_strs = [
        "{} {}".format(len(trials_by_state[state]), state)
        for state in sorted(trials_by_state)
    ]

    if total_samples and total_samples >= sys.maxsize:
        total_samples = "infinite"

    messages.append("Number of trials: {}{} ({})".format(
        num_trials, f"/{total_samples}"
        if total_samples else "", ", ".join(num_trials_strs)))

    if has_verbosity(Verbosity.V3_TRIAL_DETAILS) or (has_verbosity(
            Verbosity.V2_TRIAL_NORM) and done):
        messages += trial_progress_table(trials, metric_columns,
                                         parameter_columns, fmt, max_rows)

    return delim.join(messages)


def trial_progress_table(trials,
                         metric_columns,
                         parameter_columns=None,
                         fmt="psql",
                         max_rows=None):
    messages = []
    num_trials = len(trials)
    trials_by_state = _get_trials_by_state(trials)

    state_tbl_order = [
        Trial.RUNNING, Trial.PAUSED, Trial.PENDING, Trial.TERMINATED,
        Trial.ERROR
    ]

    max_rows = max_rows or float("inf")
    if num_trials > max_rows:
        # TODO(ujvl): suggestion for users to view more rows.
        trials_by_state_trunc = _fair_filter_trials(trials_by_state, max_rows)
        trials = []
        overflow_strs = []
        for state in state_tbl_order:
            if state not in trials_by_state:
                continue
            trials += trials_by_state_trunc[state]
            num = len(trials_by_state[state]) - len(
                trials_by_state_trunc[state])
            if num > 0:
                overflow_strs.append("{} {}".format(num, state))
        # Build overflow string.
        overflow = num_trials - max_rows
        overflow_str = ", ".join(overflow_strs)
    else:
        overflow = False
        trials = []
        for state in state_tbl_order:
            if state not in trials_by_state:
                continue
            trials += trials_by_state[state]

    # Pre-process trials to figure out what columns to show.
    if isinstance(metric_columns, Mapping):
        metric_keys = list(metric_columns.keys())
    else:
        metric_keys = metric_columns
    metric_keys = [
        k for k in metric_keys if any(
            t.last_result.get(k) is not None for t in trials)
    ]

    if not parameter_columns:
        parameter_keys = sorted(
            set().union(*[t.evaluated_params for t in trials]))
    elif isinstance(parameter_columns, Mapping):
        parameter_keys = list(parameter_columns.keys())
    else:
        parameter_keys = parameter_columns

    # Build trial rows.
    trial_table = [
        _get_trial_info(trial, parameter_keys, metric_keys) for trial in trials
    ]
    # Format column headings
    if isinstance(metric_columns, Mapping):
        formatted_metric_columns = [metric_columns[k] for k in metric_keys]
    else:
        formatted_metric_columns = metric_keys
    if isinstance(parameter_columns, Mapping):
        formatted_parameter_columns = [
            parameter_columns[k] for k in parameter_keys
        ]
    else:
        formatted_parameter_columns = parameter_keys
    columns = (["Trial name", "status", "loc"] + formatted_parameter_columns +
               formatted_metric_columns)
    # Tabulate.
    messages.append(
        tabulate(trial_table, headers=columns, tablefmt=fmt, showindex=False))
    if overflow:
        messages.append("... {} more trials not shown ({})".format(
            overflow, overflow_str))
    return messages


def trial_errors_str(trials, fmt="psql", max_rows=None):
    """Returns a readable message regarding trial errors.

    Args:
        trials (list[Trial]): List of trials to get progress string for.
        fmt (str): Output format (see tablefmt in tabulate API).
        max_rows (int): Maximum number of rows in the error table. Defaults to
            unlimited.
    """
    messages = []
    failed = [t for t in trials if t.error_file]
    num_failed = len(failed)
    if num_failed > 0:
        messages.append("Number of errored trials: {}".format(num_failed))
        if num_failed > (max_rows or float("inf")):
            messages.append("Table truncated to {} rows ({} overflow)".format(
                max_rows, num_failed - max_rows))
        error_table = []
        for trial in failed[:max_rows]:
            row = [str(trial), trial.num_failures, trial.error_file]
            error_table.append(row)
        columns = ["Trial name", "# failures", "error file"]
        messages.append(
            tabulate(
                error_table, headers=columns, tablefmt=fmt, showindex=False))
    delim = "<br>" if fmt == "html" else "\n"
    return delim.join(messages)


def best_trial_str(trial, metric, parameter_columns=None):
    """Returns a readable message stating the current best trial."""
    val = trial.last_result[metric]
    config = trial.last_result.get("config", {})
    parameter_columns = parameter_columns or list(config.keys())
    if isinstance(parameter_columns, Mapping):
        parameter_columns = parameter_columns.keys()
    params = {p: config.get(p) for p in parameter_columns}
    return f"Current best trial: {trial.trial_id} with {metric}={val} and " \
           f"parameters={params}"


def _fair_filter_trials(trials_by_state, max_trials):
    """Filters trials such that each state is represented fairly.

    The oldest trials are truncated if necessary.

    Args:
        trials_by_state (dict[str, list[Trial]]: Trials by state.
        max_trials (int): Maximum number of trials to return.
    Returns:
        Dict mapping state to List of fairly represented trials.
    """
    num_trials_by_state = collections.defaultdict(int)
    no_change = False
    # Determine number of trials to keep per state.
    while max_trials > 0 and not no_change:
        no_change = True
        for state in sorted(trials_by_state):
            if num_trials_by_state[state] < len(trials_by_state[state]):
                no_change = False
                max_trials -= 1
                num_trials_by_state[state] += 1
    # Sort by start time, descending.
    sorted_trials_by_state = {
        state: sorted(
            trials_by_state[state], reverse=False, key=lambda t: t.trial_id)
        for state in sorted(trials_by_state)
    }
    # Truncate oldest trials.
    filtered_trials = {
        state: sorted_trials_by_state[state][:num_trials_by_state[state]]
        for state in sorted(trials_by_state)
    }
    return filtered_trials


def _get_trial_info(trial, parameters, metrics):
    """Returns the following information about a trial:

    name | status | loc | params... | metrics...

    Args:
        trial (Trial): Trial to get information for.
        parameters (list[str]): Names of trial parameters to include.
        metrics (list[str]): Names of metrics to include.
    """
    result = trial.last_result
    config = trial.config
    trial_info = [str(trial), trial.status, str(trial.location)]
    trial_info += [
        unflattened_lookup(param, config, default=None) for param in parameters
    ]
    trial_info += [
        unflattened_lookup(metric, result, default=None) for metric in metrics
    ]
    return trial_info


class TrialProgressCallback(Callback):
    """Reports (prints) intermediate trial progress.

    This callback is automatically added to the callback stack. When a
    result is obtained, this callback will print the results according to
    the specified verbosity level.

    For ``Verbosity.V3_TRIAL_DETAILS``, a full result list is printed.

    For ``Verbosity.V2_TRIAL_NORM``, only one line is printed per received
    result.

    All other verbosity levels do not print intermediate trial progress.

    Result printing is throttled on a per-trial basis. Per default, results are
    printed only once every 30 seconds. Results are always printed when a trial
    finished or errored.

    """

    def __init__(self, metric: Optional[str] = None):
        self._last_print = collections.defaultdict(float)
        self._completed_trials = set()
        self._last_result_str = {}
        self._metric = metric

    def on_trial_result(self, iteration: int, trials: List["Trial"],
                        trial: "Trial", result: Dict, **info):
        self.log_result(trial, result, error=False)

    def on_trial_error(self, iteration: int, trials: List["Trial"],
                       trial: "Trial", **info):
        self.log_result(trial, trial.last_result, error=True)

    def on_trial_complete(self, iteration: int, trials: List["Trial"],
                          trial: "Trial", **info):
        # Only log when we never logged that a trial was completed
        if trial not in self._completed_trials:
            self._completed_trials.add(trial)

            print_result_str = self._print_result(trial.last_result)
            last_result_str = self._last_result_str.get(trial, "")
            # If this is a new result, print full result string
            if print_result_str != last_result_str:
                self.log_result(trial, trial.last_result, error=False)
            else:
                print(f"Trial {trial} completed. "
                      f"Last result: {print_result_str}")

    def log_result(self, trial: "Trial", result: Dict, error: bool = False):
        done = result.get("done", False) is True
        last_print = self._last_print[trial]
        if done and trial not in self._completed_trials:
            self._completed_trials.add(trial)
        if has_verbosity(Verbosity.V3_TRIAL_DETAILS) and \
           (done or error or time.time() - last_print > DEBUG_PRINT_INTERVAL):
            print("Result for {}:".format(trial))
            print("  {}".format(pretty_print(result).replace("\n", "\n  ")))
            self._last_print[trial] = time.time()
        elif has_verbosity(Verbosity.V2_TRIAL_NORM) and (
                done or error
                or time.time() - last_print > DEBUG_PRINT_INTERVAL):
            info = ""
            if done:
                info = " This trial completed."

            metric_name = self._metric or "_metric"
            metric_value = result.get(metric_name, -99.)

            print_result_str = self._print_result(result)

            self._last_result_str[trial] = print_result_str

            error_file = os.path.join(trial.logdir, "error.txt")

            if error:
                message = f"The trial {trial} errored with " \
                          f"parameters={trial.config}. " \
                          f"Error file: {error_file}"
            elif self._metric:
                message = f"Trial {trial} reported " \
                          f"{metric_name}={metric_value:.2f} " \
                          f"with parameters={trial.config}.{info}"
            else:
                message = f"Trial {trial} reported " \
                          f"{print_result_str} " \
                          f"with parameters={trial.config}.{info}"

            print(message)
            self._last_print[trial] = time.time()

    def _print_result(self, result: Dict):
        print_result = result.copy()
        print_result.pop("config", None)
        print_result.pop("trial_id", None)
        print_result.pop("experiment_tag", None)
        print_result.pop("done", None)
        for auto_result in AUTO_RESULT_KEYS:
            print_result.pop(auto_result, None)

        print_result_str = ",".join(
            [f"{k}={v}" for k, v in print_result.items()])
        return print_result_str<|MERGE_RESOLUTION|>--- conflicted
+++ resolved
@@ -8,19 +8,12 @@
 import numpy as np
 import time
 
-<<<<<<< HEAD
-from ray.tune.result import (DEFAULT_METRIC, EPISODE_REWARD_MEAN,
-                             MEAN_ACCURACY, MEAN_LOSS, TRAINING_ITERATION,
-                             TIME_TOTAL_S, TIMESTEPS_TOTAL, AUTO_RESULT_KEYS)
-from ray.tune.trial import Trial
-=======
 from ray.tune.callback import Callback
 from ray.tune.logger import pretty_print
-from ray.tune.result import (EPISODE_REWARD_MEAN, MEAN_ACCURACY, MEAN_LOSS,
+from ray.tune.result import (DEFAULT_METRIC, EPISODE_REWARD_MEAN, MEAN_ACCURACY, MEAN_LOSS,
                              TRAINING_ITERATION, TIME_TOTAL_S, TIMESTEPS_TOTAL,
                              AUTO_RESULT_KEYS)
-from ray.tune.trial import DEBUG_PRINT_INTERVAL, Trial
->>>>>>> fb472461
+from ray.tune.trial import Trial
 from ray.tune.utils import unflattened_lookup
 from ray.tune.utils.log import Verbosity, has_verbosity
 
