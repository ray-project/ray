from __future__ import print_function

from typing import Dict, List, Optional, Union

import collections
import os
import sys
import numpy as np
import time

from ray.tune.callback import Callback
from ray.tune.logger import pretty_print, logger
from ray.tune.result import (DEFAULT_METRIC, EPISODE_REWARD_MEAN,
                             MEAN_ACCURACY, MEAN_LOSS, TRAINING_ITERATION,
                             TIME_TOTAL_S, TIMESTEPS_TOTAL, AUTO_RESULT_KEYS)
from ray.tune.trial import DEBUG_PRINT_INTERVAL, Trial
from ray.tune.utils import unflattened_lookup
from ray.tune.utils.log import Verbosity, has_verbosity

try:
    from collections.abc import Mapping, MutableMapping
except ImportError:
    from collections import Mapping, MutableMapping

try:
    from tabulate import tabulate
except ImportError:
    raise ImportError("ray.tune in ray > 0.7.5 requires 'tabulate'. "
                      "Please re-run 'pip install ray[tune]' or "
                      "'pip install ray[rllib]'.")

try:
    class_name = get_ipython().__class__.__name__
    IS_NOTEBOOK = True if "Terminal" not in class_name else False
except NameError:
    IS_NOTEBOOK = False


class ProgressReporter:
    """Abstract class for experiment progress reporting.

    `should_report()` is called to determine whether or not `report()` should
    be called. Tune will call these functions after trial state transitions,
    receiving training results, and so on.
    """

    def should_report(self, trials: List[Trial], done: bool = False):
        """Returns whether or not progress should be reported.

        Args:
            trials (list[Trial]): Trials to report on.
            done (bool): Whether this is the last progress report attempt.
        """
        raise NotImplementedError

    def report(self, trials: List[Trial], done: bool, *sys_info: Dict):
        """Reports progress across trials.

        Args:
            trials (list[Trial]): Trials to report on.
            done (bool): Whether this is the last progress report attempt.
            sys_info: System info.
        """
        raise NotImplementedError

    def set_search_properties(self, metric: Optional[str],
                              mode: Optional[str]):
        return True

    def set_total_samples(self, total_samples: int):
        pass


class TuneReporterBase(ProgressReporter):
    """Abstract base class for the default Tune reporters.

    If metric_columns is not overridden, Tune will attempt to automatically
    infer the metrics being outputted, up to 'infer_limit' number of
    metrics.

    Args:
        metric_columns (dict[str, str]|list[str]): Names of metrics to
            include in progress table. If this is a dict, the keys should
            be metric names and the values should be the displayed names.
            If this is a list, the metric name is used directly.
        parameter_columns (dict[str, str]|list[str]): Names of parameters to
            include in progress table. If this is a dict, the keys should
            be parameter names and the values should be the displayed names.
            If this is a list, the parameter name is used directly. If empty,
            defaults to all available parameters.
        max_progress_rows (int): Maximum number of rows to print
            in the progress table. The progress table describes the
            progress of each trial. Defaults to 20.
        max_error_rows (int): Maximum number of rows to print in the
            error table. The error table lists the error file, if any,
            corresponding to each trial. Defaults to 20.
        max_report_frequency (int): Maximum report frequency in seconds.
            Defaults to 5s.
        infer_limit (int): Maximum number of metrics to automatically infer
            from tune results.
        print_intermediate_tables (bool|None): Print intermediate result
            tables. If None (default), will be set to True for verbosity
            levels above 3, otherwise False. If True, intermediate tables
            will be printed with experiment progress. If False, tables
            will only be printed at then end of the tuning run for verbosity
            levels greater than 2.
        metric (str): Metric used to determine best current trial.
        mode (str): One of [min, max]. Determines whether objective is
            minimizing or maximizing the metric attribute.
        sort_by_metric (bool): Sort terminated trials by metric in the
            intermediate table. Defaults to False.
    """

    # Truncated representations of column names (to accommodate small screens).
    DEFAULT_COLUMNS = collections.OrderedDict({
        MEAN_ACCURACY: "acc",
        MEAN_LOSS: "loss",
        TRAINING_ITERATION: "iter",
        TIME_TOTAL_S: "total time (s)",
        TIMESTEPS_TOTAL: "ts",
        EPISODE_REWARD_MEAN: "reward",
    })
    VALID_SUMMARY_TYPES = {
        int, float, np.float32, np.float64, np.int32, np.int64,
        type(None)
    }

    def __init__(
            self,
            metric_columns: Union[None, List[str], Dict[str, str]] = None,
            parameter_columns: Union[None, List[str], Dict[str, str]] = None,
            total_samples: Optional[int] = None,
            max_progress_rows: int = 20,
            max_error_rows: int = 20,
            max_report_frequency: int = 5,
            infer_limit: int = 3,
            print_intermediate_tables: Optional[bool] = None,
            metric: Optional[str] = None,
            mode: Optional[str] = None,
            sort_by_metric: bool = False):
        self._total_samples = total_samples
        self._metrics_override = metric_columns is not None
        self._inferred_metrics = {}
        self._metric_columns = metric_columns or self.DEFAULT_COLUMNS.copy()
        self._parameter_columns = parameter_columns or []
        self._max_progress_rows = max_progress_rows
        self._max_error_rows = max_error_rows
        self._infer_limit = infer_limit

        if print_intermediate_tables is None:
            self._print_intermediate_tables = has_verbosity(
                Verbosity.V3_TRIAL_DETAILS)
        else:
            self._print_intermediate_tables = print_intermediate_tables

        self._max_report_freqency = max_report_frequency
        self._last_report_time = 0

        self._metric = metric
        self._mode = mode

        if metric is None or mode is None:
            self._sort_by_metric = False
        else:
            self._sort_by_metric = sort_by_metric

    def set_search_properties(self, metric: Optional[str],
                              mode: Optional[str]):
        if self._metric and metric:
            return False
        if self._mode and mode:
            return False

        if metric:
            self._metric = metric
        if mode:
            self._mode = mode

        if self._metric is None and self._mode:
            # If only a mode was passed, use anonymous metric
            self._metric = DEFAULT_METRIC

        return True

    def set_total_samples(self, total_samples: int):
        self._total_samples = total_samples

    def should_report(self, trials: List[Trial], done: bool = False):
        if time.time() - self._last_report_time > self._max_report_freqency:
            self._last_report_time = time.time()
            return True
        return done

    def add_metric_column(self,
                          metric: str,
                          representation: Optional[str] = None):
        """Adds a metric to the existing columns.

        Args:
            metric (str): Metric to add. This must be a metric being returned
                in training step results.
            representation (str): Representation to use in table. Defaults to
                `metric`.
        """
        self._metrics_override = True
        if metric in self._metric_columns:
            raise ValueError("Column {} already exists.".format(metric))

        if isinstance(self._metric_columns, MutableMapping):
            representation = representation or metric
            self._metric_columns[metric] = representation
        else:
            if representation is not None and representation != metric:
                raise ValueError(
                    "`representation` cannot differ from `metric` "
                    "if this reporter was initialized with a list "
                    "of metric columns.")
            self._metric_columns.append(metric)

    def add_parameter_column(self,
                             parameter: str,
                             representation: Optional[str] = None):
        """Adds a parameter to the existing columns.

        Args:
            parameter (str): Parameter to add. This must be a parameter
                specified in the configuration.
            representation (str): Representation to use in table. Defaults to
                `parameter`.
        """
        if parameter in self._parameter_columns:
            raise ValueError("Column {} already exists.".format(parameter))

        if isinstance(self._parameter_columns, MutableMapping):
            representation = representation or parameter
            self._parameter_columns[parameter] = representation
        else:
            if representation is not None and representation != parameter:
                raise ValueError(
                    "`representation` cannot differ from `parameter` "
                    "if this reporter was initialized with a list "
                    "of metric columns.")
            self._parameter_columns.append(parameter)

    def _progress_str(self,
                      trials: List[Trial],
                      done: bool,
                      *sys_info: Dict,
                      fmt: str = "psql",
                      delim: str = "\n"):
        """Returns full progress string.

        This string contains a progress table and error table. The progress
        table describes the progress of each trial. The error table lists
        the error file, if any, corresponding to each trial. The latter only
        exists if errors have occurred.

        Args:
            trials (list[Trial]): Trials to report on.
            done (bool): Whether this is the last progress report attempt.
            fmt (str): Table format. See `tablefmt` in tabulate API.
            delim (str): Delimiter between messages.
        """
        if not self._metrics_override:
            user_metrics = self._infer_user_metrics(trials, self._infer_limit)
            self._metric_columns.update(user_metrics)
        messages = ["== Status ==", memory_debug_str(), *sys_info]
        if done:
            max_progress = None
            max_error = None
        else:
            max_progress = self._max_progress_rows
            max_error = self._max_error_rows

        current_best_trial, metric = self._current_best_trial(trials)
        if current_best_trial:
            messages.append(
                best_trial_str(current_best_trial, metric,
                               self._parameter_columns))

        if has_verbosity(Verbosity.V1_EXPERIMENT):
            # Will filter the table in `trial_progress_str`
            messages.append(
                trial_progress_str(
                    trials,
                    metric_columns=self._metric_columns,
                    parameter_columns=self._parameter_columns,
                    total_samples=self._total_samples,
                    force_table=self._print_intermediate_tables,
                    fmt=fmt,
                    max_rows=max_progress,
                    done=done,
                    metric=self._metric,
                    mode=self._mode,
                    sort_by_metric=self._sort_by_metric))
            messages.append(
                trial_errors_str(trials, fmt=fmt, max_rows=max_error))

        return delim.join(messages) + delim

    def _infer_user_metrics(self, trials: List[Trial], limit: int = 4):
        """Try to infer the metrics to print out."""
        if len(self._inferred_metrics) >= limit:
            return self._inferred_metrics
        self._inferred_metrics = {}
        for t in trials:
            if not t.last_result:
                continue
            for metric, value in t.last_result.items():
                if metric not in self.DEFAULT_COLUMNS:
                    if metric not in AUTO_RESULT_KEYS:
                        if type(value) in self.VALID_SUMMARY_TYPES:
                            self._inferred_metrics[metric] = metric

                if len(self._inferred_metrics) >= limit:
                    return self._inferred_metrics
        return self._inferred_metrics

    def _current_best_trial(self, trials: List[Trial]):
        if not trials:
            return None, None

        metric, mode = self._metric, self._mode
        # If no metric has been set, see if exactly one has been reported
        # and use that one. `mode` must still be set.
        if not metric:
            if len(self._inferred_metrics) == 1:
                metric = list(self._inferred_metrics.keys())[0]

        if not metric or not mode:
            return None, metric

        metric_op = 1. if mode == "max" else -1.
        best_metric = float("-inf")
        best_trial = None
        for t in trials:
            if not t.last_result:
                continue
            if metric not in t.last_result:
                continue
            if not best_metric or \
               t.last_result[metric] * metric_op > best_metric:
                best_metric = t.last_result[metric] * metric_op
                best_trial = t
        return best_trial, metric


class JupyterNotebookReporter(TuneReporterBase):
    """Jupyter notebook-friendly Reporter that can update display in-place.

    Args:
        overwrite (bool): Flag for overwriting the last reported progress.
        metric_columns (dict[str, str]|list[str]): Names of metrics to
            include in progress table. If this is a dict, the keys should
            be metric names and the values should be the displayed names.
            If this is a list, the metric name is used directly.
        parameter_columns (dict[str, str]|list[str]): Names of parameters to
            include in progress table. If this is a dict, the keys should
            be parameter names and the values should be the displayed names.
            If this is a list, the parameter name is used directly. If empty,
            defaults to all available parameters.
        max_progress_rows (int): Maximum number of rows to print
            in the progress table. The progress table describes the
            progress of each trial. Defaults to 20.
        max_error_rows (int): Maximum number of rows to print in the
            error table. The error table lists the error file, if any,
            corresponding to each trial. Defaults to 20.
        max_report_frequency (int): Maximum report frequency in seconds.
            Defaults to 5s.
        infer_limit (int): Maximum number of metrics to automatically infer
            from tune results.
        print_intermediate_tables (bool|None): Print intermediate result
            tables. If None (default), will be set to True for verbosity
            levels above 3, otherwise False. If True, intermediate tables
            will be printed with experiment progress. If False, tables
            will only be printed at then end of the tuning run for verbosity
            levels greater than 2.
        metric (str): Metric used to determine best current trial.
        mode (str): One of [min, max]. Determines whether objective is
            minimizing or maximizing the metric attribute.
        sort_by_metric (bool): Sort terminated trials by metric in the
            intermediate table. Defaults to False.
    """

    def __init__(
            self,
            overwrite: bool,
            metric_columns: Union[None, List[str], Dict[str, str]] = None,
            parameter_columns: Union[None, List[str], Dict[str, str]] = None,
            total_samples: Optional[int] = None,
            max_progress_rows: int = 20,
            max_error_rows: int = 20,
            max_report_frequency: int = 5,
            infer_limit: int = 3,
            print_intermediate_tables: Optional[bool] = None,
            metric: Optional[str] = None,
            mode: Optional[str] = None,
            sort_by_metric: bool = False):
        super(JupyterNotebookReporter, self).__init__(
            metric_columns, parameter_columns, total_samples,
            max_progress_rows, max_error_rows, max_report_frequency,
<<<<<<< HEAD
            infer_limit, print_intermediate_tables, metric, mode,
            sort_by_metric)
=======
            infer_limit, print_intermediate_tables, metric, mode)

        if not IS_NOTEBOOK:
            logger.warning(
                "You are using the `JupyterNotebookReporter`, but not "
                "IPython/Jupyter-compatible environment was detected. "
                "If this leads to unformatted output (e.g. like "
                "<IPython.core.display.HTML object>), consider passing "
                "a `CLIReporter` as the `progress_reporter` argument "
                "to `tune.run()` instead.")

>>>>>>> 122bf309
        self._overwrite = overwrite

    def report(self, trials: List[Trial], done: bool, *sys_info: Dict):
        from IPython.display import clear_output
        from IPython.core.display import display, HTML
        if self._overwrite:
            clear_output(wait=True)
        progress_str = self._progress_str(
            trials, done, *sys_info, fmt="html", delim="<br>")
        display(HTML(progress_str))


class CLIReporter(TuneReporterBase):
    """Command-line reporter

    Args:
        metric_columns (dict[str, str]|list[str]): Names of metrics to
            include in progress table. If this is a dict, the keys should
            be metric names and the values should be the displayed names.
            If this is a list, the metric name is used directly.
        parameter_columns (dict[str, str]|list[str]): Names of parameters to
            include in progress table. If this is a dict, the keys should
            be parameter names and the values should be the displayed names.
            If this is a list, the parameter name is used directly. If empty,
            defaults to all available parameters.
        max_progress_rows (int): Maximum number of rows to print
            in the progress table. The progress table describes the
            progress of each trial. Defaults to 20.
        max_error_rows (int): Maximum number of rows to print in the
            error table. The error table lists the error file, if any,
            corresponding to each trial. Defaults to 20.
        max_report_frequency (int): Maximum report frequency in seconds.
            Defaults to 5s.
        infer_limit (int): Maximum number of metrics to automatically infer
            from tune results.
        print_intermediate_tables (bool|None): Print intermediate result
            tables. If None (default), will be set to True for verbosity
            levels above 3, otherwise False. If True, intermediate tables
            will be printed with experiment progress. If False, tables
            will only be printed at then end of the tuning run for verbosity
            levels greater than 2.
        metric (str): Metric used to determine best current trial.
        mode (str): One of [min, max]. Determines whether objective is
            minimizing or maximizing the metric attribute.
        sort_by_metric (bool): Sort terminated trials by metric in the
            intermediate table. Defaults to False.
    """

    def __init__(
            self,
            metric_columns: Union[None, List[str], Dict[str, str]] = None,
            parameter_columns: Union[None, List[str], Dict[str, str]] = None,
            total_samples: Optional[int] = None,
            max_progress_rows: int = 20,
            max_error_rows: int = 20,
            max_report_frequency: int = 5,
            infer_limit: int = 3,
            print_intermediate_tables: Optional[bool] = None,
            metric: Optional[str] = None,
            mode: Optional[str] = None,
            sort_by_metric: bool = False):

        super(CLIReporter, self).__init__(
            metric_columns, parameter_columns, total_samples,
            max_progress_rows, max_error_rows, max_report_frequency,
            infer_limit, print_intermediate_tables, metric, mode,
            sort_by_metric)

    def report(self, trials: List[Trial], done: bool, *sys_info: Dict):
        print(self._progress_str(trials, done, *sys_info))


def memory_debug_str():
    try:
        import ray  # noqa F401
        import psutil
        total_gb = psutil.virtual_memory().total / (1024**3)
        used_gb = total_gb - psutil.virtual_memory().available / (1024**3)
        if used_gb > total_gb * 0.9:
            warn = (": ***LOW MEMORY*** less than 10% of the memory on "
                    "this node is available for use. This can cause "
                    "unexpected crashes. Consider "
                    "reducing the memory used by your application "
                    "or reducing the Ray object store size by setting "
                    "`object_store_memory` when calling `ray.init`.")
        else:
            warn = ""
        return "Memory usage on this node: {}/{} GiB{}".format(
            round(used_gb, 1), round(total_gb, 1), warn)
    except ImportError:
        return ("Unknown memory usage. Please run `pip install psutil` "
                "to resolve)")


def _get_trials_by_state(trials: List[Trial]):
    trials_by_state = collections.defaultdict(list)
    for t in trials:
        trials_by_state[t.status].append(t)
    return trials_by_state


def trial_progress_str(
        trials: List[Trial],
        metric_columns: Union[List[str], Dict[str, str]],
        parameter_columns: Union[None, List[str], Dict[str, str]] = None,
        total_samples: int = 0,
        force_table: bool = False,
        fmt: str = "psql",
        max_rows: Optional[int] = None,
        done: bool = False,
        metric: Optional[str] = None,
        mode: Optional[str] = None,
        sort_by_metric: bool = False):
    """Returns a human readable message for printing to the console.

    This contains a table where each row represents a trial, its parameters
    and the current values of its metrics.

    Args:
        trials (list[Trial]): List of trials to get progress string for.
        metric_columns (dict[str, str]|list[str]): Names of metrics to include.
            If this is a dict, the keys are metric names and the values are
            the names to use in the message. If this is a list, the metric
            name is used in the message directly.
        parameter_columns (dict[str, str]|list[str]): Names of parameters to
            include. If this is a dict, the keys are parameter names and the
            values are the names to use in the message. If this is a list,
            the parameter name is used in the message directly. If this is
            empty, all parameters are used in the message.
        total_samples (int): Total number of trials that will be generated.
        force_table (bool): Force printing a table. If False, a table will
            be printed only at the end of the training for verbosity levels
            above `Verbosity.V2_TRIAL_NORM`.
        fmt (str): Output format (see tablefmt in tabulate API).
        max_rows (int): Maximum number of rows in the trial table. Defaults to
            unlimited.
        done (bool): True indicates that the tuning run finished.
        metric (str): Metric used to sort trials.
        mode (str): One of [min, max]. Determines whether objective is
            minimizing or maximizing the metric attribute.
        sort_by_metric (bool): Sort terminated trials by metric in the
            intermediate table. Defaults to False.
    """
    messages = []
    delim = "<br>" if fmt == "html" else "\n"
    if len(trials) < 1:
        return delim.join(messages)

    num_trials = len(trials)
    trials_by_state = _get_trials_by_state(trials)

    for local_dir in sorted({t.local_dir for t in trials}):
        messages.append("Result logdir: {}".format(local_dir))

    num_trials_strs = [
        "{} {}".format(len(trials_by_state[state]), state)
        for state in sorted(trials_by_state)
    ]

    if total_samples and total_samples >= sys.maxsize:
        total_samples = "infinite"

    messages.append("Number of trials: {}{} ({})".format(
        num_trials, f"/{total_samples}"
        if total_samples else "", ", ".join(num_trials_strs)))

    if force_table or (has_verbosity(Verbosity.V2_TRIAL_NORM) and done):
        messages += trial_progress_table(trials, metric_columns,
                                         parameter_columns, fmt, max_rows,
                                         metric, mode, sort_by_metric)

    return delim.join(messages)


def trial_progress_table(
        trials: List[Trial],
        metric_columns: Union[List[str], Dict[str, str]],
        parameter_columns: Union[None, List[str], Dict[str, str]] = None,
        fmt: str = "psql",
        max_rows: Optional[int] = None,
        metric: Optional[str] = None,
        mode: Optional[str] = None,
        sort_by_metric: bool = False):
    messages = []
    num_trials = len(trials)
    trials_by_state = _get_trials_by_state(trials)

    # Sort terminated trials by metric and mode, descending if mode is "max"
    if sort_by_metric:
        trials_by_state[Trial.TERMINATED] = sorted(
            trials_by_state[Trial.TERMINATED],
            reverse=(mode == "max"),
            key=lambda t: t.last_result[metric])

    state_tbl_order = [
        Trial.RUNNING, Trial.PAUSED, Trial.PENDING, Trial.TERMINATED,
        Trial.ERROR
    ]
    max_rows = max_rows or float("inf")
    if num_trials > max_rows:
        # TODO(ujvl): suggestion for users to view more rows.
        trials_by_state_trunc = _fair_filter_trials(trials_by_state, max_rows,
                                                    sort_by_metric)
        trials = []
        overflow_strs = []
        for state in state_tbl_order:
            if state not in trials_by_state:
                continue
            trials += trials_by_state_trunc[state]
            num = len(trials_by_state[state]) - len(
                trials_by_state_trunc[state])
            if num > 0:
                overflow_strs.append("{} {}".format(num, state))
        # Build overflow string.
        overflow = num_trials - max_rows
        overflow_str = ", ".join(overflow_strs)
    else:
        overflow = False
        overflow_str = ""
        trials = []
        for state in state_tbl_order:
            if state not in trials_by_state:
                continue
            trials += trials_by_state[state]

    # Pre-process trials to figure out what columns to show.
    if isinstance(metric_columns, Mapping):
        metric_keys = list(metric_columns.keys())
    else:
        metric_keys = metric_columns

    metric_keys = [
        k for k in metric_keys if any(
            unflattened_lookup(k, t.last_result, default=None) is not None
            for t in trials)
    ]

    if not parameter_columns:
        parameter_keys = sorted(
            set().union(*[t.evaluated_params for t in trials]))
    elif isinstance(parameter_columns, Mapping):
        parameter_keys = list(parameter_columns.keys())
    else:
        parameter_keys = parameter_columns

    # Build trial rows.
    trial_table = [
        _get_trial_info(trial, parameter_keys, metric_keys) for trial in trials
    ]
    # Format column headings
    if isinstance(metric_columns, Mapping):
        formatted_metric_columns = [metric_columns[k] for k in metric_keys]
    else:
        formatted_metric_columns = metric_keys
    if isinstance(parameter_columns, Mapping):
        formatted_parameter_columns = [
            parameter_columns[k] for k in parameter_keys
        ]
    else:
        formatted_parameter_columns = parameter_keys
    columns = (["Trial name", "status", "loc"] + formatted_parameter_columns +
               formatted_metric_columns)
    # Tabulate.
    messages.append(
        tabulate(trial_table, headers=columns, tablefmt=fmt, showindex=False))
    if overflow:
        messages.append("... {} more trials not shown ({})".format(
            overflow, overflow_str))
    return messages


def trial_errors_str(trials: List[Trial],
                     fmt: str = "psql",
                     max_rows: Optional[int] = None):
    """Returns a readable message regarding trial errors.

    Args:
        trials (list[Trial]): List of trials to get progress string for.
        fmt (str): Output format (see tablefmt in tabulate API).
        max_rows (int): Maximum number of rows in the error table. Defaults to
            unlimited.
    """
    messages = []
    failed = [t for t in trials if t.error_file]
    num_failed = len(failed)
    if num_failed > 0:
        messages.append("Number of errored trials: {}".format(num_failed))
        if num_failed > (max_rows or float("inf")):
            messages.append("Table truncated to {} rows ({} overflow)".format(
                max_rows, num_failed - max_rows))
        error_table = []
        for trial in failed[:max_rows]:
            row = [str(trial), trial.num_failures, trial.error_file]
            error_table.append(row)
        columns = ["Trial name", "# failures", "error file"]
        messages.append(
            tabulate(
                error_table, headers=columns, tablefmt=fmt, showindex=False))
    delim = "<br>" if fmt == "html" else "\n"
    return delim.join(messages)


def best_trial_str(
        trial: Trial,
        metric: str,
        parameter_columns: Union[None, List[str], Dict[str, str]] = None):
    """Returns a readable message stating the current best trial."""
    val = trial.last_result[metric]
    config = trial.last_result.get("config", {})
    parameter_columns = parameter_columns or list(config.keys())
    if isinstance(parameter_columns, Mapping):
        parameter_columns = parameter_columns.keys()
    params = {p: config.get(p) for p in parameter_columns}
    return f"Current best trial: {trial.trial_id} with {metric}={val} and " \
           f"parameters={params}"


def _fair_filter_trials(trials_by_state: Dict[str, List[Trial]],
                        max_trials: int,
                        sort_by_metric: bool = False):
    """Filters trials such that each state is represented fairly.

    The oldest trials are truncated if necessary.

    Args:
        trials_by_state (dict[str, list[Trial]]: Trials by state.
        max_trials (int): Maximum number of trials to return.
    Returns:
        Dict mapping state to List of fairly represented trials.
    """
    num_trials_by_state = collections.defaultdict(int)
    no_change = False
    # Determine number of trials to keep per state.
    while max_trials > 0 and not no_change:
        no_change = True
        for state in sorted(trials_by_state):
            if num_trials_by_state[state] < len(trials_by_state[state]):
                no_change = False
                max_trials -= 1
                num_trials_by_state[state] += 1
    # Sort by start time, descending if the trails is not sorted by metric.
    sorted_trials_by_state = dict()
    for state in sorted(trials_by_state):
        if state == Trial.TERMINATED and sort_by_metric:
            sorted_trials_by_state[state] = trials_by_state[state]
        else:
            sorted_trials_by_state[state] = sorted(
                trials_by_state[state],
                reverse=False,
                key=lambda t: t.trial_id)
    # Truncate oldest trials.
    filtered_trials = {
        state: sorted_trials_by_state[state][:num_trials_by_state[state]]
        for state in sorted(trials_by_state)
    }
    return filtered_trials


def _get_trial_info(trial: Trial, parameters: List[str], metrics: List[str]):
    """Returns the following information about a trial:

    name | status | loc | params... | metrics...

    Args:
        trial (Trial): Trial to get information for.
        parameters (list[str]): Names of trial parameters to include.
        metrics (list[str]): Names of metrics to include.
    """
    result = trial.last_result
    config = trial.config
    trial_info = [str(trial), trial.status, str(trial.location)]
    trial_info += [
        unflattened_lookup(param, config, default=None) for param in parameters
    ]
    trial_info += [
        unflattened_lookup(metric, result, default=None) for metric in metrics
    ]
    return trial_info


class TrialProgressCallback(Callback):
    """Reports (prints) intermediate trial progress.

    This callback is automatically added to the callback stack. When a
    result is obtained, this callback will print the results according to
    the specified verbosity level.

    For ``Verbosity.V3_TRIAL_DETAILS``, a full result list is printed.

    For ``Verbosity.V2_TRIAL_NORM``, only one line is printed per received
    result.

    All other verbosity levels do not print intermediate trial progress.

    Result printing is throttled on a per-trial basis. Per default, results are
    printed only once every 30 seconds. Results are always printed when a trial
    finished or errored.

    """

    def __init__(self, metric: Optional[str] = None):
        self._last_print = collections.defaultdict(float)
        self._completed_trials = set()
        self._last_result_str = {}
        self._metric = metric

    def on_trial_result(self, iteration: int, trials: List["Trial"],
                        trial: "Trial", result: Dict, **info):
        self.log_result(trial, result, error=False)

    def on_trial_error(self, iteration: int, trials: List["Trial"],
                       trial: "Trial", **info):
        self.log_result(trial, trial.last_result, error=True)

    def on_trial_complete(self, iteration: int, trials: List["Trial"],
                          trial: "Trial", **info):
        # Only log when we never logged that a trial was completed
        if trial not in self._completed_trials:
            self._completed_trials.add(trial)

            print_result_str = self._print_result(trial.last_result)
            last_result_str = self._last_result_str.get(trial, "")
            # If this is a new result, print full result string
            if print_result_str != last_result_str:
                self.log_result(trial, trial.last_result, error=False)
            else:
                print(f"Trial {trial} completed. "
                      f"Last result: {print_result_str}")

    def log_result(self, trial: "Trial", result: Dict, error: bool = False):
        done = result.get("done", False) is True
        last_print = self._last_print[trial]
        if done and trial not in self._completed_trials:
            self._completed_trials.add(trial)
        if has_verbosity(Verbosity.V3_TRIAL_DETAILS) and \
           (done or error or time.time() - last_print > DEBUG_PRINT_INTERVAL):
            print("Result for {}:".format(trial))
            print("  {}".format(pretty_print(result).replace("\n", "\n  ")))
            self._last_print[trial] = time.time()
        elif has_verbosity(Verbosity.V2_TRIAL_NORM) and (
                done or error
                or time.time() - last_print > DEBUG_PRINT_INTERVAL):
            info = ""
            if done:
                info = " This trial completed."

            metric_name = self._metric or "_metric"
            metric_value = result.get(metric_name, -99.)

            print_result_str = self._print_result(result)

            self._last_result_str[trial] = print_result_str

            error_file = os.path.join(trial.logdir, "error.txt")

            if error:
                message = f"The trial {trial} errored with " \
                          f"parameters={trial.config}. " \
                          f"Error file: {error_file}"
            elif self._metric:
                message = f"Trial {trial} reported " \
                          f"{metric_name}={metric_value:.2f} " \
                          f"with parameters={trial.config}.{info}"
            else:
                message = f"Trial {trial} reported " \
                          f"{print_result_str} " \
                          f"with parameters={trial.config}.{info}"

            print(message)
            self._last_print[trial] = time.time()

    def _print_result(self, result: Dict):
        print_result = result.copy()
        print_result.pop("config", None)
        print_result.pop("hist_stats", None)
        print_result.pop("trial_id", None)
        print_result.pop("experiment_tag", None)
        print_result.pop("done", None)
        for auto_result in AUTO_RESULT_KEYS:
            print_result.pop(auto_result, None)

        print_result_str = ",".join(
            [f"{k}={v}" for k, v in print_result.items()])
        return print_result_str


def detect_reporter(**kwargs) -> TuneReporterBase:
    """Detect progress reporter class.

    Will return a :class:`JupyterNotebookReporter` if a IPython/Jupyter-like
    session was detected, and a :class:`CLIReporter` otherwise.

    Keyword arguments are passed on to the reporter class.
    """
    if IS_NOTEBOOK:
        kwargs.setdefault("overwrite",
                          not has_verbosity(Verbosity.V2_TRIAL_NORM))
        progress_reporter = JupyterNotebookReporter(**kwargs)
    else:
        progress_reporter = CLIReporter(**kwargs)
    return progress_reporter<|MERGE_RESOLUTION|>--- conflicted
+++ resolved
@@ -399,11 +399,8 @@
         super(JupyterNotebookReporter, self).__init__(
             metric_columns, parameter_columns, total_samples,
             max_progress_rows, max_error_rows, max_report_frequency,
-<<<<<<< HEAD
             infer_limit, print_intermediate_tables, metric, mode,
             sort_by_metric)
-=======
-            infer_limit, print_intermediate_tables, metric, mode)
 
         if not IS_NOTEBOOK:
             logger.warning(
@@ -414,7 +411,6 @@
                 "a `CLIReporter` as the `progress_reporter` argument "
                 "to `tune.run()` instead.")
 
->>>>>>> 122bf309
         self._overwrite = overwrite
 
     def report(self, trials: List[Trial], done: bool, *sys_info: Dict):
