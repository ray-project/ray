load("//bazel:python.bzl", "py_test_module_list")
load("//bazel:python.bzl", "doctest")

doctest(
    files = glob(
        ["**/*.py"],
        exclude=[
            "**/examples/**",
            "**/tests/**",
            "suggest/**",
            "impl/test_utils.py",
            # Deprecated
            "automl/**",
            "checkpoint_manager.py",
            "cluster_info.py",
            "config_parser.py",
            "function_runner.py",
            "insufficient_resources_manager.py",
            "sample.py",
            "session.py",
            "trial.py",
            "trial_runner.py",
            "utils/placement_groups.py",
            "utils/trainable.py",
        ]
    ),
    tags = ["team:ml", "no_new_storage"]
)

py_library(
    name = "conftest",
    srcs = ["tests/conftest.py"]
)

# --------------------------------------------------------------------
# Tests from the python/ray/tune/tests directory.
# Covers all tests starting with `test_`.
# Please keep these sorted alphabetically.
#
# Tags:
# "team:ml": Tag indicating this test is owned by the ML team.
# "client": Test uses the ray client.
# "example": Test runs a tune example script.
# "exclusive": ???
# "soft_imports": Tests checking whether Tune runs without any of its soft dependencies.
# "pytorch": Test uses PyTorch.
# "tensorflow": Test uses TensorFlow.
# --------------------------------------------------------------------
py_test(
    name = "test_actor_reuse",
    size = "large",
    srcs = ["tests/test_actor_reuse.py"],
    tags = ["team:ml", "exclusive", "new_storage"],
    deps = [":tune_lib", ":conftest"],
)

py_test(
    name = "test_api",
    size = "large",
    srcs = ["tests/test_api.py"],
    deps = [":tune_lib"],
    tags = ["team:ml", "exclusive", "rllib", "new_storage"],
)

py_test(
    name = "test_callbacks",
    size = "small",
    srcs = ["tests/test_callbacks.py"],
    deps = [":tune_lib"],
    tags = ["team:ml", "exclusive"],
)

py_test(
    name = "test_checkpoint_manager",
    size = "small",
    srcs = ["tests/test_checkpoint_manager.py"],
    deps = [":tune_lib"],
    tags = ["team:ml", "exclusive"],
)

py_test(
    name = "test_client",
    size = "large",
    srcs = ["tests/test_client.py"],
    deps = [":tune_lib"],
    tags = ["team:ml", "client", "exclusive", "no_new_storage"]
)

py_test(
    name = "test_cluster",
    size = "large",
    srcs = ["tests/test_cluster.py"],
<<<<<<< HEAD
    deps = [":tune_lib", ":conftest"],
    tags = ["team:ml", "exclusive", "rllib", "new_storage"],
)

py_test(
    name = "test_cluster_searcher",
    size = "large",
    srcs = ["tests/test_cluster_searcher.py"],
    data = ["tests/_test_cluster_interrupt_searcher.py"],
    deps = [":tune_lib"],
    tags = ["team:ml", "exclusive", "no_new_storage"],
=======
    deps = [":tune_lib"],
    tags = ["team:ml", "exclusive", "rllib", "new_storage"],
>>>>>>> cd3d7b60
)

py_test(
    name = "test_commands",
    size = "medium",
    srcs = ["tests/test_commands.py"],
    deps = [":tune_lib"],
    tags = ["team:ml", "exclusive", "no_new_storage"],
)

py_test(
    name = "test_convergence",
    size = "medium",
    srcs = ["tests/test_convergence.py"],
    deps = [":tune_lib"],
    tags = ["team:ml", "exclusive", "new_storage"],
)

py_test(
    name = "test_dependency",
    size = "small",
    srcs = ["tests/test_dependency.py"],
    deps = [":tune_lib"],
    tags = ["team:ml", "exclusive", "new_storage"],
)

py_test(
    name = "test_experiment",
    size = "small",
    srcs = ["tests/test_experiment.py"],
    deps = [":tune_lib"],
    tags = ["team:ml", "exclusive", "new_storage"],
)

py_test(
    name = "test_experiment_analysis",
    size = "small",
    srcs = ["tests/test_experiment_analysis.py"],
    deps = [":tune_lib", ":conftest"],
    tags = ["team:ml", "exclusive", "new_storage"],
)

py_test(
    name = "test_function_api",
    size = "medium",
    srcs = ["tests/test_function_api.py"],
    deps = [":tune_lib"],
    tags = ["team:ml", "exclusive", "no_new_storage"],
)

py_test(
    name = "test_function_api_legacy",
    size = "small",
    srcs = ["tests/test_function_api_legacy.py"],
    deps = [":tune_lib"],
    tags = ["team:ml", "exclusive"],
)

py_test(
    name = "test_integration_pytorch_lightning",
    size = "small",
    srcs = ["tests/test_integration_pytorch_lightning.py"],
    deps = [":tune_lib"],
    tags = ["team:ml", "exclusive", "no_new_storage"],
)

py_test(
    name = "test_logger",
    size = "small",
    srcs = ["tests/test_logger.py"],
    deps = [":tune_lib"],
    tags = ["team:ml", "new_storage"],
)

py_test(
    name = "test_multi_tenancy",
    size = "medium",
    srcs = [
        "tests/test_multi_tenancy.py",
        "tests/_test_multi_tenancy_run.py"
    ],
    deps = [":tune_lib"],
    tags = ["team:ml", "new_storage"],
)

py_test(
    name = "test_multinode_sync",
    size = "large",
    srcs = ["tests/test_multinode_sync.py"],
    deps = [":tune_lib"],
    tags = ["team:ml", "multinode"],
)

py_test(
    name = "test_progress_reporter",
    size = "medium",
    srcs = ["tests/test_progress_reporter.py"],
    deps = [":tune_lib"],
    tags = ["team:ml", "exclusive", "new_storage"],
)

py_test(
    name = "test_resource_updater",
    size = "small",
    srcs = ["tests/test_resource_updater.py"],
    deps = [":tune_lib"],
    tags = ["team:ml", "exclusive"],
)

py_test(
    name = "test_run_experiment",
    size = "medium",
    srcs = ["tests/test_run_experiment.py"],
    deps = [":tune_lib"],
    tags = ["team:ml", "exclusive", "new_storage"],
)

py_test(
    name = "test_remote",
    size = "medium",
    srcs = ["tests/test_remote.py"],
    deps = [":tune_lib"],
    tags = ["team:ml", "exclusive", "new_storage"],
)

py_test(
    name = "test_result_grid",
    size = "medium",
    srcs = ["tests/test_result_grid.py"],
    deps = [":tune_lib", ":conftest"],
    tags = ["team:ml", "exclusive", "new_storage"],
)

py_test(
    name = "test_warnings",
    size = "medium",
    srcs = ["tests/test_warnings.py"],
    deps = [":tune_lib"],
    tags = ["team:ml", "exclusive", "no_new_storage"],
)

py_test(
    name = "test_sample",
    size = "large",
    srcs = ["tests/test_sample.py"],
    deps = [":tune_lib"],
    tags = ["team:ml", "exclusive", "medium_instance", "no_new_storage"],
)

py_test(
    name = "test_placeholder",
    size = "small",
    srcs = ["tests/test_placeholder.py"],
    deps = [":tune_lib"],
    tags = ["team:ml", "exclusive"],
)

py_test(
    name = "test_searchers",
    size = "large",
    srcs = ["tests/test_searchers.py"],
    deps = [":tune_lib"],
    tags = ["team:ml", "exclusive", "medium_instance", "no_new_storage"],
)

py_test(
    name = "test_soft_imports",
    size = "small",
    srcs = ["tests/test_soft_imports.py"],
    deps = [":tune_lib"],
    tags = ["team:ml", "soft_imports"],
)

py_test(
    name = "test_stopper",
    size = "small",
    srcs = ["tests/test_stopper.py"],
    deps = [":tune_lib"],
    tags = ["team:ml", "exclusive"],
)

py_test(
    name = "test_util_file_transfer",
    size = "medium",
    srcs = ["tests/test_util_file_transfer.py"],
    deps = [":tune_lib"],
    tags = ["team:ml", "exclusive"],
)

py_test(
    name = "test_util_object_cache",
    size = "small",
    srcs = ["tests/test_util_object_cache.py"],
    deps = [":tune_lib"],
    tags = ["team:ml", "exclusive"],
)

py_test(
    name = "test_syncer",
    size = "medium",
    srcs = ["tests/test_syncer.py"],
    deps = [":tune_lib", ":conftest"],
    tags = ["team:ml", "exclusive", "new_storage"],
)

py_test(
    name = "test_trainable",
    size = "medium",
    srcs = ["tests/test_trainable.py"],
    deps = [":tune_lib"],
    tags = ["team:ml", "exclusive", "no_new_storage"],
)

py_test(
    name = "test_trainable_util",
    size = "small",
    srcs = ["tests/test_trainable_util.py"],
    deps = [":tune_lib"],
    tags = ["team:ml", "exclusive", "no_new_storage"],
)

py_test(
    name = "test_trial_relative_logdir",
    size = "medium",
    srcs = ["tests/test_trial_relative_logdir.py"],
    deps = [":tune_lib"],
    tags = ["team:ml", "exclusive", "no_new_storage"],
)

py_test(
    name = "test_var",
    size = "medium",
    srcs = ["tests/test_var.py"],
    deps = [":tune_lib"],
    tags = ["team:ml", "exclusive"],
)

py_test(
    name = "test_trial_scheduler",
    size = "large",
    srcs = ["tests/test_trial_scheduler.py"],
    deps = [":tune_lib"],
    tags = ["team:ml", "exclusive", "medium_instance", "new_storage"],
)

py_test(
    name = "test_trial_scheduler_pbt",
    size = "large",
    srcs = ["tests/test_trial_scheduler_pbt.py"],
    deps = [":tune_lib"],
    tags = ["team:ml", "exclusive", "medium_instance", "new_storage"],
)

py_test(
    name = "test_trial_scheduler_resource_changing",
    size = "small",
    srcs = ["tests/test_trial_scheduler_resource_changing.py"],
    deps = [":tune_lib"],
    tags = ["team:ml", "exclusive"],
)

py_test(
    name = "test_tune_restore_warm_start",
    size = "large",
    srcs = ["tests/test_tune_restore_warm_start.py"],
    deps = [":tune_lib"],
    tags = ["team:ml", "exclusive", "no_new_storage"],
)

py_test(
    name = "test_tune_restore",
    size = "large",
    srcs = ["tests/test_tune_restore.py"],
    deps = [":tune_lib"],
    tags = ["team:ml", "exclusive", "rllib", "new_storage"],
)

py_test(
    name = "test_tune_save_restore",
    size = "small",
    srcs = ["tests/test_tune_save_restore.py"],
    deps = [":tune_lib"],
    tags = ["team:ml", "exclusive", "no_new_storage"],
)

py_test(
    name = "test_tune_server",
    size = "medium",
    srcs = ["tests/test_tune_server.py"],
    deps = [":tune_lib"],
    tags = ["team:ml", "exclusive", "no_new_storage"],
)

py_test(
    name = "test_tuner",
    size = "large",
    srcs = ["tests/test_tuner.py"],
    deps = [":tune_lib"],
    tags = ["team:ml", "exclusive", "medium_instance", "no_new_storage"],
)

py_test(
    name = "test_tuner_restore",
    size = "large",
    srcs = ["tests/test_tuner_restore.py"],
    deps = [":tune_lib", ":conftest"],
    tags = ["team:ml", "exclusive", "new_storage"],
)

py_test(
    name = "test_utils",
    size = "small",
    srcs = ["tests/test_utils.py"],
    deps = [":tune_lib"],
    tags = ["team:ml", "exclusive"],
)


# --------------------------------------------------------------------
# Tests from the python/ray/tune/tests directory.
# Covers all remaining tests that do not start with `test_`.
# Please keep these sorted alphabetically.
# --------------------------------------------------------------------
py_test(
    name = "example",
    size = "small",
    srcs = ["tests/example.py"],
    deps = [":tune_lib"],
    tags = ["team:ml", "exclusive", "example", "no_main", "no_new_storage"],
)

# Todo: Ensure MPLBACKEND=Agg
py_test(
    name = "tutorial",
    size = "medium",
    srcs = ["tests/tutorial.py"],
    deps = [":tune_lib"],
    tags = ["team:ml", "exclusive", "example", "no_main"],
)


# --------------------------------------------------------------------
# Tests from the python/ray/tune/tests/execution directory.
# Covers all remaining tests that do not start with `test_`.
# Please keep these sorted alphabetically.
# --------------------------------------------------------------------

py_test(
    name = "test_actor_caching",
    size = "small",
    srcs = ["tests/execution/test_actor_caching.py"],
    deps = [":tune_lib"],
    tags = ["team:ml", "exclusive", "new_storage"]
)

py_test(
    name = "test_controller_callback_integration",
    size = "large",
    srcs = ["tests/execution/test_controller_callback_integration.py"],
    deps = [":tune_lib"],
    tags = ["team:ml", "exclusive", "new_storage"]
)

py_test(
    name = "test_controller_checkpointing_integration",
    size = "large",
    srcs = ["tests/execution/test_controller_checkpointing_integration.py"],
    deps = [":tune_lib"],
    tags = ["team:ml", "exclusive", "new_storage"]
)

py_test(
    name = "test_controller_control_integration",
    size = "large",
    srcs = ["tests/execution/test_controller_control_integration.py"],
    deps = [":tune_lib"],
    tags = ["team:ml", "exclusive", "new_storage"]
)

py_test(
    name = "test_controller_errors_integration",
    size = "large",
    srcs = ["tests/execution/test_controller_errors_integration.py"],
    deps = [":tune_lib"],
    tags = ["team:ml", "exclusive", "new_storage"]
)

py_test(
    name = "test_controller_resources_integration",
    size = "large",
    srcs = ["tests/execution/test_controller_resources_integration.py"],
    deps = [":tune_lib"],
    tags = ["team:ml", "exclusive", "new_storage"]
)

py_test(
    name = "test_controller_search_alg_integration",
    size = "large",
    srcs = ["tests/execution/test_controller_search_alg_integration.py"],
    deps = [":tune_lib"],
    tags = ["team:ml", "exclusive", "new_storage"]
)

# --------------------------------------------------------------------
# Examples from the python/ray/tune/examples directory.
# Please keep these sorted alphabetically.
# --------------------------------------------------------------------
py_test(
    name = "async_hyperband_example",
    size = "small",
    srcs = ["examples/async_hyperband_example.py"],
    deps = [":tune_lib"],
    tags = ["team:ml", "exclusive", "example"],
    args = ["--smoke-test"]
)

py_test(
    name = "ax_example",
    size = "small",
    srcs = ["examples/ax_example.py"],
    deps = [":tune_lib"],
    tags = ["team:ml", "exclusive", "example"],
    args = ["--smoke-test"]
)

py_test(
    name = "bayesopt_example",
    size = "medium",
    srcs = ["examples/bayesopt_example.py"],
    deps = [":tune_lib"],
    tags = ["team:ml", "exclusive", "example"],
    args = ["--smoke-test"]
)

py_test(
    name = "blendsearch_example",
    size = "medium",
    srcs = ["examples/blendsearch_example.py"],
    deps = [":tune_lib"],
    tags = ["team:ml", "exclusive", "example"],
    args = ["--smoke-test"]
)

py_test(
    name = "bohb_example",
    size = "medium",
    srcs = ["examples/bohb_example.py"],
    deps = [":tune_lib"],
    tags = ["team:ml", "exclusive", "example", "new_storage"]
)

py_test(
    name = "cfo_example",
    size = "small",
    srcs = ["examples/cfo_example.py"],
    deps = [":tune_lib"],
    tags = ["team:ml", "exclusive", "example"],
    args = ["--smoke-test"]
)

py_test(
    name = "cifar10_pytorch",
    size = "medium",
    srcs = ["examples/cifar10_pytorch.py"],
    deps = [":tune_lib"],
    tags = ["team:ml", "exclusive", "example", "pytorch", "no_new_storage"],
    args = ["--smoke-test"]
)

py_test(
    name = "custom_func_checkpointing",
    size = "small",
    srcs = ["examples/custom_func_checkpointing.py"],
    deps = [":tune_lib"],
    tags = ["team:ml", "exclusive", "example", "no_new_storage"],
    args = ["--smoke-test"]
)

py_test(
    name = "dragonfly_example",
    size = "medium",
    srcs = ["examples/dragonfly_example.py"],
    deps = [":tune_lib"],
    tags = ["team:ml", "exclusive", "example"],
    args = ["--smoke-test"]
)

py_test(
    name = "hyperband_example",
    size = "medium",
    srcs = ["examples/hyperband_example.py"],
    deps = [":tune_lib"],
    tags = ["team:ml", "exclusive", "example"],
    args = ["--smoke-test"]
)

py_test(
    name = "hyperband_function_example",
    size = "small",
    srcs = ["examples/hyperband_function_example.py"],
    deps = [":tune_lib"],
    tags = ["team:ml", "exclusive", "example", "no_new_storage"],
    args = ["--smoke-test"]
)

py_test(
    name = "hyperopt_conditional_search_space_example",
    size = "small",
    srcs = ["examples/hyperopt_conditional_search_space_example.py"],
    deps = [":tune_lib"],
    tags = ["team:ml", "exclusive", "example"],
    args = ["--smoke-test"]
)

py_test(
    name = "lightgbm_example",
    size = "small",
    srcs = ["examples/lightgbm_example.py"],
    deps = [":tune_lib"],
    tags = ["team:ml", "exclusive", "example", "no_new_storage"]
)

py_test(
    name = "lightgbm_example_cv",
    size = "small",
    main = "examples/lightgbm_example.py",
    srcs = ["examples/lightgbm_example.py"],
    deps = [":tune_lib"],
    tags = ["team:ml", "exclusive", "example", "no_new_storage"],
    args = ["--use-cv"]
)

py_test(
    name = "logging_example",
    size = "small",
    srcs = ["examples/logging_example.py"],
    deps = [":tune_lib"],
    tags = ["team:ml", "exclusive", "example"],
    args = ["--smoke-test"]
)

py_test(
 name = "mlflow_example",
 size = "medium",
 srcs = ["examples/mlflow_example.py"],
 deps = [":tune_lib"],
 tags = ["team:ml", "exclusive", "example"]
)

py_test(
    name = "mlflow_ptl",
    size = "medium",
    srcs = ["examples/mlflow_ptl.py"],
    deps = [":tune_lib"],
    tags = ["team:ml", "exclusive", "example", "pytorch"],
    args = ["--smoke-test"]
)

py_test(
    name = "mnist_pytorch",
    size = "small",
    srcs = ["examples/mnist_pytorch.py"],
    deps = [":tune_lib"],
    tags = ["team:ml", "exclusive", "example", "pytorch"],
    args = ["--smoke-test"]
)

py_test(
    name = "mnist_pytorch_lightning",
    size = "medium",
    srcs = ["examples/mnist_pytorch_lightning.py"],
    deps = [":tune_lib"],
    tags = ["team:ml", "exclusive", "example", "pytorch", "no_new_storage"],
    args = ["--smoke-test"]
)

py_test(
    name = "mnist_ptl_mini",
    size = "medium",
    srcs = ["examples/mnist_ptl_mini.py"],
    deps = [":tune_lib"],
    tags = ["team:ml", "exclusive", "example", "pytorch", "no_new_storage"],
    args = ["--smoke-test"]
)

py_test(
    name = "mnist_pytorch_trainable",
    size = "small",
    srcs = ["examples/mnist_pytorch_trainable.py"],
    deps = [":tune_lib"],
    tags = ["team:ml", "exclusive", "example", "pytorch"],
    args = ["--smoke-test"]
)

py_test(
    name = "nevergrad_example",
    size = "small",
    srcs = ["examples/nevergrad_example.py"],
    deps = [":tune_lib"],
    tags = ["team:ml", "exclusive", "example"],
    args = ["--smoke-test"]
)

py_test(
    name = "optuna_define_by_run_example",
    size = "small",
    srcs = ["examples/optuna_define_by_run_example.py"],
    deps = [":tune_lib"],
    tags = ["team:ml", "exclusive", "example"],
    args = ["--smoke-test"]
)

py_test(
    name = "optuna_example",
    size = "small",
    srcs = ["examples/optuna_example.py"],
    deps = [":tune_lib"],
    tags = ["team:ml", "exclusive", "example"],
    args = ["--smoke-test"]
)

py_test(
    name = "optuna_multiobjective_example",
    size = "medium",
    srcs = ["examples/optuna_multiobjective_example.py"],
    deps = [":tune_lib"],
    tags = ["team:ml", "exclusive", "example", "medium_instance"],
    args = ["--smoke-test"]
)

py_test(
    name = "pb2_example",
    size = "small",
    srcs = ["examples/pb2_example.py"],
    deps = [":tune_lib"],
    tags = ["team:ml", "exclusive", "example"],
    args = ["--smoke-test"]
)

py_test(
    name = "pbt_convnet_example",
    size = "small",
    srcs = ["examples/pbt_convnet_example.py"],
    deps = [":tune_lib"],
    tags = ["team:ml", "exclusive", "example"],
    args = ["--smoke-test"]
)

py_test(
    name = "pbt_convnet_function_example",
    size = "small",
    srcs = ["examples/pbt_convnet_function_example.py"],
    deps = [":tune_lib"],
    tags = ["team:ml", "exclusive", "example"],
    args = ["--smoke-test"]
)

py_test(
    name = "pbt_dcgan_mnist_func",
    size = "medium",
    srcs = ["examples/pbt_dcgan_mnist/pbt_dcgan_mnist_func.py"],
    deps = [":tune_lib"],
    tags = ["team:ml", "exclusive", "example"],
    args = ["--smoke-test"]
)

py_test(
    name = "pbt_dcgan_mnist_trainable",
    size = "medium",
    srcs = ["examples/pbt_dcgan_mnist/pbt_dcgan_mnist_trainable.py"],
    deps = [":tune_lib"],
    tags = ["team:ml", "exclusive", "example"],
    args = ["--smoke-test"]
)

py_test(
    name = "pbt_example",
    size = "small",
    srcs = ["examples/pbt_example.py"],
    deps = [":tune_lib"],
    tags = ["team:ml", "exclusive", "example"],
    args = ["--smoke-test"]
)

py_test(
    name = "pbt_function",
    size = "small",
    srcs = ["examples/pbt_function.py"],
    deps = [":tune_lib"],
    tags = ["team:ml", "exclusive", "example"],
    args = ["--smoke-test"]
)

py_test(
    name = "pbt_memnn_example",
    size = "small",
    srcs = ["examples/pbt_memnn_example.py"],
    deps = [":tune_lib"],
    tags = ["team:ml", "exclusive", "example"],
    args = ["--smoke-test"]
)

# Requires GPUs. Add smoke test?
# py_test(
#     name = "pbt_ppo_example",
#     size = "medium",
#     srcs = ["examples/pbt_ppo_example.py"],
#     deps = [":tune_lib"],
#     tags = ["team:ml", "exclusive", "example"],
#     args = ["--smoke-test"]
# )

# Exclude from new storage tests as transformers still uses the old tune
# API.
py_test(
    name = "pbt_transformers",
    size = "small",
    srcs = ["examples/pbt_transformers/pbt_transformers.py"],
    deps = [":tune_lib"],
    tags = ["team:ml", "exclusive", "example", "no_new_storage"],
    args = ["--smoke-test"]
)


# Requires GPUs. Add smoke test?
# py_test(
#     name = "pbt_tune_cifar10_with_keras",
#     size = "medium",
#     srcs = ["examples/pbt_tune_cifar10_with_keras.py"],
#     deps = [":tune_lib"],
#     tags = ["team:ml", "exclusive", "example"],
#     args = ["--smoke-test"]
# )

# Needs SigOpt API key.
py_test(
    name = "sigopt_example",
    size = "medium",
    srcs = ["examples/sigopt_example.py"],
    deps = [":tune_lib"],
    tags = ["team:ml", "exclusive", "example"],
    args = ["--smoke-test"]
)


# Needs SigOpt API key.
py_test(
    name = "sigopt_multi_objective_example",
    size = "medium",
    srcs = ["examples/sigopt_multi_objective_example.py"],
    deps = [":tune_lib"],
    tags = ["team:ml", "exclusive", "example"],
    args = ["--smoke-test"]
)

# Needs SigOpt API key.
py_test(
    name = "sigopt_prior_beliefs_example",
    size = "medium",
    srcs = ["examples/sigopt_prior_beliefs_example.py"],
    deps = [":tune_lib"],
    tags = ["team:ml", "exclusive", "example"],
    args = ["--smoke-test"]
)

py_test(
    name = "tf_mnist_example",
    size = "medium",
    srcs = ["examples/tf_mnist_example.py"],
    deps = [":tune_lib"],
    tags = ["team:ml", "exclusive", "example", "tf"],
    args = ["--smoke-test"]
)

py_test(
    name = "tune_basic_example",
    size = "small",
    srcs = ["examples/tune_basic_example.py"],
    deps = [":tune_lib"],
    tags = ["team:ml", "exclusive", "example"],
    args = ["--smoke-test"]
)

py_test(
    name = "tune_mnist_keras",
    size = "medium",
    srcs = ["examples/tune_mnist_keras.py"],
    deps = [":tune_lib"],
    tags = ["team:ml", "exclusive", "example", "no_new_storage"],
    args = ["--smoke-test"]
)

py_test(
    name = "xgboost_example",
    size = "small",
    srcs = ["examples/xgboost_example.py"],
    deps = [":tune_lib"],
    tags = ["team:ml", "exclusive", "example", "no_new_storage"]
)

py_test(
    name = "xgboost_example_cv",
    size = "small",
    main = "examples/xgboost_example.py",
    srcs = ["examples/xgboost_example.py"],
    deps = [":tune_lib"],
    tags = ["team:ml", "exclusive", "example", "no_new_storage"],
    args = ["--use-cv"]
)

py_test(
    name = "xgboost_dynamic_resources_example",
    size = "large",
    srcs = ["examples/xgboost_dynamic_resources_example.py"],
    deps = [":tune_lib"],
    tags = ["team:ml", "exclusive", "example", "no_new_storage"],
    args = ["--test"]
)

# --------------------------------------------------------------------
# Tests from the python/ray/tune/tests/output directory.
# Please keep these sorted alphabetically.
# --------------------------------------------------------------------

py_test(
    name = "test_output",
    size = "small",
    srcs = ["tests/output/test_output.py"],
    deps = [":tune_lib"],
    tags = ["team:ml", "exclusive"]
)


# This is a dummy test dependency that causes the above tests to be
# re-run if any of these files changes.
py_library(
    name = "tune_lib",
    srcs = glob(["**/*.py"], exclude=["tests/*.py"]),
)<|MERGE_RESOLUTION|>--- conflicted
+++ resolved
@@ -90,22 +90,8 @@
     name = "test_cluster",
     size = "large",
     srcs = ["tests/test_cluster.py"],
-<<<<<<< HEAD
     deps = [":tune_lib", ":conftest"],
     tags = ["team:ml", "exclusive", "rllib", "new_storage"],
-)
-
-py_test(
-    name = "test_cluster_searcher",
-    size = "large",
-    srcs = ["tests/test_cluster_searcher.py"],
-    data = ["tests/_test_cluster_interrupt_searcher.py"],
-    deps = [":tune_lib"],
-    tags = ["team:ml", "exclusive", "no_new_storage"],
-=======
-    deps = [":tune_lib"],
-    tags = ["team:ml", "exclusive", "rllib", "new_storage"],
->>>>>>> cd3d7b60
 )
 
 py_test(
