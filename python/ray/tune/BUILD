<<<<<<< HEAD
# --------------------------------------------------------------------
# Tests from the python/ray/tune/tests directory.
# Covers all tests starting with `test_`.
# Please keep these sorted alphabetically.
#
# Tags:
# "team:ml": Tag indicating this test is owned by the ML team.
# "client": Test uses the ray client.
# "example": Test runs a tune example script.
# "exclusive": ???
# "py37": Test requires py3.7 or later.
# "soft_imports": Tests checking whether Tune runs without any of its soft dependencies.
# "pytorch": Test uses PyTorch.
# "tensorflow": Test uses TensorFlow.
# "tests_dir_A-Z": Tags to spread out tests. Make sure you tag your newly added tests with this.
# --------------------------------------------------------------------
py_test(
    name = "test_actor_reuse",
    size = "medium",
    srcs = ["tests/test_actor_reuse.py"],
    tags = ["team:ml", "exclusive", "tests_dir_A"],
    deps = [":tune_lib"],
)

py_test(
    name = "test_api",
    size = "large",
    srcs = ["tests/test_api.py"],
    deps = [":tune_lib"],
    tags = ["team:ml", "exclusive", "rllib", "tests_dir_A"],
)

py_test(
    name = "test_automl_searcher",
    size = "small",
    srcs = ["tests/test_automl_searcher.py"],
    deps = [":tune_lib"],
    tags = ["team:ml", "exclusive", "tests_dir_A"],
)

py_test(
    name = "test_checkpoint_manager",
    size = "small",
    srcs = ["tests/test_checkpoint_manager.py"],
    deps = [":tune_lib"],
    tags = ["team:ml", "exclusive", "tests_dir_C"],
)

py_test(
    name = "test_client",
    size = "large",
    srcs = ["tests/test_client.py"],
    deps = [":tune_lib"],
    tags = ["team:ml", "client", "py37", "exclusive", "tests_dir_C"]
)

py_test(
    name = "test_cloud",
    size = "medium",
    srcs = ["tests/test_cloud.py"],
    deps = [":tune_lib"],
    tags = ["team:ml", "exclusive", "tests_dir_C"],
)

py_test(
    name = "test_cluster",
    size = "large",
    srcs = ["tests/test_cluster.py"],
    deps = [":tune_lib"],
    tags = ["team:ml", "exclusive", "rllib", "tests_dir_C"],
)

py_test(
    name = "test_cluster_searcher",
    size = "large",
    srcs = ["tests/test_cluster_searcher.py"],
    deps = [":tune_lib"],
    tags = ["team:ml", "exclusive", "tests_dir_C"],
)

py_test(
    name = "test_commands",
    size = "medium",
    srcs = ["tests/test_commands.py"],
    deps = [":tune_lib"],
    tags = ["team:ml", "exclusive", "tests_dir_C"],
)

py_test(
    name = "test_convergence",
    size = "medium",
    srcs = ["tests/test_convergence.py"],
    deps = [":tune_lib"],
    tags = ["team:ml", "exclusive", "tests_dir_C"],
)

py_test(
    name = "test_dependency",
    size = "small",
    srcs = ["tests/test_dependency.py"],
    deps = [":tune_lib"],
    tags = ["team:ml", "exclusive", "tests_dir_D"],
)

py_test(
    name = "test_experiment",
    size = "small",
    srcs = ["tests/test_experiment.py"],
    deps = [":tune_lib"],
    tags = ["team:ml", "exclusive", "tests_dir_E"],
)

py_test(
    name = "test_experiment_analysis",
    size = "medium",
    srcs = ["tests/test_experiment_analysis.py"],
    deps = [":tune_lib"],
    tags = ["team:ml", "exclusive", "tests_dir_E"],
)

py_test(
    name = "test_experiment_analysis_mem",
    size = "medium",
    srcs = ["tests/test_experiment_analysis_mem.py"],
    deps = [":tune_lib"],
    tags = ["team:ml", "exclusive", "tests_dir_E"],
)

py_test(
    name = "test_function_api",
    size = "medium",
    srcs = ["tests/test_function_api.py"],
    deps = [":tune_lib"],
    tags = ["team:ml", "exclusive", "tests_dir_F"],
)

py_test(
    name = "test_integration_docker",
    size = "small",
    srcs = ["tests/test_integration_docker.py"],
    deps = [":tune_lib"],
    tags = ["team:ml", "exclusive", "tests_dir_I"],
)

py_test(
    name = "test_integration_kubernetes",
    size = "small",
    srcs = ["tests/test_integration_kubernetes.py"],
    deps = [":tune_lib"],
    tags = ["team:ml", "exclusive", "tests_dir_I"],
)

py_test(
    name = "test_integration_pytorch_lightning",
    size = "small",
    srcs = ["tests/test_integration_pytorch_lightning.py"],
    deps = [":tune_lib"],
    tags = ["team:ml", "exclusive", "tests_dir_I"],
)

py_test(
    name = "test_integration_wandb",
    size = "small",
    srcs = ["tests/test_integration_wandb.py"],
    deps = [":tune_lib"],
    tags = ["team:ml", "exclusive", "tests_dir_I"],
)

py_test(
    name = "test_integration_mlflow",
    size = "small",
    srcs = ["tests/test_integration_mlflow.py"],
    deps = [":tune_lib"],
    tags = ["team:ml", "exclusive", "tests_dir_I"]
)

py_test(
    name = "test_logger",
    size = "small",
    srcs = ["tests/test_logger.py"],
    deps = [":tune_lib"],
    tags = ["team:ml", "tests_dir_L"],
)

py_test(
    name = "test_progress_reporter",
    size = "medium",
    srcs = ["tests/test_progress_reporter.py"],
    deps = [":tune_lib"],
    tags = ["team:ml", "exclusive", "tests_dir_P"],
)

py_test(
    name = "test_ray_trial_executor",
    size = "medium",
    srcs = ["tests/test_ray_trial_executor.py"],
    deps = [":tune_lib"],
    tags = ["team:ml", "exclusive", "tests_dir_R"],
)

py_test(
    name = "test_run_experiment",
    size = "medium",
    srcs = ["tests/test_run_experiment.py"],
    deps = [":tune_lib"],
    tags = ["team:ml", "exclusive", "tests_dir_R"],
)

py_test(
    name = "test_remote",
    size = "medium",
    srcs = ["tests/test_remote.py"],
    deps = [":tune_lib"],
    tags = ["team:ml", "exclusive", "tests_dir_R"],
)

py_test(
    name = "test_sample",
    size = "large",
    srcs = ["tests/test_sample.py"],
    deps = [":tune_lib"],
    tags = ["team:ml", "exclusive", "tests_dir_S"],
)

py_test(
    name = "test_searchers",
    size = "medium",
    srcs = ["tests/test_searchers.py"],
    deps = [":tune_lib"],
    tags = ["team:ml", "exclusive", "tests_dir_S"],
)

py_test(
    name = "test_soft_imports",
    size = "small",
    srcs = ["tests/test_soft_imports.py"],
    deps = [":tune_lib"],
    tags = ["team:ml", "soft_imports", "tests_dir_S"],
)

py_test(
    name = "test_sync",
    size = "medium",
    srcs = ["tests/test_sync.py"],
    deps = [":tune_lib"],
    tags = ["team:ml", "exclusive", "tests_dir_S"],
)

py_test(
    name = "test_trainable_util",
    size = "small",
    srcs = ["tests/test_trainable_util.py"],
    deps = [":tune_lib"],
    tags = ["team:ml", "exclusive", "tests_dir_T"],
)

py_test(
    name = "test_trial_runner",
    size = "medium",
    srcs = ["tests/test_trial_runner.py"],
    deps = [":tune_lib"],
    tags = ["team:ml", "exclusive", "tests_dir_T"],
)

py_test(
    name = "test_trial_runner_2",
    size = "medium",
    srcs = ["tests/test_trial_runner_2.py"],
    deps = [":tune_lib"],
    tags = ["team:ml", "exclusive", "tests_dir_T"],
)

py_test(
    name = "test_trial_runner_3",
    size = "medium",
    srcs = ["tests/test_trial_runner_3.py"],
    deps = [":tune_lib"],
    tags = ["team:ml", "exclusive", "tests_dir_T"],
)

py_test(
    name = "test_trial_runner_pg",
    size = "medium",
    srcs = ["tests/test_trial_runner_pg.py"],
    deps = [":tune_lib"],
    tags = ["team:ml", "exclusive", "tests_dir_T"],
)

py_test(
    name = "test_trial_runner_callbacks",
    size = "small",
    srcs = ["tests/test_trial_runner_callbacks.py"],
    deps = [":tune_lib"],
    tags = ["team:ml", "exclusive", "tests_dir_T"],
)

py_test(
    name = "test_var",
    size = "medium",
    srcs = ["tests/test_var.py"],
    deps = [":tune_lib"],
    tags = ["team:ml", "exclusive", "tests_dir_V"],
)

py_test(
    name = "test_trial_scheduler",
    size = "large",
    srcs = ["tests/test_trial_scheduler.py"],
    deps = [":tune_lib"],
    tags = ["team:ml", "exclusive", "tests_dir_T"],
)

py_test(
    name = "test_trial_scheduler_pbt",
    size = "large",
    srcs = ["tests/test_trial_scheduler_pbt.py"],
    deps = [":tune_lib"],
    tags = ["team:ml", "exclusive", "flaky", "tests_dir_T"],
)

py_test(
    name = "test_tune_restore_warm_start",
    size = "large",
    srcs = ["tests/test_tune_restore_warm_start.py"],
    deps = [":tune_lib"],
    tags = ["team:ml", "exclusive", "tests_dir_T"],
)

py_test(
    name = "test_tune_restore",
    size = "large",
    srcs = ["tests/test_tune_restore.py"],
    deps = [":tune_lib"],
    tags = ["team:ml", "exclusive", "rllib", "tests_dir_T"],
)

py_test(
    name = "test_tune_save_restore",
    size = "small",
    srcs = ["tests/test_tune_save_restore.py"],
    deps = [":tune_lib"],
    tags = ["team:ml", "exclusive", "tests_dir_T"],
)

py_test(
    name = "test_tune_server",
    size = "medium",
    srcs = ["tests/test_tune_server.py"],
    deps = [":tune_lib"],
    tags = ["team:ml", "exclusive", "tests_dir_T"],
)

# --------------------------------------------------------------------
# Tests from the python/ray/tune/tests directory.
# Covers all remaining tests that do not start with `test_`.
# Please keep these sorted alphabetically.
# --------------------------------------------------------------------
py_test(
    name = "example",
    size = "small",
    srcs = ["tests/example.py"],
    deps = [":tune_lib"],
    tags = ["team:ml", "exclusive", "example"],
)

py_test(
    name = "ext_pytorch",
    size = "large",
    srcs = ["tests/ext_pytorch.py"],
    deps = [":tune_lib"],
    tags = ["team:ml", "exclusive", "example"],
)

# Todo: Ensure MPLBACKEND=Agg
py_test(
    name = "tutorial",
    size = "medium",
    srcs = ["tests/tutorial.py"],
    deps = [":tune_lib"],
    tags = ["team:ml", "exclusive", "example"],
)

# --------------------------------------------------------------------
# Examples from the python/ray/tune/examples directory.
# Please keep these sorted alphabetically.
# --------------------------------------------------------------------
py_test(
    name = "async_hyperband_example",
    size = "small",
    srcs = ["examples/async_hyperband_example.py"],
    deps = [":tune_lib"],
    tags = ["team:ml", "exclusive", "example"],
    args = ["--smoke-test"]
)

py_test(
    name = "ax_example",
    size = "medium",
    srcs = ["examples/ax_example.py"],
    deps = [":tune_lib"],
    tags = ["team:ml", "exclusive", "example", "py37"],
    args = ["--smoke-test"]
)

py_test(
    name = "bayesopt_example",
    size = "medium",
    srcs = ["examples/bayesopt_example.py"],
    deps = [":tune_lib"],
    tags = ["team:ml", "exclusive", "example"],
    args = ["--smoke-test"]
)

py_test(
    name = "blendsearch_example",
    size = "medium",
    srcs = ["examples/blendsearch_example.py"],
    deps = [":tune_lib"],
    tags = ["team:ml", "exclusive", "example"],
    args = ["--smoke-test"]
)

py_test(
    name = "bohb_example",
    size = "small",
    srcs = ["examples/bohb_example.py"],
    deps = [":tune_lib"],
    tags = ["team:ml", "exclusive", "example"]
)

py_test(
    name = "cfo_example",
    size = "small",
    srcs = ["examples/cfo_example.py"],
    deps = [":tune_lib"],
    tags = ["team:ml", "exclusive", "example"],
    args = ["--smoke-test"]
)

py_test(
    name = "cifar10_pytorch",
    size = "medium",
    srcs = ["examples/cifar10_pytorch.py"],
    deps = [":tune_lib"],
    tags = ["team:ml", "exclusive", "example", "pytorch"],
    args = ["--smoke-test"]
)

py_test(
    name = "custom_func_checkpointing",
    size = "small",
    srcs = ["examples/custom_func_checkpointing.py"],
    deps = [":tune_lib"],
    tags = ["team:ml", "exclusive", "example"],
    args = ["--smoke-test"]
)

py_test(
    name = "test_torch_trainable",
    size = "medium",
    srcs = ["tests/test_torch_trainable.py"],
    tags = ["team:ml", "exclusive", "example", "pytorch"],
    deps = [":tune_lib"],
)

py_test(
    name = "test_tensorflow_trainable",
    size = "medium",
    srcs = ["tests/test_tensorflow_trainable.py"],
    tags = ["team:ml", "exclusive", "example", "tensorflow"],
    deps = [":tune_lib"],
)

py_test(
    name = "test_horovod",
    size = "medium",
    srcs = ["tests/test_horovod.py"],
    tags = ["team:ml", "exclusive", "example", "py37"],
    deps = [":tune_lib"],
)

py_test(
    name = "ddp_mnist_torch",
    size = "small",
    srcs = ["examples/ddp_mnist_torch.py"],
    deps = [":tune_lib"],
    tags = ["team:ml", "exclusive", "example", "pytorch"],
    args = ["--num-workers=2"]
)

py_test(
    name = "tf_distributed_keras_example",
    size = "small",
    srcs = ["examples/tf_distributed_keras_example.py"],
    deps = [":tune_lib"],
    tags = ["team:ml", "exclusive", "example", "tensorflow"],
    args = ["--smoke-test"]
)

py_test(
    name = "dragonfly_example",
    size = "medium",
    srcs = ["examples/dragonfly_example.py"],
    deps = [":tune_lib"],
    tags = ["team:ml", "exclusive", "example"],
    args = ["--smoke-test"]
)

# Does not work without awscli tool installed. Check if can be mocked.
# py_test(
#     name = "durable_trainable_example",
#     size = "medium",
#     srcs = ["examples/durable_trainable_example.py"],
#     deps = [":tune_lib"],
#     tags = ["team:ml", "exclusive", "example"],
#     args = ["--local", "--mock-storage"]
# )

py_test(
    name = "genetic_example",
    size = "small",
    srcs = ["examples/genetic_example.py"],
    deps = [":tune_lib"],
    tags = ["team:ml", "exclusive", "example"],
    args = ["--smoke-test"]
)

py_test(
    name = "hebo_example",
    size = "medium",
    srcs = ["examples/hebo_example.py"],
    deps = [":tune_lib"],
    tags = ["team:ml", "exclusive", "example"],
    args = ["--smoke-test"]
)

py_test(
    name = "horovod_simple",
    size = "medium",
    srcs = ["examples/horovod_simple.py"],
    tags = ["team:ml", "exclusive", "example", "py37"],
    deps = [":tune_lib"],
    args = ["--smoke-test"]
)

py_test(
    name = "hyperband_example",
    size = "medium",
    srcs = ["examples/hyperband_example.py"],
    deps = [":tune_lib"],
    tags = ["team:ml", "exclusive", "example"],
    args = ["--smoke-test"]
)

py_test(
    name = "hyperband_function_example",
    size = "small",
    srcs = ["examples/hyperband_function_example.py"],
    deps = [":tune_lib"],
    tags = ["team:ml", "exclusive", "example"],
    args = ["--smoke-test"]
)

py_test(
    name = "hyperopt_example",
    size = "medium",
    srcs = ["examples/hyperopt_example.py"],
    deps = [":tune_lib"],
    tags = ["team:ml", "exclusive", "example"],
    args = ["--smoke-test"]
)

py_test(
    name = "hyperopt_conditional_search_space_example",
    size = "medium",
    srcs = ["examples/hyperopt_conditional_search_space_example.py"],
    deps = [":tune_lib"],
    tags = ["team:ml", "exclusive", "example"],
    args = ["--smoke-test"]
)


py_test(
    name = "lightgbm_example",
    size = "small",
    srcs = ["examples/lightgbm_example.py"],
    deps = [":tune_lib"],
    tags = ["team:ml", "exclusive", "example"]
)

py_test(
    name = "logging_example",
    size = "small",
    srcs = ["examples/logging_example.py"],
    deps = [":tune_lib"],
    tags = ["team:ml", "exclusive", "example"],
    args = ["--smoke-test"]
)

py_test(
 name = "mlflow_example",
 size = "medium",
 srcs = ["examples/mlflow_example.py"],
 deps = [":tune_lib"],
 tags = ["team:ml", "exclusive", "example"]
)

py_test(
    name = "mlflow_ptl",
    size = "medium",
    srcs = ["examples/mlflow_ptl.py"],
    deps = [":tune_lib"],
    tags = ["team:ml", "exclusive", "example", "py37", "pytorch"],
    args = ["--smoke-test"]
)

py_test(
    name = "mnist_pytorch",
    size = "small",
    srcs = ["examples/mnist_pytorch.py"],
    deps = [":tune_lib"],
    tags = ["team:ml", "exclusive", "example", "pytorch"],
    args = ["--smoke-test"]
)

py_test(
    name = "mnist_pytorch_lightning",
    size = "medium",
    srcs = ["examples/mnist_pytorch_lightning.py"],
    deps = [":tune_lib"],
    tags = ["team:ml", "exclusive", "example", "pytorch"],
    args = ["--smoke-test"]
)

py_test(
    name = "mnist_ptl_mini",
    size = "large",
    srcs = ["examples/mnist_ptl_mini.py"],
    deps = [":tune_lib"],
    tags = ["team:ml", "exclusive", "example", "pytorch"],
    args = ["--smoke-test"]
)

py_test(
    name = "mnist_pytorch_trainable",
    size = "small",
    srcs = ["examples/mnist_pytorch_trainable.py"],
    deps = [":tune_lib"],
    tags = ["team:ml", "exclusive", "example", "pytorch"],
    args = ["--smoke-test"]
)

py_test(
    name = "mxnet_example",
    size = "small",
    srcs = ["examples/mxnet_example.py"],
    deps = [":tune_lib"],
    tags = ["team:ml", "exclusive", "example"],
    args = ["--smoke-test"]
)

py_test(
    name = "nevergrad_example",
    size = "small",
    srcs = ["examples/nevergrad_example.py"],
    deps = [":tune_lib"],
    tags = ["team:ml", "exclusive", "example"],
    args = ["--smoke-test"]
)

py_test(
    name = "optuna_define_by_run_example",
    size = "small",
    srcs = ["examples/optuna_define_by_run_example.py"],
    deps = [":tune_lib"],
    tags = ["team:ml", "exclusive", "example"],
    args = ["--smoke-test"]
)

py_test(
    name = "optuna_example",
    size = "small",
    srcs = ["examples/optuna_example.py"],
    deps = [":tune_lib"],
    tags = ["team:ml", "exclusive", "example"],
    args = ["--smoke-test"]
)

py_test(
    name = "optuna_multiobjective_example",
    size = "small",
    srcs = ["examples/optuna_multiobjective_example.py"],
    deps = [":tune_lib"],
    tags = ["team:ml", "exclusive", "example"],
    args = ["--smoke-test"]
)

py_test(
    name = "pb2_example",
    size = "medium",
    srcs = ["examples/pb2_example.py"],
    deps = [":tune_lib"],
    tags = ["team:ml", "exclusive", "example"],
    args = ["--smoke-test"]
)

py_test(
    name = "pbt_convnet_example",
    size = "small",
    srcs = ["examples/pbt_convnet_example.py"],
    deps = [":tune_lib"],
    tags = ["team:ml", "exclusive", "example"],
    args = ["--smoke-test"]
)

py_test(
    name = "pbt_convnet_function_example",
    size = "small",
    srcs = ["examples/pbt_convnet_function_example.py"],
    deps = [":tune_lib"],
    tags = ["team:ml", "exclusive", "example"],
    args = ["--smoke-test"]
)

py_test(
    name = "pbt_dcgan_mnist_func",
    size = "medium",
    srcs = ["examples/pbt_dcgan_mnist/pbt_dcgan_mnist_func.py"],
    deps = [":tune_lib"],
    tags = ["team:ml", "exclusive", "example"],
    args = ["--smoke-test"]
)

py_test(
    name = "pbt_dcgan_mnist_trainable",
    size = "medium",
    srcs = ["examples/pbt_dcgan_mnist/pbt_dcgan_mnist_trainable.py"],
    deps = [":tune_lib"],
    tags = ["team:ml", "exclusive", "example"],
    args = ["--smoke-test"]
)

py_test(
    name = "pbt_example",
    size = "small",
    srcs = ["examples/pbt_example.py"],
    deps = [":tune_lib"],
    tags = ["team:ml", "exclusive", "example"],
    args = ["--smoke-test"]
)

py_test(
    name = "pbt_function",
    size = "medium",
    srcs = ["examples/pbt_function.py"],
    deps = [":tune_lib"],
    tags = ["team:ml", "exclusive", "example"],
    args = ["--smoke-test"]
)

py_test(
    name = "pbt_memnn_example",
    size = "medium",
    srcs = ["examples/pbt_memnn_example.py"],
    deps = [":tune_lib"],
    tags = ["team:ml", "exclusive", "example"],
    args = ["--smoke-test"]
)

# Requires GPUs. Add smoke test?
# py_test(
#     name = "pbt_ppo_example",
#     size = "medium",
#     srcs = ["examples/pbt_ppo_example.py"],
#     deps = [":tune_lib"],
#     tags = ["team:ml", "exclusive", "example"],
#     args = ["--smoke-test"]
# )

py_test(
    name = "pbt_transformers",
    size = "large",
    srcs = ["examples/pbt_transformers/pbt_transformers.py"],
    deps = [":tune_lib"],
    tags = ["team:ml", "exclusive", "example"],
    args = ["--smoke-test"]
)


# Requires GPUs. Add smoke test?
# py_test(
#     name = "pbt_tune_cifar10_with_keras",
#     size = "medium",
#     srcs = ["examples/pbt_tune_cifar10_with_keras.py"],
#     deps = [":tune_lib"],
#     tags = ["team:ml", "exclusive", "example"],
#     args = ["--smoke-test"]
# )

# Needs SigOpt API key.
py_test(
    name = "sigopt_example",
    size = "medium",
    srcs = ["examples/sigopt_example.py"],
    deps = [":tune_lib"],
    tags = ["team:ml", "exclusive", "example"],
    args = ["--smoke-test"]
)


# Needs SigOpt API key.
py_test(
    name = "sigopt_multi_objective_example",
    size = "medium",
    srcs = ["examples/sigopt_multi_objective_example.py"],
    deps = [":tune_lib"],
    tags = ["team:ml", "exclusive", "example"],
    args = ["--smoke-test"]
)

# Needs SigOpt API key.
py_test(
    name = "sigopt_prior_beliefs_example",
    size = "medium",
    srcs = ["examples/sigopt_prior_beliefs_example.py"],
    deps = [":tune_lib"],
    tags = ["team:ml", "exclusive", "example"],
    args = ["--smoke-test"]
)

py_test(
    name = "skopt_example",
    size = "medium",
    srcs = ["examples/skopt_example.py"],
    deps = [":tune_lib"],
    tags = ["team:ml", "exclusive", "example"],
    args = ["--smoke-test"]
)

py_test(
    name = "tf_mnist_example",
    size = "medium",
    srcs = ["examples/tf_mnist_example.py"],
    deps = [":tune_lib"],
    tags = ["team:ml", "exclusive", "example", "tf"],
    args = ["--smoke-test"]
)

py_test(
    name = "tune_basic_example",
    size = "small",
    srcs = ["examples/tune_basic_example.py"],
    deps = [":tune_lib"],
    tags = ["team:ml", "exclusive", "example"],
    args = ["--smoke-test"]
)

# Downloads too much data.
# py_test(
#     name = "tune_cifar10_gluon",
#     size = "medium",
#     srcs = ["examples/tune_cifar10_gluon.py"],
#     deps = [":tune_lib"],
#     tags = ["team:ml", "exclusive", "example"],
#     args = ["--model SqueezeNet1.0", "--smoke-test"]
# )

py_test(
    name = "tune_mnist_keras",
    size = "medium",
    srcs = ["examples/tune_mnist_keras.py"],
    deps = [":tune_lib"],
    tags = ["team:ml", "exclusive", "example"],
    args = ["--smoke-test"]
)

py_test(
    name = "wandb_example",
    size = "small",
    srcs = ["examples/wandb_example.py"],
    deps = [":tune_lib"],
    tags = ["team:ml", "exclusive", "example"],
    args = ["--mock-api"]
)

py_test(
    name = "xgboost_example",
    size = "small",
    srcs = ["examples/xgboost_example.py"],
    deps = [":tune_lib"],
    tags = ["team:ml", "exclusive", "example"]
)

py_test(
    name = "xgboost_dynamic_resources_example",
    size = "large",
    srcs = ["examples/xgboost_dynamic_resources_example.py"],
    deps = [":tune_lib"],
    tags = ["team:ml", "exclusive", "example"],
    args = ["--test"]
)

py_test(
    name = "zoopt_example",
    size = "small",
    srcs = ["examples/zoopt_example.py"],
    deps = [":tune_lib"],
    tags = ["team:ml", "exclusive", "example"],
    args = ["--smoke-test"]
)

# --------------------------------------------------------------------
# Tune related tests from the ../../../../release directory.
# Please keep these sorted alphabetically.
# --------------------------------------------------------------------

py_test(
    name = "horovod_cifar_pbt_example",
    size = "medium",
    srcs = ["examples/horovod_cifar_pbt_example.py"],
    tags = ["team:ml", "exlusive", "pytorch", "example", "release", "py37"],
    deps = [":tune_lib"],
    args = ["--smoke-test"]
)

# This is a dummy test dependency that causes the above tests to be
# re-run if any of these files changes.
py_library(
    name = "tune_lib",
    srcs = glob(["**/*.py"], exclude=["tests/*.py"]),
)
=======
# --------------------------------------------------------------------
# Tests from the python/ray/tune/tests directory.
# Covers all tests starting with `test_`.
# Please keep these sorted alphabetically.
#
# Tags:
# "team:ml": Tag indicating this test is owned by the ML team.
# "client": Test uses the ray client.
# "example": Test runs a tune example script.
# "exclusive": ???
# "py37": Test requires py3.7 or later.
# "soft_imports": Tests checking whether Tune runs without any of its soft dependencies.
# "pytorch": Test uses PyTorch.
# "tensorflow": Test uses TensorFlow.
# "tests_dir_A-Z": Tags to spread out tests. Make sure you tag your newly added tests with this.
# --------------------------------------------------------------------
py_test(
    name = "test_actor_reuse",
    size = "medium",
    srcs = ["tests/test_actor_reuse.py"],
    tags = ["team:ml", "exclusive", "tests_dir_A"],
    deps = [":tune_lib"],
)

py_test(
    name = "test_api",
    size = "large",
    srcs = ["tests/test_api.py"],
    deps = [":tune_lib"],
    tags = ["team:ml", "exclusive", "rllib", "tests_dir_A"],
)

py_test(
    name = "test_automl_searcher",
    size = "small",
    srcs = ["tests/test_automl_searcher.py"],
    deps = [":tune_lib"],
    tags = ["team:ml", "exclusive", "tests_dir_A"],
)

py_test(
    name = "test_checkpoint_manager",
    size = "small",
    srcs = ["tests/test_checkpoint_manager.py"],
    deps = [":tune_lib"],
    tags = ["team:ml", "exclusive", "tests_dir_C"],
)

py_test(
    name = "test_client",
    size = "large",
    srcs = ["tests/test_client.py"],
    deps = [":tune_lib"],
    tags = ["team:ml", "client", "py37", "exclusive", "tests_dir_C"]
)

py_test(
    name = "test_cloud",
    size = "medium",
    srcs = ["tests/test_cloud.py"],
    deps = [":tune_lib"],
    tags = ["team:ml", "exclusive", "tests_dir_C"],
)

py_test(
    name = "test_cluster",
    size = "large",
    srcs = ["tests/test_cluster.py"],
    deps = [":tune_lib"],
    tags = ["team:ml", "exclusive", "rllib", "tests_dir_C"],
)

py_test(
    name = "test_cluster_searcher",
    size = "large",
    srcs = ["tests/test_cluster_searcher.py"],
    deps = [":tune_lib"],
    tags = ["team:ml", "exclusive", "tests_dir_C"],
)

py_test(
    name = "test_commands",
    size = "medium",
    srcs = ["tests/test_commands.py"],
    deps = [":tune_lib"],
    tags = ["team:ml", "exclusive", "tests_dir_C"],
)

py_test(
    name = "test_convergence",
    size = "medium",
    srcs = ["tests/test_convergence.py"],
    deps = [":tune_lib"],
    tags = ["team:ml", "exclusive", "tests_dir_C"],
)

py_test(
    name = "test_dependency",
    size = "small",
    srcs = ["tests/test_dependency.py"],
    deps = [":tune_lib"],
    tags = ["team:ml", "exclusive", "tests_dir_D"],
)

py_test(
    name = "test_experiment",
    size = "small",
    srcs = ["tests/test_experiment.py"],
    deps = [":tune_lib"],
    tags = ["team:ml", "exclusive", "tests_dir_E"],
)

py_test(
    name = "test_experiment_analysis",
    size = "medium",
    srcs = ["tests/test_experiment_analysis.py"],
    deps = [":tune_lib"],
    tags = ["team:ml", "exclusive", "tests_dir_E"],
)

py_test(
    name = "test_experiment_analysis_mem",
    size = "medium",
    srcs = ["tests/test_experiment_analysis_mem.py"],
    deps = [":tune_lib"],
    tags = ["team:ml", "exclusive", "tests_dir_E"],
)

py_test(
    name = "test_function_api",
    size = "medium",
    srcs = ["tests/test_function_api.py"],
    deps = [":tune_lib"],
    tags = ["team:ml", "exclusive", "tests_dir_F"],
)

py_test(
    name = "test_integration_comet",
    size = "small",
    srcs = ["tests/test_integration_comet.py"],
    deps = [":tune_lib"],
    tags = ["team:ml", "exclusive", "tests_dir_I"],
)

py_test(
    name = "test_integration_docker",
    size = "small",
    srcs = ["tests/test_integration_docker.py"],
    deps = [":tune_lib"],
    tags = ["team:ml", "exclusive", "tests_dir_I"],
)

py_test(
    name = "test_integration_kubernetes",
    size = "small",
    srcs = ["tests/test_integration_kubernetes.py"],
    deps = [":tune_lib"],
    tags = ["team:ml", "exclusive", "tests_dir_I"],
)

py_test(
    name = "test_integration_pytorch_lightning",
    size = "small",
    srcs = ["tests/test_integration_pytorch_lightning.py"],
    deps = [":tune_lib"],
    tags = ["team:ml", "exclusive", "tests_dir_I"],
)

py_test(
    name = "test_integration_wandb",
    size = "small",
    srcs = ["tests/test_integration_wandb.py"],
    deps = [":tune_lib"],
    tags = ["team:ml", "exclusive", "tests_dir_I"],
)

py_test(
    name = "test_integration_mlflow",
    size = "small",
    srcs = ["tests/test_integration_mlflow.py"],
    deps = [":tune_lib"],
    tags = ["team:ml", "exclusive", "tests_dir_I"]
)

py_test(
    name = "test_logger",
    size = "small",
    srcs = ["tests/test_logger.py"],
    deps = [":tune_lib"],
    tags = ["team:ml", "tests_dir_L"],
)

py_test(
    name = "test_multinode_sync",
    size = "large",
    srcs = ["tests/test_multinode_sync.py"],
    deps = [":tune_lib"],
    tags = ["team:ml", "multinode"],
)

py_test(
    name = "test_progress_reporter",
    size = "medium",
    srcs = ["tests/test_progress_reporter.py"],
    deps = [":tune_lib"],
    tags = ["team:ml", "exclusive", "tests_dir_P"],
)

py_test(
    name = "test_ray_trial_executor",
    size = "medium",
    srcs = ["tests/test_ray_trial_executor.py"],
    deps = [":tune_lib"],
    tags = ["team:ml", "exclusive", "tests_dir_R"],
)

py_test(
    name = "test_run_experiment",
    size = "medium",
    srcs = ["tests/test_run_experiment.py"],
    deps = [":tune_lib"],
    tags = ["team:ml", "exclusive", "tests_dir_R"],
)

py_test(
    name = "test_remote",
    size = "medium",
    srcs = ["tests/test_remote.py"],
    deps = [":tune_lib"],
    tags = ["team:ml", "exclusive", "tests_dir_R"],
)

py_test(
    name = "test_sample",
    size = "large",
    srcs = ["tests/test_sample.py"],
    deps = [":tune_lib"],
    tags = ["team:ml", "exclusive", "tests_dir_S"],
)

py_test(
    name = "test_searchers",
    size = "medium",
    srcs = ["tests/test_searchers.py"],
    deps = [":tune_lib"],
    tags = ["team:ml", "exclusive", "tests_dir_S"],
)

py_test(
    name = "test_soft_imports",
    size = "small",
    srcs = ["tests/test_soft_imports.py"],
    deps = [":tune_lib"],
    tags = ["team:ml", "soft_imports", "tests_dir_S"],
)

py_test(
    name = "test_sync",
    size = "medium",
    srcs = ["tests/test_sync.py"],
    deps = [":tune_lib"],
    tags = ["team:ml", "exclusive", "tests_dir_S"],
)

py_test(
    name = "test_trainable_util",
    size = "small",
    srcs = ["tests/test_trainable_util.py"],
    deps = [":tune_lib"],
    tags = ["team:ml", "exclusive", "tests_dir_T"],
)

py_test(
    name = "test_trial_runner",
    size = "medium",
    srcs = ["tests/test_trial_runner.py"],
    deps = [":tune_lib"],
    tags = ["team:ml", "exclusive", "tests_dir_T"],
)

py_test(
    name = "test_trial_runner_2",
    size = "medium",
    srcs = ["tests/test_trial_runner_2.py"],
    deps = [":tune_lib"],
    tags = ["team:ml", "exclusive", "tests_dir_T"],
)

py_test(
    name = "test_trial_runner_3",
    size = "medium",
    srcs = ["tests/test_trial_runner_3.py"],
    deps = [":tune_lib"],
    tags = ["team:ml", "exclusive", "tests_dir_T"],
)

py_test(
    name = "test_trial_runner_pg",
    size = "medium",
    srcs = ["tests/test_trial_runner_pg.py"],
    deps = [":tune_lib"],
    tags = ["team:ml", "exclusive", "tests_dir_T"],
)

py_test(
    name = "test_trial_runner_callbacks",
    size = "small",
    srcs = ["tests/test_trial_runner_callbacks.py"],
    deps = [":tune_lib"],
    tags = ["team:ml", "exclusive", "tests_dir_T"],
)

py_test(
    name = "test_var",
    size = "medium",
    srcs = ["tests/test_var.py"],
    deps = [":tune_lib"],
    tags = ["team:ml", "exclusive", "tests_dir_V"],
)

py_test(
    name = "test_trial_scheduler",
    size = "large",
    srcs = ["tests/test_trial_scheduler.py"],
    deps = [":tune_lib"],
    tags = ["team:ml", "exclusive", "tests_dir_T"],
)

py_test(
    name = "test_trial_scheduler_pbt",
    size = "large",
    srcs = ["tests/test_trial_scheduler_pbt.py"],
    deps = [":tune_lib"],
    tags = ["team:ml", "exclusive", "tests_dir_T"],
)

py_test(
    name = "test_tune_restore_warm_start",
    size = "large",
    srcs = ["tests/test_tune_restore_warm_start.py"],
    deps = [":tune_lib"],
    tags = ["team:ml", "exclusive", "tests_dir_T"],
)

py_test(
    name = "test_tune_restore",
    size = "large",
    srcs = ["tests/test_tune_restore.py"],
    deps = [":tune_lib"],
    tags = ["team:ml", "exclusive", "rllib", "tests_dir_T"],
)

py_test(
    name = "test_tune_save_restore",
    size = "small",
    srcs = ["tests/test_tune_save_restore.py"],
    deps = [":tune_lib"],
    tags = ["team:ml", "exclusive", "tests_dir_T"],
)

py_test(
    name = "test_tune_server",
    size = "medium",
    srcs = ["tests/test_tune_server.py"],
    deps = [":tune_lib"],
    tags = ["team:ml", "exclusive", "tests_dir_T"],
)

# --------------------------------------------------------------------
# Tests from the python/ray/tune/tests directory.
# Covers all remaining tests that do not start with `test_`.
# Please keep these sorted alphabetically.
# --------------------------------------------------------------------
py_test(
    name = "example",
    size = "small",
    srcs = ["tests/example.py"],
    deps = [":tune_lib"],
    tags = ["team:ml", "exclusive", "example"],
)

py_test(
    name = "ext_pytorch",
    size = "large",
    srcs = ["tests/ext_pytorch.py"],
    deps = [":tune_lib"],
    tags = ["team:ml", "exclusive", "example"],
)

# Todo: Ensure MPLBACKEND=Agg
py_test(
    name = "tutorial",
    size = "medium",
    srcs = ["tests/tutorial.py"],
    deps = [":tune_lib"],
    tags = ["team:ml", "exclusive", "example"],
)

# --------------------------------------------------------------------
# Examples from the python/ray/tune/examples directory.
# Please keep these sorted alphabetically.
# --------------------------------------------------------------------
py_test(
    name = "async_hyperband_example",
    size = "small",
    srcs = ["examples/async_hyperband_example.py"],
    deps = [":tune_lib"],
    tags = ["team:ml", "exclusive", "example"],
    args = ["--smoke-test"]
)

py_test(
    name = "ax_example",
    size = "medium",
    srcs = ["examples/ax_example.py"],
    deps = [":tune_lib"],
    tags = ["team:ml", "exclusive", "example", "py37"],
    args = ["--smoke-test"]
)

py_test(
    name = "bayesopt_example",
    size = "medium",
    srcs = ["examples/bayesopt_example.py"],
    deps = [":tune_lib"],
    tags = ["team:ml", "exclusive", "example"],
    args = ["--smoke-test"]
)

py_test(
    name = "blendsearch_example",
    size = "medium",
    srcs = ["examples/blendsearch_example.py"],
    deps = [":tune_lib"],
    tags = ["team:ml", "exclusive", "example"],
    args = ["--smoke-test"]
)

py_test(
    name = "bohb_example",
    size = "small",
    srcs = ["examples/bohb_example.py"],
    deps = [":tune_lib"],
    tags = ["team:ml", "exclusive", "example"]
)

py_test(
    name = "cfo_example",
    size = "small",
    srcs = ["examples/cfo_example.py"],
    deps = [":tune_lib"],
    tags = ["team:ml", "exclusive", "example"],
    args = ["--smoke-test"]
)

py_test(
    name = "cifar10_pytorch",
    size = "medium",
    srcs = ["examples/cifar10_pytorch.py"],
    deps = [":tune_lib"],
    tags = ["team:ml", "exclusive", "example", "pytorch"],
    args = ["--smoke-test"]
)

py_test(
    name = "custom_func_checkpointing",
    size = "small",
    srcs = ["examples/custom_func_checkpointing.py"],
    deps = [":tune_lib"],
    tags = ["team:ml", "exclusive", "example"],
    args = ["--smoke-test"]
)

py_test(
    name = "test_torch_trainable",
    size = "medium",
    srcs = ["tests/test_torch_trainable.py"],
    tags = ["team:ml", "exclusive", "example", "pytorch"],
    deps = [":tune_lib"],
)

py_test(
    name = "test_tensorflow_trainable",
    size = "medium",
    srcs = ["tests/test_tensorflow_trainable.py"],
    tags = ["team:ml", "exclusive", "example", "tensorflow"],
    deps = [":tune_lib"],
)

py_test(
    name = "test_horovod",
    size = "medium",
    srcs = ["tests/test_horovod.py"],
    tags = ["team:ml", "exclusive", "example", "py37"],
    deps = [":tune_lib"],
)

py_test(
    name = "ddp_mnist_torch",
    size = "small",
    srcs = ["examples/ddp_mnist_torch.py"],
    deps = [":tune_lib"],
    tags = ["team:ml", "exclusive", "example", "pytorch"],
    args = ["--num-workers=2"]
)

py_test(
    name = "tf_distributed_keras_example",
    size = "small",
    srcs = ["examples/tf_distributed_keras_example.py"],
    deps = [":tune_lib"],
    tags = ["team:ml", "exclusive", "example", "tensorflow"],
    args = ["--smoke-test"]
)

py_test(
    name = "dragonfly_example",
    size = "medium",
    srcs = ["examples/dragonfly_example.py"],
    deps = [":tune_lib"],
    tags = ["team:ml", "exclusive", "example"],
    args = ["--smoke-test"]
)

# Does not work without awscli tool installed. Check if can be mocked.
# py_test(
#     name = "durable_trainable_example",
#     size = "medium",
#     srcs = ["examples/durable_trainable_example.py"],
#     deps = [":tune_lib"],
#     tags = ["team:ml", "exclusive", "example"],
#     args = ["--local", "--mock-storage"]
# )

py_test(
    name = "genetic_example",
    size = "small",
    srcs = ["examples/genetic_example.py"],
    deps = [":tune_lib"],
    tags = ["team:ml", "exclusive", "example"],
    args = ["--smoke-test"]
)

py_test(
    name = "hebo_example",
    size = "medium",
    srcs = ["examples/hebo_example.py"],
    deps = [":tune_lib"],
    tags = ["team:ml", "exclusive", "example"],
    args = ["--smoke-test"]
)

py_test(
    name = "horovod_simple",
    size = "medium",
    srcs = ["examples/horovod_simple.py"],
    tags = ["team:ml", "exclusive", "example", "py37"],
    deps = [":tune_lib"],
    args = ["--smoke-test"]
)

py_test(
    name = "hyperband_example",
    size = "medium",
    srcs = ["examples/hyperband_example.py"],
    deps = [":tune_lib"],
    tags = ["team:ml", "exclusive", "example"],
    args = ["--smoke-test"]
)

py_test(
    name = "hyperband_function_example",
    size = "small",
    srcs = ["examples/hyperband_function_example.py"],
    deps = [":tune_lib"],
    tags = ["team:ml", "exclusive", "example"],
    args = ["--smoke-test"]
)

py_test(
    name = "hyperopt_example",
    size = "medium",
    srcs = ["examples/hyperopt_example.py"],
    deps = [":tune_lib"],
    tags = ["team:ml", "exclusive", "example"],
    args = ["--smoke-test"]
)

py_test(
    name = "hyperopt_conditional_search_space_example",
    size = "medium",
    srcs = ["examples/hyperopt_conditional_search_space_example.py"],
    deps = [":tune_lib"],
    tags = ["team:ml", "exclusive", "example"],
    args = ["--smoke-test"]
)


py_test(
    name = "lightgbm_example",
    size = "small",
    srcs = ["examples/lightgbm_example.py"],
    deps = [":tune_lib"],
    tags = ["team:ml", "exclusive", "example"]
)

py_test(
    name = "logging_example",
    size = "small",
    srcs = ["examples/logging_example.py"],
    deps = [":tune_lib"],
    tags = ["team:ml", "exclusive", "example"],
    args = ["--smoke-test"]
)

py_test(
 name = "mlflow_example",
 size = "medium",
 srcs = ["examples/mlflow_example.py"],
 deps = [":tune_lib"],
 tags = ["team:ml", "exclusive", "example"]
)

py_test(
    name = "mlflow_ptl",
    size = "medium",
    srcs = ["examples/mlflow_ptl.py"],
    deps = [":tune_lib"],
    tags = ["team:ml", "exclusive", "example", "py37", "pytorch"],
    args = ["--smoke-test"]
)

py_test(
    name = "mnist_pytorch",
    size = "small",
    srcs = ["examples/mnist_pytorch.py"],
    deps = [":tune_lib"],
    tags = ["team:ml", "exclusive", "example", "pytorch"],
    args = ["--smoke-test"]
)

py_test(
    name = "mnist_pytorch_lightning",
    size = "medium",
    srcs = ["examples/mnist_pytorch_lightning.py"],
    deps = [":tune_lib"],
    tags = ["team:ml", "exclusive", "example", "pytorch"],
    args = ["--smoke-test"]
)

py_test(
    name = "mnist_ptl_mini",
    size = "large",
    srcs = ["examples/mnist_ptl_mini.py"],
    deps = [":tune_lib"],
    tags = ["team:ml", "exclusive", "example", "pytorch"],
    args = ["--smoke-test"]
)

py_test(
    name = "mnist_pytorch_trainable",
    size = "small",
    srcs = ["examples/mnist_pytorch_trainable.py"],
    deps = [":tune_lib"],
    tags = ["team:ml", "exclusive", "example", "pytorch"],
    args = ["--smoke-test"]
)

py_test(
    name = "mxnet_example",
    size = "small",
    srcs = ["examples/mxnet_example.py"],
    deps = [":tune_lib"],
    tags = ["team:ml", "exclusive", "example"],
    args = ["--smoke-test"]
)

py_test(
    name = "nevergrad_example",
    size = "small",
    srcs = ["examples/nevergrad_example.py"],
    deps = [":tune_lib"],
    tags = ["team:ml", "exclusive", "example"],
    args = ["--smoke-test"]
)

py_test(
    name = "optuna_define_by_run_example",
    size = "small",
    srcs = ["examples/optuna_define_by_run_example.py"],
    deps = [":tune_lib"],
    tags = ["team:ml", "exclusive", "example"],
    args = ["--smoke-test"]
)

py_test(
    name = "optuna_example",
    size = "small",
    srcs = ["examples/optuna_example.py"],
    deps = [":tune_lib"],
    tags = ["team:ml", "exclusive", "example"],
    args = ["--smoke-test"]
)

py_test(
    name = "optuna_multiobjective_example",
    size = "small",
    srcs = ["examples/optuna_multiobjective_example.py"],
    deps = [":tune_lib"],
    tags = ["team:ml", "exclusive", "example"],
    args = ["--smoke-test"]
)

py_test(
    name = "pb2_example",
    size = "medium",
    srcs = ["examples/pb2_example.py"],
    deps = [":tune_lib"],
    tags = ["team:ml", "exclusive", "example"],
    args = ["--smoke-test"]
)

py_test(
    name = "pbt_convnet_example",
    size = "small",
    srcs = ["examples/pbt_convnet_example.py"],
    deps = [":tune_lib"],
    tags = ["team:ml", "exclusive", "example"],
    args = ["--smoke-test"]
)

py_test(
    name = "pbt_convnet_function_example",
    size = "small",
    srcs = ["examples/pbt_convnet_function_example.py"],
    deps = [":tune_lib"],
    tags = ["team:ml", "exclusive", "example"],
    args = ["--smoke-test"]
)

py_test(
    name = "pbt_dcgan_mnist_func",
    size = "medium",
    srcs = ["examples/pbt_dcgan_mnist/pbt_dcgan_mnist_func.py"],
    deps = [":tune_lib"],
    tags = ["team:ml", "exclusive", "example"],
    args = ["--smoke-test"]
)

py_test(
    name = "pbt_dcgan_mnist_trainable",
    size = "medium",
    srcs = ["examples/pbt_dcgan_mnist/pbt_dcgan_mnist_trainable.py"],
    deps = [":tune_lib"],
    tags = ["team:ml", "exclusive", "example"],
    args = ["--smoke-test"]
)

py_test(
    name = "pbt_example",
    size = "small",
    srcs = ["examples/pbt_example.py"],
    deps = [":tune_lib"],
    tags = ["team:ml", "exclusive", "example"],
    args = ["--smoke-test"]
)

py_test(
    name = "pbt_function",
    size = "medium",
    srcs = ["examples/pbt_function.py"],
    deps = [":tune_lib"],
    tags = ["team:ml", "exclusive", "example"],
    args = ["--smoke-test"]
)

py_test(
    name = "pbt_memnn_example",
    size = "medium",
    srcs = ["examples/pbt_memnn_example.py"],
    deps = [":tune_lib"],
    tags = ["team:ml", "exclusive", "example"],
    args = ["--smoke-test"]
)

# Requires GPUs. Add smoke test?
# py_test(
#     name = "pbt_ppo_example",
#     size = "medium",
#     srcs = ["examples/pbt_ppo_example.py"],
#     deps = [":tune_lib"],
#     tags = ["team:ml", "exclusive", "example"],
#     args = ["--smoke-test"]
# )

py_test(
    name = "pbt_transformers",
    size = "large",
    srcs = ["examples/pbt_transformers/pbt_transformers.py"],
    deps = [":tune_lib"],
    tags = ["team:ml", "exclusive", "example"],
    args = ["--smoke-test"]
)


# Requires GPUs. Add smoke test?
# py_test(
#     name = "pbt_tune_cifar10_with_keras",
#     size = "medium",
#     srcs = ["examples/pbt_tune_cifar10_with_keras.py"],
#     deps = [":tune_lib"],
#     tags = ["team:ml", "exclusive", "example"],
#     args = ["--smoke-test"]
# )

# Needs SigOpt API key.
py_test(
    name = "sigopt_example",
    size = "medium",
    srcs = ["examples/sigopt_example.py"],
    deps = [":tune_lib"],
    tags = ["team:ml", "exclusive", "example"],
    args = ["--smoke-test"]
)


# Needs SigOpt API key.
py_test(
    name = "sigopt_multi_objective_example",
    size = "medium",
    srcs = ["examples/sigopt_multi_objective_example.py"],
    deps = [":tune_lib"],
    tags = ["team:ml", "exclusive", "example"],
    args = ["--smoke-test"]
)

# Needs SigOpt API key.
py_test(
    name = "sigopt_prior_beliefs_example",
    size = "medium",
    srcs = ["examples/sigopt_prior_beliefs_example.py"],
    deps = [":tune_lib"],
    tags = ["team:ml", "exclusive", "example"],
    args = ["--smoke-test"]
)

py_test(
    name = "skopt_example",
    size = "medium",
    srcs = ["examples/skopt_example.py"],
    deps = [":tune_lib"],
    tags = ["team:ml", "exclusive", "example"],
    args = ["--smoke-test"]
)

py_test(
    name = "tf_mnist_example",
    size = "medium",
    srcs = ["examples/tf_mnist_example.py"],
    deps = [":tune_lib"],
    tags = ["team:ml", "exclusive", "example", "tf"],
    args = ["--smoke-test"]
)

py_test(
    name = "tune_basic_example",
    size = "small",
    srcs = ["examples/tune_basic_example.py"],
    deps = [":tune_lib"],
    tags = ["team:ml", "exclusive", "example"],
    args = ["--smoke-test"]
)

# Downloads too much data.
# py_test(
#     name = "tune_cifar10_gluon",
#     size = "medium",
#     srcs = ["examples/tune_cifar10_gluon.py"],
#     deps = [":tune_lib"],
#     tags = ["team:ml", "exclusive", "example"],
#     args = ["--model SqueezeNet1.0", "--smoke-test"]
# )

py_test(
    name = "tune_comet_example",
    size = "medium",
    srcs = ["examples/tune_comet_example.py"],
    deps = [":tune_lib"],
    tags = ["team:ml", "exclusive", "example"],
    args = ["--mock-api"]
)

py_test(
    name = "tune_mnist_keras",
    size = "medium",
    srcs = ["examples/tune_mnist_keras.py"],
    deps = [":tune_lib"],
    tags = ["team:ml", "exclusive", "example"],
    args = ["--smoke-test"]
)

py_test(
    name = "wandb_example",
    size = "small",
    srcs = ["examples/wandb_example.py"],
    deps = [":tune_lib"],
    tags = ["team:ml", "exclusive", "example"],
    args = ["--mock-api"]
)

py_test(
    name = "xgboost_example",
    size = "small",
    srcs = ["examples/xgboost_example.py"],
    deps = [":tune_lib"],
    tags = ["team:ml", "exclusive", "example"]
)

py_test(
    name = "xgboost_dynamic_resources_example",
    size = "large",
    srcs = ["examples/xgboost_dynamic_resources_example.py"],
    deps = [":tune_lib"],
    tags = ["team:ml", "exclusive", "example"],
    args = ["--test"]
)

py_test(
    name = "zoopt_example",
    size = "small",
    srcs = ["examples/zoopt_example.py"],
    deps = [":tune_lib"],
    tags = ["team:ml", "exclusive", "example"],
    args = ["--smoke-test"]
)

# --------------------------------------------------------------------
# Tune related tests from the ../../../../release directory.
# Please keep these sorted alphabetically.
# --------------------------------------------------------------------

py_test(
    name = "horovod_cifar_pbt_example",
    size = "medium",
    srcs = ["examples/horovod_cifar_pbt_example.py"],
    tags = ["team:ml", "exlusive", "pytorch", "example", "release", "py37"],
    deps = [":tune_lib"],
    args = ["--smoke-test"]
)

# This is a dummy test dependency that causes the above tests to be
# re-run if any of these files changes.
py_library(
    name = "tune_lib",
    srcs = glob(["**/*.py"], exclude=["tests/*.py"]),
)
>>>>>>> 19672688
<|MERGE_RESOLUTION|>--- conflicted
+++ resolved
@@ -1,1890 +1,956 @@
-<<<<<<< HEAD
-# --------------------------------------------------------------------
-# Tests from the python/ray/tune/tests directory.
-# Covers all tests starting with `test_`.
-# Please keep these sorted alphabetically.
-#
-# Tags:
-# "team:ml": Tag indicating this test is owned by the ML team.
-# "client": Test uses the ray client.
-# "example": Test runs a tune example script.
-# "exclusive": ???
-# "py37": Test requires py3.7 or later.
-# "soft_imports": Tests checking whether Tune runs without any of its soft dependencies.
-# "pytorch": Test uses PyTorch.
-# "tensorflow": Test uses TensorFlow.
-# "tests_dir_A-Z": Tags to spread out tests. Make sure you tag your newly added tests with this.
-# --------------------------------------------------------------------
-py_test(
-    name = "test_actor_reuse",
-    size = "medium",
-    srcs = ["tests/test_actor_reuse.py"],
-    tags = ["team:ml", "exclusive", "tests_dir_A"],
-    deps = [":tune_lib"],
-)
-
-py_test(
-    name = "test_api",
-    size = "large",
-    srcs = ["tests/test_api.py"],
-    deps = [":tune_lib"],
-    tags = ["team:ml", "exclusive", "rllib", "tests_dir_A"],
-)
-
-py_test(
-    name = "test_automl_searcher",
-    size = "small",
-    srcs = ["tests/test_automl_searcher.py"],
-    deps = [":tune_lib"],
-    tags = ["team:ml", "exclusive", "tests_dir_A"],
-)
-
-py_test(
-    name = "test_checkpoint_manager",
-    size = "small",
-    srcs = ["tests/test_checkpoint_manager.py"],
-    deps = [":tune_lib"],
-    tags = ["team:ml", "exclusive", "tests_dir_C"],
-)
-
-py_test(
-    name = "test_client",
-    size = "large",
-    srcs = ["tests/test_client.py"],
-    deps = [":tune_lib"],
-    tags = ["team:ml", "client", "py37", "exclusive", "tests_dir_C"]
-)
-
-py_test(
-    name = "test_cloud",
-    size = "medium",
-    srcs = ["tests/test_cloud.py"],
-    deps = [":tune_lib"],
-    tags = ["team:ml", "exclusive", "tests_dir_C"],
-)
-
-py_test(
-    name = "test_cluster",
-    size = "large",
-    srcs = ["tests/test_cluster.py"],
-    deps = [":tune_lib"],
-    tags = ["team:ml", "exclusive", "rllib", "tests_dir_C"],
-)
-
-py_test(
-    name = "test_cluster_searcher",
-    size = "large",
-    srcs = ["tests/test_cluster_searcher.py"],
-    deps = [":tune_lib"],
-    tags = ["team:ml", "exclusive", "tests_dir_C"],
-)
-
-py_test(
-    name = "test_commands",
-    size = "medium",
-    srcs = ["tests/test_commands.py"],
-    deps = [":tune_lib"],
-    tags = ["team:ml", "exclusive", "tests_dir_C"],
-)
-
-py_test(
-    name = "test_convergence",
-    size = "medium",
-    srcs = ["tests/test_convergence.py"],
-    deps = [":tune_lib"],
-    tags = ["team:ml", "exclusive", "tests_dir_C"],
-)
-
-py_test(
-    name = "test_dependency",
-    size = "small",
-    srcs = ["tests/test_dependency.py"],
-    deps = [":tune_lib"],
-    tags = ["team:ml", "exclusive", "tests_dir_D"],
-)
-
-py_test(
-    name = "test_experiment",
-    size = "small",
-    srcs = ["tests/test_experiment.py"],
-    deps = [":tune_lib"],
-    tags = ["team:ml", "exclusive", "tests_dir_E"],
-)
-
-py_test(
-    name = "test_experiment_analysis",
-    size = "medium",
-    srcs = ["tests/test_experiment_analysis.py"],
-    deps = [":tune_lib"],
-    tags = ["team:ml", "exclusive", "tests_dir_E"],
-)
-
-py_test(
-    name = "test_experiment_analysis_mem",
-    size = "medium",
-    srcs = ["tests/test_experiment_analysis_mem.py"],
-    deps = [":tune_lib"],
-    tags = ["team:ml", "exclusive", "tests_dir_E"],
-)
-
-py_test(
-    name = "test_function_api",
-    size = "medium",
-    srcs = ["tests/test_function_api.py"],
-    deps = [":tune_lib"],
-    tags = ["team:ml", "exclusive", "tests_dir_F"],
-)
-
-py_test(
-    name = "test_integration_docker",
-    size = "small",
-    srcs = ["tests/test_integration_docker.py"],
-    deps = [":tune_lib"],
-    tags = ["team:ml", "exclusive", "tests_dir_I"],
-)
-
-py_test(
-    name = "test_integration_kubernetes",
-    size = "small",
-    srcs = ["tests/test_integration_kubernetes.py"],
-    deps = [":tune_lib"],
-    tags = ["team:ml", "exclusive", "tests_dir_I"],
-)
-
-py_test(
-    name = "test_integration_pytorch_lightning",
-    size = "small",
-    srcs = ["tests/test_integration_pytorch_lightning.py"],
-    deps = [":tune_lib"],
-    tags = ["team:ml", "exclusive", "tests_dir_I"],
-)
-
-py_test(
-    name = "test_integration_wandb",
-    size = "small",
-    srcs = ["tests/test_integration_wandb.py"],
-    deps = [":tune_lib"],
-    tags = ["team:ml", "exclusive", "tests_dir_I"],
-)
-
-py_test(
-    name = "test_integration_mlflow",
-    size = "small",
-    srcs = ["tests/test_integration_mlflow.py"],
-    deps = [":tune_lib"],
-    tags = ["team:ml", "exclusive", "tests_dir_I"]
-)
-
-py_test(
-    name = "test_logger",
-    size = "small",
-    srcs = ["tests/test_logger.py"],
-    deps = [":tune_lib"],
-    tags = ["team:ml", "tests_dir_L"],
-)
-
-py_test(
-    name = "test_progress_reporter",
-    size = "medium",
-    srcs = ["tests/test_progress_reporter.py"],
-    deps = [":tune_lib"],
-    tags = ["team:ml", "exclusive", "tests_dir_P"],
-)
-
-py_test(
-    name = "test_ray_trial_executor",
-    size = "medium",
-    srcs = ["tests/test_ray_trial_executor.py"],
-    deps = [":tune_lib"],
-    tags = ["team:ml", "exclusive", "tests_dir_R"],
-)
-
-py_test(
-    name = "test_run_experiment",
-    size = "medium",
-    srcs = ["tests/test_run_experiment.py"],
-    deps = [":tune_lib"],
-    tags = ["team:ml", "exclusive", "tests_dir_R"],
-)
-
-py_test(
-    name = "test_remote",
-    size = "medium",
-    srcs = ["tests/test_remote.py"],
-    deps = [":tune_lib"],
-    tags = ["team:ml", "exclusive", "tests_dir_R"],
-)
-
-py_test(
-    name = "test_sample",
-    size = "large",
-    srcs = ["tests/test_sample.py"],
-    deps = [":tune_lib"],
-    tags = ["team:ml", "exclusive", "tests_dir_S"],
-)
-
-py_test(
-    name = "test_searchers",
-    size = "medium",
-    srcs = ["tests/test_searchers.py"],
-    deps = [":tune_lib"],
-    tags = ["team:ml", "exclusive", "tests_dir_S"],
-)
-
-py_test(
-    name = "test_soft_imports",
-    size = "small",
-    srcs = ["tests/test_soft_imports.py"],
-    deps = [":tune_lib"],
-    tags = ["team:ml", "soft_imports", "tests_dir_S"],
-)
-
-py_test(
-    name = "test_sync",
-    size = "medium",
-    srcs = ["tests/test_sync.py"],
-    deps = [":tune_lib"],
-    tags = ["team:ml", "exclusive", "tests_dir_S"],
-)
-
-py_test(
-    name = "test_trainable_util",
-    size = "small",
-    srcs = ["tests/test_trainable_util.py"],
-    deps = [":tune_lib"],
-    tags = ["team:ml", "exclusive", "tests_dir_T"],
-)
-
-py_test(
-    name = "test_trial_runner",
-    size = "medium",
-    srcs = ["tests/test_trial_runner.py"],
-    deps = [":tune_lib"],
-    tags = ["team:ml", "exclusive", "tests_dir_T"],
-)
-
-py_test(
-    name = "test_trial_runner_2",
-    size = "medium",
-    srcs = ["tests/test_trial_runner_2.py"],
-    deps = [":tune_lib"],
-    tags = ["team:ml", "exclusive", "tests_dir_T"],
-)
-
-py_test(
-    name = "test_trial_runner_3",
-    size = "medium",
-    srcs = ["tests/test_trial_runner_3.py"],
-    deps = [":tune_lib"],
-    tags = ["team:ml", "exclusive", "tests_dir_T"],
-)
-
-py_test(
-    name = "test_trial_runner_pg",
-    size = "medium",
-    srcs = ["tests/test_trial_runner_pg.py"],
-    deps = [":tune_lib"],
-    tags = ["team:ml", "exclusive", "tests_dir_T"],
-)
-
-py_test(
-    name = "test_trial_runner_callbacks",
-    size = "small",
-    srcs = ["tests/test_trial_runner_callbacks.py"],
-    deps = [":tune_lib"],
-    tags = ["team:ml", "exclusive", "tests_dir_T"],
-)
-
-py_test(
-    name = "test_var",
-    size = "medium",
-    srcs = ["tests/test_var.py"],
-    deps = [":tune_lib"],
-    tags = ["team:ml", "exclusive", "tests_dir_V"],
-)
-
-py_test(
-    name = "test_trial_scheduler",
-    size = "large",
-    srcs = ["tests/test_trial_scheduler.py"],
-    deps = [":tune_lib"],
-    tags = ["team:ml", "exclusive", "tests_dir_T"],
-)
-
-py_test(
-    name = "test_trial_scheduler_pbt",
-    size = "large",
-    srcs = ["tests/test_trial_scheduler_pbt.py"],
-    deps = [":tune_lib"],
-    tags = ["team:ml", "exclusive", "flaky", "tests_dir_T"],
-)
-
-py_test(
-    name = "test_tune_restore_warm_start",
-    size = "large",
-    srcs = ["tests/test_tune_restore_warm_start.py"],
-    deps = [":tune_lib"],
-    tags = ["team:ml", "exclusive", "tests_dir_T"],
-)
-
-py_test(
-    name = "test_tune_restore",
-    size = "large",
-    srcs = ["tests/test_tune_restore.py"],
-    deps = [":tune_lib"],
-    tags = ["team:ml", "exclusive", "rllib", "tests_dir_T"],
-)
-
-py_test(
-    name = "test_tune_save_restore",
-    size = "small",
-    srcs = ["tests/test_tune_save_restore.py"],
-    deps = [":tune_lib"],
-    tags = ["team:ml", "exclusive", "tests_dir_T"],
-)
-
-py_test(
-    name = "test_tune_server",
-    size = "medium",
-    srcs = ["tests/test_tune_server.py"],
-    deps = [":tune_lib"],
-    tags = ["team:ml", "exclusive", "tests_dir_T"],
-)
-
-# --------------------------------------------------------------------
-# Tests from the python/ray/tune/tests directory.
-# Covers all remaining tests that do not start with `test_`.
-# Please keep these sorted alphabetically.
-# --------------------------------------------------------------------
-py_test(
-    name = "example",
-    size = "small",
-    srcs = ["tests/example.py"],
-    deps = [":tune_lib"],
-    tags = ["team:ml", "exclusive", "example"],
-)
-
-py_test(
-    name = "ext_pytorch",
-    size = "large",
-    srcs = ["tests/ext_pytorch.py"],
-    deps = [":tune_lib"],
-    tags = ["team:ml", "exclusive", "example"],
-)
-
-# Todo: Ensure MPLBACKEND=Agg
-py_test(
-    name = "tutorial",
-    size = "medium",
-    srcs = ["tests/tutorial.py"],
-    deps = [":tune_lib"],
-    tags = ["team:ml", "exclusive", "example"],
-)
-
-# --------------------------------------------------------------------
-# Examples from the python/ray/tune/examples directory.
-# Please keep these sorted alphabetically.
-# --------------------------------------------------------------------
-py_test(
-    name = "async_hyperband_example",
-    size = "small",
-    srcs = ["examples/async_hyperband_example.py"],
-    deps = [":tune_lib"],
-    tags = ["team:ml", "exclusive", "example"],
-    args = ["--smoke-test"]
-)
-
-py_test(
-    name = "ax_example",
-    size = "medium",
-    srcs = ["examples/ax_example.py"],
-    deps = [":tune_lib"],
-    tags = ["team:ml", "exclusive", "example", "py37"],
-    args = ["--smoke-test"]
-)
-
-py_test(
-    name = "bayesopt_example",
-    size = "medium",
-    srcs = ["examples/bayesopt_example.py"],
-    deps = [":tune_lib"],
-    tags = ["team:ml", "exclusive", "example"],
-    args = ["--smoke-test"]
-)
-
-py_test(
-    name = "blendsearch_example",
-    size = "medium",
-    srcs = ["examples/blendsearch_example.py"],
-    deps = [":tune_lib"],
-    tags = ["team:ml", "exclusive", "example"],
-    args = ["--smoke-test"]
-)
-
-py_test(
-    name = "bohb_example",
-    size = "small",
-    srcs = ["examples/bohb_example.py"],
-    deps = [":tune_lib"],
-    tags = ["team:ml", "exclusive", "example"]
-)
-
-py_test(
-    name = "cfo_example",
-    size = "small",
-    srcs = ["examples/cfo_example.py"],
-    deps = [":tune_lib"],
-    tags = ["team:ml", "exclusive", "example"],
-    args = ["--smoke-test"]
-)
-
-py_test(
-    name = "cifar10_pytorch",
-    size = "medium",
-    srcs = ["examples/cifar10_pytorch.py"],
-    deps = [":tune_lib"],
-    tags = ["team:ml", "exclusive", "example", "pytorch"],
-    args = ["--smoke-test"]
-)
-
-py_test(
-    name = "custom_func_checkpointing",
-    size = "small",
-    srcs = ["examples/custom_func_checkpointing.py"],
-    deps = [":tune_lib"],
-    tags = ["team:ml", "exclusive", "example"],
-    args = ["--smoke-test"]
-)
-
-py_test(
-    name = "test_torch_trainable",
-    size = "medium",
-    srcs = ["tests/test_torch_trainable.py"],
-    tags = ["team:ml", "exclusive", "example", "pytorch"],
-    deps = [":tune_lib"],
-)
-
-py_test(
-    name = "test_tensorflow_trainable",
-    size = "medium",
-    srcs = ["tests/test_tensorflow_trainable.py"],
-    tags = ["team:ml", "exclusive", "example", "tensorflow"],
-    deps = [":tune_lib"],
-)
-
-py_test(
-    name = "test_horovod",
-    size = "medium",
-    srcs = ["tests/test_horovod.py"],
-    tags = ["team:ml", "exclusive", "example", "py37"],
-    deps = [":tune_lib"],
-)
-
-py_test(
-    name = "ddp_mnist_torch",
-    size = "small",
-    srcs = ["examples/ddp_mnist_torch.py"],
-    deps = [":tune_lib"],
-    tags = ["team:ml", "exclusive", "example", "pytorch"],
-    args = ["--num-workers=2"]
-)
-
-py_test(
-    name = "tf_distributed_keras_example",
-    size = "small",
-    srcs = ["examples/tf_distributed_keras_example.py"],
-    deps = [":tune_lib"],
-    tags = ["team:ml", "exclusive", "example", "tensorflow"],
-    args = ["--smoke-test"]
-)
-
-py_test(
-    name = "dragonfly_example",
-    size = "medium",
-    srcs = ["examples/dragonfly_example.py"],
-    deps = [":tune_lib"],
-    tags = ["team:ml", "exclusive", "example"],
-    args = ["--smoke-test"]
-)
-
-# Does not work without awscli tool installed. Check if can be mocked.
-# py_test(
-#     name = "durable_trainable_example",
-#     size = "medium",
-#     srcs = ["examples/durable_trainable_example.py"],
-#     deps = [":tune_lib"],
-#     tags = ["team:ml", "exclusive", "example"],
-#     args = ["--local", "--mock-storage"]
-# )
-
-py_test(
-    name = "genetic_example",
-    size = "small",
-    srcs = ["examples/genetic_example.py"],
-    deps = [":tune_lib"],
-    tags = ["team:ml", "exclusive", "example"],
-    args = ["--smoke-test"]
-)
-
-py_test(
-    name = "hebo_example",
-    size = "medium",
-    srcs = ["examples/hebo_example.py"],
-    deps = [":tune_lib"],
-    tags = ["team:ml", "exclusive", "example"],
-    args = ["--smoke-test"]
-)
-
-py_test(
-    name = "horovod_simple",
-    size = "medium",
-    srcs = ["examples/horovod_simple.py"],
-    tags = ["team:ml", "exclusive", "example", "py37"],
-    deps = [":tune_lib"],
-    args = ["--smoke-test"]
-)
-
-py_test(
-    name = "hyperband_example",
-    size = "medium",
-    srcs = ["examples/hyperband_example.py"],
-    deps = [":tune_lib"],
-    tags = ["team:ml", "exclusive", "example"],
-    args = ["--smoke-test"]
-)
-
-py_test(
-    name = "hyperband_function_example",
-    size = "small",
-    srcs = ["examples/hyperband_function_example.py"],
-    deps = [":tune_lib"],
-    tags = ["team:ml", "exclusive", "example"],
-    args = ["--smoke-test"]
-)
-
-py_test(
-    name = "hyperopt_example",
-    size = "medium",
-    srcs = ["examples/hyperopt_example.py"],
-    deps = [":tune_lib"],
-    tags = ["team:ml", "exclusive", "example"],
-    args = ["--smoke-test"]
-)
-
-py_test(
-    name = "hyperopt_conditional_search_space_example",
-    size = "medium",
-    srcs = ["examples/hyperopt_conditional_search_space_example.py"],
-    deps = [":tune_lib"],
-    tags = ["team:ml", "exclusive", "example"],
-    args = ["--smoke-test"]
-)
-
-
-py_test(
-    name = "lightgbm_example",
-    size = "small",
-    srcs = ["examples/lightgbm_example.py"],
-    deps = [":tune_lib"],
-    tags = ["team:ml", "exclusive", "example"]
-)
-
-py_test(
-    name = "logging_example",
-    size = "small",
-    srcs = ["examples/logging_example.py"],
-    deps = [":tune_lib"],
-    tags = ["team:ml", "exclusive", "example"],
-    args = ["--smoke-test"]
-)
-
-py_test(
- name = "mlflow_example",
- size = "medium",
- srcs = ["examples/mlflow_example.py"],
- deps = [":tune_lib"],
- tags = ["team:ml", "exclusive", "example"]
-)
-
-py_test(
-    name = "mlflow_ptl",
-    size = "medium",
-    srcs = ["examples/mlflow_ptl.py"],
-    deps = [":tune_lib"],
-    tags = ["team:ml", "exclusive", "example", "py37", "pytorch"],
-    args = ["--smoke-test"]
-)
-
-py_test(
-    name = "mnist_pytorch",
-    size = "small",
-    srcs = ["examples/mnist_pytorch.py"],
-    deps = [":tune_lib"],
-    tags = ["team:ml", "exclusive", "example", "pytorch"],
-    args = ["--smoke-test"]
-)
-
-py_test(
-    name = "mnist_pytorch_lightning",
-    size = "medium",
-    srcs = ["examples/mnist_pytorch_lightning.py"],
-    deps = [":tune_lib"],
-    tags = ["team:ml", "exclusive", "example", "pytorch"],
-    args = ["--smoke-test"]
-)
-
-py_test(
-    name = "mnist_ptl_mini",
-    size = "large",
-    srcs = ["examples/mnist_ptl_mini.py"],
-    deps = [":tune_lib"],
-    tags = ["team:ml", "exclusive", "example", "pytorch"],
-    args = ["--smoke-test"]
-)
-
-py_test(
-    name = "mnist_pytorch_trainable",
-    size = "small",
-    srcs = ["examples/mnist_pytorch_trainable.py"],
-    deps = [":tune_lib"],
-    tags = ["team:ml", "exclusive", "example", "pytorch"],
-    args = ["--smoke-test"]
-)
-
-py_test(
-    name = "mxnet_example",
-    size = "small",
-    srcs = ["examples/mxnet_example.py"],
-    deps = [":tune_lib"],
-    tags = ["team:ml", "exclusive", "example"],
-    args = ["--smoke-test"]
-)
-
-py_test(
-    name = "nevergrad_example",
-    size = "small",
-    srcs = ["examples/nevergrad_example.py"],
-    deps = [":tune_lib"],
-    tags = ["team:ml", "exclusive", "example"],
-    args = ["--smoke-test"]
-)
-
-py_test(
-    name = "optuna_define_by_run_example",
-    size = "small",
-    srcs = ["examples/optuna_define_by_run_example.py"],
-    deps = [":tune_lib"],
-    tags = ["team:ml", "exclusive", "example"],
-    args = ["--smoke-test"]
-)
-
-py_test(
-    name = "optuna_example",
-    size = "small",
-    srcs = ["examples/optuna_example.py"],
-    deps = [":tune_lib"],
-    tags = ["team:ml", "exclusive", "example"],
-    args = ["--smoke-test"]
-)
-
-py_test(
-    name = "optuna_multiobjective_example",
-    size = "small",
-    srcs = ["examples/optuna_multiobjective_example.py"],
-    deps = [":tune_lib"],
-    tags = ["team:ml", "exclusive", "example"],
-    args = ["--smoke-test"]
-)
-
-py_test(
-    name = "pb2_example",
-    size = "medium",
-    srcs = ["examples/pb2_example.py"],
-    deps = [":tune_lib"],
-    tags = ["team:ml", "exclusive", "example"],
-    args = ["--smoke-test"]
-)
-
-py_test(
-    name = "pbt_convnet_example",
-    size = "small",
-    srcs = ["examples/pbt_convnet_example.py"],
-    deps = [":tune_lib"],
-    tags = ["team:ml", "exclusive", "example"],
-    args = ["--smoke-test"]
-)
-
-py_test(
-    name = "pbt_convnet_function_example",
-    size = "small",
-    srcs = ["examples/pbt_convnet_function_example.py"],
-    deps = [":tune_lib"],
-    tags = ["team:ml", "exclusive", "example"],
-    args = ["--smoke-test"]
-)
-
-py_test(
-    name = "pbt_dcgan_mnist_func",
-    size = "medium",
-    srcs = ["examples/pbt_dcgan_mnist/pbt_dcgan_mnist_func.py"],
-    deps = [":tune_lib"],
-    tags = ["team:ml", "exclusive", "example"],
-    args = ["--smoke-test"]
-)
-
-py_test(
-    name = "pbt_dcgan_mnist_trainable",
-    size = "medium",
-    srcs = ["examples/pbt_dcgan_mnist/pbt_dcgan_mnist_trainable.py"],
-    deps = [":tune_lib"],
-    tags = ["team:ml", "exclusive", "example"],
-    args = ["--smoke-test"]
-)
-
-py_test(
-    name = "pbt_example",
-    size = "small",
-    srcs = ["examples/pbt_example.py"],
-    deps = [":tune_lib"],
-    tags = ["team:ml", "exclusive", "example"],
-    args = ["--smoke-test"]
-)
-
-py_test(
-    name = "pbt_function",
-    size = "medium",
-    srcs = ["examples/pbt_function.py"],
-    deps = [":tune_lib"],
-    tags = ["team:ml", "exclusive", "example"],
-    args = ["--smoke-test"]
-)
-
-py_test(
-    name = "pbt_memnn_example",
-    size = "medium",
-    srcs = ["examples/pbt_memnn_example.py"],
-    deps = [":tune_lib"],
-    tags = ["team:ml", "exclusive", "example"],
-    args = ["--smoke-test"]
-)
-
-# Requires GPUs. Add smoke test?
-# py_test(
-#     name = "pbt_ppo_example",
-#     size = "medium",
-#     srcs = ["examples/pbt_ppo_example.py"],
-#     deps = [":tune_lib"],
-#     tags = ["team:ml", "exclusive", "example"],
-#     args = ["--smoke-test"]
-# )
-
-py_test(
-    name = "pbt_transformers",
-    size = "large",
-    srcs = ["examples/pbt_transformers/pbt_transformers.py"],
-    deps = [":tune_lib"],
-    tags = ["team:ml", "exclusive", "example"],
-    args = ["--smoke-test"]
-)
-
-
-# Requires GPUs. Add smoke test?
-# py_test(
-#     name = "pbt_tune_cifar10_with_keras",
-#     size = "medium",
-#     srcs = ["examples/pbt_tune_cifar10_with_keras.py"],
-#     deps = [":tune_lib"],
-#     tags = ["team:ml", "exclusive", "example"],
-#     args = ["--smoke-test"]
-# )
-
-# Needs SigOpt API key.
-py_test(
-    name = "sigopt_example",
-    size = "medium",
-    srcs = ["examples/sigopt_example.py"],
-    deps = [":tune_lib"],
-    tags = ["team:ml", "exclusive", "example"],
-    args = ["--smoke-test"]
-)
-
-
-# Needs SigOpt API key.
-py_test(
-    name = "sigopt_multi_objective_example",
-    size = "medium",
-    srcs = ["examples/sigopt_multi_objective_example.py"],
-    deps = [":tune_lib"],
-    tags = ["team:ml", "exclusive", "example"],
-    args = ["--smoke-test"]
-)
-
-# Needs SigOpt API key.
-py_test(
-    name = "sigopt_prior_beliefs_example",
-    size = "medium",
-    srcs = ["examples/sigopt_prior_beliefs_example.py"],
-    deps = [":tune_lib"],
-    tags = ["team:ml", "exclusive", "example"],
-    args = ["--smoke-test"]
-)
-
-py_test(
-    name = "skopt_example",
-    size = "medium",
-    srcs = ["examples/skopt_example.py"],
-    deps = [":tune_lib"],
-    tags = ["team:ml", "exclusive", "example"],
-    args = ["--smoke-test"]
-)
-
-py_test(
-    name = "tf_mnist_example",
-    size = "medium",
-    srcs = ["examples/tf_mnist_example.py"],
-    deps = [":tune_lib"],
-    tags = ["team:ml", "exclusive", "example", "tf"],
-    args = ["--smoke-test"]
-)
-
-py_test(
-    name = "tune_basic_example",
-    size = "small",
-    srcs = ["examples/tune_basic_example.py"],
-    deps = [":tune_lib"],
-    tags = ["team:ml", "exclusive", "example"],
-    args = ["--smoke-test"]
-)
-
-# Downloads too much data.
-# py_test(
-#     name = "tune_cifar10_gluon",
-#     size = "medium",
-#     srcs = ["examples/tune_cifar10_gluon.py"],
-#     deps = [":tune_lib"],
-#     tags = ["team:ml", "exclusive", "example"],
-#     args = ["--model SqueezeNet1.0", "--smoke-test"]
-# )
-
-py_test(
-    name = "tune_mnist_keras",
-    size = "medium",
-    srcs = ["examples/tune_mnist_keras.py"],
-    deps = [":tune_lib"],
-    tags = ["team:ml", "exclusive", "example"],
-    args = ["--smoke-test"]
-)
-
-py_test(
-    name = "wandb_example",
-    size = "small",
-    srcs = ["examples/wandb_example.py"],
-    deps = [":tune_lib"],
-    tags = ["team:ml", "exclusive", "example"],
-    args = ["--mock-api"]
-)
-
-py_test(
-    name = "xgboost_example",
-    size = "small",
-    srcs = ["examples/xgboost_example.py"],
-    deps = [":tune_lib"],
-    tags = ["team:ml", "exclusive", "example"]
-)
-
-py_test(
-    name = "xgboost_dynamic_resources_example",
-    size = "large",
-    srcs = ["examples/xgboost_dynamic_resources_example.py"],
-    deps = [":tune_lib"],
-    tags = ["team:ml", "exclusive", "example"],
-    args = ["--test"]
-)
-
-py_test(
-    name = "zoopt_example",
-    size = "small",
-    srcs = ["examples/zoopt_example.py"],
-    deps = [":tune_lib"],
-    tags = ["team:ml", "exclusive", "example"],
-    args = ["--smoke-test"]
-)
-
-# --------------------------------------------------------------------
-# Tune related tests from the ../../../../release directory.
-# Please keep these sorted alphabetically.
-# --------------------------------------------------------------------
-
-py_test(
-    name = "horovod_cifar_pbt_example",
-    size = "medium",
-    srcs = ["examples/horovod_cifar_pbt_example.py"],
-    tags = ["team:ml", "exlusive", "pytorch", "example", "release", "py37"],
-    deps = [":tune_lib"],
-    args = ["--smoke-test"]
-)
-
-# This is a dummy test dependency that causes the above tests to be
-# re-run if any of these files changes.
-py_library(
-    name = "tune_lib",
-    srcs = glob(["**/*.py"], exclude=["tests/*.py"]),
-)
-=======
-# --------------------------------------------------------------------
-# Tests from the python/ray/tune/tests directory.
-# Covers all tests starting with `test_`.
-# Please keep these sorted alphabetically.
-#
-# Tags:
-# "team:ml": Tag indicating this test is owned by the ML team.
-# "client": Test uses the ray client.
-# "example": Test runs a tune example script.
-# "exclusive": ???
-# "py37": Test requires py3.7 or later.
-# "soft_imports": Tests checking whether Tune runs without any of its soft dependencies.
-# "pytorch": Test uses PyTorch.
-# "tensorflow": Test uses TensorFlow.
-# "tests_dir_A-Z": Tags to spread out tests. Make sure you tag your newly added tests with this.
-# --------------------------------------------------------------------
-py_test(
-    name = "test_actor_reuse",
-    size = "medium",
-    srcs = ["tests/test_actor_reuse.py"],
-    tags = ["team:ml", "exclusive", "tests_dir_A"],
-    deps = [":tune_lib"],
-)
-
-py_test(
-    name = "test_api",
-    size = "large",
-    srcs = ["tests/test_api.py"],
-    deps = [":tune_lib"],
-    tags = ["team:ml", "exclusive", "rllib", "tests_dir_A"],
-)
-
-py_test(
-    name = "test_automl_searcher",
-    size = "small",
-    srcs = ["tests/test_automl_searcher.py"],
-    deps = [":tune_lib"],
-    tags = ["team:ml", "exclusive", "tests_dir_A"],
-)
-
-py_test(
-    name = "test_checkpoint_manager",
-    size = "small",
-    srcs = ["tests/test_checkpoint_manager.py"],
-    deps = [":tune_lib"],
-    tags = ["team:ml", "exclusive", "tests_dir_C"],
-)
-
-py_test(
-    name = "test_client",
-    size = "large",
-    srcs = ["tests/test_client.py"],
-    deps = [":tune_lib"],
-    tags = ["team:ml", "client", "py37", "exclusive", "tests_dir_C"]
-)
-
-py_test(
-    name = "test_cloud",
-    size = "medium",
-    srcs = ["tests/test_cloud.py"],
-    deps = [":tune_lib"],
-    tags = ["team:ml", "exclusive", "tests_dir_C"],
-)
-
-py_test(
-    name = "test_cluster",
-    size = "large",
-    srcs = ["tests/test_cluster.py"],
-    deps = [":tune_lib"],
-    tags = ["team:ml", "exclusive", "rllib", "tests_dir_C"],
-)
-
-py_test(
-    name = "test_cluster_searcher",
-    size = "large",
-    srcs = ["tests/test_cluster_searcher.py"],
-    deps = [":tune_lib"],
-    tags = ["team:ml", "exclusive", "tests_dir_C"],
-)
-
-py_test(
-    name = "test_commands",
-    size = "medium",
-    srcs = ["tests/test_commands.py"],
-    deps = [":tune_lib"],
-    tags = ["team:ml", "exclusive", "tests_dir_C"],
-)
-
-py_test(
-    name = "test_convergence",
-    size = "medium",
-    srcs = ["tests/test_convergence.py"],
-    deps = [":tune_lib"],
-    tags = ["team:ml", "exclusive", "tests_dir_C"],
-)
-
-py_test(
-    name = "test_dependency",
-    size = "small",
-    srcs = ["tests/test_dependency.py"],
-    deps = [":tune_lib"],
-    tags = ["team:ml", "exclusive", "tests_dir_D"],
-)
-
-py_test(
-    name = "test_experiment",
-    size = "small",
-    srcs = ["tests/test_experiment.py"],
-    deps = [":tune_lib"],
-    tags = ["team:ml", "exclusive", "tests_dir_E"],
-)
-
-py_test(
-    name = "test_experiment_analysis",
-    size = "medium",
-    srcs = ["tests/test_experiment_analysis.py"],
-    deps = [":tune_lib"],
-    tags = ["team:ml", "exclusive", "tests_dir_E"],
-)
-
-py_test(
-    name = "test_experiment_analysis_mem",
-    size = "medium",
-    srcs = ["tests/test_experiment_analysis_mem.py"],
-    deps = [":tune_lib"],
-    tags = ["team:ml", "exclusive", "tests_dir_E"],
-)
-
-py_test(
-    name = "test_function_api",
-    size = "medium",
-    srcs = ["tests/test_function_api.py"],
-    deps = [":tune_lib"],
-    tags = ["team:ml", "exclusive", "tests_dir_F"],
-)
-
-py_test(
-    name = "test_integration_comet",
-    size = "small",
-    srcs = ["tests/test_integration_comet.py"],
-    deps = [":tune_lib"],
-    tags = ["team:ml", "exclusive", "tests_dir_I"],
-)
-
-py_test(
-    name = "test_integration_docker",
-    size = "small",
-    srcs = ["tests/test_integration_docker.py"],
-    deps = [":tune_lib"],
-    tags = ["team:ml", "exclusive", "tests_dir_I"],
-)
-
-py_test(
-    name = "test_integration_kubernetes",
-    size = "small",
-    srcs = ["tests/test_integration_kubernetes.py"],
-    deps = [":tune_lib"],
-    tags = ["team:ml", "exclusive", "tests_dir_I"],
-)
-
-py_test(
-    name = "test_integration_pytorch_lightning",
-    size = "small",
-    srcs = ["tests/test_integration_pytorch_lightning.py"],
-    deps = [":tune_lib"],
-    tags = ["team:ml", "exclusive", "tests_dir_I"],
-)
-
-py_test(
-    name = "test_integration_wandb",
-    size = "small",
-    srcs = ["tests/test_integration_wandb.py"],
-    deps = [":tune_lib"],
-    tags = ["team:ml", "exclusive", "tests_dir_I"],
-)
-
-py_test(
-    name = "test_integration_mlflow",
-    size = "small",
-    srcs = ["tests/test_integration_mlflow.py"],
-    deps = [":tune_lib"],
-    tags = ["team:ml", "exclusive", "tests_dir_I"]
-)
-
-py_test(
-    name = "test_logger",
-    size = "small",
-    srcs = ["tests/test_logger.py"],
-    deps = [":tune_lib"],
-    tags = ["team:ml", "tests_dir_L"],
-)
-
-py_test(
-    name = "test_multinode_sync",
-    size = "large",
-    srcs = ["tests/test_multinode_sync.py"],
-    deps = [":tune_lib"],
-    tags = ["team:ml", "multinode"],
-)
-
-py_test(
-    name = "test_progress_reporter",
-    size = "medium",
-    srcs = ["tests/test_progress_reporter.py"],
-    deps = [":tune_lib"],
-    tags = ["team:ml", "exclusive", "tests_dir_P"],
-)
-
-py_test(
-    name = "test_ray_trial_executor",
-    size = "medium",
-    srcs = ["tests/test_ray_trial_executor.py"],
-    deps = [":tune_lib"],
-    tags = ["team:ml", "exclusive", "tests_dir_R"],
-)
-
-py_test(
-    name = "test_run_experiment",
-    size = "medium",
-    srcs = ["tests/test_run_experiment.py"],
-    deps = [":tune_lib"],
-    tags = ["team:ml", "exclusive", "tests_dir_R"],
-)
-
-py_test(
-    name = "test_remote",
-    size = "medium",
-    srcs = ["tests/test_remote.py"],
-    deps = [":tune_lib"],
-    tags = ["team:ml", "exclusive", "tests_dir_R"],
-)
-
-py_test(
-    name = "test_sample",
-    size = "large",
-    srcs = ["tests/test_sample.py"],
-    deps = [":tune_lib"],
-    tags = ["team:ml", "exclusive", "tests_dir_S"],
-)
-
-py_test(
-    name = "test_searchers",
-    size = "medium",
-    srcs = ["tests/test_searchers.py"],
-    deps = [":tune_lib"],
-    tags = ["team:ml", "exclusive", "tests_dir_S"],
-)
-
-py_test(
-    name = "test_soft_imports",
-    size = "small",
-    srcs = ["tests/test_soft_imports.py"],
-    deps = [":tune_lib"],
-    tags = ["team:ml", "soft_imports", "tests_dir_S"],
-)
-
-py_test(
-    name = "test_sync",
-    size = "medium",
-    srcs = ["tests/test_sync.py"],
-    deps = [":tune_lib"],
-    tags = ["team:ml", "exclusive", "tests_dir_S"],
-)
-
-py_test(
-    name = "test_trainable_util",
-    size = "small",
-    srcs = ["tests/test_trainable_util.py"],
-    deps = [":tune_lib"],
-    tags = ["team:ml", "exclusive", "tests_dir_T"],
-)
-
-py_test(
-    name = "test_trial_runner",
-    size = "medium",
-    srcs = ["tests/test_trial_runner.py"],
-    deps = [":tune_lib"],
-    tags = ["team:ml", "exclusive", "tests_dir_T"],
-)
-
-py_test(
-    name = "test_trial_runner_2",
-    size = "medium",
-    srcs = ["tests/test_trial_runner_2.py"],
-    deps = [":tune_lib"],
-    tags = ["team:ml", "exclusive", "tests_dir_T"],
-)
-
-py_test(
-    name = "test_trial_runner_3",
-    size = "medium",
-    srcs = ["tests/test_trial_runner_3.py"],
-    deps = [":tune_lib"],
-    tags = ["team:ml", "exclusive", "tests_dir_T"],
-)
-
-py_test(
-    name = "test_trial_runner_pg",
-    size = "medium",
-    srcs = ["tests/test_trial_runner_pg.py"],
-    deps = [":tune_lib"],
-    tags = ["team:ml", "exclusive", "tests_dir_T"],
-)
-
-py_test(
-    name = "test_trial_runner_callbacks",
-    size = "small",
-    srcs = ["tests/test_trial_runner_callbacks.py"],
-    deps = [":tune_lib"],
-    tags = ["team:ml", "exclusive", "tests_dir_T"],
-)
-
-py_test(
-    name = "test_var",
-    size = "medium",
-    srcs = ["tests/test_var.py"],
-    deps = [":tune_lib"],
-    tags = ["team:ml", "exclusive", "tests_dir_V"],
-)
-
-py_test(
-    name = "test_trial_scheduler",
-    size = "large",
-    srcs = ["tests/test_trial_scheduler.py"],
-    deps = [":tune_lib"],
-    tags = ["team:ml", "exclusive", "tests_dir_T"],
-)
-
-py_test(
-    name = "test_trial_scheduler_pbt",
-    size = "large",
-    srcs = ["tests/test_trial_scheduler_pbt.py"],
-    deps = [":tune_lib"],
-    tags = ["team:ml", "exclusive", "tests_dir_T"],
-)
-
-py_test(
-    name = "test_tune_restore_warm_start",
-    size = "large",
-    srcs = ["tests/test_tune_restore_warm_start.py"],
-    deps = [":tune_lib"],
-    tags = ["team:ml", "exclusive", "tests_dir_T"],
-)
-
-py_test(
-    name = "test_tune_restore",
-    size = "large",
-    srcs = ["tests/test_tune_restore.py"],
-    deps = [":tune_lib"],
-    tags = ["team:ml", "exclusive", "rllib", "tests_dir_T"],
-)
-
-py_test(
-    name = "test_tune_save_restore",
-    size = "small",
-    srcs = ["tests/test_tune_save_restore.py"],
-    deps = [":tune_lib"],
-    tags = ["team:ml", "exclusive", "tests_dir_T"],
-)
-
-py_test(
-    name = "test_tune_server",
-    size = "medium",
-    srcs = ["tests/test_tune_server.py"],
-    deps = [":tune_lib"],
-    tags = ["team:ml", "exclusive", "tests_dir_T"],
-)
-
-# --------------------------------------------------------------------
-# Tests from the python/ray/tune/tests directory.
-# Covers all remaining tests that do not start with `test_`.
-# Please keep these sorted alphabetically.
-# --------------------------------------------------------------------
-py_test(
-    name = "example",
-    size = "small",
-    srcs = ["tests/example.py"],
-    deps = [":tune_lib"],
-    tags = ["team:ml", "exclusive", "example"],
-)
-
-py_test(
-    name = "ext_pytorch",
-    size = "large",
-    srcs = ["tests/ext_pytorch.py"],
-    deps = [":tune_lib"],
-    tags = ["team:ml", "exclusive", "example"],
-)
-
-# Todo: Ensure MPLBACKEND=Agg
-py_test(
-    name = "tutorial",
-    size = "medium",
-    srcs = ["tests/tutorial.py"],
-    deps = [":tune_lib"],
-    tags = ["team:ml", "exclusive", "example"],
-)
-
-# --------------------------------------------------------------------
-# Examples from the python/ray/tune/examples directory.
-# Please keep these sorted alphabetically.
-# --------------------------------------------------------------------
-py_test(
-    name = "async_hyperband_example",
-    size = "small",
-    srcs = ["examples/async_hyperband_example.py"],
-    deps = [":tune_lib"],
-    tags = ["team:ml", "exclusive", "example"],
-    args = ["--smoke-test"]
-)
-
-py_test(
-    name = "ax_example",
-    size = "medium",
-    srcs = ["examples/ax_example.py"],
-    deps = [":tune_lib"],
-    tags = ["team:ml", "exclusive", "example", "py37"],
-    args = ["--smoke-test"]
-)
-
-py_test(
-    name = "bayesopt_example",
-    size = "medium",
-    srcs = ["examples/bayesopt_example.py"],
-    deps = [":tune_lib"],
-    tags = ["team:ml", "exclusive", "example"],
-    args = ["--smoke-test"]
-)
-
-py_test(
-    name = "blendsearch_example",
-    size = "medium",
-    srcs = ["examples/blendsearch_example.py"],
-    deps = [":tune_lib"],
-    tags = ["team:ml", "exclusive", "example"],
-    args = ["--smoke-test"]
-)
-
-py_test(
-    name = "bohb_example",
-    size = "small",
-    srcs = ["examples/bohb_example.py"],
-    deps = [":tune_lib"],
-    tags = ["team:ml", "exclusive", "example"]
-)
-
-py_test(
-    name = "cfo_example",
-    size = "small",
-    srcs = ["examples/cfo_example.py"],
-    deps = [":tune_lib"],
-    tags = ["team:ml", "exclusive", "example"],
-    args = ["--smoke-test"]
-)
-
-py_test(
-    name = "cifar10_pytorch",
-    size = "medium",
-    srcs = ["examples/cifar10_pytorch.py"],
-    deps = [":tune_lib"],
-    tags = ["team:ml", "exclusive", "example", "pytorch"],
-    args = ["--smoke-test"]
-)
-
-py_test(
-    name = "custom_func_checkpointing",
-    size = "small",
-    srcs = ["examples/custom_func_checkpointing.py"],
-    deps = [":tune_lib"],
-    tags = ["team:ml", "exclusive", "example"],
-    args = ["--smoke-test"]
-)
-
-py_test(
-    name = "test_torch_trainable",
-    size = "medium",
-    srcs = ["tests/test_torch_trainable.py"],
-    tags = ["team:ml", "exclusive", "example", "pytorch"],
-    deps = [":tune_lib"],
-)
-
-py_test(
-    name = "test_tensorflow_trainable",
-    size = "medium",
-    srcs = ["tests/test_tensorflow_trainable.py"],
-    tags = ["team:ml", "exclusive", "example", "tensorflow"],
-    deps = [":tune_lib"],
-)
-
-py_test(
-    name = "test_horovod",
-    size = "medium",
-    srcs = ["tests/test_horovod.py"],
-    tags = ["team:ml", "exclusive", "example", "py37"],
-    deps = [":tune_lib"],
-)
-
-py_test(
-    name = "ddp_mnist_torch",
-    size = "small",
-    srcs = ["examples/ddp_mnist_torch.py"],
-    deps = [":tune_lib"],
-    tags = ["team:ml", "exclusive", "example", "pytorch"],
-    args = ["--num-workers=2"]
-)
-
-py_test(
-    name = "tf_distributed_keras_example",
-    size = "small",
-    srcs = ["examples/tf_distributed_keras_example.py"],
-    deps = [":tune_lib"],
-    tags = ["team:ml", "exclusive", "example", "tensorflow"],
-    args = ["--smoke-test"]
-)
-
-py_test(
-    name = "dragonfly_example",
-    size = "medium",
-    srcs = ["examples/dragonfly_example.py"],
-    deps = [":tune_lib"],
-    tags = ["team:ml", "exclusive", "example"],
-    args = ["--smoke-test"]
-)
-
-# Does not work without awscli tool installed. Check if can be mocked.
-# py_test(
-#     name = "durable_trainable_example",
-#     size = "medium",
-#     srcs = ["examples/durable_trainable_example.py"],
-#     deps = [":tune_lib"],
-#     tags = ["team:ml", "exclusive", "example"],
-#     args = ["--local", "--mock-storage"]
-# )
-
-py_test(
-    name = "genetic_example",
-    size = "small",
-    srcs = ["examples/genetic_example.py"],
-    deps = [":tune_lib"],
-    tags = ["team:ml", "exclusive", "example"],
-    args = ["--smoke-test"]
-)
-
-py_test(
-    name = "hebo_example",
-    size = "medium",
-    srcs = ["examples/hebo_example.py"],
-    deps = [":tune_lib"],
-    tags = ["team:ml", "exclusive", "example"],
-    args = ["--smoke-test"]
-)
-
-py_test(
-    name = "horovod_simple",
-    size = "medium",
-    srcs = ["examples/horovod_simple.py"],
-    tags = ["team:ml", "exclusive", "example", "py37"],
-    deps = [":tune_lib"],
-    args = ["--smoke-test"]
-)
-
-py_test(
-    name = "hyperband_example",
-    size = "medium",
-    srcs = ["examples/hyperband_example.py"],
-    deps = [":tune_lib"],
-    tags = ["team:ml", "exclusive", "example"],
-    args = ["--smoke-test"]
-)
-
-py_test(
-    name = "hyperband_function_example",
-    size = "small",
-    srcs = ["examples/hyperband_function_example.py"],
-    deps = [":tune_lib"],
-    tags = ["team:ml", "exclusive", "example"],
-    args = ["--smoke-test"]
-)
-
-py_test(
-    name = "hyperopt_example",
-    size = "medium",
-    srcs = ["examples/hyperopt_example.py"],
-    deps = [":tune_lib"],
-    tags = ["team:ml", "exclusive", "example"],
-    args = ["--smoke-test"]
-)
-
-py_test(
-    name = "hyperopt_conditional_search_space_example",
-    size = "medium",
-    srcs = ["examples/hyperopt_conditional_search_space_example.py"],
-    deps = [":tune_lib"],
-    tags = ["team:ml", "exclusive", "example"],
-    args = ["--smoke-test"]
-)
-
-
-py_test(
-    name = "lightgbm_example",
-    size = "small",
-    srcs = ["examples/lightgbm_example.py"],
-    deps = [":tune_lib"],
-    tags = ["team:ml", "exclusive", "example"]
-)
-
-py_test(
-    name = "logging_example",
-    size = "small",
-    srcs = ["examples/logging_example.py"],
-    deps = [":tune_lib"],
-    tags = ["team:ml", "exclusive", "example"],
-    args = ["--smoke-test"]
-)
-
-py_test(
- name = "mlflow_example",
- size = "medium",
- srcs = ["examples/mlflow_example.py"],
- deps = [":tune_lib"],
- tags = ["team:ml", "exclusive", "example"]
-)
-
-py_test(
-    name = "mlflow_ptl",
-    size = "medium",
-    srcs = ["examples/mlflow_ptl.py"],
-    deps = [":tune_lib"],
-    tags = ["team:ml", "exclusive", "example", "py37", "pytorch"],
-    args = ["--smoke-test"]
-)
-
-py_test(
-    name = "mnist_pytorch",
-    size = "small",
-    srcs = ["examples/mnist_pytorch.py"],
-    deps = [":tune_lib"],
-    tags = ["team:ml", "exclusive", "example", "pytorch"],
-    args = ["--smoke-test"]
-)
-
-py_test(
-    name = "mnist_pytorch_lightning",
-    size = "medium",
-    srcs = ["examples/mnist_pytorch_lightning.py"],
-    deps = [":tune_lib"],
-    tags = ["team:ml", "exclusive", "example", "pytorch"],
-    args = ["--smoke-test"]
-)
-
-py_test(
-    name = "mnist_ptl_mini",
-    size = "large",
-    srcs = ["examples/mnist_ptl_mini.py"],
-    deps = [":tune_lib"],
-    tags = ["team:ml", "exclusive", "example", "pytorch"],
-    args = ["--smoke-test"]
-)
-
-py_test(
-    name = "mnist_pytorch_trainable",
-    size = "small",
-    srcs = ["examples/mnist_pytorch_trainable.py"],
-    deps = [":tune_lib"],
-    tags = ["team:ml", "exclusive", "example", "pytorch"],
-    args = ["--smoke-test"]
-)
-
-py_test(
-    name = "mxnet_example",
-    size = "small",
-    srcs = ["examples/mxnet_example.py"],
-    deps = [":tune_lib"],
-    tags = ["team:ml", "exclusive", "example"],
-    args = ["--smoke-test"]
-)
-
-py_test(
-    name = "nevergrad_example",
-    size = "small",
-    srcs = ["examples/nevergrad_example.py"],
-    deps = [":tune_lib"],
-    tags = ["team:ml", "exclusive", "example"],
-    args = ["--smoke-test"]
-)
-
-py_test(
-    name = "optuna_define_by_run_example",
-    size = "small",
-    srcs = ["examples/optuna_define_by_run_example.py"],
-    deps = [":tune_lib"],
-    tags = ["team:ml", "exclusive", "example"],
-    args = ["--smoke-test"]
-)
-
-py_test(
-    name = "optuna_example",
-    size = "small",
-    srcs = ["examples/optuna_example.py"],
-    deps = [":tune_lib"],
-    tags = ["team:ml", "exclusive", "example"],
-    args = ["--smoke-test"]
-)
-
-py_test(
-    name = "optuna_multiobjective_example",
-    size = "small",
-    srcs = ["examples/optuna_multiobjective_example.py"],
-    deps = [":tune_lib"],
-    tags = ["team:ml", "exclusive", "example"],
-    args = ["--smoke-test"]
-)
-
-py_test(
-    name = "pb2_example",
-    size = "medium",
-    srcs = ["examples/pb2_example.py"],
-    deps = [":tune_lib"],
-    tags = ["team:ml", "exclusive", "example"],
-    args = ["--smoke-test"]
-)
-
-py_test(
-    name = "pbt_convnet_example",
-    size = "small",
-    srcs = ["examples/pbt_convnet_example.py"],
-    deps = [":tune_lib"],
-    tags = ["team:ml", "exclusive", "example"],
-    args = ["--smoke-test"]
-)
-
-py_test(
-    name = "pbt_convnet_function_example",
-    size = "small",
-    srcs = ["examples/pbt_convnet_function_example.py"],
-    deps = [":tune_lib"],
-    tags = ["team:ml", "exclusive", "example"],
-    args = ["--smoke-test"]
-)
-
-py_test(
-    name = "pbt_dcgan_mnist_func",
-    size = "medium",
-    srcs = ["examples/pbt_dcgan_mnist/pbt_dcgan_mnist_func.py"],
-    deps = [":tune_lib"],
-    tags = ["team:ml", "exclusive", "example"],
-    args = ["--smoke-test"]
-)
-
-py_test(
-    name = "pbt_dcgan_mnist_trainable",
-    size = "medium",
-    srcs = ["examples/pbt_dcgan_mnist/pbt_dcgan_mnist_trainable.py"],
-    deps = [":tune_lib"],
-    tags = ["team:ml", "exclusive", "example"],
-    args = ["--smoke-test"]
-)
-
-py_test(
-    name = "pbt_example",
-    size = "small",
-    srcs = ["examples/pbt_example.py"],
-    deps = [":tune_lib"],
-    tags = ["team:ml", "exclusive", "example"],
-    args = ["--smoke-test"]
-)
-
-py_test(
-    name = "pbt_function",
-    size = "medium",
-    srcs = ["examples/pbt_function.py"],
-    deps = [":tune_lib"],
-    tags = ["team:ml", "exclusive", "example"],
-    args = ["--smoke-test"]
-)
-
-py_test(
-    name = "pbt_memnn_example",
-    size = "medium",
-    srcs = ["examples/pbt_memnn_example.py"],
-    deps = [":tune_lib"],
-    tags = ["team:ml", "exclusive", "example"],
-    args = ["--smoke-test"]
-)
-
-# Requires GPUs. Add smoke test?
-# py_test(
-#     name = "pbt_ppo_example",
-#     size = "medium",
-#     srcs = ["examples/pbt_ppo_example.py"],
-#     deps = [":tune_lib"],
-#     tags = ["team:ml", "exclusive", "example"],
-#     args = ["--smoke-test"]
-# )
-
-py_test(
-    name = "pbt_transformers",
-    size = "large",
-    srcs = ["examples/pbt_transformers/pbt_transformers.py"],
-    deps = [":tune_lib"],
-    tags = ["team:ml", "exclusive", "example"],
-    args = ["--smoke-test"]
-)
-
-
-# Requires GPUs. Add smoke test?
-# py_test(
-#     name = "pbt_tune_cifar10_with_keras",
-#     size = "medium",
-#     srcs = ["examples/pbt_tune_cifar10_with_keras.py"],
-#     deps = [":tune_lib"],
-#     tags = ["team:ml", "exclusive", "example"],
-#     args = ["--smoke-test"]
-# )
-
-# Needs SigOpt API key.
-py_test(
-    name = "sigopt_example",
-    size = "medium",
-    srcs = ["examples/sigopt_example.py"],
-    deps = [":tune_lib"],
-    tags = ["team:ml", "exclusive", "example"],
-    args = ["--smoke-test"]
-)
-
-
-# Needs SigOpt API key.
-py_test(
-    name = "sigopt_multi_objective_example",
-    size = "medium",
-    srcs = ["examples/sigopt_multi_objective_example.py"],
-    deps = [":tune_lib"],
-    tags = ["team:ml", "exclusive", "example"],
-    args = ["--smoke-test"]
-)
-
-# Needs SigOpt API key.
-py_test(
-    name = "sigopt_prior_beliefs_example",
-    size = "medium",
-    srcs = ["examples/sigopt_prior_beliefs_example.py"],
-    deps = [":tune_lib"],
-    tags = ["team:ml", "exclusive", "example"],
-    args = ["--smoke-test"]
-)
-
-py_test(
-    name = "skopt_example",
-    size = "medium",
-    srcs = ["examples/skopt_example.py"],
-    deps = [":tune_lib"],
-    tags = ["team:ml", "exclusive", "example"],
-    args = ["--smoke-test"]
-)
-
-py_test(
-    name = "tf_mnist_example",
-    size = "medium",
-    srcs = ["examples/tf_mnist_example.py"],
-    deps = [":tune_lib"],
-    tags = ["team:ml", "exclusive", "example", "tf"],
-    args = ["--smoke-test"]
-)
-
-py_test(
-    name = "tune_basic_example",
-    size = "small",
-    srcs = ["examples/tune_basic_example.py"],
-    deps = [":tune_lib"],
-    tags = ["team:ml", "exclusive", "example"],
-    args = ["--smoke-test"]
-)
-
-# Downloads too much data.
-# py_test(
-#     name = "tune_cifar10_gluon",
-#     size = "medium",
-#     srcs = ["examples/tune_cifar10_gluon.py"],
-#     deps = [":tune_lib"],
-#     tags = ["team:ml", "exclusive", "example"],
-#     args = ["--model SqueezeNet1.0", "--smoke-test"]
-# )
-
-py_test(
-    name = "tune_comet_example",
-    size = "medium",
-    srcs = ["examples/tune_comet_example.py"],
-    deps = [":tune_lib"],
-    tags = ["team:ml", "exclusive", "example"],
-    args = ["--mock-api"]
-)
-
-py_test(
-    name = "tune_mnist_keras",
-    size = "medium",
-    srcs = ["examples/tune_mnist_keras.py"],
-    deps = [":tune_lib"],
-    tags = ["team:ml", "exclusive", "example"],
-    args = ["--smoke-test"]
-)
-
-py_test(
-    name = "wandb_example",
-    size = "small",
-    srcs = ["examples/wandb_example.py"],
-    deps = [":tune_lib"],
-    tags = ["team:ml", "exclusive", "example"],
-    args = ["--mock-api"]
-)
-
-py_test(
-    name = "xgboost_example",
-    size = "small",
-    srcs = ["examples/xgboost_example.py"],
-    deps = [":tune_lib"],
-    tags = ["team:ml", "exclusive", "example"]
-)
-
-py_test(
-    name = "xgboost_dynamic_resources_example",
-    size = "large",
-    srcs = ["examples/xgboost_dynamic_resources_example.py"],
-    deps = [":tune_lib"],
-    tags = ["team:ml", "exclusive", "example"],
-    args = ["--test"]
-)
-
-py_test(
-    name = "zoopt_example",
-    size = "small",
-    srcs = ["examples/zoopt_example.py"],
-    deps = [":tune_lib"],
-    tags = ["team:ml", "exclusive", "example"],
-    args = ["--smoke-test"]
-)
-
-# --------------------------------------------------------------------
-# Tune related tests from the ../../../../release directory.
-# Please keep these sorted alphabetically.
-# --------------------------------------------------------------------
-
-py_test(
-    name = "horovod_cifar_pbt_example",
-    size = "medium",
-    srcs = ["examples/horovod_cifar_pbt_example.py"],
-    tags = ["team:ml", "exlusive", "pytorch", "example", "release", "py37"],
-    deps = [":tune_lib"],
-    args = ["--smoke-test"]
-)
-
-# This is a dummy test dependency that causes the above tests to be
-# re-run if any of these files changes.
-py_library(
-    name = "tune_lib",
-    srcs = glob(["**/*.py"], exclude=["tests/*.py"]),
-)
->>>>>>> 19672688
+# --------------------------------------------------------------------
+# Tests from the python/ray/tune/tests directory.
+# Covers all tests starting with `test_`.
+# Please keep these sorted alphabetically.
+#
+# Tags:
+# "team:ml": Tag indicating this test is owned by the ML team.
+# "client": Test uses the ray client.
+# "example": Test runs a tune example script.
+# "exclusive": ???
+# "py37": Test requires py3.7 or later.
+# "soft_imports": Tests checking whether Tune runs without any of its soft dependencies.
+# "pytorch": Test uses PyTorch.
+# "tensorflow": Test uses TensorFlow.
+# "tests_dir_A-Z": Tags to spread out tests. Make sure you tag your newly added tests with this.
+# --------------------------------------------------------------------
+py_test(
+    name = "test_actor_reuse",
+    size = "medium",
+    srcs = ["tests/test_actor_reuse.py"],
+    tags = ["team:ml", "exclusive", "tests_dir_A"],
+    deps = [":tune_lib"],
+)
+
+py_test(
+    name = "test_api",
+    size = "large",
+    srcs = ["tests/test_api.py"],
+    deps = [":tune_lib"],
+    tags = ["team:ml", "exclusive", "rllib", "tests_dir_A"],
+)
+
+py_test(
+    name = "test_automl_searcher",
+    size = "small",
+    srcs = ["tests/test_automl_searcher.py"],
+    deps = [":tune_lib"],
+    tags = ["team:ml", "exclusive", "tests_dir_A"],
+)
+
+py_test(
+    name = "test_checkpoint_manager",
+    size = "small",
+    srcs = ["tests/test_checkpoint_manager.py"],
+    deps = [":tune_lib"],
+    tags = ["team:ml", "exclusive", "tests_dir_C"],
+)
+
+py_test(
+    name = "test_client",
+    size = "large",
+    srcs = ["tests/test_client.py"],
+    deps = [":tune_lib"],
+    tags = ["team:ml", "client", "py37", "exclusive", "tests_dir_C"]
+)
+
+py_test(
+    name = "test_cloud",
+    size = "medium",
+    srcs = ["tests/test_cloud.py"],
+    deps = [":tune_lib"],
+    tags = ["team:ml", "exclusive", "tests_dir_C"],
+)
+
+py_test(
+    name = "test_cluster",
+    size = "large",
+    srcs = ["tests/test_cluster.py"],
+    deps = [":tune_lib"],
+    tags = ["team:ml", "exclusive", "rllib", "tests_dir_C"],
+)
+
+py_test(
+    name = "test_cluster_searcher",
+    size = "large",
+    srcs = ["tests/test_cluster_searcher.py"],
+    deps = [":tune_lib"],
+    tags = ["team:ml", "exclusive", "tests_dir_C"],
+)
+
+py_test(
+    name = "test_commands",
+    size = "medium",
+    srcs = ["tests/test_commands.py"],
+    deps = [":tune_lib"],
+    tags = ["team:ml", "exclusive", "tests_dir_C"],
+)
+
+py_test(
+    name = "test_convergence",
+    size = "medium",
+    srcs = ["tests/test_convergence.py"],
+    deps = [":tune_lib"],
+    tags = ["team:ml", "exclusive", "tests_dir_C"],
+)
+
+py_test(
+    name = "test_dependency",
+    size = "small",
+    srcs = ["tests/test_dependency.py"],
+    deps = [":tune_lib"],
+    tags = ["team:ml", "exclusive", "tests_dir_D"],
+)
+
+py_test(
+    name = "test_experiment",
+    size = "small",
+    srcs = ["tests/test_experiment.py"],
+    deps = [":tune_lib"],
+    tags = ["team:ml", "exclusive", "tests_dir_E"],
+)
+
+py_test(
+    name = "test_experiment_analysis",
+    size = "medium",
+    srcs = ["tests/test_experiment_analysis.py"],
+    deps = [":tune_lib"],
+    tags = ["team:ml", "exclusive", "tests_dir_E"],
+)
+
+py_test(
+    name = "test_experiment_analysis_mem",
+    size = "medium",
+    srcs = ["tests/test_experiment_analysis_mem.py"],
+    deps = [":tune_lib"],
+    tags = ["team:ml", "exclusive", "tests_dir_E"],
+)
+
+py_test(
+    name = "test_function_api",
+    size = "medium",
+    srcs = ["tests/test_function_api.py"],
+    deps = [":tune_lib"],
+    tags = ["team:ml", "exclusive", "tests_dir_F"],
+)
+
+py_test(
+    name = "test_integration_comet",
+    size = "small",
+    srcs = ["tests/test_integration_comet.py"],
+    deps = [":tune_lib"],
+    tags = ["team:ml", "exclusive", "tests_dir_I"],
+)
+
+py_test(
+    name = "test_integration_docker",
+    size = "small",
+    srcs = ["tests/test_integration_docker.py"],
+    deps = [":tune_lib"],
+    tags = ["team:ml", "exclusive", "tests_dir_I"],
+)
+
+py_test(
+    name = "test_integration_kubernetes",
+    size = "small",
+    srcs = ["tests/test_integration_kubernetes.py"],
+    deps = [":tune_lib"],
+    tags = ["team:ml", "exclusive", "tests_dir_I"],
+)
+
+py_test(
+    name = "test_integration_pytorch_lightning",
+    size = "small",
+    srcs = ["tests/test_integration_pytorch_lightning.py"],
+    deps = [":tune_lib"],
+    tags = ["team:ml", "exclusive", "tests_dir_I"],
+)
+
+py_test(
+    name = "test_integration_wandb",
+    size = "small",
+    srcs = ["tests/test_integration_wandb.py"],
+    deps = [":tune_lib"],
+    tags = ["team:ml", "exclusive", "tests_dir_I"],
+)
+
+py_test(
+    name = "test_integration_mlflow",
+    size = "small",
+    srcs = ["tests/test_integration_mlflow.py"],
+    deps = [":tune_lib"],
+    tags = ["team:ml", "exclusive", "tests_dir_I"]
+)
+
+py_test(
+    name = "test_logger",
+    size = "small",
+    srcs = ["tests/test_logger.py"],
+    deps = [":tune_lib"],
+    tags = ["team:ml", "tests_dir_L"],
+)
+
+py_test(
+    name = "test_multinode_sync",
+    size = "large",
+    srcs = ["tests/test_multinode_sync.py"],
+    deps = [":tune_lib"],
+    tags = ["team:ml", "multinode"],
+)
+
+py_test(
+    name = "test_progress_reporter",
+    size = "medium",
+    srcs = ["tests/test_progress_reporter.py"],
+    deps = [":tune_lib"],
+    tags = ["team:ml", "exclusive", "tests_dir_P"],
+)
+
+py_test(
+    name = "test_ray_trial_executor",
+    size = "medium",
+    srcs = ["tests/test_ray_trial_executor.py"],
+    deps = [":tune_lib"],
+    tags = ["team:ml", "exclusive", "tests_dir_R"],
+)
+
+py_test(
+    name = "test_run_experiment",
+    size = "medium",
+    srcs = ["tests/test_run_experiment.py"],
+    deps = [":tune_lib"],
+    tags = ["team:ml", "exclusive", "tests_dir_R"],
+)
+
+py_test(
+    name = "test_remote",
+    size = "medium",
+    srcs = ["tests/test_remote.py"],
+    deps = [":tune_lib"],
+    tags = ["team:ml", "exclusive", "tests_dir_R"],
+)
+
+py_test(
+    name = "test_sample",
+    size = "large",
+    srcs = ["tests/test_sample.py"],
+    deps = [":tune_lib"],
+    tags = ["team:ml", "exclusive", "tests_dir_S"],
+)
+
+py_test(
+    name = "test_searchers",
+    size = "medium",
+    srcs = ["tests/test_searchers.py"],
+    deps = [":tune_lib"],
+    tags = ["team:ml", "exclusive", "tests_dir_S"],
+)
+
+py_test(
+    name = "test_soft_imports",
+    size = "small",
+    srcs = ["tests/test_soft_imports.py"],
+    deps = [":tune_lib"],
+    tags = ["team:ml", "soft_imports", "tests_dir_S"],
+)
+
+py_test(
+    name = "test_sync",
+    size = "medium",
+    srcs = ["tests/test_sync.py"],
+    deps = [":tune_lib"],
+    tags = ["team:ml", "exclusive", "tests_dir_S"],
+)
+
+py_test(
+    name = "test_trainable_util",
+    size = "small",
+    srcs = ["tests/test_trainable_util.py"],
+    deps = [":tune_lib"],
+    tags = ["team:ml", "exclusive", "tests_dir_T"],
+)
+
+py_test(
+    name = "test_trial_runner",
+    size = "medium",
+    srcs = ["tests/test_trial_runner.py"],
+    deps = [":tune_lib"],
+    tags = ["team:ml", "exclusive", "tests_dir_T"],
+)
+
+py_test(
+    name = "test_trial_runner_2",
+    size = "medium",
+    srcs = ["tests/test_trial_runner_2.py"],
+    deps = [":tune_lib"],
+    tags = ["team:ml", "exclusive", "tests_dir_T"],
+)
+
+py_test(
+    name = "test_trial_runner_3",
+    size = "medium",
+    srcs = ["tests/test_trial_runner_3.py"],
+    deps = [":tune_lib"],
+    tags = ["team:ml", "exclusive", "tests_dir_T"],
+)
+
+py_test(
+    name = "test_trial_runner_pg",
+    size = "medium",
+    srcs = ["tests/test_trial_runner_pg.py"],
+    deps = [":tune_lib"],
+    tags = ["team:ml", "exclusive", "tests_dir_T"],
+)
+
+py_test(
+    name = "test_trial_runner_callbacks",
+    size = "small",
+    srcs = ["tests/test_trial_runner_callbacks.py"],
+    deps = [":tune_lib"],
+    tags = ["team:ml", "exclusive", "tests_dir_T"],
+)
+
+py_test(
+    name = "test_var",
+    size = "medium",
+    srcs = ["tests/test_var.py"],
+    deps = [":tune_lib"],
+    tags = ["team:ml", "exclusive", "tests_dir_V"],
+)
+
+py_test(
+    name = "test_trial_scheduler",
+    size = "large",
+    srcs = ["tests/test_trial_scheduler.py"],
+    deps = [":tune_lib"],
+    tags = ["team:ml", "exclusive", "tests_dir_T"],
+)
+
+py_test(
+    name = "test_trial_scheduler_pbt",
+    size = "large",
+    srcs = ["tests/test_trial_scheduler_pbt.py"],
+    deps = [":tune_lib"],
+    tags = ["team:ml", "exclusive", "tests_dir_T"],
+)
+
+py_test(
+    name = "test_tune_restore_warm_start",
+    size = "large",
+    srcs = ["tests/test_tune_restore_warm_start.py"],
+    deps = [":tune_lib"],
+    tags = ["team:ml", "exclusive", "tests_dir_T"],
+)
+
+py_test(
+    name = "test_tune_restore",
+    size = "large",
+    srcs = ["tests/test_tune_restore.py"],
+    deps = [":tune_lib"],
+    tags = ["team:ml", "exclusive", "rllib", "tests_dir_T"],
+)
+
+py_test(
+    name = "test_tune_save_restore",
+    size = "small",
+    srcs = ["tests/test_tune_save_restore.py"],
+    deps = [":tune_lib"],
+    tags = ["team:ml", "exclusive", "tests_dir_T"],
+)
+
+py_test(
+    name = "test_tune_server",
+    size = "medium",
+    srcs = ["tests/test_tune_server.py"],
+    deps = [":tune_lib"],
+    tags = ["team:ml", "exclusive", "tests_dir_T"],
+)
+
+# --------------------------------------------------------------------
+# Tests from the python/ray/tune/tests directory.
+# Covers all remaining tests that do not start with `test_`.
+# Please keep these sorted alphabetically.
+# --------------------------------------------------------------------
+py_test(
+    name = "example",
+    size = "small",
+    srcs = ["tests/example.py"],
+    deps = [":tune_lib"],
+    tags = ["team:ml", "exclusive", "example"],
+)
+
+py_test(
+    name = "ext_pytorch",
+    size = "large",
+    srcs = ["tests/ext_pytorch.py"],
+    deps = [":tune_lib"],
+    tags = ["team:ml", "exclusive", "example"],
+)
+
+# Todo: Ensure MPLBACKEND=Agg
+py_test(
+    name = "tutorial",
+    size = "medium",
+    srcs = ["tests/tutorial.py"],
+    deps = [":tune_lib"],
+    tags = ["team:ml", "exclusive", "example"],
+)
+
+# --------------------------------------------------------------------
+# Examples from the python/ray/tune/examples directory.
+# Please keep these sorted alphabetically.
+# --------------------------------------------------------------------
+py_test(
+    name = "async_hyperband_example",
+    size = "small",
+    srcs = ["examples/async_hyperband_example.py"],
+    deps = [":tune_lib"],
+    tags = ["team:ml", "exclusive", "example"],
+    args = ["--smoke-test"]
+)
+
+py_test(
+    name = "ax_example",
+    size = "medium",
+    srcs = ["examples/ax_example.py"],
+    deps = [":tune_lib"],
+    tags = ["team:ml", "exclusive", "example", "py37"],
+    args = ["--smoke-test"]
+)
+
+py_test(
+    name = "bayesopt_example",
+    size = "medium",
+    srcs = ["examples/bayesopt_example.py"],
+    deps = [":tune_lib"],
+    tags = ["team:ml", "exclusive", "example"],
+    args = ["--smoke-test"]
+)
+
+py_test(
+    name = "blendsearch_example",
+    size = "medium",
+    srcs = ["examples/blendsearch_example.py"],
+    deps = [":tune_lib"],
+    tags = ["team:ml", "exclusive", "example"],
+    args = ["--smoke-test"]
+)
+
+py_test(
+    name = "bohb_example",
+    size = "small",
+    srcs = ["examples/bohb_example.py"],
+    deps = [":tune_lib"],
+    tags = ["team:ml", "exclusive", "example"]
+)
+
+py_test(
+    name = "cfo_example",
+    size = "small",
+    srcs = ["examples/cfo_example.py"],
+    deps = [":tune_lib"],
+    tags = ["team:ml", "exclusive", "example"],
+    args = ["--smoke-test"]
+)
+
+py_test(
+    name = "cifar10_pytorch",
+    size = "medium",
+    srcs = ["examples/cifar10_pytorch.py"],
+    deps = [":tune_lib"],
+    tags = ["team:ml", "exclusive", "example", "pytorch"],
+    args = ["--smoke-test"]
+)
+
+py_test(
+    name = "custom_func_checkpointing",
+    size = "small",
+    srcs = ["examples/custom_func_checkpointing.py"],
+    deps = [":tune_lib"],
+    tags = ["team:ml", "exclusive", "example"],
+    args = ["--smoke-test"]
+)
+
+py_test(
+    name = "test_torch_trainable",
+    size = "medium",
+    srcs = ["tests/test_torch_trainable.py"],
+    tags = ["team:ml", "exclusive", "example", "pytorch"],
+    deps = [":tune_lib"],
+)
+
+py_test(
+    name = "test_tensorflow_trainable",
+    size = "medium",
+    srcs = ["tests/test_tensorflow_trainable.py"],
+    tags = ["team:ml", "exclusive", "example", "tensorflow"],
+    deps = [":tune_lib"],
+)
+
+py_test(
+    name = "test_horovod",
+    size = "medium",
+    srcs = ["tests/test_horovod.py"],
+    tags = ["team:ml", "exclusive", "example", "py37"],
+    deps = [":tune_lib"],
+)
+
+py_test(
+    name = "ddp_mnist_torch",
+    size = "small",
+    srcs = ["examples/ddp_mnist_torch.py"],
+    deps = [":tune_lib"],
+    tags = ["team:ml", "exclusive", "example", "pytorch"],
+    args = ["--num-workers=2"]
+)
+
+py_test(
+    name = "tf_distributed_keras_example",
+    size = "small",
+    srcs = ["examples/tf_distributed_keras_example.py"],
+    deps = [":tune_lib"],
+    tags = ["team:ml", "exclusive", "example", "tensorflow"],
+    args = ["--smoke-test"]
+)
+
+py_test(
+    name = "dragonfly_example",
+    size = "medium",
+    srcs = ["examples/dragonfly_example.py"],
+    deps = [":tune_lib"],
+    tags = ["team:ml", "exclusive", "example"],
+    args = ["--smoke-test"]
+)
+
+# Does not work without awscli tool installed. Check if can be mocked.
+# py_test(
+#     name = "durable_trainable_example",
+#     size = "medium",
+#     srcs = ["examples/durable_trainable_example.py"],
+#     deps = [":tune_lib"],
+#     tags = ["team:ml", "exclusive", "example"],
+#     args = ["--local", "--mock-storage"]
+# )
+
+py_test(
+    name = "genetic_example",
+    size = "small",
+    srcs = ["examples/genetic_example.py"],
+    deps = [":tune_lib"],
+    tags = ["team:ml", "exclusive", "example"],
+    args = ["--smoke-test"]
+)
+
+py_test(
+    name = "hebo_example",
+    size = "medium",
+    srcs = ["examples/hebo_example.py"],
+    deps = [":tune_lib"],
+    tags = ["team:ml", "exclusive", "example"],
+    args = ["--smoke-test"]
+)
+
+py_test(
+    name = "horovod_simple",
+    size = "medium",
+    srcs = ["examples/horovod_simple.py"],
+    tags = ["team:ml", "exclusive", "example", "py37"],
+    deps = [":tune_lib"],
+    args = ["--smoke-test"]
+)
+
+py_test(
+    name = "hyperband_example",
+    size = "medium",
+    srcs = ["examples/hyperband_example.py"],
+    deps = [":tune_lib"],
+    tags = ["team:ml", "exclusive", "example"],
+    args = ["--smoke-test"]
+)
+
+py_test(
+    name = "hyperband_function_example",
+    size = "small",
+    srcs = ["examples/hyperband_function_example.py"],
+    deps = [":tune_lib"],
+    tags = ["team:ml", "exclusive", "example"],
+    args = ["--smoke-test"]
+)
+
+py_test(
+    name = "hyperopt_example",
+    size = "medium",
+    srcs = ["examples/hyperopt_example.py"],
+    deps = [":tune_lib"],
+    tags = ["team:ml", "exclusive", "example"],
+    args = ["--smoke-test"]
+)
+
+py_test(
+    name = "hyperopt_conditional_search_space_example",
+    size = "medium",
+    srcs = ["examples/hyperopt_conditional_search_space_example.py"],
+    deps = [":tune_lib"],
+    tags = ["team:ml", "exclusive", "example"],
+    args = ["--smoke-test"]
+)
+
+
+py_test(
+    name = "lightgbm_example",
+    size = "small",
+    srcs = ["examples/lightgbm_example.py"],
+    deps = [":tune_lib"],
+    tags = ["team:ml", "exclusive", "example"]
+)
+
+py_test(
+    name = "logging_example",
+    size = "small",
+    srcs = ["examples/logging_example.py"],
+    deps = [":tune_lib"],
+    tags = ["team:ml", "exclusive", "example"],
+    args = ["--smoke-test"]
+)
+
+py_test(
+ name = "mlflow_example",
+ size = "medium",
+ srcs = ["examples/mlflow_example.py"],
+ deps = [":tune_lib"],
+ tags = ["team:ml", "exclusive", "example"]
+)
+
+py_test(
+    name = "mlflow_ptl",
+    size = "medium",
+    srcs = ["examples/mlflow_ptl.py"],
+    deps = [":tune_lib"],
+    tags = ["team:ml", "exclusive", "example", "py37", "pytorch"],
+    args = ["--smoke-test"]
+)
+
+py_test(
+    name = "mnist_pytorch",
+    size = "small",
+    srcs = ["examples/mnist_pytorch.py"],
+    deps = [":tune_lib"],
+    tags = ["team:ml", "exclusive", "example", "pytorch"],
+    args = ["--smoke-test"]
+)
+
+py_test(
+    name = "mnist_pytorch_lightning",
+    size = "medium",
+    srcs = ["examples/mnist_pytorch_lightning.py"],
+    deps = [":tune_lib"],
+    tags = ["team:ml", "exclusive", "example", "pytorch"],
+    args = ["--smoke-test"]
+)
+
+py_test(
+    name = "mnist_ptl_mini",
+    size = "large",
+    srcs = ["examples/mnist_ptl_mini.py"],
+    deps = [":tune_lib"],
+    tags = ["team:ml", "exclusive", "example", "pytorch"],
+    args = ["--smoke-test"]
+)
+
+py_test(
+    name = "mnist_pytorch_trainable",
+    size = "small",
+    srcs = ["examples/mnist_pytorch_trainable.py"],
+    deps = [":tune_lib"],
+    tags = ["team:ml", "exclusive", "example", "pytorch"],
+    args = ["--smoke-test"]
+)
+
+py_test(
+    name = "mxnet_example",
+    size = "small",
+    srcs = ["examples/mxnet_example.py"],
+    deps = [":tune_lib"],
+    tags = ["team:ml", "exclusive", "example"],
+    args = ["--smoke-test"]
+)
+
+py_test(
+    name = "nevergrad_example",
+    size = "small",
+    srcs = ["examples/nevergrad_example.py"],
+    deps = [":tune_lib"],
+    tags = ["team:ml", "exclusive", "example"],
+    args = ["--smoke-test"]
+)
+
+py_test(
+    name = "optuna_define_by_run_example",
+    size = "small",
+    srcs = ["examples/optuna_define_by_run_example.py"],
+    deps = [":tune_lib"],
+    tags = ["team:ml", "exclusive", "example"],
+    args = ["--smoke-test"]
+)
+
+py_test(
+    name = "optuna_example",
+    size = "small",
+    srcs = ["examples/optuna_example.py"],
+    deps = [":tune_lib"],
+    tags = ["team:ml", "exclusive", "example"],
+    args = ["--smoke-test"]
+)
+
+py_test(
+    name = "optuna_multiobjective_example",
+    size = "small",
+    srcs = ["examples/optuna_multiobjective_example.py"],
+    deps = [":tune_lib"],
+    tags = ["team:ml", "exclusive", "example"],
+    args = ["--smoke-test"]
+)
+
+py_test(
+    name = "pb2_example",
+    size = "medium",
+    srcs = ["examples/pb2_example.py"],
+    deps = [":tune_lib"],
+    tags = ["team:ml", "exclusive", "example"],
+    args = ["--smoke-test"]
+)
+
+py_test(
+    name = "pbt_convnet_example",
+    size = "small",
+    srcs = ["examples/pbt_convnet_example.py"],
+    deps = [":tune_lib"],
+    tags = ["team:ml", "exclusive", "example"],
+    args = ["--smoke-test"]
+)
+
+py_test(
+    name = "pbt_convnet_function_example",
+    size = "small",
+    srcs = ["examples/pbt_convnet_function_example.py"],
+    deps = [":tune_lib"],
+    tags = ["team:ml", "exclusive", "example"],
+    args = ["--smoke-test"]
+)
+
+py_test(
+    name = "pbt_dcgan_mnist_func",
+    size = "medium",
+    srcs = ["examples/pbt_dcgan_mnist/pbt_dcgan_mnist_func.py"],
+    deps = [":tune_lib"],
+    tags = ["team:ml", "exclusive", "example"],
+    args = ["--smoke-test"]
+)
+
+py_test(
+    name = "pbt_dcgan_mnist_trainable",
+    size = "medium",
+    srcs = ["examples/pbt_dcgan_mnist/pbt_dcgan_mnist_trainable.py"],
+    deps = [":tune_lib"],
+    tags = ["team:ml", "exclusive", "example"],
+    args = ["--smoke-test"]
+)
+
+py_test(
+    name = "pbt_example",
+    size = "small",
+    srcs = ["examples/pbt_example.py"],
+    deps = [":tune_lib"],
+    tags = ["team:ml", "exclusive", "example"],
+    args = ["--smoke-test"]
+)
+
+py_test(
+    name = "pbt_function",
+    size = "medium",
+    srcs = ["examples/pbt_function.py"],
+    deps = [":tune_lib"],
+    tags = ["team:ml", "exclusive", "example"],
+    args = ["--smoke-test"]
+)
+
+py_test(
+    name = "pbt_memnn_example",
+    size = "medium",
+    srcs = ["examples/pbt_memnn_example.py"],
+    deps = [":tune_lib"],
+    tags = ["team:ml", "exclusive", "example"],
+    args = ["--smoke-test"]
+)
+
+# Requires GPUs. Add smoke test?
+# py_test(
+#     name = "pbt_ppo_example",
+#     size = "medium",
+#     srcs = ["examples/pbt_ppo_example.py"],
+#     deps = [":tune_lib"],
+#     tags = ["team:ml", "exclusive", "example"],
+#     args = ["--smoke-test"]
+# )
+
+py_test(
+    name = "pbt_transformers",
+    size = "large",
+    srcs = ["examples/pbt_transformers/pbt_transformers.py"],
+    deps = [":tune_lib"],
+    tags = ["team:ml", "exclusive", "example"],
+    args = ["--smoke-test"]
+)
+
+
+# Requires GPUs. Add smoke test?
+# py_test(
+#     name = "pbt_tune_cifar10_with_keras",
+#     size = "medium",
+#     srcs = ["examples/pbt_tune_cifar10_with_keras.py"],
+#     deps = [":tune_lib"],
+#     tags = ["team:ml", "exclusive", "example"],
+#     args = ["--smoke-test"]
+# )
+
+# Needs SigOpt API key.
+py_test(
+    name = "sigopt_example",
+    size = "medium",
+    srcs = ["examples/sigopt_example.py"],
+    deps = [":tune_lib"],
+    tags = ["team:ml", "exclusive", "example"],
+    args = ["--smoke-test"]
+)
+
+
+# Needs SigOpt API key.
+py_test(
+    name = "sigopt_multi_objective_example",
+    size = "medium",
+    srcs = ["examples/sigopt_multi_objective_example.py"],
+    deps = [":tune_lib"],
+    tags = ["team:ml", "exclusive", "example"],
+    args = ["--smoke-test"]
+)
+
+# Needs SigOpt API key.
+py_test(
+    name = "sigopt_prior_beliefs_example",
+    size = "medium",
+    srcs = ["examples/sigopt_prior_beliefs_example.py"],
+    deps = [":tune_lib"],
+    tags = ["team:ml", "exclusive", "example"],
+    args = ["--smoke-test"]
+)
+
+py_test(
+    name = "skopt_example",
+    size = "medium",
+    srcs = ["examples/skopt_example.py"],
+    deps = [":tune_lib"],
+    tags = ["team:ml", "exclusive", "example"],
+    args = ["--smoke-test"]
+)
+
+py_test(
+    name = "tf_mnist_example",
+    size = "medium",
+    srcs = ["examples/tf_mnist_example.py"],
+    deps = [":tune_lib"],
+    tags = ["team:ml", "exclusive", "example", "tf"],
+    args = ["--smoke-test"]
+)
+
+py_test(
+    name = "tune_basic_example",
+    size = "small",
+    srcs = ["examples/tune_basic_example.py"],
+    deps = [":tune_lib"],
+    tags = ["team:ml", "exclusive", "example"],
+    args = ["--smoke-test"]
+)
+
+# Downloads too much data.
+# py_test(
+#     name = "tune_cifar10_gluon",
+#     size = "medium",
+#     srcs = ["examples/tune_cifar10_gluon.py"],
+#     deps = [":tune_lib"],
+#     tags = ["team:ml", "exclusive", "example"],
+#     args = ["--model SqueezeNet1.0", "--smoke-test"]
+# )
+
+py_test(
+    name = "tune_comet_example",
+    size = "medium",
+    srcs = ["examples/tune_comet_example.py"],
+    deps = [":tune_lib"],
+    tags = ["team:ml", "exclusive", "example"],
+    args = ["--mock-api"]
+)
+
+py_test(
+    name = "tune_mnist_keras",
+    size = "medium",
+    srcs = ["examples/tune_mnist_keras.py"],
+    deps = [":tune_lib"],
+    tags = ["team:ml", "exclusive", "example"],
+    args = ["--smoke-test"]
+)
+
+py_test(
+    name = "wandb_example",
+    size = "small",
+    srcs = ["examples/wandb_example.py"],
+    deps = [":tune_lib"],
+    tags = ["team:ml", "exclusive", "example"],
+    args = ["--mock-api"]
+)
+
+py_test(
+    name = "xgboost_example",
+    size = "small",
+    srcs = ["examples/xgboost_example.py"],
+    deps = [":tune_lib"],
+    tags = ["team:ml", "exclusive", "example"]
+)
+
+py_test(
+    name = "xgboost_dynamic_resources_example",
+    size = "large",
+    srcs = ["examples/xgboost_dynamic_resources_example.py"],
+    deps = [":tune_lib"],
+    tags = ["team:ml", "exclusive", "example"],
+    args = ["--test"]
+)
+
+py_test(
+    name = "zoopt_example",
+    size = "small",
+    srcs = ["examples/zoopt_example.py"],
+    deps = [":tune_lib"],
+    tags = ["team:ml", "exclusive", "example"],
+    args = ["--smoke-test"]
+)
+
+# --------------------------------------------------------------------
+# Tune related tests from the ../../../../release directory.
+# Please keep these sorted alphabetically.
+# --------------------------------------------------------------------
+
+py_test(
+    name = "horovod_cifar_pbt_example",
+    size = "medium",
+    srcs = ["examples/horovod_cifar_pbt_example.py"],
+    tags = ["team:ml", "exlusive", "pytorch", "example", "release", "py37"],
+    deps = [":tune_lib"],
+    args = ["--smoke-test"]
+)
+
+# This is a dummy test dependency that causes the above tests to be
+# re-run if any of these files changes.
+py_library(
+    name = "tune_lib",
+    srcs = glob(["**/*.py"], exclude=["tests/*.py"]),
+)