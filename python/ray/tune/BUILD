load("//bazel:python.bzl", "py_test_module_list")
load("//bazel:python.bzl", "doctest")

doctest(
    files = glob(
        ["**/*.py"],
        exclude=[
            "**/examples/**",
            "**/tests/**",
            "suggest/**",
            "impl/test_utils.py",
            # Deprecated
            "automl/**",
            "checkpoint_manager.py",
            "cluster_info.py",
            "config_parser.py",
            "function_runner.py",
            "insufficient_resources_manager.py",
            "sample.py",
            "session.py",
            "trial.py",
            "trial_runner.py",
            "utils/placement_groups.py",
            "utils/trainable.py",
        ]
    ),
    tags = ["team:ml", "no_new_storage"]
)

py_library(
    name = "conftest",
    srcs = ["tests/conftest.py"]
)

# --------------------------------------------------------------------
# Tests from the python/ray/tune/tests directory.
# Covers all tests starting with `test_`.
# Please keep these sorted alphabetically.
#
# Tags:
# "team:ml": Tag indicating this test is owned by the ML team.
# "client": Test uses the ray client.
# "example": Test runs a tune example script.
# "exclusive": ???
# "soft_imports": Tests checking whether Tune runs without any of its soft dependencies.
# "pytorch": Test uses PyTorch.
# "tensorflow": Test uses TensorFlow.
# --------------------------------------------------------------------
py_test(
    name = "test_actor_reuse",
    size = "large",
    srcs = ["tests/test_actor_reuse.py"],
    tags = ["team:ml", "exclusive", "new_storage"],
    deps = [":tune_lib", ":conftest"],
)

py_test(
    name = "test_api",
    size = "large",
    srcs = ["tests/test_api.py"],
    deps = [":tune_lib"],
    tags = ["team:ml", "exclusive", "rllib"],
)

py_test(
    name = "test_callbacks",
    size = "small",
    srcs = ["tests/test_callbacks.py"],
    deps = [":tune_lib"],
    tags = ["team:ml", "exclusive"],
)

py_test(
    name = "test_checkpoint_manager",
    size = "small",
    srcs = ["tests/test_checkpoint_manager.py"],
    deps = [":tune_lib"],
    tags = ["team:ml", "exclusive"],
)

py_test(
    name = "test_client",
    size = "large",
    srcs = ["tests/test_client.py"],
    deps = [":tune_lib"],
    tags = ["team:ml", "client", "exclusive", "no_new_storage"]
)

py_test(
    name = "test_cluster",
    size = "large",
    srcs = ["tests/test_cluster.py"],
    deps = [":tune_lib"],
    tags = ["team:ml", "exclusive", "rllib", "new_storage"],
)

py_test(
    name = "test_commands",
    size = "medium",
    srcs = ["tests/test_commands.py"],
    deps = [":tune_lib"],
    tags = ["team:ml", "exclusive", "no_new_storage"],
)

py_test(
    name = "test_convergence",
    size = "medium",
    srcs = ["tests/test_convergence.py"],
    deps = [":tune_lib"],
    tags = ["team:ml", "exclusive", "new_storage"],
)

py_test(
    name = "test_dependency",
    size = "small",
    srcs = ["tests/test_dependency.py"],
    deps = [":tune_lib"],
    tags = ["team:ml", "exclusive", "new_storage"],
)

py_test(
    name = "test_experiment",
    size = "small",
    srcs = ["tests/test_experiment.py"],
    deps = [":tune_lib"],
    tags = ["team:ml", "exclusive", "new_storage"],
)

py_test(
    name = "test_experiment_analysis",
    size = "small",
    srcs = ["tests/test_experiment_analysis.py"],
    deps = [":tune_lib", ":conftest"],
    tags = ["team:ml", "exclusive", "new_storage"],
)

py_test(
    name = "test_function_api",
    size = "medium",
    srcs = ["tests/test_function_api.py"],
    deps = [":tune_lib"],
    tags = ["team:ml", "exclusive", "no_new_storage"],
)

py_test(
    name = "test_function_api_legacy",
    size = "small",
    srcs = ["tests/test_function_api_legacy.py"],
    deps = [":tune_lib"],
    tags = ["team:ml", "exclusive"],
)

py_test(
    name = "test_integration_pytorch_lightning",
    size = "small",
    srcs = ["tests/test_integration_pytorch_lightning.py"],
    deps = [":tune_lib"],
    tags = ["team:ml", "exclusive", "no_new_storage"],
)

py_test(
    name = "test_logger",
    size = "small",
    srcs = ["tests/test_logger.py"],
    deps = [":tune_lib"],
    tags = ["team:ml", "new_storage"],
)

py_test(
    name = "test_multi_tenancy",
    size = "medium",
    srcs = [
        "tests/test_multi_tenancy.py",
        "tests/_test_multi_tenancy_run.py"
    ],
    deps = [":tune_lib"],
    tags = ["team:ml", "new_storage"],
)

py_test(
    name = "test_multinode_sync",
    size = "large",
    srcs = ["tests/test_multinode_sync.py"],
    deps = [":tune_lib"],
    tags = ["team:ml", "multinode"],
)

py_test(
    name = "test_progress_reporter",
    size = "medium",
    srcs = ["tests/test_progress_reporter.py"],
    deps = [":tune_lib"],
    tags = ["team:ml", "exclusive", "new_storage"],
)

py_test(
    name = "test_resource_updater",
    size = "small",
    srcs = ["tests/test_resource_updater.py"],
    deps = [":tune_lib"],
    tags = ["team:ml", "exclusive"],
)

py_test(
    name = "test_run_experiment",
    size = "medium",
    srcs = ["tests/test_run_experiment.py"],
    deps = [":tune_lib"],
    tags = ["team:ml", "exclusive", "new_storage"],
)

py_test(
    name = "test_remote",
    size = "medium",
    srcs = ["tests/test_remote.py"],
    deps = [":tune_lib"],
    tags = ["team:ml", "exclusive", "new_storage"],
)

py_test(
    name = "test_result_grid",
    size = "medium",
    srcs = ["tests/test_result_grid.py"],
    deps = [":tune_lib", ":conftest"],
    tags = ["team:ml", "exclusive", "new_storage"],
)

py_test(
    name = "test_warnings",
    size = "medium",
    srcs = ["tests/test_warnings.py"],
    deps = [":tune_lib"],
    tags = ["team:ml", "exclusive", "no_new_storage"],
)

py_test(
    name = "test_sample",
    size = "large",
    srcs = ["tests/test_sample.py"],
    deps = [":tune_lib"],
    tags = ["team:ml", "exclusive", "medium_instance", "no_new_storage"],
)

py_test(
    name = "test_placeholder",
    size = "small",
    srcs = ["tests/test_placeholder.py"],
    deps = [":tune_lib"],
    tags = ["team:ml", "exclusive"],
)

py_test(
    name = "test_searchers",
    size = "large",
    srcs = ["tests/test_searchers.py"],
    deps = [":tune_lib"],
    tags = ["team:ml", "exclusive", "medium_instance", "no_new_storage"],
)

py_test(
    name = "test_soft_imports",
    size = "small",
    srcs = ["tests/test_soft_imports.py"],
    deps = [":tune_lib"],
    tags = ["team:ml", "soft_imports"],
)

py_test(
    name = "test_stopper",
    size = "small",
    srcs = ["tests/test_stopper.py"],
    deps = [":tune_lib"],
    tags = ["team:ml", "exclusive"],
)

py_test(
    name = "test_util_file_transfer",
    size = "medium",
    srcs = ["tests/test_util_file_transfer.py"],
    deps = [":tune_lib"],
    tags = ["team:ml", "exclusive"],
)

py_test(
    name = "test_util_object_cache",
    size = "small",
    srcs = ["tests/test_util_object_cache.py"],
    deps = [":tune_lib"],
    tags = ["team:ml", "exclusive"],
)

py_test(
    name = "test_syncer",
    size = "medium",
    srcs = ["tests/test_syncer.py"],
    deps = [":tune_lib", ":conftest"],
<<<<<<< HEAD
    tags = ["team:ml", "exclusive", "no_new_storage"],
=======
    tags = ["team:ml", "exclusive", "new_storage"],
>>>>>>> 99bf1897
)

py_test(
    name = "test_trainable",
    size = "medium",
    srcs = ["tests/test_trainable.py"],
    deps = [":tune_lib"],
    tags = ["team:ml", "exclusive", "no_new_storage"],
)

py_test(
    name = "test_trainable_util",
    size = "small",
    srcs = ["tests/test_trainable_util.py"],
    deps = [":tune_lib"],
    tags = ["team:ml", "exclusive", "no_new_storage"],
)

py_test(
    name = "test_trial_relative_logdir",
    size = "medium",
    srcs = ["tests/test_trial_relative_logdir.py"],
    deps = [":tune_lib"],
    tags = ["team:ml", "exclusive", "no_new_storage"],
)

py_test(
    name = "test_var",
    size = "medium",
    srcs = ["tests/test_var.py"],
    deps = [":tune_lib"],
    tags = ["team:ml", "exclusive"],
)

py_test(
    name = "test_trial_scheduler",
    size = "large",
    srcs = ["tests/test_trial_scheduler.py"],
    deps = [":tune_lib"],
    tags = ["team:ml", "exclusive", "medium_instance", "new_storage"],
)

py_test(
    name = "test_trial_scheduler_pbt",
    size = "large",
    srcs = ["tests/test_trial_scheduler_pbt.py"],
    deps = [":tune_lib"],
    tags = ["team:ml", "exclusive", "medium_instance", "new_storage"],
)

py_test(
    name = "test_trial_scheduler_resource_changing",
    size = "small",
    srcs = ["tests/test_trial_scheduler_resource_changing.py"],
    deps = [":tune_lib"],
    tags = ["team:ml", "exclusive"],
)

py_test(
    name = "test_tune_restore_warm_start",
    size = "large",
    srcs = ["tests/test_tune_restore_warm_start.py"],
    deps = [":tune_lib"],
    tags = ["team:ml", "exclusive", "no_new_storage"],
)

py_test(
    name = "test_tune_restore",
    size = "large",
    srcs = ["tests/test_tune_restore.py"],
    deps = [":tune_lib"],
    tags = ["team:ml", "exclusive", "rllib"],
)

py_test(
    name = "test_tune_save_restore",
    size = "small",
    srcs = ["tests/test_tune_save_restore.py"],
    deps = [":tune_lib"],
    tags = ["team:ml", "exclusive", "no_new_storage"],
)

py_test(
    name = "test_tune_server",
    size = "medium",
    srcs = ["tests/test_tune_server.py"],
    deps = [":tune_lib"],
    tags = ["team:ml", "exclusive", "no_new_storage"],
)

py_test(
    name = "test_tuner",
    size = "large",
    srcs = ["tests/test_tuner.py"],
    deps = [":tune_lib"],
    tags = ["team:ml", "exclusive", "medium_instance", "no_new_storage"],
)

py_test(
    name = "test_tuner_restore",
    size = "large",
    srcs = ["tests/test_tuner_restore.py"],
    deps = [":tune_lib", ":conftest"],
    tags = ["team:ml", "exclusive", "new_storage"],
)

py_test(
    name = "test_utils",
    size = "small",
    srcs = ["tests/test_utils.py"],
    deps = [":tune_lib"],
    tags = ["team:ml", "exclusive"],
)


# --------------------------------------------------------------------
# Tests from the python/ray/tune/tests directory.
# Covers all remaining tests that do not start with `test_`.
# Please keep these sorted alphabetically.
# --------------------------------------------------------------------
py_test(
    name = "example",
    size = "small",
    srcs = ["tests/example.py"],
    deps = [":tune_lib"],
    tags = ["team:ml", "exclusive", "example", "no_main", "no_new_storage"],
)

# Todo: Ensure MPLBACKEND=Agg
py_test(
    name = "tutorial",
    size = "medium",
    srcs = ["tests/tutorial.py"],
    deps = [":tune_lib"],
    tags = ["team:ml", "exclusive", "example", "no_main"],
)


# --------------------------------------------------------------------
# Tests from the python/ray/tune/tests/execution directory.
# Covers all remaining tests that do not start with `test_`.
# Please keep these sorted alphabetically.
# --------------------------------------------------------------------

py_test(
    name = "test_actor_caching",
    size = "small",
    srcs = ["tests/execution/test_actor_caching.py"],
    deps = [":tune_lib"],
    tags = ["team:ml", "exclusive", "new_storage"]
)

py_test(
    name = "test_controller_callback_integration",
    size = "large",
    srcs = ["tests/execution/test_controller_callback_integration.py"],
    deps = [":tune_lib"],
    tags = ["team:ml", "exclusive", "new_storage"]
)

py_test(
    name = "test_controller_checkpointing_integration",
    size = "large",
    srcs = ["tests/execution/test_controller_checkpointing_integration.py"],
    deps = [":tune_lib"],
    tags = ["team:ml", "exclusive", "new_storage"]
)

py_test(
    name = "test_controller_control_integration",
    size = "large",
    srcs = ["tests/execution/test_controller_control_integration.py"],
    deps = [":tune_lib"],
    tags = ["team:ml", "exclusive", "new_storage"]
)

py_test(
    name = "test_controller_errors_integration",
    size = "large",
    srcs = ["tests/execution/test_controller_errors_integration.py"],
    deps = [":tune_lib"],
    tags = ["team:ml", "exclusive", "new_storage"]
)

py_test(
    name = "test_controller_resources_integration",
    size = "large",
    srcs = ["tests/execution/test_controller_resources_integration.py"],
    deps = [":tune_lib"],
    tags = ["team:ml", "exclusive", "new_storage"]
)

py_test(
    name = "test_controller_search_alg_integration",
    size = "large",
    srcs = ["tests/execution/test_controller_search_alg_integration.py"],
    deps = [":tune_lib"],
    tags = ["team:ml", "exclusive", "new_storage"]
)

# --------------------------------------------------------------------
# Examples from the python/ray/tune/examples directory.
# Please keep these sorted alphabetically.
# --------------------------------------------------------------------
py_test(
    name = "async_hyperband_example",
    size = "small",
    srcs = ["examples/async_hyperband_example.py"],
    deps = [":tune_lib"],
    tags = ["team:ml", "exclusive", "example"],
    args = ["--smoke-test"]
)

py_test(
    name = "ax_example",
    size = "small",
    srcs = ["examples/ax_example.py"],
    deps = [":tune_lib"],
    tags = ["team:ml", "exclusive", "example"],
    args = ["--smoke-test"]
)

py_test(
    name = "bayesopt_example",
    size = "medium",
    srcs = ["examples/bayesopt_example.py"],
    deps = [":tune_lib"],
    tags = ["team:ml", "exclusive", "example"],
    args = ["--smoke-test"]
)

py_test(
    name = "blendsearch_example",
    size = "medium",
    srcs = ["examples/blendsearch_example.py"],
    deps = [":tune_lib"],
    tags = ["team:ml", "exclusive", "example"],
    args = ["--smoke-test"]
)

py_test(
    name = "bohb_example",
    size = "medium",
    srcs = ["examples/bohb_example.py"],
    deps = [":tune_lib"],
    tags = ["team:ml", "exclusive", "example", "new_storage"]
)

py_test(
    name = "cfo_example",
    size = "small",
    srcs = ["examples/cfo_example.py"],
    deps = [":tune_lib"],
    tags = ["team:ml", "exclusive", "example"],
    args = ["--smoke-test"]
)

py_test(
    name = "cifar10_pytorch",
    size = "medium",
    srcs = ["examples/cifar10_pytorch.py"],
    deps = [":tune_lib"],
    tags = ["team:ml", "exclusive", "example", "pytorch", "no_new_storage"],
    args = ["--smoke-test"]
)

py_test(
    name = "custom_func_checkpointing",
    size = "small",
    srcs = ["examples/custom_func_checkpointing.py"],
    deps = [":tune_lib"],
    tags = ["team:ml", "exclusive", "example", "no_new_storage"],
    args = ["--smoke-test"]
)

py_test(
    name = "dragonfly_example",
    size = "medium",
    srcs = ["examples/dragonfly_example.py"],
    deps = [":tune_lib"],
    tags = ["team:ml", "exclusive", "example"],
    args = ["--smoke-test"]
)

py_test(
    name = "hyperband_example",
    size = "medium",
    srcs = ["examples/hyperband_example.py"],
    deps = [":tune_lib"],
    tags = ["team:ml", "exclusive", "example"],
    args = ["--smoke-test"]
)

py_test(
    name = "hyperband_function_example",
    size = "small",
    srcs = ["examples/hyperband_function_example.py"],
    deps = [":tune_lib"],
    tags = ["team:ml", "exclusive", "example", "no_new_storage"],
    args = ["--smoke-test"]
)

py_test(
    name = "hyperopt_conditional_search_space_example",
    size = "small",
    srcs = ["examples/hyperopt_conditional_search_space_example.py"],
    deps = [":tune_lib"],
    tags = ["team:ml", "exclusive", "example"],
    args = ["--smoke-test"]
)

py_test(
    name = "lightgbm_example",
    size = "small",
    srcs = ["examples/lightgbm_example.py"],
    deps = [":tune_lib"],
    tags = ["team:ml", "exclusive", "example", "no_new_storage"]
)

py_test(
    name = "lightgbm_example_cv",
    size = "small",
    main = "examples/lightgbm_example.py",
    srcs = ["examples/lightgbm_example.py"],
    deps = [":tune_lib"],
    tags = ["team:ml", "exclusive", "example", "no_new_storage"],
    args = ["--use-cv"]
)

py_test(
    name = "logging_example",
    size = "small",
    srcs = ["examples/logging_example.py"],
    deps = [":tune_lib"],
    tags = ["team:ml", "exclusive", "example"],
    args = ["--smoke-test"]
)

py_test(
 name = "mlflow_example",
 size = "medium",
 srcs = ["examples/mlflow_example.py"],
 deps = [":tune_lib"],
 tags = ["team:ml", "exclusive", "example"]
)

py_test(
    name = "mlflow_ptl",
    size = "medium",
    srcs = ["examples/mlflow_ptl.py"],
    deps = [":tune_lib"],
    tags = ["team:ml", "exclusive", "example", "pytorch"],
    args = ["--smoke-test"]
)

py_test(
    name = "mnist_pytorch",
    size = "small",
    srcs = ["examples/mnist_pytorch.py"],
    deps = [":tune_lib"],
    tags = ["team:ml", "exclusive", "example", "pytorch"],
    args = ["--smoke-test"]
)

py_test(
    name = "mnist_pytorch_lightning",
    size = "medium",
    srcs = ["examples/mnist_pytorch_lightning.py"],
    deps = [":tune_lib"],
    tags = ["team:ml", "exclusive", "example", "pytorch", "no_new_storage"],
    args = ["--smoke-test"]
)

py_test(
    name = "mnist_ptl_mini",
    size = "medium",
    srcs = ["examples/mnist_ptl_mini.py"],
    deps = [":tune_lib"],
    tags = ["team:ml", "exclusive", "example", "pytorch", "no_new_storage"],
    args = ["--smoke-test"]
)

py_test(
    name = "mnist_pytorch_trainable",
    size = "small",
    srcs = ["examples/mnist_pytorch_trainable.py"],
    deps = [":tune_lib"],
    tags = ["team:ml", "exclusive", "example", "pytorch"],
    args = ["--smoke-test"]
)

py_test(
    name = "nevergrad_example",
    size = "small",
    srcs = ["examples/nevergrad_example.py"],
    deps = [":tune_lib"],
    tags = ["team:ml", "exclusive", "example"],
    args = ["--smoke-test"]
)

py_test(
    name = "optuna_define_by_run_example",
    size = "small",
    srcs = ["examples/optuna_define_by_run_example.py"],
    deps = [":tune_lib"],
    tags = ["team:ml", "exclusive", "example"],
    args = ["--smoke-test"]
)

py_test(
    name = "optuna_example",
    size = "small",
    srcs = ["examples/optuna_example.py"],
    deps = [":tune_lib"],
    tags = ["team:ml", "exclusive", "example"],
    args = ["--smoke-test"]
)

py_test(
    name = "optuna_multiobjective_example",
    size = "medium",
    srcs = ["examples/optuna_multiobjective_example.py"],
    deps = [":tune_lib"],
    tags = ["team:ml", "exclusive", "example", "medium_instance"],
    args = ["--smoke-test"]
)

py_test(
    name = "pb2_example",
    size = "small",
    srcs = ["examples/pb2_example.py"],
    deps = [":tune_lib"],
    tags = ["team:ml", "exclusive", "example"],
    args = ["--smoke-test"]
)

py_test(
    name = "pbt_convnet_example",
    size = "small",
    srcs = ["examples/pbt_convnet_example.py"],
    deps = [":tune_lib"],
    tags = ["team:ml", "exclusive", "example"],
    args = ["--smoke-test"]
)

py_test(
    name = "pbt_convnet_function_example",
    size = "small",
    srcs = ["examples/pbt_convnet_function_example.py"],
    deps = [":tune_lib"],
    tags = ["team:ml", "exclusive", "example"],
    args = ["--smoke-test"]
)

py_test(
    name = "pbt_dcgan_mnist_func",
    size = "medium",
    srcs = ["examples/pbt_dcgan_mnist/pbt_dcgan_mnist_func.py"],
    deps = [":tune_lib"],
    tags = ["team:ml", "exclusive", "example"],
    args = ["--smoke-test"]
)

py_test(
    name = "pbt_dcgan_mnist_trainable",
    size = "medium",
    srcs = ["examples/pbt_dcgan_mnist/pbt_dcgan_mnist_trainable.py"],
    deps = [":tune_lib"],
    tags = ["team:ml", "exclusive", "example"],
    args = ["--smoke-test"]
)

py_test(
    name = "pbt_example",
    size = "small",
    srcs = ["examples/pbt_example.py"],
    deps = [":tune_lib"],
    tags = ["team:ml", "exclusive", "example"],
    args = ["--smoke-test"]
)

py_test(
    name = "pbt_function",
    size = "small",
    srcs = ["examples/pbt_function.py"],
    deps = [":tune_lib"],
    tags = ["team:ml", "exclusive", "example"],
    args = ["--smoke-test"]
)

py_test(
    name = "pbt_memnn_example",
    size = "small",
    srcs = ["examples/pbt_memnn_example.py"],
    deps = [":tune_lib"],
    tags = ["team:ml", "exclusive", "example"],
    args = ["--smoke-test"]
)

# Requires GPUs. Add smoke test?
# py_test(
#     name = "pbt_ppo_example",
#     size = "medium",
#     srcs = ["examples/pbt_ppo_example.py"],
#     deps = [":tune_lib"],
#     tags = ["team:ml", "exclusive", "example"],
#     args = ["--smoke-test"]
# )

# Exclude from new storage tests as transformers still uses the old tune
# API.
py_test(
    name = "pbt_transformers",
    size = "small",
    srcs = ["examples/pbt_transformers/pbt_transformers.py"],
    deps = [":tune_lib"],
    tags = ["team:ml", "exclusive", "example", "no_new_storage"],
    args = ["--smoke-test"]
)


# Requires GPUs. Add smoke test?
# py_test(
#     name = "pbt_tune_cifar10_with_keras",
#     size = "medium",
#     srcs = ["examples/pbt_tune_cifar10_with_keras.py"],
#     deps = [":tune_lib"],
#     tags = ["team:ml", "exclusive", "example"],
#     args = ["--smoke-test"]
# )

# Needs SigOpt API key.
py_test(
    name = "sigopt_example",
    size = "medium",
    srcs = ["examples/sigopt_example.py"],
    deps = [":tune_lib"],
    tags = ["team:ml", "exclusive", "example"],
    args = ["--smoke-test"]
)


# Needs SigOpt API key.
py_test(
    name = "sigopt_multi_objective_example",
    size = "medium",
    srcs = ["examples/sigopt_multi_objective_example.py"],
    deps = [":tune_lib"],
    tags = ["team:ml", "exclusive", "example"],
    args = ["--smoke-test"]
)

# Needs SigOpt API key.
py_test(
    name = "sigopt_prior_beliefs_example",
    size = "medium",
    srcs = ["examples/sigopt_prior_beliefs_example.py"],
    deps = [":tune_lib"],
    tags = ["team:ml", "exclusive", "example"],
    args = ["--smoke-test"]
)

py_test(
    name = "tf_mnist_example",
    size = "medium",
    srcs = ["examples/tf_mnist_example.py"],
    deps = [":tune_lib"],
    tags = ["team:ml", "exclusive", "example", "tf"],
    args = ["--smoke-test"]
)

py_test(
    name = "tune_basic_example",
    size = "small",
    srcs = ["examples/tune_basic_example.py"],
    deps = [":tune_lib"],
    tags = ["team:ml", "exclusive", "example"],
    args = ["--smoke-test"]
)

py_test(
    name = "tune_mnist_keras",
    size = "medium",
    srcs = ["examples/tune_mnist_keras.py"],
    deps = [":tune_lib"],
    tags = ["team:ml", "exclusive", "example", "no_new_storage"],
    args = ["--smoke-test"]
)

py_test(
    name = "xgboost_example",
    size = "small",
    srcs = ["examples/xgboost_example.py"],
    deps = [":tune_lib"],
    tags = ["team:ml", "exclusive", "example", "no_new_storage"]
)

py_test(
    name = "xgboost_example_cv",
    size = "small",
    main = "examples/xgboost_example.py",
    srcs = ["examples/xgboost_example.py"],
    deps = [":tune_lib"],
    tags = ["team:ml", "exclusive", "example", "no_new_storage"],
    args = ["--use-cv"]
)

py_test(
    name = "xgboost_dynamic_resources_example",
    size = "large",
    srcs = ["examples/xgboost_dynamic_resources_example.py"],
    deps = [":tune_lib"],
    tags = ["team:ml", "exclusive", "example", "no_new_storage"],
    args = ["--test"]
)

# --------------------------------------------------------------------
# Tests from the python/ray/tune/tests/output directory.
# Please keep these sorted alphabetically.
# --------------------------------------------------------------------

py_test(
    name = "test_output",
    size = "small",
    srcs = ["tests/output/test_output.py"],
    deps = [":tune_lib"],
    tags = ["team:ml", "exclusive"]
)


# This is a dummy test dependency that causes the above tests to be
# re-run if any of these files changes.
py_library(
    name = "tune_lib",
    srcs = glob(["**/*.py"], exclude=["tests/*.py"]),
)<|MERGE_RESOLUTION|>--- conflicted
+++ resolved
@@ -294,11 +294,7 @@
     size = "medium",
     srcs = ["tests/test_syncer.py"],
     deps = [":tune_lib", ":conftest"],
-<<<<<<< HEAD
-    tags = ["team:ml", "exclusive", "no_new_storage"],
-=======
-    tags = ["team:ml", "exclusive", "new_storage"],
->>>>>>> 99bf1897
+    tags = ["team:ml", "exclusive", "new_storage"],
 )
 
 py_test(
