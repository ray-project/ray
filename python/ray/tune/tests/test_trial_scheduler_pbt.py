--- conflicted
+++ resolved
@@ -51,7 +51,6 @@
     def tearDown(self):
         ray.shutdown()
 
-<<<<<<< HEAD
     def synchSetup(self, synch):
         scheduler = PopulationBasedTraining(
             time_attr="training_iteration",
@@ -62,22 +61,6 @@
             hyperparam_mutations={"c": lambda: 1},
             synch=synch
         )
-=======
-def MockTrainingFunc2(config):
-    a = config["a"]
-    b = config["b"]
-    c1 = config["c"]["c1"]
-    c2 = config["c"]["c2"]
-
-    while True:
-        tune.report(mean_accuracy=a * b * (c1 + c2))
-
-
-class MockParam(object):
-    def __init__(self, params):
-        self._params = params
-        self._index = 0
->>>>>>> 1f54acd2
 
         param_a = MockParam([10, 20, 30])
 
@@ -113,6 +96,15 @@
         ray.shutdown()
 
     def testNoConfig(self):
+        def MockTrainingFunc(config):
+            a = config["a"]
+            b = config["b"]
+            c1 = config["c"]["c1"]
+            c2 = config["c"]["c2"]
+
+            while True:
+                tune.report(mean_accuracy=a * b * (c1 + c2))
+
         scheduler = PopulationBasedTraining(
             time_attr="training_iteration",
             metric="mean_accuracy",
@@ -129,7 +121,7 @@
         )
 
         tune.run(
-            MockTrainingFunc2,
+            MockTrainingFunc,
             fail_fast=True,
             num_samples=4,
             scheduler=scheduler,
