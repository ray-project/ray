import numpy as np
import os
import pickle
import random
import unittest
import sys

import ray
from ray import tune
from ray.tune.schedulers import PopulationBasedTraining


class MockTrainable(tune.Trainable):
    def setup(self, config):
        self.iter = 0
        self.a = config["a"]
        self.b = config["b"]
        self.c = config["c"]

    def step(self):
        self.iter += 1
        return {"mean_accuracy": (self.a - self.iter) * self.b}

    def save_checkpoint(self, tmp_checkpoint_dir):
        checkpoint_path = os.path.join(tmp_checkpoint_dir, "model.mock")
        with open(checkpoint_path, "wb") as fp:
            pickle.dump((self.a, self.b, self.iter), fp)
        return tmp_checkpoint_dir

    def load_checkpoint(self, tmp_checkpoint_dir):
        checkpoint_path = os.path.join(tmp_checkpoint_dir, "model.mock")
        with open(checkpoint_path, "rb") as fp:
            self.a, self.b, self.iter = pickle.load(fp)


def MockTrainingFunc(config, checkpoint_dir=None):
    iter = 0
    a = config["a"]
    b = config["b"]

    if checkpoint_dir:
        checkpoint_path = os.path.join(checkpoint_dir, "model.mock")
        with open(checkpoint_path, "rb") as fp:
            a, b, iter = pickle.load(fp)

    while True:
        iter += 1
        with tune.checkpoint_dir(step=iter) as checkpoint_dir:
            checkpoint_path = os.path.join(checkpoint_dir, "model.mock")
            with open(checkpoint_path, "wb") as fp:
                pickle.dump((a, b, iter), fp)
        tune.report(mean_accuracy=(a - iter) * b)


class MockParam(object):
    def __init__(self, params):
        self._params = params
        self._index = 0

    def __call__(self, *args, **kwargs):
        val = self._params[self._index % len(self._params)]
        self._index += 1
        return val


class PopulationBasedTrainingResumeTest(unittest.TestCase):
    def setUp(self):
        ray.init()

    def tearDown(self):
        ray.shutdown()

    def testPermutationContinuation(self):
        """
        Tests continuation of runs after permutation.
        Sometimes, runs were continued from deleted checkpoints.
        This deterministic initialisation would fail when the
        fix was not applied.
        See issues #9036, #9036
        """
        scheduler = PopulationBasedTraining(
            time_attr="training_iteration",
            metric="mean_accuracy",
            mode="max",
            perturbation_interval=1,
            log_config=True,
            hyperparam_mutations={"c": lambda: 1})

        param_a = MockParam([10, 20, 30, 40])
        param_b = MockParam([1.2, 0.9, 1.1, 0.8])

        random.seed(100)
        np.random.seed(1000)
        tune.run(
            MockTrainable,
            config={
                "a": tune.sample_from(lambda _: param_a()),
                "b": tune.sample_from(lambda _: param_b()),
                "c": 1
            },
            fail_fast=True,
<<<<<<< HEAD
            num_samples=4,
            global_checkpoint_period=1,
=======
            num_samples=20,
>>>>>>> 4b14bf85
            checkpoint_freq=1,
            checkpoint_at_end=True,
            keep_checkpoints_num=1,
            checkpoint_score_attr="min-training_iteration",
            scheduler=scheduler,
            name="testPermutationContinuation",
            stop={"training_iteration": 3})

    def testPermutationContinuationFunc(self):
        scheduler = PopulationBasedTraining(
            time_attr="training_iteration",
            metric="mean_accuracy",
            mode="max",
            perturbation_interval=1,
            log_config=True,
            hyperparam_mutations={"c": lambda: 1})
        param_a = MockParam([10, 20, 30, 40])
        param_b = MockParam([1.2, 0.9, 1.1, 0.8])
        random.seed(100)
        np.random.seed(1000)
        tune.run(
            MockTrainingFunc,
            config={
                "a": tune.sample_from(lambda _: param_a()),
                "b": tune.sample_from(lambda _: param_b()),
                "c": 1
            },
            fail_fast=True,
            num_samples=4,
            keep_checkpoints_num=1,
            checkpoint_score_attr="min-training_iteration",
            scheduler=scheduler,
            name="testPermutationContinuationFunc",
            stop={"training_iteration": 3})


if __name__ == "__main__":
    import pytest

    sys.exit(pytest.main(["-v", __file__]))<|MERGE_RESOLUTION|>--- conflicted
+++ resolved
@@ -99,12 +99,7 @@
                 "c": 1
             },
             fail_fast=True,
-<<<<<<< HEAD
             num_samples=4,
-            global_checkpoint_period=1,
-=======
-            num_samples=20,
->>>>>>> 4b14bf85
             checkpoint_freq=1,
             checkpoint_at_end=True,
             keep_checkpoints_num=1,
