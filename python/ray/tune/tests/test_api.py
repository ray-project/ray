<<<<<<< HEAD
import pickle
from collections import Counter
import copy
import gym
import numpy as np
import os
import shutil
import sys
import tempfile
import time
import unittest
from unittest.mock import patch

import ray
from ray.rllib import _register_all

from ray import tune
from ray.tune import Trainable, TuneError, Stopper, run
from ray.tune.function_runner import wrap_function
from ray.tune import register_env, register_trainable, run_experiments
from ray.tune.callback import Callback
from ray.tune.schedulers import TrialScheduler, FIFOScheduler, AsyncHyperBandScheduler
from ray.tune.stopper import (
    MaximumIterationStopper,
    TrialPlateauStopper,
    ExperimentPlateauStopper,
)
from ray.tune.suggest.suggestion import ConcurrencyLimiter
from ray.tune.sync_client import CommandBasedClient
from ray.tune.trial import Trial
from ray.tune.trial_runner import TrialRunner
from ray.tune.result import (
    TIMESTEPS_TOTAL,
    DONE,
    HOSTNAME,
    NODE_IP,
    PID,
    EPISODES_TOTAL,
    TRAINING_ITERATION,
    TIMESTEPS_THIS_ITER,
    TIME_THIS_ITER_S,
    TIME_TOTAL_S,
    TRIAL_ID,
    EXPERIMENT_TAG,
)
from ray.tune.logger import Logger
from ray.tune.experiment import Experiment
from ray.tune.resources import Resources
from ray.tune.suggest import BasicVariantGenerator, grid_search
from ray.tune.suggest.hyperopt import HyperOptSearch
from ray.tune.suggest.ax import AxSearch
from ray.tune.suggest._mock import _MockSuggestionAlgorithm
from ray.tune.utils import flatten_dict, get_pinned_object, pin_in_object_store
from ray.tune.utils.mock import mock_storage_client, MOCK_REMOTE_DIR
from ray.tune.utils.placement_groups import PlacementGroupFactory


class TrainableFunctionApiTest(unittest.TestCase):
    def setUp(self):
        ray.init(num_cpus=4, num_gpus=0, object_store_memory=150 * 1024 * 1024)
        self.tmpdir = tempfile.mkdtemp()

    def tearDown(self):
        ray.shutdown()
        _register_all()  # re-register the evicted objects
        shutil.rmtree(self.tmpdir)

    def checkAndReturnConsistentLogs(self, results, sleep_per_iter=None):
        """Checks logging is the same between APIs.

        Ignore "DONE" for logging but checks that the
        scheduler is notified properly with the last result.
        """
        class_results = copy.deepcopy(results)
        function_results = copy.deepcopy(results)

        class_output = []
        function_output = []
        scheduler_notif = []

        class MockScheduler(FIFOScheduler):
            def on_trial_complete(self, runner, trial, result):
                scheduler_notif.append(result)

        class ClassAPILogger(Logger):
            def on_result(self, result):
                class_output.append(result)

        class FunctionAPILogger(Logger):
            def on_result(self, result):
                function_output.append(result)

        class _WrappedTrainable(Trainable):
            def setup(self, config):
                del config
                self._result_iter = copy.deepcopy(class_results)

            def step(self):
                if sleep_per_iter:
                    time.sleep(sleep_per_iter)
                res = self._result_iter.pop(0)  # This should not fail
                if not self._result_iter:  # Mark "Done" for last result
                    res[DONE] = True
                return res

        def _function_trainable(config, reporter):
            for result in function_results:
                if sleep_per_iter:
                    time.sleep(sleep_per_iter)
                reporter(**result)

        class_trainable_name = "class_trainable"
        register_trainable(class_trainable_name, _WrappedTrainable)

        [trial1] = run(
            _function_trainable,
            loggers=[FunctionAPILogger],
            raise_on_failed_trial=False,
            scheduler=MockScheduler(),
        ).trials

        [trial2] = run(
            class_trainable_name,
            loggers=[ClassAPILogger],
            raise_on_failed_trial=False,
            scheduler=MockScheduler(),
        ).trials

        trials = [trial1, trial2]

        # Ignore these fields
        NO_COMPARE_FIELDS = {
            HOSTNAME,
            NODE_IP,
            TRIAL_ID,
            EXPERIMENT_TAG,
            PID,
            TIME_THIS_ITER_S,
            TIME_TOTAL_S,
            DONE,  # This is ignored because FunctionAPI has different handling
            "timestamp",
            "time_since_restore",
            "experiment_id",
            "date",
        }

        self.assertEqual(len(class_output), len(results))
        self.assertEqual(len(function_output), len(results))

        def as_comparable_result(result):
            return {k: v for k, v in result.items() if k not in NO_COMPARE_FIELDS}

        function_comparable = [
            as_comparable_result(result) for result in function_output
        ]
        class_comparable = [as_comparable_result(result) for result in class_output]

        self.assertEqual(function_comparable, class_comparable)

        self.assertEqual(sum(t.get(DONE) for t in scheduler_notif), 2)
        self.assertEqual(
            as_comparable_result(scheduler_notif[0]),
            as_comparable_result(scheduler_notif[1]),
        )

        # Make sure the last result is the same.
        self.assertEqual(
            as_comparable_result(trials[0].last_result),
            as_comparable_result(trials[1].last_result),
        )

        return function_output, trials

    def testPinObject(self):
        X = pin_in_object_store("hello")

        @ray.remote
        def f():
            return get_pinned_object(X)

        self.assertEqual(ray.get(f.remote()), "hello")

    def testFetchPinned(self):
        X = pin_in_object_store("hello")

        def train(config, reporter):
            get_pinned_object(X)
            reporter(timesteps_total=100, done=True)

        register_trainable("f1", train)
        [trial] = run_experiments(
            {
                "foo": {
                    "run": "f1",
                }
            }
        )
        self.assertEqual(trial.status, Trial.TERMINATED)
        self.assertEqual(trial.last_result[TIMESTEPS_TOTAL], 100)

    def testRegisterEnv(self):
        register_env("foo", lambda: None)
        self.assertRaises(TypeError, lambda: register_env("foo", 2))

    def testRegisterEnvOverwrite(self):
        def train(config, reporter):
            reporter(timesteps_total=100, done=True)

        def train2(config, reporter):
            reporter(timesteps_total=200, done=True)

        register_trainable("f1", train)
        register_trainable("f1", train2)
        [trial] = run_experiments(
            {
                "foo": {
                    "run": "f1",
                }
            }
        )
        self.assertEqual(trial.status, Trial.TERMINATED)
        self.assertEqual(trial.last_result[TIMESTEPS_TOTAL], 200)

    def testRegisterTrainable(self):
        def train(config, reporter):
            pass

        class A:
            pass

        class B(Trainable):
            pass

        register_trainable("foo", train)
        Experiment("test", train)
        register_trainable("foo", B)
        Experiment("test", B)
        self.assertRaises(TypeError, lambda: register_trainable("foo", B()))
        self.assertRaises(TuneError, lambda: Experiment("foo", B()))
        self.assertRaises(TypeError, lambda: register_trainable("foo", A))
        self.assertRaises(TypeError, lambda: Experiment("foo", A))

    def testRegisterTrainableThrice(self):
        def train(config, reporter):
            pass

        register_trainable("foo", train)
        register_trainable("foo", train)
        register_trainable("foo", train)

    def testTrainableCallable(self):
        def dummy_fn(config, reporter, steps):
            reporter(timesteps_total=steps, done=True)

        from functools import partial

        steps = 500
        register_trainable("test", partial(dummy_fn, steps=steps))
        [trial] = run_experiments(
            {
                "foo": {
                    "run": "test",
                }
            }
        )
        self.assertEqual(trial.status, Trial.TERMINATED)
        self.assertEqual(trial.last_result[TIMESTEPS_TOTAL], steps)
        [trial] = tune.run(partial(dummy_fn, steps=steps)).trials
        self.assertEqual(trial.status, Trial.TERMINATED)
        self.assertEqual(trial.last_result[TIMESTEPS_TOTAL], steps)

    def testBuiltInTrainableResources(self):
        class B(Trainable):
            @classmethod
            def default_resource_request(cls, config):
                return Resources(cpu=config["cpu"], gpu=config["gpu"])

            def step(self):
                return {"timesteps_this_iter": 1, "done": True}

        register_trainable("B", B)

        def f(cpus, gpus):
            return run_experiments(
                {
                    "foo": {
                        "run": "B",
                        "config": {
                            "cpu": cpus,
                            "gpu": gpus,
                        },
                    }
                },
            )[0]

        # TODO(xwjiang): https://github.com/ray-project/ray/issues/19959
        # self.assertEqual(f(0, 0).status, Trial.TERMINATED)

        # TODO(xwjiang): Make FailureInjectorCallback a test util.
        class FailureInjectorCallback(Callback):
            """Adds random failure injection to the TrialExecutor."""

            def __init__(self, steps=4):
                self._step = 0
                self.steps = steps

            def on_step_begin(self, iteration, trials, **info):
                self._step += 1
                if self._step >= self.steps:
                    raise RuntimeError

        def g(cpus, gpus):
            return run_experiments(
                {
                    "foo": {
                        "run": "B",
                        "config": {
                            "cpu": cpus,
                            "gpu": gpus,
                        },
                    }
                },
                callbacks=[FailureInjectorCallback()],
            )[0]

        # Too large resource requests are infeasible
        # TODO(xwjiang): Throw TuneError after https://github.com/ray-project/ray/issues/19985.  # noqa
        os.environ["TUNE_WARN_INSUFFICENT_RESOURCE_THRESHOLD_S"] = "0"

        with self.assertRaises(RuntimeError), patch.object(
            ray.tune.trial_executor.logger, "warning"
        ) as warn_mock:
            self.assertRaises(TuneError, lambda: g(100, 100))
            assert warn_mock.assert_called_once()

        with self.assertRaises(RuntimeError), patch.object(
            ray.tune.trial_executor.logger, "warning"
        ) as warn_mock:
            self.assertRaises(TuneError, lambda: g(0, 100))
            assert warn_mock.assert_called_once()

        with self.assertRaises(RuntimeError), patch.object(
            ray.tune.trial_executor.logger, "warning"
        ) as warn_mock:
            self.assertRaises(TuneError, lambda: g(100, 0))
            assert warn_mock.assert_called_once()

    def testRewriteEnv(self):
        def train(config, reporter):
            reporter(timesteps_total=1)

        register_trainable("f1", train)

        [trial] = run_experiments(
            {
                "foo": {
                    "run": "f1",
                    "env": "CartPole-v0",
                }
            }
        )
        self.assertEqual(trial.config["env"], "CartPole-v0")

    def testConfigPurity(self):
        def train(config, reporter):
            assert config == {"a": "b"}, config
            reporter(timesteps_total=1)

        register_trainable("f1", train)
        run_experiments(
            {
                "foo": {
                    "run": "f1",
                    "config": {"a": "b"},
                }
            }
        )

    def testLogdir(self):
        def train(config, reporter):
            assert (
                os.path.join(ray._private.utils.get_user_temp_dir(), "logdir", "foo")
                in os.getcwd()
            ), os.getcwd()
            reporter(timesteps_total=1)

        register_trainable("f1", train)
        run_experiments(
            {
                "foo": {
                    "run": "f1",
                    "local_dir": os.path.join(
                        ray._private.utils.get_user_temp_dir(), "logdir"
                    ),
                    "config": {"a": "b"},
                }
            }
        )

    def testLogdirStartingWithTilde(self):
        local_dir = "~/ray_results/local_dir"

        def train(config, reporter):
            cwd = os.getcwd()
            assert cwd.startswith(os.path.expanduser(local_dir)), cwd
            assert not cwd.startswith("~"), cwd
            reporter(timesteps_total=1)

        register_trainable("f1", train)
        run_experiments(
            {
                "foo": {
                    "run": "f1",
                    "local_dir": local_dir,
                    "config": {"a": "b"},
                }
            }
        )

    def testLongFilename(self):
        def train(config, reporter):
            assert (
                os.path.join(ray._private.utils.get_user_temp_dir(), "logdir", "foo")
                in os.getcwd()
            ), os.getcwd()
            reporter(timesteps_total=1)

        register_trainable("f1", train)
        run_experiments(
            {
                "foo": {
                    "run": "f1",
                    "local_dir": os.path.join(
                        ray._private.utils.get_user_temp_dir(), "logdir"
                    ),
                    "config": {
                        "a" * 50: tune.sample_from(lambda spec: 5.0 / 7),
                        "b" * 50: tune.sample_from(lambda spec: "long" * 40),
                    },
                }
            }
        )

    def testBadParams(self):
        def f():
            run_experiments({"foo": {}})

        self.assertRaises(TuneError, f)

    def testBadParams2(self):
        def f():
            run_experiments(
                {
                    "foo": {
                        "run": "asdf",
                        "bah": "this param is not allowed",
                    }
                }
            )

        self.assertRaises(TuneError, f)

    def testBadParams3(self):
        def f():
            run_experiments(
                {
                    "foo": {
                        "run": grid_search("invalid grid search"),
                    }
                }
            )

        self.assertRaises(TuneError, f)

    def testBadParams4(self):
        def f():
            run_experiments(
                {
                    "foo": {
                        "run": "asdf",
                    }
                }
            )

        self.assertRaises(TuneError, f)

    def testBadParams5(self):
        def f():
            run_experiments({"foo": {"run": "PPO", "stop": {"asdf": 1}}})

        self.assertRaises(TuneError, f)

    def testBadParams6(self):
        def f():
            run_experiments({"foo": {"run": "PPO", "resources_per_trial": {"asdf": 1}}})

        self.assertRaises(TuneError, f)

    def testBadStoppingReturn(self):
        def train(config, reporter):
            reporter()

        register_trainable("f1", train)

        def f():
            run_experiments(
                {
                    "foo": {
                        "run": "f1",
                        "stop": {"time": 10},
                    }
                }
            )

        self.assertRaises(TuneError, f)

    def testNestedStoppingReturn(self):
        def train(config, reporter):
            for i in range(10):
                reporter(test={"test1": {"test2": i}})

        with self.assertRaises(TuneError):
            [trial] = tune.run(train, stop={"test": {"test1": {"test2": 6}}}).trials
        [trial] = tune.run(train, stop={"test/test1/test2": 6}).trials
        self.assertEqual(trial.last_result["training_iteration"], 7)

    def testStoppingFunction(self):
        def train(config, reporter):
            for i in range(10):
                reporter(test=i)

        def stop(trial_id, result):
            return result["test"] > 6

        [trial] = tune.run(train, stop=stop).trials
        self.assertEqual(trial.last_result["training_iteration"], 8)

    def testStoppingMemberFunction(self):
        def train(config, reporter):
            for i in range(10):
                reporter(test=i)

        class Stopclass:
            def stop(self, trial_id, result):
                return result["test"] > 6

        [trial] = tune.run(train, stop=Stopclass().stop).trials
        self.assertEqual(trial.last_result["training_iteration"], 8)

    def testStopper(self):
        def train(config, reporter):
            for i in range(10):
                reporter(test=i)

        class CustomStopper(Stopper):
            def __init__(self):
                self._count = 0

            def __call__(self, trial_id, result):
                print("called")
                self._count += 1
                return result["test"] > 6

            def stop_all(self):
                return self._count > 5

        trials = tune.run(train, num_samples=5, stop=CustomStopper()).trials
        self.assertTrue(all(t.status == Trial.TERMINATED for t in trials))
        self.assertTrue(
            any(t.last_result.get("training_iteration") is None for t in trials)
        )

    def testEarlyStopping(self):
        def train(config, reporter):
            reporter(test=0)

        top = 3

        with self.assertRaises(ValueError):
            ExperimentPlateauStopper("test", top=0)
        with self.assertRaises(ValueError):
            ExperimentPlateauStopper("test", top="0")
        with self.assertRaises(ValueError):
            ExperimentPlateauStopper("test", std=0)
        with self.assertRaises(ValueError):
            ExperimentPlateauStopper("test", patience=-1)
        with self.assertRaises(ValueError):
            ExperimentPlateauStopper("test", std="0")
        with self.assertRaises(ValueError):
            ExperimentPlateauStopper("test", mode="0")

        stopper = ExperimentPlateauStopper("test", top=top, mode="min")

        analysis = tune.run(train, num_samples=10, stop=stopper)
        self.assertTrue(all(t.status == Trial.TERMINATED for t in analysis.trials))
        self.assertTrue(len(analysis.dataframe(metric="test", mode="max")) <= top)

        patience = 5
        stopper = ExperimentPlateauStopper(
            "test", top=top, mode="min", patience=patience
        )

        analysis = tune.run(train, num_samples=20, stop=stopper)
        self.assertTrue(all(t.status == Trial.TERMINATED for t in analysis.trials))
        self.assertTrue(len(analysis.dataframe(metric="test", mode="max")) <= patience)

        stopper = ExperimentPlateauStopper("test", top=top, mode="min")

        analysis = tune.run(train, num_samples=10, stop=stopper)
        self.assertTrue(all(t.status == Trial.TERMINATED for t in analysis.trials))
        self.assertTrue(len(analysis.dataframe(metric="test", mode="max")) <= top)

    def testBadStoppingFunction(self):
        def train(config, reporter):
            for i in range(10):
                reporter(test=i)

        class CustomStopper:
            def stop(self, result):
                return result["test"] > 6

        def stop(result):
            return result["test"] > 6

        with self.assertRaises(TuneError):
            tune.run(train, stop=CustomStopper().stop)
        with self.assertRaises(TuneError):
            tune.run(train, stop=stop)

    def testMaximumIterationStopper(self):
        def train(config):
            for i in range(10):
                tune.report(it=i)

        stopper = MaximumIterationStopper(max_iter=6)

        out = tune.run(train, stop=stopper)
        self.assertEqual(out.trials[0].last_result[TRAINING_ITERATION], 6)

    def testTrialPlateauStopper(self):
        def train(config):
            tune.report(10.0)
            tune.report(11.0)
            tune.report(12.0)
            for i in range(10):
                tune.report(20.0)

        # num_results = 4, no other constraints --> early stop after 7
        stopper = TrialPlateauStopper(metric="_metric", num_results=4)

        out = tune.run(train, stop=stopper)
        self.assertEqual(out.trials[0].last_result[TRAINING_ITERATION], 7)

        # num_results = 4, grace period 9 --> early stop after 9
        stopper = TrialPlateauStopper(metric="_metric", num_results=4, grace_period=9)

        out = tune.run(train, stop=stopper)
        self.assertEqual(out.trials[0].last_result[TRAINING_ITERATION], 9)

        # num_results = 4, min_metric = 22 --> full 13 iterations
        stopper = TrialPlateauStopper(
            metric="_metric", num_results=4, metric_threshold=22.0, mode="max"
        )

        out = tune.run(train, stop=stopper)
        self.assertEqual(out.trials[0].last_result[TRAINING_ITERATION], 13)

    def testCustomTrialDir(self):
        def train(config):
            for i in range(10):
                tune.report(test=i)

        custom_name = "TRAIL_TRIAL"

        def custom_trial_dir(trial):
            return custom_name

        trials = tune.run(
            train,
            config={"t1": tune.grid_search([1, 2, 3])},
            trial_dirname_creator=custom_trial_dir,
            local_dir=self.tmpdir,
        ).trials
        logdirs = {t.logdir for t in trials}
        assert len(logdirs) == 3
        assert all(custom_name in dirpath for dirpath in logdirs)

    def testTrialDirRegression(self):
        def train(config, reporter):
            for i in range(10):
                reporter(test=i)

        trials = tune.run(
            train, config={"t1": tune.grid_search([1, 2, 3])}, local_dir=self.tmpdir
        ).trials
        logdirs = {t.logdir for t in trials}
        for i in [1, 2, 3]:
            assert any(f"t1={i}" in dirpath for dirpath in logdirs)
        for t in trials:
            assert any(t.trainable_name in dirpath for dirpath in logdirs)

    def testEarlyReturn(self):
        def train(config, reporter):
            reporter(timesteps_total=100, done=True)
            time.sleep(99999)

        register_trainable("f1", train)
        [trial] = run_experiments(
            {
                "foo": {
                    "run": "f1",
                }
            }
        )
        self.assertEqual(trial.status, Trial.TERMINATED)
        self.assertEqual(trial.last_result[TIMESTEPS_TOTAL], 100)

    def testReporterNoUsage(self):
        def run_task(config, reporter):
            print("hello")

        experiment = Experiment(run=run_task, name="ray_crash_repro")
        [trial] = ray.tune.run(experiment).trials
        print(trial.last_result)
        self.assertEqual(trial.last_result[DONE], True)

    def testRerun(self):
        tmpdir = tempfile.mkdtemp()
        self.addCleanup(lambda: shutil.rmtree(tmpdir))

        def test(config):
            tid = config["id"]
            fail = config["fail"]
            marker = os.path.join(tmpdir, f"t{tid}-{fail}.log")
            if not os.path.exists(marker) and fail:
                open(marker, "w").close()
                raise ValueError
            for i in range(10):
                time.sleep(0.1)
                tune.report(hello=123)

        config = dict(
            name="hi-2",
            config={
                "fail": tune.grid_search([True, False]),
                "id": tune.grid_search(list(range(5))),
            },
            verbose=1,
            local_dir=tmpdir,
            loggers=None,
        )
        trials = tune.run(test, raise_on_failed_trial=False, **config).trials
        self.assertEqual(Counter(t.status for t in trials)["ERROR"], 5)
        new_trials = tune.run(test, resume="ERRORED_ONLY", **config).trials
        self.assertEqual(Counter(t.status for t in new_trials)["ERROR"], 0)
        self.assertTrue(all(t.last_result.get("hello") == 123 for t in new_trials))

    # Test rerunning rllib trials with ERRORED_ONLY.
    def testRerunRlLib(self):
        class TestEnv(gym.Env):
            counter = 0

            def __init__(self, config):
                self.observation_space = gym.spaces.Discrete(1)
                self.action_space = gym.spaces.Discrete(1)
                TestEnv.counter += 1

            def reset(self):
                return 0

            def step(self, act):
                return [0, 1, True, {}]

        class FailureInjectionCallback(Callback):
            def on_trial_start(self, trials, **info):
                raise RuntimeError

        with self.assertRaises(Exception):
            tune.run(
                "PPO",
                config={
                    "env": TestEnv,
                    "framework": "torch",
                    "num_workers": 0,
                },
                name="my_experiment",
                callbacks=[FailureInjectionCallback()],
                stop={"training_iteration": 1},
            )
        trials = tune.run(
            "PPO",
            config={
                "env": TestEnv,
                "framework": "torch",
                "num_workers": 0,
            },
            name="my_experiment",
            resume="ERRORED_ONLY",
            stop={"training_iteration": 1},
        ).trials
        assert len(trials) == 1 and trials[0].status == Trial.TERMINATED

    def testTrialInfoAccess(self):
        class TestTrainable(Trainable):
            def step(self):
                result = {
                    "name": self.trial_name,
                    "trial_id": self.trial_id,
                    "trial_resources": self.trial_resources,
                }
                print(result)
                return result

        analysis = tune.run(
            TestTrainable,
            stop={TRAINING_ITERATION: 1},
            resources_per_trial=PlacementGroupFactory([{"CPU": 1}]),
        )
        trial = analysis.trials[0]
        self.assertEqual(trial.last_result.get("name"), str(trial))
        self.assertEqual(trial.last_result.get("trial_id"), trial.trial_id)
        self.assertEqual(
            trial.last_result.get("trial_resources"), trial.placement_group_factory
        )

    def testTrialInfoAccessFunction(self):
        def train(config, reporter):
            reporter(
                name=reporter.trial_name,
                trial_id=reporter.trial_id,
                trial_resources=reporter.trial_resources,
            )

        analysis = tune.run(
            train,
            stop={TRAINING_ITERATION: 1},
            resources_per_trial=PlacementGroupFactory([{"CPU": 1}]),
        )
        trial = analysis.trials[0]
        self.assertEqual(trial.last_result.get("name"), str(trial))
        self.assertEqual(trial.last_result.get("trial_id"), trial.trial_id)
        self.assertEqual(
            trial.last_result.get("trial_resources"), trial.placement_group_factory
        )

        def track_train(config):
            tune.report(
                name=tune.get_trial_name(),
                trial_id=tune.get_trial_id(),
                trial_resources=tune.get_trial_resources(),
            )

        analysis = tune.run(
            track_train,
            stop={TRAINING_ITERATION: 1},
            resources_per_trial=PlacementGroupFactory([{"CPU": 1}]),
        )
        trial = analysis.trials[0]
        self.assertEqual(trial.last_result.get("name"), str(trial))
        self.assertEqual(trial.last_result.get("trial_id"), trial.trial_id)
        self.assertEqual(
            trial.last_result.get("trial_resources"), trial.placement_group_factory
        )

    @patch("ray.tune.ray_trial_executor.TRIAL_CLEANUP_THRESHOLD", 3)
    def testLotsOfStops(self):
        class TestTrainable(Trainable):
            def step(self):
                result = {"name": self.trial_name, "trial_id": self.trial_id}
                return result

            def cleanup(self):
                time.sleep(0.3)
                open(os.path.join(self.logdir, "marker"), "a").close()
                return 1

        analysis = tune.run(TestTrainable, num_samples=10, stop={TRAINING_ITERATION: 1})
        for trial in analysis.trials:
            path = os.path.join(trial.logdir, "marker")
            assert os.path.exists(path)

    def testReportTimeStep(self):
        # Test that no timestep count are logged if never the Trainable never
        # returns any.
        results1 = [dict(mean_accuracy=5, done=i == 99) for i in range(100)]
        logs1, _ = self.checkAndReturnConsistentLogs(results1)

        self.assertTrue(all(log[TIMESTEPS_TOTAL] is None for log in logs1))

        # Test that no timesteps_this_iter are logged if only timesteps_total
        # are returned.
        results2 = [dict(timesteps_total=5, done=i == 9) for i in range(10)]
        logs2, _ = self.checkAndReturnConsistentLogs(results2)

        # Re-run the same trials but with added delay. This is to catch some
        # inconsistent timestep counting that was present in the multi-threaded
        # FunctionRunner. This part of the test can be removed once the
        # multi-threaded FunctionRunner is removed from ray/tune.
        # TODO: remove once the multi-threaded function runner is gone.
        logs2, _ = self.checkAndReturnConsistentLogs(results2, 0.5)

        # check all timesteps_total report the same value
        self.assertTrue(all(log[TIMESTEPS_TOTAL] == 5 for log in logs2))
        # check that none of the logs report timesteps_this_iter
        self.assertFalse(any(hasattr(log, TIMESTEPS_THIS_ITER) for log in logs2))

        # Test that timesteps_total and episodes_total are reported when
        # timesteps_this_iter and episodes_this_iter despite only return zeros.
        results3 = [
            dict(timesteps_this_iter=0, episodes_this_iter=0) for i in range(10)
        ]
        logs3, _ = self.checkAndReturnConsistentLogs(results3)

        self.assertTrue(all(log[TIMESTEPS_TOTAL] == 0 for log in logs3))
        self.assertTrue(all(log[EPISODES_TOTAL] == 0 for log in logs3))

        # Test that timesteps_total and episodes_total are properly counted
        # when timesteps_this_iter and episodes_this_iter report non-zero
        # values.
        results4 = [
            dict(timesteps_this_iter=3, episodes_this_iter=i) for i in range(10)
        ]
        logs4, _ = self.checkAndReturnConsistentLogs(results4)

        # The last reported result should not be double-logged.
        self.assertEqual(logs4[-1][TIMESTEPS_TOTAL], 30)
        self.assertNotEqual(logs4[-2][TIMESTEPS_TOTAL], logs4[-1][TIMESTEPS_TOTAL])
        self.assertEqual(logs4[-1][EPISODES_TOTAL], 45)
        self.assertNotEqual(logs4[-2][EPISODES_TOTAL], logs4[-1][EPISODES_TOTAL])

    def testAllValuesReceived(self):
        results1 = [
            dict(timesteps_total=(i + 1), my_score=i ** 2, done=i == 4)
            for i in range(5)
        ]

        logs1, _ = self.checkAndReturnConsistentLogs(results1)

        # check if the correct number of results were reported
        self.assertEqual(len(logs1), len(results1))

        def check_no_missing(reported_result, result):
            common_results = [reported_result[k] == result[k] for k in result]
            return all(common_results)

        # check that no result was dropped or modified
        complete_results = [
            check_no_missing(log, result) for log, result in zip(logs1, results1)
        ]
        self.assertTrue(all(complete_results))

        # check if done was logged exactly once
        self.assertEqual(len([r for r in logs1 if r.get("done")]), 1)

    def testNoDoneReceived(self):
        # repeat same test but without explicitly reporting done=True
        results1 = [dict(timesteps_total=(i + 1), my_score=i ** 2) for i in range(5)]

        logs1, trials = self.checkAndReturnConsistentLogs(results1)

        # check if the correct number of results were reported.
        self.assertEqual(len(logs1), len(results1))

        def check_no_missing(reported_result, result):
            common_results = [reported_result[k] == result[k] for k in result]
            return all(common_results)

        # check that no result was dropped or modified
        complete_results1 = [
            check_no_missing(log, result) for log, result in zip(logs1, results1)
        ]
        self.assertTrue(all(complete_results1))

    def _testDurableTrainable(self, trainable, function=False, cleanup=True):
        sync_client = mock_storage_client()
        mock_get_client = "ray.tune.trainable.get_cloud_sync_client"
        with patch(mock_get_client) as mock_get_cloud_sync_client:
            mock_get_cloud_sync_client.return_value = sync_client
            test_trainable = trainable(remote_checkpoint_dir=MOCK_REMOTE_DIR)
            result = test_trainable.train()
            self.assertEqual(result["metric"], 1)
            checkpoint_path = test_trainable.save()
            result = test_trainable.train()
            self.assertEqual(result["metric"], 2)
            result = test_trainable.train()
            self.assertEqual(result["metric"], 3)
            result = test_trainable.train()
            self.assertEqual(result["metric"], 4)

            if not function:
                test_trainable.state["hi"] = 2
                test_trainable.restore(checkpoint_path)
                self.assertEqual(test_trainable.state["hi"], 1)
            else:
                # Cannot re-use function trainable, create new
                tune.session.shutdown()
                test_trainable = trainable(remote_checkpoint_dir=MOCK_REMOTE_DIR)
                test_trainable.restore(checkpoint_path)

            result = test_trainable.train()
            self.assertEqual(result["metric"], 2)

        if cleanup:
            self.addCleanup(shutil.rmtree, MOCK_REMOTE_DIR)

    def testDurableTrainableClass(self):
        class TestTrain(Trainable):
            def setup(self, config):
                self.state = {"hi": 1, "iter": 0}

            def step(self):
                self.state["iter"] += 1
                return {
                    "timesteps_this_iter": 1,
                    "metric": self.state["iter"],
                    "done": self.state["iter"] > 3,
                }

            def save_checkpoint(self, path):
                return self.state

            def load_checkpoint(self, state):
                self.state = state

        self._testDurableTrainable(TestTrain)

    def testDurableTrainableFunction(self):
        def test_train(config, checkpoint_dir=None):
            state = {"hi": 1, "iter": 0}
            if checkpoint_dir:
                with open(os.path.join(checkpoint_dir, "ckpt.pkl"), "rb") as fp:
                    state = pickle.load(fp)

            for i in range(4):
                state["iter"] += 1
                with tune.checkpoint_dir(step=state["iter"]) as dir:
                    with open(os.path.join(dir, "ckpt.pkl"), "wb") as fp:
                        pickle.dump(state, fp)
                tune.report(
                    **{
                        "timesteps_this_iter": 1,
                        "metric": state["iter"],
                        "done": state["iter"] > 3,
                    }
                )

        self._testDurableTrainable(wrap_function(test_train), function=True)

    def testDurableTrainableSyncFunction(self):
        """Check custom sync functions in durable trainables"""

        class TestDurable(Trainable):
            def __init__(self, *args, **kwargs):
                # Mock distutils.spawn.find_executable
                # so `aws` command is found
                import distutils.spawn

                distutils.spawn.find_executable = lambda *_, **__: True
                super(TestDurable, self).__init__(*args, **kwargs)

            def check(self):
                return (
                    bool(self.sync_function_tpl)
                    and isinstance(self.storage_client, CommandBasedClient)
                    and "aws" not in self.storage_client.sync_up_template
                )

        class TestTplDurable(TestDurable):
            _sync_function_tpl = "echo static sync {source} {target}"

        upload_dir = "s3://test-bucket/path"

        def _create_remote_actor(trainable_cls, sync_to_cloud):
            """Create a remote trainable actor from an experiment"""
            exp = Experiment(
                name="test_durable_sync",
                run=trainable_cls,
                sync_config=tune.SyncConfig(
                    syncer=sync_to_cloud, upload_dir=upload_dir
                ),
            )

            searchers = BasicVariantGenerator()
            searchers.add_configurations([exp])
            trial = searchers.next_trial()
            cls = trial.get_trainable_cls()
            actor = ray.remote(cls).remote(
                remote_checkpoint_dir=upload_dir,
                sync_function_tpl=trial.sync_function_tpl,
            )
            return actor

        # This actor should create a default aws syncer, so check should fail
        actor1 = _create_remote_actor(TestDurable, None)
        self.assertFalse(ray.get(actor1.check.remote()))

        # This actor should create a custom syncer, so check should pass
        actor2 = _create_remote_actor(TestDurable, "echo test sync {source} {target}")
        self.assertTrue(ray.get(actor2.check.remote()))

        # This actor should create a custom syncer, so check should pass
        actor3 = _create_remote_actor(TestTplDurable, None)
        self.assertTrue(ray.get(actor3.check.remote()))

    def testCheckpointDict(self):
        class TestTrain(Trainable):
            def setup(self, config):
                self.state = {"hi": 1}

            def step(self):
                return {"timesteps_this_iter": 1, "done": True}

            def save_checkpoint(self, path):
                return self.state

            def load_checkpoint(self, state):
                self.state = state

        test_trainable = TestTrain()
        result = test_trainable.save()
        test_trainable.state["hi"] = 2
        test_trainable.restore(result)
        self.assertEqual(test_trainable.state["hi"], 1)

        trials = run_experiments({"foo": {"run": TestTrain, "checkpoint_at_end": True}})
        for trial in trials:
            self.assertEqual(trial.status, Trial.TERMINATED)
            self.assertTrue(trial.has_checkpoint())

    def testMultipleCheckpoints(self):
        class TestTrain(Trainable):
            def setup(self, config):
                self.state = {"hi": 1, "iter": 0}

            def step(self):
                self.state["iter"] += 1
                return {"timesteps_this_iter": 1, "done": True}

            def save_checkpoint(self, path):
                return self.state

            def load_checkpoint(self, state):
                self.state = state

        test_trainable = TestTrain()
        checkpoint_1 = test_trainable.save()
        test_trainable.train()
        checkpoint_2 = test_trainable.save()
        self.assertNotEqual(checkpoint_1, checkpoint_2)
        test_trainable.restore(checkpoint_2)
        self.assertEqual(test_trainable.state["iter"], 1)
        test_trainable.restore(checkpoint_1)
        self.assertEqual(test_trainable.state["iter"], 0)

        trials = run_experiments({"foo": {"run": TestTrain, "checkpoint_at_end": True}})
        for trial in trials:
            self.assertEqual(trial.status, Trial.TERMINATED)
            self.assertTrue(trial.has_checkpoint())

    def testLogToFile(self):
        def train(config, reporter):
            import sys
            from ray import logger

            for i in range(10):
                reporter(timesteps_total=i)
            print("PRINT_STDOUT")
            print("PRINT_STDERR", file=sys.stderr)
            logger.info("LOG_STDERR")

        register_trainable("f1", train)

        # Do not log to file
        [trial] = tune.run("f1", log_to_file=False).trials
        self.assertFalse(os.path.exists(os.path.join(trial.logdir, "stdout")))
        self.assertFalse(os.path.exists(os.path.join(trial.logdir, "stderr")))

        # Log to default files
        [trial] = tune.run("f1", log_to_file=True).trials
        self.assertTrue(os.path.exists(os.path.join(trial.logdir, "stdout")))
        self.assertTrue(os.path.exists(os.path.join(trial.logdir, "stderr")))
        with open(os.path.join(trial.logdir, "stdout"), "rt") as fp:
            content = fp.read()
            self.assertIn("PRINT_STDOUT", content)
        with open(os.path.join(trial.logdir, "stderr"), "rt") as fp:
            content = fp.read()
            self.assertIn("PRINT_STDERR", content)
            self.assertIn("LOG_STDERR", content)

        # Log to one file
        [trial] = tune.run("f1", log_to_file="combined").trials
        self.assertFalse(os.path.exists(os.path.join(trial.logdir, "stdout")))
        self.assertFalse(os.path.exists(os.path.join(trial.logdir, "stderr")))
        self.assertTrue(os.path.exists(os.path.join(trial.logdir, "combined")))
        with open(os.path.join(trial.logdir, "combined"), "rt") as fp:
            content = fp.read()
            self.assertIn("PRINT_STDOUT", content)
            self.assertIn("PRINT_STDERR", content)
            self.assertIn("LOG_STDERR", content)

        # Log to two files
        [trial] = tune.run("f1", log_to_file=("alt.stdout", "alt.stderr")).trials
        self.assertFalse(os.path.exists(os.path.join(trial.logdir, "stdout")))
        self.assertFalse(os.path.exists(os.path.join(trial.logdir, "stderr")))
        self.assertTrue(os.path.exists(os.path.join(trial.logdir, "alt.stdout")))
        self.assertTrue(os.path.exists(os.path.join(trial.logdir, "alt.stderr")))

        with open(os.path.join(trial.logdir, "alt.stdout"), "rt") as fp:
            content = fp.read()
            self.assertIn("PRINT_STDOUT", content)
        with open(os.path.join(trial.logdir, "alt.stderr"), "rt") as fp:
            content = fp.read()
            self.assertIn("PRINT_STDERR", content)
            self.assertIn("LOG_STDERR", content)

    def testTimeout(self):
        from ray.tune.stopper import TimeoutStopper
        import datetime

        def train(config):
            for i in range(20):
                tune.report(metric=i)
                time.sleep(1)

        register_trainable("f1", train)

        start = time.time()
        tune.run("f1", time_budget_s=5)
        diff = time.time() - start
        self.assertLess(diff, 10)

        # Metric should fire first
        start = time.time()
        tune.run("f1", stop={"metric": 3}, time_budget_s=7)
        diff = time.time() - start
        self.assertLess(diff, 7)

        # Timeout should fire first
        start = time.time()
        tune.run("f1", stop={"metric": 10}, time_budget_s=5)
        diff = time.time() - start
        self.assertLess(diff, 10)

        # Combined stopper. Shorter timeout should win.
        start = time.time()
        tune.run(
            "f1", stop=TimeoutStopper(10), time_budget_s=datetime.timedelta(seconds=3)
        )
        diff = time.time() - start
        self.assertLess(diff, 9)

    def testInfiniteTrials(self):
        def train(config):
            time.sleep(0.5)
            tune.report(np.random.uniform(-10.0, 10.0))

        start = time.time()
        out = tune.run(train, num_samples=-1, time_budget_s=10)
        taken = time.time() - start

        # Allow for init time overhead
        self.assertLessEqual(taken, 20.0)
        self.assertGreaterEqual(len(out.trials), 0)

        status = dict(Counter([trial.status for trial in out.trials]))
        self.assertGreaterEqual(status["TERMINATED"], 1)
        self.assertLessEqual(status.get("PENDING", 0), 1)

    def testMetricCheckingEndToEnd(self):
        def train(config):
            tune.report(val=4, second=8)

        def train2(config):
            return

        os.environ["TUNE_DISABLE_STRICT_METRIC_CHECKING"] = "0"
        # `acc` is not reported, should raise
        with self.assertRaises(TuneError):
            # The trial runner raises a ValueError, but the experiment fails
            # with a TuneError
            tune.run(train, metric="acc")

        # `val` is reported, should not raise
        tune.run(train, metric="val")

        # Run does not report anything, should not raise
        tune.run(train2, metric="val")

        # Only the scheduler requires a metric
        with self.assertRaises(TuneError):
            tune.run(train, scheduler=AsyncHyperBandScheduler(metric="acc", mode="max"))

        tune.run(train, scheduler=AsyncHyperBandScheduler(metric="val", mode="max"))

        # Only the search alg requires a metric
        with self.assertRaises(TuneError):
            tune.run(
                train,
                config={"a": tune.choice([1, 2])},
                search_alg=HyperOptSearch(metric="acc", mode="max"),
            )

        # Metric is passed
        tune.run(
            train,
            config={"a": tune.choice([1, 2])},
            search_alg=HyperOptSearch(metric="val", mode="max"),
        )

        os.environ["TUNE_DISABLE_STRICT_METRIC_CHECKING"] = "1"
        # With strict metric checking disabled, this should not raise
        tune.run(train, metric="acc")

    def testTrialDirCreation(self):
        def test_trial_dir(config):
            return 1.0

        # Per default, the directory should be named `test_trial_dir_{date}`
        with tempfile.TemporaryDirectory() as tmp_dir:
            tune.run(test_trial_dir, local_dir=tmp_dir)

            subdirs = list(os.listdir(tmp_dir))
            self.assertNotIn("test_trial_dir", subdirs)
            found = False
            for subdir in subdirs:
                if subdir.startswith("test_trial_dir_"):  # Date suffix
                    found = True
                    break
            self.assertTrue(found)

        # If we set an explicit name, no date should be appended
        with tempfile.TemporaryDirectory() as tmp_dir:
            tune.run(test_trial_dir, local_dir=tmp_dir, name="my_test_exp")

            subdirs = list(os.listdir(tmp_dir))
            self.assertIn("my_test_exp", subdirs)
            found = False
            for subdir in subdirs:
                if subdir.startswith("my_test_exp_"):  # Date suffix
                    found = True
                    break
            self.assertFalse(found)

        # Don't append date if we set the env variable
        os.environ["TUNE_DISABLE_DATED_SUBDIR"] = "1"
        with tempfile.TemporaryDirectory() as tmp_dir:
            tune.run(test_trial_dir, local_dir=tmp_dir)

            subdirs = list(os.listdir(tmp_dir))
            self.assertIn("test_trial_dir", subdirs)
            found = False
            for subdir in subdirs:
                if subdir.startswith("test_trial_dir_"):  # Date suffix
                    found = True
                    break
            self.assertFalse(found)

    def testWithParameters(self):
        class Data:
            def __init__(self):
                self.data = [0] * 500_000

        data = Data()
        data.data[100] = 1

        class TestTrainable(Trainable):
            def setup(self, config, data):
                self.data = data.data
                self.data[101] = 2  # Changes are local

            def step(self):
                return dict(metric=len(self.data), hundred=self.data[100], done=True)

        trial_1, trial_2 = tune.run(
            tune.with_parameters(TestTrainable, data=data), num_samples=2
        ).trials

        self.assertEqual(data.data[101], 0)
        self.assertEqual(trial_1.last_result["metric"], 500_000)
        self.assertEqual(trial_1.last_result["hundred"], 1)
        self.assertEqual(trial_2.last_result["metric"], 500_000)
        self.assertEqual(trial_2.last_result["hundred"], 1)
        self.assertTrue(str(trial_1).startswith("TestTrainable"))

    def testWithParameters2(self):
        class Data:
            def __init__(self):
                import numpy as np

                self.data = np.random.rand((2 * 1024 * 1024))

        class TestTrainable(Trainable):
            def setup(self, config, data):
                self.data = data.data

            def step(self):
                return dict(metric=len(self.data), done=True)

        trainable = tune.with_parameters(TestTrainable, data=Data())
        # ray.cloudpickle will crash for some reason
        import cloudpickle as cp

        dumped = cp.dumps(trainable)
        assert sys.getsizeof(dumped) < 100 * 1024

    def testWithParameters3(self):
        class Data:
            def __init__(self):
                import numpy as np

                self.data = np.random.rand((2 * 1024 * 1024))

        class TestTrainable(Trainable):
            def setup(self, config, data):
                self.data = data.data

            def step(self):
                return dict(metric=len(self.data), done=True)

        new_data = Data()
        ref = ray.put(new_data)
        trainable = tune.with_parameters(TestTrainable, data=ref)
        # ray.cloudpickle will crash for some reason
        import cloudpickle as cp

        dumped = cp.dumps(trainable)
        assert sys.getsizeof(dumped) < 100 * 1024


class SerializabilityTest(unittest.TestCase):
    @classmethod
    def setUpClass(cls):
        ray.init(local_mode=True)

    @classmethod
    def tearDownClass(cls):
        ray.shutdown()

    def tearDown(self):
        if "RAY_PICKLE_VERBOSE_DEBUG" in os.environ:
            del os.environ["RAY_PICKLE_VERBOSE_DEBUG"]

    def testNotRaisesNonserializable(self):
        import threading

        lock = threading.Lock()

        def train(config):
            print(lock)
            tune.report(val=4, second=8)

        with self.assertRaisesRegex(TypeError, "RAY_PICKLE_VERBOSE_DEBUG"):
            # The trial runner raises a ValueError, but the experiment fails
            # with a TuneError
            tune.run(train, metric="acc")

    def testRaisesNonserializable(self):
        os.environ["RAY_PICKLE_VERBOSE_DEBUG"] = "1"
        import threading

        lock = threading.Lock()

        def train(config):
            print(lock)
            tune.report(val=4, second=8)

        with self.assertRaises(TypeError) as cm:
            # The trial runner raises a ValueError, but the experiment fails
            # with a TuneError
            tune.run(train, metric="acc")
        msg = cm.exception.args[0]
        assert "RAY_PICKLE_VERBOSE_DEBUG" not in msg
        assert "thread.lock" in msg


class ShimCreationTest(unittest.TestCase):
    def testCreateScheduler(self):
        kwargs = {"metric": "metric_foo", "mode": "min"}

        scheduler = "async_hyperband"
        shim_scheduler = tune.create_scheduler(scheduler, **kwargs)
        real_scheduler = AsyncHyperBandScheduler(**kwargs)
        assert type(shim_scheduler) is type(real_scheduler)

    def testCreateSearcher(self):
        kwargs = {"metric": "metric_foo", "mode": "min"}

        searcher_ax = "ax"
        shim_searcher_ax = tune.create_searcher(searcher_ax, **kwargs)
        real_searcher_ax = AxSearch(space=[], **kwargs)
        assert type(shim_searcher_ax) is type(real_searcher_ax)

        searcher_hyperopt = "hyperopt"
        shim_searcher_hyperopt = tune.create_searcher(searcher_hyperopt, **kwargs)
        real_searcher_hyperopt = HyperOptSearch({}, **kwargs)
        assert type(shim_searcher_hyperopt) is type(real_searcher_hyperopt)

    def testExtraParams(self):
        kwargs = {"metric": "metric_foo", "mode": "min", "extra_param": "test"}

        scheduler = "async_hyperband"
        tune.create_scheduler(scheduler, **kwargs)

        searcher_ax = "ax"
        tune.create_searcher(searcher_ax, **kwargs)


class ApiTestFast(unittest.TestCase):
    @classmethod
    def setUpClass(cls):
        ray.init(num_cpus=4, num_gpus=0, local_mode=True, include_dashboard=False)

    @classmethod
    def tearDownClass(cls):
        ray.shutdown()
        _register_all()

    def setUp(self):
        self.tmpdir = tempfile.mkdtemp()

    def tearDown(self):
        shutil.rmtree(self.tmpdir)

    def testNestedResults(self):
        def create_result(i):
            return {"test": {"1": {"2": {"3": i, "4": False}}}}

        flattened_keys = list(flatten_dict(create_result(0)))

        class _MockScheduler(FIFOScheduler):
            results = []

            def on_trial_result(self, trial_runner, trial, result):
                self.results += [result]
                return TrialScheduler.CONTINUE

            def on_trial_complete(self, trial_runner, trial, result):
                self.complete_result = result

        def train(config, reporter):
            for i in range(100):
                reporter(**create_result(i))

        algo = _MockSuggestionAlgorithm()
        scheduler = _MockScheduler()
        [trial] = tune.run(
            train, scheduler=scheduler, search_alg=algo, stop={"test/1/2/3": 20}
        ).trials
        self.assertEqual(trial.status, Trial.TERMINATED)
        self.assertEqual(trial.last_result["test"]["1"]["2"]["3"], 20)
        self.assertEqual(trial.last_result["test"]["1"]["2"]["4"], False)
        self.assertEqual(trial.last_result[TRAINING_ITERATION], 21)
        self.assertEqual(len(scheduler.results), 20)
        self.assertTrue(
            all(set(result) >= set(flattened_keys) for result in scheduler.results)
        )
        self.assertTrue(set(scheduler.complete_result) >= set(flattened_keys))
        self.assertEqual(len(algo.results), 20)
        self.assertTrue(
            all(set(result) >= set(flattened_keys) for result in algo.results)
        )
        with self.assertRaises(TuneError):
            [trial] = tune.run(train, stop={"1/2/3": 20})
        with self.assertRaises(TuneError):
            [trial] = tune.run(train, stop={"test": 1}).trials

    def testIterationCounter(self):
        def train(config, reporter):
            for i in range(100):
                reporter(itr=i, timesteps_this_iter=1)

        register_trainable("exp", train)
        config = {
            "my_exp": {
                "run": "exp",
                "config": {
                    "iterations": 100,
                },
                "stop": {"timesteps_total": 100},
            }
        }
        [trial] = run_experiments(config)
        self.assertEqual(trial.status, Trial.TERMINATED)
        self.assertEqual(trial.last_result[TRAINING_ITERATION], 100)
        self.assertEqual(trial.last_result["itr"], 99)

    def testErrorReturn(self):
        def train(config, reporter):
            raise Exception("uh oh")

        register_trainable("f1", train)

        def f():
            run_experiments(
                {
                    "foo": {
                        "run": "f1",
                    }
                }
            )

        self.assertRaises(TuneError, f)

    def testSuccess(self):
        def train(config, reporter):
            for i in range(100):
                reporter(timesteps_total=i)

        register_trainable("f1", train)
        [trial] = run_experiments(
            {
                "foo": {
                    "run": "f1",
                }
            }
        )
        self.assertEqual(trial.status, Trial.TERMINATED)
        self.assertEqual(trial.last_result[TIMESTEPS_TOTAL], 99)

    def testNoRaiseFlag(self):
        def train(config, reporter):
            raise Exception()

        register_trainable("f1", train)

        [trial] = run_experiments(
            {
                "foo": {
                    "run": "f1",
                }
            },
            raise_on_failed_trial=False,
        )
        self.assertEqual(trial.status, Trial.ERROR)

    def testReportInfinity(self):
        def train(config, reporter):
            for _ in range(100):
                reporter(mean_accuracy=float("inf"))

        register_trainable("f1", train)
        [trial] = run_experiments(
            {
                "foo": {
                    "run": "f1",
                }
            }
        )
        self.assertEqual(trial.status, Trial.TERMINATED)
        self.assertEqual(trial.last_result["mean_accuracy"], float("inf"))

    def testSearcherSchedulerStr(self):
        def train(config):
            tune.report(metric=1)

        capture = {}

        class MockTrialRunner(TrialRunner):
            def __init__(
                self,
                search_alg=None,
                scheduler=None,
                local_checkpoint_dir=None,
                remote_checkpoint_dir=None,
                sync_config=None,
                stopper=None,
                resume=False,
                server_port=None,
                fail_fast=False,
                checkpoint_period=None,
                trial_executor=None,
                callbacks=None,
                metric=None,
                driver_sync_trial_checkpoints=True,
            ):
                # should be converted from strings at this case
                # and not None
                capture["search_alg"] = search_alg
                capture["scheduler"] = scheduler
                super().__init__(
                    search_alg=search_alg,
                    scheduler=scheduler,
                    local_checkpoint_dir=local_checkpoint_dir,
                    remote_checkpoint_dir=remote_checkpoint_dir,
                    sync_config=sync_config,
                    stopper=stopper,
                    resume=resume,
                    server_port=server_port,
                    fail_fast=fail_fast,
                    checkpoint_period=checkpoint_period,
                    trial_executor=trial_executor,
                    callbacks=callbacks,
                    metric=metric,
                    driver_sync_trial_checkpoints=True,
                )

        with patch("ray.tune.tune.TrialRunner", MockTrialRunner):
            tune.run(
                train,
                search_alg="random",
                scheduler="async_hyperband",
                metric="metric",
                mode="max",
                stop={TRAINING_ITERATION: 1},
            )

        self.assertIsInstance(capture["search_alg"], BasicVariantGenerator)
        self.assertIsInstance(capture["scheduler"], AsyncHyperBandScheduler)


class MaxConcurrentTrialsTest(unittest.TestCase):
    @classmethod
    def setUpClass(cls):
        ray.init(num_cpus=4, num_gpus=0, local_mode=False, include_dashboard=False)

    @classmethod
    def tearDownClass(cls):
        ray.shutdown()
        _register_all()

    def setUp(self):
        self.tmpdir = tempfile.mkdtemp()

    def tearDown(self):
        shutil.rmtree(self.tmpdir)

    def testMaxConcurrentTrials(self):
        def train(config):
            tune.report(metric=1)

        capture = {}

        class MockTrialRunner(TrialRunner):
            def __init__(
                self,
                search_alg=None,
                scheduler=None,
                local_checkpoint_dir=None,
                remote_checkpoint_dir=None,
                sync_config=None,
                stopper=None,
                resume=False,
                server_port=None,
                fail_fast=False,
                checkpoint_period=None,
                trial_executor=None,
                callbacks=None,
                metric=None,
                driver_sync_trial_checkpoints=True,
            ):
                capture["search_alg"] = search_alg
                capture["scheduler"] = scheduler
                super().__init__(
                    search_alg=search_alg,
                    scheduler=scheduler,
                    local_checkpoint_dir=local_checkpoint_dir,
                    remote_checkpoint_dir=remote_checkpoint_dir,
                    sync_config=sync_config,
                    stopper=stopper,
                    resume=resume,
                    server_port=server_port,
                    fail_fast=fail_fast,
                    checkpoint_period=checkpoint_period,
                    trial_executor=trial_executor,
                    callbacks=callbacks,
                    metric=metric,
                    driver_sync_trial_checkpoints=driver_sync_trial_checkpoints,
                )

        with patch("ray.tune.tune.TrialRunner", MockTrialRunner):
            tune.run(
                train,
                config={"a": tune.randint(0, 2)},
                metric="metric",
                mode="max",
                stop={TRAINING_ITERATION: 1},
            )

            self.assertIsInstance(capture["search_alg"], BasicVariantGenerator)
            self.assertEqual(capture["search_alg"].max_concurrent, 0)

            tune.run(
                train,
                max_concurrent_trials=2,
                config={"a": tune.randint(0, 2)},
                metric="metric",
                mode="max",
                stop={TRAINING_ITERATION: 1},
            )

            self.assertIsInstance(capture["search_alg"], BasicVariantGenerator)
            self.assertEqual(capture["search_alg"].max_concurrent, 2)

            tune.run(
                train,
                search_alg=HyperOptSearch(),
                config={"a": tune.randint(0, 2)},
                metric="metric",
                mode="max",
                stop={TRAINING_ITERATION: 1},
            )

            self.assertIsInstance(capture["search_alg"].searcher, HyperOptSearch)

            tune.run(
                train,
                search_alg=HyperOptSearch(),
                max_concurrent_trials=2,
                config={"a": tune.randint(0, 2)},
                metric="metric",
                mode="max",
                stop={TRAINING_ITERATION: 1},
            )

            self.assertIsInstance(capture["search_alg"].searcher, ConcurrencyLimiter)
            self.assertEqual(capture["search_alg"].searcher.max_concurrent, 2)

            # max_concurrent_trials should not override ConcurrencyLimiter
            with self.assertRaisesRegex(ValueError, "max_concurrent_trials"):
                tune.run(
                    train,
                    search_alg=ConcurrencyLimiter(HyperOptSearch(), max_concurrent=3),
                    max_concurrent_trials=2,
                    config={"a": tune.randint(0, 2)},
                    metric="metric",
                    mode="max",
                    stop={TRAINING_ITERATION: 1},
                )


if __name__ == "__main__":
    import pytest

    sys.exit(pytest.main(["-v", __file__]))
=======
import pickle
from collections import Counter
import copy
from functools import partial
import gym
import numpy as np
import os
import shutil
import sys
import tempfile
import time
import unittest
from unittest.mock import patch

import ray
from ray import tune
from ray.rllib import _register_all
from ray.tune import (
    register_env,
    register_trainable,
    run,
    run_experiments,
    Trainable,
    TuneError,
    Stopper,
)
from ray.tune.callback import Callback
from ray.tune.experiment import Experiment
from ray.tune.function_runner import wrap_function
from ray.tune.logger import Logger
from ray.tune.ray_trial_executor import noop_logger_creator
from ray.tune.resources import Resources
from ray.tune.result import (
    TIMESTEPS_TOTAL,
    DONE,
    HOSTNAME,
    NODE_IP,
    PID,
    EPISODES_TOTAL,
    TRAINING_ITERATION,
    TIMESTEPS_THIS_ITER,
    TIME_THIS_ITER_S,
    TIME_TOTAL_S,
    TRIAL_ID,
    EXPERIMENT_TAG,
)
from ray.tune.schedulers import TrialScheduler, FIFOScheduler, AsyncHyperBandScheduler
from ray.tune.stopper import (
    MaximumIterationStopper,
    TrialPlateauStopper,
    ExperimentPlateauStopper,
)
from ray.tune.suggest import BasicVariantGenerator, grid_search
from ray.tune.suggest.hyperopt import HyperOptSearch
from ray.tune.suggest.ax import AxSearch
from ray.tune.suggest._mock import _MockSuggestionAlgorithm
from ray.tune.suggest.suggestion import ConcurrencyLimiter
from ray.tune.sync_client import CommandBasedClient
from ray.tune.trial import Trial
from ray.tune.trial_runner import TrialRunner
from ray.tune.utils import flatten_dict, get_pinned_object, pin_in_object_store
from ray.tune.utils.mock import mock_storage_client, MOCK_REMOTE_DIR
from ray.tune.utils.placement_groups import PlacementGroupFactory


class TrainableFunctionApiTest(unittest.TestCase):
    def setUp(self):
        ray.init(num_cpus=4, num_gpus=0, object_store_memory=150 * 1024 * 1024)
        self.tmpdir = tempfile.mkdtemp()

    def tearDown(self):
        ray.shutdown()
        _register_all()  # re-register the evicted objects
        shutil.rmtree(self.tmpdir)

    def checkAndReturnConsistentLogs(self, results, sleep_per_iter=None):
        """Checks logging is the same between APIs.

        Ignore "DONE" for logging but checks that the
        scheduler is notified properly with the last result.
        """
        class_results = copy.deepcopy(results)
        function_results = copy.deepcopy(results)

        class_output = []
        function_output = []
        scheduler_notif = []

        class MockScheduler(FIFOScheduler):
            def on_trial_complete(self, runner, trial, result):
                scheduler_notif.append(result)

        class ClassAPILogger(Logger):
            def on_result(self, result):
                class_output.append(result)

        class FunctionAPILogger(Logger):
            def on_result(self, result):
                function_output.append(result)

        class _WrappedTrainable(Trainable):
            def setup(self, config):
                del config
                self._result_iter = copy.deepcopy(class_results)

            def step(self):
                if sleep_per_iter:
                    time.sleep(sleep_per_iter)
                res = self._result_iter.pop(0)  # This should not fail
                if not self._result_iter:  # Mark "Done" for last result
                    res[DONE] = True
                return res

        def _function_trainable(config, reporter):
            for result in function_results:
                if sleep_per_iter:
                    time.sleep(sleep_per_iter)
                reporter(**result)

        class_trainable_name = "class_trainable"
        register_trainable(class_trainable_name, _WrappedTrainable)

        [trial1] = run(
            _function_trainable,
            loggers=[FunctionAPILogger],
            raise_on_failed_trial=False,
            scheduler=MockScheduler(),
        ).trials

        [trial2] = run(
            class_trainable_name,
            loggers=[ClassAPILogger],
            raise_on_failed_trial=False,
            scheduler=MockScheduler(),
        ).trials

        trials = [trial1, trial2]

        # Ignore these fields
        NO_COMPARE_FIELDS = {
            HOSTNAME,
            NODE_IP,
            TRIAL_ID,
            EXPERIMENT_TAG,
            PID,
            TIME_THIS_ITER_S,
            TIME_TOTAL_S,
            DONE,  # This is ignored because FunctionAPI has different handling
            "timestamp",
            "time_since_restore",
            "experiment_id",
            "date",
        }

        self.assertEqual(len(class_output), len(results))
        self.assertEqual(len(function_output), len(results))

        def as_comparable_result(result):
            return {k: v for k, v in result.items() if k not in NO_COMPARE_FIELDS}

        function_comparable = [
            as_comparable_result(result) for result in function_output
        ]
        class_comparable = [as_comparable_result(result) for result in class_output]

        self.assertEqual(function_comparable, class_comparable)

        self.assertEqual(sum(t.get(DONE) for t in scheduler_notif), 2)
        self.assertEqual(
            as_comparable_result(scheduler_notif[0]),
            as_comparable_result(scheduler_notif[1]),
        )

        # Make sure the last result is the same.
        self.assertEqual(
            as_comparable_result(trials[0].last_result),
            as_comparable_result(trials[1].last_result),
        )

        return function_output, trials

    def testPinObject(self):
        X = pin_in_object_store("hello")

        @ray.remote
        def f():
            return get_pinned_object(X)

        self.assertEqual(ray.get(f.remote()), "hello")

    def testFetchPinned(self):
        X = pin_in_object_store("hello")

        def train(config, reporter):
            get_pinned_object(X)
            reporter(timesteps_total=100, done=True)

        register_trainable("f1", train)
        [trial] = run_experiments(
            {
                "foo": {
                    "run": "f1",
                }
            }
        )
        self.assertEqual(trial.status, Trial.TERMINATED)
        self.assertEqual(trial.last_result[TIMESTEPS_TOTAL], 100)

    def testRegisterEnv(self):
        register_env("foo", lambda: None)
        self.assertRaises(TypeError, lambda: register_env("foo", 2))

    def testRegisterEnvOverwrite(self):
        def train(config, reporter):
            reporter(timesteps_total=100, done=True)

        def train2(config, reporter):
            reporter(timesteps_total=200, done=True)

        register_trainable("f1", train)
        register_trainable("f1", train2)
        [trial] = run_experiments(
            {
                "foo": {
                    "run": "f1",
                }
            }
        )
        self.assertEqual(trial.status, Trial.TERMINATED)
        self.assertEqual(trial.last_result[TIMESTEPS_TOTAL], 200)

    def testRegisterTrainable(self):
        def train(config, reporter):
            pass

        class A:
            pass

        class B(Trainable):
            pass

        register_trainable("foo", train)
        Experiment("test", train)
        register_trainable("foo", B)
        Experiment("test", B)
        self.assertRaises(TypeError, lambda: register_trainable("foo", B()))
        self.assertRaises(TuneError, lambda: Experiment("foo", B()))
        self.assertRaises(TypeError, lambda: register_trainable("foo", A))
        self.assertRaises(TypeError, lambda: Experiment("foo", A))

    def testRegisterTrainableThrice(self):
        def train(config, reporter):
            pass

        register_trainable("foo", train)
        register_trainable("foo", train)
        register_trainable("foo", train)

    def testTrainableCallable(self):
        def dummy_fn(config, reporter, steps):
            reporter(timesteps_total=steps, done=True)

        from functools import partial

        steps = 500
        register_trainable("test", partial(dummy_fn, steps=steps))
        [trial] = run_experiments(
            {
                "foo": {
                    "run": "test",
                }
            }
        )
        self.assertEqual(trial.status, Trial.TERMINATED)
        self.assertEqual(trial.last_result[TIMESTEPS_TOTAL], steps)
        [trial] = tune.run(partial(dummy_fn, steps=steps)).trials
        self.assertEqual(trial.status, Trial.TERMINATED)
        self.assertEqual(trial.last_result[TIMESTEPS_TOTAL], steps)

    def testBuiltInTrainableResources(self):
        class B(Trainable):
            @classmethod
            def default_resource_request(cls, config):
                return Resources(cpu=config["cpu"], gpu=config["gpu"])

            def step(self):
                return {"timesteps_this_iter": 1, "done": True}

        register_trainable("B", B)

        def f(cpus, gpus):
            return run_experiments(
                {
                    "foo": {
                        "run": "B",
                        "config": {
                            "cpu": cpus,
                            "gpu": gpus,
                        },
                    }
                },
            )[0]

        # TODO(xwjiang): https://github.com/ray-project/ray/issues/19959
        # self.assertEqual(f(0, 0).status, Trial.TERMINATED)

        # TODO(xwjiang): Make FailureInjectorCallback a test util.
        class FailureInjectorCallback(Callback):
            """Adds random failure injection to the TrialExecutor."""

            def __init__(self, steps=4):
                self._step = 0
                self.steps = steps

            def on_step_begin(self, iteration, trials, **info):
                self._step += 1
                if self._step >= self.steps:
                    raise RuntimeError

        def g(cpus, gpus):
            return run_experiments(
                {
                    "foo": {
                        "run": "B",
                        "config": {
                            "cpu": cpus,
                            "gpu": gpus,
                        },
                    }
                },
                callbacks=[FailureInjectorCallback()],
            )[0]

        # Too large resource requests are infeasible
        # TODO(xwjiang): Throw TuneError after https://github.com/ray-project/ray/issues/19985.  # noqa
        os.environ["TUNE_WARN_INSUFFICENT_RESOURCE_THRESHOLD_S"] = "0"

        with self.assertRaises(RuntimeError), patch.object(
            ray.tune.trial_executor.logger, "warning"
        ) as warn_mock:
            self.assertRaises(TuneError, lambda: g(100, 100))
            assert warn_mock.assert_called_once()

        with self.assertRaises(RuntimeError), patch.object(
            ray.tune.trial_executor.logger, "warning"
        ) as warn_mock:
            self.assertRaises(TuneError, lambda: g(0, 100))
            assert warn_mock.assert_called_once()

        with self.assertRaises(RuntimeError), patch.object(
            ray.tune.trial_executor.logger, "warning"
        ) as warn_mock:
            self.assertRaises(TuneError, lambda: g(100, 0))
            assert warn_mock.assert_called_once()

    def testRewriteEnv(self):
        def train(config, reporter):
            reporter(timesteps_total=1)

        register_trainable("f1", train)

        [trial] = run_experiments(
            {
                "foo": {
                    "run": "f1",
                    "env": "CartPole-v0",
                }
            }
        )
        self.assertEqual(trial.config["env"], "CartPole-v0")

    def testConfigPurity(self):
        def train(config, reporter):
            assert config == {"a": "b"}, config
            reporter(timesteps_total=1)

        register_trainable("f1", train)
        run_experiments(
            {
                "foo": {
                    "run": "f1",
                    "config": {"a": "b"},
                }
            }
        )

    def testLogdir(self):
        def train(config, reporter):
            assert (
                os.path.join(ray._private.utils.get_user_temp_dir(), "logdir", "foo")
                in os.getcwd()
            ), os.getcwd()
            reporter(timesteps_total=1)

        register_trainable("f1", train)
        run_experiments(
            {
                "foo": {
                    "run": "f1",
                    "local_dir": os.path.join(
                        ray._private.utils.get_user_temp_dir(), "logdir"
                    ),
                    "config": {"a": "b"},
                }
            }
        )

    def testLogdirStartingWithTilde(self):
        local_dir = "~/ray_results/local_dir"

        def train(config, reporter):
            cwd = os.getcwd()
            assert cwd.startswith(os.path.expanduser(local_dir)), cwd
            assert not cwd.startswith("~"), cwd
            reporter(timesteps_total=1)

        register_trainable("f1", train)
        run_experiments(
            {
                "foo": {
                    "run": "f1",
                    "local_dir": local_dir,
                    "config": {"a": "b"},
                }
            }
        )

    def testLongFilename(self):
        def train(config, reporter):
            assert (
                os.path.join(ray._private.utils.get_user_temp_dir(), "logdir", "foo")
                in os.getcwd()
            ), os.getcwd()
            reporter(timesteps_total=1)

        register_trainable("f1", train)
        run_experiments(
            {
                "foo": {
                    "run": "f1",
                    "local_dir": os.path.join(
                        ray._private.utils.get_user_temp_dir(), "logdir"
                    ),
                    "config": {
                        "a" * 50: tune.sample_from(lambda spec: 5.0 / 7),
                        "b" * 50: tune.sample_from(lambda spec: "long" * 40),
                    },
                }
            }
        )

    def testBadParams(self):
        def f():
            run_experiments({"foo": {}})

        self.assertRaises(TuneError, f)

    def testBadParams2(self):
        def f():
            run_experiments(
                {
                    "foo": {
                        "run": "asdf",
                        "bah": "this param is not allowed",
                    }
                }
            )

        self.assertRaises(TuneError, f)

    def testBadParams3(self):
        def f():
            run_experiments(
                {
                    "foo": {
                        "run": grid_search("invalid grid search"),
                    }
                }
            )

        self.assertRaises(TuneError, f)

    def testBadParams4(self):
        def f():
            run_experiments(
                {
                    "foo": {
                        "run": "asdf",
                    }
                }
            )

        self.assertRaises(TuneError, f)

    def testBadParams5(self):
        def f():
            run_experiments({"foo": {"run": "__fake", "stop": {"asdf": 1}}})

        self.assertRaises(TuneError, f)

    def testBadParams6(self):
        def f():
            run_experiments({"foo": {"run": "PPO", "resources_per_trial": {"asdf": 1}}})

        self.assertRaises(TuneError, f)

    def testBadStoppingReturn(self):
        def train(config, reporter):
            reporter()

        register_trainable("f1", train)

        def f():
            run_experiments(
                {
                    "foo": {
                        "run": "f1",
                        "stop": {"time": 10},
                    }
                }
            )

        self.assertRaises(TuneError, f)

    def testNestedStoppingReturn(self):
        def train(config, reporter):
            for i in range(10):
                reporter(test={"test1": {"test2": i}})

        with self.assertRaises(TuneError):
            [trial] = tune.run(train, stop={"test": {"test1": {"test2": 6}}}).trials
        [trial] = tune.run(train, stop={"test/test1/test2": 6}).trials
        self.assertEqual(trial.last_result["training_iteration"], 7)

    def testStoppingFunction(self):
        def train(config, reporter):
            for i in range(10):
                reporter(test=i)

        def stop(trial_id, result):
            return result["test"] > 6

        [trial] = tune.run(train, stop=stop).trials
        self.assertEqual(trial.last_result["training_iteration"], 8)

    def testStoppingMemberFunction(self):
        def train(config, reporter):
            for i in range(10):
                reporter(test=i)

        class Stopclass:
            def stop(self, trial_id, result):
                return result["test"] > 6

        [trial] = tune.run(train, stop=Stopclass().stop).trials
        self.assertEqual(trial.last_result["training_iteration"], 8)

    def testStopper(self):
        def train(config, reporter):
            for i in range(10):
                reporter(test=i)

        class CustomStopper(Stopper):
            def __init__(self):
                self._count = 0

            def __call__(self, trial_id, result):
                print("called")
                self._count += 1
                return result["test"] > 6

            def stop_all(self):
                return self._count > 5

        trials = tune.run(train, num_samples=5, stop=CustomStopper()).trials
        self.assertTrue(all(t.status == Trial.TERMINATED for t in trials))
        self.assertTrue(
            any(t.last_result.get("training_iteration") is None for t in trials)
        )

    def testEarlyStopping(self):
        def train(config, reporter):
            reporter(test=0)

        top = 3

        with self.assertRaises(ValueError):
            ExperimentPlateauStopper("test", top=0)
        with self.assertRaises(ValueError):
            ExperimentPlateauStopper("test", top="0")
        with self.assertRaises(ValueError):
            ExperimentPlateauStopper("test", std=0)
        with self.assertRaises(ValueError):
            ExperimentPlateauStopper("test", patience=-1)
        with self.assertRaises(ValueError):
            ExperimentPlateauStopper("test", std="0")
        with self.assertRaises(ValueError):
            ExperimentPlateauStopper("test", mode="0")

        stopper = ExperimentPlateauStopper("test", top=top, mode="min")

        analysis = tune.run(train, num_samples=10, stop=stopper)
        self.assertTrue(all(t.status == Trial.TERMINATED for t in analysis.trials))
        self.assertTrue(len(analysis.dataframe(metric="test", mode="max")) <= top)

        patience = 5
        stopper = ExperimentPlateauStopper(
            "test", top=top, mode="min", patience=patience
        )

        analysis = tune.run(train, num_samples=20, stop=stopper)
        self.assertTrue(all(t.status == Trial.TERMINATED for t in analysis.trials))
        self.assertTrue(len(analysis.dataframe(metric="test", mode="max")) <= patience)

        stopper = ExperimentPlateauStopper("test", top=top, mode="min")

        analysis = tune.run(train, num_samples=10, stop=stopper)
        self.assertTrue(all(t.status == Trial.TERMINATED for t in analysis.trials))
        self.assertTrue(len(analysis.dataframe(metric="test", mode="max")) <= top)

    def testBadStoppingFunction(self):
        def train(config, reporter):
            for i in range(10):
                reporter(test=i)

        class CustomStopper:
            def stop(self, result):
                return result["test"] > 6

        def stop(result):
            return result["test"] > 6

        with self.assertRaises(TuneError):
            tune.run(train, stop=CustomStopper().stop)
        with self.assertRaises(TuneError):
            tune.run(train, stop=stop)

    def testMaximumIterationStopper(self):
        def train(config):
            for i in range(10):
                tune.report(it=i)

        stopper = MaximumIterationStopper(max_iter=6)

        out = tune.run(train, stop=stopper)
        self.assertEqual(out.trials[0].last_result[TRAINING_ITERATION], 6)

    def testTrialPlateauStopper(self):
        def train(config):
            tune.report(10.0)
            tune.report(11.0)
            tune.report(12.0)
            for i in range(10):
                tune.report(20.0)

        # num_results = 4, no other constraints --> early stop after 7
        stopper = TrialPlateauStopper(metric="_metric", num_results=4)

        out = tune.run(train, stop=stopper)
        self.assertEqual(out.trials[0].last_result[TRAINING_ITERATION], 7)

        # num_results = 4, grace period 9 --> early stop after 9
        stopper = TrialPlateauStopper(metric="_metric", num_results=4, grace_period=9)

        out = tune.run(train, stop=stopper)
        self.assertEqual(out.trials[0].last_result[TRAINING_ITERATION], 9)

        # num_results = 4, min_metric = 22 --> full 13 iterations
        stopper = TrialPlateauStopper(
            metric="_metric", num_results=4, metric_threshold=22.0, mode="max"
        )

        out = tune.run(train, stop=stopper)
        self.assertEqual(out.trials[0].last_result[TRAINING_ITERATION], 13)

    def testCustomTrialDir(self):
        def train(config):
            for i in range(10):
                tune.report(test=i)

        custom_name = "TRAIL_TRIAL"

        def custom_trial_dir(trial):
            return custom_name

        trials = tune.run(
            train,
            config={"t1": tune.grid_search([1, 2, 3])},
            trial_dirname_creator=custom_trial_dir,
            local_dir=self.tmpdir,
        ).trials
        logdirs = {t.logdir for t in trials}
        assert len(logdirs) == 3
        assert all(custom_name in dirpath for dirpath in logdirs)

    def testTrialDirRegression(self):
        def train(config, reporter):
            for i in range(10):
                reporter(test=i)

        trials = tune.run(
            train, config={"t1": tune.grid_search([1, 2, 3])}, local_dir=self.tmpdir
        ).trials
        logdirs = {t.logdir for t in trials}
        for i in [1, 2, 3]:
            assert any(f"t1={i}" in dirpath for dirpath in logdirs)
        for t in trials:
            assert any(t.trainable_name in dirpath for dirpath in logdirs)

    def testEarlyReturn(self):
        def train(config, reporter):
            reporter(timesteps_total=100, done=True)
            time.sleep(99999)

        register_trainable("f1", train)
        [trial] = run_experiments(
            {
                "foo": {
                    "run": "f1",
                }
            }
        )
        self.assertEqual(trial.status, Trial.TERMINATED)
        self.assertEqual(trial.last_result[TIMESTEPS_TOTAL], 100)

    def testReporterNoUsage(self):
        def run_task(config, reporter):
            print("hello")

        experiment = Experiment(run=run_task, name="ray_crash_repro")
        [trial] = ray.tune.run(experiment).trials
        print(trial.last_result)
        self.assertEqual(trial.last_result[DONE], True)

    def testRerun(self):
        tmpdir = tempfile.mkdtemp()
        self.addCleanup(lambda: shutil.rmtree(tmpdir))

        def test(config):
            tid = config["id"]
            fail = config["fail"]
            marker = os.path.join(tmpdir, f"t{tid}-{fail}.log")
            if not os.path.exists(marker) and fail:
                open(marker, "w").close()
                raise ValueError
            for i in range(10):
                time.sleep(0.1)
                tune.report(hello=123)

        config = dict(
            name="hi-2",
            config={
                "fail": tune.grid_search([True, False]),
                "id": tune.grid_search(list(range(5))),
            },
            verbose=1,
            local_dir=tmpdir,
            loggers=None,
        )
        trials = tune.run(test, raise_on_failed_trial=False, **config).trials
        self.assertEqual(Counter(t.status for t in trials)["ERROR"], 5)
        new_trials = tune.run(test, resume="ERRORED_ONLY", **config).trials
        self.assertEqual(Counter(t.status for t in new_trials)["ERROR"], 0)
        self.assertTrue(all(t.last_result.get("hello") == 123 for t in new_trials))

    # Test rerunning rllib trials with ERRORED_ONLY.
    def testRerunRlLib(self):
        class TestEnv(gym.Env):
            counter = 0

            def __init__(self, config):
                self.observation_space = gym.spaces.Discrete(1)
                self.action_space = gym.spaces.Discrete(1)
                TestEnv.counter += 1

            def reset(self):
                return 0

            def step(self, act):
                return [0, 1, True, {}]

        class FailureInjectionCallback(Callback):
            def on_trial_start(self, trials, **info):
                raise RuntimeError

        with self.assertRaises(Exception):
            tune.run(
                "PPO",
                config={
                    "env": TestEnv,
                    "framework": "torch",
                    "num_workers": 0,
                },
                name="my_experiment",
                callbacks=[FailureInjectionCallback()],
                stop={"training_iteration": 1},
            )
        trials = tune.run(
            "PPO",
            config={
                "env": TestEnv,
                "framework": "torch",
                "num_workers": 0,
            },
            name="my_experiment",
            resume="ERRORED_ONLY",
            stop={"training_iteration": 1},
        ).trials
        assert len(trials) == 1 and trials[0].status == Trial.TERMINATED

    def testTrialInfoAccess(self):
        class TestTrainable(Trainable):
            def step(self):
                result = {
                    "name": self.trial_name,
                    "trial_id": self.trial_id,
                    "trial_resources": self.trial_resources,
                }
                print(result)
                return result

        analysis = tune.run(
            TestTrainable,
            stop={TRAINING_ITERATION: 1},
            resources_per_trial=PlacementGroupFactory([{"CPU": 1}]),
        )
        trial = analysis.trials[0]
        self.assertEqual(trial.last_result.get("name"), str(trial))
        self.assertEqual(trial.last_result.get("trial_id"), trial.trial_id)
        self.assertEqual(
            trial.last_result.get("trial_resources"), trial.placement_group_factory
        )

    def testTrialInfoAccessFunction(self):
        def train(config, reporter):
            reporter(
                name=reporter.trial_name,
                trial_id=reporter.trial_id,
                trial_resources=reporter.trial_resources,
            )

        analysis = tune.run(
            train,
            stop={TRAINING_ITERATION: 1},
            resources_per_trial=PlacementGroupFactory([{"CPU": 1}]),
        )
        trial = analysis.trials[0]
        self.assertEqual(trial.last_result.get("name"), str(trial))
        self.assertEqual(trial.last_result.get("trial_id"), trial.trial_id)
        self.assertEqual(
            trial.last_result.get("trial_resources"), trial.placement_group_factory
        )

        def track_train(config):
            tune.report(
                name=tune.get_trial_name(),
                trial_id=tune.get_trial_id(),
                trial_resources=tune.get_trial_resources(),
            )

        analysis = tune.run(
            track_train,
            stop={TRAINING_ITERATION: 1},
            resources_per_trial=PlacementGroupFactory([{"CPU": 1}]),
        )
        trial = analysis.trials[0]
        self.assertEqual(trial.last_result.get("name"), str(trial))
        self.assertEqual(trial.last_result.get("trial_id"), trial.trial_id)
        self.assertEqual(
            trial.last_result.get("trial_resources"), trial.placement_group_factory
        )

    @patch("ray.tune.ray_trial_executor.TRIAL_CLEANUP_THRESHOLD", 3)
    def testLotsOfStops(self):
        class TestTrainable(Trainable):
            def step(self):
                result = {"name": self.trial_name, "trial_id": self.trial_id}
                return result

            def cleanup(self):
                time.sleep(0.3)
                open(os.path.join(self.logdir, "marker"), "a").close()
                return 1

        analysis = tune.run(TestTrainable, num_samples=10, stop={TRAINING_ITERATION: 1})
        for trial in analysis.trials:
            path = os.path.join(trial.logdir, "marker")
            assert os.path.exists(path)

    def testReportTimeStep(self):
        # Test that no timestep count are logged if never the Trainable never
        # returns any.
        results1 = [dict(mean_accuracy=5, done=i == 99) for i in range(100)]
        logs1, _ = self.checkAndReturnConsistentLogs(results1)

        self.assertTrue(all(log[TIMESTEPS_TOTAL] is None for log in logs1))

        # Test that no timesteps_this_iter are logged if only timesteps_total
        # are returned.
        results2 = [dict(timesteps_total=5, done=i == 9) for i in range(10)]
        logs2, _ = self.checkAndReturnConsistentLogs(results2)

        # Re-run the same trials but with added delay. This is to catch some
        # inconsistent timestep counting that was present in the multi-threaded
        # FunctionRunner. This part of the test can be removed once the
        # multi-threaded FunctionRunner is removed from ray/tune.
        # TODO: remove once the multi-threaded function runner is gone.
        logs2, _ = self.checkAndReturnConsistentLogs(results2, 0.5)

        # check all timesteps_total report the same value
        self.assertTrue(all(log[TIMESTEPS_TOTAL] == 5 for log in logs2))
        # check that none of the logs report timesteps_this_iter
        self.assertFalse(any(hasattr(log, TIMESTEPS_THIS_ITER) for log in logs2))

        # Test that timesteps_total and episodes_total are reported when
        # timesteps_this_iter and episodes_this_iter despite only return zeros.
        results3 = [
            dict(timesteps_this_iter=0, episodes_this_iter=0) for i in range(10)
        ]
        logs3, _ = self.checkAndReturnConsistentLogs(results3)

        self.assertTrue(all(log[TIMESTEPS_TOTAL] == 0 for log in logs3))
        self.assertTrue(all(log[EPISODES_TOTAL] == 0 for log in logs3))

        # Test that timesteps_total and episodes_total are properly counted
        # when timesteps_this_iter and episodes_this_iter report non-zero
        # values.
        results4 = [
            dict(timesteps_this_iter=3, episodes_this_iter=i) for i in range(10)
        ]
        logs4, _ = self.checkAndReturnConsistentLogs(results4)

        # The last reported result should not be double-logged.
        self.assertEqual(logs4[-1][TIMESTEPS_TOTAL], 30)
        self.assertNotEqual(logs4[-2][TIMESTEPS_TOTAL], logs4[-1][TIMESTEPS_TOTAL])
        self.assertEqual(logs4[-1][EPISODES_TOTAL], 45)
        self.assertNotEqual(logs4[-2][EPISODES_TOTAL], logs4[-1][EPISODES_TOTAL])

    def testAllValuesReceived(self):
        results1 = [
            dict(timesteps_total=(i + 1), my_score=i ** 2, done=i == 4)
            for i in range(5)
        ]

        logs1, _ = self.checkAndReturnConsistentLogs(results1)

        # check if the correct number of results were reported
        self.assertEqual(len(logs1), len(results1))

        def check_no_missing(reported_result, result):
            common_results = [reported_result[k] == result[k] for k in result]
            return all(common_results)

        # check that no result was dropped or modified
        complete_results = [
            check_no_missing(log, result) for log, result in zip(logs1, results1)
        ]
        self.assertTrue(all(complete_results))

        # check if done was logged exactly once
        self.assertEqual(len([r for r in logs1 if r.get("done")]), 1)

    def testNoDoneReceived(self):
        # repeat same test but without explicitly reporting done=True
        results1 = [dict(timesteps_total=(i + 1), my_score=i ** 2) for i in range(5)]

        logs1, trials = self.checkAndReturnConsistentLogs(results1)

        # check if the correct number of results were reported.
        self.assertEqual(len(logs1), len(results1))

        def check_no_missing(reported_result, result):
            common_results = [reported_result[k] == result[k] for k in result]
            return all(common_results)

        # check that no result was dropped or modified
        complete_results1 = [
            check_no_missing(log, result) for log, result in zip(logs1, results1)
        ]
        self.assertTrue(all(complete_results1))

    def _testDurableTrainable(self, trainable, function=False, cleanup=True):
        sync_client = mock_storage_client()
        mock_get_client = "ray.tune.trainable.get_cloud_sync_client"
        with patch(mock_get_client) as mock_get_cloud_sync_client:
            mock_get_cloud_sync_client.return_value = sync_client
            log_creator = partial(
                noop_logger_creator, logdir="~/tmp/ray_results/exp/trial"
            )
            remote_checkpoint_dir = os.path.join(MOCK_REMOTE_DIR, "exp/trial")
            test_trainable = trainable(
                logger_creator=log_creator, remote_checkpoint_dir=remote_checkpoint_dir
            )
            result = test_trainable.train()
            self.assertEqual(result["metric"], 1)
            checkpoint_path = test_trainable.save()
            result = test_trainable.train()
            self.assertEqual(result["metric"], 2)
            result = test_trainable.train()
            self.assertEqual(result["metric"], 3)
            result = test_trainable.train()
            self.assertEqual(result["metric"], 4)

            shutil.rmtree("~/tmp/ray_results/exp/")
            if not function:
                test_trainable.state["hi"] = 2
                test_trainable.restore(checkpoint_path)
                self.assertEqual(test_trainable.state["hi"], 1)
            else:
                # Cannot re-use function trainable, create new
                tune.session.shutdown()
                test_trainable = trainable(
                    logger_creator=log_creator,
                    remote_checkpoint_dir=remote_checkpoint_dir,
                )
                test_trainable.restore(checkpoint_path)

            result = test_trainable.train()
            self.assertEqual(result["metric"], 2)

        if cleanup:
            self.addCleanup(shutil.rmtree, MOCK_REMOTE_DIR)

    def testDurableTrainableClass(self):
        class TestTrain(Trainable):
            def setup(self, config):
                self.state = {"hi": 1, "iter": 0}

            def step(self):
                self.state["iter"] += 1
                return {
                    "timesteps_this_iter": 1,
                    "metric": self.state["iter"],
                    "done": self.state["iter"] > 3,
                }

            def save_checkpoint(self, path):
                return self.state

            def load_checkpoint(self, state):
                self.state = state

        self._testDurableTrainable(TestTrain)

    def testDurableTrainableFunction(self):
        def test_train(config, checkpoint_dir=None):
            state = {"hi": 1, "iter": 0}
            if checkpoint_dir:
                with open(os.path.join(checkpoint_dir, "ckpt.pkl"), "rb") as fp:
                    state = pickle.load(fp)

            for i in range(4):
                state["iter"] += 1
                with tune.checkpoint_dir(step=state["iter"]) as dir:
                    with open(os.path.join(dir, "ckpt.pkl"), "wb") as fp:
                        pickle.dump(state, fp)
                tune.report(
                    **{
                        "timesteps_this_iter": 1,
                        "metric": state["iter"],
                        "done": state["iter"] > 3,
                    }
                )

        self._testDurableTrainable(wrap_function(test_train), function=True)

    def testDurableTrainableSyncFunction(self):
        """Check custom sync functions in durable trainables"""

        class TestDurable(Trainable):
            def __init__(self, *args, **kwargs):
                # Mock distutils.spawn.find_executable
                # so `aws` command is found
                import distutils.spawn

                distutils.spawn.find_executable = lambda *_, **__: True
                super(TestDurable, self).__init__(*args, **kwargs)

            def check(self):
                return (
                    bool(self.sync_function_tpl)
                    and isinstance(self.storage_client, CommandBasedClient)
                    and "aws" not in self.storage_client.sync_up_template
                )

        class TestTplDurable(TestDurable):
            _sync_function_tpl = "echo static sync {source} {target}"

        upload_dir = "s3://test-bucket/path"

        def _create_remote_actor(trainable_cls, sync_to_cloud):
            """Create a remote trainable actor from an experiment"""
            exp = Experiment(
                name="test_durable_sync",
                run=trainable_cls,
                sync_config=tune.SyncConfig(
                    syncer=sync_to_cloud, upload_dir=upload_dir
                ),
            )

            searchers = BasicVariantGenerator()
            searchers.add_configurations([exp])
            trial = searchers.next_trial()
            cls = trial.get_trainable_cls()
            actor = ray.remote(cls).remote(
                remote_checkpoint_dir=upload_dir,
                sync_function_tpl=trial.sync_function_tpl,
            )
            return actor

        # This actor should create a default aws syncer, so check should fail
        actor1 = _create_remote_actor(TestDurable, None)
        self.assertFalse(ray.get(actor1.check.remote()))

        # This actor should create a custom syncer, so check should pass
        actor2 = _create_remote_actor(TestDurable, "echo test sync {source} {target}")
        self.assertTrue(ray.get(actor2.check.remote()))

        # This actor should create a custom syncer, so check should pass
        actor3 = _create_remote_actor(TestTplDurable, None)
        self.assertTrue(ray.get(actor3.check.remote()))

    def testCheckpointDict(self):
        class TestTrain(Trainable):
            def setup(self, config):
                self.state = {"hi": 1}

            def step(self):
                return {"timesteps_this_iter": 1, "done": True}

            def save_checkpoint(self, path):
                return self.state

            def load_checkpoint(self, state):
                self.state = state

        test_trainable = TestTrain()
        result = test_trainable.save()
        test_trainable.state["hi"] = 2
        test_trainable.restore(result)
        self.assertEqual(test_trainable.state["hi"], 1)

        trials = run_experiments({"foo": {"run": TestTrain, "checkpoint_at_end": True}})
        for trial in trials:
            self.assertEqual(trial.status, Trial.TERMINATED)
            self.assertTrue(trial.has_checkpoint())

    def testMultipleCheckpoints(self):
        class TestTrain(Trainable):
            def setup(self, config):
                self.state = {"hi": 1, "iter": 0}

            def step(self):
                self.state["iter"] += 1
                return {"timesteps_this_iter": 1, "done": True}

            def save_checkpoint(self, path):
                return self.state

            def load_checkpoint(self, state):
                self.state = state

        test_trainable = TestTrain()
        checkpoint_1 = test_trainable.save()
        test_trainable.train()
        checkpoint_2 = test_trainable.save()
        self.assertNotEqual(checkpoint_1, checkpoint_2)
        test_trainable.restore(checkpoint_2)
        self.assertEqual(test_trainable.state["iter"], 1)
        test_trainable.restore(checkpoint_1)
        self.assertEqual(test_trainable.state["iter"], 0)

        trials = run_experiments({"foo": {"run": TestTrain, "checkpoint_at_end": True}})
        for trial in trials:
            self.assertEqual(trial.status, Trial.TERMINATED)
            self.assertTrue(trial.has_checkpoint())

    def testLogToFile(self):
        def train(config, reporter):
            import sys
            from ray import logger

            for i in range(10):
                reporter(timesteps_total=i)
            print("PRINT_STDOUT")
            print("PRINT_STDERR", file=sys.stderr)
            logger.info("LOG_STDERR")

        register_trainable("f1", train)

        # Do not log to file
        [trial] = tune.run("f1", log_to_file=False).trials
        self.assertFalse(os.path.exists(os.path.join(trial.logdir, "stdout")))
        self.assertFalse(os.path.exists(os.path.join(trial.logdir, "stderr")))

        # Log to default files
        [trial] = tune.run("f1", log_to_file=True).trials
        self.assertTrue(os.path.exists(os.path.join(trial.logdir, "stdout")))
        self.assertTrue(os.path.exists(os.path.join(trial.logdir, "stderr")))
        with open(os.path.join(trial.logdir, "stdout"), "rt") as fp:
            content = fp.read()
            self.assertIn("PRINT_STDOUT", content)
        with open(os.path.join(trial.logdir, "stderr"), "rt") as fp:
            content = fp.read()
            self.assertIn("PRINT_STDERR", content)
            self.assertIn("LOG_STDERR", content)

        # Log to one file
        [trial] = tune.run("f1", log_to_file="combined").trials
        self.assertFalse(os.path.exists(os.path.join(trial.logdir, "stdout")))
        self.assertFalse(os.path.exists(os.path.join(trial.logdir, "stderr")))
        self.assertTrue(os.path.exists(os.path.join(trial.logdir, "combined")))
        with open(os.path.join(trial.logdir, "combined"), "rt") as fp:
            content = fp.read()
            self.assertIn("PRINT_STDOUT", content)
            self.assertIn("PRINT_STDERR", content)
            self.assertIn("LOG_STDERR", content)

        # Log to two files
        [trial] = tune.run("f1", log_to_file=("alt.stdout", "alt.stderr")).trials
        self.assertFalse(os.path.exists(os.path.join(trial.logdir, "stdout")))
        self.assertFalse(os.path.exists(os.path.join(trial.logdir, "stderr")))
        self.assertTrue(os.path.exists(os.path.join(trial.logdir, "alt.stdout")))
        self.assertTrue(os.path.exists(os.path.join(trial.logdir, "alt.stderr")))

        with open(os.path.join(trial.logdir, "alt.stdout"), "rt") as fp:
            content = fp.read()
            self.assertIn("PRINT_STDOUT", content)
        with open(os.path.join(trial.logdir, "alt.stderr"), "rt") as fp:
            content = fp.read()
            self.assertIn("PRINT_STDERR", content)
            self.assertIn("LOG_STDERR", content)

    def testTimeout(self):
        from ray.tune.stopper import TimeoutStopper
        import datetime

        def train(config):
            for i in range(20):
                tune.report(metric=i)
                time.sleep(1)

        register_trainable("f1", train)

        start = time.time()
        tune.run("f1", time_budget_s=5)
        diff = time.time() - start
        self.assertLess(diff, 10)

        # Metric should fire first
        start = time.time()
        tune.run("f1", stop={"metric": 3}, time_budget_s=7)
        diff = time.time() - start
        self.assertLess(diff, 7)

        # Timeout should fire first
        start = time.time()
        tune.run("f1", stop={"metric": 10}, time_budget_s=5)
        diff = time.time() - start
        self.assertLess(diff, 10)

        # Combined stopper. Shorter timeout should win.
        start = time.time()
        tune.run(
            "f1", stop=TimeoutStopper(10), time_budget_s=datetime.timedelta(seconds=3)
        )
        diff = time.time() - start
        self.assertLess(diff, 9)

    def testInfiniteTrials(self):
        def train(config):
            time.sleep(0.5)
            tune.report(np.random.uniform(-10.0, 10.0))

        start = time.time()
        out = tune.run(train, num_samples=-1, time_budget_s=10)
        taken = time.time() - start

        # Allow for init time overhead
        self.assertLessEqual(taken, 20.0)
        self.assertGreaterEqual(len(out.trials), 0)

        status = dict(Counter([trial.status for trial in out.trials]))
        self.assertGreaterEqual(status["TERMINATED"], 1)
        self.assertLessEqual(status.get("PENDING", 0), 1)

    def testMetricCheckingEndToEnd(self):
        def train(config):
            tune.report(val=4, second=8)

        def train2(config):
            return

        os.environ["TUNE_DISABLE_STRICT_METRIC_CHECKING"] = "0"
        # `acc` is not reported, should raise
        with self.assertRaises(TuneError):
            # The trial runner raises a ValueError, but the experiment fails
            # with a TuneError
            tune.run(train, metric="acc")

        # `val` is reported, should not raise
        tune.run(train, metric="val")

        # Run does not report anything, should not raise
        tune.run(train2, metric="val")

        # Only the scheduler requires a metric
        with self.assertRaises(TuneError):
            tune.run(train, scheduler=AsyncHyperBandScheduler(metric="acc", mode="max"))

        tune.run(train, scheduler=AsyncHyperBandScheduler(metric="val", mode="max"))

        # Only the search alg requires a metric
        with self.assertRaises(TuneError):
            tune.run(
                train,
                config={"a": tune.choice([1, 2])},
                search_alg=HyperOptSearch(metric="acc", mode="max"),
            )

        # Metric is passed
        tune.run(
            train,
            config={"a": tune.choice([1, 2])},
            search_alg=HyperOptSearch(metric="val", mode="max"),
        )

        os.environ["TUNE_DISABLE_STRICT_METRIC_CHECKING"] = "1"
        # With strict metric checking disabled, this should not raise
        tune.run(train, metric="acc")

    def testTrialDirCreation(self):
        def test_trial_dir(config):
            return 1.0

        # Per default, the directory should be named `test_trial_dir_{date}`
        with tempfile.TemporaryDirectory() as tmp_dir:
            tune.run(test_trial_dir, local_dir=tmp_dir)

            subdirs = list(os.listdir(tmp_dir))
            self.assertNotIn("test_trial_dir", subdirs)
            found = False
            for subdir in subdirs:
                if subdir.startswith("test_trial_dir_"):  # Date suffix
                    found = True
                    break
            self.assertTrue(found)

        # If we set an explicit name, no date should be appended
        with tempfile.TemporaryDirectory() as tmp_dir:
            tune.run(test_trial_dir, local_dir=tmp_dir, name="my_test_exp")

            subdirs = list(os.listdir(tmp_dir))
            self.assertIn("my_test_exp", subdirs)
            found = False
            for subdir in subdirs:
                if subdir.startswith("my_test_exp_"):  # Date suffix
                    found = True
                    break
            self.assertFalse(found)

        # Don't append date if we set the env variable
        os.environ["TUNE_DISABLE_DATED_SUBDIR"] = "1"
        with tempfile.TemporaryDirectory() as tmp_dir:
            tune.run(test_trial_dir, local_dir=tmp_dir)

            subdirs = list(os.listdir(tmp_dir))
            self.assertIn("test_trial_dir", subdirs)
            found = False
            for subdir in subdirs:
                if subdir.startswith("test_trial_dir_"):  # Date suffix
                    found = True
                    break
            self.assertFalse(found)

    def testWithParameters(self):
        class Data:
            def __init__(self):
                self.data = [0] * 500_000

        data = Data()
        data.data[100] = 1

        class TestTrainable(Trainable):
            def setup(self, config, data):
                self.data = data.data
                self.data[101] = 2  # Changes are local

            def step(self):
                return dict(metric=len(self.data), hundred=self.data[100], done=True)

        trial_1, trial_2 = tune.run(
            tune.with_parameters(TestTrainable, data=data), num_samples=2
        ).trials

        self.assertEqual(data.data[101], 0)
        self.assertEqual(trial_1.last_result["metric"], 500_000)
        self.assertEqual(trial_1.last_result["hundred"], 1)
        self.assertEqual(trial_2.last_result["metric"], 500_000)
        self.assertEqual(trial_2.last_result["hundred"], 1)
        self.assertTrue(str(trial_1).startswith("TestTrainable"))

    def testWithParameters2(self):
        class Data:
            def __init__(self):
                import numpy as np

                self.data = np.random.rand((2 * 1024 * 1024))

        class TestTrainable(Trainable):
            def setup(self, config, data):
                self.data = data.data

            def step(self):
                return dict(metric=len(self.data), done=True)

        trainable = tune.with_parameters(TestTrainable, data=Data())
        # ray.cloudpickle will crash for some reason
        import cloudpickle as cp

        dumped = cp.dumps(trainable)
        assert sys.getsizeof(dumped) < 100 * 1024

    def testWithParameters3(self):
        class Data:
            def __init__(self):
                import numpy as np

                self.data = np.random.rand((2 * 1024 * 1024))

        class TestTrainable(Trainable):
            def setup(self, config, data):
                self.data = data.data

            def step(self):
                return dict(metric=len(self.data), done=True)

        new_data = Data()
        ref = ray.put(new_data)
        trainable = tune.with_parameters(TestTrainable, data=ref)
        # ray.cloudpickle will crash for some reason
        import cloudpickle as cp

        dumped = cp.dumps(trainable)
        assert sys.getsizeof(dumped) < 100 * 1024


class SerializabilityTest(unittest.TestCase):
    @classmethod
    def setUpClass(cls):
        ray.init(local_mode=True)

    @classmethod
    def tearDownClass(cls):
        ray.shutdown()

    def tearDown(self):
        if "RAY_PICKLE_VERBOSE_DEBUG" in os.environ:
            del os.environ["RAY_PICKLE_VERBOSE_DEBUG"]

    def testNotRaisesNonserializable(self):
        import threading

        lock = threading.Lock()

        def train(config):
            print(lock)
            tune.report(val=4, second=8)

        with self.assertRaisesRegex(TypeError, "RAY_PICKLE_VERBOSE_DEBUG"):
            # The trial runner raises a ValueError, but the experiment fails
            # with a TuneError
            tune.run(train, metric="acc")

    def testRaisesNonserializable(self):
        os.environ["RAY_PICKLE_VERBOSE_DEBUG"] = "1"
        import threading

        lock = threading.Lock()

        def train(config):
            print(lock)
            tune.report(val=4, second=8)

        with self.assertRaises(TypeError) as cm:
            # The trial runner raises a ValueError, but the experiment fails
            # with a TuneError
            tune.run(train, metric="acc")
        msg = cm.exception.args[0]
        assert "RAY_PICKLE_VERBOSE_DEBUG" not in msg
        assert "thread.lock" in msg


class ShimCreationTest(unittest.TestCase):
    def testCreateScheduler(self):
        kwargs = {"metric": "metric_foo", "mode": "min"}

        scheduler = "async_hyperband"
        shim_scheduler = tune.create_scheduler(scheduler, **kwargs)
        real_scheduler = AsyncHyperBandScheduler(**kwargs)
        assert type(shim_scheduler) is type(real_scheduler)

    def testCreateSearcher(self):
        kwargs = {"metric": "metric_foo", "mode": "min"}

        searcher_ax = "ax"
        shim_searcher_ax = tune.create_searcher(searcher_ax, **kwargs)
        real_searcher_ax = AxSearch(space=[], **kwargs)
        assert type(shim_searcher_ax) is type(real_searcher_ax)

        searcher_hyperopt = "hyperopt"
        shim_searcher_hyperopt = tune.create_searcher(searcher_hyperopt, **kwargs)
        real_searcher_hyperopt = HyperOptSearch({}, **kwargs)
        assert type(shim_searcher_hyperopt) is type(real_searcher_hyperopt)

    def testExtraParams(self):
        kwargs = {"metric": "metric_foo", "mode": "min", "extra_param": "test"}

        scheduler = "async_hyperband"
        tune.create_scheduler(scheduler, **kwargs)

        searcher_ax = "ax"
        tune.create_searcher(searcher_ax, **kwargs)


class ApiTestFast(unittest.TestCase):
    @classmethod
    def setUpClass(cls):
        ray.init(num_cpus=4, num_gpus=0, local_mode=True, include_dashboard=False)

    @classmethod
    def tearDownClass(cls):
        ray.shutdown()
        _register_all()

    def setUp(self):
        self.tmpdir = tempfile.mkdtemp()

    def tearDown(self):
        shutil.rmtree(self.tmpdir)

    def testNestedResults(self):
        def create_result(i):
            return {"test": {"1": {"2": {"3": i, "4": False}}}}

        flattened_keys = list(flatten_dict(create_result(0)))

        class _MockScheduler(FIFOScheduler):
            results = []

            def on_trial_result(self, trial_runner, trial, result):
                self.results += [result]
                return TrialScheduler.CONTINUE

            def on_trial_complete(self, trial_runner, trial, result):
                self.complete_result = result

        def train(config, reporter):
            for i in range(100):
                reporter(**create_result(i))

        algo = _MockSuggestionAlgorithm()
        scheduler = _MockScheduler()
        [trial] = tune.run(
            train, scheduler=scheduler, search_alg=algo, stop={"test/1/2/3": 20}
        ).trials
        self.assertEqual(trial.status, Trial.TERMINATED)
        self.assertEqual(trial.last_result["test"]["1"]["2"]["3"], 20)
        self.assertEqual(trial.last_result["test"]["1"]["2"]["4"], False)
        self.assertEqual(trial.last_result[TRAINING_ITERATION], 21)
        self.assertEqual(len(scheduler.results), 20)
        self.assertTrue(
            all(set(result) >= set(flattened_keys) for result in scheduler.results)
        )
        self.assertTrue(set(scheduler.complete_result) >= set(flattened_keys))
        self.assertEqual(len(algo.results), 20)
        self.assertTrue(
            all(set(result) >= set(flattened_keys) for result in algo.results)
        )
        with self.assertRaises(TuneError):
            [trial] = tune.run(train, stop={"1/2/3": 20})
        with self.assertRaises(TuneError):
            [trial] = tune.run(train, stop={"test": 1}).trials

    def testIterationCounter(self):
        def train(config, reporter):
            for i in range(100):
                reporter(itr=i, timesteps_this_iter=1)

        register_trainable("exp", train)
        config = {
            "my_exp": {
                "run": "exp",
                "config": {
                    "iterations": 100,
                },
                "stop": {"timesteps_total": 100},
            }
        }
        [trial] = run_experiments(config)
        self.assertEqual(trial.status, Trial.TERMINATED)
        self.assertEqual(trial.last_result[TRAINING_ITERATION], 100)
        self.assertEqual(trial.last_result["itr"], 99)

    def testErrorReturn(self):
        def train(config, reporter):
            raise Exception("uh oh")

        register_trainable("f1", train)

        def f():
            run_experiments(
                {
                    "foo": {
                        "run": "f1",
                    }
                }
            )

        self.assertRaises(TuneError, f)

    def testSuccess(self):
        def train(config, reporter):
            for i in range(100):
                reporter(timesteps_total=i)

        register_trainable("f1", train)
        [trial] = run_experiments(
            {
                "foo": {
                    "run": "f1",
                }
            }
        )
        self.assertEqual(trial.status, Trial.TERMINATED)
        self.assertEqual(trial.last_result[TIMESTEPS_TOTAL], 99)

    def testNoRaiseFlag(self):
        def train(config, reporter):
            raise Exception()

        register_trainable("f1", train)

        [trial] = run_experiments(
            {
                "foo": {
                    "run": "f1",
                }
            },
            raise_on_failed_trial=False,
        )
        self.assertEqual(trial.status, Trial.ERROR)

    def testReportInfinity(self):
        def train(config, reporter):
            for _ in range(100):
                reporter(mean_accuracy=float("inf"))

        register_trainable("f1", train)
        [trial] = run_experiments(
            {
                "foo": {
                    "run": "f1",
                }
            }
        )
        self.assertEqual(trial.status, Trial.TERMINATED)
        self.assertEqual(trial.last_result["mean_accuracy"], float("inf"))

    def testSearcherSchedulerStr(self):
        def train(config):
            tune.report(metric=1)

        capture = {}

        class MockTrialRunner(TrialRunner):
            def __init__(
                self,
                search_alg=None,
                scheduler=None,
                local_checkpoint_dir=None,
                remote_checkpoint_dir=None,
                sync_config=None,
                stopper=None,
                resume=False,
                server_port=None,
                fail_fast=False,
                checkpoint_period=None,
                trial_executor=None,
                callbacks=None,
                metric=None,
                driver_sync_trial_checkpoints=True,
            ):
                # should be converted from strings at this case
                # and not None
                capture["search_alg"] = search_alg
                capture["scheduler"] = scheduler
                super().__init__(
                    search_alg=search_alg,
                    scheduler=scheduler,
                    local_checkpoint_dir=local_checkpoint_dir,
                    remote_checkpoint_dir=remote_checkpoint_dir,
                    sync_config=sync_config,
                    stopper=stopper,
                    resume=resume,
                    server_port=server_port,
                    fail_fast=fail_fast,
                    checkpoint_period=checkpoint_period,
                    trial_executor=trial_executor,
                    callbacks=callbacks,
                    metric=metric,
                    driver_sync_trial_checkpoints=True,
                )

        with patch("ray.tune.tune.TrialRunner", MockTrialRunner):
            tune.run(
                train,
                search_alg="random",
                scheduler="async_hyperband",
                metric="metric",
                mode="max",
                stop={TRAINING_ITERATION: 1},
            )

        self.assertIsInstance(capture["search_alg"], BasicVariantGenerator)
        self.assertIsInstance(capture["scheduler"], AsyncHyperBandScheduler)


class MaxConcurrentTrialsTest(unittest.TestCase):
    @classmethod
    def setUpClass(cls):
        ray.init(num_cpus=4, num_gpus=0, local_mode=False, include_dashboard=False)

    @classmethod
    def tearDownClass(cls):
        ray.shutdown()
        _register_all()

    def setUp(self):
        self.tmpdir = tempfile.mkdtemp()

    def tearDown(self):
        shutil.rmtree(self.tmpdir)

    def testMaxConcurrentTrials(self):
        def train(config):
            tune.report(metric=1)

        capture = {}

        class MockTrialRunner(TrialRunner):
            def __init__(
                self,
                search_alg=None,
                scheduler=None,
                local_checkpoint_dir=None,
                remote_checkpoint_dir=None,
                sync_config=None,
                stopper=None,
                resume=False,
                server_port=None,
                fail_fast=False,
                checkpoint_period=None,
                trial_executor=None,
                callbacks=None,
                metric=None,
                driver_sync_trial_checkpoints=True,
            ):
                capture["search_alg"] = search_alg
                capture["scheduler"] = scheduler
                super().__init__(
                    search_alg=search_alg,
                    scheduler=scheduler,
                    local_checkpoint_dir=local_checkpoint_dir,
                    remote_checkpoint_dir=remote_checkpoint_dir,
                    sync_config=sync_config,
                    stopper=stopper,
                    resume=resume,
                    server_port=server_port,
                    fail_fast=fail_fast,
                    checkpoint_period=checkpoint_period,
                    trial_executor=trial_executor,
                    callbacks=callbacks,
                    metric=metric,
                    driver_sync_trial_checkpoints=driver_sync_trial_checkpoints,
                )

        with patch("ray.tune.tune.TrialRunner", MockTrialRunner):
            tune.run(
                train,
                config={"a": tune.randint(0, 2)},
                metric="metric",
                mode="max",
                stop={TRAINING_ITERATION: 1},
            )

            self.assertIsInstance(capture["search_alg"], BasicVariantGenerator)
            self.assertEqual(capture["search_alg"].max_concurrent, 0)

            tune.run(
                train,
                max_concurrent_trials=2,
                config={"a": tune.randint(0, 2)},
                metric="metric",
                mode="max",
                stop={TRAINING_ITERATION: 1},
            )

            self.assertIsInstance(capture["search_alg"], BasicVariantGenerator)
            self.assertEqual(capture["search_alg"].max_concurrent, 2)

            tune.run(
                train,
                search_alg=HyperOptSearch(),
                config={"a": tune.randint(0, 2)},
                metric="metric",
                mode="max",
                stop={TRAINING_ITERATION: 1},
            )

            self.assertIsInstance(capture["search_alg"].searcher, HyperOptSearch)

            tune.run(
                train,
                search_alg=HyperOptSearch(),
                max_concurrent_trials=2,
                config={"a": tune.randint(0, 2)},
                metric="metric",
                mode="max",
                stop={TRAINING_ITERATION: 1},
            )

            self.assertIsInstance(capture["search_alg"].searcher, ConcurrencyLimiter)
            self.assertEqual(capture["search_alg"].searcher.max_concurrent, 2)

            # max_concurrent_trials should not override ConcurrencyLimiter
            with self.assertRaisesRegex(ValueError, "max_concurrent_trials"):
                tune.run(
                    train,
                    search_alg=ConcurrencyLimiter(HyperOptSearch(), max_concurrent=3),
                    max_concurrent_trials=2,
                    config={"a": tune.randint(0, 2)},
                    metric="metric",
                    mode="max",
                    stop={TRAINING_ITERATION: 1},
                )


if __name__ == "__main__":
    import pytest

    sys.exit(pytest.main(["-v", __file__]))
>>>>>>> 19672688
<|MERGE_RESOLUTION|>--- conflicted
+++ resolved
@@ -1,3689 +1,1852 @@
-<<<<<<< HEAD
-import pickle
-from collections import Counter
-import copy
-import gym
-import numpy as np
-import os
-import shutil
-import sys
-import tempfile
-import time
-import unittest
-from unittest.mock import patch
-
-import ray
-from ray.rllib import _register_all
-
-from ray import tune
-from ray.tune import Trainable, TuneError, Stopper, run
-from ray.tune.function_runner import wrap_function
-from ray.tune import register_env, register_trainable, run_experiments
-from ray.tune.callback import Callback
-from ray.tune.schedulers import TrialScheduler, FIFOScheduler, AsyncHyperBandScheduler
-from ray.tune.stopper import (
-    MaximumIterationStopper,
-    TrialPlateauStopper,
-    ExperimentPlateauStopper,
-)
-from ray.tune.suggest.suggestion import ConcurrencyLimiter
-from ray.tune.sync_client import CommandBasedClient
-from ray.tune.trial import Trial
-from ray.tune.trial_runner import TrialRunner
-from ray.tune.result import (
-    TIMESTEPS_TOTAL,
-    DONE,
-    HOSTNAME,
-    NODE_IP,
-    PID,
-    EPISODES_TOTAL,
-    TRAINING_ITERATION,
-    TIMESTEPS_THIS_ITER,
-    TIME_THIS_ITER_S,
-    TIME_TOTAL_S,
-    TRIAL_ID,
-    EXPERIMENT_TAG,
-)
-from ray.tune.logger import Logger
-from ray.tune.experiment import Experiment
-from ray.tune.resources import Resources
-from ray.tune.suggest import BasicVariantGenerator, grid_search
-from ray.tune.suggest.hyperopt import HyperOptSearch
-from ray.tune.suggest.ax import AxSearch
-from ray.tune.suggest._mock import _MockSuggestionAlgorithm
-from ray.tune.utils import flatten_dict, get_pinned_object, pin_in_object_store
-from ray.tune.utils.mock import mock_storage_client, MOCK_REMOTE_DIR
-from ray.tune.utils.placement_groups import PlacementGroupFactory
-
-
-class TrainableFunctionApiTest(unittest.TestCase):
-    def setUp(self):
-        ray.init(num_cpus=4, num_gpus=0, object_store_memory=150 * 1024 * 1024)
-        self.tmpdir = tempfile.mkdtemp()
-
-    def tearDown(self):
-        ray.shutdown()
-        _register_all()  # re-register the evicted objects
-        shutil.rmtree(self.tmpdir)
-
-    def checkAndReturnConsistentLogs(self, results, sleep_per_iter=None):
-        """Checks logging is the same between APIs.
-
-        Ignore "DONE" for logging but checks that the
-        scheduler is notified properly with the last result.
-        """
-        class_results = copy.deepcopy(results)
-        function_results = copy.deepcopy(results)
-
-        class_output = []
-        function_output = []
-        scheduler_notif = []
-
-        class MockScheduler(FIFOScheduler):
-            def on_trial_complete(self, runner, trial, result):
-                scheduler_notif.append(result)
-
-        class ClassAPILogger(Logger):
-            def on_result(self, result):
-                class_output.append(result)
-
-        class FunctionAPILogger(Logger):
-            def on_result(self, result):
-                function_output.append(result)
-
-        class _WrappedTrainable(Trainable):
-            def setup(self, config):
-                del config
-                self._result_iter = copy.deepcopy(class_results)
-
-            def step(self):
-                if sleep_per_iter:
-                    time.sleep(sleep_per_iter)
-                res = self._result_iter.pop(0)  # This should not fail
-                if not self._result_iter:  # Mark "Done" for last result
-                    res[DONE] = True
-                return res
-
-        def _function_trainable(config, reporter):
-            for result in function_results:
-                if sleep_per_iter:
-                    time.sleep(sleep_per_iter)
-                reporter(**result)
-
-        class_trainable_name = "class_trainable"
-        register_trainable(class_trainable_name, _WrappedTrainable)
-
-        [trial1] = run(
-            _function_trainable,
-            loggers=[FunctionAPILogger],
-            raise_on_failed_trial=False,
-            scheduler=MockScheduler(),
-        ).trials
-
-        [trial2] = run(
-            class_trainable_name,
-            loggers=[ClassAPILogger],
-            raise_on_failed_trial=False,
-            scheduler=MockScheduler(),
-        ).trials
-
-        trials = [trial1, trial2]
-
-        # Ignore these fields
-        NO_COMPARE_FIELDS = {
-            HOSTNAME,
-            NODE_IP,
-            TRIAL_ID,
-            EXPERIMENT_TAG,
-            PID,
-            TIME_THIS_ITER_S,
-            TIME_TOTAL_S,
-            DONE,  # This is ignored because FunctionAPI has different handling
-            "timestamp",
-            "time_since_restore",
-            "experiment_id",
-            "date",
-        }
-
-        self.assertEqual(len(class_output), len(results))
-        self.assertEqual(len(function_output), len(results))
-
-        def as_comparable_result(result):
-            return {k: v for k, v in result.items() if k not in NO_COMPARE_FIELDS}
-
-        function_comparable = [
-            as_comparable_result(result) for result in function_output
-        ]
-        class_comparable = [as_comparable_result(result) for result in class_output]
-
-        self.assertEqual(function_comparable, class_comparable)
-
-        self.assertEqual(sum(t.get(DONE) for t in scheduler_notif), 2)
-        self.assertEqual(
-            as_comparable_result(scheduler_notif[0]),
-            as_comparable_result(scheduler_notif[1]),
-        )
-
-        # Make sure the last result is the same.
-        self.assertEqual(
-            as_comparable_result(trials[0].last_result),
-            as_comparable_result(trials[1].last_result),
-        )
-
-        return function_output, trials
-
-    def testPinObject(self):
-        X = pin_in_object_store("hello")
-
-        @ray.remote
-        def f():
-            return get_pinned_object(X)
-
-        self.assertEqual(ray.get(f.remote()), "hello")
-
-    def testFetchPinned(self):
-        X = pin_in_object_store("hello")
-
-        def train(config, reporter):
-            get_pinned_object(X)
-            reporter(timesteps_total=100, done=True)
-
-        register_trainable("f1", train)
-        [trial] = run_experiments(
-            {
-                "foo": {
-                    "run": "f1",
-                }
-            }
-        )
-        self.assertEqual(trial.status, Trial.TERMINATED)
-        self.assertEqual(trial.last_result[TIMESTEPS_TOTAL], 100)
-
-    def testRegisterEnv(self):
-        register_env("foo", lambda: None)
-        self.assertRaises(TypeError, lambda: register_env("foo", 2))
-
-    def testRegisterEnvOverwrite(self):
-        def train(config, reporter):
-            reporter(timesteps_total=100, done=True)
-
-        def train2(config, reporter):
-            reporter(timesteps_total=200, done=True)
-
-        register_trainable("f1", train)
-        register_trainable("f1", train2)
-        [trial] = run_experiments(
-            {
-                "foo": {
-                    "run": "f1",
-                }
-            }
-        )
-        self.assertEqual(trial.status, Trial.TERMINATED)
-        self.assertEqual(trial.last_result[TIMESTEPS_TOTAL], 200)
-
-    def testRegisterTrainable(self):
-        def train(config, reporter):
-            pass
-
-        class A:
-            pass
-
-        class B(Trainable):
-            pass
-
-        register_trainable("foo", train)
-        Experiment("test", train)
-        register_trainable("foo", B)
-        Experiment("test", B)
-        self.assertRaises(TypeError, lambda: register_trainable("foo", B()))
-        self.assertRaises(TuneError, lambda: Experiment("foo", B()))
-        self.assertRaises(TypeError, lambda: register_trainable("foo", A))
-        self.assertRaises(TypeError, lambda: Experiment("foo", A))
-
-    def testRegisterTrainableThrice(self):
-        def train(config, reporter):
-            pass
-
-        register_trainable("foo", train)
-        register_trainable("foo", train)
-        register_trainable("foo", train)
-
-    def testTrainableCallable(self):
-        def dummy_fn(config, reporter, steps):
-            reporter(timesteps_total=steps, done=True)
-
-        from functools import partial
-
-        steps = 500
-        register_trainable("test", partial(dummy_fn, steps=steps))
-        [trial] = run_experiments(
-            {
-                "foo": {
-                    "run": "test",
-                }
-            }
-        )
-        self.assertEqual(trial.status, Trial.TERMINATED)
-        self.assertEqual(trial.last_result[TIMESTEPS_TOTAL], steps)
-        [trial] = tune.run(partial(dummy_fn, steps=steps)).trials
-        self.assertEqual(trial.status, Trial.TERMINATED)
-        self.assertEqual(trial.last_result[TIMESTEPS_TOTAL], steps)
-
-    def testBuiltInTrainableResources(self):
-        class B(Trainable):
-            @classmethod
-            def default_resource_request(cls, config):
-                return Resources(cpu=config["cpu"], gpu=config["gpu"])
-
-            def step(self):
-                return {"timesteps_this_iter": 1, "done": True}
-
-        register_trainable("B", B)
-
-        def f(cpus, gpus):
-            return run_experiments(
-                {
-                    "foo": {
-                        "run": "B",
-                        "config": {
-                            "cpu": cpus,
-                            "gpu": gpus,
-                        },
-                    }
-                },
-            )[0]
-
-        # TODO(xwjiang): https://github.com/ray-project/ray/issues/19959
-        # self.assertEqual(f(0, 0).status, Trial.TERMINATED)
-
-        # TODO(xwjiang): Make FailureInjectorCallback a test util.
-        class FailureInjectorCallback(Callback):
-            """Adds random failure injection to the TrialExecutor."""
-
-            def __init__(self, steps=4):
-                self._step = 0
-                self.steps = steps
-
-            def on_step_begin(self, iteration, trials, **info):
-                self._step += 1
-                if self._step >= self.steps:
-                    raise RuntimeError
-
-        def g(cpus, gpus):
-            return run_experiments(
-                {
-                    "foo": {
-                        "run": "B",
-                        "config": {
-                            "cpu": cpus,
-                            "gpu": gpus,
-                        },
-                    }
-                },
-                callbacks=[FailureInjectorCallback()],
-            )[0]
-
-        # Too large resource requests are infeasible
-        # TODO(xwjiang): Throw TuneError after https://github.com/ray-project/ray/issues/19985.  # noqa
-        os.environ["TUNE_WARN_INSUFFICENT_RESOURCE_THRESHOLD_S"] = "0"
-
-        with self.assertRaises(RuntimeError), patch.object(
-            ray.tune.trial_executor.logger, "warning"
-        ) as warn_mock:
-            self.assertRaises(TuneError, lambda: g(100, 100))
-            assert warn_mock.assert_called_once()
-
-        with self.assertRaises(RuntimeError), patch.object(
-            ray.tune.trial_executor.logger, "warning"
-        ) as warn_mock:
-            self.assertRaises(TuneError, lambda: g(0, 100))
-            assert warn_mock.assert_called_once()
-
-        with self.assertRaises(RuntimeError), patch.object(
-            ray.tune.trial_executor.logger, "warning"
-        ) as warn_mock:
-            self.assertRaises(TuneError, lambda: g(100, 0))
-            assert warn_mock.assert_called_once()
-
-    def testRewriteEnv(self):
-        def train(config, reporter):
-            reporter(timesteps_total=1)
-
-        register_trainable("f1", train)
-
-        [trial] = run_experiments(
-            {
-                "foo": {
-                    "run": "f1",
-                    "env": "CartPole-v0",
-                }
-            }
-        )
-        self.assertEqual(trial.config["env"], "CartPole-v0")
-
-    def testConfigPurity(self):
-        def train(config, reporter):
-            assert config == {"a": "b"}, config
-            reporter(timesteps_total=1)
-
-        register_trainable("f1", train)
-        run_experiments(
-            {
-                "foo": {
-                    "run": "f1",
-                    "config": {"a": "b"},
-                }
-            }
-        )
-
-    def testLogdir(self):
-        def train(config, reporter):
-            assert (
-                os.path.join(ray._private.utils.get_user_temp_dir(), "logdir", "foo")
-                in os.getcwd()
-            ), os.getcwd()
-            reporter(timesteps_total=1)
-
-        register_trainable("f1", train)
-        run_experiments(
-            {
-                "foo": {
-                    "run": "f1",
-                    "local_dir": os.path.join(
-                        ray._private.utils.get_user_temp_dir(), "logdir"
-                    ),
-                    "config": {"a": "b"},
-                }
-            }
-        )
-
-    def testLogdirStartingWithTilde(self):
-        local_dir = "~/ray_results/local_dir"
-
-        def train(config, reporter):
-            cwd = os.getcwd()
-            assert cwd.startswith(os.path.expanduser(local_dir)), cwd
-            assert not cwd.startswith("~"), cwd
-            reporter(timesteps_total=1)
-
-        register_trainable("f1", train)
-        run_experiments(
-            {
-                "foo": {
-                    "run": "f1",
-                    "local_dir": local_dir,
-                    "config": {"a": "b"},
-                }
-            }
-        )
-
-    def testLongFilename(self):
-        def train(config, reporter):
-            assert (
-                os.path.join(ray._private.utils.get_user_temp_dir(), "logdir", "foo")
-                in os.getcwd()
-            ), os.getcwd()
-            reporter(timesteps_total=1)
-
-        register_trainable("f1", train)
-        run_experiments(
-            {
-                "foo": {
-                    "run": "f1",
-                    "local_dir": os.path.join(
-                        ray._private.utils.get_user_temp_dir(), "logdir"
-                    ),
-                    "config": {
-                        "a" * 50: tune.sample_from(lambda spec: 5.0 / 7),
-                        "b" * 50: tune.sample_from(lambda spec: "long" * 40),
-                    },
-                }
-            }
-        )
-
-    def testBadParams(self):
-        def f():
-            run_experiments({"foo": {}})
-
-        self.assertRaises(TuneError, f)
-
-    def testBadParams2(self):
-        def f():
-            run_experiments(
-                {
-                    "foo": {
-                        "run": "asdf",
-                        "bah": "this param is not allowed",
-                    }
-                }
-            )
-
-        self.assertRaises(TuneError, f)
-
-    def testBadParams3(self):
-        def f():
-            run_experiments(
-                {
-                    "foo": {
-                        "run": grid_search("invalid grid search"),
-                    }
-                }
-            )
-
-        self.assertRaises(TuneError, f)
-
-    def testBadParams4(self):
-        def f():
-            run_experiments(
-                {
-                    "foo": {
-                        "run": "asdf",
-                    }
-                }
-            )
-
-        self.assertRaises(TuneError, f)
-
-    def testBadParams5(self):
-        def f():
-            run_experiments({"foo": {"run": "PPO", "stop": {"asdf": 1}}})
-
-        self.assertRaises(TuneError, f)
-
-    def testBadParams6(self):
-        def f():
-            run_experiments({"foo": {"run": "PPO", "resources_per_trial": {"asdf": 1}}})
-
-        self.assertRaises(TuneError, f)
-
-    def testBadStoppingReturn(self):
-        def train(config, reporter):
-            reporter()
-
-        register_trainable("f1", train)
-
-        def f():
-            run_experiments(
-                {
-                    "foo": {
-                        "run": "f1",
-                        "stop": {"time": 10},
-                    }
-                }
-            )
-
-        self.assertRaises(TuneError, f)
-
-    def testNestedStoppingReturn(self):
-        def train(config, reporter):
-            for i in range(10):
-                reporter(test={"test1": {"test2": i}})
-
-        with self.assertRaises(TuneError):
-            [trial] = tune.run(train, stop={"test": {"test1": {"test2": 6}}}).trials
-        [trial] = tune.run(train, stop={"test/test1/test2": 6}).trials
-        self.assertEqual(trial.last_result["training_iteration"], 7)
-
-    def testStoppingFunction(self):
-        def train(config, reporter):
-            for i in range(10):
-                reporter(test=i)
-
-        def stop(trial_id, result):
-            return result["test"] > 6
-
-        [trial] = tune.run(train, stop=stop).trials
-        self.assertEqual(trial.last_result["training_iteration"], 8)
-
-    def testStoppingMemberFunction(self):
-        def train(config, reporter):
-            for i in range(10):
-                reporter(test=i)
-
-        class Stopclass:
-            def stop(self, trial_id, result):
-                return result["test"] > 6
-
-        [trial] = tune.run(train, stop=Stopclass().stop).trials
-        self.assertEqual(trial.last_result["training_iteration"], 8)
-
-    def testStopper(self):
-        def train(config, reporter):
-            for i in range(10):
-                reporter(test=i)
-
-        class CustomStopper(Stopper):
-            def __init__(self):
-                self._count = 0
-
-            def __call__(self, trial_id, result):
-                print("called")
-                self._count += 1
-                return result["test"] > 6
-
-            def stop_all(self):
-                return self._count > 5
-
-        trials = tune.run(train, num_samples=5, stop=CustomStopper()).trials
-        self.assertTrue(all(t.status == Trial.TERMINATED for t in trials))
-        self.assertTrue(
-            any(t.last_result.get("training_iteration") is None for t in trials)
-        )
-
-    def testEarlyStopping(self):
-        def train(config, reporter):
-            reporter(test=0)
-
-        top = 3
-
-        with self.assertRaises(ValueError):
-            ExperimentPlateauStopper("test", top=0)
-        with self.assertRaises(ValueError):
-            ExperimentPlateauStopper("test", top="0")
-        with self.assertRaises(ValueError):
-            ExperimentPlateauStopper("test", std=0)
-        with self.assertRaises(ValueError):
-            ExperimentPlateauStopper("test", patience=-1)
-        with self.assertRaises(ValueError):
-            ExperimentPlateauStopper("test", std="0")
-        with self.assertRaises(ValueError):
-            ExperimentPlateauStopper("test", mode="0")
-
-        stopper = ExperimentPlateauStopper("test", top=top, mode="min")
-
-        analysis = tune.run(train, num_samples=10, stop=stopper)
-        self.assertTrue(all(t.status == Trial.TERMINATED for t in analysis.trials))
-        self.assertTrue(len(analysis.dataframe(metric="test", mode="max")) <= top)
-
-        patience = 5
-        stopper = ExperimentPlateauStopper(
-            "test", top=top, mode="min", patience=patience
-        )
-
-        analysis = tune.run(train, num_samples=20, stop=stopper)
-        self.assertTrue(all(t.status == Trial.TERMINATED for t in analysis.trials))
-        self.assertTrue(len(analysis.dataframe(metric="test", mode="max")) <= patience)
-
-        stopper = ExperimentPlateauStopper("test", top=top, mode="min")
-
-        analysis = tune.run(train, num_samples=10, stop=stopper)
-        self.assertTrue(all(t.status == Trial.TERMINATED for t in analysis.trials))
-        self.assertTrue(len(analysis.dataframe(metric="test", mode="max")) <= top)
-
-    def testBadStoppingFunction(self):
-        def train(config, reporter):
-            for i in range(10):
-                reporter(test=i)
-
-        class CustomStopper:
-            def stop(self, result):
-                return result["test"] > 6
-
-        def stop(result):
-            return result["test"] > 6
-
-        with self.assertRaises(TuneError):
-            tune.run(train, stop=CustomStopper().stop)
-        with self.assertRaises(TuneError):
-            tune.run(train, stop=stop)
-
-    def testMaximumIterationStopper(self):
-        def train(config):
-            for i in range(10):
-                tune.report(it=i)
-
-        stopper = MaximumIterationStopper(max_iter=6)
-
-        out = tune.run(train, stop=stopper)
-        self.assertEqual(out.trials[0].last_result[TRAINING_ITERATION], 6)
-
-    def testTrialPlateauStopper(self):
-        def train(config):
-            tune.report(10.0)
-            tune.report(11.0)
-            tune.report(12.0)
-            for i in range(10):
-                tune.report(20.0)
-
-        # num_results = 4, no other constraints --> early stop after 7
-        stopper = TrialPlateauStopper(metric="_metric", num_results=4)
-
-        out = tune.run(train, stop=stopper)
-        self.assertEqual(out.trials[0].last_result[TRAINING_ITERATION], 7)
-
-        # num_results = 4, grace period 9 --> early stop after 9
-        stopper = TrialPlateauStopper(metric="_metric", num_results=4, grace_period=9)
-
-        out = tune.run(train, stop=stopper)
-        self.assertEqual(out.trials[0].last_result[TRAINING_ITERATION], 9)
-
-        # num_results = 4, min_metric = 22 --> full 13 iterations
-        stopper = TrialPlateauStopper(
-            metric="_metric", num_results=4, metric_threshold=22.0, mode="max"
-        )
-
-        out = tune.run(train, stop=stopper)
-        self.assertEqual(out.trials[0].last_result[TRAINING_ITERATION], 13)
-
-    def testCustomTrialDir(self):
-        def train(config):
-            for i in range(10):
-                tune.report(test=i)
-
-        custom_name = "TRAIL_TRIAL"
-
-        def custom_trial_dir(trial):
-            return custom_name
-
-        trials = tune.run(
-            train,
-            config={"t1": tune.grid_search([1, 2, 3])},
-            trial_dirname_creator=custom_trial_dir,
-            local_dir=self.tmpdir,
-        ).trials
-        logdirs = {t.logdir for t in trials}
-        assert len(logdirs) == 3
-        assert all(custom_name in dirpath for dirpath in logdirs)
-
-    def testTrialDirRegression(self):
-        def train(config, reporter):
-            for i in range(10):
-                reporter(test=i)
-
-        trials = tune.run(
-            train, config={"t1": tune.grid_search([1, 2, 3])}, local_dir=self.tmpdir
-        ).trials
-        logdirs = {t.logdir for t in trials}
-        for i in [1, 2, 3]:
-            assert any(f"t1={i}" in dirpath for dirpath in logdirs)
-        for t in trials:
-            assert any(t.trainable_name in dirpath for dirpath in logdirs)
-
-    def testEarlyReturn(self):
-        def train(config, reporter):
-            reporter(timesteps_total=100, done=True)
-            time.sleep(99999)
-
-        register_trainable("f1", train)
-        [trial] = run_experiments(
-            {
-                "foo": {
-                    "run": "f1",
-                }
-            }
-        )
-        self.assertEqual(trial.status, Trial.TERMINATED)
-        self.assertEqual(trial.last_result[TIMESTEPS_TOTAL], 100)
-
-    def testReporterNoUsage(self):
-        def run_task(config, reporter):
-            print("hello")
-
-        experiment = Experiment(run=run_task, name="ray_crash_repro")
-        [trial] = ray.tune.run(experiment).trials
-        print(trial.last_result)
-        self.assertEqual(trial.last_result[DONE], True)
-
-    def testRerun(self):
-        tmpdir = tempfile.mkdtemp()
-        self.addCleanup(lambda: shutil.rmtree(tmpdir))
-
-        def test(config):
-            tid = config["id"]
-            fail = config["fail"]
-            marker = os.path.join(tmpdir, f"t{tid}-{fail}.log")
-            if not os.path.exists(marker) and fail:
-                open(marker, "w").close()
-                raise ValueError
-            for i in range(10):
-                time.sleep(0.1)
-                tune.report(hello=123)
-
-        config = dict(
-            name="hi-2",
-            config={
-                "fail": tune.grid_search([True, False]),
-                "id": tune.grid_search(list(range(5))),
-            },
-            verbose=1,
-            local_dir=tmpdir,
-            loggers=None,
-        )
-        trials = tune.run(test, raise_on_failed_trial=False, **config).trials
-        self.assertEqual(Counter(t.status for t in trials)["ERROR"], 5)
-        new_trials = tune.run(test, resume="ERRORED_ONLY", **config).trials
-        self.assertEqual(Counter(t.status for t in new_trials)["ERROR"], 0)
-        self.assertTrue(all(t.last_result.get("hello") == 123 for t in new_trials))
-
-    # Test rerunning rllib trials with ERRORED_ONLY.
-    def testRerunRlLib(self):
-        class TestEnv(gym.Env):
-            counter = 0
-
-            def __init__(self, config):
-                self.observation_space = gym.spaces.Discrete(1)
-                self.action_space = gym.spaces.Discrete(1)
-                TestEnv.counter += 1
-
-            def reset(self):
-                return 0
-
-            def step(self, act):
-                return [0, 1, True, {}]
-
-        class FailureInjectionCallback(Callback):
-            def on_trial_start(self, trials, **info):
-                raise RuntimeError
-
-        with self.assertRaises(Exception):
-            tune.run(
-                "PPO",
-                config={
-                    "env": TestEnv,
-                    "framework": "torch",
-                    "num_workers": 0,
-                },
-                name="my_experiment",
-                callbacks=[FailureInjectionCallback()],
-                stop={"training_iteration": 1},
-            )
-        trials = tune.run(
-            "PPO",
-            config={
-                "env": TestEnv,
-                "framework": "torch",
-                "num_workers": 0,
-            },
-            name="my_experiment",
-            resume="ERRORED_ONLY",
-            stop={"training_iteration": 1},
-        ).trials
-        assert len(trials) == 1 and trials[0].status == Trial.TERMINATED
-
-    def testTrialInfoAccess(self):
-        class TestTrainable(Trainable):
-            def step(self):
-                result = {
-                    "name": self.trial_name,
-                    "trial_id": self.trial_id,
-                    "trial_resources": self.trial_resources,
-                }
-                print(result)
-                return result
-
-        analysis = tune.run(
-            TestTrainable,
-            stop={TRAINING_ITERATION: 1},
-            resources_per_trial=PlacementGroupFactory([{"CPU": 1}]),
-        )
-        trial = analysis.trials[0]
-        self.assertEqual(trial.last_result.get("name"), str(trial))
-        self.assertEqual(trial.last_result.get("trial_id"), trial.trial_id)
-        self.assertEqual(
-            trial.last_result.get("trial_resources"), trial.placement_group_factory
-        )
-
-    def testTrialInfoAccessFunction(self):
-        def train(config, reporter):
-            reporter(
-                name=reporter.trial_name,
-                trial_id=reporter.trial_id,
-                trial_resources=reporter.trial_resources,
-            )
-
-        analysis = tune.run(
-            train,
-            stop={TRAINING_ITERATION: 1},
-            resources_per_trial=PlacementGroupFactory([{"CPU": 1}]),
-        )
-        trial = analysis.trials[0]
-        self.assertEqual(trial.last_result.get("name"), str(trial))
-        self.assertEqual(trial.last_result.get("trial_id"), trial.trial_id)
-        self.assertEqual(
-            trial.last_result.get("trial_resources"), trial.placement_group_factory
-        )
-
-        def track_train(config):
-            tune.report(
-                name=tune.get_trial_name(),
-                trial_id=tune.get_trial_id(),
-                trial_resources=tune.get_trial_resources(),
-            )
-
-        analysis = tune.run(
-            track_train,
-            stop={TRAINING_ITERATION: 1},
-            resources_per_trial=PlacementGroupFactory([{"CPU": 1}]),
-        )
-        trial = analysis.trials[0]
-        self.assertEqual(trial.last_result.get("name"), str(trial))
-        self.assertEqual(trial.last_result.get("trial_id"), trial.trial_id)
-        self.assertEqual(
-            trial.last_result.get("trial_resources"), trial.placement_group_factory
-        )
-
-    @patch("ray.tune.ray_trial_executor.TRIAL_CLEANUP_THRESHOLD", 3)
-    def testLotsOfStops(self):
-        class TestTrainable(Trainable):
-            def step(self):
-                result = {"name": self.trial_name, "trial_id": self.trial_id}
-                return result
-
-            def cleanup(self):
-                time.sleep(0.3)
-                open(os.path.join(self.logdir, "marker"), "a").close()
-                return 1
-
-        analysis = tune.run(TestTrainable, num_samples=10, stop={TRAINING_ITERATION: 1})
-        for trial in analysis.trials:
-            path = os.path.join(trial.logdir, "marker")
-            assert os.path.exists(path)
-
-    def testReportTimeStep(self):
-        # Test that no timestep count are logged if never the Trainable never
-        # returns any.
-        results1 = [dict(mean_accuracy=5, done=i == 99) for i in range(100)]
-        logs1, _ = self.checkAndReturnConsistentLogs(results1)
-
-        self.assertTrue(all(log[TIMESTEPS_TOTAL] is None for log in logs1))
-
-        # Test that no timesteps_this_iter are logged if only timesteps_total
-        # are returned.
-        results2 = [dict(timesteps_total=5, done=i == 9) for i in range(10)]
-        logs2, _ = self.checkAndReturnConsistentLogs(results2)
-
-        # Re-run the same trials but with added delay. This is to catch some
-        # inconsistent timestep counting that was present in the multi-threaded
-        # FunctionRunner. This part of the test can be removed once the
-        # multi-threaded FunctionRunner is removed from ray/tune.
-        # TODO: remove once the multi-threaded function runner is gone.
-        logs2, _ = self.checkAndReturnConsistentLogs(results2, 0.5)
-
-        # check all timesteps_total report the same value
-        self.assertTrue(all(log[TIMESTEPS_TOTAL] == 5 for log in logs2))
-        # check that none of the logs report timesteps_this_iter
-        self.assertFalse(any(hasattr(log, TIMESTEPS_THIS_ITER) for log in logs2))
-
-        # Test that timesteps_total and episodes_total are reported when
-        # timesteps_this_iter and episodes_this_iter despite only return zeros.
-        results3 = [
-            dict(timesteps_this_iter=0, episodes_this_iter=0) for i in range(10)
-        ]
-        logs3, _ = self.checkAndReturnConsistentLogs(results3)
-
-        self.assertTrue(all(log[TIMESTEPS_TOTAL] == 0 for log in logs3))
-        self.assertTrue(all(log[EPISODES_TOTAL] == 0 for log in logs3))
-
-        # Test that timesteps_total and episodes_total are properly counted
-        # when timesteps_this_iter and episodes_this_iter report non-zero
-        # values.
-        results4 = [
-            dict(timesteps_this_iter=3, episodes_this_iter=i) for i in range(10)
-        ]
-        logs4, _ = self.checkAndReturnConsistentLogs(results4)
-
-        # The last reported result should not be double-logged.
-        self.assertEqual(logs4[-1][TIMESTEPS_TOTAL], 30)
-        self.assertNotEqual(logs4[-2][TIMESTEPS_TOTAL], logs4[-1][TIMESTEPS_TOTAL])
-        self.assertEqual(logs4[-1][EPISODES_TOTAL], 45)
-        self.assertNotEqual(logs4[-2][EPISODES_TOTAL], logs4[-1][EPISODES_TOTAL])
-
-    def testAllValuesReceived(self):
-        results1 = [
-            dict(timesteps_total=(i + 1), my_score=i ** 2, done=i == 4)
-            for i in range(5)
-        ]
-
-        logs1, _ = self.checkAndReturnConsistentLogs(results1)
-
-        # check if the correct number of results were reported
-        self.assertEqual(len(logs1), len(results1))
-
-        def check_no_missing(reported_result, result):
-            common_results = [reported_result[k] == result[k] for k in result]
-            return all(common_results)
-
-        # check that no result was dropped or modified
-        complete_results = [
-            check_no_missing(log, result) for log, result in zip(logs1, results1)
-        ]
-        self.assertTrue(all(complete_results))
-
-        # check if done was logged exactly once
-        self.assertEqual(len([r for r in logs1 if r.get("done")]), 1)
-
-    def testNoDoneReceived(self):
-        # repeat same test but without explicitly reporting done=True
-        results1 = [dict(timesteps_total=(i + 1), my_score=i ** 2) for i in range(5)]
-
-        logs1, trials = self.checkAndReturnConsistentLogs(results1)
-
-        # check if the correct number of results were reported.
-        self.assertEqual(len(logs1), len(results1))
-
-        def check_no_missing(reported_result, result):
-            common_results = [reported_result[k] == result[k] for k in result]
-            return all(common_results)
-
-        # check that no result was dropped or modified
-        complete_results1 = [
-            check_no_missing(log, result) for log, result in zip(logs1, results1)
-        ]
-        self.assertTrue(all(complete_results1))
-
-    def _testDurableTrainable(self, trainable, function=False, cleanup=True):
-        sync_client = mock_storage_client()
-        mock_get_client = "ray.tune.trainable.get_cloud_sync_client"
-        with patch(mock_get_client) as mock_get_cloud_sync_client:
-            mock_get_cloud_sync_client.return_value = sync_client
-            test_trainable = trainable(remote_checkpoint_dir=MOCK_REMOTE_DIR)
-            result = test_trainable.train()
-            self.assertEqual(result["metric"], 1)
-            checkpoint_path = test_trainable.save()
-            result = test_trainable.train()
-            self.assertEqual(result["metric"], 2)
-            result = test_trainable.train()
-            self.assertEqual(result["metric"], 3)
-            result = test_trainable.train()
-            self.assertEqual(result["metric"], 4)
-
-            if not function:
-                test_trainable.state["hi"] = 2
-                test_trainable.restore(checkpoint_path)
-                self.assertEqual(test_trainable.state["hi"], 1)
-            else:
-                # Cannot re-use function trainable, create new
-                tune.session.shutdown()
-                test_trainable = trainable(remote_checkpoint_dir=MOCK_REMOTE_DIR)
-                test_trainable.restore(checkpoint_path)
-
-            result = test_trainable.train()
-            self.assertEqual(result["metric"], 2)
-
-        if cleanup:
-            self.addCleanup(shutil.rmtree, MOCK_REMOTE_DIR)
-
-    def testDurableTrainableClass(self):
-        class TestTrain(Trainable):
-            def setup(self, config):
-                self.state = {"hi": 1, "iter": 0}
-
-            def step(self):
-                self.state["iter"] += 1
-                return {
-                    "timesteps_this_iter": 1,
-                    "metric": self.state["iter"],
-                    "done": self.state["iter"] > 3,
-                }
-
-            def save_checkpoint(self, path):
-                return self.state
-
-            def load_checkpoint(self, state):
-                self.state = state
-
-        self._testDurableTrainable(TestTrain)
-
-    def testDurableTrainableFunction(self):
-        def test_train(config, checkpoint_dir=None):
-            state = {"hi": 1, "iter": 0}
-            if checkpoint_dir:
-                with open(os.path.join(checkpoint_dir, "ckpt.pkl"), "rb") as fp:
-                    state = pickle.load(fp)
-
-            for i in range(4):
-                state["iter"] += 1
-                with tune.checkpoint_dir(step=state["iter"]) as dir:
-                    with open(os.path.join(dir, "ckpt.pkl"), "wb") as fp:
-                        pickle.dump(state, fp)
-                tune.report(
-                    **{
-                        "timesteps_this_iter": 1,
-                        "metric": state["iter"],
-                        "done": state["iter"] > 3,
-                    }
-                )
-
-        self._testDurableTrainable(wrap_function(test_train), function=True)
-
-    def testDurableTrainableSyncFunction(self):
-        """Check custom sync functions in durable trainables"""
-
-        class TestDurable(Trainable):
-            def __init__(self, *args, **kwargs):
-                # Mock distutils.spawn.find_executable
-                # so `aws` command is found
-                import distutils.spawn
-
-                distutils.spawn.find_executable = lambda *_, **__: True
-                super(TestDurable, self).__init__(*args, **kwargs)
-
-            def check(self):
-                return (
-                    bool(self.sync_function_tpl)
-                    and isinstance(self.storage_client, CommandBasedClient)
-                    and "aws" not in self.storage_client.sync_up_template
-                )
-
-        class TestTplDurable(TestDurable):
-            _sync_function_tpl = "echo static sync {source} {target}"
-
-        upload_dir = "s3://test-bucket/path"
-
-        def _create_remote_actor(trainable_cls, sync_to_cloud):
-            """Create a remote trainable actor from an experiment"""
-            exp = Experiment(
-                name="test_durable_sync",
-                run=trainable_cls,
-                sync_config=tune.SyncConfig(
-                    syncer=sync_to_cloud, upload_dir=upload_dir
-                ),
-            )
-
-            searchers = BasicVariantGenerator()
-            searchers.add_configurations([exp])
-            trial = searchers.next_trial()
-            cls = trial.get_trainable_cls()
-            actor = ray.remote(cls).remote(
-                remote_checkpoint_dir=upload_dir,
-                sync_function_tpl=trial.sync_function_tpl,
-            )
-            return actor
-
-        # This actor should create a default aws syncer, so check should fail
-        actor1 = _create_remote_actor(TestDurable, None)
-        self.assertFalse(ray.get(actor1.check.remote()))
-
-        # This actor should create a custom syncer, so check should pass
-        actor2 = _create_remote_actor(TestDurable, "echo test sync {source} {target}")
-        self.assertTrue(ray.get(actor2.check.remote()))
-
-        # This actor should create a custom syncer, so check should pass
-        actor3 = _create_remote_actor(TestTplDurable, None)
-        self.assertTrue(ray.get(actor3.check.remote()))
-
-    def testCheckpointDict(self):
-        class TestTrain(Trainable):
-            def setup(self, config):
-                self.state = {"hi": 1}
-
-            def step(self):
-                return {"timesteps_this_iter": 1, "done": True}
-
-            def save_checkpoint(self, path):
-                return self.state
-
-            def load_checkpoint(self, state):
-                self.state = state
-
-        test_trainable = TestTrain()
-        result = test_trainable.save()
-        test_trainable.state["hi"] = 2
-        test_trainable.restore(result)
-        self.assertEqual(test_trainable.state["hi"], 1)
-
-        trials = run_experiments({"foo": {"run": TestTrain, "checkpoint_at_end": True}})
-        for trial in trials:
-            self.assertEqual(trial.status, Trial.TERMINATED)
-            self.assertTrue(trial.has_checkpoint())
-
-    def testMultipleCheckpoints(self):
-        class TestTrain(Trainable):
-            def setup(self, config):
-                self.state = {"hi": 1, "iter": 0}
-
-            def step(self):
-                self.state["iter"] += 1
-                return {"timesteps_this_iter": 1, "done": True}
-
-            def save_checkpoint(self, path):
-                return self.state
-
-            def load_checkpoint(self, state):
-                self.state = state
-
-        test_trainable = TestTrain()
-        checkpoint_1 = test_trainable.save()
-        test_trainable.train()
-        checkpoint_2 = test_trainable.save()
-        self.assertNotEqual(checkpoint_1, checkpoint_2)
-        test_trainable.restore(checkpoint_2)
-        self.assertEqual(test_trainable.state["iter"], 1)
-        test_trainable.restore(checkpoint_1)
-        self.assertEqual(test_trainable.state["iter"], 0)
-
-        trials = run_experiments({"foo": {"run": TestTrain, "checkpoint_at_end": True}})
-        for trial in trials:
-            self.assertEqual(trial.status, Trial.TERMINATED)
-            self.assertTrue(trial.has_checkpoint())
-
-    def testLogToFile(self):
-        def train(config, reporter):
-            import sys
-            from ray import logger
-
-            for i in range(10):
-                reporter(timesteps_total=i)
-            print("PRINT_STDOUT")
-            print("PRINT_STDERR", file=sys.stderr)
-            logger.info("LOG_STDERR")
-
-        register_trainable("f1", train)
-
-        # Do not log to file
-        [trial] = tune.run("f1", log_to_file=False).trials
-        self.assertFalse(os.path.exists(os.path.join(trial.logdir, "stdout")))
-        self.assertFalse(os.path.exists(os.path.join(trial.logdir, "stderr")))
-
-        # Log to default files
-        [trial] = tune.run("f1", log_to_file=True).trials
-        self.assertTrue(os.path.exists(os.path.join(trial.logdir, "stdout")))
-        self.assertTrue(os.path.exists(os.path.join(trial.logdir, "stderr")))
-        with open(os.path.join(trial.logdir, "stdout"), "rt") as fp:
-            content = fp.read()
-            self.assertIn("PRINT_STDOUT", content)
-        with open(os.path.join(trial.logdir, "stderr"), "rt") as fp:
-            content = fp.read()
-            self.assertIn("PRINT_STDERR", content)
-            self.assertIn("LOG_STDERR", content)
-
-        # Log to one file
-        [trial] = tune.run("f1", log_to_file="combined").trials
-        self.assertFalse(os.path.exists(os.path.join(trial.logdir, "stdout")))
-        self.assertFalse(os.path.exists(os.path.join(trial.logdir, "stderr")))
-        self.assertTrue(os.path.exists(os.path.join(trial.logdir, "combined")))
-        with open(os.path.join(trial.logdir, "combined"), "rt") as fp:
-            content = fp.read()
-            self.assertIn("PRINT_STDOUT", content)
-            self.assertIn("PRINT_STDERR", content)
-            self.assertIn("LOG_STDERR", content)
-
-        # Log to two files
-        [trial] = tune.run("f1", log_to_file=("alt.stdout", "alt.stderr")).trials
-        self.assertFalse(os.path.exists(os.path.join(trial.logdir, "stdout")))
-        self.assertFalse(os.path.exists(os.path.join(trial.logdir, "stderr")))
-        self.assertTrue(os.path.exists(os.path.join(trial.logdir, "alt.stdout")))
-        self.assertTrue(os.path.exists(os.path.join(trial.logdir, "alt.stderr")))
-
-        with open(os.path.join(trial.logdir, "alt.stdout"), "rt") as fp:
-            content = fp.read()
-            self.assertIn("PRINT_STDOUT", content)
-        with open(os.path.join(trial.logdir, "alt.stderr"), "rt") as fp:
-            content = fp.read()
-            self.assertIn("PRINT_STDERR", content)
-            self.assertIn("LOG_STDERR", content)
-
-    def testTimeout(self):
-        from ray.tune.stopper import TimeoutStopper
-        import datetime
-
-        def train(config):
-            for i in range(20):
-                tune.report(metric=i)
-                time.sleep(1)
-
-        register_trainable("f1", train)
-
-        start = time.time()
-        tune.run("f1", time_budget_s=5)
-        diff = time.time() - start
-        self.assertLess(diff, 10)
-
-        # Metric should fire first
-        start = time.time()
-        tune.run("f1", stop={"metric": 3}, time_budget_s=7)
-        diff = time.time() - start
-        self.assertLess(diff, 7)
-
-        # Timeout should fire first
-        start = time.time()
-        tune.run("f1", stop={"metric": 10}, time_budget_s=5)
-        diff = time.time() - start
-        self.assertLess(diff, 10)
-
-        # Combined stopper. Shorter timeout should win.
-        start = time.time()
-        tune.run(
-            "f1", stop=TimeoutStopper(10), time_budget_s=datetime.timedelta(seconds=3)
-        )
-        diff = time.time() - start
-        self.assertLess(diff, 9)
-
-    def testInfiniteTrials(self):
-        def train(config):
-            time.sleep(0.5)
-            tune.report(np.random.uniform(-10.0, 10.0))
-
-        start = time.time()
-        out = tune.run(train, num_samples=-1, time_budget_s=10)
-        taken = time.time() - start
-
-        # Allow for init time overhead
-        self.assertLessEqual(taken, 20.0)
-        self.assertGreaterEqual(len(out.trials), 0)
-
-        status = dict(Counter([trial.status for trial in out.trials]))
-        self.assertGreaterEqual(status["TERMINATED"], 1)
-        self.assertLessEqual(status.get("PENDING", 0), 1)
-
-    def testMetricCheckingEndToEnd(self):
-        def train(config):
-            tune.report(val=4, second=8)
-
-        def train2(config):
-            return
-
-        os.environ["TUNE_DISABLE_STRICT_METRIC_CHECKING"] = "0"
-        # `acc` is not reported, should raise
-        with self.assertRaises(TuneError):
-            # The trial runner raises a ValueError, but the experiment fails
-            # with a TuneError
-            tune.run(train, metric="acc")
-
-        # `val` is reported, should not raise
-        tune.run(train, metric="val")
-
-        # Run does not report anything, should not raise
-        tune.run(train2, metric="val")
-
-        # Only the scheduler requires a metric
-        with self.assertRaises(TuneError):
-            tune.run(train, scheduler=AsyncHyperBandScheduler(metric="acc", mode="max"))
-
-        tune.run(train, scheduler=AsyncHyperBandScheduler(metric="val", mode="max"))
-
-        # Only the search alg requires a metric
-        with self.assertRaises(TuneError):
-            tune.run(
-                train,
-                config={"a": tune.choice([1, 2])},
-                search_alg=HyperOptSearch(metric="acc", mode="max"),
-            )
-
-        # Metric is passed
-        tune.run(
-            train,
-            config={"a": tune.choice([1, 2])},
-            search_alg=HyperOptSearch(metric="val", mode="max"),
-        )
-
-        os.environ["TUNE_DISABLE_STRICT_METRIC_CHECKING"] = "1"
-        # With strict metric checking disabled, this should not raise
-        tune.run(train, metric="acc")
-
-    def testTrialDirCreation(self):
-        def test_trial_dir(config):
-            return 1.0
-
-        # Per default, the directory should be named `test_trial_dir_{date}`
-        with tempfile.TemporaryDirectory() as tmp_dir:
-            tune.run(test_trial_dir, local_dir=tmp_dir)
-
-            subdirs = list(os.listdir(tmp_dir))
-            self.assertNotIn("test_trial_dir", subdirs)
-            found = False
-            for subdir in subdirs:
-                if subdir.startswith("test_trial_dir_"):  # Date suffix
-                    found = True
-                    break
-            self.assertTrue(found)
-
-        # If we set an explicit name, no date should be appended
-        with tempfile.TemporaryDirectory() as tmp_dir:
-            tune.run(test_trial_dir, local_dir=tmp_dir, name="my_test_exp")
-
-            subdirs = list(os.listdir(tmp_dir))
-            self.assertIn("my_test_exp", subdirs)
-            found = False
-            for subdir in subdirs:
-                if subdir.startswith("my_test_exp_"):  # Date suffix
-                    found = True
-                    break
-            self.assertFalse(found)
-
-        # Don't append date if we set the env variable
-        os.environ["TUNE_DISABLE_DATED_SUBDIR"] = "1"
-        with tempfile.TemporaryDirectory() as tmp_dir:
-            tune.run(test_trial_dir, local_dir=tmp_dir)
-
-            subdirs = list(os.listdir(tmp_dir))
-            self.assertIn("test_trial_dir", subdirs)
-            found = False
-            for subdir in subdirs:
-                if subdir.startswith("test_trial_dir_"):  # Date suffix
-                    found = True
-                    break
-            self.assertFalse(found)
-
-    def testWithParameters(self):
-        class Data:
-            def __init__(self):
-                self.data = [0] * 500_000
-
-        data = Data()
-        data.data[100] = 1
-
-        class TestTrainable(Trainable):
-            def setup(self, config, data):
-                self.data = data.data
-                self.data[101] = 2  # Changes are local
-
-            def step(self):
-                return dict(metric=len(self.data), hundred=self.data[100], done=True)
-
-        trial_1, trial_2 = tune.run(
-            tune.with_parameters(TestTrainable, data=data), num_samples=2
-        ).trials
-
-        self.assertEqual(data.data[101], 0)
-        self.assertEqual(trial_1.last_result["metric"], 500_000)
-        self.assertEqual(trial_1.last_result["hundred"], 1)
-        self.assertEqual(trial_2.last_result["metric"], 500_000)
-        self.assertEqual(trial_2.last_result["hundred"], 1)
-        self.assertTrue(str(trial_1).startswith("TestTrainable"))
-
-    def testWithParameters2(self):
-        class Data:
-            def __init__(self):
-                import numpy as np
-
-                self.data = np.random.rand((2 * 1024 * 1024))
-
-        class TestTrainable(Trainable):
-            def setup(self, config, data):
-                self.data = data.data
-
-            def step(self):
-                return dict(metric=len(self.data), done=True)
-
-        trainable = tune.with_parameters(TestTrainable, data=Data())
-        # ray.cloudpickle will crash for some reason
-        import cloudpickle as cp
-
-        dumped = cp.dumps(trainable)
-        assert sys.getsizeof(dumped) < 100 * 1024
-
-    def testWithParameters3(self):
-        class Data:
-            def __init__(self):
-                import numpy as np
-
-                self.data = np.random.rand((2 * 1024 * 1024))
-
-        class TestTrainable(Trainable):
-            def setup(self, config, data):
-                self.data = data.data
-
-            def step(self):
-                return dict(metric=len(self.data), done=True)
-
-        new_data = Data()
-        ref = ray.put(new_data)
-        trainable = tune.with_parameters(TestTrainable, data=ref)
-        # ray.cloudpickle will crash for some reason
-        import cloudpickle as cp
-
-        dumped = cp.dumps(trainable)
-        assert sys.getsizeof(dumped) < 100 * 1024
-
-
-class SerializabilityTest(unittest.TestCase):
-    @classmethod
-    def setUpClass(cls):
-        ray.init(local_mode=True)
-
-    @classmethod
-    def tearDownClass(cls):
-        ray.shutdown()
-
-    def tearDown(self):
-        if "RAY_PICKLE_VERBOSE_DEBUG" in os.environ:
-            del os.environ["RAY_PICKLE_VERBOSE_DEBUG"]
-
-    def testNotRaisesNonserializable(self):
-        import threading
-
-        lock = threading.Lock()
-
-        def train(config):
-            print(lock)
-            tune.report(val=4, second=8)
-
-        with self.assertRaisesRegex(TypeError, "RAY_PICKLE_VERBOSE_DEBUG"):
-            # The trial runner raises a ValueError, but the experiment fails
-            # with a TuneError
-            tune.run(train, metric="acc")
-
-    def testRaisesNonserializable(self):
-        os.environ["RAY_PICKLE_VERBOSE_DEBUG"] = "1"
-        import threading
-
-        lock = threading.Lock()
-
-        def train(config):
-            print(lock)
-            tune.report(val=4, second=8)
-
-        with self.assertRaises(TypeError) as cm:
-            # The trial runner raises a ValueError, but the experiment fails
-            # with a TuneError
-            tune.run(train, metric="acc")
-        msg = cm.exception.args[0]
-        assert "RAY_PICKLE_VERBOSE_DEBUG" not in msg
-        assert "thread.lock" in msg
-
-
-class ShimCreationTest(unittest.TestCase):
-    def testCreateScheduler(self):
-        kwargs = {"metric": "metric_foo", "mode": "min"}
-
-        scheduler = "async_hyperband"
-        shim_scheduler = tune.create_scheduler(scheduler, **kwargs)
-        real_scheduler = AsyncHyperBandScheduler(**kwargs)
-        assert type(shim_scheduler) is type(real_scheduler)
-
-    def testCreateSearcher(self):
-        kwargs = {"metric": "metric_foo", "mode": "min"}
-
-        searcher_ax = "ax"
-        shim_searcher_ax = tune.create_searcher(searcher_ax, **kwargs)
-        real_searcher_ax = AxSearch(space=[], **kwargs)
-        assert type(shim_searcher_ax) is type(real_searcher_ax)
-
-        searcher_hyperopt = "hyperopt"
-        shim_searcher_hyperopt = tune.create_searcher(searcher_hyperopt, **kwargs)
-        real_searcher_hyperopt = HyperOptSearch({}, **kwargs)
-        assert type(shim_searcher_hyperopt) is type(real_searcher_hyperopt)
-
-    def testExtraParams(self):
-        kwargs = {"metric": "metric_foo", "mode": "min", "extra_param": "test"}
-
-        scheduler = "async_hyperband"
-        tune.create_scheduler(scheduler, **kwargs)
-
-        searcher_ax = "ax"
-        tune.create_searcher(searcher_ax, **kwargs)
-
-
-class ApiTestFast(unittest.TestCase):
-    @classmethod
-    def setUpClass(cls):
-        ray.init(num_cpus=4, num_gpus=0, local_mode=True, include_dashboard=False)
-
-    @classmethod
-    def tearDownClass(cls):
-        ray.shutdown()
-        _register_all()
-
-    def setUp(self):
-        self.tmpdir = tempfile.mkdtemp()
-
-    def tearDown(self):
-        shutil.rmtree(self.tmpdir)
-
-    def testNestedResults(self):
-        def create_result(i):
-            return {"test": {"1": {"2": {"3": i, "4": False}}}}
-
-        flattened_keys = list(flatten_dict(create_result(0)))
-
-        class _MockScheduler(FIFOScheduler):
-            results = []
-
-            def on_trial_result(self, trial_runner, trial, result):
-                self.results += [result]
-                return TrialScheduler.CONTINUE
-
-            def on_trial_complete(self, trial_runner, trial, result):
-                self.complete_result = result
-
-        def train(config, reporter):
-            for i in range(100):
-                reporter(**create_result(i))
-
-        algo = _MockSuggestionAlgorithm()
-        scheduler = _MockScheduler()
-        [trial] = tune.run(
-            train, scheduler=scheduler, search_alg=algo, stop={"test/1/2/3": 20}
-        ).trials
-        self.assertEqual(trial.status, Trial.TERMINATED)
-        self.assertEqual(trial.last_result["test"]["1"]["2"]["3"], 20)
-        self.assertEqual(trial.last_result["test"]["1"]["2"]["4"], False)
-        self.assertEqual(trial.last_result[TRAINING_ITERATION], 21)
-        self.assertEqual(len(scheduler.results), 20)
-        self.assertTrue(
-            all(set(result) >= set(flattened_keys) for result in scheduler.results)
-        )
-        self.assertTrue(set(scheduler.complete_result) >= set(flattened_keys))
-        self.assertEqual(len(algo.results), 20)
-        self.assertTrue(
-            all(set(result) >= set(flattened_keys) for result in algo.results)
-        )
-        with self.assertRaises(TuneError):
-            [trial] = tune.run(train, stop={"1/2/3": 20})
-        with self.assertRaises(TuneError):
-            [trial] = tune.run(train, stop={"test": 1}).trials
-
-    def testIterationCounter(self):
-        def train(config, reporter):
-            for i in range(100):
-                reporter(itr=i, timesteps_this_iter=1)
-
-        register_trainable("exp", train)
-        config = {
-            "my_exp": {
-                "run": "exp",
-                "config": {
-                    "iterations": 100,
-                },
-                "stop": {"timesteps_total": 100},
-            }
-        }
-        [trial] = run_experiments(config)
-        self.assertEqual(trial.status, Trial.TERMINATED)
-        self.assertEqual(trial.last_result[TRAINING_ITERATION], 100)
-        self.assertEqual(trial.last_result["itr"], 99)
-
-    def testErrorReturn(self):
-        def train(config, reporter):
-            raise Exception("uh oh")
-
-        register_trainable("f1", train)
-
-        def f():
-            run_experiments(
-                {
-                    "foo": {
-                        "run": "f1",
-                    }
-                }
-            )
-
-        self.assertRaises(TuneError, f)
-
-    def testSuccess(self):
-        def train(config, reporter):
-            for i in range(100):
-                reporter(timesteps_total=i)
-
-        register_trainable("f1", train)
-        [trial] = run_experiments(
-            {
-                "foo": {
-                    "run": "f1",
-                }
-            }
-        )
-        self.assertEqual(trial.status, Trial.TERMINATED)
-        self.assertEqual(trial.last_result[TIMESTEPS_TOTAL], 99)
-
-    def testNoRaiseFlag(self):
-        def train(config, reporter):
-            raise Exception()
-
-        register_trainable("f1", train)
-
-        [trial] = run_experiments(
-            {
-                "foo": {
-                    "run": "f1",
-                }
-            },
-            raise_on_failed_trial=False,
-        )
-        self.assertEqual(trial.status, Trial.ERROR)
-
-    def testReportInfinity(self):
-        def train(config, reporter):
-            for _ in range(100):
-                reporter(mean_accuracy=float("inf"))
-
-        register_trainable("f1", train)
-        [trial] = run_experiments(
-            {
-                "foo": {
-                    "run": "f1",
-                }
-            }
-        )
-        self.assertEqual(trial.status, Trial.TERMINATED)
-        self.assertEqual(trial.last_result["mean_accuracy"], float("inf"))
-
-    def testSearcherSchedulerStr(self):
-        def train(config):
-            tune.report(metric=1)
-
-        capture = {}
-
-        class MockTrialRunner(TrialRunner):
-            def __init__(
-                self,
-                search_alg=None,
-                scheduler=None,
-                local_checkpoint_dir=None,
-                remote_checkpoint_dir=None,
-                sync_config=None,
-                stopper=None,
-                resume=False,
-                server_port=None,
-                fail_fast=False,
-                checkpoint_period=None,
-                trial_executor=None,
-                callbacks=None,
-                metric=None,
-                driver_sync_trial_checkpoints=True,
-            ):
-                # should be converted from strings at this case
-                # and not None
-                capture["search_alg"] = search_alg
-                capture["scheduler"] = scheduler
-                super().__init__(
-                    search_alg=search_alg,
-                    scheduler=scheduler,
-                    local_checkpoint_dir=local_checkpoint_dir,
-                    remote_checkpoint_dir=remote_checkpoint_dir,
-                    sync_config=sync_config,
-                    stopper=stopper,
-                    resume=resume,
-                    server_port=server_port,
-                    fail_fast=fail_fast,
-                    checkpoint_period=checkpoint_period,
-                    trial_executor=trial_executor,
-                    callbacks=callbacks,
-                    metric=metric,
-                    driver_sync_trial_checkpoints=True,
-                )
-
-        with patch("ray.tune.tune.TrialRunner", MockTrialRunner):
-            tune.run(
-                train,
-                search_alg="random",
-                scheduler="async_hyperband",
-                metric="metric",
-                mode="max",
-                stop={TRAINING_ITERATION: 1},
-            )
-
-        self.assertIsInstance(capture["search_alg"], BasicVariantGenerator)
-        self.assertIsInstance(capture["scheduler"], AsyncHyperBandScheduler)
-
-
-class MaxConcurrentTrialsTest(unittest.TestCase):
-    @classmethod
-    def setUpClass(cls):
-        ray.init(num_cpus=4, num_gpus=0, local_mode=False, include_dashboard=False)
-
-    @classmethod
-    def tearDownClass(cls):
-        ray.shutdown()
-        _register_all()
-
-    def setUp(self):
-        self.tmpdir = tempfile.mkdtemp()
-
-    def tearDown(self):
-        shutil.rmtree(self.tmpdir)
-
-    def testMaxConcurrentTrials(self):
-        def train(config):
-            tune.report(metric=1)
-
-        capture = {}
-
-        class MockTrialRunner(TrialRunner):
-            def __init__(
-                self,
-                search_alg=None,
-                scheduler=None,
-                local_checkpoint_dir=None,
-                remote_checkpoint_dir=None,
-                sync_config=None,
-                stopper=None,
-                resume=False,
-                server_port=None,
-                fail_fast=False,
-                checkpoint_period=None,
-                trial_executor=None,
-                callbacks=None,
-                metric=None,
-                driver_sync_trial_checkpoints=True,
-            ):
-                capture["search_alg"] = search_alg
-                capture["scheduler"] = scheduler
-                super().__init__(
-                    search_alg=search_alg,
-                    scheduler=scheduler,
-                    local_checkpoint_dir=local_checkpoint_dir,
-                    remote_checkpoint_dir=remote_checkpoint_dir,
-                    sync_config=sync_config,
-                    stopper=stopper,
-                    resume=resume,
-                    server_port=server_port,
-                    fail_fast=fail_fast,
-                    checkpoint_period=checkpoint_period,
-                    trial_executor=trial_executor,
-                    callbacks=callbacks,
-                    metric=metric,
-                    driver_sync_trial_checkpoints=driver_sync_trial_checkpoints,
-                )
-
-        with patch("ray.tune.tune.TrialRunner", MockTrialRunner):
-            tune.run(
-                train,
-                config={"a": tune.randint(0, 2)},
-                metric="metric",
-                mode="max",
-                stop={TRAINING_ITERATION: 1},
-            )
-
-            self.assertIsInstance(capture["search_alg"], BasicVariantGenerator)
-            self.assertEqual(capture["search_alg"].max_concurrent, 0)
-
-            tune.run(
-                train,
-                max_concurrent_trials=2,
-                config={"a": tune.randint(0, 2)},
-                metric="metric",
-                mode="max",
-                stop={TRAINING_ITERATION: 1},
-            )
-
-            self.assertIsInstance(capture["search_alg"], BasicVariantGenerator)
-            self.assertEqual(capture["search_alg"].max_concurrent, 2)
-
-            tune.run(
-                train,
-                search_alg=HyperOptSearch(),
-                config={"a": tune.randint(0, 2)},
-                metric="metric",
-                mode="max",
-                stop={TRAINING_ITERATION: 1},
-            )
-
-            self.assertIsInstance(capture["search_alg"].searcher, HyperOptSearch)
-
-            tune.run(
-                train,
-                search_alg=HyperOptSearch(),
-                max_concurrent_trials=2,
-                config={"a": tune.randint(0, 2)},
-                metric="metric",
-                mode="max",
-                stop={TRAINING_ITERATION: 1},
-            )
-
-            self.assertIsInstance(capture["search_alg"].searcher, ConcurrencyLimiter)
-            self.assertEqual(capture["search_alg"].searcher.max_concurrent, 2)
-
-            # max_concurrent_trials should not override ConcurrencyLimiter
-            with self.assertRaisesRegex(ValueError, "max_concurrent_trials"):
-                tune.run(
-                    train,
-                    search_alg=ConcurrencyLimiter(HyperOptSearch(), max_concurrent=3),
-                    max_concurrent_trials=2,
-                    config={"a": tune.randint(0, 2)},
-                    metric="metric",
-                    mode="max",
-                    stop={TRAINING_ITERATION: 1},
-                )
-
-
-if __name__ == "__main__":
-    import pytest
-
-    sys.exit(pytest.main(["-v", __file__]))
-=======
-import pickle
-from collections import Counter
-import copy
-from functools import partial
-import gym
-import numpy as np
-import os
-import shutil
-import sys
-import tempfile
-import time
-import unittest
-from unittest.mock import patch
-
-import ray
-from ray import tune
-from ray.rllib import _register_all
-from ray.tune import (
-    register_env,
-    register_trainable,
-    run,
-    run_experiments,
-    Trainable,
-    TuneError,
-    Stopper,
-)
-from ray.tune.callback import Callback
-from ray.tune.experiment import Experiment
-from ray.tune.function_runner import wrap_function
-from ray.tune.logger import Logger
-from ray.tune.ray_trial_executor import noop_logger_creator
-from ray.tune.resources import Resources
-from ray.tune.result import (
-    TIMESTEPS_TOTAL,
-    DONE,
-    HOSTNAME,
-    NODE_IP,
-    PID,
-    EPISODES_TOTAL,
-    TRAINING_ITERATION,
-    TIMESTEPS_THIS_ITER,
-    TIME_THIS_ITER_S,
-    TIME_TOTAL_S,
-    TRIAL_ID,
-    EXPERIMENT_TAG,
-)
-from ray.tune.schedulers import TrialScheduler, FIFOScheduler, AsyncHyperBandScheduler
-from ray.tune.stopper import (
-    MaximumIterationStopper,
-    TrialPlateauStopper,
-    ExperimentPlateauStopper,
-)
-from ray.tune.suggest import BasicVariantGenerator, grid_search
-from ray.tune.suggest.hyperopt import HyperOptSearch
-from ray.tune.suggest.ax import AxSearch
-from ray.tune.suggest._mock import _MockSuggestionAlgorithm
-from ray.tune.suggest.suggestion import ConcurrencyLimiter
-from ray.tune.sync_client import CommandBasedClient
-from ray.tune.trial import Trial
-from ray.tune.trial_runner import TrialRunner
-from ray.tune.utils import flatten_dict, get_pinned_object, pin_in_object_store
-from ray.tune.utils.mock import mock_storage_client, MOCK_REMOTE_DIR
-from ray.tune.utils.placement_groups import PlacementGroupFactory
-
-
-class TrainableFunctionApiTest(unittest.TestCase):
-    def setUp(self):
-        ray.init(num_cpus=4, num_gpus=0, object_store_memory=150 * 1024 * 1024)
-        self.tmpdir = tempfile.mkdtemp()
-
-    def tearDown(self):
-        ray.shutdown()
-        _register_all()  # re-register the evicted objects
-        shutil.rmtree(self.tmpdir)
-
-    def checkAndReturnConsistentLogs(self, results, sleep_per_iter=None):
-        """Checks logging is the same between APIs.
-
-        Ignore "DONE" for logging but checks that the
-        scheduler is notified properly with the last result.
-        """
-        class_results = copy.deepcopy(results)
-        function_results = copy.deepcopy(results)
-
-        class_output = []
-        function_output = []
-        scheduler_notif = []
-
-        class MockScheduler(FIFOScheduler):
-            def on_trial_complete(self, runner, trial, result):
-                scheduler_notif.append(result)
-
-        class ClassAPILogger(Logger):
-            def on_result(self, result):
-                class_output.append(result)
-
-        class FunctionAPILogger(Logger):
-            def on_result(self, result):
-                function_output.append(result)
-
-        class _WrappedTrainable(Trainable):
-            def setup(self, config):
-                del config
-                self._result_iter = copy.deepcopy(class_results)
-
-            def step(self):
-                if sleep_per_iter:
-                    time.sleep(sleep_per_iter)
-                res = self._result_iter.pop(0)  # This should not fail
-                if not self._result_iter:  # Mark "Done" for last result
-                    res[DONE] = True
-                return res
-
-        def _function_trainable(config, reporter):
-            for result in function_results:
-                if sleep_per_iter:
-                    time.sleep(sleep_per_iter)
-                reporter(**result)
-
-        class_trainable_name = "class_trainable"
-        register_trainable(class_trainable_name, _WrappedTrainable)
-
-        [trial1] = run(
-            _function_trainable,
-            loggers=[FunctionAPILogger],
-            raise_on_failed_trial=False,
-            scheduler=MockScheduler(),
-        ).trials
-
-        [trial2] = run(
-            class_trainable_name,
-            loggers=[ClassAPILogger],
-            raise_on_failed_trial=False,
-            scheduler=MockScheduler(),
-        ).trials
-
-        trials = [trial1, trial2]
-
-        # Ignore these fields
-        NO_COMPARE_FIELDS = {
-            HOSTNAME,
-            NODE_IP,
-            TRIAL_ID,
-            EXPERIMENT_TAG,
-            PID,
-            TIME_THIS_ITER_S,
-            TIME_TOTAL_S,
-            DONE,  # This is ignored because FunctionAPI has different handling
-            "timestamp",
-            "time_since_restore",
-            "experiment_id",
-            "date",
-        }
-
-        self.assertEqual(len(class_output), len(results))
-        self.assertEqual(len(function_output), len(results))
-
-        def as_comparable_result(result):
-            return {k: v for k, v in result.items() if k not in NO_COMPARE_FIELDS}
-
-        function_comparable = [
-            as_comparable_result(result) for result in function_output
-        ]
-        class_comparable = [as_comparable_result(result) for result in class_output]
-
-        self.assertEqual(function_comparable, class_comparable)
-
-        self.assertEqual(sum(t.get(DONE) for t in scheduler_notif), 2)
-        self.assertEqual(
-            as_comparable_result(scheduler_notif[0]),
-            as_comparable_result(scheduler_notif[1]),
-        )
-
-        # Make sure the last result is the same.
-        self.assertEqual(
-            as_comparable_result(trials[0].last_result),
-            as_comparable_result(trials[1].last_result),
-        )
-
-        return function_output, trials
-
-    def testPinObject(self):
-        X = pin_in_object_store("hello")
-
-        @ray.remote
-        def f():
-            return get_pinned_object(X)
-
-        self.assertEqual(ray.get(f.remote()), "hello")
-
-    def testFetchPinned(self):
-        X = pin_in_object_store("hello")
-
-        def train(config, reporter):
-            get_pinned_object(X)
-            reporter(timesteps_total=100, done=True)
-
-        register_trainable("f1", train)
-        [trial] = run_experiments(
-            {
-                "foo": {
-                    "run": "f1",
-                }
-            }
-        )
-        self.assertEqual(trial.status, Trial.TERMINATED)
-        self.assertEqual(trial.last_result[TIMESTEPS_TOTAL], 100)
-
-    def testRegisterEnv(self):
-        register_env("foo", lambda: None)
-        self.assertRaises(TypeError, lambda: register_env("foo", 2))
-
-    def testRegisterEnvOverwrite(self):
-        def train(config, reporter):
-            reporter(timesteps_total=100, done=True)
-
-        def train2(config, reporter):
-            reporter(timesteps_total=200, done=True)
-
-        register_trainable("f1", train)
-        register_trainable("f1", train2)
-        [trial] = run_experiments(
-            {
-                "foo": {
-                    "run": "f1",
-                }
-            }
-        )
-        self.assertEqual(trial.status, Trial.TERMINATED)
-        self.assertEqual(trial.last_result[TIMESTEPS_TOTAL], 200)
-
-    def testRegisterTrainable(self):
-        def train(config, reporter):
-            pass
-
-        class A:
-            pass
-
-        class B(Trainable):
-            pass
-
-        register_trainable("foo", train)
-        Experiment("test", train)
-        register_trainable("foo", B)
-        Experiment("test", B)
-        self.assertRaises(TypeError, lambda: register_trainable("foo", B()))
-        self.assertRaises(TuneError, lambda: Experiment("foo", B()))
-        self.assertRaises(TypeError, lambda: register_trainable("foo", A))
-        self.assertRaises(TypeError, lambda: Experiment("foo", A))
-
-    def testRegisterTrainableThrice(self):
-        def train(config, reporter):
-            pass
-
-        register_trainable("foo", train)
-        register_trainable("foo", train)
-        register_trainable("foo", train)
-
-    def testTrainableCallable(self):
-        def dummy_fn(config, reporter, steps):
-            reporter(timesteps_total=steps, done=True)
-
-        from functools import partial
-
-        steps = 500
-        register_trainable("test", partial(dummy_fn, steps=steps))
-        [trial] = run_experiments(
-            {
-                "foo": {
-                    "run": "test",
-                }
-            }
-        )
-        self.assertEqual(trial.status, Trial.TERMINATED)
-        self.assertEqual(trial.last_result[TIMESTEPS_TOTAL], steps)
-        [trial] = tune.run(partial(dummy_fn, steps=steps)).trials
-        self.assertEqual(trial.status, Trial.TERMINATED)
-        self.assertEqual(trial.last_result[TIMESTEPS_TOTAL], steps)
-
-    def testBuiltInTrainableResources(self):
-        class B(Trainable):
-            @classmethod
-            def default_resource_request(cls, config):
-                return Resources(cpu=config["cpu"], gpu=config["gpu"])
-
-            def step(self):
-                return {"timesteps_this_iter": 1, "done": True}
-
-        register_trainable("B", B)
-
-        def f(cpus, gpus):
-            return run_experiments(
-                {
-                    "foo": {
-                        "run": "B",
-                        "config": {
-                            "cpu": cpus,
-                            "gpu": gpus,
-                        },
-                    }
-                },
-            )[0]
-
-        # TODO(xwjiang): https://github.com/ray-project/ray/issues/19959
-        # self.assertEqual(f(0, 0).status, Trial.TERMINATED)
-
-        # TODO(xwjiang): Make FailureInjectorCallback a test util.
-        class FailureInjectorCallback(Callback):
-            """Adds random failure injection to the TrialExecutor."""
-
-            def __init__(self, steps=4):
-                self._step = 0
-                self.steps = steps
-
-            def on_step_begin(self, iteration, trials, **info):
-                self._step += 1
-                if self._step >= self.steps:
-                    raise RuntimeError
-
-        def g(cpus, gpus):
-            return run_experiments(
-                {
-                    "foo": {
-                        "run": "B",
-                        "config": {
-                            "cpu": cpus,
-                            "gpu": gpus,
-                        },
-                    }
-                },
-                callbacks=[FailureInjectorCallback()],
-            )[0]
-
-        # Too large resource requests are infeasible
-        # TODO(xwjiang): Throw TuneError after https://github.com/ray-project/ray/issues/19985.  # noqa
-        os.environ["TUNE_WARN_INSUFFICENT_RESOURCE_THRESHOLD_S"] = "0"
-
-        with self.assertRaises(RuntimeError), patch.object(
-            ray.tune.trial_executor.logger, "warning"
-        ) as warn_mock:
-            self.assertRaises(TuneError, lambda: g(100, 100))
-            assert warn_mock.assert_called_once()
-
-        with self.assertRaises(RuntimeError), patch.object(
-            ray.tune.trial_executor.logger, "warning"
-        ) as warn_mock:
-            self.assertRaises(TuneError, lambda: g(0, 100))
-            assert warn_mock.assert_called_once()
-
-        with self.assertRaises(RuntimeError), patch.object(
-            ray.tune.trial_executor.logger, "warning"
-        ) as warn_mock:
-            self.assertRaises(TuneError, lambda: g(100, 0))
-            assert warn_mock.assert_called_once()
-
-    def testRewriteEnv(self):
-        def train(config, reporter):
-            reporter(timesteps_total=1)
-
-        register_trainable("f1", train)
-
-        [trial] = run_experiments(
-            {
-                "foo": {
-                    "run": "f1",
-                    "env": "CartPole-v0",
-                }
-            }
-        )
-        self.assertEqual(trial.config["env"], "CartPole-v0")
-
-    def testConfigPurity(self):
-        def train(config, reporter):
-            assert config == {"a": "b"}, config
-            reporter(timesteps_total=1)
-
-        register_trainable("f1", train)
-        run_experiments(
-            {
-                "foo": {
-                    "run": "f1",
-                    "config": {"a": "b"},
-                }
-            }
-        )
-
-    def testLogdir(self):
-        def train(config, reporter):
-            assert (
-                os.path.join(ray._private.utils.get_user_temp_dir(), "logdir", "foo")
-                in os.getcwd()
-            ), os.getcwd()
-            reporter(timesteps_total=1)
-
-        register_trainable("f1", train)
-        run_experiments(
-            {
-                "foo": {
-                    "run": "f1",
-                    "local_dir": os.path.join(
-                        ray._private.utils.get_user_temp_dir(), "logdir"
-                    ),
-                    "config": {"a": "b"},
-                }
-            }
-        )
-
-    def testLogdirStartingWithTilde(self):
-        local_dir = "~/ray_results/local_dir"
-
-        def train(config, reporter):
-            cwd = os.getcwd()
-            assert cwd.startswith(os.path.expanduser(local_dir)), cwd
-            assert not cwd.startswith("~"), cwd
-            reporter(timesteps_total=1)
-
-        register_trainable("f1", train)
-        run_experiments(
-            {
-                "foo": {
-                    "run": "f1",
-                    "local_dir": local_dir,
-                    "config": {"a": "b"},
-                }
-            }
-        )
-
-    def testLongFilename(self):
-        def train(config, reporter):
-            assert (
-                os.path.join(ray._private.utils.get_user_temp_dir(), "logdir", "foo")
-                in os.getcwd()
-            ), os.getcwd()
-            reporter(timesteps_total=1)
-
-        register_trainable("f1", train)
-        run_experiments(
-            {
-                "foo": {
-                    "run": "f1",
-                    "local_dir": os.path.join(
-                        ray._private.utils.get_user_temp_dir(), "logdir"
-                    ),
-                    "config": {
-                        "a" * 50: tune.sample_from(lambda spec: 5.0 / 7),
-                        "b" * 50: tune.sample_from(lambda spec: "long" * 40),
-                    },
-                }
-            }
-        )
-
-    def testBadParams(self):
-        def f():
-            run_experiments({"foo": {}})
-
-        self.assertRaises(TuneError, f)
-
-    def testBadParams2(self):
-        def f():
-            run_experiments(
-                {
-                    "foo": {
-                        "run": "asdf",
-                        "bah": "this param is not allowed",
-                    }
-                }
-            )
-
-        self.assertRaises(TuneError, f)
-
-    def testBadParams3(self):
-        def f():
-            run_experiments(
-                {
-                    "foo": {
-                        "run": grid_search("invalid grid search"),
-                    }
-                }
-            )
-
-        self.assertRaises(TuneError, f)
-
-    def testBadParams4(self):
-        def f():
-            run_experiments(
-                {
-                    "foo": {
-                        "run": "asdf",
-                    }
-                }
-            )
-
-        self.assertRaises(TuneError, f)
-
-    def testBadParams5(self):
-        def f():
-            run_experiments({"foo": {"run": "__fake", "stop": {"asdf": 1}}})
-
-        self.assertRaises(TuneError, f)
-
-    def testBadParams6(self):
-        def f():
-            run_experiments({"foo": {"run": "PPO", "resources_per_trial": {"asdf": 1}}})
-
-        self.assertRaises(TuneError, f)
-
-    def testBadStoppingReturn(self):
-        def train(config, reporter):
-            reporter()
-
-        register_trainable("f1", train)
-
-        def f():
-            run_experiments(
-                {
-                    "foo": {
-                        "run": "f1",
-                        "stop": {"time": 10},
-                    }
-                }
-            )
-
-        self.assertRaises(TuneError, f)
-
-    def testNestedStoppingReturn(self):
-        def train(config, reporter):
-            for i in range(10):
-                reporter(test={"test1": {"test2": i}})
-
-        with self.assertRaises(TuneError):
-            [trial] = tune.run(train, stop={"test": {"test1": {"test2": 6}}}).trials
-        [trial] = tune.run(train, stop={"test/test1/test2": 6}).trials
-        self.assertEqual(trial.last_result["training_iteration"], 7)
-
-    def testStoppingFunction(self):
-        def train(config, reporter):
-            for i in range(10):
-                reporter(test=i)
-
-        def stop(trial_id, result):
-            return result["test"] > 6
-
-        [trial] = tune.run(train, stop=stop).trials
-        self.assertEqual(trial.last_result["training_iteration"], 8)
-
-    def testStoppingMemberFunction(self):
-        def train(config, reporter):
-            for i in range(10):
-                reporter(test=i)
-
-        class Stopclass:
-            def stop(self, trial_id, result):
-                return result["test"] > 6
-
-        [trial] = tune.run(train, stop=Stopclass().stop).trials
-        self.assertEqual(trial.last_result["training_iteration"], 8)
-
-    def testStopper(self):
-        def train(config, reporter):
-            for i in range(10):
-                reporter(test=i)
-
-        class CustomStopper(Stopper):
-            def __init__(self):
-                self._count = 0
-
-            def __call__(self, trial_id, result):
-                print("called")
-                self._count += 1
-                return result["test"] > 6
-
-            def stop_all(self):
-                return self._count > 5
-
-        trials = tune.run(train, num_samples=5, stop=CustomStopper()).trials
-        self.assertTrue(all(t.status == Trial.TERMINATED for t in trials))
-        self.assertTrue(
-            any(t.last_result.get("training_iteration") is None for t in trials)
-        )
-
-    def testEarlyStopping(self):
-        def train(config, reporter):
-            reporter(test=0)
-
-        top = 3
-
-        with self.assertRaises(ValueError):
-            ExperimentPlateauStopper("test", top=0)
-        with self.assertRaises(ValueError):
-            ExperimentPlateauStopper("test", top="0")
-        with self.assertRaises(ValueError):
-            ExperimentPlateauStopper("test", std=0)
-        with self.assertRaises(ValueError):
-            ExperimentPlateauStopper("test", patience=-1)
-        with self.assertRaises(ValueError):
-            ExperimentPlateauStopper("test", std="0")
-        with self.assertRaises(ValueError):
-            ExperimentPlateauStopper("test", mode="0")
-
-        stopper = ExperimentPlateauStopper("test", top=top, mode="min")
-
-        analysis = tune.run(train, num_samples=10, stop=stopper)
-        self.assertTrue(all(t.status == Trial.TERMINATED for t in analysis.trials))
-        self.assertTrue(len(analysis.dataframe(metric="test", mode="max")) <= top)
-
-        patience = 5
-        stopper = ExperimentPlateauStopper(
-            "test", top=top, mode="min", patience=patience
-        )
-
-        analysis = tune.run(train, num_samples=20, stop=stopper)
-        self.assertTrue(all(t.status == Trial.TERMINATED for t in analysis.trials))
-        self.assertTrue(len(analysis.dataframe(metric="test", mode="max")) <= patience)
-
-        stopper = ExperimentPlateauStopper("test", top=top, mode="min")
-
-        analysis = tune.run(train, num_samples=10, stop=stopper)
-        self.assertTrue(all(t.status == Trial.TERMINATED for t in analysis.trials))
-        self.assertTrue(len(analysis.dataframe(metric="test", mode="max")) <= top)
-
-    def testBadStoppingFunction(self):
-        def train(config, reporter):
-            for i in range(10):
-                reporter(test=i)
-
-        class CustomStopper:
-            def stop(self, result):
-                return result["test"] > 6
-
-        def stop(result):
-            return result["test"] > 6
-
-        with self.assertRaises(TuneError):
-            tune.run(train, stop=CustomStopper().stop)
-        with self.assertRaises(TuneError):
-            tune.run(train, stop=stop)
-
-    def testMaximumIterationStopper(self):
-        def train(config):
-            for i in range(10):
-                tune.report(it=i)
-
-        stopper = MaximumIterationStopper(max_iter=6)
-
-        out = tune.run(train, stop=stopper)
-        self.assertEqual(out.trials[0].last_result[TRAINING_ITERATION], 6)
-
-    def testTrialPlateauStopper(self):
-        def train(config):
-            tune.report(10.0)
-            tune.report(11.0)
-            tune.report(12.0)
-            for i in range(10):
-                tune.report(20.0)
-
-        # num_results = 4, no other constraints --> early stop after 7
-        stopper = TrialPlateauStopper(metric="_metric", num_results=4)
-
-        out = tune.run(train, stop=stopper)
-        self.assertEqual(out.trials[0].last_result[TRAINING_ITERATION], 7)
-
-        # num_results = 4, grace period 9 --> early stop after 9
-        stopper = TrialPlateauStopper(metric="_metric", num_results=4, grace_period=9)
-
-        out = tune.run(train, stop=stopper)
-        self.assertEqual(out.trials[0].last_result[TRAINING_ITERATION], 9)
-
-        # num_results = 4, min_metric = 22 --> full 13 iterations
-        stopper = TrialPlateauStopper(
-            metric="_metric", num_results=4, metric_threshold=22.0, mode="max"
-        )
-
-        out = tune.run(train, stop=stopper)
-        self.assertEqual(out.trials[0].last_result[TRAINING_ITERATION], 13)
-
-    def testCustomTrialDir(self):
-        def train(config):
-            for i in range(10):
-                tune.report(test=i)
-
-        custom_name = "TRAIL_TRIAL"
-
-        def custom_trial_dir(trial):
-            return custom_name
-
-        trials = tune.run(
-            train,
-            config={"t1": tune.grid_search([1, 2, 3])},
-            trial_dirname_creator=custom_trial_dir,
-            local_dir=self.tmpdir,
-        ).trials
-        logdirs = {t.logdir for t in trials}
-        assert len(logdirs) == 3
-        assert all(custom_name in dirpath for dirpath in logdirs)
-
-    def testTrialDirRegression(self):
-        def train(config, reporter):
-            for i in range(10):
-                reporter(test=i)
-
-        trials = tune.run(
-            train, config={"t1": tune.grid_search([1, 2, 3])}, local_dir=self.tmpdir
-        ).trials
-        logdirs = {t.logdir for t in trials}
-        for i in [1, 2, 3]:
-            assert any(f"t1={i}" in dirpath for dirpath in logdirs)
-        for t in trials:
-            assert any(t.trainable_name in dirpath for dirpath in logdirs)
-
-    def testEarlyReturn(self):
-        def train(config, reporter):
-            reporter(timesteps_total=100, done=True)
-            time.sleep(99999)
-
-        register_trainable("f1", train)
-        [trial] = run_experiments(
-            {
-                "foo": {
-                    "run": "f1",
-                }
-            }
-        )
-        self.assertEqual(trial.status, Trial.TERMINATED)
-        self.assertEqual(trial.last_result[TIMESTEPS_TOTAL], 100)
-
-    def testReporterNoUsage(self):
-        def run_task(config, reporter):
-            print("hello")
-
-        experiment = Experiment(run=run_task, name="ray_crash_repro")
-        [trial] = ray.tune.run(experiment).trials
-        print(trial.last_result)
-        self.assertEqual(trial.last_result[DONE], True)
-
-    def testRerun(self):
-        tmpdir = tempfile.mkdtemp()
-        self.addCleanup(lambda: shutil.rmtree(tmpdir))
-
-        def test(config):
-            tid = config["id"]
-            fail = config["fail"]
-            marker = os.path.join(tmpdir, f"t{tid}-{fail}.log")
-            if not os.path.exists(marker) and fail:
-                open(marker, "w").close()
-                raise ValueError
-            for i in range(10):
-                time.sleep(0.1)
-                tune.report(hello=123)
-
-        config = dict(
-            name="hi-2",
-            config={
-                "fail": tune.grid_search([True, False]),
-                "id": tune.grid_search(list(range(5))),
-            },
-            verbose=1,
-            local_dir=tmpdir,
-            loggers=None,
-        )
-        trials = tune.run(test, raise_on_failed_trial=False, **config).trials
-        self.assertEqual(Counter(t.status for t in trials)["ERROR"], 5)
-        new_trials = tune.run(test, resume="ERRORED_ONLY", **config).trials
-        self.assertEqual(Counter(t.status for t in new_trials)["ERROR"], 0)
-        self.assertTrue(all(t.last_result.get("hello") == 123 for t in new_trials))
-
-    # Test rerunning rllib trials with ERRORED_ONLY.
-    def testRerunRlLib(self):
-        class TestEnv(gym.Env):
-            counter = 0
-
-            def __init__(self, config):
-                self.observation_space = gym.spaces.Discrete(1)
-                self.action_space = gym.spaces.Discrete(1)
-                TestEnv.counter += 1
-
-            def reset(self):
-                return 0
-
-            def step(self, act):
-                return [0, 1, True, {}]
-
-        class FailureInjectionCallback(Callback):
-            def on_trial_start(self, trials, **info):
-                raise RuntimeError
-
-        with self.assertRaises(Exception):
-            tune.run(
-                "PPO",
-                config={
-                    "env": TestEnv,
-                    "framework": "torch",
-                    "num_workers": 0,
-                },
-                name="my_experiment",
-                callbacks=[FailureInjectionCallback()],
-                stop={"training_iteration": 1},
-            )
-        trials = tune.run(
-            "PPO",
-            config={
-                "env": TestEnv,
-                "framework": "torch",
-                "num_workers": 0,
-            },
-            name="my_experiment",
-            resume="ERRORED_ONLY",
-            stop={"training_iteration": 1},
-        ).trials
-        assert len(trials) == 1 and trials[0].status == Trial.TERMINATED
-
-    def testTrialInfoAccess(self):
-        class TestTrainable(Trainable):
-            def step(self):
-                result = {
-                    "name": self.trial_name,
-                    "trial_id": self.trial_id,
-                    "trial_resources": self.trial_resources,
-                }
-                print(result)
-                return result
-
-        analysis = tune.run(
-            TestTrainable,
-            stop={TRAINING_ITERATION: 1},
-            resources_per_trial=PlacementGroupFactory([{"CPU": 1}]),
-        )
-        trial = analysis.trials[0]
-        self.assertEqual(trial.last_result.get("name"), str(trial))
-        self.assertEqual(trial.last_result.get("trial_id"), trial.trial_id)
-        self.assertEqual(
-            trial.last_result.get("trial_resources"), trial.placement_group_factory
-        )
-
-    def testTrialInfoAccessFunction(self):
-        def train(config, reporter):
-            reporter(
-                name=reporter.trial_name,
-                trial_id=reporter.trial_id,
-                trial_resources=reporter.trial_resources,
-            )
-
-        analysis = tune.run(
-            train,
-            stop={TRAINING_ITERATION: 1},
-            resources_per_trial=PlacementGroupFactory([{"CPU": 1}]),
-        )
-        trial = analysis.trials[0]
-        self.assertEqual(trial.last_result.get("name"), str(trial))
-        self.assertEqual(trial.last_result.get("trial_id"), trial.trial_id)
-        self.assertEqual(
-            trial.last_result.get("trial_resources"), trial.placement_group_factory
-        )
-
-        def track_train(config):
-            tune.report(
-                name=tune.get_trial_name(),
-                trial_id=tune.get_trial_id(),
-                trial_resources=tune.get_trial_resources(),
-            )
-
-        analysis = tune.run(
-            track_train,
-            stop={TRAINING_ITERATION: 1},
-            resources_per_trial=PlacementGroupFactory([{"CPU": 1}]),
-        )
-        trial = analysis.trials[0]
-        self.assertEqual(trial.last_result.get("name"), str(trial))
-        self.assertEqual(trial.last_result.get("trial_id"), trial.trial_id)
-        self.assertEqual(
-            trial.last_result.get("trial_resources"), trial.placement_group_factory
-        )
-
-    @patch("ray.tune.ray_trial_executor.TRIAL_CLEANUP_THRESHOLD", 3)
-    def testLotsOfStops(self):
-        class TestTrainable(Trainable):
-            def step(self):
-                result = {"name": self.trial_name, "trial_id": self.trial_id}
-                return result
-
-            def cleanup(self):
-                time.sleep(0.3)
-                open(os.path.join(self.logdir, "marker"), "a").close()
-                return 1
-
-        analysis = tune.run(TestTrainable, num_samples=10, stop={TRAINING_ITERATION: 1})
-        for trial in analysis.trials:
-            path = os.path.join(trial.logdir, "marker")
-            assert os.path.exists(path)
-
-    def testReportTimeStep(self):
-        # Test that no timestep count are logged if never the Trainable never
-        # returns any.
-        results1 = [dict(mean_accuracy=5, done=i == 99) for i in range(100)]
-        logs1, _ = self.checkAndReturnConsistentLogs(results1)
-
-        self.assertTrue(all(log[TIMESTEPS_TOTAL] is None for log in logs1))
-
-        # Test that no timesteps_this_iter are logged if only timesteps_total
-        # are returned.
-        results2 = [dict(timesteps_total=5, done=i == 9) for i in range(10)]
-        logs2, _ = self.checkAndReturnConsistentLogs(results2)
-
-        # Re-run the same trials but with added delay. This is to catch some
-        # inconsistent timestep counting that was present in the multi-threaded
-        # FunctionRunner. This part of the test can be removed once the
-        # multi-threaded FunctionRunner is removed from ray/tune.
-        # TODO: remove once the multi-threaded function runner is gone.
-        logs2, _ = self.checkAndReturnConsistentLogs(results2, 0.5)
-
-        # check all timesteps_total report the same value
-        self.assertTrue(all(log[TIMESTEPS_TOTAL] == 5 for log in logs2))
-        # check that none of the logs report timesteps_this_iter
-        self.assertFalse(any(hasattr(log, TIMESTEPS_THIS_ITER) for log in logs2))
-
-        # Test that timesteps_total and episodes_total are reported when
-        # timesteps_this_iter and episodes_this_iter despite only return zeros.
-        results3 = [
-            dict(timesteps_this_iter=0, episodes_this_iter=0) for i in range(10)
-        ]
-        logs3, _ = self.checkAndReturnConsistentLogs(results3)
-
-        self.assertTrue(all(log[TIMESTEPS_TOTAL] == 0 for log in logs3))
-        self.assertTrue(all(log[EPISODES_TOTAL] == 0 for log in logs3))
-
-        # Test that timesteps_total and episodes_total are properly counted
-        # when timesteps_this_iter and episodes_this_iter report non-zero
-        # values.
-        results4 = [
-            dict(timesteps_this_iter=3, episodes_this_iter=i) for i in range(10)
-        ]
-        logs4, _ = self.checkAndReturnConsistentLogs(results4)
-
-        # The last reported result should not be double-logged.
-        self.assertEqual(logs4[-1][TIMESTEPS_TOTAL], 30)
-        self.assertNotEqual(logs4[-2][TIMESTEPS_TOTAL], logs4[-1][TIMESTEPS_TOTAL])
-        self.assertEqual(logs4[-1][EPISODES_TOTAL], 45)
-        self.assertNotEqual(logs4[-2][EPISODES_TOTAL], logs4[-1][EPISODES_TOTAL])
-
-    def testAllValuesReceived(self):
-        results1 = [
-            dict(timesteps_total=(i + 1), my_score=i ** 2, done=i == 4)
-            for i in range(5)
-        ]
-
-        logs1, _ = self.checkAndReturnConsistentLogs(results1)
-
-        # check if the correct number of results were reported
-        self.assertEqual(len(logs1), len(results1))
-
-        def check_no_missing(reported_result, result):
-            common_results = [reported_result[k] == result[k] for k in result]
-            return all(common_results)
-
-        # check that no result was dropped or modified
-        complete_results = [
-            check_no_missing(log, result) for log, result in zip(logs1, results1)
-        ]
-        self.assertTrue(all(complete_results))
-
-        # check if done was logged exactly once
-        self.assertEqual(len([r for r in logs1 if r.get("done")]), 1)
-
-    def testNoDoneReceived(self):
-        # repeat same test but without explicitly reporting done=True
-        results1 = [dict(timesteps_total=(i + 1), my_score=i ** 2) for i in range(5)]
-
-        logs1, trials = self.checkAndReturnConsistentLogs(results1)
-
-        # check if the correct number of results were reported.
-        self.assertEqual(len(logs1), len(results1))
-
-        def check_no_missing(reported_result, result):
-            common_results = [reported_result[k] == result[k] for k in result]
-            return all(common_results)
-
-        # check that no result was dropped or modified
-        complete_results1 = [
-            check_no_missing(log, result) for log, result in zip(logs1, results1)
-        ]
-        self.assertTrue(all(complete_results1))
-
-    def _testDurableTrainable(self, trainable, function=False, cleanup=True):
-        sync_client = mock_storage_client()
-        mock_get_client = "ray.tune.trainable.get_cloud_sync_client"
-        with patch(mock_get_client) as mock_get_cloud_sync_client:
-            mock_get_cloud_sync_client.return_value = sync_client
-            log_creator = partial(
-                noop_logger_creator, logdir="~/tmp/ray_results/exp/trial"
-            )
-            remote_checkpoint_dir = os.path.join(MOCK_REMOTE_DIR, "exp/trial")
-            test_trainable = trainable(
-                logger_creator=log_creator, remote_checkpoint_dir=remote_checkpoint_dir
-            )
-            result = test_trainable.train()
-            self.assertEqual(result["metric"], 1)
-            checkpoint_path = test_trainable.save()
-            result = test_trainable.train()
-            self.assertEqual(result["metric"], 2)
-            result = test_trainable.train()
-            self.assertEqual(result["metric"], 3)
-            result = test_trainable.train()
-            self.assertEqual(result["metric"], 4)
-
-            shutil.rmtree("~/tmp/ray_results/exp/")
-            if not function:
-                test_trainable.state["hi"] = 2
-                test_trainable.restore(checkpoint_path)
-                self.assertEqual(test_trainable.state["hi"], 1)
-            else:
-                # Cannot re-use function trainable, create new
-                tune.session.shutdown()
-                test_trainable = trainable(
-                    logger_creator=log_creator,
-                    remote_checkpoint_dir=remote_checkpoint_dir,
-                )
-                test_trainable.restore(checkpoint_path)
-
-            result = test_trainable.train()
-            self.assertEqual(result["metric"], 2)
-
-        if cleanup:
-            self.addCleanup(shutil.rmtree, MOCK_REMOTE_DIR)
-
-    def testDurableTrainableClass(self):
-        class TestTrain(Trainable):
-            def setup(self, config):
-                self.state = {"hi": 1, "iter": 0}
-
-            def step(self):
-                self.state["iter"] += 1
-                return {
-                    "timesteps_this_iter": 1,
-                    "metric": self.state["iter"],
-                    "done": self.state["iter"] > 3,
-                }
-
-            def save_checkpoint(self, path):
-                return self.state
-
-            def load_checkpoint(self, state):
-                self.state = state
-
-        self._testDurableTrainable(TestTrain)
-
-    def testDurableTrainableFunction(self):
-        def test_train(config, checkpoint_dir=None):
-            state = {"hi": 1, "iter": 0}
-            if checkpoint_dir:
-                with open(os.path.join(checkpoint_dir, "ckpt.pkl"), "rb") as fp:
-                    state = pickle.load(fp)
-
-            for i in range(4):
-                state["iter"] += 1
-                with tune.checkpoint_dir(step=state["iter"]) as dir:
-                    with open(os.path.join(dir, "ckpt.pkl"), "wb") as fp:
-                        pickle.dump(state, fp)
-                tune.report(
-                    **{
-                        "timesteps_this_iter": 1,
-                        "metric": state["iter"],
-                        "done": state["iter"] > 3,
-                    }
-                )
-
-        self._testDurableTrainable(wrap_function(test_train), function=True)
-
-    def testDurableTrainableSyncFunction(self):
-        """Check custom sync functions in durable trainables"""
-
-        class TestDurable(Trainable):
-            def __init__(self, *args, **kwargs):
-                # Mock distutils.spawn.find_executable
-                # so `aws` command is found
-                import distutils.spawn
-
-                distutils.spawn.find_executable = lambda *_, **__: True
-                super(TestDurable, self).__init__(*args, **kwargs)
-
-            def check(self):
-                return (
-                    bool(self.sync_function_tpl)
-                    and isinstance(self.storage_client, CommandBasedClient)
-                    and "aws" not in self.storage_client.sync_up_template
-                )
-
-        class TestTplDurable(TestDurable):
-            _sync_function_tpl = "echo static sync {source} {target}"
-
-        upload_dir = "s3://test-bucket/path"
-
-        def _create_remote_actor(trainable_cls, sync_to_cloud):
-            """Create a remote trainable actor from an experiment"""
-            exp = Experiment(
-                name="test_durable_sync",
-                run=trainable_cls,
-                sync_config=tune.SyncConfig(
-                    syncer=sync_to_cloud, upload_dir=upload_dir
-                ),
-            )
-
-            searchers = BasicVariantGenerator()
-            searchers.add_configurations([exp])
-            trial = searchers.next_trial()
-            cls = trial.get_trainable_cls()
-            actor = ray.remote(cls).remote(
-                remote_checkpoint_dir=upload_dir,
-                sync_function_tpl=trial.sync_function_tpl,
-            )
-            return actor
-
-        # This actor should create a default aws syncer, so check should fail
-        actor1 = _create_remote_actor(TestDurable, None)
-        self.assertFalse(ray.get(actor1.check.remote()))
-
-        # This actor should create a custom syncer, so check should pass
-        actor2 = _create_remote_actor(TestDurable, "echo test sync {source} {target}")
-        self.assertTrue(ray.get(actor2.check.remote()))
-
-        # This actor should create a custom syncer, so check should pass
-        actor3 = _create_remote_actor(TestTplDurable, None)
-        self.assertTrue(ray.get(actor3.check.remote()))
-
-    def testCheckpointDict(self):
-        class TestTrain(Trainable):
-            def setup(self, config):
-                self.state = {"hi": 1}
-
-            def step(self):
-                return {"timesteps_this_iter": 1, "done": True}
-
-            def save_checkpoint(self, path):
-                return self.state
-
-            def load_checkpoint(self, state):
-                self.state = state
-
-        test_trainable = TestTrain()
-        result = test_trainable.save()
-        test_trainable.state["hi"] = 2
-        test_trainable.restore(result)
-        self.assertEqual(test_trainable.state["hi"], 1)
-
-        trials = run_experiments({"foo": {"run": TestTrain, "checkpoint_at_end": True}})
-        for trial in trials:
-            self.assertEqual(trial.status, Trial.TERMINATED)
-            self.assertTrue(trial.has_checkpoint())
-
-    def testMultipleCheckpoints(self):
-        class TestTrain(Trainable):
-            def setup(self, config):
-                self.state = {"hi": 1, "iter": 0}
-
-            def step(self):
-                self.state["iter"] += 1
-                return {"timesteps_this_iter": 1, "done": True}
-
-            def save_checkpoint(self, path):
-                return self.state
-
-            def load_checkpoint(self, state):
-                self.state = state
-
-        test_trainable = TestTrain()
-        checkpoint_1 = test_trainable.save()
-        test_trainable.train()
-        checkpoint_2 = test_trainable.save()
-        self.assertNotEqual(checkpoint_1, checkpoint_2)
-        test_trainable.restore(checkpoint_2)
-        self.assertEqual(test_trainable.state["iter"], 1)
-        test_trainable.restore(checkpoint_1)
-        self.assertEqual(test_trainable.state["iter"], 0)
-
-        trials = run_experiments({"foo": {"run": TestTrain, "checkpoint_at_end": True}})
-        for trial in trials:
-            self.assertEqual(trial.status, Trial.TERMINATED)
-            self.assertTrue(trial.has_checkpoint())
-
-    def testLogToFile(self):
-        def train(config, reporter):
-            import sys
-            from ray import logger
-
-            for i in range(10):
-                reporter(timesteps_total=i)
-            print("PRINT_STDOUT")
-            print("PRINT_STDERR", file=sys.stderr)
-            logger.info("LOG_STDERR")
-
-        register_trainable("f1", train)
-
-        # Do not log to file
-        [trial] = tune.run("f1", log_to_file=False).trials
-        self.assertFalse(os.path.exists(os.path.join(trial.logdir, "stdout")))
-        self.assertFalse(os.path.exists(os.path.join(trial.logdir, "stderr")))
-
-        # Log to default files
-        [trial] = tune.run("f1", log_to_file=True).trials
-        self.assertTrue(os.path.exists(os.path.join(trial.logdir, "stdout")))
-        self.assertTrue(os.path.exists(os.path.join(trial.logdir, "stderr")))
-        with open(os.path.join(trial.logdir, "stdout"), "rt") as fp:
-            content = fp.read()
-            self.assertIn("PRINT_STDOUT", content)
-        with open(os.path.join(trial.logdir, "stderr"), "rt") as fp:
-            content = fp.read()
-            self.assertIn("PRINT_STDERR", content)
-            self.assertIn("LOG_STDERR", content)
-
-        # Log to one file
-        [trial] = tune.run("f1", log_to_file="combined").trials
-        self.assertFalse(os.path.exists(os.path.join(trial.logdir, "stdout")))
-        self.assertFalse(os.path.exists(os.path.join(trial.logdir, "stderr")))
-        self.assertTrue(os.path.exists(os.path.join(trial.logdir, "combined")))
-        with open(os.path.join(trial.logdir, "combined"), "rt") as fp:
-            content = fp.read()
-            self.assertIn("PRINT_STDOUT", content)
-            self.assertIn("PRINT_STDERR", content)
-            self.assertIn("LOG_STDERR", content)
-
-        # Log to two files
-        [trial] = tune.run("f1", log_to_file=("alt.stdout", "alt.stderr")).trials
-        self.assertFalse(os.path.exists(os.path.join(trial.logdir, "stdout")))
-        self.assertFalse(os.path.exists(os.path.join(trial.logdir, "stderr")))
-        self.assertTrue(os.path.exists(os.path.join(trial.logdir, "alt.stdout")))
-        self.assertTrue(os.path.exists(os.path.join(trial.logdir, "alt.stderr")))
-
-        with open(os.path.join(trial.logdir, "alt.stdout"), "rt") as fp:
-            content = fp.read()
-            self.assertIn("PRINT_STDOUT", content)
-        with open(os.path.join(trial.logdir, "alt.stderr"), "rt") as fp:
-            content = fp.read()
-            self.assertIn("PRINT_STDERR", content)
-            self.assertIn("LOG_STDERR", content)
-
-    def testTimeout(self):
-        from ray.tune.stopper import TimeoutStopper
-        import datetime
-
-        def train(config):
-            for i in range(20):
-                tune.report(metric=i)
-                time.sleep(1)
-
-        register_trainable("f1", train)
-
-        start = time.time()
-        tune.run("f1", time_budget_s=5)
-        diff = time.time() - start
-        self.assertLess(diff, 10)
-
-        # Metric should fire first
-        start = time.time()
-        tune.run("f1", stop={"metric": 3}, time_budget_s=7)
-        diff = time.time() - start
-        self.assertLess(diff, 7)
-
-        # Timeout should fire first
-        start = time.time()
-        tune.run("f1", stop={"metric": 10}, time_budget_s=5)
-        diff = time.time() - start
-        self.assertLess(diff, 10)
-
-        # Combined stopper. Shorter timeout should win.
-        start = time.time()
-        tune.run(
-            "f1", stop=TimeoutStopper(10), time_budget_s=datetime.timedelta(seconds=3)
-        )
-        diff = time.time() - start
-        self.assertLess(diff, 9)
-
-    def testInfiniteTrials(self):
-        def train(config):
-            time.sleep(0.5)
-            tune.report(np.random.uniform(-10.0, 10.0))
-
-        start = time.time()
-        out = tune.run(train, num_samples=-1, time_budget_s=10)
-        taken = time.time() - start
-
-        # Allow for init time overhead
-        self.assertLessEqual(taken, 20.0)
-        self.assertGreaterEqual(len(out.trials), 0)
-
-        status = dict(Counter([trial.status for trial in out.trials]))
-        self.assertGreaterEqual(status["TERMINATED"], 1)
-        self.assertLessEqual(status.get("PENDING", 0), 1)
-
-    def testMetricCheckingEndToEnd(self):
-        def train(config):
-            tune.report(val=4, second=8)
-
-        def train2(config):
-            return
-
-        os.environ["TUNE_DISABLE_STRICT_METRIC_CHECKING"] = "0"
-        # `acc` is not reported, should raise
-        with self.assertRaises(TuneError):
-            # The trial runner raises a ValueError, but the experiment fails
-            # with a TuneError
-            tune.run(train, metric="acc")
-
-        # `val` is reported, should not raise
-        tune.run(train, metric="val")
-
-        # Run does not report anything, should not raise
-        tune.run(train2, metric="val")
-
-        # Only the scheduler requires a metric
-        with self.assertRaises(TuneError):
-            tune.run(train, scheduler=AsyncHyperBandScheduler(metric="acc", mode="max"))
-
-        tune.run(train, scheduler=AsyncHyperBandScheduler(metric="val", mode="max"))
-
-        # Only the search alg requires a metric
-        with self.assertRaises(TuneError):
-            tune.run(
-                train,
-                config={"a": tune.choice([1, 2])},
-                search_alg=HyperOptSearch(metric="acc", mode="max"),
-            )
-
-        # Metric is passed
-        tune.run(
-            train,
-            config={"a": tune.choice([1, 2])},
-            search_alg=HyperOptSearch(metric="val", mode="max"),
-        )
-
-        os.environ["TUNE_DISABLE_STRICT_METRIC_CHECKING"] = "1"
-        # With strict metric checking disabled, this should not raise
-        tune.run(train, metric="acc")
-
-    def testTrialDirCreation(self):
-        def test_trial_dir(config):
-            return 1.0
-
-        # Per default, the directory should be named `test_trial_dir_{date}`
-        with tempfile.TemporaryDirectory() as tmp_dir:
-            tune.run(test_trial_dir, local_dir=tmp_dir)
-
-            subdirs = list(os.listdir(tmp_dir))
-            self.assertNotIn("test_trial_dir", subdirs)
-            found = False
-            for subdir in subdirs:
-                if subdir.startswith("test_trial_dir_"):  # Date suffix
-                    found = True
-                    break
-            self.assertTrue(found)
-
-        # If we set an explicit name, no date should be appended
-        with tempfile.TemporaryDirectory() as tmp_dir:
-            tune.run(test_trial_dir, local_dir=tmp_dir, name="my_test_exp")
-
-            subdirs = list(os.listdir(tmp_dir))
-            self.assertIn("my_test_exp", subdirs)
-            found = False
-            for subdir in subdirs:
-                if subdir.startswith("my_test_exp_"):  # Date suffix
-                    found = True
-                    break
-            self.assertFalse(found)
-
-        # Don't append date if we set the env variable
-        os.environ["TUNE_DISABLE_DATED_SUBDIR"] = "1"
-        with tempfile.TemporaryDirectory() as tmp_dir:
-            tune.run(test_trial_dir, local_dir=tmp_dir)
-
-            subdirs = list(os.listdir(tmp_dir))
-            self.assertIn("test_trial_dir", subdirs)
-            found = False
-            for subdir in subdirs:
-                if subdir.startswith("test_trial_dir_"):  # Date suffix
-                    found = True
-                    break
-            self.assertFalse(found)
-
-    def testWithParameters(self):
-        class Data:
-            def __init__(self):
-                self.data = [0] * 500_000
-
-        data = Data()
-        data.data[100] = 1
-
-        class TestTrainable(Trainable):
-            def setup(self, config, data):
-                self.data = data.data
-                self.data[101] = 2  # Changes are local
-
-            def step(self):
-                return dict(metric=len(self.data), hundred=self.data[100], done=True)
-
-        trial_1, trial_2 = tune.run(
-            tune.with_parameters(TestTrainable, data=data), num_samples=2
-        ).trials
-
-        self.assertEqual(data.data[101], 0)
-        self.assertEqual(trial_1.last_result["metric"], 500_000)
-        self.assertEqual(trial_1.last_result["hundred"], 1)
-        self.assertEqual(trial_2.last_result["metric"], 500_000)
-        self.assertEqual(trial_2.last_result["hundred"], 1)
-        self.assertTrue(str(trial_1).startswith("TestTrainable"))
-
-    def testWithParameters2(self):
-        class Data:
-            def __init__(self):
-                import numpy as np
-
-                self.data = np.random.rand((2 * 1024 * 1024))
-
-        class TestTrainable(Trainable):
-            def setup(self, config, data):
-                self.data = data.data
-
-            def step(self):
-                return dict(metric=len(self.data), done=True)
-
-        trainable = tune.with_parameters(TestTrainable, data=Data())
-        # ray.cloudpickle will crash for some reason
-        import cloudpickle as cp
-
-        dumped = cp.dumps(trainable)
-        assert sys.getsizeof(dumped) < 100 * 1024
-
-    def testWithParameters3(self):
-        class Data:
-            def __init__(self):
-                import numpy as np
-
-                self.data = np.random.rand((2 * 1024 * 1024))
-
-        class TestTrainable(Trainable):
-            def setup(self, config, data):
-                self.data = data.data
-
-            def step(self):
-                return dict(metric=len(self.data), done=True)
-
-        new_data = Data()
-        ref = ray.put(new_data)
-        trainable = tune.with_parameters(TestTrainable, data=ref)
-        # ray.cloudpickle will crash for some reason
-        import cloudpickle as cp
-
-        dumped = cp.dumps(trainable)
-        assert sys.getsizeof(dumped) < 100 * 1024
-
-
-class SerializabilityTest(unittest.TestCase):
-    @classmethod
-    def setUpClass(cls):
-        ray.init(local_mode=True)
-
-    @classmethod
-    def tearDownClass(cls):
-        ray.shutdown()
-
-    def tearDown(self):
-        if "RAY_PICKLE_VERBOSE_DEBUG" in os.environ:
-            del os.environ["RAY_PICKLE_VERBOSE_DEBUG"]
-
-    def testNotRaisesNonserializable(self):
-        import threading
-
-        lock = threading.Lock()
-
-        def train(config):
-            print(lock)
-            tune.report(val=4, second=8)
-
-        with self.assertRaisesRegex(TypeError, "RAY_PICKLE_VERBOSE_DEBUG"):
-            # The trial runner raises a ValueError, but the experiment fails
-            # with a TuneError
-            tune.run(train, metric="acc")
-
-    def testRaisesNonserializable(self):
-        os.environ["RAY_PICKLE_VERBOSE_DEBUG"] = "1"
-        import threading
-
-        lock = threading.Lock()
-
-        def train(config):
-            print(lock)
-            tune.report(val=4, second=8)
-
-        with self.assertRaises(TypeError) as cm:
-            # The trial runner raises a ValueError, but the experiment fails
-            # with a TuneError
-            tune.run(train, metric="acc")
-        msg = cm.exception.args[0]
-        assert "RAY_PICKLE_VERBOSE_DEBUG" not in msg
-        assert "thread.lock" in msg
-
-
-class ShimCreationTest(unittest.TestCase):
-    def testCreateScheduler(self):
-        kwargs = {"metric": "metric_foo", "mode": "min"}
-
-        scheduler = "async_hyperband"
-        shim_scheduler = tune.create_scheduler(scheduler, **kwargs)
-        real_scheduler = AsyncHyperBandScheduler(**kwargs)
-        assert type(shim_scheduler) is type(real_scheduler)
-
-    def testCreateSearcher(self):
-        kwargs = {"metric": "metric_foo", "mode": "min"}
-
-        searcher_ax = "ax"
-        shim_searcher_ax = tune.create_searcher(searcher_ax, **kwargs)
-        real_searcher_ax = AxSearch(space=[], **kwargs)
-        assert type(shim_searcher_ax) is type(real_searcher_ax)
-
-        searcher_hyperopt = "hyperopt"
-        shim_searcher_hyperopt = tune.create_searcher(searcher_hyperopt, **kwargs)
-        real_searcher_hyperopt = HyperOptSearch({}, **kwargs)
-        assert type(shim_searcher_hyperopt) is type(real_searcher_hyperopt)
-
-    def testExtraParams(self):
-        kwargs = {"metric": "metric_foo", "mode": "min", "extra_param": "test"}
-
-        scheduler = "async_hyperband"
-        tune.create_scheduler(scheduler, **kwargs)
-
-        searcher_ax = "ax"
-        tune.create_searcher(searcher_ax, **kwargs)
-
-
-class ApiTestFast(unittest.TestCase):
-    @classmethod
-    def setUpClass(cls):
-        ray.init(num_cpus=4, num_gpus=0, local_mode=True, include_dashboard=False)
-
-    @classmethod
-    def tearDownClass(cls):
-        ray.shutdown()
-        _register_all()
-
-    def setUp(self):
-        self.tmpdir = tempfile.mkdtemp()
-
-    def tearDown(self):
-        shutil.rmtree(self.tmpdir)
-
-    def testNestedResults(self):
-        def create_result(i):
-            return {"test": {"1": {"2": {"3": i, "4": False}}}}
-
-        flattened_keys = list(flatten_dict(create_result(0)))
-
-        class _MockScheduler(FIFOScheduler):
-            results = []
-
-            def on_trial_result(self, trial_runner, trial, result):
-                self.results += [result]
-                return TrialScheduler.CONTINUE
-
-            def on_trial_complete(self, trial_runner, trial, result):
-                self.complete_result = result
-
-        def train(config, reporter):
-            for i in range(100):
-                reporter(**create_result(i))
-
-        algo = _MockSuggestionAlgorithm()
-        scheduler = _MockScheduler()
-        [trial] = tune.run(
-            train, scheduler=scheduler, search_alg=algo, stop={"test/1/2/3": 20}
-        ).trials
-        self.assertEqual(trial.status, Trial.TERMINATED)
-        self.assertEqual(trial.last_result["test"]["1"]["2"]["3"], 20)
-        self.assertEqual(trial.last_result["test"]["1"]["2"]["4"], False)
-        self.assertEqual(trial.last_result[TRAINING_ITERATION], 21)
-        self.assertEqual(len(scheduler.results), 20)
-        self.assertTrue(
-            all(set(result) >= set(flattened_keys) for result in scheduler.results)
-        )
-        self.assertTrue(set(scheduler.complete_result) >= set(flattened_keys))
-        self.assertEqual(len(algo.results), 20)
-        self.assertTrue(
-            all(set(result) >= set(flattened_keys) for result in algo.results)
-        )
-        with self.assertRaises(TuneError):
-            [trial] = tune.run(train, stop={"1/2/3": 20})
-        with self.assertRaises(TuneError):
-            [trial] = tune.run(train, stop={"test": 1}).trials
-
-    def testIterationCounter(self):
-        def train(config, reporter):
-            for i in range(100):
-                reporter(itr=i, timesteps_this_iter=1)
-
-        register_trainable("exp", train)
-        config = {
-            "my_exp": {
-                "run": "exp",
-                "config": {
-                    "iterations": 100,
-                },
-                "stop": {"timesteps_total": 100},
-            }
-        }
-        [trial] = run_experiments(config)
-        self.assertEqual(trial.status, Trial.TERMINATED)
-        self.assertEqual(trial.last_result[TRAINING_ITERATION], 100)
-        self.assertEqual(trial.last_result["itr"], 99)
-
-    def testErrorReturn(self):
-        def train(config, reporter):
-            raise Exception("uh oh")
-
-        register_trainable("f1", train)
-
-        def f():
-            run_experiments(
-                {
-                    "foo": {
-                        "run": "f1",
-                    }
-                }
-            )
-
-        self.assertRaises(TuneError, f)
-
-    def testSuccess(self):
-        def train(config, reporter):
-            for i in range(100):
-                reporter(timesteps_total=i)
-
-        register_trainable("f1", train)
-        [trial] = run_experiments(
-            {
-                "foo": {
-                    "run": "f1",
-                }
-            }
-        )
-        self.assertEqual(trial.status, Trial.TERMINATED)
-        self.assertEqual(trial.last_result[TIMESTEPS_TOTAL], 99)
-
-    def testNoRaiseFlag(self):
-        def train(config, reporter):
-            raise Exception()
-
-        register_trainable("f1", train)
-
-        [trial] = run_experiments(
-            {
-                "foo": {
-                    "run": "f1",
-                }
-            },
-            raise_on_failed_trial=False,
-        )
-        self.assertEqual(trial.status, Trial.ERROR)
-
-    def testReportInfinity(self):
-        def train(config, reporter):
-            for _ in range(100):
-                reporter(mean_accuracy=float("inf"))
-
-        register_trainable("f1", train)
-        [trial] = run_experiments(
-            {
-                "foo": {
-                    "run": "f1",
-                }
-            }
-        )
-        self.assertEqual(trial.status, Trial.TERMINATED)
-        self.assertEqual(trial.last_result["mean_accuracy"], float("inf"))
-
-    def testSearcherSchedulerStr(self):
-        def train(config):
-            tune.report(metric=1)
-
-        capture = {}
-
-        class MockTrialRunner(TrialRunner):
-            def __init__(
-                self,
-                search_alg=None,
-                scheduler=None,
-                local_checkpoint_dir=None,
-                remote_checkpoint_dir=None,
-                sync_config=None,
-                stopper=None,
-                resume=False,
-                server_port=None,
-                fail_fast=False,
-                checkpoint_period=None,
-                trial_executor=None,
-                callbacks=None,
-                metric=None,
-                driver_sync_trial_checkpoints=True,
-            ):
-                # should be converted from strings at this case
-                # and not None
-                capture["search_alg"] = search_alg
-                capture["scheduler"] = scheduler
-                super().__init__(
-                    search_alg=search_alg,
-                    scheduler=scheduler,
-                    local_checkpoint_dir=local_checkpoint_dir,
-                    remote_checkpoint_dir=remote_checkpoint_dir,
-                    sync_config=sync_config,
-                    stopper=stopper,
-                    resume=resume,
-                    server_port=server_port,
-                    fail_fast=fail_fast,
-                    checkpoint_period=checkpoint_period,
-                    trial_executor=trial_executor,
-                    callbacks=callbacks,
-                    metric=metric,
-                    driver_sync_trial_checkpoints=True,
-                )
-
-        with patch("ray.tune.tune.TrialRunner", MockTrialRunner):
-            tune.run(
-                train,
-                search_alg="random",
-                scheduler="async_hyperband",
-                metric="metric",
-                mode="max",
-                stop={TRAINING_ITERATION: 1},
-            )
-
-        self.assertIsInstance(capture["search_alg"], BasicVariantGenerator)
-        self.assertIsInstance(capture["scheduler"], AsyncHyperBandScheduler)
-
-
-class MaxConcurrentTrialsTest(unittest.TestCase):
-    @classmethod
-    def setUpClass(cls):
-        ray.init(num_cpus=4, num_gpus=0, local_mode=False, include_dashboard=False)
-
-    @classmethod
-    def tearDownClass(cls):
-        ray.shutdown()
-        _register_all()
-
-    def setUp(self):
-        self.tmpdir = tempfile.mkdtemp()
-
-    def tearDown(self):
-        shutil.rmtree(self.tmpdir)
-
-    def testMaxConcurrentTrials(self):
-        def train(config):
-            tune.report(metric=1)
-
-        capture = {}
-
-        class MockTrialRunner(TrialRunner):
-            def __init__(
-                self,
-                search_alg=None,
-                scheduler=None,
-                local_checkpoint_dir=None,
-                remote_checkpoint_dir=None,
-                sync_config=None,
-                stopper=None,
-                resume=False,
-                server_port=None,
-                fail_fast=False,
-                checkpoint_period=None,
-                trial_executor=None,
-                callbacks=None,
-                metric=None,
-                driver_sync_trial_checkpoints=True,
-            ):
-                capture["search_alg"] = search_alg
-                capture["scheduler"] = scheduler
-                super().__init__(
-                    search_alg=search_alg,
-                    scheduler=scheduler,
-                    local_checkpoint_dir=local_checkpoint_dir,
-                    remote_checkpoint_dir=remote_checkpoint_dir,
-                    sync_config=sync_config,
-                    stopper=stopper,
-                    resume=resume,
-                    server_port=server_port,
-                    fail_fast=fail_fast,
-                    checkpoint_period=checkpoint_period,
-                    trial_executor=trial_executor,
-                    callbacks=callbacks,
-                    metric=metric,
-                    driver_sync_trial_checkpoints=driver_sync_trial_checkpoints,
-                )
-
-        with patch("ray.tune.tune.TrialRunner", MockTrialRunner):
-            tune.run(
-                train,
-                config={"a": tune.randint(0, 2)},
-                metric="metric",
-                mode="max",
-                stop={TRAINING_ITERATION: 1},
-            )
-
-            self.assertIsInstance(capture["search_alg"], BasicVariantGenerator)
-            self.assertEqual(capture["search_alg"].max_concurrent, 0)
-
-            tune.run(
-                train,
-                max_concurrent_trials=2,
-                config={"a": tune.randint(0, 2)},
-                metric="metric",
-                mode="max",
-                stop={TRAINING_ITERATION: 1},
-            )
-
-            self.assertIsInstance(capture["search_alg"], BasicVariantGenerator)
-            self.assertEqual(capture["search_alg"].max_concurrent, 2)
-
-            tune.run(
-                train,
-                search_alg=HyperOptSearch(),
-                config={"a": tune.randint(0, 2)},
-                metric="metric",
-                mode="max",
-                stop={TRAINING_ITERATION: 1},
-            )
-
-            self.assertIsInstance(capture["search_alg"].searcher, HyperOptSearch)
-
-            tune.run(
-                train,
-                search_alg=HyperOptSearch(),
-                max_concurrent_trials=2,
-                config={"a": tune.randint(0, 2)},
-                metric="metric",
-                mode="max",
-                stop={TRAINING_ITERATION: 1},
-            )
-
-            self.assertIsInstance(capture["search_alg"].searcher, ConcurrencyLimiter)
-            self.assertEqual(capture["search_alg"].searcher.max_concurrent, 2)
-
-            # max_concurrent_trials should not override ConcurrencyLimiter
-            with self.assertRaisesRegex(ValueError, "max_concurrent_trials"):
-                tune.run(
-                    train,
-                    search_alg=ConcurrencyLimiter(HyperOptSearch(), max_concurrent=3),
-                    max_concurrent_trials=2,
-                    config={"a": tune.randint(0, 2)},
-                    metric="metric",
-                    mode="max",
-                    stop={TRAINING_ITERATION: 1},
-                )
-
-
-if __name__ == "__main__":
-    import pytest
-
-    sys.exit(pytest.main(["-v", __file__]))
->>>>>>> 19672688
+import pickle
+from collections import Counter
+import copy
+from functools import partial
+import gym
+import numpy as np
+import os
+import shutil
+import sys
+import tempfile
+import time
+import unittest
+from unittest.mock import patch
+
+import ray
+from ray import tune
+from ray.rllib import _register_all
+from ray.tune import (
+    register_env,
+    register_trainable,
+    run,
+    run_experiments,
+    Trainable,
+    TuneError,
+    Stopper,
+)
+from ray.tune.callback import Callback
+from ray.tune.experiment import Experiment
+from ray.tune.function_runner import wrap_function
+from ray.tune.logger import Logger
+from ray.tune.ray_trial_executor import noop_logger_creator
+from ray.tune.resources import Resources
+from ray.tune.result import (
+    TIMESTEPS_TOTAL,
+    DONE,
+    HOSTNAME,
+    NODE_IP,
+    PID,
+    EPISODES_TOTAL,
+    TRAINING_ITERATION,
+    TIMESTEPS_THIS_ITER,
+    TIME_THIS_ITER_S,
+    TIME_TOTAL_S,
+    TRIAL_ID,
+    EXPERIMENT_TAG,
+)
+from ray.tune.schedulers import TrialScheduler, FIFOScheduler, AsyncHyperBandScheduler
+from ray.tune.stopper import (
+    MaximumIterationStopper,
+    TrialPlateauStopper,
+    ExperimentPlateauStopper,
+)
+from ray.tune.suggest import BasicVariantGenerator, grid_search
+from ray.tune.suggest.hyperopt import HyperOptSearch
+from ray.tune.suggest.ax import AxSearch
+from ray.tune.suggest._mock import _MockSuggestionAlgorithm
+from ray.tune.suggest.suggestion import ConcurrencyLimiter
+from ray.tune.sync_client import CommandBasedClient
+from ray.tune.trial import Trial
+from ray.tune.trial_runner import TrialRunner
+from ray.tune.utils import flatten_dict, get_pinned_object, pin_in_object_store
+from ray.tune.utils.mock import mock_storage_client, MOCK_REMOTE_DIR
+from ray.tune.utils.placement_groups import PlacementGroupFactory
+
+
+class TrainableFunctionApiTest(unittest.TestCase):
+    def setUp(self):
+        ray.init(num_cpus=4, num_gpus=0, object_store_memory=150 * 1024 * 1024)
+        self.tmpdir = tempfile.mkdtemp()
+
+    def tearDown(self):
+        ray.shutdown()
+        _register_all()  # re-register the evicted objects
+        shutil.rmtree(self.tmpdir)
+
+    def checkAndReturnConsistentLogs(self, results, sleep_per_iter=None):
+        """Checks logging is the same between APIs.
+
+        Ignore "DONE" for logging but checks that the
+        scheduler is notified properly with the last result.
+        """
+        class_results = copy.deepcopy(results)
+        function_results = copy.deepcopy(results)
+
+        class_output = []
+        function_output = []
+        scheduler_notif = []
+
+        class MockScheduler(FIFOScheduler):
+            def on_trial_complete(self, runner, trial, result):
+                scheduler_notif.append(result)
+
+        class ClassAPILogger(Logger):
+            def on_result(self, result):
+                class_output.append(result)
+
+        class FunctionAPILogger(Logger):
+            def on_result(self, result):
+                function_output.append(result)
+
+        class _WrappedTrainable(Trainable):
+            def setup(self, config):
+                del config
+                self._result_iter = copy.deepcopy(class_results)
+
+            def step(self):
+                if sleep_per_iter:
+                    time.sleep(sleep_per_iter)
+                res = self._result_iter.pop(0)  # This should not fail
+                if not self._result_iter:  # Mark "Done" for last result
+                    res[DONE] = True
+                return res
+
+        def _function_trainable(config, reporter):
+            for result in function_results:
+                if sleep_per_iter:
+                    time.sleep(sleep_per_iter)
+                reporter(**result)
+
+        class_trainable_name = "class_trainable"
+        register_trainable(class_trainable_name, _WrappedTrainable)
+
+        [trial1] = run(
+            _function_trainable,
+            loggers=[FunctionAPILogger],
+            raise_on_failed_trial=False,
+            scheduler=MockScheduler(),
+        ).trials
+
+        [trial2] = run(
+            class_trainable_name,
+            loggers=[ClassAPILogger],
+            raise_on_failed_trial=False,
+            scheduler=MockScheduler(),
+        ).trials
+
+        trials = [trial1, trial2]
+
+        # Ignore these fields
+        NO_COMPARE_FIELDS = {
+            HOSTNAME,
+            NODE_IP,
+            TRIAL_ID,
+            EXPERIMENT_TAG,
+            PID,
+            TIME_THIS_ITER_S,
+            TIME_TOTAL_S,
+            DONE,  # This is ignored because FunctionAPI has different handling
+            "timestamp",
+            "time_since_restore",
+            "experiment_id",
+            "date",
+        }
+
+        self.assertEqual(len(class_output), len(results))
+        self.assertEqual(len(function_output), len(results))
+
+        def as_comparable_result(result):
+            return {k: v for k, v in result.items() if k not in NO_COMPARE_FIELDS}
+
+        function_comparable = [
+            as_comparable_result(result) for result in function_output
+        ]
+        class_comparable = [as_comparable_result(result) for result in class_output]
+
+        self.assertEqual(function_comparable, class_comparable)
+
+        self.assertEqual(sum(t.get(DONE) for t in scheduler_notif), 2)
+        self.assertEqual(
+            as_comparable_result(scheduler_notif[0]),
+            as_comparable_result(scheduler_notif[1]),
+        )
+
+        # Make sure the last result is the same.
+        self.assertEqual(
+            as_comparable_result(trials[0].last_result),
+            as_comparable_result(trials[1].last_result),
+        )
+
+        return function_output, trials
+
+    def testPinObject(self):
+        X = pin_in_object_store("hello")
+
+        @ray.remote
+        def f():
+            return get_pinned_object(X)
+
+        self.assertEqual(ray.get(f.remote()), "hello")
+
+    def testFetchPinned(self):
+        X = pin_in_object_store("hello")
+
+        def train(config, reporter):
+            get_pinned_object(X)
+            reporter(timesteps_total=100, done=True)
+
+        register_trainable("f1", train)
+        [trial] = run_experiments(
+            {
+                "foo": {
+                    "run": "f1",
+                }
+            }
+        )
+        self.assertEqual(trial.status, Trial.TERMINATED)
+        self.assertEqual(trial.last_result[TIMESTEPS_TOTAL], 100)
+
+    def testRegisterEnv(self):
+        register_env("foo", lambda: None)
+        self.assertRaises(TypeError, lambda: register_env("foo", 2))
+
+    def testRegisterEnvOverwrite(self):
+        def train(config, reporter):
+            reporter(timesteps_total=100, done=True)
+
+        def train2(config, reporter):
+            reporter(timesteps_total=200, done=True)
+
+        register_trainable("f1", train)
+        register_trainable("f1", train2)
+        [trial] = run_experiments(
+            {
+                "foo": {
+                    "run": "f1",
+                }
+            }
+        )
+        self.assertEqual(trial.status, Trial.TERMINATED)
+        self.assertEqual(trial.last_result[TIMESTEPS_TOTAL], 200)
+
+    def testRegisterTrainable(self):
+        def train(config, reporter):
+            pass
+
+        class A:
+            pass
+
+        class B(Trainable):
+            pass
+
+        register_trainable("foo", train)
+        Experiment("test", train)
+        register_trainable("foo", B)
+        Experiment("test", B)
+        self.assertRaises(TypeError, lambda: register_trainable("foo", B()))
+        self.assertRaises(TuneError, lambda: Experiment("foo", B()))
+        self.assertRaises(TypeError, lambda: register_trainable("foo", A))
+        self.assertRaises(TypeError, lambda: Experiment("foo", A))
+
+    def testRegisterTrainableThrice(self):
+        def train(config, reporter):
+            pass
+
+        register_trainable("foo", train)
+        register_trainable("foo", train)
+        register_trainable("foo", train)
+
+    def testTrainableCallable(self):
+        def dummy_fn(config, reporter, steps):
+            reporter(timesteps_total=steps, done=True)
+
+        from functools import partial
+
+        steps = 500
+        register_trainable("test", partial(dummy_fn, steps=steps))
+        [trial] = run_experiments(
+            {
+                "foo": {
+                    "run": "test",
+                }
+            }
+        )
+        self.assertEqual(trial.status, Trial.TERMINATED)
+        self.assertEqual(trial.last_result[TIMESTEPS_TOTAL], steps)
+        [trial] = tune.run(partial(dummy_fn, steps=steps)).trials
+        self.assertEqual(trial.status, Trial.TERMINATED)
+        self.assertEqual(trial.last_result[TIMESTEPS_TOTAL], steps)
+
+    def testBuiltInTrainableResources(self):
+        class B(Trainable):
+            @classmethod
+            def default_resource_request(cls, config):
+                return Resources(cpu=config["cpu"], gpu=config["gpu"])
+
+            def step(self):
+                return {"timesteps_this_iter": 1, "done": True}
+
+        register_trainable("B", B)
+
+        def f(cpus, gpus):
+            return run_experiments(
+                {
+                    "foo": {
+                        "run": "B",
+                        "config": {
+                            "cpu": cpus,
+                            "gpu": gpus,
+                        },
+                    }
+                },
+            )[0]
+
+        # TODO(xwjiang): https://github.com/ray-project/ray/issues/19959
+        # self.assertEqual(f(0, 0).status, Trial.TERMINATED)
+
+        # TODO(xwjiang): Make FailureInjectorCallback a test util.
+        class FailureInjectorCallback(Callback):
+            """Adds random failure injection to the TrialExecutor."""
+
+            def __init__(self, steps=4):
+                self._step = 0
+                self.steps = steps
+
+            def on_step_begin(self, iteration, trials, **info):
+                self._step += 1
+                if self._step >= self.steps:
+                    raise RuntimeError
+
+        def g(cpus, gpus):
+            return run_experiments(
+                {
+                    "foo": {
+                        "run": "B",
+                        "config": {
+                            "cpu": cpus,
+                            "gpu": gpus,
+                        },
+                    }
+                },
+                callbacks=[FailureInjectorCallback()],
+            )[0]
+
+        # Too large resource requests are infeasible
+        # TODO(xwjiang): Throw TuneError after https://github.com/ray-project/ray/issues/19985.  # noqa
+        os.environ["TUNE_WARN_INSUFFICENT_RESOURCE_THRESHOLD_S"] = "0"
+
+        with self.assertRaises(RuntimeError), patch.object(
+            ray.tune.trial_executor.logger, "warning"
+        ) as warn_mock:
+            self.assertRaises(TuneError, lambda: g(100, 100))
+            assert warn_mock.assert_called_once()
+
+        with self.assertRaises(RuntimeError), patch.object(
+            ray.tune.trial_executor.logger, "warning"
+        ) as warn_mock:
+            self.assertRaises(TuneError, lambda: g(0, 100))
+            assert warn_mock.assert_called_once()
+
+        with self.assertRaises(RuntimeError), patch.object(
+            ray.tune.trial_executor.logger, "warning"
+        ) as warn_mock:
+            self.assertRaises(TuneError, lambda: g(100, 0))
+            assert warn_mock.assert_called_once()
+
+    def testRewriteEnv(self):
+        def train(config, reporter):
+            reporter(timesteps_total=1)
+
+        register_trainable("f1", train)
+
+        [trial] = run_experiments(
+            {
+                "foo": {
+                    "run": "f1",
+                    "env": "CartPole-v0",
+                }
+            }
+        )
+        self.assertEqual(trial.config["env"], "CartPole-v0")
+
+    def testConfigPurity(self):
+        def train(config, reporter):
+            assert config == {"a": "b"}, config
+            reporter(timesteps_total=1)
+
+        register_trainable("f1", train)
+        run_experiments(
+            {
+                "foo": {
+                    "run": "f1",
+                    "config": {"a": "b"},
+                }
+            }
+        )
+
+    def testLogdir(self):
+        def train(config, reporter):
+            assert (
+                os.path.join(ray._private.utils.get_user_temp_dir(), "logdir", "foo")
+                in os.getcwd()
+            ), os.getcwd()
+            reporter(timesteps_total=1)
+
+        register_trainable("f1", train)
+        run_experiments(
+            {
+                "foo": {
+                    "run": "f1",
+                    "local_dir": os.path.join(
+                        ray._private.utils.get_user_temp_dir(), "logdir"
+                    ),
+                    "config": {"a": "b"},
+                }
+            }
+        )
+
+    def testLogdirStartingWithTilde(self):
+        local_dir = "~/ray_results/local_dir"
+
+        def train(config, reporter):
+            cwd = os.getcwd()
+            assert cwd.startswith(os.path.expanduser(local_dir)), cwd
+            assert not cwd.startswith("~"), cwd
+            reporter(timesteps_total=1)
+
+        register_trainable("f1", train)
+        run_experiments(
+            {
+                "foo": {
+                    "run": "f1",
+                    "local_dir": local_dir,
+                    "config": {"a": "b"},
+                }
+            }
+        )
+
+    def testLongFilename(self):
+        def train(config, reporter):
+            assert (
+                os.path.join(ray._private.utils.get_user_temp_dir(), "logdir", "foo")
+                in os.getcwd()
+            ), os.getcwd()
+            reporter(timesteps_total=1)
+
+        register_trainable("f1", train)
+        run_experiments(
+            {
+                "foo": {
+                    "run": "f1",
+                    "local_dir": os.path.join(
+                        ray._private.utils.get_user_temp_dir(), "logdir"
+                    ),
+                    "config": {
+                        "a" * 50: tune.sample_from(lambda spec: 5.0 / 7),
+                        "b" * 50: tune.sample_from(lambda spec: "long" * 40),
+                    },
+                }
+            }
+        )
+
+    def testBadParams(self):
+        def f():
+            run_experiments({"foo": {}})
+
+        self.assertRaises(TuneError, f)
+
+    def testBadParams2(self):
+        def f():
+            run_experiments(
+                {
+                    "foo": {
+                        "run": "asdf",
+                        "bah": "this param is not allowed",
+                    }
+                }
+            )
+
+        self.assertRaises(TuneError, f)
+
+    def testBadParams3(self):
+        def f():
+            run_experiments(
+                {
+                    "foo": {
+                        "run": grid_search("invalid grid search"),
+                    }
+                }
+            )
+
+        self.assertRaises(TuneError, f)
+
+    def testBadParams4(self):
+        def f():
+            run_experiments(
+                {
+                    "foo": {
+                        "run": "asdf",
+                    }
+                }
+            )
+
+        self.assertRaises(TuneError, f)
+
+    def testBadParams5(self):
+        def f():
+            run_experiments({"foo": {"run": "__fake", "stop": {"asdf": 1}}})
+
+        self.assertRaises(TuneError, f)
+
+    def testBadParams6(self):
+        def f():
+            run_experiments({"foo": {"run": "PPO", "resources_per_trial": {"asdf": 1}}})
+
+        self.assertRaises(TuneError, f)
+
+    def testBadStoppingReturn(self):
+        def train(config, reporter):
+            reporter()
+
+        register_trainable("f1", train)
+
+        def f():
+            run_experiments(
+                {
+                    "foo": {
+                        "run": "f1",
+                        "stop": {"time": 10},
+                    }
+                }
+            )
+
+        self.assertRaises(TuneError, f)
+
+    def testNestedStoppingReturn(self):
+        def train(config, reporter):
+            for i in range(10):
+                reporter(test={"test1": {"test2": i}})
+
+        with self.assertRaises(TuneError):
+            [trial] = tune.run(train, stop={"test": {"test1": {"test2": 6}}}).trials
+        [trial] = tune.run(train, stop={"test/test1/test2": 6}).trials
+        self.assertEqual(trial.last_result["training_iteration"], 7)
+
+    def testStoppingFunction(self):
+        def train(config, reporter):
+            for i in range(10):
+                reporter(test=i)
+
+        def stop(trial_id, result):
+            return result["test"] > 6
+
+        [trial] = tune.run(train, stop=stop).trials
+        self.assertEqual(trial.last_result["training_iteration"], 8)
+
+    def testStoppingMemberFunction(self):
+        def train(config, reporter):
+            for i in range(10):
+                reporter(test=i)
+
+        class Stopclass:
+            def stop(self, trial_id, result):
+                return result["test"] > 6
+
+        [trial] = tune.run(train, stop=Stopclass().stop).trials
+        self.assertEqual(trial.last_result["training_iteration"], 8)
+
+    def testStopper(self):
+        def train(config, reporter):
+            for i in range(10):
+                reporter(test=i)
+
+        class CustomStopper(Stopper):
+            def __init__(self):
+                self._count = 0
+
+            def __call__(self, trial_id, result):
+                print("called")
+                self._count += 1
+                return result["test"] > 6
+
+            def stop_all(self):
+                return self._count > 5
+
+        trials = tune.run(train, num_samples=5, stop=CustomStopper()).trials
+        self.assertTrue(all(t.status == Trial.TERMINATED for t in trials))
+        self.assertTrue(
+            any(t.last_result.get("training_iteration") is None for t in trials)
+        )
+
+    def testEarlyStopping(self):
+        def train(config, reporter):
+            reporter(test=0)
+
+        top = 3
+
+        with self.assertRaises(ValueError):
+            ExperimentPlateauStopper("test", top=0)
+        with self.assertRaises(ValueError):
+            ExperimentPlateauStopper("test", top="0")
+        with self.assertRaises(ValueError):
+            ExperimentPlateauStopper("test", std=0)
+        with self.assertRaises(ValueError):
+            ExperimentPlateauStopper("test", patience=-1)
+        with self.assertRaises(ValueError):
+            ExperimentPlateauStopper("test", std="0")
+        with self.assertRaises(ValueError):
+            ExperimentPlateauStopper("test", mode="0")
+
+        stopper = ExperimentPlateauStopper("test", top=top, mode="min")
+
+        analysis = tune.run(train, num_samples=10, stop=stopper)
+        self.assertTrue(all(t.status == Trial.TERMINATED for t in analysis.trials))
+        self.assertTrue(len(analysis.dataframe(metric="test", mode="max")) <= top)
+
+        patience = 5
+        stopper = ExperimentPlateauStopper(
+            "test", top=top, mode="min", patience=patience
+        )
+
+        analysis = tune.run(train, num_samples=20, stop=stopper)
+        self.assertTrue(all(t.status == Trial.TERMINATED for t in analysis.trials))
+        self.assertTrue(len(analysis.dataframe(metric="test", mode="max")) <= patience)
+
+        stopper = ExperimentPlateauStopper("test", top=top, mode="min")
+
+        analysis = tune.run(train, num_samples=10, stop=stopper)
+        self.assertTrue(all(t.status == Trial.TERMINATED for t in analysis.trials))
+        self.assertTrue(len(analysis.dataframe(metric="test", mode="max")) <= top)
+
+    def testBadStoppingFunction(self):
+        def train(config, reporter):
+            for i in range(10):
+                reporter(test=i)
+
+        class CustomStopper:
+            def stop(self, result):
+                return result["test"] > 6
+
+        def stop(result):
+            return result["test"] > 6
+
+        with self.assertRaises(TuneError):
+            tune.run(train, stop=CustomStopper().stop)
+        with self.assertRaises(TuneError):
+            tune.run(train, stop=stop)
+
+    def testMaximumIterationStopper(self):
+        def train(config):
+            for i in range(10):
+                tune.report(it=i)
+
+        stopper = MaximumIterationStopper(max_iter=6)
+
+        out = tune.run(train, stop=stopper)
+        self.assertEqual(out.trials[0].last_result[TRAINING_ITERATION], 6)
+
+    def testTrialPlateauStopper(self):
+        def train(config):
+            tune.report(10.0)
+            tune.report(11.0)
+            tune.report(12.0)
+            for i in range(10):
+                tune.report(20.0)
+
+        # num_results = 4, no other constraints --> early stop after 7
+        stopper = TrialPlateauStopper(metric="_metric", num_results=4)
+
+        out = tune.run(train, stop=stopper)
+        self.assertEqual(out.trials[0].last_result[TRAINING_ITERATION], 7)
+
+        # num_results = 4, grace period 9 --> early stop after 9
+        stopper = TrialPlateauStopper(metric="_metric", num_results=4, grace_period=9)
+
+        out = tune.run(train, stop=stopper)
+        self.assertEqual(out.trials[0].last_result[TRAINING_ITERATION], 9)
+
+        # num_results = 4, min_metric = 22 --> full 13 iterations
+        stopper = TrialPlateauStopper(
+            metric="_metric", num_results=4, metric_threshold=22.0, mode="max"
+        )
+
+        out = tune.run(train, stop=stopper)
+        self.assertEqual(out.trials[0].last_result[TRAINING_ITERATION], 13)
+
+    def testCustomTrialDir(self):
+        def train(config):
+            for i in range(10):
+                tune.report(test=i)
+
+        custom_name = "TRAIL_TRIAL"
+
+        def custom_trial_dir(trial):
+            return custom_name
+
+        trials = tune.run(
+            train,
+            config={"t1": tune.grid_search([1, 2, 3])},
+            trial_dirname_creator=custom_trial_dir,
+            local_dir=self.tmpdir,
+        ).trials
+        logdirs = {t.logdir for t in trials}
+        assert len(logdirs) == 3
+        assert all(custom_name in dirpath for dirpath in logdirs)
+
+    def testTrialDirRegression(self):
+        def train(config, reporter):
+            for i in range(10):
+                reporter(test=i)
+
+        trials = tune.run(
+            train, config={"t1": tune.grid_search([1, 2, 3])}, local_dir=self.tmpdir
+        ).trials
+        logdirs = {t.logdir for t in trials}
+        for i in [1, 2, 3]:
+            assert any(f"t1={i}" in dirpath for dirpath in logdirs)
+        for t in trials:
+            assert any(t.trainable_name in dirpath for dirpath in logdirs)
+
+    def testEarlyReturn(self):
+        def train(config, reporter):
+            reporter(timesteps_total=100, done=True)
+            time.sleep(99999)
+
+        register_trainable("f1", train)
+        [trial] = run_experiments(
+            {
+                "foo": {
+                    "run": "f1",
+                }
+            }
+        )
+        self.assertEqual(trial.status, Trial.TERMINATED)
+        self.assertEqual(trial.last_result[TIMESTEPS_TOTAL], 100)
+
+    def testReporterNoUsage(self):
+        def run_task(config, reporter):
+            print("hello")
+
+        experiment = Experiment(run=run_task, name="ray_crash_repro")
+        [trial] = ray.tune.run(experiment).trials
+        print(trial.last_result)
+        self.assertEqual(trial.last_result[DONE], True)
+
+    def testRerun(self):
+        tmpdir = tempfile.mkdtemp()
+        self.addCleanup(lambda: shutil.rmtree(tmpdir))
+
+        def test(config):
+            tid = config["id"]
+            fail = config["fail"]
+            marker = os.path.join(tmpdir, f"t{tid}-{fail}.log")
+            if not os.path.exists(marker) and fail:
+                open(marker, "w").close()
+                raise ValueError
+            for i in range(10):
+                time.sleep(0.1)
+                tune.report(hello=123)
+
+        config = dict(
+            name="hi-2",
+            config={
+                "fail": tune.grid_search([True, False]),
+                "id": tune.grid_search(list(range(5))),
+            },
+            verbose=1,
+            local_dir=tmpdir,
+            loggers=None,
+        )
+        trials = tune.run(test, raise_on_failed_trial=False, **config).trials
+        self.assertEqual(Counter(t.status for t in trials)["ERROR"], 5)
+        new_trials = tune.run(test, resume="ERRORED_ONLY", **config).trials
+        self.assertEqual(Counter(t.status for t in new_trials)["ERROR"], 0)
+        self.assertTrue(all(t.last_result.get("hello") == 123 for t in new_trials))
+
+    # Test rerunning rllib trials with ERRORED_ONLY.
+    def testRerunRlLib(self):
+        class TestEnv(gym.Env):
+            counter = 0
+
+            def __init__(self, config):
+                self.observation_space = gym.spaces.Discrete(1)
+                self.action_space = gym.spaces.Discrete(1)
+                TestEnv.counter += 1
+
+            def reset(self):
+                return 0
+
+            def step(self, act):
+                return [0, 1, True, {}]
+
+        class FailureInjectionCallback(Callback):
+            def on_trial_start(self, trials, **info):
+                raise RuntimeError
+
+        with self.assertRaises(Exception):
+            tune.run(
+                "PPO",
+                config={
+                    "env": TestEnv,
+                    "framework": "torch",
+                    "num_workers": 0,
+                },
+                name="my_experiment",
+                callbacks=[FailureInjectionCallback()],
+                stop={"training_iteration": 1},
+            )
+        trials = tune.run(
+            "PPO",
+            config={
+                "env": TestEnv,
+                "framework": "torch",
+                "num_workers": 0,
+            },
+            name="my_experiment",
+            resume="ERRORED_ONLY",
+            stop={"training_iteration": 1},
+        ).trials
+        assert len(trials) == 1 and trials[0].status == Trial.TERMINATED
+
+    def testTrialInfoAccess(self):
+        class TestTrainable(Trainable):
+            def step(self):
+                result = {
+                    "name": self.trial_name,
+                    "trial_id": self.trial_id,
+                    "trial_resources": self.trial_resources,
+                }
+                print(result)
+                return result
+
+        analysis = tune.run(
+            TestTrainable,
+            stop={TRAINING_ITERATION: 1},
+            resources_per_trial=PlacementGroupFactory([{"CPU": 1}]),
+        )
+        trial = analysis.trials[0]
+        self.assertEqual(trial.last_result.get("name"), str(trial))
+        self.assertEqual(trial.last_result.get("trial_id"), trial.trial_id)
+        self.assertEqual(
+            trial.last_result.get("trial_resources"), trial.placement_group_factory
+        )
+
+    def testTrialInfoAccessFunction(self):
+        def train(config, reporter):
+            reporter(
+                name=reporter.trial_name,
+                trial_id=reporter.trial_id,
+                trial_resources=reporter.trial_resources,
+            )
+
+        analysis = tune.run(
+            train,
+            stop={TRAINING_ITERATION: 1},
+            resources_per_trial=PlacementGroupFactory([{"CPU": 1}]),
+        )
+        trial = analysis.trials[0]
+        self.assertEqual(trial.last_result.get("name"), str(trial))
+        self.assertEqual(trial.last_result.get("trial_id"), trial.trial_id)
+        self.assertEqual(
+            trial.last_result.get("trial_resources"), trial.placement_group_factory
+        )
+
+        def track_train(config):
+            tune.report(
+                name=tune.get_trial_name(),
+                trial_id=tune.get_trial_id(),
+                trial_resources=tune.get_trial_resources(),
+            )
+
+        analysis = tune.run(
+            track_train,
+            stop={TRAINING_ITERATION: 1},
+            resources_per_trial=PlacementGroupFactory([{"CPU": 1}]),
+        )
+        trial = analysis.trials[0]
+        self.assertEqual(trial.last_result.get("name"), str(trial))
+        self.assertEqual(trial.last_result.get("trial_id"), trial.trial_id)
+        self.assertEqual(
+            trial.last_result.get("trial_resources"), trial.placement_group_factory
+        )
+
+    @patch("ray.tune.ray_trial_executor.TRIAL_CLEANUP_THRESHOLD", 3)
+    def testLotsOfStops(self):
+        class TestTrainable(Trainable):
+            def step(self):
+                result = {"name": self.trial_name, "trial_id": self.trial_id}
+                return result
+
+            def cleanup(self):
+                time.sleep(0.3)
+                open(os.path.join(self.logdir, "marker"), "a").close()
+                return 1
+
+        analysis = tune.run(TestTrainable, num_samples=10, stop={TRAINING_ITERATION: 1})
+        for trial in analysis.trials:
+            path = os.path.join(trial.logdir, "marker")
+            assert os.path.exists(path)
+
+    def testReportTimeStep(self):
+        # Test that no timestep count are logged if never the Trainable never
+        # returns any.
+        results1 = [dict(mean_accuracy=5, done=i == 99) for i in range(100)]
+        logs1, _ = self.checkAndReturnConsistentLogs(results1)
+
+        self.assertTrue(all(log[TIMESTEPS_TOTAL] is None for log in logs1))
+
+        # Test that no timesteps_this_iter are logged if only timesteps_total
+        # are returned.
+        results2 = [dict(timesteps_total=5, done=i == 9) for i in range(10)]
+        logs2, _ = self.checkAndReturnConsistentLogs(results2)
+
+        # Re-run the same trials but with added delay. This is to catch some
+        # inconsistent timestep counting that was present in the multi-threaded
+        # FunctionRunner. This part of the test can be removed once the
+        # multi-threaded FunctionRunner is removed from ray/tune.
+        # TODO: remove once the multi-threaded function runner is gone.
+        logs2, _ = self.checkAndReturnConsistentLogs(results2, 0.5)
+
+        # check all timesteps_total report the same value
+        self.assertTrue(all(log[TIMESTEPS_TOTAL] == 5 for log in logs2))
+        # check that none of the logs report timesteps_this_iter
+        self.assertFalse(any(hasattr(log, TIMESTEPS_THIS_ITER) for log in logs2))
+
+        # Test that timesteps_total and episodes_total are reported when
+        # timesteps_this_iter and episodes_this_iter despite only return zeros.
+        results3 = [
+            dict(timesteps_this_iter=0, episodes_this_iter=0) for i in range(10)
+        ]
+        logs3, _ = self.checkAndReturnConsistentLogs(results3)
+
+        self.assertTrue(all(log[TIMESTEPS_TOTAL] == 0 for log in logs3))
+        self.assertTrue(all(log[EPISODES_TOTAL] == 0 for log in logs3))
+
+        # Test that timesteps_total and episodes_total are properly counted
+        # when timesteps_this_iter and episodes_this_iter report non-zero
+        # values.
+        results4 = [
+            dict(timesteps_this_iter=3, episodes_this_iter=i) for i in range(10)
+        ]
+        logs4, _ = self.checkAndReturnConsistentLogs(results4)
+
+        # The last reported result should not be double-logged.
+        self.assertEqual(logs4[-1][TIMESTEPS_TOTAL], 30)
+        self.assertNotEqual(logs4[-2][TIMESTEPS_TOTAL], logs4[-1][TIMESTEPS_TOTAL])
+        self.assertEqual(logs4[-1][EPISODES_TOTAL], 45)
+        self.assertNotEqual(logs4[-2][EPISODES_TOTAL], logs4[-1][EPISODES_TOTAL])
+
+    def testAllValuesReceived(self):
+        results1 = [
+            dict(timesteps_total=(i + 1), my_score=i ** 2, done=i == 4)
+            for i in range(5)
+        ]
+
+        logs1, _ = self.checkAndReturnConsistentLogs(results1)
+
+        # check if the correct number of results were reported
+        self.assertEqual(len(logs1), len(results1))
+
+        def check_no_missing(reported_result, result):
+            common_results = [reported_result[k] == result[k] for k in result]
+            return all(common_results)
+
+        # check that no result was dropped or modified
+        complete_results = [
+            check_no_missing(log, result) for log, result in zip(logs1, results1)
+        ]
+        self.assertTrue(all(complete_results))
+
+        # check if done was logged exactly once
+        self.assertEqual(len([r for r in logs1 if r.get("done")]), 1)
+
+    def testNoDoneReceived(self):
+        # repeat same test but without explicitly reporting done=True
+        results1 = [dict(timesteps_total=(i + 1), my_score=i ** 2) for i in range(5)]
+
+        logs1, trials = self.checkAndReturnConsistentLogs(results1)
+
+        # check if the correct number of results were reported.
+        self.assertEqual(len(logs1), len(results1))
+
+        def check_no_missing(reported_result, result):
+            common_results = [reported_result[k] == result[k] for k in result]
+            return all(common_results)
+
+        # check that no result was dropped or modified
+        complete_results1 = [
+            check_no_missing(log, result) for log, result in zip(logs1, results1)
+        ]
+        self.assertTrue(all(complete_results1))
+
+    def _testDurableTrainable(self, trainable, function=False, cleanup=True):
+        sync_client = mock_storage_client()
+        mock_get_client = "ray.tune.trainable.get_cloud_sync_client"
+        with patch(mock_get_client) as mock_get_cloud_sync_client:
+            mock_get_cloud_sync_client.return_value = sync_client
+            log_creator = partial(
+                noop_logger_creator, logdir="~/tmp/ray_results/exp/trial"
+            )
+            remote_checkpoint_dir = os.path.join(MOCK_REMOTE_DIR, "exp/trial")
+            test_trainable = trainable(
+                logger_creator=log_creator, remote_checkpoint_dir=remote_checkpoint_dir
+            )
+            result = test_trainable.train()
+            self.assertEqual(result["metric"], 1)
+            checkpoint_path = test_trainable.save()
+            result = test_trainable.train()
+            self.assertEqual(result["metric"], 2)
+            result = test_trainable.train()
+            self.assertEqual(result["metric"], 3)
+            result = test_trainable.train()
+            self.assertEqual(result["metric"], 4)
+
+            shutil.rmtree("~/tmp/ray_results/exp/")
+            if not function:
+                test_trainable.state["hi"] = 2
+                test_trainable.restore(checkpoint_path)
+                self.assertEqual(test_trainable.state["hi"], 1)
+            else:
+                # Cannot re-use function trainable, create new
+                tune.session.shutdown()
+                test_trainable = trainable(
+                    logger_creator=log_creator,
+                    remote_checkpoint_dir=remote_checkpoint_dir,
+                )
+                test_trainable.restore(checkpoint_path)
+
+            result = test_trainable.train()
+            self.assertEqual(result["metric"], 2)
+
+        if cleanup:
+            self.addCleanup(shutil.rmtree, MOCK_REMOTE_DIR)
+
+    def testDurableTrainableClass(self):
+        class TestTrain(Trainable):
+            def setup(self, config):
+                self.state = {"hi": 1, "iter": 0}
+
+            def step(self):
+                self.state["iter"] += 1
+                return {
+                    "timesteps_this_iter": 1,
+                    "metric": self.state["iter"],
+                    "done": self.state["iter"] > 3,
+                }
+
+            def save_checkpoint(self, path):
+                return self.state
+
+            def load_checkpoint(self, state):
+                self.state = state
+
+        self._testDurableTrainable(TestTrain)
+
+    def testDurableTrainableFunction(self):
+        def test_train(config, checkpoint_dir=None):
+            state = {"hi": 1, "iter": 0}
+            if checkpoint_dir:
+                with open(os.path.join(checkpoint_dir, "ckpt.pkl"), "rb") as fp:
+                    state = pickle.load(fp)
+
+            for i in range(4):
+                state["iter"] += 1
+                with tune.checkpoint_dir(step=state["iter"]) as dir:
+                    with open(os.path.join(dir, "ckpt.pkl"), "wb") as fp:
+                        pickle.dump(state, fp)
+                tune.report(
+                    **{
+                        "timesteps_this_iter": 1,
+                        "metric": state["iter"],
+                        "done": state["iter"] > 3,
+                    }
+                )
+
+        self._testDurableTrainable(wrap_function(test_train), function=True)
+
+    def testDurableTrainableSyncFunction(self):
+        """Check custom sync functions in durable trainables"""
+
+        class TestDurable(Trainable):
+            def __init__(self, *args, **kwargs):
+                # Mock distutils.spawn.find_executable
+                # so `aws` command is found
+                import distutils.spawn
+
+                distutils.spawn.find_executable = lambda *_, **__: True
+                super(TestDurable, self).__init__(*args, **kwargs)
+
+            def check(self):
+                return (
+                    bool(self.sync_function_tpl)
+                    and isinstance(self.storage_client, CommandBasedClient)
+                    and "aws" not in self.storage_client.sync_up_template
+                )
+
+        class TestTplDurable(TestDurable):
+            _sync_function_tpl = "echo static sync {source} {target}"
+
+        upload_dir = "s3://test-bucket/path"
+
+        def _create_remote_actor(trainable_cls, sync_to_cloud):
+            """Create a remote trainable actor from an experiment"""
+            exp = Experiment(
+                name="test_durable_sync",
+                run=trainable_cls,
+                sync_config=tune.SyncConfig(
+                    syncer=sync_to_cloud, upload_dir=upload_dir
+                ),
+            )
+
+            searchers = BasicVariantGenerator()
+            searchers.add_configurations([exp])
+            trial = searchers.next_trial()
+            cls = trial.get_trainable_cls()
+            actor = ray.remote(cls).remote(
+                remote_checkpoint_dir=upload_dir,
+                sync_function_tpl=trial.sync_function_tpl,
+            )
+            return actor
+
+        # This actor should create a default aws syncer, so check should fail
+        actor1 = _create_remote_actor(TestDurable, None)
+        self.assertFalse(ray.get(actor1.check.remote()))
+
+        # This actor should create a custom syncer, so check should pass
+        actor2 = _create_remote_actor(TestDurable, "echo test sync {source} {target}")
+        self.assertTrue(ray.get(actor2.check.remote()))
+
+        # This actor should create a custom syncer, so check should pass
+        actor3 = _create_remote_actor(TestTplDurable, None)
+        self.assertTrue(ray.get(actor3.check.remote()))
+
+    def testCheckpointDict(self):
+        class TestTrain(Trainable):
+            def setup(self, config):
+                self.state = {"hi": 1}
+
+            def step(self):
+                return {"timesteps_this_iter": 1, "done": True}
+
+            def save_checkpoint(self, path):
+                return self.state
+
+            def load_checkpoint(self, state):
+                self.state = state
+
+        test_trainable = TestTrain()
+        result = test_trainable.save()
+        test_trainable.state["hi"] = 2
+        test_trainable.restore(result)
+        self.assertEqual(test_trainable.state["hi"], 1)
+
+        trials = run_experiments({"foo": {"run": TestTrain, "checkpoint_at_end": True}})
+        for trial in trials:
+            self.assertEqual(trial.status, Trial.TERMINATED)
+            self.assertTrue(trial.has_checkpoint())
+
+    def testMultipleCheckpoints(self):
+        class TestTrain(Trainable):
+            def setup(self, config):
+                self.state = {"hi": 1, "iter": 0}
+
+            def step(self):
+                self.state["iter"] += 1
+                return {"timesteps_this_iter": 1, "done": True}
+
+            def save_checkpoint(self, path):
+                return self.state
+
+            def load_checkpoint(self, state):
+                self.state = state
+
+        test_trainable = TestTrain()
+        checkpoint_1 = test_trainable.save()
+        test_trainable.train()
+        checkpoint_2 = test_trainable.save()
+        self.assertNotEqual(checkpoint_1, checkpoint_2)
+        test_trainable.restore(checkpoint_2)
+        self.assertEqual(test_trainable.state["iter"], 1)
+        test_trainable.restore(checkpoint_1)
+        self.assertEqual(test_trainable.state["iter"], 0)
+
+        trials = run_experiments({"foo": {"run": TestTrain, "checkpoint_at_end": True}})
+        for trial in trials:
+            self.assertEqual(trial.status, Trial.TERMINATED)
+            self.assertTrue(trial.has_checkpoint())
+
+    def testLogToFile(self):
+        def train(config, reporter):
+            import sys
+            from ray import logger
+
+            for i in range(10):
+                reporter(timesteps_total=i)
+            print("PRINT_STDOUT")
+            print("PRINT_STDERR", file=sys.stderr)
+            logger.info("LOG_STDERR")
+
+        register_trainable("f1", train)
+
+        # Do not log to file
+        [trial] = tune.run("f1", log_to_file=False).trials
+        self.assertFalse(os.path.exists(os.path.join(trial.logdir, "stdout")))
+        self.assertFalse(os.path.exists(os.path.join(trial.logdir, "stderr")))
+
+        # Log to default files
+        [trial] = tune.run("f1", log_to_file=True).trials
+        self.assertTrue(os.path.exists(os.path.join(trial.logdir, "stdout")))
+        self.assertTrue(os.path.exists(os.path.join(trial.logdir, "stderr")))
+        with open(os.path.join(trial.logdir, "stdout"), "rt") as fp:
+            content = fp.read()
+            self.assertIn("PRINT_STDOUT", content)
+        with open(os.path.join(trial.logdir, "stderr"), "rt") as fp:
+            content = fp.read()
+            self.assertIn("PRINT_STDERR", content)
+            self.assertIn("LOG_STDERR", content)
+
+        # Log to one file
+        [trial] = tune.run("f1", log_to_file="combined").trials
+        self.assertFalse(os.path.exists(os.path.join(trial.logdir, "stdout")))
+        self.assertFalse(os.path.exists(os.path.join(trial.logdir, "stderr")))
+        self.assertTrue(os.path.exists(os.path.join(trial.logdir, "combined")))
+        with open(os.path.join(trial.logdir, "combined"), "rt") as fp:
+            content = fp.read()
+            self.assertIn("PRINT_STDOUT", content)
+            self.assertIn("PRINT_STDERR", content)
+            self.assertIn("LOG_STDERR", content)
+
+        # Log to two files
+        [trial] = tune.run("f1", log_to_file=("alt.stdout", "alt.stderr")).trials
+        self.assertFalse(os.path.exists(os.path.join(trial.logdir, "stdout")))
+        self.assertFalse(os.path.exists(os.path.join(trial.logdir, "stderr")))
+        self.assertTrue(os.path.exists(os.path.join(trial.logdir, "alt.stdout")))
+        self.assertTrue(os.path.exists(os.path.join(trial.logdir, "alt.stderr")))
+
+        with open(os.path.join(trial.logdir, "alt.stdout"), "rt") as fp:
+            content = fp.read()
+            self.assertIn("PRINT_STDOUT", content)
+        with open(os.path.join(trial.logdir, "alt.stderr"), "rt") as fp:
+            content = fp.read()
+            self.assertIn("PRINT_STDERR", content)
+            self.assertIn("LOG_STDERR", content)
+
+    def testTimeout(self):
+        from ray.tune.stopper import TimeoutStopper
+        import datetime
+
+        def train(config):
+            for i in range(20):
+                tune.report(metric=i)
+                time.sleep(1)
+
+        register_trainable("f1", train)
+
+        start = time.time()
+        tune.run("f1", time_budget_s=5)
+        diff = time.time() - start
+        self.assertLess(diff, 10)
+
+        # Metric should fire first
+        start = time.time()
+        tune.run("f1", stop={"metric": 3}, time_budget_s=7)
+        diff = time.time() - start
+        self.assertLess(diff, 7)
+
+        # Timeout should fire first
+        start = time.time()
+        tune.run("f1", stop={"metric": 10}, time_budget_s=5)
+        diff = time.time() - start
+        self.assertLess(diff, 10)
+
+        # Combined stopper. Shorter timeout should win.
+        start = time.time()
+        tune.run(
+            "f1", stop=TimeoutStopper(10), time_budget_s=datetime.timedelta(seconds=3)
+        )
+        diff = time.time() - start
+        self.assertLess(diff, 9)
+
+    def testInfiniteTrials(self):
+        def train(config):
+            time.sleep(0.5)
+            tune.report(np.random.uniform(-10.0, 10.0))
+
+        start = time.time()
+        out = tune.run(train, num_samples=-1, time_budget_s=10)
+        taken = time.time() - start
+
+        # Allow for init time overhead
+        self.assertLessEqual(taken, 20.0)
+        self.assertGreaterEqual(len(out.trials), 0)
+
+        status = dict(Counter([trial.status for trial in out.trials]))
+        self.assertGreaterEqual(status["TERMINATED"], 1)
+        self.assertLessEqual(status.get("PENDING", 0), 1)
+
+    def testMetricCheckingEndToEnd(self):
+        def train(config):
+            tune.report(val=4, second=8)
+
+        def train2(config):
+            return
+
+        os.environ["TUNE_DISABLE_STRICT_METRIC_CHECKING"] = "0"
+        # `acc` is not reported, should raise
+        with self.assertRaises(TuneError):
+            # The trial runner raises a ValueError, but the experiment fails
+            # with a TuneError
+            tune.run(train, metric="acc")
+
+        # `val` is reported, should not raise
+        tune.run(train, metric="val")
+
+        # Run does not report anything, should not raise
+        tune.run(train2, metric="val")
+
+        # Only the scheduler requires a metric
+        with self.assertRaises(TuneError):
+            tune.run(train, scheduler=AsyncHyperBandScheduler(metric="acc", mode="max"))
+
+        tune.run(train, scheduler=AsyncHyperBandScheduler(metric="val", mode="max"))
+
+        # Only the search alg requires a metric
+        with self.assertRaises(TuneError):
+            tune.run(
+                train,
+                config={"a": tune.choice([1, 2])},
+                search_alg=HyperOptSearch(metric="acc", mode="max"),
+            )
+
+        # Metric is passed
+        tune.run(
+            train,
+            config={"a": tune.choice([1, 2])},
+            search_alg=HyperOptSearch(metric="val", mode="max"),
+        )
+
+        os.environ["TUNE_DISABLE_STRICT_METRIC_CHECKING"] = "1"
+        # With strict metric checking disabled, this should not raise
+        tune.run(train, metric="acc")
+
+    def testTrialDirCreation(self):
+        def test_trial_dir(config):
+            return 1.0
+
+        # Per default, the directory should be named `test_trial_dir_{date}`
+        with tempfile.TemporaryDirectory() as tmp_dir:
+            tune.run(test_trial_dir, local_dir=tmp_dir)
+
+            subdirs = list(os.listdir(tmp_dir))
+            self.assertNotIn("test_trial_dir", subdirs)
+            found = False
+            for subdir in subdirs:
+                if subdir.startswith("test_trial_dir_"):  # Date suffix
+                    found = True
+                    break
+            self.assertTrue(found)
+
+        # If we set an explicit name, no date should be appended
+        with tempfile.TemporaryDirectory() as tmp_dir:
+            tune.run(test_trial_dir, local_dir=tmp_dir, name="my_test_exp")
+
+            subdirs = list(os.listdir(tmp_dir))
+            self.assertIn("my_test_exp", subdirs)
+            found = False
+            for subdir in subdirs:
+                if subdir.startswith("my_test_exp_"):  # Date suffix
+                    found = True
+                    break
+            self.assertFalse(found)
+
+        # Don't append date if we set the env variable
+        os.environ["TUNE_DISABLE_DATED_SUBDIR"] = "1"
+        with tempfile.TemporaryDirectory() as tmp_dir:
+            tune.run(test_trial_dir, local_dir=tmp_dir)
+
+            subdirs = list(os.listdir(tmp_dir))
+            self.assertIn("test_trial_dir", subdirs)
+            found = False
+            for subdir in subdirs:
+                if subdir.startswith("test_trial_dir_"):  # Date suffix
+                    found = True
+                    break
+            self.assertFalse(found)
+
+    def testWithParameters(self):
+        class Data:
+            def __init__(self):
+                self.data = [0] * 500_000
+
+        data = Data()
+        data.data[100] = 1
+
+        class TestTrainable(Trainable):
+            def setup(self, config, data):
+                self.data = data.data
+                self.data[101] = 2  # Changes are local
+
+            def step(self):
+                return dict(metric=len(self.data), hundred=self.data[100], done=True)
+
+        trial_1, trial_2 = tune.run(
+            tune.with_parameters(TestTrainable, data=data), num_samples=2
+        ).trials
+
+        self.assertEqual(data.data[101], 0)
+        self.assertEqual(trial_1.last_result["metric"], 500_000)
+        self.assertEqual(trial_1.last_result["hundred"], 1)
+        self.assertEqual(trial_2.last_result["metric"], 500_000)
+        self.assertEqual(trial_2.last_result["hundred"], 1)
+        self.assertTrue(str(trial_1).startswith("TestTrainable"))
+
+    def testWithParameters2(self):
+        class Data:
+            def __init__(self):
+                import numpy as np
+
+                self.data = np.random.rand((2 * 1024 * 1024))
+
+        class TestTrainable(Trainable):
+            def setup(self, config, data):
+                self.data = data.data
+
+            def step(self):
+                return dict(metric=len(self.data), done=True)
+
+        trainable = tune.with_parameters(TestTrainable, data=Data())
+        # ray.cloudpickle will crash for some reason
+        import cloudpickle as cp
+
+        dumped = cp.dumps(trainable)
+        assert sys.getsizeof(dumped) < 100 * 1024
+
+    def testWithParameters3(self):
+        class Data:
+            def __init__(self):
+                import numpy as np
+
+                self.data = np.random.rand((2 * 1024 * 1024))
+
+        class TestTrainable(Trainable):
+            def setup(self, config, data):
+                self.data = data.data
+
+            def step(self):
+                return dict(metric=len(self.data), done=True)
+
+        new_data = Data()
+        ref = ray.put(new_data)
+        trainable = tune.with_parameters(TestTrainable, data=ref)
+        # ray.cloudpickle will crash for some reason
+        import cloudpickle as cp
+
+        dumped = cp.dumps(trainable)
+        assert sys.getsizeof(dumped) < 100 * 1024
+
+
+class SerializabilityTest(unittest.TestCase):
+    @classmethod
+    def setUpClass(cls):
+        ray.init(local_mode=True)
+
+    @classmethod
+    def tearDownClass(cls):
+        ray.shutdown()
+
+    def tearDown(self):
+        if "RAY_PICKLE_VERBOSE_DEBUG" in os.environ:
+            del os.environ["RAY_PICKLE_VERBOSE_DEBUG"]
+
+    def testNotRaisesNonserializable(self):
+        import threading
+
+        lock = threading.Lock()
+
+        def train(config):
+            print(lock)
+            tune.report(val=4, second=8)
+
+        with self.assertRaisesRegex(TypeError, "RAY_PICKLE_VERBOSE_DEBUG"):
+            # The trial runner raises a ValueError, but the experiment fails
+            # with a TuneError
+            tune.run(train, metric="acc")
+
+    def testRaisesNonserializable(self):
+        os.environ["RAY_PICKLE_VERBOSE_DEBUG"] = "1"
+        import threading
+
+        lock = threading.Lock()
+
+        def train(config):
+            print(lock)
+            tune.report(val=4, second=8)
+
+        with self.assertRaises(TypeError) as cm:
+            # The trial runner raises a ValueError, but the experiment fails
+            # with a TuneError
+            tune.run(train, metric="acc")
+        msg = cm.exception.args[0]
+        assert "RAY_PICKLE_VERBOSE_DEBUG" not in msg
+        assert "thread.lock" in msg
+
+
+class ShimCreationTest(unittest.TestCase):
+    def testCreateScheduler(self):
+        kwargs = {"metric": "metric_foo", "mode": "min"}
+
+        scheduler = "async_hyperband"
+        shim_scheduler = tune.create_scheduler(scheduler, **kwargs)
+        real_scheduler = AsyncHyperBandScheduler(**kwargs)
+        assert type(shim_scheduler) is type(real_scheduler)
+
+    def testCreateSearcher(self):
+        kwargs = {"metric": "metric_foo", "mode": "min"}
+
+        searcher_ax = "ax"
+        shim_searcher_ax = tune.create_searcher(searcher_ax, **kwargs)
+        real_searcher_ax = AxSearch(space=[], **kwargs)
+        assert type(shim_searcher_ax) is type(real_searcher_ax)
+
+        searcher_hyperopt = "hyperopt"
+        shim_searcher_hyperopt = tune.create_searcher(searcher_hyperopt, **kwargs)
+        real_searcher_hyperopt = HyperOptSearch({}, **kwargs)
+        assert type(shim_searcher_hyperopt) is type(real_searcher_hyperopt)
+
+    def testExtraParams(self):
+        kwargs = {"metric": "metric_foo", "mode": "min", "extra_param": "test"}
+
+        scheduler = "async_hyperband"
+        tune.create_scheduler(scheduler, **kwargs)
+
+        searcher_ax = "ax"
+        tune.create_searcher(searcher_ax, **kwargs)
+
+
+class ApiTestFast(unittest.TestCase):
+    @classmethod
+    def setUpClass(cls):
+        ray.init(num_cpus=4, num_gpus=0, local_mode=True, include_dashboard=False)
+
+    @classmethod
+    def tearDownClass(cls):
+        ray.shutdown()
+        _register_all()
+
+    def setUp(self):
+        self.tmpdir = tempfile.mkdtemp()
+
+    def tearDown(self):
+        shutil.rmtree(self.tmpdir)
+
+    def testNestedResults(self):
+        def create_result(i):
+            return {"test": {"1": {"2": {"3": i, "4": False}}}}
+
+        flattened_keys = list(flatten_dict(create_result(0)))
+
+        class _MockScheduler(FIFOScheduler):
+            results = []
+
+            def on_trial_result(self, trial_runner, trial, result):
+                self.results += [result]
+                return TrialScheduler.CONTINUE
+
+            def on_trial_complete(self, trial_runner, trial, result):
+                self.complete_result = result
+
+        def train(config, reporter):
+            for i in range(100):
+                reporter(**create_result(i))
+
+        algo = _MockSuggestionAlgorithm()
+        scheduler = _MockScheduler()
+        [trial] = tune.run(
+            train, scheduler=scheduler, search_alg=algo, stop={"test/1/2/3": 20}
+        ).trials
+        self.assertEqual(trial.status, Trial.TERMINATED)
+        self.assertEqual(trial.last_result["test"]["1"]["2"]["3"], 20)
+        self.assertEqual(trial.last_result["test"]["1"]["2"]["4"], False)
+        self.assertEqual(trial.last_result[TRAINING_ITERATION], 21)
+        self.assertEqual(len(scheduler.results), 20)
+        self.assertTrue(
+            all(set(result) >= set(flattened_keys) for result in scheduler.results)
+        )
+        self.assertTrue(set(scheduler.complete_result) >= set(flattened_keys))
+        self.assertEqual(len(algo.results), 20)
+        self.assertTrue(
+            all(set(result) >= set(flattened_keys) for result in algo.results)
+        )
+        with self.assertRaises(TuneError):
+            [trial] = tune.run(train, stop={"1/2/3": 20})
+        with self.assertRaises(TuneError):
+            [trial] = tune.run(train, stop={"test": 1}).trials
+
+    def testIterationCounter(self):
+        def train(config, reporter):
+            for i in range(100):
+                reporter(itr=i, timesteps_this_iter=1)
+
+        register_trainable("exp", train)
+        config = {
+            "my_exp": {
+                "run": "exp",
+                "config": {
+                    "iterations": 100,
+                },
+                "stop": {"timesteps_total": 100},
+            }
+        }
+        [trial] = run_experiments(config)
+        self.assertEqual(trial.status, Trial.TERMINATED)
+        self.assertEqual(trial.last_result[TRAINING_ITERATION], 100)
+        self.assertEqual(trial.last_result["itr"], 99)
+
+    def testErrorReturn(self):
+        def train(config, reporter):
+            raise Exception("uh oh")
+
+        register_trainable("f1", train)
+
+        def f():
+            run_experiments(
+                {
+                    "foo": {
+                        "run": "f1",
+                    }
+                }
+            )
+
+        self.assertRaises(TuneError, f)
+
+    def testSuccess(self):
+        def train(config, reporter):
+            for i in range(100):
+                reporter(timesteps_total=i)
+
+        register_trainable("f1", train)
+        [trial] = run_experiments(
+            {
+                "foo": {
+                    "run": "f1",
+                }
+            }
+        )
+        self.assertEqual(trial.status, Trial.TERMINATED)
+        self.assertEqual(trial.last_result[TIMESTEPS_TOTAL], 99)
+
+    def testNoRaiseFlag(self):
+        def train(config, reporter):
+            raise Exception()
+
+        register_trainable("f1", train)
+
+        [trial] = run_experiments(
+            {
+                "foo": {
+                    "run": "f1",
+                }
+            },
+            raise_on_failed_trial=False,
+        )
+        self.assertEqual(trial.status, Trial.ERROR)
+
+    def testReportInfinity(self):
+        def train(config, reporter):
+            for _ in range(100):
+                reporter(mean_accuracy=float("inf"))
+
+        register_trainable("f1", train)
+        [trial] = run_experiments(
+            {
+                "foo": {
+                    "run": "f1",
+                }
+            }
+        )
+        self.assertEqual(trial.status, Trial.TERMINATED)
+        self.assertEqual(trial.last_result["mean_accuracy"], float("inf"))
+
+    def testSearcherSchedulerStr(self):
+        def train(config):
+            tune.report(metric=1)
+
+        capture = {}
+
+        class MockTrialRunner(TrialRunner):
+            def __init__(
+                self,
+                search_alg=None,
+                scheduler=None,
+                local_checkpoint_dir=None,
+                remote_checkpoint_dir=None,
+                sync_config=None,
+                stopper=None,
+                resume=False,
+                server_port=None,
+                fail_fast=False,
+                checkpoint_period=None,
+                trial_executor=None,
+                callbacks=None,
+                metric=None,
+                driver_sync_trial_checkpoints=True,
+            ):
+                # should be converted from strings at this case
+                # and not None
+                capture["search_alg"] = search_alg
+                capture["scheduler"] = scheduler
+                super().__init__(
+                    search_alg=search_alg,
+                    scheduler=scheduler,
+                    local_checkpoint_dir=local_checkpoint_dir,
+                    remote_checkpoint_dir=remote_checkpoint_dir,
+                    sync_config=sync_config,
+                    stopper=stopper,
+                    resume=resume,
+                    server_port=server_port,
+                    fail_fast=fail_fast,
+                    checkpoint_period=checkpoint_period,
+                    trial_executor=trial_executor,
+                    callbacks=callbacks,
+                    metric=metric,
+                    driver_sync_trial_checkpoints=True,
+                )
+
+        with patch("ray.tune.tune.TrialRunner", MockTrialRunner):
+            tune.run(
+                train,
+                search_alg="random",
+                scheduler="async_hyperband",
+                metric="metric",
+                mode="max",
+                stop={TRAINING_ITERATION: 1},
+            )
+
+        self.assertIsInstance(capture["search_alg"], BasicVariantGenerator)
+        self.assertIsInstance(capture["scheduler"], AsyncHyperBandScheduler)
+
+
+class MaxConcurrentTrialsTest(unittest.TestCase):
+    @classmethod
+    def setUpClass(cls):
+        ray.init(num_cpus=4, num_gpus=0, local_mode=False, include_dashboard=False)
+
+    @classmethod
+    def tearDownClass(cls):
+        ray.shutdown()
+        _register_all()
+
+    def setUp(self):
+        self.tmpdir = tempfile.mkdtemp()
+
+    def tearDown(self):
+        shutil.rmtree(self.tmpdir)
+
+    def testMaxConcurrentTrials(self):
+        def train(config):
+            tune.report(metric=1)
+
+        capture = {}
+
+        class MockTrialRunner(TrialRunner):
+            def __init__(
+                self,
+                search_alg=None,
+                scheduler=None,
+                local_checkpoint_dir=None,
+                remote_checkpoint_dir=None,
+                sync_config=None,
+                stopper=None,
+                resume=False,
+                server_port=None,
+                fail_fast=False,
+                checkpoint_period=None,
+                trial_executor=None,
+                callbacks=None,
+                metric=None,
+                driver_sync_trial_checkpoints=True,
+            ):
+                capture["search_alg"] = search_alg
+                capture["scheduler"] = scheduler
+                super().__init__(
+                    search_alg=search_alg,
+                    scheduler=scheduler,
+                    local_checkpoint_dir=local_checkpoint_dir,
+                    remote_checkpoint_dir=remote_checkpoint_dir,
+                    sync_config=sync_config,
+                    stopper=stopper,
+                    resume=resume,
+                    server_port=server_port,
+                    fail_fast=fail_fast,
+                    checkpoint_period=checkpoint_period,
+                    trial_executor=trial_executor,
+                    callbacks=callbacks,
+                    metric=metric,
+                    driver_sync_trial_checkpoints=driver_sync_trial_checkpoints,
+                )
+
+        with patch("ray.tune.tune.TrialRunner", MockTrialRunner):
+            tune.run(
+                train,
+                config={"a": tune.randint(0, 2)},
+                metric="metric",
+                mode="max",
+                stop={TRAINING_ITERATION: 1},
+            )
+
+            self.assertIsInstance(capture["search_alg"], BasicVariantGenerator)
+            self.assertEqual(capture["search_alg"].max_concurrent, 0)
+
+            tune.run(
+                train,
+                max_concurrent_trials=2,
+                config={"a": tune.randint(0, 2)},
+                metric="metric",
+                mode="max",
+                stop={TRAINING_ITERATION: 1},
+            )
+
+            self.assertIsInstance(capture["search_alg"], BasicVariantGenerator)
+            self.assertEqual(capture["search_alg"].max_concurrent, 2)
+
+            tune.run(
+                train,
+                search_alg=HyperOptSearch(),
+                config={"a": tune.randint(0, 2)},
+                metric="metric",
+                mode="max",
+                stop={TRAINING_ITERATION: 1},
+            )
+
+            self.assertIsInstance(capture["search_alg"].searcher, HyperOptSearch)
+
+            tune.run(
+                train,
+                search_alg=HyperOptSearch(),
+                max_concurrent_trials=2,
+                config={"a": tune.randint(0, 2)},
+                metric="metric",
+                mode="max",
+                stop={TRAINING_ITERATION: 1},
+            )
+
+            self.assertIsInstance(capture["search_alg"].searcher, ConcurrencyLimiter)
+            self.assertEqual(capture["search_alg"].searcher.max_concurrent, 2)
+
+            # max_concurrent_trials should not override ConcurrencyLimiter
+            with self.assertRaisesRegex(ValueError, "max_concurrent_trials"):
+                tune.run(
+                    train,
+                    search_alg=ConcurrencyLimiter(HyperOptSearch(), max_concurrent=3),
+                    max_concurrent_trials=2,
+                    config={"a": tune.randint(0, 2)},
+                    metric="metric",
+                    mode="max",
+                    stop={TRAINING_ITERATION: 1},
+                )
+
+
+if __name__ == "__main__":
+    import pytest
+
+    sys.exit(pytest.main(["-v", __file__]))