--- conflicted
+++ resolved
@@ -1,1004 +1,507 @@
-<<<<<<< HEAD
-# coding: utf-8
-import signal
-from collections import Counter
-import os
-import shutil
-import tempfile
-import time
-from typing import List
-import unittest
-
-import ray
-from ray import tune
-from ray._private.test_utils import recursive_fnmatch
-from ray.rllib import _register_all
-from ray.tune.callback import Callback
-from ray.tune.suggest.basic_variant import BasicVariantGenerator
-from ray.tune.suggest import Searcher
-from ray.tune.trial import Trial
-from ray.tune.utils import validate_save_restore
-from ray.tune.utils.mock_trainable import MyTrainableClass
-
-
-class TuneRestoreTest(unittest.TestCase):
-    def setUp(self):
-        ray.init(num_cpus=1, num_gpus=0, local_mode=True)
-        tmpdir = tempfile.mkdtemp()
-        test_name = "TuneRestoreTest"
-        tune.run(
-            "PG",
-            name=test_name,
-            stop={"training_iteration": 1},
-            checkpoint_freq=1,
-            local_dir=tmpdir,
-            config={
-                "env": "CartPole-v0",
-                "framework": "tf",
-            },
-        )
-
-        logdir = os.path.expanduser(os.path.join(tmpdir, test_name))
-        self.logdir = logdir
-        self.checkpoint_path = recursive_fnmatch(logdir, "checkpoint-1")[0]
-
-    def tearDown(self):
-        shutil.rmtree(self.logdir)
-        ray.shutdown()
-        _register_all()
-
-    def testTuneRestore(self):
-        self.assertTrue(os.path.isfile(self.checkpoint_path))
-        tune.run(
-            "PG",
-            name="TuneRestoreTest",
-            stop={"training_iteration": 2},  # train one more iteration.
-            checkpoint_freq=1,
-            restore=self.checkpoint_path,  # Restore the checkpoint
-            config={
-                "env": "CartPole-v0",
-                "framework": "tf",
-            },
-        )
-
-    def testPostRestoreCheckpointExistence(self):
-        """Tests that checkpoint restored from is not deleted post-restore."""
-        self.assertTrue(os.path.isfile(self.checkpoint_path))
-        tune.run(
-            "PG",
-            name="TuneRestoreTest",
-            stop={"training_iteration": 2},
-            checkpoint_freq=1,
-            keep_checkpoints_num=1,
-            restore=self.checkpoint_path,
-            config={
-                "env": "CartPole-v0",
-                "framework": "tf",
-            },
-        )
-        self.assertTrue(os.path.isfile(self.checkpoint_path))
-
-
-class TuneInterruptionTest(unittest.TestCase):
-    def setUp(self) -> None:
-        # Wait up to five seconds for placement groups when starting a trial
-        os.environ["TUNE_PLACEMENT_GROUP_WAIT_S"] = "5"
-        # Block for results even when placement groups are pending
-        os.environ["TUNE_TRIAL_STARTUP_GRACE_PERIOD"] = "0"
-        os.environ["TUNE_TRIAL_RESULT_WAIT_TIME_S"] = "99999"
-
-    def testExperimentInterrupted(self):
-        import multiprocessing
-
-        trainer_semaphore = multiprocessing.Semaphore()
-        driver_semaphore = multiprocessing.Semaphore()
-
-        class SteppingCallback(Callback):
-            def on_step_end(self, iteration, trials, **info):
-                driver_semaphore.release()  # Driver should continue
-                trainer_semaphore.acquire()  # Wait until released
-
-        def _run(local_dir):
-            def _train(config):
-                for i in range(7):
-                    tune.report(val=i)
-
-            tune.run(
-                _train,
-                local_dir=local_dir,
-                name="interrupt",
-                callbacks=[SteppingCallback()],
-            )
-
-        local_dir = tempfile.mkdtemp()
-        process = multiprocessing.Process(target=_run, args=(local_dir,))
-        process.daemon = False
-        process.start()
-
-        exp_dir = os.path.join(local_dir, "interrupt")
-
-        # Skip first five steps
-        for i in range(5):
-            driver_semaphore.acquire()  # Wait for callback
-            trainer_semaphore.release()  # Continue training
-
-        driver_semaphore.acquire()
-
-        experiment_state_file = None
-        for file in os.listdir(exp_dir):
-            if file.startswith("experiment_state"):
-                experiment_state_file = os.path.join(exp_dir, file)
-                break
-
-        self.assertTrue(experiment_state_file)
-        last_mtime = os.path.getmtime(experiment_state_file)
-
-        # Now send kill signal
-        os.kill(process.pid, signal.SIGINT)
-        # Release trainer. It should handle the signal and try to
-        # checkpoint the experiment
-        trainer_semaphore.release()
-
-        time.sleep(2)  # Wait for checkpoint
-        new_mtime = os.path.getmtime(experiment_state_file)
-
-        self.assertNotEqual(last_mtime, new_mtime)
-
-        shutil.rmtree(local_dir)
-
-
-class TuneFailResumeGridTest(unittest.TestCase):
-    class FailureInjectorCallback(Callback):
-        """Adds random failure injection to the TrialExecutor."""
-
-        def __init__(self, num_trials=20):
-            self.num_trials = num_trials
-
-        def on_step_end(self, trials, **kwargs):
-            if len(trials) == self.num_trials:
-                print(f"Failing after {self.num_trials} trials.")
-                raise RuntimeError
-
-    class CheckStateCallback(Callback):
-        """Checks state for the experiment initialization."""
-
-        def __init__(self, expected_trials=20):
-            self.expected_trials = expected_trials
-            self._checked = False
-
-        def on_step_begin(self, iteration, trials, **kwargs):
-            if not self._checked:
-                assert len(trials) == self.expected_trials
-                self._checked = True
-
-    class CheckTrialResourcesCallback(Callback):
-        """Checks if pending trials are requesting the right amount of
-        resources.
-
-        The check happens exactly once after `check_after` number of calls
-        to on_step_begin(). Note, we deliberately delay the check to after
-        `check_after` number of steps. This is because when we start a
-        tuning job from fresh (rather than restored), trial list is still
-        empty - any check now would be trivial and thus wasted.
-        """
-
-        def __init__(self, expected_cpu: int, check_after: int = 1):
-            self._expected_cpu = expected_cpu
-            self._checked = False
-            self._check_after = check_after
-
-        def on_step_begin(self, iteration: int, trials: List["Trial"], **info):
-            if not self._checked and iteration >= self._check_after:
-                for trial in trials:
-                    if trial.status == Trial.PENDING:
-                        assert (
-                            trial.placement_group_factory.required_resources.get(
-                                "CPU", 0
-                            )
-                            == self._expected_cpu
-                        )
-                self._checked = True
-
-    def setUp(self):
-        self.logdir = tempfile.mkdtemp()
-        os.environ["TUNE_GLOBAL_CHECKPOINT_S"] = "0"
-        # Wait up to 1.5 seconds for placement groups when starting a trial
-        os.environ["TUNE_PLACEMENT_GROUP_WAIT_S"] = "1.5"
-        # Block for results even when placement groups are pending
-        os.environ["TUNE_TRIAL_STARTUP_GRACE_PERIOD"] = "0"
-        os.environ["TUNE_TRIAL_RESULT_WAIT_TIME_S"] = "99999"
-
-        # Change back to local_mode=True after this is resolved:
-        # https://github.com/ray-project/ray/issues/13932
-        ray.init(local_mode=False, num_cpus=2)
-
-        from ray.tune import register_trainable
-
-        register_trainable("trainable", MyTrainableClass)
-
-    def tearDown(self):
-        os.environ.pop("TUNE_GLOBAL_CHECKPOINT_S")
-        shutil.rmtree(self.logdir)
-        ray.shutdown()
-
-    def testFailResumeGridSearch(self):
-        os.environ["TUNE_MAX_PENDING_TRIALS_PG"] = "1"
-
-        config = dict(
-            num_samples=3,
-            fail_fast=True,
-            config={
-                "test": tune.grid_search([1, 2, 3]),
-                "test2": tune.grid_search([1, 2, 3]),
-            },
-            stop={"training_iteration": 2},
-            local_dir=self.logdir,
-            verbose=1,
-        )
-
-        with self.assertRaises(RuntimeError):
-            tune.run("trainable", callbacks=[self.FailureInjectorCallback()], **config)
-
-        analysis = tune.run(
-            "trainable", resume=True, callbacks=[self.CheckStateCallback()], **config
-        )
-        assert len(analysis.trials) == 27
-        test_counter = Counter([t.config["test"] for t in analysis.trials])
-        assert all(v == 9 for v in test_counter.values())
-        test2_counter = Counter([t.config["test2"] for t in analysis.trials])
-        assert all(v == 9 for v in test2_counter.values())
-
-    # Unfinished trials' resources should be updated.
-    def testResourceUpdateInResume(self):
-        os.environ["TUNE_MAX_PENDING_TRIALS_PG"] = "1"
-
-        config = dict(
-            num_samples=3,
-            fail_fast=True,
-            config={
-                "test": tune.grid_search([1, 2, 3]),
-                "test2": tune.grid_search([1, 2, 3]),
-            },
-            stop={"training_iteration": 2},
-            local_dir=self.logdir,
-            verbose=1,
-        )
-
-        with self.assertRaises(RuntimeError):
-            tune.run(
-                "trainable",
-                callbacks=[
-                    self.FailureInjectorCallback(),
-                    self.CheckTrialResourcesCallback(1),
-                ],
-                **config,
-            )
-
-        analysis = tune.run(
-            "trainable",
-            resume=True,
-            resources_per_trial={"cpu": 2},
-            callbacks=[self.CheckTrialResourcesCallback(2)],
-            **config,
-        )
-        assert len(analysis.trials) == 27
-
-    def testFailResumeWithPreset(self):
-        os.environ["TUNE_MAX_PENDING_TRIALS_PG"] = "1"
-
-        search_alg = BasicVariantGenerator(
-            points_to_evaluate=[{"test": -1, "test2": -1}, {"test": -1}, {"test2": -1}]
-        )
-
-        config = dict(
-            num_samples=3 + 3,  # 3 preset, 3 samples
-            fail_fast=True,
-            config={
-                "test": tune.grid_search([1, 2, 3]),
-                "test2": tune.grid_search([1, 2, 3]),
-            },
-            stop={"training_iteration": 2},
-            local_dir=self.logdir,
-            verbose=1,
-        )
-        with self.assertRaises(RuntimeError):
-            tune.run(
-                "trainable",
-                callbacks=[self.FailureInjectorCallback(5)],
-                search_alg=search_alg,
-                **config,
-            )
-
-        analysis = tune.run(
-            "trainable",
-            resume=True,
-            callbacks=[self.CheckStateCallback(expected_trials=5)],
-            search_alg=search_alg,
-            **config,
-        )
-        assert len(analysis.trials) == 34
-        test_counter = Counter([t.config["test"] for t in analysis.trials])
-        assert test_counter.pop(-1) == 4
-        assert all(v == 10 for v in test_counter.values())
-        test2_counter = Counter([t.config["test2"] for t in analysis.trials])
-        assert test2_counter.pop(-1) == 4
-        assert all(v == 10 for v in test2_counter.values())
-
-    def testFailResumeAfterPreset(self):
-        os.environ["TUNE_MAX_PENDING_TRIALS_PG"] = "1"
-
-        search_alg = BasicVariantGenerator(
-            points_to_evaluate=[{"test": -1, "test2": -1}, {"test": -1}, {"test2": -1}]
-        )
-
-        config = dict(
-            num_samples=3 + 3,  # 3 preset, 3 samples
-            fail_fast=True,
-            config={
-                "test": tune.grid_search([1, 2, 3]),
-                "test2": tune.grid_search([1, 2, 3]),
-            },
-            stop={"training_iteration": 2},
-            local_dir=self.logdir,
-            verbose=1,
-        )
-
-        with self.assertRaises(RuntimeError):
-            tune.run(
-                "trainable",
-                callbacks=[self.FailureInjectorCallback(15)],
-                search_alg=search_alg,
-                **config,
-            )
-
-        analysis = tune.run(
-            "trainable",
-            resume=True,
-            callbacks=[self.CheckStateCallback(expected_trials=15)],
-            search_alg=search_alg,
-            **config,
-        )
-        assert len(analysis.trials) == 34
-        test_counter = Counter([t.config["test"] for t in analysis.trials])
-        assert test_counter.pop(-1) == 4
-        assert all(v == 10 for v in test_counter.values())
-        test2_counter = Counter([t.config["test2"] for t in analysis.trials])
-        assert test2_counter.pop(-1) == 4
-        assert all(v == 10 for v in test2_counter.values())
-
-    def testMultiExperimentFail(self):
-        os.environ["TUNE_MAX_PENDING_TRIALS_PG"] = "1"
-
-        experiments = []
-        for i in range(3):
-            experiments.append(
-                tune.Experiment(
-                    run=MyTrainableClass,
-                    name="trainable",
-                    num_samples=2,
-                    config={
-                        "test": tune.grid_search([1, 2, 3]),
-                    },
-                    stop={"training_iteration": 1},
-                    local_dir=self.logdir,
-                )
-            )
-
-        with self.assertRaises(RuntimeError):
-            tune.run(
-                experiments,
-                callbacks=[self.FailureInjectorCallback(10)],
-                fail_fast=True,
-            )
-
-        analysis = tune.run(
-            experiments,
-            resume=True,
-            callbacks=[self.CheckStateCallback(expected_trials=10)],
-            fail_fast=True,
-        )
-        assert len(analysis.trials) == 18
-
-    def testWarningLargeGrid(self):
-        config = dict(
-            num_samples=3,
-            fail_fast=True,
-            config={
-                "test": tune.grid_search(list(range(20))),
-                "test2": tune.grid_search(list(range(20))),
-                "test3": tune.grid_search(list(range(20))),
-                "test4": tune.grid_search(list(range(20))),
-                "test5": tune.grid_search(list(range(20))),
-            },
-            stop={"training_iteration": 2},
-            local_dir=self.logdir,
-            verbose=1,
-        )
-        with self.assertWarnsRegex(UserWarning, "exceeds the serialization threshold"):
-            with self.assertRaises(RuntimeError):
-                tune.run(
-                    "trainable", callbacks=[self.FailureInjectorCallback(10)], **config
-                )
-
-
-class TuneExampleTest(unittest.TestCase):
-    def setUp(self):
-        ray.init(num_cpus=2)
-
-    def tearDown(self):
-        ray.shutdown()
-        _register_all()
-
-    def testPBTKeras(self):
-        from ray.tune.examples.pbt_tune_cifar10_with_keras import Cifar10Model
-        from tensorflow.python.keras.datasets import cifar10
-
-        cifar10.load_data()
-        validate_save_restore(Cifar10Model)
-        validate_save_restore(Cifar10Model, use_object_store=True)
-
-    def testPyTorchMNIST(self):
-        from ray.tune.examples.mnist_pytorch_trainable import TrainMNIST
-        from torchvision import datasets
-
-        datasets.MNIST("~/data", train=True, download=True)
-        validate_save_restore(TrainMNIST)
-        validate_save_restore(TrainMNIST, use_object_store=True)
-
-    def testHyperbandExample(self):
-        validate_save_restore(MyTrainableClass)
-        validate_save_restore(MyTrainableClass, use_object_store=True)
-
-    def testAsyncHyperbandExample(self):
-        validate_save_restore(MyTrainableClass)
-        validate_save_restore(MyTrainableClass, use_object_store=True)
-
-
-class AutoInitTest(unittest.TestCase):
-    def testTuneRestore(self):
-        self.assertFalse(ray.is_initialized())
-        tune.run("__fake", name="TestAutoInit", stop={"training_iteration": 1})
-        self.assertTrue(ray.is_initialized())
-
-    def tearDown(self):
-        ray.shutdown()
-        _register_all()
-
-
-class SearcherTest(unittest.TestCase):
-    class MockSearcher(Searcher):
-        def __init__(self, data):
-            self.data = data
-
-        def save(self, path):
-            with open(path, "w") as f:
-                f.write(self.data)
-
-        def restore(self, path):
-            with open(path, "r") as f:
-                self.data = f.read()
-
-    def testSaveRestoreDir(self):
-        tmpdir = tempfile.mkdtemp()
-        original_data = "hello-its-me"
-        searcher = self.MockSearcher(original_data)
-        searcher.save_to_dir(tmpdir)
-        searcher_2 = self.MockSearcher("no-its-not-me")
-        searcher_2.restore_from_dir(tmpdir)
-        assert searcher_2.data == original_data
-
-
-if __name__ == "__main__":
-    import pytest
-    import sys
-
-    sys.exit(pytest.main(["-v", __file__] + sys.argv[1:]))
-=======
-# coding: utf-8
-import signal
-from collections import Counter
-import multiprocessing
-import os
-import shutil
-import tempfile
-import time
-from typing import List
-import unittest
-
-import ray
-from ray import tune
-from ray._private.test_utils import recursive_fnmatch
-from ray.rllib import _register_all
-from ray.tune.callback import Callback
-from ray.tune.suggest.basic_variant import BasicVariantGenerator
-from ray.tune.suggest import Searcher
-from ray.tune.trial import Trial
-from ray.tune.utils import validate_save_restore
-from ray.tune.utils.mock_trainable import MyTrainableClass
-
-
-class TuneRestoreTest(unittest.TestCase):
-    def setUp(self):
-        ray.init(num_cpus=1, num_gpus=0, local_mode=True)
-        tmpdir = tempfile.mkdtemp()
-        test_name = "TuneRestoreTest"
-        tune.run(
-            "PG",
-            name=test_name,
-            stop={"training_iteration": 1},
-            checkpoint_freq=1,
-            local_dir=tmpdir,
-            config={
-                "env": "CartPole-v0",
-                "framework": "tf",
-            },
-        )
-
-        logdir = os.path.expanduser(os.path.join(tmpdir, test_name))
-        self.logdir = logdir
-        self.checkpoint_path = recursive_fnmatch(logdir, "checkpoint-1")[0]
-
-    def tearDown(self):
-        shutil.rmtree(self.logdir)
-        ray.shutdown()
-        _register_all()
-
-    def testTuneRestore(self):
-        self.assertTrue(os.path.isfile(self.checkpoint_path))
-        tune.run(
-            "PG",
-            name="TuneRestoreTest",
-            stop={"training_iteration": 2},  # train one more iteration.
-            checkpoint_freq=1,
-            restore=self.checkpoint_path,  # Restore the checkpoint
-            config={
-                "env": "CartPole-v0",
-                "framework": "tf",
-            },
-        )
-
-    def testPostRestoreCheckpointExistence(self):
-        """Tests that checkpoint restored from is not deleted post-restore."""
-        self.assertTrue(os.path.isfile(self.checkpoint_path))
-        tune.run(
-            "PG",
-            name="TuneRestoreTest",
-            stop={"training_iteration": 2},
-            checkpoint_freq=1,
-            keep_checkpoints_num=1,
-            restore=self.checkpoint_path,
-            config={
-                "env": "CartPole-v0",
-                "framework": "tf",
-            },
-        )
-        self.assertTrue(os.path.isfile(self.checkpoint_path))
-
-
-# Defining the callbacks at the file level, so they can be pickled and spawned
-# in a separate process.
-class SteppingCallback(Callback):
-    def __init__(self, driver_semaphore, trainer_semaphore):
-        self.driver_semaphore = driver_semaphore
-        self.trainer_semaphore = trainer_semaphore
-
-    def on_step_end(self, iteration, trials, **info):
-        self.driver_semaphore.release()  # Driver should continue
-        self.trainer_semaphore.acquire()  # Wait until released
-
-
-def _run(local_dir, driver_semaphore, trainer_semaphore):
-    def _train(config):
-        for i in range(7):
-            tune.report(val=i)
-
-    tune.run(
-        _train,
-        local_dir=local_dir,
-        name="interrupt",
-        callbacks=[SteppingCallback(driver_semaphore, trainer_semaphore)],
-    )
-
-
-class TuneInterruptionTest(unittest.TestCase):
-    def setUp(self) -> None:
-        # Wait up to five seconds for placement groups when starting a trial
-        os.environ["TUNE_PLACEMENT_GROUP_WAIT_S"] = "5"
-        # Block for results even when placement groups are pending
-        os.environ["TUNE_TRIAL_STARTUP_GRACE_PERIOD"] = "0"
-        os.environ["TUNE_TRIAL_RESULT_WAIT_TIME_S"] = "99999"
-
-    def testExperimentInterrupted(self):
-        local_dir = tempfile.mkdtemp()
-        # Unix platforms may default to "fork", which is problematic with
-        # multithreading and GRPC. The child process should always be spawned.
-        mp_ctx = multiprocessing.get_context("spawn")
-        driver_semaphore = mp_ctx.Semaphore()
-        trainer_semaphore = mp_ctx.Semaphore()
-        process = mp_ctx.Process(
-            target=_run,
-            args=(local_dir, driver_semaphore, trainer_semaphore),
-            name="tune_interrupt",
-        )
-        process.daemon = False
-        process.start()
-
-        exp_dir = os.path.join(local_dir, "interrupt")
-
-        # Skip first five steps
-        for i in range(5):
-            driver_semaphore.acquire()  # Wait for callback
-            trainer_semaphore.release()  # Continue training
-
-        driver_semaphore.acquire()
-
-        experiment_state_file = None
-        for file in os.listdir(exp_dir):
-            if file.startswith("experiment_state"):
-                experiment_state_file = os.path.join(exp_dir, file)
-                break
-
-        self.assertTrue(experiment_state_file)
-        last_mtime = os.path.getmtime(experiment_state_file)
-
-        # Now send kill signal
-        os.kill(process.pid, signal.SIGINT)
-        # Release trainer. It should handle the signal and try to
-        # checkpoint the experiment
-        trainer_semaphore.release()
-
-        time.sleep(2)  # Wait for checkpoint
-        new_mtime = os.path.getmtime(experiment_state_file)
-
-        self.assertNotEqual(last_mtime, new_mtime)
-
-        shutil.rmtree(local_dir)
-
-
-class TuneFailResumeGridTest(unittest.TestCase):
-    class FailureInjectorCallback(Callback):
-        """Adds random failure injection to the TrialExecutor."""
-
-        def __init__(self, num_trials=20):
-            self.num_trials = num_trials
-
-        def on_step_end(self, trials, **kwargs):
-            if len(trials) == self.num_trials:
-                print(f"Failing after {self.num_trials} trials.")
-                raise RuntimeError
-
-    class CheckStateCallback(Callback):
-        """Checks state for the experiment initialization."""
-
-        def __init__(self, expected_trials=20):
-            self.expected_trials = expected_trials
-            self._checked = False
-
-        def on_step_begin(self, iteration, trials, **kwargs):
-            if not self._checked:
-                assert len(trials) == self.expected_trials
-                self._checked = True
-
-    class CheckTrialResourcesCallback(Callback):
-        """Checks if pending trials are requesting the right amount of
-        resources.
-
-        The check happens exactly once after `check_after` number of calls
-        to on_step_begin(). Note, we deliberately delay the check to after
-        `check_after` number of steps. This is because when we start a
-        tuning job from fresh (rather than restored), trial list is still
-        empty - any check now would be trivial and thus wasted.
-        """
-
-        def __init__(self, expected_cpu: int, check_after: int = 1):
-            self._expected_cpu = expected_cpu
-            self._checked = False
-            self._check_after = check_after
-
-        def on_step_begin(self, iteration: int, trials: List["Trial"], **info):
-            if not self._checked and iteration >= self._check_after:
-                for trial in trials:
-                    if trial.status == Trial.PENDING:
-                        assert (
-                            trial.placement_group_factory.required_resources.get(
-                                "CPU", 0
-                            )
-                            == self._expected_cpu
-                        )
-                self._checked = True
-
-    def setUp(self):
-        self.logdir = tempfile.mkdtemp()
-        os.environ["TUNE_GLOBAL_CHECKPOINT_S"] = "0"
-        # Wait up to 1.5 seconds for placement groups when starting a trial
-        os.environ["TUNE_PLACEMENT_GROUP_WAIT_S"] = "1.5"
-        # Block for results even when placement groups are pending
-        os.environ["TUNE_TRIAL_STARTUP_GRACE_PERIOD"] = "0"
-        os.environ["TUNE_TRIAL_RESULT_WAIT_TIME_S"] = "99999"
-
-        # Change back to local_mode=True after this is resolved:
-        # https://github.com/ray-project/ray/issues/13932
-        ray.init(local_mode=False, num_cpus=2)
-
-        from ray.tune import register_trainable
-
-        register_trainable("trainable", MyTrainableClass)
-
-    def tearDown(self):
-        os.environ.pop("TUNE_GLOBAL_CHECKPOINT_S")
-        shutil.rmtree(self.logdir)
-        ray.shutdown()
-
-    def testFailResumeGridSearch(self):
-        os.environ["TUNE_MAX_PENDING_TRIALS_PG"] = "1"
-
-        config = dict(
-            num_samples=3,
-            fail_fast=True,
-            config={
-                "test": tune.grid_search([1, 2, 3]),
-                "test2": tune.grid_search([1, 2, 3]),
-            },
-            stop={"training_iteration": 2},
-            local_dir=self.logdir,
-            verbose=1,
-        )
-
-        with self.assertRaises(RuntimeError):
-            tune.run("trainable", callbacks=[self.FailureInjectorCallback()], **config)
-
-        analysis = tune.run(
-            "trainable", resume=True, callbacks=[self.CheckStateCallback()], **config
-        )
-        assert len(analysis.trials) == 27
-        test_counter = Counter([t.config["test"] for t in analysis.trials])
-        assert all(v == 9 for v in test_counter.values())
-        test2_counter = Counter([t.config["test2"] for t in analysis.trials])
-        assert all(v == 9 for v in test2_counter.values())
-
-    # Unfinished trials' resources should be updated.
-    def testResourceUpdateInResume(self):
-        os.environ["TUNE_MAX_PENDING_TRIALS_PG"] = "1"
-
-        config = dict(
-            num_samples=3,
-            fail_fast=True,
-            config={
-                "test": tune.grid_search([1, 2, 3]),
-                "test2": tune.grid_search([1, 2, 3]),
-            },
-            stop={"training_iteration": 2},
-            local_dir=self.logdir,
-            verbose=1,
-        )
-
-        with self.assertRaises(RuntimeError):
-            tune.run(
-                "trainable",
-                callbacks=[
-                    self.FailureInjectorCallback(),
-                    self.CheckTrialResourcesCallback(1),
-                ],
-                **config,
-            )
-
-        analysis = tune.run(
-            "trainable",
-            resume=True,
-            resources_per_trial={"cpu": 2},
-            callbacks=[self.CheckTrialResourcesCallback(2)],
-            **config,
-        )
-        assert len(analysis.trials) == 27
-
-    def testFailResumeWithPreset(self):
-        os.environ["TUNE_MAX_PENDING_TRIALS_PG"] = "1"
-
-        search_alg = BasicVariantGenerator(
-            points_to_evaluate=[{"test": -1, "test2": -1}, {"test": -1}, {"test2": -1}]
-        )
-
-        config = dict(
-            num_samples=3 + 3,  # 3 preset, 3 samples
-            fail_fast=True,
-            config={
-                "test": tune.grid_search([1, 2, 3]),
-                "test2": tune.grid_search([1, 2, 3]),
-            },
-            stop={"training_iteration": 2},
-            local_dir=self.logdir,
-            verbose=1,
-        )
-        with self.assertRaises(RuntimeError):
-            tune.run(
-                "trainable",
-                callbacks=[self.FailureInjectorCallback(5)],
-                search_alg=search_alg,
-                **config,
-            )
-
-        analysis = tune.run(
-            "trainable",
-            resume=True,
-            callbacks=[self.CheckStateCallback(expected_trials=5)],
-            search_alg=search_alg,
-            **config,
-        )
-        assert len(analysis.trials) == 34
-        test_counter = Counter([t.config["test"] for t in analysis.trials])
-        assert test_counter.pop(-1) == 4
-        assert all(v == 10 for v in test_counter.values())
-        test2_counter = Counter([t.config["test2"] for t in analysis.trials])
-        assert test2_counter.pop(-1) == 4
-        assert all(v == 10 for v in test2_counter.values())
-
-    def testFailResumeAfterPreset(self):
-        os.environ["TUNE_MAX_PENDING_TRIALS_PG"] = "1"
-
-        search_alg = BasicVariantGenerator(
-            points_to_evaluate=[{"test": -1, "test2": -1}, {"test": -1}, {"test2": -1}]
-        )
-
-        config = dict(
-            num_samples=3 + 3,  # 3 preset, 3 samples
-            fail_fast=True,
-            config={
-                "test": tune.grid_search([1, 2, 3]),
-                "test2": tune.grid_search([1, 2, 3]),
-            },
-            stop={"training_iteration": 2},
-            local_dir=self.logdir,
-            verbose=1,
-        )
-
-        with self.assertRaises(RuntimeError):
-            tune.run(
-                "trainable",
-                callbacks=[self.FailureInjectorCallback(15)],
-                search_alg=search_alg,
-                **config,
-            )
-
-        analysis = tune.run(
-            "trainable",
-            resume=True,
-            callbacks=[self.CheckStateCallback(expected_trials=15)],
-            search_alg=search_alg,
-            **config,
-        )
-        assert len(analysis.trials) == 34
-        test_counter = Counter([t.config["test"] for t in analysis.trials])
-        assert test_counter.pop(-1) == 4
-        assert all(v == 10 for v in test_counter.values())
-        test2_counter = Counter([t.config["test2"] for t in analysis.trials])
-        assert test2_counter.pop(-1) == 4
-        assert all(v == 10 for v in test2_counter.values())
-
-    def testMultiExperimentFail(self):
-        os.environ["TUNE_MAX_PENDING_TRIALS_PG"] = "1"
-
-        experiments = []
-        for i in range(3):
-            experiments.append(
-                tune.Experiment(
-                    run=MyTrainableClass,
-                    name="trainable",
-                    num_samples=2,
-                    config={
-                        "test": tune.grid_search([1, 2, 3]),
-                    },
-                    stop={"training_iteration": 1},
-                    local_dir=self.logdir,
-                )
-            )
-
-        with self.assertRaises(RuntimeError):
-            tune.run(
-                experiments,
-                callbacks=[self.FailureInjectorCallback(10)],
-                fail_fast=True,
-            )
-
-        analysis = tune.run(
-            experiments,
-            resume=True,
-            callbacks=[self.CheckStateCallback(expected_trials=10)],
-            fail_fast=True,
-        )
-        assert len(analysis.trials) == 18
-
-    def testWarningLargeGrid(self):
-        config = dict(
-            num_samples=3,
-            fail_fast=True,
-            config={
-                "test": tune.grid_search(list(range(20))),
-                "test2": tune.grid_search(list(range(20))),
-                "test3": tune.grid_search(list(range(20))),
-                "test4": tune.grid_search(list(range(20))),
-                "test5": tune.grid_search(list(range(20))),
-            },
-            stop={"training_iteration": 2},
-            local_dir=self.logdir,
-            verbose=1,
-        )
-        with self.assertWarnsRegex(UserWarning, "exceeds the serialization threshold"):
-            with self.assertRaises(RuntimeError):
-                tune.run(
-                    "trainable", callbacks=[self.FailureInjectorCallback(10)], **config
-                )
-
-
-class TuneExampleTest(unittest.TestCase):
-    def setUp(self):
-        ray.init(num_cpus=2)
-
-    def tearDown(self):
-        ray.shutdown()
-        _register_all()
-
-    def testPBTKeras(self):
-        from ray.tune.examples.pbt_tune_cifar10_with_keras import Cifar10Model
-        from tensorflow.python.keras.datasets import cifar10
-
-        cifar10.load_data()
-        validate_save_restore(Cifar10Model)
-        validate_save_restore(Cifar10Model, use_object_store=True)
-
-    def testPyTorchMNIST(self):
-        from ray.tune.examples.mnist_pytorch_trainable import TrainMNIST
-        from torchvision import datasets
-
-        datasets.MNIST("~/data", train=True, download=True)
-        validate_save_restore(TrainMNIST)
-        validate_save_restore(TrainMNIST, use_object_store=True)
-
-    def testHyperbandExample(self):
-        validate_save_restore(MyTrainableClass)
-        validate_save_restore(MyTrainableClass, use_object_store=True)
-
-    def testAsyncHyperbandExample(self):
-        validate_save_restore(MyTrainableClass)
-        validate_save_restore(MyTrainableClass, use_object_store=True)
-
-
-class AutoInitTest(unittest.TestCase):
-    def testTuneRestore(self):
-        self.assertFalse(ray.is_initialized())
-        tune.run("__fake", name="TestAutoInit", stop={"training_iteration": 1})
-        self.assertTrue(ray.is_initialized())
-
-    def tearDown(self):
-        ray.shutdown()
-        _register_all()
-
-
-class SearcherTest(unittest.TestCase):
-    class MockSearcher(Searcher):
-        def __init__(self, data):
-            self.data = data
-
-        def save(self, path):
-            with open(path, "w") as f:
-                f.write(self.data)
-
-        def restore(self, path):
-            with open(path, "r") as f:
-                self.data = f.read()
-
-    def testSaveRestoreDir(self):
-        tmpdir = tempfile.mkdtemp()
-        original_data = "hello-its-me"
-        searcher = self.MockSearcher(original_data)
-        searcher.save_to_dir(tmpdir)
-        searcher_2 = self.MockSearcher("no-its-not-me")
-        searcher_2.restore_from_dir(tmpdir)
-        assert searcher_2.data == original_data
-
-
-if __name__ == "__main__":
-    import pytest
-    import sys
-
-    sys.exit(pytest.main(["-v", __file__] + sys.argv[1:]))
->>>>>>> 19672688
+# coding: utf-8
+import signal
+from collections import Counter
+import multiprocessing
+import os
+import shutil
+import tempfile
+import time
+from typing import List
+import unittest
+
+import ray
+from ray import tune
+from ray._private.test_utils import recursive_fnmatch
+from ray.rllib import _register_all
+from ray.tune.callback import Callback
+from ray.tune.suggest.basic_variant import BasicVariantGenerator
+from ray.tune.suggest import Searcher
+from ray.tune.trial import Trial
+from ray.tune.utils import validate_save_restore
+from ray.tune.utils.mock_trainable import MyTrainableClass
+
+
+class TuneRestoreTest(unittest.TestCase):
+    def setUp(self):
+        ray.init(num_cpus=1, num_gpus=0, local_mode=True)
+        tmpdir = tempfile.mkdtemp()
+        test_name = "TuneRestoreTest"
+        tune.run(
+            "PG",
+            name=test_name,
+            stop={"training_iteration": 1},
+            checkpoint_freq=1,
+            local_dir=tmpdir,
+            config={
+                "env": "CartPole-v0",
+                "framework": "tf",
+            },
+        )
+
+        logdir = os.path.expanduser(os.path.join(tmpdir, test_name))
+        self.logdir = logdir
+        self.checkpoint_path = recursive_fnmatch(logdir, "checkpoint-1")[0]
+
+    def tearDown(self):
+        shutil.rmtree(self.logdir)
+        ray.shutdown()
+        _register_all()
+
+    def testTuneRestore(self):
+        self.assertTrue(os.path.isfile(self.checkpoint_path))
+        tune.run(
+            "PG",
+            name="TuneRestoreTest",
+            stop={"training_iteration": 2},  # train one more iteration.
+            checkpoint_freq=1,
+            restore=self.checkpoint_path,  # Restore the checkpoint
+            config={
+                "env": "CartPole-v0",
+                "framework": "tf",
+            },
+        )
+
+    def testPostRestoreCheckpointExistence(self):
+        """Tests that checkpoint restored from is not deleted post-restore."""
+        self.assertTrue(os.path.isfile(self.checkpoint_path))
+        tune.run(
+            "PG",
+            name="TuneRestoreTest",
+            stop={"training_iteration": 2},
+            checkpoint_freq=1,
+            keep_checkpoints_num=1,
+            restore=self.checkpoint_path,
+            config={
+                "env": "CartPole-v0",
+                "framework": "tf",
+            },
+        )
+        self.assertTrue(os.path.isfile(self.checkpoint_path))
+
+
+# Defining the callbacks at the file level, so they can be pickled and spawned
+# in a separate process.
+class SteppingCallback(Callback):
+    def __init__(self, driver_semaphore, trainer_semaphore):
+        self.driver_semaphore = driver_semaphore
+        self.trainer_semaphore = trainer_semaphore
+
+    def on_step_end(self, iteration, trials, **info):
+        self.driver_semaphore.release()  # Driver should continue
+        self.trainer_semaphore.acquire()  # Wait until released
+
+
+def _run(local_dir, driver_semaphore, trainer_semaphore):
+    def _train(config):
+        for i in range(7):
+            tune.report(val=i)
+
+    tune.run(
+        _train,
+        local_dir=local_dir,
+        name="interrupt",
+        callbacks=[SteppingCallback(driver_semaphore, trainer_semaphore)],
+    )
+
+
+class TuneInterruptionTest(unittest.TestCase):
+    def setUp(self) -> None:
+        # Wait up to five seconds for placement groups when starting a trial
+        os.environ["TUNE_PLACEMENT_GROUP_WAIT_S"] = "5"
+        # Block for results even when placement groups are pending
+        os.environ["TUNE_TRIAL_STARTUP_GRACE_PERIOD"] = "0"
+        os.environ["TUNE_TRIAL_RESULT_WAIT_TIME_S"] = "99999"
+
+    def testExperimentInterrupted(self):
+        local_dir = tempfile.mkdtemp()
+        # Unix platforms may default to "fork", which is problematic with
+        # multithreading and GRPC. The child process should always be spawned.
+        mp_ctx = multiprocessing.get_context("spawn")
+        driver_semaphore = mp_ctx.Semaphore()
+        trainer_semaphore = mp_ctx.Semaphore()
+        process = mp_ctx.Process(
+            target=_run,
+            args=(local_dir, driver_semaphore, trainer_semaphore),
+            name="tune_interrupt",
+        )
+        process.daemon = False
+        process.start()
+
+        exp_dir = os.path.join(local_dir, "interrupt")
+
+        # Skip first five steps
+        for i in range(5):
+            driver_semaphore.acquire()  # Wait for callback
+            trainer_semaphore.release()  # Continue training
+
+        driver_semaphore.acquire()
+
+        experiment_state_file = None
+        for file in os.listdir(exp_dir):
+            if file.startswith("experiment_state"):
+                experiment_state_file = os.path.join(exp_dir, file)
+                break
+
+        self.assertTrue(experiment_state_file)
+        last_mtime = os.path.getmtime(experiment_state_file)
+
+        # Now send kill signal
+        os.kill(process.pid, signal.SIGINT)
+        # Release trainer. It should handle the signal and try to
+        # checkpoint the experiment
+        trainer_semaphore.release()
+
+        time.sleep(2)  # Wait for checkpoint
+        new_mtime = os.path.getmtime(experiment_state_file)
+
+        self.assertNotEqual(last_mtime, new_mtime)
+
+        shutil.rmtree(local_dir)
+
+
+class TuneFailResumeGridTest(unittest.TestCase):
+    class FailureInjectorCallback(Callback):
+        """Adds random failure injection to the TrialExecutor."""
+
+        def __init__(self, num_trials=20):
+            self.num_trials = num_trials
+
+        def on_step_end(self, trials, **kwargs):
+            if len(trials) == self.num_trials:
+                print(f"Failing after {self.num_trials} trials.")
+                raise RuntimeError
+
+    class CheckStateCallback(Callback):
+        """Checks state for the experiment initialization."""
+
+        def __init__(self, expected_trials=20):
+            self.expected_trials = expected_trials
+            self._checked = False
+
+        def on_step_begin(self, iteration, trials, **kwargs):
+            if not self._checked:
+                assert len(trials) == self.expected_trials
+                self._checked = True
+
+    class CheckTrialResourcesCallback(Callback):
+        """Checks if pending trials are requesting the right amount of
+        resources.
+
+        The check happens exactly once after `check_after` number of calls
+        to on_step_begin(). Note, we deliberately delay the check to after
+        `check_after` number of steps. This is because when we start a
+        tuning job from fresh (rather than restored), trial list is still
+        empty - any check now would be trivial and thus wasted.
+        """
+
+        def __init__(self, expected_cpu: int, check_after: int = 1):
+            self._expected_cpu = expected_cpu
+            self._checked = False
+            self._check_after = check_after
+
+        def on_step_begin(self, iteration: int, trials: List["Trial"], **info):
+            if not self._checked and iteration >= self._check_after:
+                for trial in trials:
+                    if trial.status == Trial.PENDING:
+                        assert (
+                            trial.placement_group_factory.required_resources.get(
+                                "CPU", 0
+                            )
+                            == self._expected_cpu
+                        )
+                self._checked = True
+
+    def setUp(self):
+        self.logdir = tempfile.mkdtemp()
+        os.environ["TUNE_GLOBAL_CHECKPOINT_S"] = "0"
+        # Wait up to 1.5 seconds for placement groups when starting a trial
+        os.environ["TUNE_PLACEMENT_GROUP_WAIT_S"] = "1.5"
+        # Block for results even when placement groups are pending
+        os.environ["TUNE_TRIAL_STARTUP_GRACE_PERIOD"] = "0"
+        os.environ["TUNE_TRIAL_RESULT_WAIT_TIME_S"] = "99999"
+
+        # Change back to local_mode=True after this is resolved:
+        # https://github.com/ray-project/ray/issues/13932
+        ray.init(local_mode=False, num_cpus=2)
+
+        from ray.tune import register_trainable
+
+        register_trainable("trainable", MyTrainableClass)
+
+    def tearDown(self):
+        os.environ.pop("TUNE_GLOBAL_CHECKPOINT_S")
+        shutil.rmtree(self.logdir)
+        ray.shutdown()
+
+    def testFailResumeGridSearch(self):
+        os.environ["TUNE_MAX_PENDING_TRIALS_PG"] = "1"
+
+        config = dict(
+            num_samples=3,
+            fail_fast=True,
+            config={
+                "test": tune.grid_search([1, 2, 3]),
+                "test2": tune.grid_search([1, 2, 3]),
+            },
+            stop={"training_iteration": 2},
+            local_dir=self.logdir,
+            verbose=1,
+        )
+
+        with self.assertRaises(RuntimeError):
+            tune.run("trainable", callbacks=[self.FailureInjectorCallback()], **config)
+
+        analysis = tune.run(
+            "trainable", resume=True, callbacks=[self.CheckStateCallback()], **config
+        )
+        assert len(analysis.trials) == 27
+        test_counter = Counter([t.config["test"] for t in analysis.trials])
+        assert all(v == 9 for v in test_counter.values())
+        test2_counter = Counter([t.config["test2"] for t in analysis.trials])
+        assert all(v == 9 for v in test2_counter.values())
+
+    # Unfinished trials' resources should be updated.
+    def testResourceUpdateInResume(self):
+        os.environ["TUNE_MAX_PENDING_TRIALS_PG"] = "1"
+
+        config = dict(
+            num_samples=3,
+            fail_fast=True,
+            config={
+                "test": tune.grid_search([1, 2, 3]),
+                "test2": tune.grid_search([1, 2, 3]),
+            },
+            stop={"training_iteration": 2},
+            local_dir=self.logdir,
+            verbose=1,
+        )
+
+        with self.assertRaises(RuntimeError):
+            tune.run(
+                "trainable",
+                callbacks=[
+                    self.FailureInjectorCallback(),
+                    self.CheckTrialResourcesCallback(1),
+                ],
+                **config,
+            )
+
+        analysis = tune.run(
+            "trainable",
+            resume=True,
+            resources_per_trial={"cpu": 2},
+            callbacks=[self.CheckTrialResourcesCallback(2)],
+            **config,
+        )
+        assert len(analysis.trials) == 27
+
+    def testFailResumeWithPreset(self):
+        os.environ["TUNE_MAX_PENDING_TRIALS_PG"] = "1"
+
+        search_alg = BasicVariantGenerator(
+            points_to_evaluate=[{"test": -1, "test2": -1}, {"test": -1}, {"test2": -1}]
+        )
+
+        config = dict(
+            num_samples=3 + 3,  # 3 preset, 3 samples
+            fail_fast=True,
+            config={
+                "test": tune.grid_search([1, 2, 3]),
+                "test2": tune.grid_search([1, 2, 3]),
+            },
+            stop={"training_iteration": 2},
+            local_dir=self.logdir,
+            verbose=1,
+        )
+        with self.assertRaises(RuntimeError):
+            tune.run(
+                "trainable",
+                callbacks=[self.FailureInjectorCallback(5)],
+                search_alg=search_alg,
+                **config,
+            )
+
+        analysis = tune.run(
+            "trainable",
+            resume=True,
+            callbacks=[self.CheckStateCallback(expected_trials=5)],
+            search_alg=search_alg,
+            **config,
+        )
+        assert len(analysis.trials) == 34
+        test_counter = Counter([t.config["test"] for t in analysis.trials])
+        assert test_counter.pop(-1) == 4
+        assert all(v == 10 for v in test_counter.values())
+        test2_counter = Counter([t.config["test2"] for t in analysis.trials])
+        assert test2_counter.pop(-1) == 4
+        assert all(v == 10 for v in test2_counter.values())
+
+    def testFailResumeAfterPreset(self):
+        os.environ["TUNE_MAX_PENDING_TRIALS_PG"] = "1"
+
+        search_alg = BasicVariantGenerator(
+            points_to_evaluate=[{"test": -1, "test2": -1}, {"test": -1}, {"test2": -1}]
+        )
+
+        config = dict(
+            num_samples=3 + 3,  # 3 preset, 3 samples
+            fail_fast=True,
+            config={
+                "test": tune.grid_search([1, 2, 3]),
+                "test2": tune.grid_search([1, 2, 3]),
+            },
+            stop={"training_iteration": 2},
+            local_dir=self.logdir,
+            verbose=1,
+        )
+
+        with self.assertRaises(RuntimeError):
+            tune.run(
+                "trainable",
+                callbacks=[self.FailureInjectorCallback(15)],
+                search_alg=search_alg,
+                **config,
+            )
+
+        analysis = tune.run(
+            "trainable",
+            resume=True,
+            callbacks=[self.CheckStateCallback(expected_trials=15)],
+            search_alg=search_alg,
+            **config,
+        )
+        assert len(analysis.trials) == 34
+        test_counter = Counter([t.config["test"] for t in analysis.trials])
+        assert test_counter.pop(-1) == 4
+        assert all(v == 10 for v in test_counter.values())
+        test2_counter = Counter([t.config["test2"] for t in analysis.trials])
+        assert test2_counter.pop(-1) == 4
+        assert all(v == 10 for v in test2_counter.values())
+
+    def testMultiExperimentFail(self):
+        os.environ["TUNE_MAX_PENDING_TRIALS_PG"] = "1"
+
+        experiments = []
+        for i in range(3):
+            experiments.append(
+                tune.Experiment(
+                    run=MyTrainableClass,
+                    name="trainable",
+                    num_samples=2,
+                    config={
+                        "test": tune.grid_search([1, 2, 3]),
+                    },
+                    stop={"training_iteration": 1},
+                    local_dir=self.logdir,
+                )
+            )
+
+        with self.assertRaises(RuntimeError):
+            tune.run(
+                experiments,
+                callbacks=[self.FailureInjectorCallback(10)],
+                fail_fast=True,
+            )
+
+        analysis = tune.run(
+            experiments,
+            resume=True,
+            callbacks=[self.CheckStateCallback(expected_trials=10)],
+            fail_fast=True,
+        )
+        assert len(analysis.trials) == 18
+
+    def testWarningLargeGrid(self):
+        config = dict(
+            num_samples=3,
+            fail_fast=True,
+            config={
+                "test": tune.grid_search(list(range(20))),
+                "test2": tune.grid_search(list(range(20))),
+                "test3": tune.grid_search(list(range(20))),
+                "test4": tune.grid_search(list(range(20))),
+                "test5": tune.grid_search(list(range(20))),
+            },
+            stop={"training_iteration": 2},
+            local_dir=self.logdir,
+            verbose=1,
+        )
+        with self.assertWarnsRegex(UserWarning, "exceeds the serialization threshold"):
+            with self.assertRaises(RuntimeError):
+                tune.run(
+                    "trainable", callbacks=[self.FailureInjectorCallback(10)], **config
+                )
+
+
+class TuneExampleTest(unittest.TestCase):
+    def setUp(self):
+        ray.init(num_cpus=2)
+
+    def tearDown(self):
+        ray.shutdown()
+        _register_all()
+
+    def testPBTKeras(self):
+        from ray.tune.examples.pbt_tune_cifar10_with_keras import Cifar10Model
+        from tensorflow.python.keras.datasets import cifar10
+
+        cifar10.load_data()
+        validate_save_restore(Cifar10Model)
+        validate_save_restore(Cifar10Model, use_object_store=True)
+
+    def testPyTorchMNIST(self):
+        from ray.tune.examples.mnist_pytorch_trainable import TrainMNIST
+        from torchvision import datasets
+
+        datasets.MNIST("~/data", train=True, download=True)
+        validate_save_restore(TrainMNIST)
+        validate_save_restore(TrainMNIST, use_object_store=True)
+
+    def testHyperbandExample(self):
+        validate_save_restore(MyTrainableClass)
+        validate_save_restore(MyTrainableClass, use_object_store=True)
+
+    def testAsyncHyperbandExample(self):
+        validate_save_restore(MyTrainableClass)
+        validate_save_restore(MyTrainableClass, use_object_store=True)
+
+
+class AutoInitTest(unittest.TestCase):
+    def testTuneRestore(self):
+        self.assertFalse(ray.is_initialized())
+        tune.run("__fake", name="TestAutoInit", stop={"training_iteration": 1})
+        self.assertTrue(ray.is_initialized())
+
+    def tearDown(self):
+        ray.shutdown()
+        _register_all()
+
+
+class SearcherTest(unittest.TestCase):
+    class MockSearcher(Searcher):
+        def __init__(self, data):
+            self.data = data
+
+        def save(self, path):
+            with open(path, "w") as f:
+                f.write(self.data)
+
+        def restore(self, path):
+            with open(path, "r") as f:
+                self.data = f.read()
+
+    def testSaveRestoreDir(self):
+        tmpdir = tempfile.mkdtemp()
+        original_data = "hello-its-me"
+        searcher = self.MockSearcher(original_data)
+        searcher.save_to_dir(tmpdir)
+        searcher_2 = self.MockSearcher("no-its-not-me")
+        searcher_2.restore_from_dir(tmpdir)
+        assert searcher_2.data == original_data
+
+
+if __name__ == "__main__":
+    import pytest
+    import sys
+
+    sys.exit(pytest.main(["-v", __file__] + sys.argv[1:]))