# coding: utf-8
import os
import shutil
import tempfile
import unittest
import skopt
import numpy as np
from hyperopt import hp
from nevergrad.optimization import optimizerlib
from zoopt import ValueType

import ray
from ray import tune
from ray.test_utils import recursive_fnmatch
from ray.rllib import _register_all
from ray.tune.suggest import ConcurrencyLimiter
from ray.tune.suggest.hyperopt import HyperOptSearch
from ray.tune.suggest.bayesopt import BayesOptSearch
from ray.tune.suggest.skopt import SkOptSearch
from ray.tune.suggest.nevergrad import NevergradSearch
from ray.tune.suggest.sigopt import SigOptSearch
from ray.tune.suggest.zoopt import ZOOptSearch
from ray.tune.utils import validate_save_restore


class TuneRestoreTest(unittest.TestCase):
    def setUp(self):
        ray.init(num_cpus=1, num_gpus=0, local_mode=True)
        tmpdir = tempfile.mkdtemp()
        test_name = "TuneRestoreTest"
        tune.run(
            "PG",
            name=test_name,
            stop={"training_iteration": 1},
            checkpoint_freq=1,
            local_dir=tmpdir,
            config={
                "env": "CartPole-v0",
            },
        )

        logdir = os.path.expanduser(os.path.join(tmpdir, test_name))
        self.logdir = logdir
        self.checkpoint_path = recursive_fnmatch(logdir, "checkpoint-1")[0]

    def tearDown(self):
        shutil.rmtree(self.logdir)
        ray.shutdown()
        _register_all()

    def testTuneRestore(self):
        self.assertTrue(os.path.isfile(self.checkpoint_path))
        tune.run(
            "PG",
            name="TuneRestoreTest",
            stop={"training_iteration": 2},  # train one more iteration.
            checkpoint_freq=1,
            restore=self.checkpoint_path,  # Restore the checkpoint
            config={
                "env": "CartPole-v0",
            },
        )

    def testPostRestoreCheckpointExistence(self):
        """Tests that checkpoint restored from is not deleted post-restore."""
        self.assertTrue(os.path.isfile(self.checkpoint_path))
        tune.run(
            "PG",
            name="TuneRestoreTest",
            stop={"training_iteration": 2},
            checkpoint_freq=1,
            keep_checkpoints_num=1,
            restore=self.checkpoint_path,
            config={
                "env": "CartPole-v0",
            },
        )
        self.assertTrue(os.path.isfile(self.checkpoint_path))


class TuneExampleTest(unittest.TestCase):
    def setUp(self):
        ray.init()

    def tearDown(self):
        ray.shutdown()
        _register_all()

    def testPBTKeras(self):
        from ray.tune.examples.pbt_tune_cifar10_with_keras import Cifar10Model
        from tensorflow.python.keras.datasets import cifar10
        cifar10.load_data()
        validate_save_restore(Cifar10Model)
        validate_save_restore(Cifar10Model, use_object_store=True)

    def testPyTorchMNIST(self):
        from ray.tune.examples.mnist_pytorch_trainable import TrainMNIST
        from torchvision import datasets
        datasets.MNIST("~/data", train=True, download=True)
        validate_save_restore(TrainMNIST)
        validate_save_restore(TrainMNIST, use_object_store=True)

    def testLogging(self):
        from ray.tune.examples.logging_example import MyTrainableClass
        validate_save_restore(MyTrainableClass)
        validate_save_restore(MyTrainableClass, use_object_store=True)

    def testHyperbandExample(self):
        from ray.tune.examples.hyperband_example import MyTrainableClass
        validate_save_restore(MyTrainableClass)
        validate_save_restore(MyTrainableClass, use_object_store=True)

    def testAsyncHyperbandExample(self):
        from ray.tune.examples.async_hyperband_example import MyTrainableClass
        validate_save_restore(MyTrainableClass)
        validate_save_restore(MyTrainableClass, use_object_store=True)


class AutoInitTest(unittest.TestCase):
    def testTuneRestore(self):
        self.assertFalse(ray.is_initialized())
        tune.run(
            "__fake",
            name="TestAutoInit",
            stop={"training_iteration": 1},
            ray_auto_init=True)
        self.assertTrue(ray.is_initialized())

    def tearDown(self):
        ray.shutdown()
        _register_all()


class AbstractWarmStartTest:
    def setUp(self):
        ray.init(num_cpus=1, local_mode=True)
        self.tmpdir = tempfile.mkdtemp()

    def tearDown(self):
        shutil.rmtree(self.tmpdir)
        ray.shutdown()
        _register_all()

    def set_basic_conf(self):
        raise NotImplementedError()

    def run_exp_1(self):
        np.random.seed(162)
        search_alg, cost = self.set_basic_conf()
        search_alg = ConcurrencyLimiter(search_alg, 1)
        results_exp_1 = tune.run(
            cost, num_samples=5, search_alg=search_alg, verbose=0)
        self.log_dir = os.path.join(self.tmpdir, "warmStartTest.pkl")
        search_alg.save(self.log_dir)
        return results_exp_1

    def run_exp_2(self):
        search_alg2, cost = self.set_basic_conf()
        search_alg2 = ConcurrencyLimiter(search_alg2, 1)
        search_alg2.restore(self.log_dir)
        return tune.run(cost, num_samples=5, search_alg=search_alg2, verbose=0)

    def run_exp_3(self):
        print("FULL RUN")
        np.random.seed(162)
        search_alg3, cost = self.set_basic_conf()
        search_alg3 = ConcurrencyLimiter(search_alg3, 1)
        return tune.run(
            cost, num_samples=10, search_alg=search_alg3, verbose=0)

    def testWarmStart(self):
        results_exp_1 = self.run_exp_1()
        results_exp_2 = self.run_exp_2()
        results_exp_3 = self.run_exp_3()
        trials_1_config = [trial.config for trial in results_exp_1.trials]
        trials_2_config = [trial.config for trial in results_exp_2.trials]
        trials_3_config = [trial.config for trial in results_exp_3.trials]
        self.assertEqual(trials_1_config + trials_2_config, trials_3_config)


class HyperoptWarmStartTest(AbstractWarmStartTest, unittest.TestCase):
    def set_basic_conf(self):
        space = {
            "x": hp.uniform("x", 0, 10),
            "y": hp.uniform("y", -10, 10),
            "z": hp.uniform("z", -10, 0)
        }

        def cost(space, reporter):
            loss = space["x"]**2 + space["y"]**2 + space["z"]**2
            reporter(loss=loss)

        search_alg = HyperOptSearch(
            space,
            metric="loss",
            mode="min",
            random_state_seed=5,
            n_initial_points=1,
            max_concurrent=1000  # Here to avoid breaking back-compat.
        )
        return search_alg, cost


class BayesoptWarmStartTest(AbstractWarmStartTest, unittest.TestCase):
    def set_basic_conf(self, analysis=None):
        space = {"width": (0, 20), "height": (-100, 100)}

        def cost(space, reporter):
            reporter(loss=(space["height"] - 14)**2 - abs(space["width"] - 3))

        search_alg = BayesOptSearch(
            space,
            metric="loss",
            mode="min",
<<<<<<< HEAD
            analysis=analysis,
            utility_kwargs={
                "kind": "ucb",
                "kappa": 2.5,
                "xi": 0.0
            })
=======
        )
>>>>>>> d1ef70da
        return search_alg, cost

    def testBootStrapAnalysis(self):
        analysis = self.run_exp_3()
        search_alg3, cost = self.set_basic_conf(analysis)
        search_alg3 = ConcurrencyLimiter(search_alg3, 1)
        tune.run(cost, num_samples=10, search_alg=search_alg3, verbose=0)


class SkoptWarmStartTest(AbstractWarmStartTest, unittest.TestCase):
    def set_basic_conf(self):
        optimizer = skopt.Optimizer([(0, 20), (-100, 100)])
        previously_run_params = [[10, 0], [15, -20]]
        known_rewards = [-189, -1144]

        def cost(space, reporter):
            reporter(loss=(space["height"]**2 + space["width"]**2))

        search_alg = SkOptSearch(
            optimizer,
            ["width", "height"],
            metric="loss",
            mode="min",
            max_concurrent=1000,  # Here to avoid breaking back-compat.
            points_to_evaluate=previously_run_params,
            evaluated_rewards=known_rewards)
        return search_alg, cost


class NevergradWarmStartTest(AbstractWarmStartTest, unittest.TestCase):
    def set_basic_conf(self):
        instrumentation = 2
        parameter_names = ["height", "width"]
        optimizer = optimizerlib.OnePlusOne(instrumentation)

        def cost(space, reporter):
            reporter(loss=(space["height"] - 14)**2 - abs(space["width"] - 3))

        search_alg = NevergradSearch(
            optimizer,
            parameter_names,
            metric="loss",
            mode="min",
            max_concurrent=1000,  # Here to avoid breaking back-compat.
        )
        return search_alg, cost


class SigOptWarmStartTest(AbstractWarmStartTest, unittest.TestCase):
    def set_basic_conf(self):
        space = [
            {
                "name": "width",
                "type": "int",
                "bounds": {
                    "min": 0,
                    "max": 20
                },
            },
            {
                "name": "height",
                "type": "int",
                "bounds": {
                    "min": -100,
                    "max": 100
                },
            },
        ]

        def cost(space, reporter):
            reporter(loss=(space["height"] - 14)**2 - abs(space["width"] - 3))

        search_alg = SigOptSearch(
            space,
            name="SigOpt Example Experiment",
            max_concurrent=1,
            metric="loss",
            mode="min")
        return search_alg, cost

    def testWarmStart(self):
        if ("SIGOPT_KEY" not in os.environ):
            return

        super().testWarmStart()


class ZOOptWarmStartTest(AbstractWarmStartTest, unittest.TestCase):
    def set_basic_conf(self):
        dim_dict = {
            "height": (ValueType.CONTINUOUS, [-100, 100], 1e-2),
            "width": (ValueType.DISCRETE, [0, 20], False)
        }

        def cost(param, reporter):
            reporter(loss=(param["height"] - 14)**2 - abs(param["width"] - 3))

        search_alg = ZOOptSearch(
            algo="Asracos",  # only support ASRacos currently
            budget=200,
            dim_dict=dim_dict,
            metric="loss",
            mode="min")

        return search_alg, cost


if __name__ == "__main__":
    import pytest
    import sys
    sys.exit(pytest.main(["-v", __file__]))<|MERGE_RESOLUTION|>--- conflicted
+++ resolved
@@ -212,16 +212,13 @@
             space,
             metric="loss",
             mode="min",
-<<<<<<< HEAD
             analysis=analysis,
             utility_kwargs={
                 "kind": "ucb",
                 "kappa": 2.5,
                 "xi": 0.0
-            })
-=======
-        )
->>>>>>> d1ef70da
+            }
+        )
         return search_alg, cost
 
     def testBootStrapAnalysis(self):
