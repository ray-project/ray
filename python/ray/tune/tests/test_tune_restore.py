--- conflicted
+++ resolved
@@ -1,12 +1,4 @@
 # coding: utf-8
-<<<<<<< HEAD
-from hyperopt import hp
-=======
-from __future__ import absolute_import
-from __future__ import division
-from __future__ import print_function
-
->>>>>>> 20ba7ef6
 import os
 import shutil
 import tempfile
