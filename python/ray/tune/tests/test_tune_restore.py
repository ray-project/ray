# coding: utf-8
import signal
from collections import Counter
import multiprocessing
import os
import shutil
import tempfile
import threading
import time
from typing import List
import unittest

import ray
from ray import tune
from ray._private.test_utils import recursive_fnmatch
from ray.exceptions import RayTaskError
from ray.rllib import _register_all
from ray.tune.callback import Callback
from ray.tune.suggest.basic_variant import BasicVariantGenerator
from ray.tune.suggest import Searcher
from ray.tune.trial import Trial
from ray.tune.trial_runner import TrialRunner
from ray.tune.utils import validate_save_restore
from ray.tune.utils.mock_trainable import MyTrainableClass


class TuneRestoreTest(unittest.TestCase):
    def setUp(self):
        ray.init(num_cpus=1, num_gpus=0, local_mode=True)
        tmpdir = tempfile.mkdtemp()
        test_name = "TuneRestoreTest"
        tune.run(
            "PG",
            name=test_name,
            stop={"training_iteration": 1},
            checkpoint_freq=1,
            local_dir=tmpdir,
            config={
                "env": "CartPole-v0",
                "framework": "tf",
            },
        )

        logdir = os.path.expanduser(os.path.join(tmpdir, test_name))
        self.logdir = logdir
        self.checkpoint_path = recursive_fnmatch(logdir, "checkpoint-1")[0]

    def tearDown(self):
        shutil.rmtree(self.logdir)
        ray.shutdown()
        _register_all()

    def testTuneRestore(self):
        self.assertTrue(os.path.isfile(self.checkpoint_path))
        tune.run(
            "PG",
            name="TuneRestoreTest",
            stop={"training_iteration": 2},  # train one more iteration.
            checkpoint_freq=1,
            restore=self.checkpoint_path,  # Restore the checkpoint
            config={
                "env": "CartPole-v0",
                "framework": "tf",
            },
        )

    def testPostRestoreCheckpointExistence(self):
        """Tests that checkpoint restored from is not deleted post-restore."""
        self.assertTrue(os.path.isfile(self.checkpoint_path))
        tune.run(
            "PG",
            name="TuneRestoreTest",
            stop={"training_iteration": 2},
            checkpoint_freq=1,
            keep_checkpoints_num=1,
            restore=self.checkpoint_path,
            config={
                "env": "CartPole-v0",
                "framework": "tf",
            },
        )
        self.assertTrue(os.path.isfile(self.checkpoint_path))


# Defining the callbacks at the file level, so they can be pickled and spawned
# in a separate process.
class SteppingCallback(Callback):
    def __init__(self, driver_semaphore, trainer_semaphore):
        self.driver_semaphore = driver_semaphore
        self.trainer_semaphore = trainer_semaphore

    def on_step_end(self, iteration, trials, **info):
        self.driver_semaphore.release()  # Driver should continue
        self.trainer_semaphore.acquire()  # Wait until released


def _run(local_dir, driver_semaphore, trainer_semaphore):
    def _train(config):
        for i in range(7):
            tune.report(val=i)

    tune.run(
        _train,
        local_dir=local_dir,
        name="interrupt",
        callbacks=[SteppingCallback(driver_semaphore, trainer_semaphore)],
    )


class TuneInterruptionTest(unittest.TestCase):
    def testExperimentInterrupted(self):
        local_dir = tempfile.mkdtemp()
        # Unix platforms may default to "fork", which is problematic with
        # multithreading and GRPC. The child process should always be spawned.
        mp_ctx = multiprocessing.get_context("spawn")
        driver_semaphore = mp_ctx.Semaphore()
        trainer_semaphore = mp_ctx.Semaphore()
        process = mp_ctx.Process(
            target=_run,
            args=(local_dir, driver_semaphore, trainer_semaphore),
            name="tune_interrupt",
        )
        process.daemon = False
        process.start()

        exp_dir = os.path.join(local_dir, "interrupt")

        # Skip first five steps
        for i in range(5):
            driver_semaphore.acquire()  # Wait for callback
            trainer_semaphore.release()  # Continue training

        driver_semaphore.acquire()

        experiment_state_file = None
        for file in os.listdir(exp_dir):
            if file.startswith("experiment_state"):
                experiment_state_file = os.path.join(exp_dir, file)
                break

        self.assertTrue(experiment_state_file)
        last_mtime = os.path.getmtime(experiment_state_file)

        # Now send kill signal
        os.kill(process.pid, signal.SIGINT)
        # Release trainer. It should handle the signal and try to
        # checkpoint the experiment
        trainer_semaphore.release()

        time.sleep(2)  # Wait for checkpoint
        new_mtime = os.path.getmtime(experiment_state_file)

        self.assertNotEqual(last_mtime, new_mtime)

        shutil.rmtree(local_dir)

    def testInterruptDisabledInWorkerThread(self):
        # https://github.com/ray-project/ray/issues/22295
        # This test will hang without the proper patch because tune.run will fail.

        event = threading.Event()

        def run_in_thread():
            def _train(config):
                for i in range(7):
                    tune.report(val=i)

            tune.run(
                _train,
            )
            event.set()

        thread = threading.Thread(target=run_in_thread)
        thread.start()
        event.wait()
        thread.join()

        ray.shutdown()
        del os.environ["TUNE_DISABLE_SIGINT_HANDLER"]


class TuneFailResumeGridTest(unittest.TestCase):
    class FailureInjectorCallback(Callback):
        """Adds random failure injection to the TrialExecutor."""

        def __init__(self, num_trials=20):
            self.num_trials = num_trials

        def on_step_end(self, trials, **kwargs):
            if len(trials) == self.num_trials:
                print(f"Failing after {self.num_trials} trials.")
                raise RuntimeError

    class CheckStateCallback(Callback):
        """Checks state for the experiment initialization."""

        def __init__(self, expected_trials=20):
            self.expected_trials = expected_trials
            self._checked = False

        def on_step_begin(self, iteration, trials, **kwargs):
            if not self._checked:
                assert len(trials) == self.expected_trials
                self._checked = True

    class CheckTrialResourcesCallback(Callback):
        """Checks if pending trials are requesting the right amount of
        resources.

        The check happens exactly once after `check_after` number of calls
        to on_step_begin(). Note, we deliberately delay the check to after
        `check_after` number of steps. This is because when we start a
        tuning job from fresh (rather than restored), trial list is still
        empty - any check now would be trivial and thus wasted.
        """

        def __init__(self, expected_cpu: int, check_after: int = 1):
            self._expected_cpu = expected_cpu
            self._checked = False
            self._check_after = check_after

        def on_step_begin(self, iteration: int, trials: List["Trial"], **info):
            if not self._checked and iteration >= self._check_after:
                for trial in trials:
                    if trial.status == Trial.PENDING:
                        assert (
                            trial.placement_group_factory.required_resources.get(
                                "CPU", 0
                            )
                            == self._expected_cpu
                        )
                self._checked = True

    def setUp(self):
        self.logdir = tempfile.mkdtemp()
        os.environ["TUNE_GLOBAL_CHECKPOINT_S"] = "0"

        # Change back to local_mode=True after this is resolved:
        # https://github.com/ray-project/ray/issues/13932
        ray.init(local_mode=False, num_cpus=2)

        from ray.tune import register_trainable

        register_trainable("trainable", MyTrainableClass)

    def tearDown(self):
        os.environ.pop("TUNE_GLOBAL_CHECKPOINT_S")
        shutil.rmtree(self.logdir)
        ray.shutdown()

    def testFailResumeGridSearch(self):
        os.environ["TUNE_MAX_PENDING_TRIALS_PG"] = "1"

        config = dict(
            num_samples=3,
            fail_fast=True,
            config={
                "test": tune.grid_search([1, 2, 3]),
                "test2": tune.grid_search([1, 2, 3]),
            },
            stop={"training_iteration": 2},
            local_dir=self.logdir,
            verbose=1,
        )

        with self.assertRaises(RuntimeError):
            tune.run("trainable", callbacks=[self.FailureInjectorCallback()], **config)

        analysis = tune.run(
            "trainable", resume=True, callbacks=[self.CheckStateCallback()], **config
        )
        assert len(analysis.trials) == 27
        test_counter = Counter([t.config["test"] for t in analysis.trials])
        assert all(v == 9 for v in test_counter.values())
        test2_counter = Counter([t.config["test2"] for t in analysis.trials])
        assert all(v == 9 for v in test2_counter.values())

    # Unfinished trials' resources should be updated.
    def testResourceUpdateInResume(self):
        os.environ["TUNE_MAX_PENDING_TRIALS_PG"] = "1"

        config = dict(
            num_samples=3,
            fail_fast=True,
            config={
                "test": tune.grid_search([1, 2, 3]),
                "test2": tune.grid_search([1, 2, 3]),
            },
            stop={"training_iteration": 2},
            local_dir=self.logdir,
            verbose=1,
        )

        with self.assertRaises(RuntimeError):
            tune.run(
                "trainable",
                callbacks=[
                    self.FailureInjectorCallback(),
                    self.CheckTrialResourcesCallback(1),
                ],
                **config,
            )

        analysis = tune.run(
            "trainable",
            resume=True,
            resources_per_trial={"cpu": 2},
            callbacks=[self.CheckTrialResourcesCallback(2)],
            **config,
        )
        assert len(analysis.trials) == 27

    def testFailResumeWithPreset(self):
        os.environ["TUNE_MAX_PENDING_TRIALS_PG"] = "1"

        search_alg = BasicVariantGenerator(
            points_to_evaluate=[{"test": -1, "test2": -1}, {"test": -1}, {"test2": -1}]
        )

        config = dict(
            num_samples=3 + 3,  # 3 preset, 3 samples
            fail_fast=True,
            config={
                "test": tune.grid_search([1, 2, 3]),
                "test2": tune.grid_search([1, 2, 3]),
            },
            stop={"training_iteration": 2},
            local_dir=self.logdir,
            verbose=1,
        )
        with self.assertRaises(RuntimeError):
            tune.run(
                "trainable",
                callbacks=[self.FailureInjectorCallback(5)],
                search_alg=search_alg,
                **config,
            )

        analysis = tune.run(
            "trainable",
            resume=True,
            callbacks=[self.CheckStateCallback(expected_trials=5)],
            search_alg=search_alg,
            **config,
        )
        assert len(analysis.trials) == 34
        test_counter = Counter([t.config["test"] for t in analysis.trials])
        assert test_counter.pop(-1) == 4
        assert all(v == 10 for v in test_counter.values())
        test2_counter = Counter([t.config["test2"] for t in analysis.trials])
        assert test2_counter.pop(-1) == 4
        assert all(v == 10 for v in test2_counter.values())

    def testFailResumeAfterPreset(self):
        os.environ["TUNE_MAX_PENDING_TRIALS_PG"] = "1"

        search_alg = BasicVariantGenerator(
            points_to_evaluate=[{"test": -1, "test2": -1}, {"test": -1}, {"test2": -1}]
        )

        config = dict(
            num_samples=3 + 3,  # 3 preset, 3 samples
            fail_fast=True,
            config={
                "test": tune.grid_search([1, 2, 3]),
                "test2": tune.grid_search([1, 2, 3]),
            },
            stop={"training_iteration": 2},
            local_dir=self.logdir,
            verbose=1,
        )

        with self.assertRaises(RuntimeError):
            tune.run(
                "trainable",
                callbacks=[self.FailureInjectorCallback(15)],
                search_alg=search_alg,
                **config,
            )

        analysis = tune.run(
            "trainable",
            resume=True,
            callbacks=[self.CheckStateCallback(expected_trials=15)],
            search_alg=search_alg,
            **config,
        )
        assert len(analysis.trials) == 34
        test_counter = Counter([t.config["test"] for t in analysis.trials])
        assert test_counter.pop(-1) == 4
        assert all(v == 10 for v in test_counter.values())
        test2_counter = Counter([t.config["test2"] for t in analysis.trials])
        assert test2_counter.pop(-1) == 4
        assert all(v == 10 for v in test2_counter.values())

    def testMultiExperimentFail(self):
        os.environ["TUNE_MAX_PENDING_TRIALS_PG"] = "1"

        experiments = []
        for i in range(3):
            experiments.append(
                tune.Experiment(
                    run=MyTrainableClass,
                    name="trainable",
                    num_samples=2,
                    config={
                        "test": tune.grid_search([1, 2, 3]),
                    },
                    stop={"training_iteration": 1},
                    local_dir=self.logdir,
                )
            )

        with self.assertRaises(RuntimeError):
            tune.run(
                experiments,
                callbacks=[self.FailureInjectorCallback(10)],
                fail_fast=True,
            )

        analysis = tune.run(
            experiments,
            resume=True,
            callbacks=[self.CheckStateCallback(expected_trials=10)],
            fail_fast=True,
        )
        assert len(analysis.trials) == 18

    def testWarningLargeGrid(self):
        config = dict(
            num_samples=3,
            fail_fast=True,
            config={
                "test": tune.grid_search(list(range(20))),
                "test2": tune.grid_search(list(range(20))),
                "test3": tune.grid_search(list(range(20))),
                "test4": tune.grid_search(list(range(20))),
                "test5": tune.grid_search(list(range(20))),
            },
            stop={"training_iteration": 2},
            local_dir=self.logdir,
            verbose=1,
        )
        with self.assertWarnsRegex(UserWarning, "exceeds the serialization threshold"):
            with self.assertRaises(RuntimeError):
                tune.run(
                    "trainable", callbacks=[self.FailureInjectorCallback(10)], **config
                )


class TuneExampleTest(unittest.TestCase):
    def setUp(self):
        ray.init(num_cpus=2)

    def tearDown(self):
        ray.shutdown()
        _register_all()

    def testPBTKeras(self):
        from ray.tune.examples.pbt_tune_cifar10_with_keras import Cifar10Model
        from tensorflow.python.keras.datasets import cifar10

        cifar10.load_data()
        validate_save_restore(Cifar10Model)
        validate_save_restore(Cifar10Model, use_object_store=True)

    def testPyTorchMNIST(self):
        from ray.tune.examples.mnist_pytorch_trainable import TrainMNIST
        from torchvision import datasets

        datasets.MNIST("~/data", train=True, download=True)
        validate_save_restore(TrainMNIST)
        validate_save_restore(TrainMNIST, use_object_store=True)

    def testHyperbandExample(self):
        validate_save_restore(MyTrainableClass)
        validate_save_restore(MyTrainableClass, use_object_store=True)

    def testAsyncHyperbandExample(self):
        validate_save_restore(MyTrainableClass)
        validate_save_restore(MyTrainableClass, use_object_store=True)


class AutoInitTest(unittest.TestCase):
    def testTuneRestore(self):
        self.assertFalse(ray.is_initialized())
        tune.run("__fake", name="TestAutoInit", stop={"training_iteration": 1})
        self.assertTrue(ray.is_initialized())

    def tearDown(self):
        ray.shutdown()
        _register_all()


class SearcherTest(unittest.TestCase):
    class MockSearcher(Searcher):
        def __init__(self, data):
            self.data = data

        def save(self, path):
            with open(path, "w") as f:
                f.write(self.data)

        def restore(self, path):
            with open(path, "r") as f:
                self.data = f.read()

    def testSaveRestoreDir(self):
        tmpdir = tempfile.mkdtemp()
        original_data = "hello-its-me"
        searcher = self.MockSearcher(original_data)
        searcher.save_to_dir(tmpdir)
        searcher_2 = self.MockSearcher("no-its-not-me")
        searcher_2.restore_from_dir(tmpdir)
        assert searcher_2.data == original_data


class WorkingDirectoryTest(unittest.TestCase):
    def testWorkingDir(self):
        """Trainables should know the original working dir on driver through env
        variable."""
        working_dir = os.getcwd()

        def f(config):
            assert os.environ.get("TUNE_ORIG_WORKING_DIR") == working_dir

        tune.run(f)


<<<<<<< HEAD
=======
class TrainableCrashWithFailFast(unittest.TestCase):
    def test(self):
        """Trainable crashes with fail_fast flag and the original crash message
        should bubble up."""

        def f(config):
            tune.report({"a": 1})
            time.sleep(0.1)
            raise RuntimeError("Error happens in trainable!!")

        with self.assertRaisesRegex(RayTaskError, "Error happens in trainable!!"):
            tune.run(f, fail_fast=TrialRunner.RAISE)


>>>>>>> 5a18802a
if __name__ == "__main__":
    import pytest
    import sys

    sys.exit(pytest.main(["-v", __file__] + sys.argv[1:]))<|MERGE_RESOLUTION|>--- conflicted
+++ resolved
@@ -527,8 +527,6 @@
         tune.run(f)
 
 
-<<<<<<< HEAD
-=======
 class TrainableCrashWithFailFast(unittest.TestCase):
     def test(self):
         """Trainable crashes with fail_fast flag and the original crash message
@@ -543,7 +541,6 @@
             tune.run(f, fail_fast=TrialRunner.RAISE)
 
 
->>>>>>> 5a18802a
 if __name__ == "__main__":
     import pytest
     import sys
