--- conflicted
+++ resolved
@@ -514,7 +514,6 @@
         assert searcher_2.data == original_data
 
 
-<<<<<<< HEAD
 class ResourceExhaustedTest(unittest.TestCase):
     def test_resource_exhausted_info(self):
         """This is to test if helpful information is displayed when
@@ -537,7 +536,8 @@
             "The Trainable/training function is too large for grpc resource limit.",
         ):
             tune.run(training_func)
-=======
+
+
 class WorkingDirectoryTest(unittest.TestCase):
     def testWorkingDir(self):
         """Trainables should know the original working dir on driver through env
@@ -548,7 +548,6 @@
             assert os.environ.get("TUNE_ORIG_WORKING_DIR") == working_dir
 
         tune.run(f)
->>>>>>> 413fe08f
 
 
 if __name__ == "__main__":
