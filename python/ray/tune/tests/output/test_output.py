<<<<<<< HEAD
import argparse
=======
>>>>>>> 938c0b04
from unittest import mock

import pytest
import sys

from freezegun import freeze_time

from ray import tune
from ray.air.constants import TRAINING_ITERATION
from ray.tune.experimental.output import (
    _get_time_str,
    _get_trials_by_state,
    _get_trial_info,
    _infer_user_metrics,
    _max_len,
    _current_best_trial,
    _best_trial_str,
    _get_trial_table_data,
    _get_dict_as_table_data,
    _infer_params,
    AirVerbosity,
    TrainReporter,
    TuneTerminalReporter,
)
from ray.tune.experiment.trial import Trial


LAST_RESULT = {
    "custom_metrics": {},
    "episode_media": {},
    "info": {
        "learner": {
            "default_policy": {
                "allreduce_latency": 0.0,
                "grad_gnorm": 40.0,
                "cur_lr": 0.001,
                "total_loss": 93.35336303710938,
                "policy_loss": -18.39633560180664,
                "entropy": 0.5613694190979004,
                "entropy_coeff": 0.01,
                "var_gnorm": 23.452943801879883,
                "vf_loss": 223.5106201171875,
                "vf_explained_var": -0.0017577409744262695,
                "mean_IS": 0.9987365007400513,
                "var_IS": 0.0007558994111604989,
            },
        }
    },
    "sampler_results": {
        "episode_reward_max": 500.0,
        "episode_reward_min": 54.0,
        "episode_reward_mean": 214.45,
    },
    "episode_reward_max": 500.0,
    "episode_reward_min": 54.0,
    "episode_reward_mean": 214.45,
    "episode_len_mean": 214.45,
    "episodes_this_iter": 66,
    "timesteps_total": 33000,
}


@freeze_time("Mar 27th, 2023", auto_tick_seconds=15)
def test_get_time_str():
    base = 1679875200  # 2023-03-27 00:00:00

    assert _get_time_str(base, base) == ("2023-03-27 00:00:00", "0s")
    assert _get_time_str(base, base + 15) == ("2023-03-27 00:00:15", "15s")
    assert _get_time_str(base, base + 60) == ("2023-03-27 00:01:00", "1min 0s")
    assert _get_time_str(base, base + 65) == ("2023-03-27 00:01:05", "1min 5s")
    assert _get_time_str(base, base + 3600) == (
        "2023-03-27 01:00:00",
        "1hr 0min 0s",
    )
    assert _get_time_str(base, base + 3605) == (
        "2023-03-27 01:00:05",
        "1hr 0min 5s",
    )
    assert _get_time_str(base, base + 3660) == (
        "2023-03-27 01:01:00",
        "1hr 1min 0s",
    )
    assert _get_time_str(base, base + 86400) == (
        "2023-03-28 00:00:00",
        "1d 0hr 0min 0s",
    )


def test_get_trials_by_state():
    t1 = Trial("__fake", stub=True)
    t1.set_status(Trial.RUNNING)
    t2 = Trial("__fake", stub=True)
    t2.set_status(Trial.PENDING)
    trials = [t1, t2]
    assert _get_trials_by_state(trials) == {"RUNNING": [t1], "PENDING": [t2]}


def test_infer_user_metrics():
    t = Trial("__fake", stub=True)
    t.last_result = LAST_RESULT
    result = [
        "episode_reward_max",
        "episode_reward_min",
        "episode_len_mean",
        "episodes_this_iter",
    ]
    assert _infer_user_metrics([t]) == result


def test_max_len():
    assert _max_len("long_metrics_name", max_len=5) == "...me"
    assert _max_len("long_metrics_name", max_len=10) == "...cs_name"
    assert _max_len("long_metrics_name", max_len=9, wrap=True) == "long_metr\nics_name"
    assert _max_len("long_metrics_name", max_len=8, wrap=True) == "..._metr\nics_name"


def test_current_best_trial():
    t1 = Trial("__fake", stub=True)
    t2 = Trial("__fake", stub=True)
    t1.last_result = {"metric": 2}
    t2.last_result = {"metric": 1}
    assert _current_best_trial([t1, t2], metric="metric", mode="min") == (t2, "metric")


def test_best_trial_str():
    t = Trial("__fake", stub=True)
    t.trial_id = "18ae7_00005"
    t.last_result = {
        "loss": 0.5918508041056858,
        "config": {"train_loop_config": {"lr": 0.059253447253394785}},
    }
    assert (
        _best_trial_str(t, "loss")
        == "Current best trial: 18ae7_00005 with loss=0.5918508041056858"
        " and params={'train_loop_config': {'lr': 0.059253447253394785}}"
    )


def test_get_trial_info():
    t = Trial("__fake", stub=True)
    t.trial_id = "af42b609"
    t.set_status(Trial.RUNNING)
    t.last_result = LAST_RESULT
    assert _get_trial_info(
        t,
        param_keys=[],
        metric_keys=[
            "episode_reward_mean",
            "episode_reward_max",
            "episode_reward_min",
            "episode_len_mean",
            "episodes_this_iter",
        ],
    ) == ["__fake_af42b609", "RUNNING", 214.45, 500.0, 54.0, 214.45, 66]


def test_get_trial_table_data_less_than_20():
    trials = []
    for i in range(20):
        t = Trial("__fake", stub=True)
        t.trial_id = str(i)
        t.set_status(Trial.RUNNING)
        t.last_result = {"episode_reward_mean": 100 + i}
        t.config = {"param": i}
        trials.append(t)
    table_data = _get_trial_table_data(trials, ["param"], ["episode_reward_mean"])
    header = table_data.header
    assert header == ["Trial name", "status", "param", "reward"]
    table_data = table_data.data
    assert len(table_data) == 1  # only the running category
    assert len(table_data[0].trial_infos) == 20
    assert not table_data[0].more_info


def test_get_trial_table_data_more_than_20():
    trials = []
    # total of 30 trials.
    for status in [Trial.RUNNING, Trial.TERMINATED, Trial.PENDING]:
        for i in range(10):
            t = Trial("__fake", stub=True)
            t.trial_id = str(i)
            t.set_status(status)
            t.last_result = {"episode_reward_mean": 100 + i}
            t.config = {"param": i}
            trials.append(t)
    table_data = _get_trial_table_data(trials, ["param"], ["episode_reward_mean"])
    header = table_data.header
    assert header == ["Trial name", "status", "param", "reward"]
    table_data = table_data.data
    assert len(table_data) == 3  # only the running category
    for i in range(3):
        assert len(table_data[i].trial_infos) == 5
    assert table_data[0].more_info == "5 more RUNNING"
    assert table_data[1].more_info == "5 more TERMINATED"
    assert table_data[2].more_info == "5 more PENDING"


def test_infer_params():
    assert _infer_params({}) == []
    assert _infer_params({"some": "val"}) == []
    assert _infer_params({"some": "val", "param": tune.uniform(0, 1)}) == ["param"]
    assert _infer_params({"some": "val", "param": tune.grid_search([0, 1])}) == [
        "param"
    ]
    assert sorted(
        _infer_params(
            {
                "some": "val",
                "param": tune.grid_search([0, 1]),
                "other": tune.choice([0, 1]),
            }
        )
    ) == ["other", "param"]


def test_result_table_no_divison():
    data = _get_dict_as_table_data(
        {
            "b": 6,
            "a": 8,
            "x": 19.123123123,
            "c": 5,
            "ignore": 9,
            "nested_ignore": {"value": 5},
            "y": 20,
            "z": {"m": 4, "n": {"o": "p"}},
        },
        exclude={"ignore", "nested_ignore"},
    )

    assert data == [
        ["a", 8],
        ["b", 6],
        ["c", 5],
        ["x", "19.12312"],
        ["y", 20],
        ["z/m", 4],
        ["z/n/o", "p"],
    ]


def test_result_table_divison():
    data = _get_dict_as_table_data(
        {
            "b": 6,
            "a": 8,
            "x": 19.123123123,
            "c": 5,
            "ignore": 9,
            "nested_ignore": {"value": 5},
            "y": 20,
            "z": {"m": 4, "n": {"o": "p"}},
        },
        exclude={"ignore", "nested_ignore"},
        upper_keys={"x", "y", "z", "z/m", "z/n/o"},
    )

    assert data == [
        ["x", "19.12312"],
        ["y", 20],
        ["z/m", 4],
        ["z/n/o", "p"],
        ["a", 8],
        ["b", 6],
        ["c", 5],
    ]


def test_result_include():
    data = _get_dict_as_table_data(
        {
            "b": 6,
            "a": 8,
            "x": 19.123123123,
            "c": 5,
            "ignore": 9,
            "nested_ignore": {"value": 5},
            "y": 20,
            "z": {"m": 4, "n": {"o": "p"}},
        },
        include={"y", "z"},
        exclude={"z/n/o"},
    )

    assert data == [
        ["y", 20],
        ["z/m", 4],
    ]


<<<<<<< HEAD
def test_config_argparse():
    parser = argparse.ArgumentParser()
    parser.add_argument("--bool-val", action="store_true", default=True)
    parser.add_argument("--foo", default="bar")
    args = parser.parse_args([])

    data = _get_dict_as_table_data({"parsed_args": args})
    assert data == [
        ["parsed_args/bool_val", True],
        ["parsed_args/foo", "bar"],
    ]


=======
>>>>>>> 938c0b04
@pytest.mark.parametrize("progress_reporter_cls", [TrainReporter, TuneTerminalReporter])
def test_heartbeat_reset(progress_reporter_cls):
    """Test heartbeat functionality in train and tune.

    Tune prints a table every `heartbeat_freq` seconds.
    Train prints a heartbeat every `heartbeat_freq` seconds, but a result
    also resets the counter.
    """
    # Train heartbeats are only reporter in VERBOSE
    reporter = progress_reporter_cls(verbosity=AirVerbosity.VERBOSE)
    reporter._print_heartbeat = mock.MagicMock()

    with freeze_time() as frozen:
        reporter.print_heartbeat([])
        assert reporter._print_heartbeat.call_count == 1

        # Tick until heartbeat freq. Next call to print_heartbeat should trigger
        frozen.tick(reporter._heartbeat_freq)
        reporter.print_heartbeat([])
        assert reporter._print_heartbeat.call_count == 2

        # Not quite there, yet. This should not trigger a heartbeat.
        frozen.tick(reporter._heartbeat_freq // 2)
        reporter.print_heartbeat([])
        assert reporter._print_heartbeat.call_count == 2

        # Let's report a result. This will reset the heartbeat timer
        reporter.on_trial_result(
            0, [], Trial("__fake", stub=True), {TRAINING_ITERATION: 1}
        )

        # Progress another half heartbeat. In Tune this triggers a heartbeat,
        # but in train the heartbeat is reset on trial result.
        frozen.tick(reporter._heartbeat_freq // 2 + 1)
        reporter.print_heartbeat([])

        if progress_reporter_cls == TrainReporter:
            # Thus, train shouldn't have reported
            assert reporter._print_heartbeat.call_count == 2
        elif progress_reporter_cls == TuneTerminalReporter:
            # But Tune should have.
            assert reporter._print_heartbeat.call_count == 3
        else:
            raise RuntimeError("Test faulty.")


if __name__ == "__main__":
    sys.exit(pytest.main(["-v", __file__]))<|MERGE_RESOLUTION|>--- conflicted
+++ resolved
@@ -1,7 +1,5 @@
-<<<<<<< HEAD
 import argparse
-=======
->>>>>>> 938c0b04
+
 from unittest import mock
 
 import pytest
@@ -292,7 +290,6 @@
     ]
 
 
-<<<<<<< HEAD
 def test_config_argparse():
     parser = argparse.ArgumentParser()
     parser.add_argument("--bool-val", action="store_true", default=True)
@@ -306,8 +303,6 @@
     ]
 
 
-=======
->>>>>>> 938c0b04
 @pytest.mark.parametrize("progress_reporter_cls", [TrainReporter, TuneTerminalReporter])
 def test_heartbeat_reset(progress_reporter_cls):
     """Test heartbeat functionality in train and tune.
