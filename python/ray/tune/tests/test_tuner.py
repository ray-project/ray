--- conflicted
+++ resolved
@@ -383,13 +383,6 @@
 
 
 @pytest.mark.parametrize("runtime_env", [{}, {"working_dir": "."}])
-<<<<<<< HEAD
-def test_tuner_relative_pathing_with_env_vars(runtime_env, tmpdir):
-    """Tests that `TUNE_ORIG_WORKING_DIR` environment variable can be used to access
-    relative paths to the original working directory.
-    """
-    os.chdir(tmpdir)
-=======
 def test_tuner_relative_pathing_with_env_vars(shutdown_only, chdir_tmpdir, runtime_env):
     """Tests that `TUNE_ORIG_WORKING_DIR` environment variable can be used to access
     relative paths to the original working directory.
@@ -398,7 +391,6 @@
     with open("./read.txt", "w") as f:
         f.write("data")
 
->>>>>>> 19aadd48
     # Even if we set our runtime_env `{"working_dir": "."}` to the current directory,
     # Tune should still chdir to the trial directory, since we didn't disable the
     # `chdir_to_trial_dir` flag.
