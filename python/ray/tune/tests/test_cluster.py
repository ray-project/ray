from __future__ import absolute_import
from __future__ import division
from __future__ import print_function

import inspect
import json
import time
import os
import pytest
import shutil

import ray
from ray import tune
from ray.rllib import _register_all
from ray.tests.cluster_utils import Cluster
from ray.tests.utils import run_string_as_driver_nonblocking
from ray.tune.error import TuneError
from ray.tune.experiment import Experiment
from ray.tune.trial import Trial
from ray.tune.trial_runner import TrialRunner
from ray.tune.suggest import BasicVariantGenerator


def _start_new_cluster():
    cluster = Cluster(
        initialize_head=True,
        connect=True,
        head_node_args={
            "num_cpus": 1,
            "_internal_config": json.dumps({
                "num_heartbeats_timeout": 10
            })
        })
    # Pytest doesn't play nicely with imports
    _register_all()
    return cluster


@pytest.fixture
def start_connected_cluster():
    # Start the Ray processes.
    cluster = _start_new_cluster()
    yield cluster
    # The code after the yield will run as teardown code.
    ray.shutdown()
    cluster.shutdown()


@pytest.fixture
def start_connected_emptyhead_cluster():
    """Starts head with no resources."""

    cluster = Cluster(
        initialize_head=True,
        connect=True,
        head_node_args={
            "num_cpus": 0,
            "_internal_config": json.dumps({
                "num_heartbeats_timeout": 10
            })
        })
    # Pytest doesn't play nicely with imports
    _register_all()
    yield cluster
    # The code after the yield will run as teardown code.
    ray.shutdown()
    cluster.shutdown()


def test_counting_resources(start_connected_cluster):
    """Tests that Tune accounting is consistent with actual cluster."""
    cluster = start_connected_cluster
    nodes = []
    assert ray.cluster_resources()["CPU"] == 1
    runner = TrialRunner(BasicVariantGenerator())
    kwargs = {"stopping_criterion": {"training_iteration": 10}}

    trials = [Trial("__fake", **kwargs), Trial("__fake", **kwargs)]
    for t in trials:
        runner.add_trial(t)

    runner.step()  # run 1
    nodes += [cluster.add_node(num_cpus=1)]
    cluster.wait_for_nodes()
    assert ray.cluster_resources()["CPU"] == 2
    cluster.remove_node(nodes.pop())
    cluster.wait_for_nodes()
    assert ray.cluster_resources()["CPU"] == 1
    runner.step()  # run 2
    assert sum(t.status == Trial.RUNNING for t in runner.get_trials()) == 1

    for i in range(5):
        nodes += [cluster.add_node(num_cpus=1)]
    cluster.wait_for_nodes()
    assert ray.cluster_resources()["CPU"] == 6

    runner.step()  # 1 result
    assert sum(t.status == Trial.RUNNING for t in runner.get_trials()) == 2


def test_remove_node_before_result(start_connected_emptyhead_cluster):
    """Tune continues when node is removed before trial returns."""
    cluster = start_connected_emptyhead_cluster
    node = cluster.add_node(num_cpus=1)
    cluster.wait_for_nodes()

    runner = TrialRunner(BasicVariantGenerator())
    kwargs = {
        "stopping_criterion": {
            "training_iteration": 3
        },
        "checkpoint_freq": 2,
        "max_failures": 2
    }
    trial = Trial("__fake", **kwargs)
    runner.add_trial(trial)

    runner.step()  # run 1
    assert trial.status == Trial.RUNNING
    cluster.remove_node(node)
    cluster.add_node(num_cpus=1)
    cluster.wait_for_nodes()
    assert ray.cluster_resources()["CPU"] == 1

    for i in range(3):
        runner.step()
    assert trial.status == Trial.TERMINATED

    with pytest.raises(TuneError):
        runner.step()


def test_trial_migration(start_connected_emptyhead_cluster):
    """Removing a node while cluster has space should migrate trial.

    The trial state should also be consistent with the checkpoint.
    """
    cluster = start_connected_emptyhead_cluster
    node = cluster.add_node(num_cpus=1)
    cluster.wait_for_nodes()

    runner = TrialRunner(BasicVariantGenerator())
    kwargs = {
        "stopping_criterion": {
            "training_iteration": 3
        },
        "checkpoint_freq": 2,
        "max_failures": 2
    }

    # Test recovery of trial that hasn't been checkpointed
    t = Trial("__fake", **kwargs)
    runner.add_trial(t)
    runner.step()  # start
    runner.step()  # 1 result
    assert t.last_result
    node2 = cluster.add_node(num_cpus=1)
    cluster.remove_node(node)
    cluster.wait_for_nodes()
    runner.step()  # Recovery step

    # TODO(rliaw): This assertion is not critical but will not pass
    #   because checkpoint handling is messy and should be refactored
    #   rather than hotfixed.
    # assert t.last_result is None, "Trial result not restored correctly."
    for i in range(3):
        runner.step()

    assert t.status == Trial.TERMINATED

    # Test recovery of trial that has been checkpointed
    t2 = Trial("__fake", **kwargs)
    runner.add_trial(t2)
    runner.step()  # start
    runner.step()  # 1 result
    runner.step()  # 2 result and checkpoint
    assert t2.has_checkpoint()
    node3 = cluster.add_node(num_cpus=1)
    cluster.remove_node(node2)
    cluster.wait_for_nodes()
    runner.step()  # Recovery step
    assert t2.last_result["training_iteration"] == 2
    for i in range(1):
        runner.step()

    assert t2.status == Trial.TERMINATED

    # Test recovery of trial that won't be checkpointed
    t3 = Trial("__fake", **{"stopping_criterion": {"training_iteration": 3}})
    runner.add_trial(t3)
    runner.step()  # start
    runner.step()  # 1 result
    cluster.add_node(num_cpus=1)
    cluster.remove_node(node3)
    cluster.wait_for_nodes()
    runner.step()  # Error handling step
    assert t3.status == Trial.ERROR

    with pytest.raises(TuneError):
        runner.step()


def test_trial_requeue(start_connected_emptyhead_cluster):
    """Removing a node in full cluster causes Trial to be requeued."""
    cluster = start_connected_emptyhead_cluster
    node = cluster.add_node(num_cpus=1)
    cluster.wait_for_nodes()

    runner = TrialRunner(BasicVariantGenerator())
    kwargs = {
        "stopping_criterion": {
            "training_iteration": 5
        },
        "checkpoint_freq": 1,
        "max_failures": 1
    }

    trials = [Trial("__fake", **kwargs), Trial("__fake", **kwargs)]
    for t in trials:
        runner.add_trial(t)

    runner.step()  # start
    runner.step()  # 1 result

    cluster.remove_node(node)
    cluster.wait_for_nodes()
    runner.step()
    assert all(t.status == Trial.PENDING for t in trials)

    with pytest.raises(TuneError):
        runner.step()


def test_migration_checkpoint_removal(start_connected_emptyhead_cluster):
    """Test checks that trial restarts if checkpoint is lost w/ node fail."""
    cluster = start_connected_emptyhead_cluster
    node = cluster.add_node(num_cpus=1)
    cluster.wait_for_nodes()

    runner = TrialRunner(BasicVariantGenerator())
    kwargs = {
        "stopping_criterion": {
            "training_iteration": 3
        },
        "checkpoint_freq": 2,
        "max_failures": 2
    }

    # Test recovery of trial that has been checkpointed
    t1 = Trial("__fake", **kwargs)
    runner.add_trial(t1)
    runner.step()  # start
    runner.step()  # 1 result
    runner.step()  # 2 result and checkpoint
    assert t1.has_checkpoint()
    cluster.add_node(num_cpus=1)
    cluster.remove_node(node)
    cluster.wait_for_nodes()
    shutil.rmtree(os.path.dirname(t1._checkpoint.value))

    runner.step()  # Recovery step
    for i in range(3):
        runner.step()

    assert t1.status == Trial.TERMINATED


def test_cluster_down_simple(start_connected_cluster, tmpdir):
    """Tests that TrialRunner save/restore works on cluster shutdown."""
    cluster = start_connected_cluster
    cluster.add_node(num_cpus=1)
    cluster.wait_for_nodes()

    dirpath = str(tmpdir)
<<<<<<< HEAD
    runner = TrialRunner(BasicVariantGenerator(), local_checkpoint_dir=dirpath)
=======
    runner = TrialRunner(local_checkpoint_dir=dirpath, checkpoint_period=0)
>>>>>>> 3456afde
    kwargs = {
        "stopping_criterion": {
            "training_iteration": 2
        },
        "checkpoint_freq": 1,
        "max_failures": 1
    }
    trials = [Trial("__fake", **kwargs), Trial("__fake", **kwargs)]
    for t in trials:
        runner.add_trial(t)

    runner.step()  # start
    runner.step()  # start2
    runner.step()  # step
    assert all(t.status == Trial.RUNNING for t in runner.get_trials())
    runner.checkpoint()

    cluster.shutdown()
    ray.shutdown()

    cluster = _start_new_cluster()
    runner = TrialRunner(resume="LOCAL", local_checkpoint_dir=dirpath)
    runner.step()  # start
    runner.step()  # start2

    for i in range(3):
        runner.step()

    with pytest.raises(TuneError):
        runner.step()

    assert all(t.status == Trial.TERMINATED for t in runner.get_trials())
    cluster.shutdown()


def test_cluster_down_full(start_connected_cluster, tmpdir):
    """Tests that run_experiment restoring works on cluster shutdown."""
    cluster = start_connected_cluster
    dirpath = str(tmpdir)

    exp1_args = dict(
        run="__fake",
        stop=dict(training_iteration=3),
        local_dir=dirpath,
        checkpoint_freq=1)
    exp2_args = dict(run="__fake", stop=dict(training_iteration=3))
    exp3_args = dict(
        run="__fake",
        stop=dict(training_iteration=3),
        config=dict(mock_error=True))
    exp4_args = dict(
        run="__fake",
        stop=dict(training_iteration=3),
        config=dict(mock_error=True),
        checkpoint_freq=1)
    all_experiments = {
        "exp1": exp1_args,
        "exp2": exp2_args,
        "exp3": exp3_args,
        "exp4": exp4_args
    }

    tune.run_experiments(all_experiments, raise_on_failed_trial=False)

    ray.shutdown()
    cluster.shutdown()
    cluster = _start_new_cluster()

    trials = tune.run_experiments(
        all_experiments, resume=True, raise_on_failed_trial=False)
    assert len(trials) == 4
    assert all(t.status in [Trial.TERMINATED, Trial.ERROR] for t in trials)
    cluster.shutdown()


@pytest.mark.skip(reason="Not very consistent.")
def test_cluster_rllib_restore(start_connected_cluster, tmpdir):
    cluster = start_connected_cluster
    dirpath = str(tmpdir)
    script = """
import time
import ray
from ray import tune

ray.init(redis_address="{redis_address}")


tune.run(
    "PG",
    name="experiment",
    config=dict(env="CartPole-v1"),
    stop=dict(training_iteration=10),
    local_dir="{checkpoint_dir}",
    global_checkpoint_period=0,
    checkpoint_freq=1,
    max_failures=1,
    dict(experiment=kwargs),
    raise_on_failed_trial=False)
""".format(
        redis_address=cluster.redis_address, checkpoint_dir=dirpath)
    run_string_as_driver_nonblocking(script)
    # Wait until the right checkpoint is saved.
    # The trainable returns every 0.5 seconds, so this should not miss
    # the checkpoint.
    local_checkpoint_dir = os.path.join(dirpath, "experiment")
    for i in range(100):
        if TrialRunner.checkpoint_exists(local_checkpoint_dir):
            # Inspect the internal trialrunner
            runner = TrialRunner(
                resume="LOCAL", local_checkpoint_dir=local_checkpoint_dir)
            trials = runner.get_trials()
            last_res = trials[0].last_result
            if last_res and last_res.get("training_iteration"):
                break
        time.sleep(0.3)

    if not TrialRunner.checkpoint_exists(local_checkpoint_dir):
        raise RuntimeError("Checkpoint file didn't appear.")

    ray.shutdown()
    cluster.shutdown()
    cluster = _start_new_cluster()
    cluster.wait_for_nodes()

    # Restore properly from checkpoint
    trials2 = tune.run_experiments(
        {
            "experiment": {
                "run": "PG",
                "checkpoint_freq": 1,
                "local_dir": dirpath
            }
        },
        resume=True)
    assert all(t.status == Trial.TERMINATED for t in trials2)
    cluster.shutdown()


def test_cluster_interrupt(start_connected_cluster, tmpdir):
    """Tests run_experiment on cluster shutdown with actual interrupt.

    This is an end-to-end test.
    """
    cluster = start_connected_cluster
    dirpath = str(tmpdir)

    # Needs to be in scope for pytest
    class _Mock(tune.Trainable):
        """Finishes on the 4th iteration."""

        def _setup(self, config):
            self.state = {"hi": 0}

        def _train(self):
            self.state["hi"] += 1
            time.sleep(0.5)
            return {"done": self.state["hi"] >= 4}

        def _save(self, path):
            return self.state

        def _restore(self, state):
            self.state = state

    # Removes indent from class.
    reformatted = "\n".join(line[4:] if len(line) else line
                            for line in inspect.getsource(_Mock).split("\n"))

    script = """
import time
import ray
from ray import tune

ray.init(redis_address="{redis_address}")

{fail_class_code}

tune.run(
    {fail_class},
    name="experiment",
    stop=dict(training_iteration=5),
    local_dir="{checkpoint_dir}",
    checkpoint_freq=1,
    global_checkpoint_period=0,
    max_failures=1,
    raise_on_failed_trial=False)
""".format(
        redis_address=cluster.redis_address,
        checkpoint_dir=dirpath,
        fail_class_code=reformatted,
        fail_class=_Mock.__name__)
    run_string_as_driver_nonblocking(script)

    # Wait until the right checkpoint is saved.
    # The trainable returns every 0.5 seconds, so this should not miss
    # the checkpoint.
    local_checkpoint_dir = os.path.join(dirpath, "experiment")
    for i in range(50):
        if TrialRunner.checkpoint_exists(local_checkpoint_dir):
            # Inspect the internal trialrunner
            runner = TrialRunner(
                resume="LOCAL", local_checkpoint_dir=local_checkpoint_dir)
            trials = runner.get_trials()
            last_res = trials[0].last_result
            if last_res and last_res.get("training_iteration") == 3:
                break
        time.sleep(0.2)

    if not TrialRunner.checkpoint_exists(local_checkpoint_dir):
        raise RuntimeError("Checkpoint file didn't appear.")

    ray.shutdown()
    cluster.shutdown()
    cluster = _start_new_cluster()
    Experiment._register_if_needed(_Mock)

    # Inspect the internal trialrunner
    runner = TrialRunner(
        resume="LOCAL", local_checkpoint_dir=local_checkpoint_dir)
    trials = runner.get_trials()
    assert trials[0].last_result["training_iteration"] == 3
    assert trials[0].status == Trial.PENDING

    # Restore properly from checkpoint
    trials2 = tune.run_experiments(
        {
            "experiment": {
                "run": _Mock,
                "local_dir": dirpath,
                "checkpoint_freq": 1
            }
        },
        resume=True,
        raise_on_failed_trial=False)
    assert all(t.status == Trial.TERMINATED for t in trials2)
    assert {t.trial_id for t in trials2} == {t.trial_id for t in trials}
    cluster.shutdown()<|MERGE_RESOLUTION|>--- conflicted
+++ resolved
@@ -272,11 +272,7 @@
     cluster.wait_for_nodes()
 
     dirpath = str(tmpdir)
-<<<<<<< HEAD
-    runner = TrialRunner(BasicVariantGenerator(), local_checkpoint_dir=dirpath)
-=======
     runner = TrialRunner(local_checkpoint_dir=dirpath, checkpoint_period=0)
->>>>>>> 3456afde
     kwargs = {
         "stopping_criterion": {
             "training_iteration": 2
