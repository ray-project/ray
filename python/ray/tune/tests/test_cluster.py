--- conflicted
+++ resolved
@@ -1,1409 +1,705 @@
-<<<<<<< HEAD
-import inspect
-import time
-import os
-
-import pytest
-import shutil
-import sys
-from unittest.mock import MagicMock, patch
-
-from typing import Callable, Union
-
-import ray
-from ray import tune
-from ray.rllib import _register_all
-from ray.cluster_utils import Cluster
-from ray._private.test_utils import run_string_as_driver_nonblocking
-from ray.tune import register_trainable
-from ray.tune.experiment import Experiment
-from ray.tune.error import TuneError
-from ray.tune.suggest import BasicVariantGenerator
-from ray.tune.syncer import CloudSyncer, SyncerCallback, get_node_syncer
-from ray.tune.utils.trainable import TrainableUtil
-from ray.tune.trial import Trial
-from ray.tune.trial_runner import TrialRunner
-from ray.tune.utils.mock import (
-    MockDurableTrainer,
-    MockRemoteTrainer,
-    MockNodeSyncer,
-    mock_storage_client,
-    MOCK_REMOTE_DIR,
-)
-
-# Wait up to five seconds for placement groups when starting a trial
-os.environ["TUNE_PLACEMENT_GROUP_WAIT_S"] = "5"
-# Block for results even when placement groups are pending
-os.environ["TUNE_TRIAL_STARTUP_GRACE_PERIOD"] = "0"
-os.environ["TUNE_TRIAL_RESULT_WAIT_TIME_S"] = "9999"
-
-
-def _check_trial_running(trial):
-    if trial.runner:
-        ray.get(trial.runner.get_info.remote())
-        return True
-    return False
-
-
-def _get_running_trials(runner):
-    return [t for t in runner.get_live_trials() if t.status == Trial.RUNNING]
-
-
-def _start_new_cluster():
-    cluster = Cluster(
-        initialize_head=True,
-        connect=True,
-        head_node_args={
-            "num_cpus": 1,
-            "_system_config": {"num_heartbeats_timeout": 10},
-        },
-    )
-    # Pytest doesn't play nicely with imports
-    register_trainable("__fake_remote", MockRemoteTrainer)
-    register_trainable("__fake_durable", MockDurableTrainer)
-    _register_all()
-    return cluster
-
-
-class _PerTrialSyncerCallback(SyncerCallback):
-    def __init__(self, get_sync_fn: Callable[["Trial"], Union[None, bool, Callable]]):
-        self._get_sync_fn = get_sync_fn
-        super(_PerTrialSyncerCallback, self).__init__(None)
-
-    def _create_trial_syncer(self, trial: "Trial"):
-        sync_fn = self._get_sync_fn(trial)
-        return get_node_syncer(
-            trial.logdir, remote_dir=trial.logdir, sync_function=sync_fn
-        )
-
-
-@pytest.fixture
-def start_connected_cluster():
-    # Start the Ray processes.
-    cluster = _start_new_cluster()
-    os.environ["TUNE_STATE_REFRESH_PERIOD"] = "0.1"
-    yield cluster
-    # The code after the yield will run as teardown code.
-    ray.shutdown()
-    cluster.shutdown()
-
-
-@pytest.fixture
-def start_connected_emptyhead_cluster():
-    """Starts head with no resources."""
-    cluster = Cluster(
-        initialize_head=True,
-        connect=True,
-        head_node_args={
-            "num_cpus": 0,
-            "_system_config": {"num_heartbeats_timeout": 10},
-        },
-    )
-    # Pytest doesn't play nicely with imports
-    _register_all()
-    register_trainable("__fake_remote", MockRemoteTrainer)
-    register_trainable("__fake_durable", MockDurableTrainer)
-    os.environ["TUNE_STATE_REFRESH_PERIOD"] = "0.1"
-    yield cluster
-    # The code after the yield will run as teardown code.
-    ray.shutdown()
-    cluster.shutdown()
-
-
-def test_counting_resources(start_connected_cluster):
-    """Tests that Tune accounting is consistent with actual cluster."""
-
-    cluster = start_connected_cluster
-    nodes = []
-    assert ray.cluster_resources()["CPU"] == 1
-    runner = TrialRunner(BasicVariantGenerator())
-    kwargs = {"stopping_criterion": {"training_iteration": 10}}
-
-    trials = [Trial("__fake", **kwargs), Trial("__fake", **kwargs)]
-    for t in trials:
-        runner.add_trial(t)
-
-    runner.step()
-    running_trials = _get_running_trials(runner)
-    assert len(running_trials) == 1
-    assert _check_trial_running(running_trials[0])
-    assert ray.available_resources().get("CPU", 0) == 0
-    nodes += [cluster.add_node(num_cpus=1)]
-    cluster.wait_for_nodes()
-    assert ray.cluster_resources()["CPU"] == 2
-    cluster.remove_node(nodes.pop())
-    cluster.wait_for_nodes()
-    assert ray.cluster_resources()["CPU"] == 1
-    runner.step()
-    # Only 1 trial can be running due to resource limitation.
-    assert sum(t.status == Trial.RUNNING for t in runner.get_trials()) == 1
-
-    for i in range(5):
-        nodes += [cluster.add_node(num_cpus=1)]
-    cluster.wait_for_nodes()
-    assert ray.cluster_resources()["CPU"] == 6
-
-    # This is to make sure that pg is ready for the previous pending trial,
-    # so that when runner.step() is called next, the trial can be started in
-    # the same event loop.
-    time.sleep(5)
-    runner.step()
-    assert sum(t.status == Trial.RUNNING for t in runner.get_trials()) == 2
-
-
-def test_trial_processed_after_node_failure(start_connected_emptyhead_cluster):
-    """Tests that Tune processes a trial as failed if its node died."""
-    cluster = start_connected_emptyhead_cluster
-    node = cluster.add_node(num_cpus=1)
-    cluster.wait_for_nodes()
-
-    runner = TrialRunner(BasicVariantGenerator())
-    mock_process_failure = MagicMock(side_effect=runner._process_trial_failure)
-    runner._process_trial_failure = mock_process_failure
-
-    runner.add_trial(Trial("__fake"))
-    runner.step()
-    runner.step()
-    assert not mock_process_failure.called
-
-    cluster.remove_node(node)
-    runner.step()
-    if not mock_process_failure.called:
-        runner.step()
-    assert mock_process_failure.called
-
-
-def test_remove_node_before_result(start_connected_emptyhead_cluster):
-    """Tune continues when node is removed before trial returns."""
-    cluster = start_connected_emptyhead_cluster
-    node = cluster.add_node(num_cpus=1)
-    cluster.wait_for_nodes()
-
-    runner = TrialRunner(BasicVariantGenerator())
-    kwargs = {
-        "stopping_criterion": {"training_iteration": 3},
-        "checkpoint_freq": 2,
-        "max_failures": 2,
-    }
-    trial = Trial("__fake", **kwargs)
-    runner.add_trial(trial)
-
-    runner.step()  # Start trial, call _train once
-    running_trials = _get_running_trials(runner)
-    assert len(running_trials) == 1
-    assert _check_trial_running(running_trials[0])
-    assert not trial.has_reported_at_least_once
-    assert trial.status == Trial.RUNNING
-    cluster.remove_node(node)
-    cluster.add_node(num_cpus=1)
-    cluster.wait_for_nodes()
-    assert ray.cluster_resources()["CPU"] == 1
-
-    # Process result: fetch data, invoke _train again
-    runner.step()
-    assert trial.last_result.get("training_iteration") == 1
-
-    # Process result: discover failure, recover, _train (from scratch)
-    runner.step()
-
-    runner.step()  # Process result, invoke _train
-    assert trial.last_result.get("training_iteration") == 1
-    runner.step()  # Process result, invoke _save
-    assert trial.last_result.get("training_iteration") == 2
-    # process save, invoke _train
-    runner.step()
-    # process result
-    runner.step()
-    assert trial.status == Trial.TERMINATED
-
-    with pytest.raises(TuneError):
-        runner.step()
-
-
-@pytest.mark.parametrize("trainable_id", ["__fake", "__fake_durable"])
-def test_trial_migration(start_connected_emptyhead_cluster, trainable_id):
-    """Removing a node while cluster has space should migrate trial.
-
-    The trial state should also be consistent with the checkpoint.
-    """
-    cluster = start_connected_emptyhead_cluster
-    node = cluster.add_node(num_cpus=1)
-    cluster.wait_for_nodes()
-
-    syncer_callback = _PerTrialSyncerCallback(
-        lambda trial: trial.trainable_name == "__fake"
-    )
-    runner = TrialRunner(BasicVariantGenerator(), callbacks=[syncer_callback])
-    kwargs = {
-        "stopping_criterion": {"training_iteration": 4},
-        "checkpoint_freq": 2,
-        "max_failures": 2,
-    }
-
-    if trainable_id == "__fake_durable":
-        kwargs["remote_checkpoint_dir"] = MOCK_REMOTE_DIR
-
-    # Test recovery of trial that hasn't been checkpointed
-    t = Trial(trainable_id, **kwargs)
-    runner.add_trial(t)
-    runner.step()  # Start trial
-    runner.step()  # Process result
-    assert t.last_result
-    node2 = cluster.add_node(num_cpus=1)
-    cluster.remove_node(node)
-    cluster.wait_for_nodes()
-    # TODO(ujvl): Node failure does not propagate until a step after it
-    #  actually should. This is possibly a problem with `Cluster`.
-    runner.step()
-    runner.step()  # Recovery step
-
-    # TODO(rliaw): This assertion is not critical but will not pass
-    #   because checkpoint handling is messy and should be refactored
-    #   rather than hotfixed.
-    # assert t.last_result is None, "Trial result not restored correctly."
-
-    # Process result (x2), process save, process result (x2), process save
-    for _ in range(6):
-        runner.step()
-
-    assert t.status == Trial.TERMINATED, runner.debug_string()
-
-    # Test recovery of trial that has been checkpointed
-    t2 = Trial(trainable_id, **kwargs)
-    runner.add_trial(t2)
-    # Start trial, process result (x2), process save
-    for _ in range(4):
-        runner.step()
-    assert t2.has_checkpoint()
-    node3 = cluster.add_node(num_cpus=1)
-    cluster.remove_node(node2)
-    cluster.wait_for_nodes()
-    runner.step()  # Process result 3 + start and fail 4 result
-    runner.step()  # Dispatch restore
-    runner.step()  # Process restore
-    runner.step()  # Process result 5
-    if t2.status != Trial.TERMINATED:
-        runner.step()  # Process result 6, dispatch save
-        runner.step()  # Process save
-    assert t2.status == Trial.TERMINATED, runner.debug_string()
-
-    # Test recovery of trial that won't be checkpointed
-    kwargs = {
-        "stopping_criterion": {"training_iteration": 3},
-    }
-
-    if trainable_id == "__fake_durable":
-        kwargs["remote_checkpoint_dir"] = MOCK_REMOTE_DIR
-
-    t3 = Trial(trainable_id, **kwargs)
-    runner.add_trial(t3)
-    runner.step()  # Start trial
-    runner.step()  # Process result 1
-    cluster.add_node(num_cpus=1)
-    cluster.remove_node(node3)
-    cluster.wait_for_nodes()
-    runner.step()  # Error handling step
-    if t3.status != Trial.ERROR:
-        runner.step()
-    assert t3.status == Trial.ERROR, runner.debug_string()
-
-    with pytest.raises(TuneError):
-        runner.step()
-
-
-@pytest.mark.parametrize("trainable_id", ["__fake", "__fake_durable"])
-def test_trial_requeue(start_connected_emptyhead_cluster, trainable_id):
-    """Removing a node in full cluster causes Trial to be requeued."""
-    os.environ["TUNE_MAX_PENDING_TRIALS_PG"] = "1"
-
-    cluster = start_connected_emptyhead_cluster
-    node = cluster.add_node(num_cpus=1)
-    cluster.wait_for_nodes()
-
-    syncer_callback = _PerTrialSyncerCallback(
-        lambda trial: trial.trainable_name == "__fake"
-    )
-    runner = TrialRunner(BasicVariantGenerator(), callbacks=[syncer_callback])  # noqa
-    kwargs = {
-        "stopping_criterion": {"training_iteration": 5},
-        "checkpoint_freq": 1,
-        "max_failures": 1,
-    }
-
-    if trainable_id == "__fake_durable":
-        kwargs["remote_checkpoint_dir"] = MOCK_REMOTE_DIR
-
-    trials = [Trial(trainable_id, **kwargs), Trial(trainable_id, **kwargs)]
-    for t in trials:
-        runner.add_trial(t)
-
-    runner.step()  # Start trial
-    runner.step()  # Process result, dispatch save
-    runner.step()  # Process save
-
-    running_trials = _get_running_trials(runner)
-    assert len(running_trials) == 1
-    assert _check_trial_running(running_trials[0])
-    cluster.remove_node(node)
-    cluster.wait_for_nodes()
-    time.sleep(0.1)  # Sleep so that next step() refreshes cluster resources
-    runner.step()  # Process result, dispatch save
-    runner.step()  # Process save (detect error), requeue trial
-    assert all(t.status == Trial.PENDING for t in trials), runner.debug_string()
-
-
-@pytest.mark.parametrize("trainable_id", ["__fake_remote", "__fake_durable"])
-def test_migration_checkpoint_removal(start_connected_emptyhead_cluster, trainable_id):
-    """Test checks that trial restarts if checkpoint is lost w/ node fail."""
-    cluster = start_connected_emptyhead_cluster
-    node = cluster.add_node(num_cpus=1)
-    cluster.wait_for_nodes()
-
-    class _SyncerCallback(SyncerCallback):
-        def _create_trial_syncer(self, trial: "Trial"):
-            client = mock_storage_client()
-            return MockNodeSyncer(trial.logdir, trial.logdir, client)
-
-    syncer_callback = _SyncerCallback(None)
-    runner = TrialRunner(BasicVariantGenerator(), callbacks=[syncer_callback])
-    kwargs = {
-        "stopping_criterion": {"training_iteration": 4},
-        "checkpoint_freq": 2,
-        "max_failures": 2,
-    }
-
-    if trainable_id == "__fake_durable":
-        kwargs["remote_checkpoint_dir"] = MOCK_REMOTE_DIR
-
-    # The following patches only affect __fake_remote.
-    def hide_remote_path(path_function):
-        def hidden_path_func(checkpoint_path):
-            """Converts back to local path first."""
-            if MOCK_REMOTE_DIR in checkpoint_path:
-                checkpoint_path = checkpoint_path[len(MOCK_REMOTE_DIR) :]
-                checkpoint_path = os.path.join("/", checkpoint_path)
-            return path_function(checkpoint_path)
-
-        return hidden_path_func
-
-    trainable_util = "ray.tune.ray_trial_executor.TrainableUtil"
-    _find_ckpt = trainable_util + ".find_checkpoint_dir"
-    find_func = TrainableUtil.find_checkpoint_dir
-    _pickle_ckpt = trainable_util + ".pickle_checkpoint"
-    pickle_func = TrainableUtil.pickle_checkpoint
-
-    with patch(_find_ckpt) as mock_find, patch(_pickle_ckpt) as mock_pkl_ckpt:
-        # __fake_remote trainables save to a separate "remote" directory.
-        # TrainableUtil will not check this path unless we mock it.
-        mock_find.side_effect = hide_remote_path(find_func)
-        mock_pkl_ckpt.side_effect = hide_remote_path(pickle_func)
-
-        # Test recovery of trial that has been checkpointed
-        t1 = Trial(trainable_id, **kwargs)
-        runner.add_trial(t1)
-
-        # Start trial, process result (x2), process save
-        for _ in range(4):
-            runner.step()
-        assert t1.has_checkpoint()
-
-        cluster.add_node(num_cpus=1)
-        cluster.remove_node(node)
-        cluster.wait_for_nodes()
-        shutil.rmtree(os.path.dirname(t1.checkpoint.value))
-        runner.step()  # Collect result 3, kick off + fail result 4
-        runner.step()  # Dispatch restore
-        runner.step()  # Process restore + step 4
-        for _ in range(3):
-            if t1.status != Trial.TERMINATED:
-                runner.step()
-    assert t1.status == Trial.TERMINATED, runner.debug_string()
-
-
-@pytest.mark.skip(reason="Not very consistent.")
-@pytest.mark.parametrize("trainable_id", ["__fake", "__fake_durable"])
-def test_cluster_down_simple(start_connected_cluster, tmpdir, trainable_id):
-    """Tests that TrialRunner save/restore works on cluster shutdown."""
-    cluster = start_connected_cluster
-    cluster.add_node(num_cpus=1)
-    cluster.wait_for_nodes()
-
-    dirpath = str(tmpdir)
-    syncer_callback = _PerTrialSyncerCallback(
-        lambda trial: trial.trainable_name == "__fake"
-    )
-    runner = TrialRunner(
-        local_checkpoint_dir=dirpath, checkpoint_period=0, callbacks=[syncer_callback]
-    )
-    kwargs = {
-        "stopping_criterion": {"training_iteration": 2},
-        "checkpoint_freq": 1,
-        "max_failures": 1,
-    }
-
-    if trainable_id == "__fake_durable":
-        kwargs["remote_checkpoint_dir"] = MOCK_REMOTE_DIR
-
-    trials = [Trial(trainable_id, **kwargs), Trial(trainable_id, **kwargs)]
-    for t in trials:
-        runner.add_trial(t)
-
-    # Start trial (x2), process result, process save
-    for _ in range(4):
-        runner.step()
-    assert all(t.status == Trial.RUNNING for t in runner.get_trials())
-    runner.checkpoint()
-
-    ray.shutdown()
-    cluster.shutdown()
-
-    cluster = _start_new_cluster()
-    runner = TrialRunner(resume="LOCAL", local_checkpoint_dir=dirpath)
-    # Start trial, process restore, process result, process save
-    for _ in range(4):
-        runner.step()
-
-    # Start trial 2, process result, process save, process result, process save
-    for i in range(5):
-        runner.step()
-
-    with pytest.raises(TuneError):
-        runner.step()
-
-    assert all(t.status == Trial.TERMINATED for t in runner.get_trials())
-    ray.shutdown()
-    cluster.shutdown()
-
-
-@pytest.mark.parametrize("trainable_id", ["__fake", "__fake_durable"])
-def test_cluster_down_full(start_connected_cluster, tmpdir, trainable_id):
-    """Tests that run_experiment restoring works on cluster shutdown."""
-    cluster = start_connected_cluster
-    dirpath = str(tmpdir)
-
-    use_default_sync = trainable_id == "__fake"
-    from ray.tune.result import DEFAULT_RESULTS_DIR
-
-    local_dir = DEFAULT_RESULTS_DIR
-    upload_dir = None if use_default_sync else MOCK_REMOTE_DIR
-
-    base_dict = dict(
-        run=trainable_id,
-        stop=dict(training_iteration=3),
-        local_dir=local_dir,
-        sync_config=dict(upload_dir=upload_dir, syncer=use_default_sync),
-    )
-
-    exp1_args = base_dict
-    exp2_args = dict(base_dict.items(), local_dir=dirpath, checkpoint_freq=1)
-    exp3_args = dict(base_dict.items(), config=dict(mock_error=True))
-    exp4_args = dict(base_dict.items(), config=dict(mock_error=True), checkpoint_freq=1)
-
-    all_experiments = {
-        "exp1": exp1_args,
-        "exp2": exp2_args,
-        "exp3": exp3_args,
-        "exp4": exp4_args,
-    }
-
-    mock_get_client = "ray.tune.trial_runner.get_cloud_syncer"
-    with patch(mock_get_client) as mock_get_cloud_syncer:
-        mock_syncer = CloudSyncer(local_dir, upload_dir, mock_storage_client())
-        mock_get_cloud_syncer.return_value = mock_syncer
-
-        tune.run_experiments(all_experiments, raise_on_failed_trial=False)
-
-        ray.shutdown()
-        cluster.shutdown()
-        cluster = _start_new_cluster()
-
-        trials = tune.run_experiments(
-            all_experiments, resume=True, raise_on_failed_trial=False
-        )
-
-    assert len(trials) == 4
-    assert all(t.status in [Trial.TERMINATED, Trial.ERROR] for t in trials)
-    ray.shutdown()
-    cluster.shutdown()
-
-
-@pytest.mark.skip(reason="Not very consistent.")
-def test_cluster_rllib_restore(start_connected_cluster, tmpdir):
-    cluster = start_connected_cluster
-    dirpath = str(tmpdir)
-    script = """
-import time
-import ray
-from ray import tune
-
-ray.init(address="{address}")
-
-
-tune.run(
-    "PG",
-    name="experiment",
-    config=dict(env="CartPole-v1", framework="tf"),
-    stop=dict(training_iteration=10),
-    local_dir="{checkpoint_dir}",
-    checkpoint_freq=1,
-    max_failures=1,
-    dict(experiment=kwargs),
-    raise_on_failed_trial=False)
-""".format(
-        address=cluster.address, checkpoint_dir=dirpath
-    )
-    run_string_as_driver_nonblocking(script)
-    # Wait until the right checkpoint is saved.
-    # The trainable returns every 0.5 seconds, so this should not miss
-    # the checkpoint.
-    local_checkpoint_dir = os.path.join(dirpath, "experiment")
-    for i in range(100):
-        if TrialRunner.checkpoint_exists(local_checkpoint_dir):
-            # Inspect the internal trialrunner
-            runner = TrialRunner(
-                resume="LOCAL", local_checkpoint_dir=local_checkpoint_dir
-            )
-            trials = runner.get_trials()
-            last_res = trials[0].last_result
-            if last_res and last_res.get("training_iteration"):
-                break
-        time.sleep(0.3)
-
-    if not TrialRunner.checkpoint_exists(local_checkpoint_dir):
-        raise RuntimeError("Checkpoint file didn't appear.")
-
-    ray.shutdown()
-    cluster.shutdown()
-    cluster = _start_new_cluster()
-    cluster.wait_for_nodes()
-
-    # Restore properly from checkpoint
-    trials2 = tune.run_experiments(
-        {
-            "experiment": {
-                "run": "PG",
-                "checkpoint_freq": 1,
-                "local_dir": dirpath,
-            }
-        },
-        resume=True,
-    )
-    assert all(t.status == Trial.TERMINATED for t in trials2)
-    ray.shutdown()
-    cluster.shutdown()
-
-
-# TODO(ujvl): Fix test.
-@pytest.mark.skip(reason="Not very consistent.")
-def test_cluster_interrupt(start_connected_cluster, tmpdir):
-    """Tests run_experiment on cluster shutdown with actual interrupt.
-
-    This is an end-to-end test.
-    """
-    cluster = start_connected_cluster
-    dirpath = str(tmpdir)
-
-    # Needs to be in scope for pytest
-    class _Mock(tune.Trainable):
-        """Finishes on the 4th iteration."""
-
-        def setup(self, config):
-            self.state = {"hi": 0}
-
-        def step(self):
-            self.state["hi"] += 1
-            time.sleep(0.5)
-            return {"done": self.state["hi"] >= 4}
-
-        def save_checkpoint(self, path):
-            return self.state
-
-        def load_checkpoint(self, state):
-            self.state = state
-
-    # Removes indent from class.
-    reformatted = "\n".join(
-        line[4:] if len(line) else line for line in inspect.getsource(_Mock).split("\n")
-    )
-
-    script = """
-import os
-import time
-import ray
-from ray import tune
-
-os.environ["TUNE_GLOBAL_CHECKPOINT_S"] = "0"
-
-ray.init(address="{address}")
-
-{fail_class_code}
-
-tune.run(
-    {fail_class},
-    name="experiment",
-    stop=dict(training_iteration=5),
-    local_dir="{checkpoint_dir}",
-    checkpoint_freq=1,
-    max_failures=1,
-    raise_on_failed_trial=False)
-""".format(
-        address=cluster.address,
-        checkpoint_dir=dirpath,
-        fail_class_code=reformatted,
-        fail_class=_Mock.__name__,
-    )
-    run_string_as_driver_nonblocking(script)
-
-    # Wait until the right checkpoint is saved.
-    # The trainable returns every 0.5 seconds, so this should not miss
-    # the checkpoint.
-    local_checkpoint_dir = os.path.join(dirpath, "experiment")
-    for i in range(50):
-        if TrialRunner.checkpoint_exists(local_checkpoint_dir):
-            # Inspect the internal trialrunner
-            runner = TrialRunner(
-                resume="LOCAL", local_checkpoint_dir=local_checkpoint_dir
-            )
-            trials = runner.get_trials()
-            last_res = trials[0].last_result
-            if last_res and last_res.get("training_iteration") == 3:
-                break
-        time.sleep(0.2)
-
-    if not TrialRunner.checkpoint_exists(local_checkpoint_dir):
-        raise RuntimeError("Checkpoint file didn't appear.")
-
-    ray.shutdown()
-    cluster.shutdown()
-    cluster = _start_new_cluster()
-    Experiment.register_if_needed(_Mock)
-
-    # Inspect the internal trialrunner
-    runner = TrialRunner(resume="LOCAL", local_checkpoint_dir=local_checkpoint_dir)
-    trials = runner.get_trials()
-    assert trials[0].last_result["training_iteration"] == 3
-    assert trials[0].status == Trial.PENDING
-
-    # Restore properly from checkpoint
-    trials2 = tune.run_experiments(
-        {"experiment": {"run": _Mock, "local_dir": dirpath, "checkpoint_freq": 1}},
-        resume=True,
-        raise_on_failed_trial=False,
-    )
-    assert all(t.status == Trial.TERMINATED for t in trials2)
-    assert {t.trial_id for t in trials2} == {t.trial_id for t in trials}
-    ray.shutdown()
-    cluster.shutdown()
-
-
-if __name__ == "__main__":
-    import pytest
-
-    sys.exit(pytest.main(["-v", __file__]))
-=======
-import inspect
-import time
-import os
-
-import pytest
-import shutil
-import sys
-from unittest.mock import MagicMock, patch
-
-from typing import Callable, Union
-
-import ray
-from ray import tune
-from ray.rllib import _register_all
-from ray.cluster_utils import Cluster
-from ray._private.test_utils import run_string_as_driver_nonblocking
-from ray.tune import register_trainable
-from ray.tune.experiment import Experiment
-from ray.tune.error import TuneError
-from ray.tune.suggest import BasicVariantGenerator
-from ray.tune.syncer import CloudSyncer, SyncerCallback, get_node_syncer
-from ray.tune.utils.trainable import TrainableUtil
-from ray.tune.trial import Trial
-from ray.tune.trial_runner import TrialRunner
-from ray.tune.utils.mock import (
-    MockDurableTrainer,
-    MockRemoteTrainer,
-    MockNodeSyncer,
-    mock_storage_client,
-    MOCK_REMOTE_DIR,
-)
-
-# Wait up to five seconds for placement groups when starting a trial
-os.environ["TUNE_PLACEMENT_GROUP_WAIT_S"] = "5"
-# Block for results even when placement groups are pending
-os.environ["TUNE_TRIAL_STARTUP_GRACE_PERIOD"] = "0"
-os.environ["TUNE_TRIAL_RESULT_WAIT_TIME_S"] = "9999"
-
-
-def _check_trial_running(trial):
-    if trial.runner:
-        ray.get(trial.runner.get_info.remote())
-        return True
-    return False
-
-
-def _get_running_trials(runner):
-    return [t for t in runner.get_live_trials() if t.status == Trial.RUNNING]
-
-
-def _start_new_cluster():
-    cluster = Cluster(
-        initialize_head=True,
-        connect=True,
-        head_node_args={
-            "num_cpus": 1,
-            "_system_config": {"num_heartbeats_timeout": 10},
-        },
-    )
-    # Pytest doesn't play nicely with imports
-    register_trainable("__fake_remote", MockRemoteTrainer)
-    register_trainable("__fake_durable", MockDurableTrainer)
-    _register_all()
-    return cluster
-
-
-class _PerTrialSyncerCallback(SyncerCallback):
-    def __init__(self, get_sync_fn: Callable[["Trial"], Union[None, bool, Callable]]):
-        self._get_sync_fn = get_sync_fn
-        super(_PerTrialSyncerCallback, self).__init__(None)
-
-    def _create_trial_syncer(self, trial: "Trial"):
-        sync_fn = self._get_sync_fn(trial)
-        return get_node_syncer(
-            trial.logdir, remote_dir=trial.logdir, sync_function=sync_fn
-        )
-
-
-@pytest.fixture
-def start_connected_cluster():
-    # Start the Ray processes.
-    cluster = _start_new_cluster()
-    os.environ["TUNE_STATE_REFRESH_PERIOD"] = "0.1"
-    yield cluster
-    # The code after the yield will run as teardown code.
-    ray.shutdown()
-    cluster.shutdown()
-
-
-@pytest.fixture
-def start_connected_emptyhead_cluster():
-    """Starts head with no resources."""
-    cluster = Cluster(
-        initialize_head=True,
-        connect=True,
-        head_node_args={
-            "num_cpus": 0,
-            "_system_config": {"num_heartbeats_timeout": 10},
-        },
-    )
-    # Pytest doesn't play nicely with imports
-    _register_all()
-    register_trainable("__fake_remote", MockRemoteTrainer)
-    register_trainable("__fake_durable", MockDurableTrainer)
-    os.environ["TUNE_STATE_REFRESH_PERIOD"] = "0.1"
-    yield cluster
-    # The code after the yield will run as teardown code.
-    ray.shutdown()
-    cluster.shutdown()
-
-
-def test_counting_resources(start_connected_cluster):
-    """Tests that Tune accounting is consistent with actual cluster."""
-
-    cluster = start_connected_cluster
-    nodes = []
-    assert ray.cluster_resources()["CPU"] == 1
-    runner = TrialRunner(BasicVariantGenerator())
-    kwargs = {"stopping_criterion": {"training_iteration": 10}}
-
-    trials = [Trial("__fake", **kwargs), Trial("__fake", **kwargs)]
-    for t in trials:
-        runner.add_trial(t)
-
-    runner.step()
-    running_trials = _get_running_trials(runner)
-    assert len(running_trials) == 1
-    assert _check_trial_running(running_trials[0])
-    assert ray.available_resources().get("CPU", 0) == 0
-    nodes += [cluster.add_node(num_cpus=1)]
-    cluster.wait_for_nodes()
-    assert ray.cluster_resources()["CPU"] == 2
-    cluster.remove_node(nodes.pop())
-    cluster.wait_for_nodes()
-    assert ray.cluster_resources()["CPU"] == 1
-    runner.step()
-    # Only 1 trial can be running due to resource limitation.
-    assert sum(t.status == Trial.RUNNING for t in runner.get_trials()) == 1
-
-    for i in range(5):
-        nodes += [cluster.add_node(num_cpus=1)]
-    cluster.wait_for_nodes()
-    assert ray.cluster_resources()["CPU"] == 6
-
-    # This is to make sure that pg is ready for the previous pending trial,
-    # so that when runner.step() is called next, the trial can be started in
-    # the same event loop.
-    time.sleep(5)
-    runner.step()
-    assert sum(t.status == Trial.RUNNING for t in runner.get_trials()) == 2
-
-
-def test_trial_processed_after_node_failure(start_connected_emptyhead_cluster):
-    """Tests that Tune processes a trial as failed if its node died."""
-    cluster = start_connected_emptyhead_cluster
-    node = cluster.add_node(num_cpus=1)
-    cluster.wait_for_nodes()
-
-    runner = TrialRunner(BasicVariantGenerator())
-    mock_process_failure = MagicMock(side_effect=runner._process_trial_failure)
-    runner._process_trial_failure = mock_process_failure
-
-    runner.add_trial(Trial("__fake"))
-    runner.step()
-    runner.step()
-    assert not mock_process_failure.called
-
-    cluster.remove_node(node)
-    runner.step()
-    if not mock_process_failure.called:
-        runner.step()
-    assert mock_process_failure.called
-
-
-def test_remove_node_before_result(start_connected_emptyhead_cluster):
-    """Tune continues when node is removed before trial returns."""
-    cluster = start_connected_emptyhead_cluster
-    node = cluster.add_node(num_cpus=1)
-    cluster.wait_for_nodes()
-
-    runner = TrialRunner(BasicVariantGenerator())
-    kwargs = {
-        "stopping_criterion": {"training_iteration": 3},
-        "checkpoint_freq": 2,
-        "max_failures": 2,
-    }
-    trial = Trial("__fake", **kwargs)
-    runner.add_trial(trial)
-
-    runner.step()  # Start trial, call _train once
-    running_trials = _get_running_trials(runner)
-    assert len(running_trials) == 1
-    assert _check_trial_running(running_trials[0])
-    assert not trial.has_reported_at_least_once
-    assert trial.status == Trial.RUNNING
-    cluster.remove_node(node)
-    cluster.add_node(num_cpus=1)
-    cluster.wait_for_nodes()
-    assert ray.cluster_resources()["CPU"] == 1
-
-    # Process result: fetch data, invoke _train again
-    runner.step()
-    assert trial.last_result.get("training_iteration") == 1
-
-    # Process result: discover failure, recover, _train (from scratch)
-    runner.step()
-
-    runner.step()  # Process result, invoke _train
-    assert trial.last_result.get("training_iteration") == 1
-    runner.step()  # Process result, invoke _save
-    assert trial.last_result.get("training_iteration") == 2
-    # process save, invoke _train
-    runner.step()
-    # process result
-    runner.step()
-    assert trial.status == Trial.TERMINATED
-
-    with pytest.raises(TuneError):
-        runner.step()
-
-
-@pytest.mark.parametrize("trainable_id", ["__fake", "__fake_durable"])
-def test_trial_migration(start_connected_emptyhead_cluster, trainable_id):
-    """Removing a node while cluster has space should migrate trial.
-
-    The trial state should also be consistent with the checkpoint.
-    """
-    cluster = start_connected_emptyhead_cluster
-    node = cluster.add_node(num_cpus=1)
-    cluster.wait_for_nodes()
-
-    syncer_callback = _PerTrialSyncerCallback(
-        lambda trial: trial.trainable_name == "__fake"
-    )
-    runner = TrialRunner(BasicVariantGenerator(), callbacks=[syncer_callback])
-    kwargs = {
-        "stopping_criterion": {"training_iteration": 4},
-        "checkpoint_freq": 2,
-        "max_failures": 2,
-    }
-
-    if trainable_id == "__fake_durable":
-        kwargs["remote_checkpoint_dir"] = MOCK_REMOTE_DIR
-
-    # Test recovery of trial that hasn't been checkpointed
-    t = Trial(trainable_id, **kwargs)
-    runner.add_trial(t)
-    runner.step()  # Start trial
-    runner.step()  # Process result
-    assert t.last_result
-    node2 = cluster.add_node(num_cpus=1)
-    cluster.remove_node(node)
-    cluster.wait_for_nodes()
-    # TODO(ujvl): Node failure does not propagate until a step after it
-    #  actually should. This is possibly a problem with `Cluster`.
-    runner.step()
-    runner.step()  # Recovery step
-
-    # TODO(rliaw): This assertion is not critical but will not pass
-    #   because checkpoint handling is messy and should be refactored
-    #   rather than hotfixed.
-    # assert t.last_result is None, "Trial result not restored correctly."
-
-    # Process result (x2), process save, process result (x2), process save
-    for _ in range(6):
-        runner.step()
-
-    assert t.status == Trial.TERMINATED, runner.debug_string()
-
-    # Test recovery of trial that has been checkpointed
-    t2 = Trial(trainable_id, **kwargs)
-    runner.add_trial(t2)
-    # Start trial, process result (x2), process save
-    for _ in range(4):
-        runner.step()
-    assert t2.has_checkpoint()
-    node3 = cluster.add_node(num_cpus=1)
-    cluster.remove_node(node2)
-    cluster.wait_for_nodes()
-    runner.step()  # Process result 3 + start and fail 4 result
-    runner.step()  # Dispatch restore
-    runner.step()  # Process restore
-    runner.step()  # Process result 5
-    if t2.status != Trial.TERMINATED:
-        runner.step()  # Process result 6, dispatch save
-        runner.step()  # Process save
-    assert t2.status == Trial.TERMINATED, runner.debug_string()
-
-    # Test recovery of trial that won't be checkpointed
-    kwargs = {
-        "stopping_criterion": {"training_iteration": 3},
-    }
-
-    if trainable_id == "__fake_durable":
-        kwargs["remote_checkpoint_dir"] = MOCK_REMOTE_DIR
-
-    t3 = Trial(trainable_id, **kwargs)
-    runner.add_trial(t3)
-    runner.step()  # Start trial
-    runner.step()  # Process result 1
-    cluster.add_node(num_cpus=1)
-    cluster.remove_node(node3)
-    cluster.wait_for_nodes()
-    runner.step()  # Error handling step
-    if t3.status != Trial.ERROR:
-        runner.step()
-    assert t3.status == Trial.ERROR, runner.debug_string()
-
-    with pytest.raises(TuneError):
-        runner.step()
-
-
-@pytest.mark.parametrize("trainable_id", ["__fake", "__fake_durable"])
-def test_trial_requeue(start_connected_emptyhead_cluster, trainable_id):
-    """Removing a node in full cluster causes Trial to be requeued."""
-    os.environ["TUNE_MAX_PENDING_TRIALS_PG"] = "1"
-
-    cluster = start_connected_emptyhead_cluster
-    node = cluster.add_node(num_cpus=1)
-    cluster.wait_for_nodes()
-
-    syncer_callback = _PerTrialSyncerCallback(
-        lambda trial: trial.trainable_name == "__fake"
-    )
-    runner = TrialRunner(BasicVariantGenerator(), callbacks=[syncer_callback])  # noqa
-    kwargs = {
-        "stopping_criterion": {"training_iteration": 5},
-        "checkpoint_freq": 1,
-        "max_failures": 1,
-    }
-
-    if trainable_id == "__fake_durable":
-        kwargs["remote_checkpoint_dir"] = MOCK_REMOTE_DIR
-
-    trials = [Trial(trainable_id, **kwargs), Trial(trainable_id, **kwargs)]
-    for t in trials:
-        runner.add_trial(t)
-
-    runner.step()  # Start trial
-    runner.step()  # Process result, dispatch save
-    runner.step()  # Process save
-
-    running_trials = _get_running_trials(runner)
-    assert len(running_trials) == 1
-    assert _check_trial_running(running_trials[0])
-    cluster.remove_node(node)
-    cluster.wait_for_nodes()
-    time.sleep(0.1)  # Sleep so that next step() refreshes cluster resources
-    runner.step()  # Process result, dispatch save
-    runner.step()  # Process save (detect error), requeue trial
-    assert all(t.status == Trial.PENDING for t in trials), runner.debug_string()
-
-
-@pytest.mark.parametrize("trainable_id", ["__fake_remote", "__fake_durable"])
-def test_migration_checkpoint_removal(start_connected_emptyhead_cluster, trainable_id):
-    """Test checks that trial restarts if checkpoint is lost w/ node fail."""
-    cluster = start_connected_emptyhead_cluster
-    node = cluster.add_node(num_cpus=1)
-    cluster.wait_for_nodes()
-
-    # Only added for fake_remote case.
-    # For durable case, we don't do sync to head.
-    class _SyncerCallback(SyncerCallback):
-        def _create_trial_syncer(self, trial: "Trial"):
-            client = mock_storage_client()
-            return MockNodeSyncer(trial.logdir, trial.logdir, client)
-
-    syncer_callback = (
-        [_SyncerCallback(None)] if trainable_id == "__fake_remote" else None
-    )
-    runner = TrialRunner(BasicVariantGenerator(), callbacks=syncer_callback)
-    kwargs = {
-        "stopping_criterion": {"training_iteration": 4},
-        "checkpoint_freq": 2,
-        "max_failures": 2,
-    }
-
-    if trainable_id == "__fake_durable":
-        kwargs["remote_checkpoint_dir"] = MOCK_REMOTE_DIR
-
-    # The following patches only affect __fake_remote.
-    def hide_remote_path(path_function):
-        def hidden_path_func(checkpoint_path):
-            """Converts back to local path first."""
-            if MOCK_REMOTE_DIR in checkpoint_path:
-                checkpoint_path = checkpoint_path[len(MOCK_REMOTE_DIR) :]
-                checkpoint_path = os.path.join("/", checkpoint_path)
-            return path_function(checkpoint_path)
-
-        return hidden_path_func
-
-    trainable_util = "ray.tune.ray_trial_executor.TrainableUtil"
-    _find_ckpt = trainable_util + ".find_checkpoint_dir"
-    find_func = TrainableUtil.find_checkpoint_dir
-    _pickle_ckpt = trainable_util + ".pickle_checkpoint"
-    pickle_func = TrainableUtil.pickle_checkpoint
-
-    with patch(_find_ckpt) as mock_find, patch(_pickle_ckpt) as mock_pkl_ckpt:
-        # __fake_remote trainables save to a separate "remote" directory.
-        # TrainableUtil will not check this path unless we mock it.
-        mock_find.side_effect = hide_remote_path(find_func)
-        mock_pkl_ckpt.side_effect = hide_remote_path(pickle_func)
-
-        # Test recovery of trial that has been checkpointed
-        t1 = Trial(trainable_id, **kwargs)
-        runner.add_trial(t1)
-
-        # Start trial, process result (x2), process save
-        for _ in range(4):
-            runner.step()
-        assert t1.has_checkpoint()
-
-        cluster.add_node(num_cpus=1)
-        cluster.remove_node(node)
-        cluster.wait_for_nodes()
-        shutil.rmtree(os.path.dirname(t1.checkpoint.value))
-        runner.step()  # Collect result 3, kick off + fail result 4
-        runner.step()  # Dispatch restore
-        runner.step()  # Process restore + step 4
-        for _ in range(3):
-            if t1.status != Trial.TERMINATED:
-                runner.step()
-    assert t1.status == Trial.TERMINATED, runner.debug_string()
-
-
-@pytest.mark.skip(reason="Not very consistent.")
-@pytest.mark.parametrize("trainable_id", ["__fake", "__fake_durable"])
-def test_cluster_down_simple(start_connected_cluster, tmpdir, trainable_id):
-    """Tests that TrialRunner save/restore works on cluster shutdown."""
-    cluster = start_connected_cluster
-    cluster.add_node(num_cpus=1)
-    cluster.wait_for_nodes()
-
-    dirpath = str(tmpdir)
-    syncer_callback = _PerTrialSyncerCallback(
-        lambda trial: trial.trainable_name == "__fake"
-    )
-    runner = TrialRunner(
-        local_checkpoint_dir=dirpath, checkpoint_period=0, callbacks=[syncer_callback]
-    )
-    kwargs = {
-        "stopping_criterion": {"training_iteration": 2},
-        "checkpoint_freq": 1,
-        "max_failures": 1,
-    }
-
-    if trainable_id == "__fake_durable":
-        kwargs["remote_checkpoint_dir"] = MOCK_REMOTE_DIR
-
-    trials = [Trial(trainable_id, **kwargs), Trial(trainable_id, **kwargs)]
-    for t in trials:
-        runner.add_trial(t)
-
-    # Start trial (x2), process result, process save
-    for _ in range(4):
-        runner.step()
-    assert all(t.status == Trial.RUNNING for t in runner.get_trials())
-    runner.checkpoint()
-
-    ray.shutdown()
-    cluster.shutdown()
-
-    cluster = _start_new_cluster()
-    runner = TrialRunner(resume="LOCAL", local_checkpoint_dir=dirpath)
-    # Start trial, process restore, process result, process save
-    for _ in range(4):
-        runner.step()
-
-    # Start trial 2, process result, process save, process result, process save
-    for i in range(5):
-        runner.step()
-
-    with pytest.raises(TuneError):
-        runner.step()
-
-    assert all(t.status == Trial.TERMINATED for t in runner.get_trials())
-    ray.shutdown()
-    cluster.shutdown()
-
-
-@pytest.mark.parametrize("trainable_id", ["__fake", "__fake_durable"])
-def test_cluster_down_full(start_connected_cluster, tmpdir, trainable_id):
-    """Tests that run_experiment restoring works on cluster shutdown."""
-    cluster = start_connected_cluster
-    dirpath = str(tmpdir)
-
-    use_default_sync = trainable_id == "__fake"
-    from ray.tune.result import DEFAULT_RESULTS_DIR
-
-    local_dir = DEFAULT_RESULTS_DIR
-    upload_dir = None if use_default_sync else MOCK_REMOTE_DIR
-
-    base_dict = dict(
-        run=trainable_id,
-        stop=dict(training_iteration=3),
-        local_dir=local_dir,
-        sync_config=dict(upload_dir=upload_dir, syncer=use_default_sync),
-    )
-
-    exp1_args = base_dict
-    exp2_args = dict(base_dict.items(), local_dir=dirpath, checkpoint_freq=1)
-    exp3_args = dict(base_dict.items(), config=dict(mock_error=True))
-    exp4_args = dict(base_dict.items(), config=dict(mock_error=True), checkpoint_freq=1)
-
-    all_experiments = {
-        "exp1": exp1_args,
-        "exp2": exp2_args,
-        "exp3": exp3_args,
-        "exp4": exp4_args,
-    }
-
-    mock_get_client = "ray.tune.trial_runner.get_cloud_syncer"
-    with patch(mock_get_client) as mock_get_cloud_syncer:
-        mock_syncer = CloudSyncer(local_dir, upload_dir, mock_storage_client())
-        mock_get_cloud_syncer.return_value = mock_syncer
-
-        tune.run_experiments(all_experiments, raise_on_failed_trial=False)
-
-        ray.shutdown()
-        cluster.shutdown()
-        cluster = _start_new_cluster()
-
-        trials = tune.run_experiments(
-            all_experiments, resume=True, raise_on_failed_trial=False
-        )
-
-    assert len(trials) == 4
-    assert all(t.status in [Trial.TERMINATED, Trial.ERROR] for t in trials)
-    ray.shutdown()
-    cluster.shutdown()
-
-
-@pytest.mark.skip(reason="Not very consistent.")
-def test_cluster_rllib_restore(start_connected_cluster, tmpdir):
-    cluster = start_connected_cluster
-    dirpath = str(tmpdir)
-    script = """
-import time
-import ray
-from ray import tune
-
-ray.init(address="{address}")
-
-
-tune.run(
-    "PG",
-    name="experiment",
-    config=dict(env="CartPole-v1", framework="tf"),
-    stop=dict(training_iteration=10),
-    local_dir="{checkpoint_dir}",
-    checkpoint_freq=1,
-    max_failures=1,
-    dict(experiment=kwargs),
-    raise_on_failed_trial=False)
-""".format(
-        address=cluster.address, checkpoint_dir=dirpath
-    )
-    run_string_as_driver_nonblocking(script)
-    # Wait until the right checkpoint is saved.
-    # The trainable returns every 0.5 seconds, so this should not miss
-    # the checkpoint.
-    local_checkpoint_dir = os.path.join(dirpath, "experiment")
-    for i in range(100):
-        if TrialRunner.checkpoint_exists(local_checkpoint_dir):
-            # Inspect the internal trialrunner
-            runner = TrialRunner(
-                resume="LOCAL", local_checkpoint_dir=local_checkpoint_dir
-            )
-            trials = runner.get_trials()
-            last_res = trials[0].last_result
-            if last_res and last_res.get("training_iteration"):
-                break
-        time.sleep(0.3)
-
-    if not TrialRunner.checkpoint_exists(local_checkpoint_dir):
-        raise RuntimeError("Checkpoint file didn't appear.")
-
-    ray.shutdown()
-    cluster.shutdown()
-    cluster = _start_new_cluster()
-    cluster.wait_for_nodes()
-
-    # Restore properly from checkpoint
-    trials2 = tune.run_experiments(
-        {
-            "experiment": {
-                "run": "PG",
-                "checkpoint_freq": 1,
-                "local_dir": dirpath,
-            }
-        },
-        resume=True,
-    )
-    assert all(t.status == Trial.TERMINATED for t in trials2)
-    ray.shutdown()
-    cluster.shutdown()
-
-
-# TODO(ujvl): Fix test.
-@pytest.mark.skip(reason="Not very consistent.")
-def test_cluster_interrupt(start_connected_cluster, tmpdir):
-    """Tests run_experiment on cluster shutdown with actual interrupt.
-
-    This is an end-to-end test.
-    """
-    cluster = start_connected_cluster
-    dirpath = str(tmpdir)
-
-    # Needs to be in scope for pytest
-    class _Mock(tune.Trainable):
-        """Finishes on the 4th iteration."""
-
-        def setup(self, config):
-            self.state = {"hi": 0}
-
-        def step(self):
-            self.state["hi"] += 1
-            time.sleep(0.5)
-            return {"done": self.state["hi"] >= 4}
-
-        def save_checkpoint(self, path):
-            return self.state
-
-        def load_checkpoint(self, state):
-            self.state = state
-
-    # Removes indent from class.
-    reformatted = "\n".join(
-        line[4:] if len(line) else line for line in inspect.getsource(_Mock).split("\n")
-    )
-
-    script = """
-import os
-import time
-import ray
-from ray import tune
-
-os.environ["TUNE_GLOBAL_CHECKPOINT_S"] = "0"
-
-ray.init(address="{address}")
-
-{fail_class_code}
-
-tune.run(
-    {fail_class},
-    name="experiment",
-    stop=dict(training_iteration=5),
-    local_dir="{checkpoint_dir}",
-    checkpoint_freq=1,
-    max_failures=1,
-    raise_on_failed_trial=False)
-""".format(
-        address=cluster.address,
-        checkpoint_dir=dirpath,
-        fail_class_code=reformatted,
-        fail_class=_Mock.__name__,
-    )
-    run_string_as_driver_nonblocking(script)
-
-    # Wait until the right checkpoint is saved.
-    # The trainable returns every 0.5 seconds, so this should not miss
-    # the checkpoint.
-    local_checkpoint_dir = os.path.join(dirpath, "experiment")
-    for i in range(50):
-        if TrialRunner.checkpoint_exists(local_checkpoint_dir):
-            # Inspect the internal trialrunner
-            runner = TrialRunner(
-                resume="LOCAL", local_checkpoint_dir=local_checkpoint_dir
-            )
-            trials = runner.get_trials()
-            last_res = trials[0].last_result
-            if last_res and last_res.get("training_iteration") == 3:
-                break
-        time.sleep(0.2)
-
-    if not TrialRunner.checkpoint_exists(local_checkpoint_dir):
-        raise RuntimeError("Checkpoint file didn't appear.")
-
-    ray.shutdown()
-    cluster.shutdown()
-    cluster = _start_new_cluster()
-    Experiment.register_if_needed(_Mock)
-
-    # Inspect the internal trialrunner
-    runner = TrialRunner(resume="LOCAL", local_checkpoint_dir=local_checkpoint_dir)
-    trials = runner.get_trials()
-    assert trials[0].last_result["training_iteration"] == 3
-    assert trials[0].status == Trial.PENDING
-
-    # Restore properly from checkpoint
-    trials2 = tune.run_experiments(
-        {"experiment": {"run": _Mock, "local_dir": dirpath, "checkpoint_freq": 1}},
-        resume=True,
-        raise_on_failed_trial=False,
-    )
-    assert all(t.status == Trial.TERMINATED for t in trials2)
-    assert {t.trial_id for t in trials2} == {t.trial_id for t in trials}
-    ray.shutdown()
-    cluster.shutdown()
-
-
-if __name__ == "__main__":
-    import pytest
-
-    sys.exit(pytest.main(["-v", __file__]))
->>>>>>> 19672688
+import inspect
+import time
+import os
+
+import pytest
+import shutil
+import sys
+from unittest.mock import MagicMock, patch
+
+from typing import Callable, Union
+
+import ray
+from ray import tune
+from ray.rllib import _register_all
+from ray.cluster_utils import Cluster
+from ray._private.test_utils import run_string_as_driver_nonblocking
+from ray.tune import register_trainable
+from ray.tune.experiment import Experiment
+from ray.tune.error import TuneError
+from ray.tune.suggest import BasicVariantGenerator
+from ray.tune.syncer import CloudSyncer, SyncerCallback, get_node_syncer
+from ray.tune.utils.trainable import TrainableUtil
+from ray.tune.trial import Trial
+from ray.tune.trial_runner import TrialRunner
+from ray.tune.utils.mock import (
+    MockDurableTrainer,
+    MockRemoteTrainer,
+    MockNodeSyncer,
+    mock_storage_client,
+    MOCK_REMOTE_DIR,
+)
+
+# Wait up to five seconds for placement groups when starting a trial
+os.environ["TUNE_PLACEMENT_GROUP_WAIT_S"] = "5"
+# Block for results even when placement groups are pending
+os.environ["TUNE_TRIAL_STARTUP_GRACE_PERIOD"] = "0"
+os.environ["TUNE_TRIAL_RESULT_WAIT_TIME_S"] = "9999"
+
+
+def _check_trial_running(trial):
+    if trial.runner:
+        ray.get(trial.runner.get_info.remote())
+        return True
+    return False
+
+
+def _get_running_trials(runner):
+    return [t for t in runner.get_live_trials() if t.status == Trial.RUNNING]
+
+
+def _start_new_cluster():
+    cluster = Cluster(
+        initialize_head=True,
+        connect=True,
+        head_node_args={
+            "num_cpus": 1,
+            "_system_config": {"num_heartbeats_timeout": 10},
+        },
+    )
+    # Pytest doesn't play nicely with imports
+    register_trainable("__fake_remote", MockRemoteTrainer)
+    register_trainable("__fake_durable", MockDurableTrainer)
+    _register_all()
+    return cluster
+
+
+class _PerTrialSyncerCallback(SyncerCallback):
+    def __init__(self, get_sync_fn: Callable[["Trial"], Union[None, bool, Callable]]):
+        self._get_sync_fn = get_sync_fn
+        super(_PerTrialSyncerCallback, self).__init__(None)
+
+    def _create_trial_syncer(self, trial: "Trial"):
+        sync_fn = self._get_sync_fn(trial)
+        return get_node_syncer(
+            trial.logdir, remote_dir=trial.logdir, sync_function=sync_fn
+        )
+
+
+@pytest.fixture
+def start_connected_cluster():
+    # Start the Ray processes.
+    cluster = _start_new_cluster()
+    os.environ["TUNE_STATE_REFRESH_PERIOD"] = "0.1"
+    yield cluster
+    # The code after the yield will run as teardown code.
+    ray.shutdown()
+    cluster.shutdown()
+
+
+@pytest.fixture
+def start_connected_emptyhead_cluster():
+    """Starts head with no resources."""
+    cluster = Cluster(
+        initialize_head=True,
+        connect=True,
+        head_node_args={
+            "num_cpus": 0,
+            "_system_config": {"num_heartbeats_timeout": 10},
+        },
+    )
+    # Pytest doesn't play nicely with imports
+    _register_all()
+    register_trainable("__fake_remote", MockRemoteTrainer)
+    register_trainable("__fake_durable", MockDurableTrainer)
+    os.environ["TUNE_STATE_REFRESH_PERIOD"] = "0.1"
+    yield cluster
+    # The code after the yield will run as teardown code.
+    ray.shutdown()
+    cluster.shutdown()
+
+
+def test_counting_resources(start_connected_cluster):
+    """Tests that Tune accounting is consistent with actual cluster."""
+
+    cluster = start_connected_cluster
+    nodes = []
+    assert ray.cluster_resources()["CPU"] == 1
+    runner = TrialRunner(BasicVariantGenerator())
+    kwargs = {"stopping_criterion": {"training_iteration": 10}}
+
+    trials = [Trial("__fake", **kwargs), Trial("__fake", **kwargs)]
+    for t in trials:
+        runner.add_trial(t)
+
+    runner.step()
+    running_trials = _get_running_trials(runner)
+    assert len(running_trials) == 1
+    assert _check_trial_running(running_trials[0])
+    assert ray.available_resources().get("CPU", 0) == 0
+    nodes += [cluster.add_node(num_cpus=1)]
+    cluster.wait_for_nodes()
+    assert ray.cluster_resources()["CPU"] == 2
+    cluster.remove_node(nodes.pop())
+    cluster.wait_for_nodes()
+    assert ray.cluster_resources()["CPU"] == 1
+    runner.step()
+    # Only 1 trial can be running due to resource limitation.
+    assert sum(t.status == Trial.RUNNING for t in runner.get_trials()) == 1
+
+    for i in range(5):
+        nodes += [cluster.add_node(num_cpus=1)]
+    cluster.wait_for_nodes()
+    assert ray.cluster_resources()["CPU"] == 6
+
+    # This is to make sure that pg is ready for the previous pending trial,
+    # so that when runner.step() is called next, the trial can be started in
+    # the same event loop.
+    time.sleep(5)
+    runner.step()
+    assert sum(t.status == Trial.RUNNING for t in runner.get_trials()) == 2
+
+
+def test_trial_processed_after_node_failure(start_connected_emptyhead_cluster):
+    """Tests that Tune processes a trial as failed if its node died."""
+    cluster = start_connected_emptyhead_cluster
+    node = cluster.add_node(num_cpus=1)
+    cluster.wait_for_nodes()
+
+    runner = TrialRunner(BasicVariantGenerator())
+    mock_process_failure = MagicMock(side_effect=runner._process_trial_failure)
+    runner._process_trial_failure = mock_process_failure
+
+    runner.add_trial(Trial("__fake"))
+    runner.step()
+    runner.step()
+    assert not mock_process_failure.called
+
+    cluster.remove_node(node)
+    runner.step()
+    if not mock_process_failure.called:
+        runner.step()
+    assert mock_process_failure.called
+
+
+def test_remove_node_before_result(start_connected_emptyhead_cluster):
+    """Tune continues when node is removed before trial returns."""
+    cluster = start_connected_emptyhead_cluster
+    node = cluster.add_node(num_cpus=1)
+    cluster.wait_for_nodes()
+
+    runner = TrialRunner(BasicVariantGenerator())
+    kwargs = {
+        "stopping_criterion": {"training_iteration": 3},
+        "checkpoint_freq": 2,
+        "max_failures": 2,
+    }
+    trial = Trial("__fake", **kwargs)
+    runner.add_trial(trial)
+
+    runner.step()  # Start trial, call _train once
+    running_trials = _get_running_trials(runner)
+    assert len(running_trials) == 1
+    assert _check_trial_running(running_trials[0])
+    assert not trial.has_reported_at_least_once
+    assert trial.status == Trial.RUNNING
+    cluster.remove_node(node)
+    cluster.add_node(num_cpus=1)
+    cluster.wait_for_nodes()
+    assert ray.cluster_resources()["CPU"] == 1
+
+    # Process result: fetch data, invoke _train again
+    runner.step()
+    assert trial.last_result.get("training_iteration") == 1
+
+    # Process result: discover failure, recover, _train (from scratch)
+    runner.step()
+
+    runner.step()  # Process result, invoke _train
+    assert trial.last_result.get("training_iteration") == 1
+    runner.step()  # Process result, invoke _save
+    assert trial.last_result.get("training_iteration") == 2
+    # process save, invoke _train
+    runner.step()
+    # process result
+    runner.step()
+    assert trial.status == Trial.TERMINATED
+
+    with pytest.raises(TuneError):
+        runner.step()
+
+
+@pytest.mark.parametrize("trainable_id", ["__fake", "__fake_durable"])
+def test_trial_migration(start_connected_emptyhead_cluster, trainable_id):
+    """Removing a node while cluster has space should migrate trial.
+
+    The trial state should also be consistent with the checkpoint.
+    """
+    cluster = start_connected_emptyhead_cluster
+    node = cluster.add_node(num_cpus=1)
+    cluster.wait_for_nodes()
+
+    syncer_callback = _PerTrialSyncerCallback(
+        lambda trial: trial.trainable_name == "__fake"
+    )
+    runner = TrialRunner(BasicVariantGenerator(), callbacks=[syncer_callback])
+    kwargs = {
+        "stopping_criterion": {"training_iteration": 4},
+        "checkpoint_freq": 2,
+        "max_failures": 2,
+    }
+
+    if trainable_id == "__fake_durable":
+        kwargs["remote_checkpoint_dir"] = MOCK_REMOTE_DIR
+
+    # Test recovery of trial that hasn't been checkpointed
+    t = Trial(trainable_id, **kwargs)
+    runner.add_trial(t)
+    runner.step()  # Start trial
+    runner.step()  # Process result
+    assert t.last_result
+    node2 = cluster.add_node(num_cpus=1)
+    cluster.remove_node(node)
+    cluster.wait_for_nodes()
+    # TODO(ujvl): Node failure does not propagate until a step after it
+    #  actually should. This is possibly a problem with `Cluster`.
+    runner.step()
+    runner.step()  # Recovery step
+
+    # TODO(rliaw): This assertion is not critical but will not pass
+    #   because checkpoint handling is messy and should be refactored
+    #   rather than hotfixed.
+    # assert t.last_result is None, "Trial result not restored correctly."
+
+    # Process result (x2), process save, process result (x2), process save
+    for _ in range(6):
+        runner.step()
+
+    assert t.status == Trial.TERMINATED, runner.debug_string()
+
+    # Test recovery of trial that has been checkpointed
+    t2 = Trial(trainable_id, **kwargs)
+    runner.add_trial(t2)
+    # Start trial, process result (x2), process save
+    for _ in range(4):
+        runner.step()
+    assert t2.has_checkpoint()
+    node3 = cluster.add_node(num_cpus=1)
+    cluster.remove_node(node2)
+    cluster.wait_for_nodes()
+    runner.step()  # Process result 3 + start and fail 4 result
+    runner.step()  # Dispatch restore
+    runner.step()  # Process restore
+    runner.step()  # Process result 5
+    if t2.status != Trial.TERMINATED:
+        runner.step()  # Process result 6, dispatch save
+        runner.step()  # Process save
+    assert t2.status == Trial.TERMINATED, runner.debug_string()
+
+    # Test recovery of trial that won't be checkpointed
+    kwargs = {
+        "stopping_criterion": {"training_iteration": 3},
+    }
+
+    if trainable_id == "__fake_durable":
+        kwargs["remote_checkpoint_dir"] = MOCK_REMOTE_DIR
+
+    t3 = Trial(trainable_id, **kwargs)
+    runner.add_trial(t3)
+    runner.step()  # Start trial
+    runner.step()  # Process result 1
+    cluster.add_node(num_cpus=1)
+    cluster.remove_node(node3)
+    cluster.wait_for_nodes()
+    runner.step()  # Error handling step
+    if t3.status != Trial.ERROR:
+        runner.step()
+    assert t3.status == Trial.ERROR, runner.debug_string()
+
+    with pytest.raises(TuneError):
+        runner.step()
+
+
+@pytest.mark.parametrize("trainable_id", ["__fake", "__fake_durable"])
+def test_trial_requeue(start_connected_emptyhead_cluster, trainable_id):
+    """Removing a node in full cluster causes Trial to be requeued."""
+    os.environ["TUNE_MAX_PENDING_TRIALS_PG"] = "1"
+
+    cluster = start_connected_emptyhead_cluster
+    node = cluster.add_node(num_cpus=1)
+    cluster.wait_for_nodes()
+
+    syncer_callback = _PerTrialSyncerCallback(
+        lambda trial: trial.trainable_name == "__fake"
+    )
+    runner = TrialRunner(BasicVariantGenerator(), callbacks=[syncer_callback])  # noqa
+    kwargs = {
+        "stopping_criterion": {"training_iteration": 5},
+        "checkpoint_freq": 1,
+        "max_failures": 1,
+    }
+
+    if trainable_id == "__fake_durable":
+        kwargs["remote_checkpoint_dir"] = MOCK_REMOTE_DIR
+
+    trials = [Trial(trainable_id, **kwargs), Trial(trainable_id, **kwargs)]
+    for t in trials:
+        runner.add_trial(t)
+
+    runner.step()  # Start trial
+    runner.step()  # Process result, dispatch save
+    runner.step()  # Process save
+
+    running_trials = _get_running_trials(runner)
+    assert len(running_trials) == 1
+    assert _check_trial_running(running_trials[0])
+    cluster.remove_node(node)
+    cluster.wait_for_nodes()
+    time.sleep(0.1)  # Sleep so that next step() refreshes cluster resources
+    runner.step()  # Process result, dispatch save
+    runner.step()  # Process save (detect error), requeue trial
+    assert all(t.status == Trial.PENDING for t in trials), runner.debug_string()
+
+
+@pytest.mark.parametrize("trainable_id", ["__fake_remote", "__fake_durable"])
+def test_migration_checkpoint_removal(start_connected_emptyhead_cluster, trainable_id):
+    """Test checks that trial restarts if checkpoint is lost w/ node fail."""
+    cluster = start_connected_emptyhead_cluster
+    node = cluster.add_node(num_cpus=1)
+    cluster.wait_for_nodes()
+
+    # Only added for fake_remote case.
+    # For durable case, we don't do sync to head.
+    class _SyncerCallback(SyncerCallback):
+        def _create_trial_syncer(self, trial: "Trial"):
+            client = mock_storage_client()
+            return MockNodeSyncer(trial.logdir, trial.logdir, client)
+
+    syncer_callback = (
+        [_SyncerCallback(None)] if trainable_id == "__fake_remote" else None
+    )
+    runner = TrialRunner(BasicVariantGenerator(), callbacks=syncer_callback)
+    kwargs = {
+        "stopping_criterion": {"training_iteration": 4},
+        "checkpoint_freq": 2,
+        "max_failures": 2,
+    }
+
+    if trainable_id == "__fake_durable":
+        kwargs["remote_checkpoint_dir"] = MOCK_REMOTE_DIR
+
+    # The following patches only affect __fake_remote.
+    def hide_remote_path(path_function):
+        def hidden_path_func(checkpoint_path):
+            """Converts back to local path first."""
+            if MOCK_REMOTE_DIR in checkpoint_path:
+                checkpoint_path = checkpoint_path[len(MOCK_REMOTE_DIR) :]
+                checkpoint_path = os.path.join("/", checkpoint_path)
+            return path_function(checkpoint_path)
+
+        return hidden_path_func
+
+    trainable_util = "ray.tune.ray_trial_executor.TrainableUtil"
+    _find_ckpt = trainable_util + ".find_checkpoint_dir"
+    find_func = TrainableUtil.find_checkpoint_dir
+    _pickle_ckpt = trainable_util + ".pickle_checkpoint"
+    pickle_func = TrainableUtil.pickle_checkpoint
+
+    with patch(_find_ckpt) as mock_find, patch(_pickle_ckpt) as mock_pkl_ckpt:
+        # __fake_remote trainables save to a separate "remote" directory.
+        # TrainableUtil will not check this path unless we mock it.
+        mock_find.side_effect = hide_remote_path(find_func)
+        mock_pkl_ckpt.side_effect = hide_remote_path(pickle_func)
+
+        # Test recovery of trial that has been checkpointed
+        t1 = Trial(trainable_id, **kwargs)
+        runner.add_trial(t1)
+
+        # Start trial, process result (x2), process save
+        for _ in range(4):
+            runner.step()
+        assert t1.has_checkpoint()
+
+        cluster.add_node(num_cpus=1)
+        cluster.remove_node(node)
+        cluster.wait_for_nodes()
+        shutil.rmtree(os.path.dirname(t1.checkpoint.value))
+        runner.step()  # Collect result 3, kick off + fail result 4
+        runner.step()  # Dispatch restore
+        runner.step()  # Process restore + step 4
+        for _ in range(3):
+            if t1.status != Trial.TERMINATED:
+                runner.step()
+    assert t1.status == Trial.TERMINATED, runner.debug_string()
+
+
+@pytest.mark.skip(reason="Not very consistent.")
+@pytest.mark.parametrize("trainable_id", ["__fake", "__fake_durable"])
+def test_cluster_down_simple(start_connected_cluster, tmpdir, trainable_id):
+    """Tests that TrialRunner save/restore works on cluster shutdown."""
+    cluster = start_connected_cluster
+    cluster.add_node(num_cpus=1)
+    cluster.wait_for_nodes()
+
+    dirpath = str(tmpdir)
+    syncer_callback = _PerTrialSyncerCallback(
+        lambda trial: trial.trainable_name == "__fake"
+    )
+    runner = TrialRunner(
+        local_checkpoint_dir=dirpath, checkpoint_period=0, callbacks=[syncer_callback]
+    )
+    kwargs = {
+        "stopping_criterion": {"training_iteration": 2},
+        "checkpoint_freq": 1,
+        "max_failures": 1,
+    }
+
+    if trainable_id == "__fake_durable":
+        kwargs["remote_checkpoint_dir"] = MOCK_REMOTE_DIR
+
+    trials = [Trial(trainable_id, **kwargs), Trial(trainable_id, **kwargs)]
+    for t in trials:
+        runner.add_trial(t)
+
+    # Start trial (x2), process result, process save
+    for _ in range(4):
+        runner.step()
+    assert all(t.status == Trial.RUNNING for t in runner.get_trials())
+    runner.checkpoint()
+
+    ray.shutdown()
+    cluster.shutdown()
+
+    cluster = _start_new_cluster()
+    runner = TrialRunner(resume="LOCAL", local_checkpoint_dir=dirpath)
+    # Start trial, process restore, process result, process save
+    for _ in range(4):
+        runner.step()
+
+    # Start trial 2, process result, process save, process result, process save
+    for i in range(5):
+        runner.step()
+
+    with pytest.raises(TuneError):
+        runner.step()
+
+    assert all(t.status == Trial.TERMINATED for t in runner.get_trials())
+    ray.shutdown()
+    cluster.shutdown()
+
+
+@pytest.mark.parametrize("trainable_id", ["__fake", "__fake_durable"])
+def test_cluster_down_full(start_connected_cluster, tmpdir, trainable_id):
+    """Tests that run_experiment restoring works on cluster shutdown."""
+    cluster = start_connected_cluster
+    dirpath = str(tmpdir)
+
+    use_default_sync = trainable_id == "__fake"
+    from ray.tune.result import DEFAULT_RESULTS_DIR
+
+    local_dir = DEFAULT_RESULTS_DIR
+    upload_dir = None if use_default_sync else MOCK_REMOTE_DIR
+
+    base_dict = dict(
+        run=trainable_id,
+        stop=dict(training_iteration=3),
+        local_dir=local_dir,
+        sync_config=dict(upload_dir=upload_dir, syncer=use_default_sync),
+    )
+
+    exp1_args = base_dict
+    exp2_args = dict(base_dict.items(), local_dir=dirpath, checkpoint_freq=1)
+    exp3_args = dict(base_dict.items(), config=dict(mock_error=True))
+    exp4_args = dict(base_dict.items(), config=dict(mock_error=True), checkpoint_freq=1)
+
+    all_experiments = {
+        "exp1": exp1_args,
+        "exp2": exp2_args,
+        "exp3": exp3_args,
+        "exp4": exp4_args,
+    }
+
+    mock_get_client = "ray.tune.trial_runner.get_cloud_syncer"
+    with patch(mock_get_client) as mock_get_cloud_syncer:
+        mock_syncer = CloudSyncer(local_dir, upload_dir, mock_storage_client())
+        mock_get_cloud_syncer.return_value = mock_syncer
+
+        tune.run_experiments(all_experiments, raise_on_failed_trial=False)
+
+        ray.shutdown()
+        cluster.shutdown()
+        cluster = _start_new_cluster()
+
+        trials = tune.run_experiments(
+            all_experiments, resume=True, raise_on_failed_trial=False
+        )
+
+    assert len(trials) == 4
+    assert all(t.status in [Trial.TERMINATED, Trial.ERROR] for t in trials)
+    ray.shutdown()
+    cluster.shutdown()
+
+
+@pytest.mark.skip(reason="Not very consistent.")
+def test_cluster_rllib_restore(start_connected_cluster, tmpdir):
+    cluster = start_connected_cluster
+    dirpath = str(tmpdir)
+    script = """
+import time
+import ray
+from ray import tune
+
+ray.init(address="{address}")
+
+
+tune.run(
+    "PG",
+    name="experiment",
+    config=dict(env="CartPole-v1", framework="tf"),
+    stop=dict(training_iteration=10),
+    local_dir="{checkpoint_dir}",
+    checkpoint_freq=1,
+    max_failures=1,
+    dict(experiment=kwargs),
+    raise_on_failed_trial=False)
+""".format(
+        address=cluster.address, checkpoint_dir=dirpath
+    )
+    run_string_as_driver_nonblocking(script)
+    # Wait until the right checkpoint is saved.
+    # The trainable returns every 0.5 seconds, so this should not miss
+    # the checkpoint.
+    local_checkpoint_dir = os.path.join(dirpath, "experiment")
+    for i in range(100):
+        if TrialRunner.checkpoint_exists(local_checkpoint_dir):
+            # Inspect the internal trialrunner
+            runner = TrialRunner(
+                resume="LOCAL", local_checkpoint_dir=local_checkpoint_dir
+            )
+            trials = runner.get_trials()
+            last_res = trials[0].last_result
+            if last_res and last_res.get("training_iteration"):
+                break
+        time.sleep(0.3)
+
+    if not TrialRunner.checkpoint_exists(local_checkpoint_dir):
+        raise RuntimeError("Checkpoint file didn't appear.")
+
+    ray.shutdown()
+    cluster.shutdown()
+    cluster = _start_new_cluster()
+    cluster.wait_for_nodes()
+
+    # Restore properly from checkpoint
+    trials2 = tune.run_experiments(
+        {
+            "experiment": {
+                "run": "PG",
+                "checkpoint_freq": 1,
+                "local_dir": dirpath,
+            }
+        },
+        resume=True,
+    )
+    assert all(t.status == Trial.TERMINATED for t in trials2)
+    ray.shutdown()
+    cluster.shutdown()
+
+
+# TODO(ujvl): Fix test.
+@pytest.mark.skip(reason="Not very consistent.")
+def test_cluster_interrupt(start_connected_cluster, tmpdir):
+    """Tests run_experiment on cluster shutdown with actual interrupt.
+
+    This is an end-to-end test.
+    """
+    cluster = start_connected_cluster
+    dirpath = str(tmpdir)
+
+    # Needs to be in scope for pytest
+    class _Mock(tune.Trainable):
+        """Finishes on the 4th iteration."""
+
+        def setup(self, config):
+            self.state = {"hi": 0}
+
+        def step(self):
+            self.state["hi"] += 1
+            time.sleep(0.5)
+            return {"done": self.state["hi"] >= 4}
+
+        def save_checkpoint(self, path):
+            return self.state
+
+        def load_checkpoint(self, state):
+            self.state = state
+
+    # Removes indent from class.
+    reformatted = "\n".join(
+        line[4:] if len(line) else line for line in inspect.getsource(_Mock).split("\n")
+    )
+
+    script = """
+import os
+import time
+import ray
+from ray import tune
+
+os.environ["TUNE_GLOBAL_CHECKPOINT_S"] = "0"
+
+ray.init(address="{address}")
+
+{fail_class_code}
+
+tune.run(
+    {fail_class},
+    name="experiment",
+    stop=dict(training_iteration=5),
+    local_dir="{checkpoint_dir}",
+    checkpoint_freq=1,
+    max_failures=1,
+    raise_on_failed_trial=False)
+""".format(
+        address=cluster.address,
+        checkpoint_dir=dirpath,
+        fail_class_code=reformatted,
+        fail_class=_Mock.__name__,
+    )
+    run_string_as_driver_nonblocking(script)
+
+    # Wait until the right checkpoint is saved.
+    # The trainable returns every 0.5 seconds, so this should not miss
+    # the checkpoint.
+    local_checkpoint_dir = os.path.join(dirpath, "experiment")
+    for i in range(50):
+        if TrialRunner.checkpoint_exists(local_checkpoint_dir):
+            # Inspect the internal trialrunner
+            runner = TrialRunner(
+                resume="LOCAL", local_checkpoint_dir=local_checkpoint_dir
+            )
+            trials = runner.get_trials()
+            last_res = trials[0].last_result
+            if last_res and last_res.get("training_iteration") == 3:
+                break
+        time.sleep(0.2)
+
+    if not TrialRunner.checkpoint_exists(local_checkpoint_dir):
+        raise RuntimeError("Checkpoint file didn't appear.")
+
+    ray.shutdown()
+    cluster.shutdown()
+    cluster = _start_new_cluster()
+    Experiment.register_if_needed(_Mock)
+
+    # Inspect the internal trialrunner
+    runner = TrialRunner(resume="LOCAL", local_checkpoint_dir=local_checkpoint_dir)
+    trials = runner.get_trials()
+    assert trials[0].last_result["training_iteration"] == 3
+    assert trials[0].status == Trial.PENDING
+
+    # Restore properly from checkpoint
+    trials2 = tune.run_experiments(
+        {"experiment": {"run": _Mock, "local_dir": dirpath, "checkpoint_freq": 1}},
+        resume=True,
+        raise_on_failed_trial=False,
+    )
+    assert all(t.status == Trial.TERMINATED for t in trials2)
+    assert {t.trial_id for t in trials2} == {t.trial_id for t in trials}
+    ray.shutdown()
+    cluster.shutdown()
+
+
+if __name__ == "__main__":
+    import pytest
+
+    sys.exit(pytest.main(["-v", __file__]))