--- conflicted
+++ resolved
@@ -272,14 +272,7 @@
     cluster.wait_for_nodes()
 
     dirpath = str(tmpdir)
-<<<<<<< HEAD
-    runner = TrialRunner(
-        BasicVariantGenerator(),
-        metadata_checkpoint_dir=dirpath,
-        checkpoint_period=0)
-=======
-    runner = TrialRunner(BasicVariantGenerator(), local_checkpoint_dir=dirpath)
->>>>>>> 9e0192bc
+    runner = TrialRunner(local_checkpoint_dir=dirpath, checkpoint_period=0)
     kwargs = {
         "stopping_criterion": {
             "training_iteration": 2
