--- conflicted
+++ resolved
@@ -9,7 +9,7 @@
 import pytest
 import shutil
 import sys
-from unittest.mock import MagicMock
+from unittest.mock import MagicMock, patch
 
 import ray
 from ray import tune
@@ -29,15 +29,6 @@
 from ray.tune.tests.mock import (MockDurableTrainer, MockRemoteTrainer,
                                  MockNodeSyncer, mock_storage_client,
                                  MOCK_REMOTE_DIR)
-
-<<<<<<< HEAD
-if sys.version_info >= (3, 3):
-    from unittest.mock import MagicMock, patch
-else:
-    from mock import MagicMock, patch
-
-=======
->>>>>>> 9baa0020
 
 def _start_new_cluster():
     cluster = Cluster(
