--- conflicted
+++ resolved
@@ -8,11 +8,7 @@
 from typing import List, Optional
 from unittest.mock import patch
 
-<<<<<<< HEAD
-import boto3
 import pyarrow.fs
-=======
->>>>>>> 03c278c7
 import pytest
 from freezegun import freeze_time
 
@@ -24,16 +20,11 @@
 from ray.tune import TuneError
 from ray.tune.syncer import _DefaultSyncer, Syncer, SyncConfig
 from ray.tune.utils.file_transfer import _pack_dir, _unpack_dir
-<<<<<<< HEAD
 from ray.air._internal.remote_storage import (
     upload_to_uri,
     download_from_uri,
     get_fs_and_path,
 )
-from ray._private.test_utils import simulate_storage
-=======
-from ray.air._internal.remote_storage import upload_to_uri, download_from_uri
->>>>>>> 03c278c7
 
 
 @pytest.fixture
