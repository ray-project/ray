--- conflicted
+++ resolved
@@ -1,595 +1,323 @@
-<<<<<<< HEAD
-import sys
-import os
-import time
-import numpy as np
-import unittest
-
-import ray
-from ray import tune
-from ray.tune.ray_trial_executor import RayTrialExecutor
-from ray.tune.trial import Trial
-from ray.tune import Callback
-from ray.tune.utils.placement_groups import PlacementGroupFactory
-from ray.util import placement_group_table
-from ray.cluster_utils import Cluster
-from ray.rllib import _register_all
-
-
-class TrialRunnerPlacementGroupTest(unittest.TestCase):
-    def setUp(self):
-        os.environ["TUNE_GLOBAL_CHECKPOINT_S"] = "10000"
-        os.environ["TUNE_MAX_PENDING_TRIALS_PG"] = "auto"  # Reset default
-        self.head_cpus = 8
-        self.head_gpus = 4
-        self.head_custom = 16
-
-        self.cluster = Cluster(
-            initialize_head=True,
-            connect=True,
-            head_node_args={
-                "include_dashboard": False,
-                "num_cpus": self.head_cpus,
-                "num_gpus": self.head_gpus,
-                "resources": {"custom": self.head_custom},
-                "_system_config": {"num_heartbeats_timeout": 10},
-            },
-        )
-        # Pytest doesn't play nicely with imports
-        _register_all()
-
-    def tearDown(self):
-        ray.shutdown()
-        self.cluster.shutdown()
-        _register_all()  # re-register the evicted objects
-
-    def _assertCleanup(self, trial_executor):
-        # Assert proper cleanup
-        pg_manager = trial_executor._pg_manager
-        self.assertFalse(pg_manager._in_use_trials)
-        self.assertFalse(pg_manager._in_use_pgs)
-        self.assertFalse(pg_manager._staging_futures)
-        for pgf in pg_manager._staging:
-            self.assertFalse(pg_manager._staging[pgf])
-        for pgf in pg_manager._ready:
-            self.assertFalse(pg_manager._ready[pgf])
-        self.assertTrue(pg_manager._latest_staging_start_time)
-
-        num_non_removed_pgs = len(
-            [p for pid, p in placement_group_table().items() if p["state"] != "REMOVED"]
-        )
-        self.assertEqual(num_non_removed_pgs, 0)
-
-    def testPlacementGroupRequests(self, reuse_actors=False, scheduled=10):
-        """In this test we try to start 10 trials but only have resources
-        for 2. Placement groups should still be created and PENDING.
-
-        Eventually they should be scheduled sequentially (i.e. in pairs
-        of two)."""
-        # Since we check per-step placement groups, set the reconcilation
-        # interval to 0
-        os.environ["TUNE_PLACEMENT_GROUP_RECON_INTERVAL"] = "0"
-
-        def train(config):
-            time.sleep(1)
-            now = time.time()
-            tune.report(end=now - config["start_time"])
-
-        head_bundle = {"CPU": 4, "GPU": 0, "custom": 0}
-        child_bundle = {"custom": 1}
-        # Manually calculated number of parallel trials
-        max_num_parallel = 2
-
-        placement_group_factory = PlacementGroupFactory(
-            [head_bundle, child_bundle, child_bundle]
-        )
-
-        trial_executor = RayTrialExecutor(reuse_actors=reuse_actors)
-
-        this = self
-
-        class _TestCallback(Callback):
-            def on_step_end(self, iteration, trials, **info):
-                num_finished = len(
-                    [
-                        t
-                        for t in trials
-                        if t.status == Trial.TERMINATED or t.status == Trial.ERROR
-                    ]
-                )
-
-                num_staging = sum(
-                    len(s) for s in trial_executor._pg_manager._staging.values()
-                )
-                num_ready = sum(
-                    len(s) for s in trial_executor._pg_manager._ready.values()
-                )
-                num_in_use = len(trial_executor._pg_manager._in_use_pgs)
-                num_cached = len(trial_executor._pg_manager._cached_pgs)
-
-                total_num_tracked = num_staging + num_ready + num_in_use + num_cached
-
-                num_non_removed_pgs = len(
-                    [
-                        p
-                        for pid, p in placement_group_table().items()
-                        if p["state"] != "REMOVED"
-                    ]
-                )
-                num_removal_scheduled_pgs = len(
-                    trial_executor._pg_manager._pgs_for_removal
-                )
-
-                # All trials should be scheduled
-                this.assertEqual(
-                    scheduled,
-                    min(scheduled, len(trials)),
-                    msg=f"Num trials iter {iteration}",
-                )
-
-                # The following two tests were relaxed for reuse_actors=True
-                # so that up to `max_num_parallel` more placement groups can
-                # exist than we would expect. This is because caching
-                # relies on reconciliation for cleanup to avoid overscheduling
-                # of new placement groups.
-                num_parallel_reuse = int(reuse_actors) * max_num_parallel
-
-                # The number of PGs should decrease when trials finish
-                this.assertGreaterEqual(
-                    max(scheduled, len(trials)) - num_finished + num_parallel_reuse,
-                    total_num_tracked,
-                    msg=f"Num tracked iter {iteration}",
-                )
-
-                # The number of actual placement groups should match this
-                this.assertGreaterEqual(
-                    max(scheduled, len(trials)) - num_finished + num_parallel_reuse,
-                    num_non_removed_pgs - num_removal_scheduled_pgs,
-                    msg=f"Num actual iter {iteration}",
-                )
-
-        start = time.time()
-        out = tune.run(
-            train,
-            config={"start_time": start},
-            resources_per_trial=placement_group_factory,
-            num_samples=10,
-            trial_executor=trial_executor,
-            callbacks=[_TestCallback()],
-            reuse_actors=reuse_actors,
-            verbose=2,
-        )
-
-        trial_end_times = sorted(t.last_result["end"] for t in out.trials)
-        print("Trial end times:", trial_end_times)
-        max_diff = trial_end_times[-1] - trial_end_times[0]
-
-        # Not all trials have been run in parallel
-        self.assertGreater(max_diff, 3)
-
-        # Some trials should have run in parallel
-        # Todo: Re-enable when using buildkite
-        # self.assertLess(max_diff, 10)
-
-        self._assertCleanup(trial_executor)
-
-    def testPlacementGroupRequestsWithActorReuse(self):
-        """Assert that reuse actors doesn't leak placement groups"""
-        self.testPlacementGroupRequests(reuse_actors=True)
-
-    def testPlacementGroupLimitedRequests(self):
-        """Assert that maximum number of placement groups is enforced."""
-        os.environ["TUNE_MAX_PENDING_TRIALS_PG"] = "6"
-        self.testPlacementGroupRequests(scheduled=6)
-
-    def testPlacementGroupLimitedRequestsWithActorReuse(self):
-        os.environ["TUNE_MAX_PENDING_TRIALS_PG"] = "6"
-        self.testPlacementGroupRequests(reuse_actors=True, scheduled=6)
-
-    def testPlacementGroupDistributedTraining(self, reuse_actors=False):
-        """Run distributed training using placement groups.
-
-        Each trial requests 4 CPUs and starts 4 remote training workers.
-        """
-
-        head_bundle = {"CPU": 1, "GPU": 0, "custom": 0}
-        child_bundle = {"CPU": 1}
-
-        placement_group_factory = PlacementGroupFactory(
-            [head_bundle, child_bundle, child_bundle, child_bundle]
-        )
-
-        @ray.remote
-        class TrainingActor:
-            def train(self, val):
-                time.sleep(1)
-                return val
-
-        def train(config):
-            base = config["base"]
-            actors = [TrainingActor.remote() for _ in range(4)]
-            futures = [
-                actor.train.remote(base + 2 * i) for i, actor in enumerate(actors)
-            ]
-            results = ray.get(futures)
-
-            end = time.time() - config["start_time"]
-            tune.report(avg=np.mean(results), end=end)
-
-        trial_executor = RayTrialExecutor(reuse_actors=reuse_actors)
-
-        start = time.time()
-        out = tune.run(
-            train,
-            config={
-                "start_time": start,
-                "base": tune.grid_search(list(range(0, 100, 10))),
-            },
-            resources_per_trial=placement_group_factory,
-            num_samples=1,
-            trial_executor=trial_executor,
-            reuse_actors=reuse_actors,
-            verbose=2,
-        )
-
-        avgs = sorted(t.last_result["avg"] for t in out.trials)
-        self.assertSequenceEqual(avgs, list(range(3, 103, 10)))
-
-        trial_end_times = sorted(t.last_result["end"] for t in out.trials)
-        print("Trial end times:", trial_end_times)
-        max_diff = trial_end_times[-1] - trial_end_times[0]
-
-        # Not all trials have been run in parallel
-        self.assertGreater(max_diff, 3)
-
-        # Some trials should have run in parallel
-        # Todo: Re-enable when using buildkite
-        # self.assertLess(max_diff, 10)
-
-        self._assertCleanup(trial_executor)
-
-    def testPlacementGroupDistributedTrainingWithActorReuse(self):
-        self.testPlacementGroupDistributedTraining(reuse_actors=True)
-
-
-def test_placement_group_no_cpu_trainer():
-    """Bundles with only GPU:1 but no CPU should work"""
-    ray.init(num_gpus=1, num_cpus=1)
-    pgf = PlacementGroupFactory([{"GPU": 1, "CPU": 0}, {"CPU": 1}])
-
-    def train(config):
-        time.sleep(1)
-        return 5
-
-    tune.run(train, resources_per_trial=pgf)
-
-
-if __name__ == "__main__":
-    import pytest
-
-    sys.exit(pytest.main(["-v", __file__]))
-=======
-import sys
-import os
-import time
-import numpy as np
-import unittest
-
-import ray
-from ray import tune
-from ray.tune.ray_trial_executor import RayTrialExecutor
-from ray.tune.trial import Trial
-from ray.tune import Callback
-from ray.tune.trial_runner import TrialRunner
-from ray.tune.utils.placement_groups import PlacementGroupFactory
-from ray.util import placement_group_table
-from ray.cluster_utils import Cluster
-from ray.rllib import _register_all
-
-
-class TrialRunnerPlacementGroupTest(unittest.TestCase):
-    def setUp(self):
-        os.environ["TUNE_GLOBAL_CHECKPOINT_S"] = "10000"
-        os.environ["TUNE_MAX_PENDING_TRIALS_PG"] = "auto"  # Reset default
-        self.head_cpus = 8
-        self.head_gpus = 4
-        self.head_custom = 16
-
-        self.cluster = Cluster(
-            initialize_head=True,
-            connect=True,
-            head_node_args={
-                "include_dashboard": False,
-                "num_cpus": self.head_cpus,
-                "num_gpus": self.head_gpus,
-                "resources": {"custom": self.head_custom},
-                "_system_config": {"num_heartbeats_timeout": 10},
-            },
-        )
-        # Pytest doesn't play nicely with imports
-        _register_all()
-
-    def tearDown(self):
-        ray.shutdown()
-        self.cluster.shutdown()
-        _register_all()  # re-register the evicted objects
-
-    def _assertCleanup(self, trial_executor):
-        # Assert proper cleanup
-        pg_manager = trial_executor._pg_manager
-        self.assertFalse(pg_manager._in_use_trials)
-        self.assertFalse(pg_manager._in_use_pgs)
-        self.assertFalse(pg_manager._staging_futures)
-        for pgf in pg_manager._staging:
-            self.assertFalse(pg_manager._staging[pgf])
-        for pgf in pg_manager._ready:
-            self.assertFalse(pg_manager._ready[pgf])
-        self.assertTrue(pg_manager._latest_staging_start_time)
-
-        num_non_removed_pgs = len(
-            [p for pid, p in placement_group_table().items() if p["state"] != "REMOVED"]
-        )
-        self.assertEqual(num_non_removed_pgs, 0)
-
-    def testPlacementGroupRequests(self, reuse_actors=False, scheduled=10):
-        """In this test we try to start 10 trials but only have resources
-        for 2. Placement groups should still be created and PENDING.
-
-        Eventually they should be scheduled sequentially (i.e. in pairs
-        of two)."""
-        # Since we check per-step placement groups, set the reconcilation
-        # interval to 0
-        os.environ["TUNE_PLACEMENT_GROUP_RECON_INTERVAL"] = "0"
-
-        def train(config):
-            time.sleep(1)
-            now = time.time()
-            tune.report(end=now - config["start_time"])
-
-        head_bundle = {"CPU": 4, "GPU": 0, "custom": 0}
-        child_bundle = {"custom": 1}
-        # Manually calculated number of parallel trials
-        max_num_parallel = 2
-
-        placement_group_factory = PlacementGroupFactory(
-            [head_bundle, child_bundle, child_bundle]
-        )
-
-        trial_executor = RayTrialExecutor(reuse_actors=reuse_actors)
-
-        this = self
-
-        class _TestCallback(Callback):
-            def on_step_end(self, iteration, trials, **info):
-                num_finished = len(
-                    [
-                        t
-                        for t in trials
-                        if t.status == Trial.TERMINATED or t.status == Trial.ERROR
-                    ]
-                )
-
-                num_staging = sum(
-                    len(s) for s in trial_executor._pg_manager._staging.values()
-                )
-                num_ready = sum(
-                    len(s) for s in trial_executor._pg_manager._ready.values()
-                )
-                num_in_use = len(trial_executor._pg_manager._in_use_pgs)
-                num_cached = len(trial_executor._pg_manager._cached_pgs)
-
-                total_num_tracked = num_staging + num_ready + num_in_use + num_cached
-
-                num_non_removed_pgs = len(
-                    [
-                        p
-                        for pid, p in placement_group_table().items()
-                        if p["state"] != "REMOVED"
-                    ]
-                )
-                num_removal_scheduled_pgs = len(
-                    trial_executor._pg_manager._pgs_for_removal
-                )
-
-                # All trials should be scheduled
-                this.assertEqual(
-                    scheduled,
-                    min(scheduled, len(trials)),
-                    msg=f"Num trials iter {iteration}",
-                )
-
-                # The following two tests were relaxed for reuse_actors=True
-                # so that up to `max_num_parallel` more placement groups can
-                # exist than we would expect. This is because caching
-                # relies on reconciliation for cleanup to avoid overscheduling
-                # of new placement groups.
-                num_parallel_reuse = int(reuse_actors) * max_num_parallel
-
-                # The number of PGs should decrease when trials finish
-                this.assertGreaterEqual(
-                    max(scheduled, len(trials)) - num_finished + num_parallel_reuse,
-                    total_num_tracked,
-                    msg=f"Num tracked iter {iteration}",
-                )
-
-                # The number of actual placement groups should match this
-                this.assertGreaterEqual(
-                    max(scheduled, len(trials)) - num_finished + num_parallel_reuse,
-                    num_non_removed_pgs - num_removal_scheduled_pgs,
-                    msg=f"Num actual iter {iteration}",
-                )
-
-        start = time.time()
-        out = tune.run(
-            train,
-            config={"start_time": start},
-            resources_per_trial=placement_group_factory,
-            num_samples=10,
-            trial_executor=trial_executor,
-            callbacks=[_TestCallback()],
-            reuse_actors=reuse_actors,
-            verbose=2,
-        )
-
-        trial_end_times = sorted(t.last_result["end"] for t in out.trials)
-        print("Trial end times:", trial_end_times)
-        max_diff = trial_end_times[-1] - trial_end_times[0]
-
-        # Not all trials have been run in parallel
-        self.assertGreater(max_diff, 3)
-
-        # Some trials should have run in parallel
-        # Todo: Re-enable when using buildkite
-        # self.assertLess(max_diff, 10)
-
-        self._assertCleanup(trial_executor)
-
-    def testPlacementGroupRequestsWithActorReuse(self):
-        """Assert that reuse actors doesn't leak placement groups"""
-        self.testPlacementGroupRequests(reuse_actors=True)
-
-    def testPlacementGroupLimitedRequests(self):
-        """Assert that maximum number of placement groups is enforced."""
-        os.environ["TUNE_MAX_PENDING_TRIALS_PG"] = "6"
-        self.testPlacementGroupRequests(scheduled=6)
-
-    def testPlacementGroupLimitedRequestsWithActorReuse(self):
-        os.environ["TUNE_MAX_PENDING_TRIALS_PG"] = "6"
-        self.testPlacementGroupRequests(reuse_actors=True, scheduled=6)
-
-    def testPlacementGroupDistributedTraining(self, reuse_actors=False):
-        """Run distributed training using placement groups.
-
-        Each trial requests 4 CPUs and starts 4 remote training workers.
-        """
-
-        head_bundle = {"CPU": 1, "GPU": 0, "custom": 0}
-        child_bundle = {"CPU": 1}
-
-        placement_group_factory = PlacementGroupFactory(
-            [head_bundle, child_bundle, child_bundle, child_bundle]
-        )
-
-        @ray.remote
-        class TrainingActor:
-            def train(self, val):
-                time.sleep(1)
-                return val
-
-        def train(config):
-            base = config["base"]
-            actors = [TrainingActor.remote() for _ in range(4)]
-            futures = [
-                actor.train.remote(base + 2 * i) for i, actor in enumerate(actors)
-            ]
-            results = ray.get(futures)
-
-            end = time.time() - config["start_time"]
-            tune.report(avg=np.mean(results), end=end)
-
-        trial_executor = RayTrialExecutor(reuse_actors=reuse_actors)
-
-        start = time.time()
-        out = tune.run(
-            train,
-            config={
-                "start_time": start,
-                "base": tune.grid_search(list(range(0, 100, 10))),
-            },
-            resources_per_trial=placement_group_factory,
-            num_samples=1,
-            trial_executor=trial_executor,
-            reuse_actors=reuse_actors,
-            verbose=2,
-        )
-
-        avgs = sorted(t.last_result["avg"] for t in out.trials)
-        self.assertSequenceEqual(avgs, list(range(3, 103, 10)))
-
-        trial_end_times = sorted(t.last_result["end"] for t in out.trials)
-        print("Trial end times:", trial_end_times)
-        max_diff = trial_end_times[-1] - trial_end_times[0]
-
-        # Not all trials have been run in parallel
-        self.assertGreater(max_diff, 3)
-
-        # Some trials should have run in parallel
-        # Todo: Re-enable when using buildkite
-        # self.assertLess(max_diff, 10)
-
-        self._assertCleanup(trial_executor)
-
-    def testPlacementGroupDistributedTrainingWithActorReuse(self):
-        self.testPlacementGroupDistributedTraining(reuse_actors=True)
-
-
-class TrialRunnerPlacementGroupHeterogeneousTest(unittest.TestCase):
-    def tearDown(self) -> None:
-        if ray.is_initialized:
-            ray.shutdown()
-
-    def testResourceDeadlock(self):
-        """Tests that resource deadlock is avoided for heterogeneous PGFs.
-
-        We start 4 trials in a cluster with 2 CPUs. The first two trials
-        require 1 CPU each, the third trial 2 CPUs, the fourth trial 1 CPU.
-
-        The second trial needs a bit more time to finish. This means that the
-        resources from the first trial will be freed, and the PG of the
-        _fourth_ trial becomes ready (not that of the third trial, because that
-        requires 2 CPUs - however, one is still occupied by trial 2).
-
-        After the first two trials finished, the FIFOScheduler tries to start
-        the third trial. However, it can't be started because its placement
-        group is not ready. Instead, the placement group of the fourth
-        trial is ready. Thus, we opt to run the fourth trial instead.
-        """
-
-        def train(config):
-            time.sleep(config["sleep"])
-            return 4
-
-        ray.init(num_cpus=2)
-
-        tune.register_trainable("het", train)
-        pgf1 = PlacementGroupFactory([{"CPU": 1}])
-        pgf2 = PlacementGroupFactory([{"CPU": 2}])
-
-        trial1 = Trial("het", config={"sleep": 0}, placement_group_factory=pgf1)
-        trial2 = Trial("het", config={"sleep": 2}, placement_group_factory=pgf1)
-        trial3 = Trial("het", config={"sleep": 0}, placement_group_factory=pgf2)
-        trial4 = Trial("het", config={"sleep": 0}, placement_group_factory=pgf1)
-
-        runner = TrialRunner(fail_fast=True)
-        runner.add_trial(trial1)
-        runner.add_trial(trial2)
-        runner.add_trial(trial3)
-        runner.add_trial(trial4)
-
-        timeout = time.monotonic() + 30
-        while not runner.is_finished():
-            # We enforce a timeout here
-            self.assertLess(
-                time.monotonic(), timeout, msg="Ran into a resource deadlock"
-            )
-
-            runner.step()
-
-
-def test_placement_group_no_cpu_trainer():
-    """Bundles with only GPU:1 but no CPU should work"""
-    ray.init(num_gpus=1, num_cpus=1)
-    pgf = PlacementGroupFactory([{"GPU": 1, "CPU": 0}, {"CPU": 1}])
-
-    def train(config):
-        time.sleep(1)
-        return 5
-
-    tune.run(train, resources_per_trial=pgf)
-
-
-if __name__ == "__main__":
-    import pytest
-
-    sys.exit(pytest.main(["-v", __file__]))
->>>>>>> 19672688
+import sys
+import os
+import time
+import numpy as np
+import unittest
+
+import ray
+from ray import tune
+from ray.tune.ray_trial_executor import RayTrialExecutor
+from ray.tune.trial import Trial
+from ray.tune import Callback
+from ray.tune.trial_runner import TrialRunner
+from ray.tune.utils.placement_groups import PlacementGroupFactory
+from ray.util import placement_group_table
+from ray.cluster_utils import Cluster
+from ray.rllib import _register_all
+
+
+class TrialRunnerPlacementGroupTest(unittest.TestCase):
+    def setUp(self):
+        os.environ["TUNE_GLOBAL_CHECKPOINT_S"] = "10000"
+        os.environ["TUNE_MAX_PENDING_TRIALS_PG"] = "auto"  # Reset default
+        self.head_cpus = 8
+        self.head_gpus = 4
+        self.head_custom = 16
+
+        self.cluster = Cluster(
+            initialize_head=True,
+            connect=True,
+            head_node_args={
+                "include_dashboard": False,
+                "num_cpus": self.head_cpus,
+                "num_gpus": self.head_gpus,
+                "resources": {"custom": self.head_custom},
+                "_system_config": {"num_heartbeats_timeout": 10},
+            },
+        )
+        # Pytest doesn't play nicely with imports
+        _register_all()
+
+    def tearDown(self):
+        ray.shutdown()
+        self.cluster.shutdown()
+        _register_all()  # re-register the evicted objects
+
+    def _assertCleanup(self, trial_executor):
+        # Assert proper cleanup
+        pg_manager = trial_executor._pg_manager
+        self.assertFalse(pg_manager._in_use_trials)
+        self.assertFalse(pg_manager._in_use_pgs)
+        self.assertFalse(pg_manager._staging_futures)
+        for pgf in pg_manager._staging:
+            self.assertFalse(pg_manager._staging[pgf])
+        for pgf in pg_manager._ready:
+            self.assertFalse(pg_manager._ready[pgf])
+        self.assertTrue(pg_manager._latest_staging_start_time)
+
+        num_non_removed_pgs = len(
+            [p for pid, p in placement_group_table().items() if p["state"] != "REMOVED"]
+        )
+        self.assertEqual(num_non_removed_pgs, 0)
+
+    def testPlacementGroupRequests(self, reuse_actors=False, scheduled=10):
+        """In this test we try to start 10 trials but only have resources
+        for 2. Placement groups should still be created and PENDING.
+
+        Eventually they should be scheduled sequentially (i.e. in pairs
+        of two)."""
+        # Since we check per-step placement groups, set the reconcilation
+        # interval to 0
+        os.environ["TUNE_PLACEMENT_GROUP_RECON_INTERVAL"] = "0"
+
+        def train(config):
+            time.sleep(1)
+            now = time.time()
+            tune.report(end=now - config["start_time"])
+
+        head_bundle = {"CPU": 4, "GPU": 0, "custom": 0}
+        child_bundle = {"custom": 1}
+        # Manually calculated number of parallel trials
+        max_num_parallel = 2
+
+        placement_group_factory = PlacementGroupFactory(
+            [head_bundle, child_bundle, child_bundle]
+        )
+
+        trial_executor = RayTrialExecutor(reuse_actors=reuse_actors)
+
+        this = self
+
+        class _TestCallback(Callback):
+            def on_step_end(self, iteration, trials, **info):
+                num_finished = len(
+                    [
+                        t
+                        for t in trials
+                        if t.status == Trial.TERMINATED or t.status == Trial.ERROR
+                    ]
+                )
+
+                num_staging = sum(
+                    len(s) for s in trial_executor._pg_manager._staging.values()
+                )
+                num_ready = sum(
+                    len(s) for s in trial_executor._pg_manager._ready.values()
+                )
+                num_in_use = len(trial_executor._pg_manager._in_use_pgs)
+                num_cached = len(trial_executor._pg_manager._cached_pgs)
+
+                total_num_tracked = num_staging + num_ready + num_in_use + num_cached
+
+                num_non_removed_pgs = len(
+                    [
+                        p
+                        for pid, p in placement_group_table().items()
+                        if p["state"] != "REMOVED"
+                    ]
+                )
+                num_removal_scheduled_pgs = len(
+                    trial_executor._pg_manager._pgs_for_removal
+                )
+
+                # All trials should be scheduled
+                this.assertEqual(
+                    scheduled,
+                    min(scheduled, len(trials)),
+                    msg=f"Num trials iter {iteration}",
+                )
+
+                # The following two tests were relaxed for reuse_actors=True
+                # so that up to `max_num_parallel` more placement groups can
+                # exist than we would expect. This is because caching
+                # relies on reconciliation for cleanup to avoid overscheduling
+                # of new placement groups.
+                num_parallel_reuse = int(reuse_actors) * max_num_parallel
+
+                # The number of PGs should decrease when trials finish
+                this.assertGreaterEqual(
+                    max(scheduled, len(trials)) - num_finished + num_parallel_reuse,
+                    total_num_tracked,
+                    msg=f"Num tracked iter {iteration}",
+                )
+
+                # The number of actual placement groups should match this
+                this.assertGreaterEqual(
+                    max(scheduled, len(trials)) - num_finished + num_parallel_reuse,
+                    num_non_removed_pgs - num_removal_scheduled_pgs,
+                    msg=f"Num actual iter {iteration}",
+                )
+
+        start = time.time()
+        out = tune.run(
+            train,
+            config={"start_time": start},
+            resources_per_trial=placement_group_factory,
+            num_samples=10,
+            trial_executor=trial_executor,
+            callbacks=[_TestCallback()],
+            reuse_actors=reuse_actors,
+            verbose=2,
+        )
+
+        trial_end_times = sorted(t.last_result["end"] for t in out.trials)
+        print("Trial end times:", trial_end_times)
+        max_diff = trial_end_times[-1] - trial_end_times[0]
+
+        # Not all trials have been run in parallel
+        self.assertGreater(max_diff, 3)
+
+        # Some trials should have run in parallel
+        # Todo: Re-enable when using buildkite
+        # self.assertLess(max_diff, 10)
+
+        self._assertCleanup(trial_executor)
+
+    def testPlacementGroupRequestsWithActorReuse(self):
+        """Assert that reuse actors doesn't leak placement groups"""
+        self.testPlacementGroupRequests(reuse_actors=True)
+
+    def testPlacementGroupLimitedRequests(self):
+        """Assert that maximum number of placement groups is enforced."""
+        os.environ["TUNE_MAX_PENDING_TRIALS_PG"] = "6"
+        self.testPlacementGroupRequests(scheduled=6)
+
+    def testPlacementGroupLimitedRequestsWithActorReuse(self):
+        os.environ["TUNE_MAX_PENDING_TRIALS_PG"] = "6"
+        self.testPlacementGroupRequests(reuse_actors=True, scheduled=6)
+
+    def testPlacementGroupDistributedTraining(self, reuse_actors=False):
+        """Run distributed training using placement groups.
+
+        Each trial requests 4 CPUs and starts 4 remote training workers.
+        """
+
+        head_bundle = {"CPU": 1, "GPU": 0, "custom": 0}
+        child_bundle = {"CPU": 1}
+
+        placement_group_factory = PlacementGroupFactory(
+            [head_bundle, child_bundle, child_bundle, child_bundle]
+        )
+
+        @ray.remote
+        class TrainingActor:
+            def train(self, val):
+                time.sleep(1)
+                return val
+
+        def train(config):
+            base = config["base"]
+            actors = [TrainingActor.remote() for _ in range(4)]
+            futures = [
+                actor.train.remote(base + 2 * i) for i, actor in enumerate(actors)
+            ]
+            results = ray.get(futures)
+
+            end = time.time() - config["start_time"]
+            tune.report(avg=np.mean(results), end=end)
+
+        trial_executor = RayTrialExecutor(reuse_actors=reuse_actors)
+
+        start = time.time()
+        out = tune.run(
+            train,
+            config={
+                "start_time": start,
+                "base": tune.grid_search(list(range(0, 100, 10))),
+            },
+            resources_per_trial=placement_group_factory,
+            num_samples=1,
+            trial_executor=trial_executor,
+            reuse_actors=reuse_actors,
+            verbose=2,
+        )
+
+        avgs = sorted(t.last_result["avg"] for t in out.trials)
+        self.assertSequenceEqual(avgs, list(range(3, 103, 10)))
+
+        trial_end_times = sorted(t.last_result["end"] for t in out.trials)
+        print("Trial end times:", trial_end_times)
+        max_diff = trial_end_times[-1] - trial_end_times[0]
+
+        # Not all trials have been run in parallel
+        self.assertGreater(max_diff, 3)
+
+        # Some trials should have run in parallel
+        # Todo: Re-enable when using buildkite
+        # self.assertLess(max_diff, 10)
+
+        self._assertCleanup(trial_executor)
+
+    def testPlacementGroupDistributedTrainingWithActorReuse(self):
+        self.testPlacementGroupDistributedTraining(reuse_actors=True)
+
+
+class TrialRunnerPlacementGroupHeterogeneousTest(unittest.TestCase):
+    def tearDown(self) -> None:
+        if ray.is_initialized:
+            ray.shutdown()
+
+    def testResourceDeadlock(self):
+        """Tests that resource deadlock is avoided for heterogeneous PGFs.
+
+        We start 4 trials in a cluster with 2 CPUs. The first two trials
+        require 1 CPU each, the third trial 2 CPUs, the fourth trial 1 CPU.
+
+        The second trial needs a bit more time to finish. This means that the
+        resources from the first trial will be freed, and the PG of the
+        _fourth_ trial becomes ready (not that of the third trial, because that
+        requires 2 CPUs - however, one is still occupied by trial 2).
+
+        After the first two trials finished, the FIFOScheduler tries to start
+        the third trial. However, it can't be started because its placement
+        group is not ready. Instead, the placement group of the fourth
+        trial is ready. Thus, we opt to run the fourth trial instead.
+        """
+
+        def train(config):
+            time.sleep(config["sleep"])
+            return 4
+
+        ray.init(num_cpus=2)
+
+        tune.register_trainable("het", train)
+        pgf1 = PlacementGroupFactory([{"CPU": 1}])
+        pgf2 = PlacementGroupFactory([{"CPU": 2}])
+
+        trial1 = Trial("het", config={"sleep": 0}, placement_group_factory=pgf1)
+        trial2 = Trial("het", config={"sleep": 2}, placement_group_factory=pgf1)
+        trial3 = Trial("het", config={"sleep": 0}, placement_group_factory=pgf2)
+        trial4 = Trial("het", config={"sleep": 0}, placement_group_factory=pgf1)
+
+        runner = TrialRunner(fail_fast=True)
+        runner.add_trial(trial1)
+        runner.add_trial(trial2)
+        runner.add_trial(trial3)
+        runner.add_trial(trial4)
+
+        timeout = time.monotonic() + 30
+        while not runner.is_finished():
+            # We enforce a timeout here
+            self.assertLess(
+                time.monotonic(), timeout, msg="Ran into a resource deadlock"
+            )
+
+            runner.step()
+
+
+def test_placement_group_no_cpu_trainer():
+    """Bundles with only GPU:1 but no CPU should work"""
+    ray.init(num_gpus=1, num_cpus=1)
+    pgf = PlacementGroupFactory([{"GPU": 1, "CPU": 0}, {"CPU": 1}])
+
+    def train(config):
+        time.sleep(1)
+        return 5
+
+    tune.run(train, resources_per_trial=pgf)
+
+
+if __name__ == "__main__":
+    import pytest
+
+    sys.exit(pytest.main(["-v", __file__]))