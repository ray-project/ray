<<<<<<< HEAD
import pytest
import collections
import os
import unittest
from unittest.mock import MagicMock, Mock, patch

from ray import tune
from ray._private.test_utils import run_string_as_driver
from ray.tune.trial import Trial
from ray.tune.result import AUTO_RESULT_KEYS
from ray.tune.progress_reporter import (
    CLIReporter,
    JupyterNotebookReporter,
    _fair_filter_trials,
    best_trial_str,
    detect_reporter,
    trial_progress_str,
    time_passed_str,
)

EXPECTED_RESULT_1 = """Result logdir: /foo
Number of trials: 5 (1 PENDING, 3 RUNNING, 1 TERMINATED)
+--------------+------------+-------+-----+-----+------------+
|   Trial name | status     | loc   |   a |   b |   metric_1 |
|--------------+------------+-------+-----+-----+------------|
|        00002 | RUNNING    | here  |   2 |   4 |        1   |
|        00001 | PENDING    | here  |   1 |   2 |        0.5 |
|        00000 | TERMINATED | here  |   0 |   0 |        0   |
+--------------+------------+-------+-----+-----+------------+
... 2 more trials not shown (2 RUNNING)"""

EXPECTED_RESULT_2 = """Result logdir: /foo
Number of trials: 5 (1 PENDING, 3 RUNNING, 1 TERMINATED)
+--------------+------------+-------+-----+-----+---------+---------+
|   Trial name | status     | loc   |   a |   b |   n/k/0 |   n/k/1 |
|--------------+------------+-------+-----+-----+---------+---------|
|        00002 | RUNNING    | here  |   2 |   4 |       2 |       4 |
|        00003 | RUNNING    | here  |   3 |   6 |       3 |       6 |
|        00004 | RUNNING    | here  |   4 |   8 |       4 |       8 |
|        00001 | PENDING    | here  |   1 |   2 |       1 |       2 |
|        00000 | TERMINATED | here  |   0 |   0 |       0 |       0 |
+--------------+------------+-------+-----+-----+---------+---------+"""

EXPECTED_RESULT_3 = """Result logdir: /foo
Number of trials: 5 (1 PENDING, 3 RUNNING, 1 TERMINATED)
+--------------+------------+-------+-----+-----------+------------+
|   Trial name | status     | loc   |   A |   NestSub |   Metric 2 |
|--------------+------------+-------+-----+-----------+------------|
|        00002 | RUNNING    | here  |   2 |       1   |       0.5  |
|        00001 | PENDING    | here  |   1 |       0.5 |       0.25 |
|        00000 | TERMINATED | here  |   0 |       0   |       0    |
+--------------+------------+-------+-----+-----------+------------+
... 2 more trials not shown (2 RUNNING)"""

EXPECTED_RESULT_4 = """Result logdir: /foo
Number of trials: 5 (1 PENDING, 3 RUNNING, 1 TERMINATED)
+--------------+------------+-------+-----+-----+------------+
|   Trial name | status     | loc   |   a |   b |   metric_1 |
|--------------+------------+-------+-----+-----+------------|
|        00002 | RUNNING    | here  |   2 |   4 |        1   |
|        00003 | RUNNING    | here  |   3 |   6 |        1.5 |
|        00004 | RUNNING    | here  |   4 |   8 |        2   |
|        00001 | PENDING    | here  |   1 |   2 |        0.5 |
|        00000 | TERMINATED | here  |   0 |   0 |        0   |
+--------------+------------+-------+-----+-----+------------+"""

END_TO_END_COMMAND = """
import ray
from ray import tune
from ray.tune.trial import Location
from ray.tune.progress_reporter import _get_trial_location
from unittest.mock import patch


def mock_get_trial_location(trial, result):
    location = _get_trial_location(trial, result)
    if location.pid:
        return Location("123.123.123.123", "1")
    return location


with patch("ray.tune.progress_reporter._get_trial_location",
           mock_get_trial_location):
    reporter = tune.progress_reporter.CLIReporter(metric_columns=["done"])

    def f(config):
        return {"done": True}

    ray.init(num_cpus=1)
    tune.run_experiments(
        {
            "one": {
                "run": f,
                "config": {
                    "a": tune.grid_search(list(range(10))),
                },
            },
            "two": {
                "run": f,
                "config": {
                    "b": tune.grid_search(list(range(10))),
                },
            },
            "three": {
                "run": f,
                "config": {
                    "c": tune.grid_search(list(range(10))),
                },
            },
        },
        verbose=3,
        progress_reporter=reporter)"""

EXPECTED_END_TO_END_START = """Number of trials: 30/30 (29 PENDING, 1 RUNNING)
+---------------+----------+-------------------+-----+-----+
| Trial name    | status   | loc               |   a |   b |
|---------------+----------+-------------------+-----+-----|
| f_xxxxx_00000 | RUNNING  | 123.123.123.123:1 |   0 |     |
| f_xxxxx_00001 | PENDING  |                   |   1 |     |"""

EXPECTED_END_TO_END_END = """Number of trials: 30/30 (30 TERMINATED)
+---------------+------------+-------------------+-----+-----+-----+--------+
| Trial name    | status     | loc               |   a |   b |   c | done   |
|---------------+------------+-------------------+-----+-----+-----+--------|
| f_xxxxx_00000 | TERMINATED | 123.123.123.123:1 |   0 |     |     | True   |
| f_xxxxx_00001 | TERMINATED | 123.123.123.123:1 |   1 |     |     | True   |
| f_xxxxx_00002 | TERMINATED | 123.123.123.123:1 |   2 |     |     | True   |
| f_xxxxx_00003 | TERMINATED | 123.123.123.123:1 |   3 |     |     | True   |
| f_xxxxx_00004 | TERMINATED | 123.123.123.123:1 |   4 |     |     | True   |
| f_xxxxx_00005 | TERMINATED | 123.123.123.123:1 |   5 |     |     | True   |
| f_xxxxx_00006 | TERMINATED | 123.123.123.123:1 |   6 |     |     | True   |
| f_xxxxx_00007 | TERMINATED | 123.123.123.123:1 |   7 |     |     | True   |
| f_xxxxx_00008 | TERMINATED | 123.123.123.123:1 |   8 |     |     | True   |
| f_xxxxx_00009 | TERMINATED | 123.123.123.123:1 |   9 |     |     | True   |
| f_xxxxx_00010 | TERMINATED | 123.123.123.123:1 |     |   0 |     | True   |
| f_xxxxx_00011 | TERMINATED | 123.123.123.123:1 |     |   1 |     | True   |
| f_xxxxx_00012 | TERMINATED | 123.123.123.123:1 |     |   2 |     | True   |
| f_xxxxx_00013 | TERMINATED | 123.123.123.123:1 |     |   3 |     | True   |
| f_xxxxx_00014 | TERMINATED | 123.123.123.123:1 |     |   4 |     | True   |
| f_xxxxx_00015 | TERMINATED | 123.123.123.123:1 |     |   5 |     | True   |
| f_xxxxx_00016 | TERMINATED | 123.123.123.123:1 |     |   6 |     | True   |
| f_xxxxx_00017 | TERMINATED | 123.123.123.123:1 |     |   7 |     | True   |
| f_xxxxx_00018 | TERMINATED | 123.123.123.123:1 |     |   8 |     | True   |
| f_xxxxx_00019 | TERMINATED | 123.123.123.123:1 |     |   9 |     | True   |
| f_xxxxx_00020 | TERMINATED | 123.123.123.123:1 |     |     |   0 | True   |
| f_xxxxx_00021 | TERMINATED | 123.123.123.123:1 |     |     |   1 | True   |
| f_xxxxx_00022 | TERMINATED | 123.123.123.123:1 |     |     |   2 | True   |
| f_xxxxx_00023 | TERMINATED | 123.123.123.123:1 |     |     |   3 | True   |
| f_xxxxx_00024 | TERMINATED | 123.123.123.123:1 |     |     |   4 | True   |
| f_xxxxx_00025 | TERMINATED | 123.123.123.123:1 |     |     |   5 | True   |
| f_xxxxx_00026 | TERMINATED | 123.123.123.123:1 |     |     |   6 | True   |
| f_xxxxx_00027 | TERMINATED | 123.123.123.123:1 |     |     |   7 | True   |
| f_xxxxx_00028 | TERMINATED | 123.123.123.123:1 |     |     |   8 | True   |
| f_xxxxx_00029 | TERMINATED | 123.123.123.123:1 |     |     |   9 | True   |
+---------------+------------+-------------------+-----+-----+-----+--------+"""  # noqa

EXPECTED_END_TO_END_AC = """Number of trials: 30/30 (30 TERMINATED)
+---------------+------------+-------+-----+-----+-----+
| Trial name    | status     | loc   |   a |   b |   c |
|---------------+------------+-------+-----+-----+-----|
| f_xxxxx_00000 | TERMINATED |       |   0 |     |     |
| f_xxxxx_00001 | TERMINATED |       |   1 |     |     |
| f_xxxxx_00002 | TERMINATED |       |   2 |     |     |
| f_xxxxx_00003 | TERMINATED |       |   3 |     |     |
| f_xxxxx_00004 | TERMINATED |       |   4 |     |     |
| f_xxxxx_00005 | TERMINATED |       |   5 |     |     |
| f_xxxxx_00006 | TERMINATED |       |   6 |     |     |
| f_xxxxx_00007 | TERMINATED |       |   7 |     |     |
| f_xxxxx_00008 | TERMINATED |       |   8 |     |     |
| f_xxxxx_00009 | TERMINATED |       |   9 |     |     |
| f_xxxxx_00010 | TERMINATED |       |     |   0 |     |
| f_xxxxx_00011 | TERMINATED |       |     |   1 |     |
| f_xxxxx_00012 | TERMINATED |       |     |   2 |     |
| f_xxxxx_00013 | TERMINATED |       |     |   3 |     |
| f_xxxxx_00014 | TERMINATED |       |     |   4 |     |
| f_xxxxx_00015 | TERMINATED |       |     |   5 |     |
| f_xxxxx_00016 | TERMINATED |       |     |   6 |     |
| f_xxxxx_00017 | TERMINATED |       |     |   7 |     |
| f_xxxxx_00018 | TERMINATED |       |     |   8 |     |
| f_xxxxx_00019 | TERMINATED |       |     |   9 |     |
| f_xxxxx_00020 | TERMINATED |       |     |     |   0 |
| f_xxxxx_00021 | TERMINATED |       |     |     |   1 |
| f_xxxxx_00022 | TERMINATED |       |     |     |   2 |
| f_xxxxx_00023 | TERMINATED |       |     |     |   3 |
| f_xxxxx_00024 | TERMINATED |       |     |     |   4 |
| f_xxxxx_00025 | TERMINATED |       |     |     |   5 |
| f_xxxxx_00026 | TERMINATED |       |     |     |   6 |
| f_xxxxx_00027 | TERMINATED |       |     |     |   7 |
| f_xxxxx_00028 | TERMINATED |       |     |     |   8 |
| f_xxxxx_00029 | TERMINATED |       |     |     |   9 |
+---------------+------------+-------+-----+-----+-----+"""

EXPECTED_BEST_1 = (
    "Current best trial: 00001 with metric_1=0.5 and "
    "parameters={'a': 1, 'b': 2, 'n': {'k': [1, 2]}}"
)

EXPECTED_BEST_2 = (
    "Current best trial: 00004 with metric_1=2.0 and " "parameters={'a': 4}"
)

EXPECTED_SORT_RESULT_UNSORTED = """Number of trials: 5 (1 PENDING, 1 RUNNING, 3 TERMINATED)
+--------------+------------+-------+-----+------------+
|   Trial name | status     | loc   |   a |   metric_1 |
|--------------+------------+-------+-----+------------|
|        00004 | RUNNING    | here  |   4 |            |
|        00003 | PENDING    | here  |   3 |            |
|        00000 | TERMINATED | here  |   0 |        0.3 |
|        00001 | TERMINATED | here  |   1 |        0.2 |
+--------------+------------+-------+-----+------------+
... 1 more trials not shown (1 TERMINATED)"""

EXPECTED_SORT_RESULT_ASC = """Number of trials: 5 (1 PENDING, 1 RUNNING, 3 TERMINATED)
+--------------+------------+-------+-----+------------+
|   Trial name | status     | loc   |   a |   metric_1 |
|--------------+------------+-------+-----+------------|
|        00004 | RUNNING    | here  |   4 |            |
|        00003 | PENDING    | here  |   3 |            |
|        00001 | TERMINATED | here  |   1 |        0.2 |
|        00000 | TERMINATED | here  |   0 |        0.3 |
+--------------+------------+-------+-----+------------+
... 1 more trials not shown (1 TERMINATED)"""

EXPECTED_SORT_RESULT_DESC = """Number of trials: 5 (1 PENDING, 1 RUNNING, 3 TERMINATED)
+--------------+------------+-------+-----+------------+
|   Trial name | status     | loc   |   a |   metric_1 |
|--------------+------------+-------+-----+------------|
|        00004 | RUNNING    | here  |   4 |            |
|        00003 | PENDING    | here  |   3 |            |
|        00002 | TERMINATED | here  |   2 |        0.4 |
|        00000 | TERMINATED | here  |   0 |        0.3 |
+--------------+------------+-------+-----+------------+
... 1 more trials not shown (1 TERMINATED)"""

VERBOSE_EXP_OUT_1 = "Number of trials: 3/3 (2 PENDING, 1 RUNNING)"
VERBOSE_EXP_OUT_2 = "Number of trials: 3/3 (3 TERMINATED)"

VERBOSE_TRIAL_NORM = (
    "Trial train_xxxxx_00000 reported acc=5 with "
    + """parameters={'do': 'complete'}. This trial completed.
Trial train_xxxxx_00001 reported _metric=6 with parameters={'do': 'once'}.
Trial train_xxxxx_00001 completed. Last result: _metric=6
Trial train_xxxxx_00002 reported acc=7 with parameters={'do': 'twice'}.
Trial train_xxxxx_00002 reported acc=8 with parameters={'do': 'twice'}. """
    + "This trial completed."
)

VERBOSE_TRIAL_DETAIL = """+-------------------+----------+-------------------+----------+
| Trial name        | status   | loc               | do       |
|-------------------+----------+-------------------+----------|
| train_xxxxx_00000 | RUNNING  | 123.123.123.123:1 | complete |"""

VERBOSE_CMD = """from ray import tune
import random
import numpy as np
import time
from ray.tune.trial import Location
from ray.tune.progress_reporter import _get_trial_location
from unittest.mock import patch


def mock_get_trial_location(trial, result):
    location = _get_trial_location(trial, result)
    if location.pid:
        return Location("123.123.123.123", "1")
    return location


def train(config):
    if config["do"] == "complete":
        time.sleep(0.1)
        tune.report(acc=5, done=True)
    elif config["do"] == "once":
        time.sleep(0.5)
        tune.report(6)
    else:
        time.sleep(1.0)
        tune.report(acc=7)
        tune.report(acc=8)

random.seed(1234)
np.random.seed(1234)


with patch("ray.tune.progress_reporter._get_trial_location",
           mock_get_trial_location):
    tune.run(
        train,
        config={
            "do": tune.grid_search(["complete", "once", "twice"])
        },"""

# Add "verbose=3)" etc


class ProgressReporterTest(unittest.TestCase):
    def setUp(self) -> None:
        # Wait up to five seconds for placement groups when starting a trial
        os.environ["TUNE_PLACEMENT_GROUP_WAIT_S"] = "5"
        # Block for results even when placement groups are pending
        os.environ["TUNE_TRIAL_STARTUP_GRACE_PERIOD"] = "0"
        os.environ["TUNE_TRIAL_RESULT_WAIT_TIME_S"] = "99999"
        os.environ["TUNE_MAX_PENDING_TRIALS_PG"] = "auto"

    def mock_trial(self, status, i):
        mock = MagicMock()
        mock.status = status
        mock.trial_id = "%05d" % i
        return mock

    def testFairFilterTrials(self):
        """Tests that trials are represented fairly."""
        trials_by_state = collections.defaultdict(list)
        # States for which trials are under and overrepresented
        states_under = (Trial.PAUSED, Trial.ERROR)
        states_over = (Trial.PENDING, Trial.RUNNING, Trial.TERMINATED)

        max_trials = 13
        num_trials_under = 2  # num of trials for each underrepresented state
        num_trials_over = 10  # num of trials for each overrepresented state

        i = 0
        for state in states_under:
            for _ in range(num_trials_under):
                trials_by_state[state].append(self.mock_trial(state, i))
                i += 1
        for state in states_over:
            for _ in range(num_trials_over):
                trials_by_state[state].append(self.mock_trial(state, i))
                i += 1

        filtered_trials_by_state = _fair_filter_trials(
            trials_by_state, max_trials=max_trials
        )
        for state in trials_by_state:
            if state in states_under:
                expected_num_trials = num_trials_under
            else:
                expected_num_trials = (
                    max_trials - num_trials_under * len(states_under)
                ) / len(states_over)
            state_trials = filtered_trials_by_state[state]
            self.assertEqual(len(state_trials), expected_num_trials)
            # Make sure trials are sorted newest-first within state.
            for i in range(len(state_trials) - 1):
                assert state_trials[i].trial_id < state_trials[i + 1].trial_id

    def testAddMetricColumn(self):
        """Tests edge cases of add_metric_column."""

        # Test list-initialized metric columns.
        reporter = CLIReporter(metric_columns=["foo", "bar"])
        with self.assertRaises(ValueError):
            reporter.add_metric_column("bar")

        with self.assertRaises(ValueError):
            reporter.add_metric_column("baz", "qux")

        reporter.add_metric_column("baz")
        self.assertIn("baz", reporter._metric_columns)

        # Test default-initialized (dict) metric columns.
        reporter = CLIReporter()
        reporter.add_metric_column("foo", "bar")
        self.assertIn("foo", reporter._metric_columns)

    def testInfer(self):
        reporter = CLIReporter()
        test_result = dict(foo_result=1, baz_result=4123, bar_result="testme")

        def test(config):
            for i in range(3):
                tune.report(**test_result)

        analysis = tune.run(test, num_samples=3)
        all_trials = analysis.trials
        inferred_results = reporter._infer_user_metrics(all_trials)
        for metric in inferred_results:
            self.assertNotIn(metric, AUTO_RESULT_KEYS)
            self.assertTrue(metric in test_result)

        class TestReporter(CLIReporter):
            _output = []

            def __init__(self, *args, **kwargs):
                super().__init__(*args, **kwargs)
                self._max_report_freqency = 0

            def report(self, *args, **kwargs):
                progress_str = self._progress_str(*args, **kwargs)
                self._output.append(progress_str)

        reporter = TestReporter()
        analysis = tune.run(test, num_samples=3, progress_reporter=reporter)
        found = {k: False for k in test_result}
        for output in reporter._output:
            for key in test_result:
                if key in output:
                    found[key] = True
        assert found["foo_result"]
        assert found["baz_result"]
        assert not found["bar_result"]

    def testProgressStr(self):
        trials = []
        for i in range(5):
            t = Mock()
            if i == 0:
                t.status = "TERMINATED"
            elif i == 1:
                t.status = "PENDING"
            else:
                t.status = "RUNNING"
            t.trial_id = "%05d" % i
            t.local_dir = "/foo"
            t.location = "here"
            t.config = {"a": i, "b": i * 2, "n": {"k": [i, 2 * i]}}
            t.evaluated_params = {"a": i, "b": i * 2, "n/k/0": i, "n/k/1": 2 * i}
            t.last_result = {
                "config": {"a": i, "b": i * 2, "n": {"k": [i, 2 * i]}},
                "metric_1": i / 2,
                "metric_2": i / 4,
                "nested": {"sub": i / 2},
            }
            t.__str__ = lambda self: self.trial_id
            trials.append(t)
        # One metric, two parameters
        prog1 = trial_progress_str(
            trials, ["metric_1"], ["a", "b"], fmt="psql", max_rows=3, force_table=True
        )
        print(prog1)
        assert prog1 == EXPECTED_RESULT_1

        # No metric, all parameters
        prog2 = trial_progress_str(
            trials, [], None, fmt="psql", max_rows=None, force_table=True
        )
        print(prog2)
        assert prog2 == EXPECTED_RESULT_2

        # Two metrics, one parameter, all with custom representation
        prog3 = trial_progress_str(
            trials,
            {"nested/sub": "NestSub", "metric_2": "Metric 2"},
            {"a": "A"},
            fmt="psql",
            max_rows=3,
            force_table=True,
        )
        print(prog3)
        assert prog3 == EXPECTED_RESULT_3

        # Current best trial
        best1 = best_trial_str(trials[1], "metric_1")
        assert best1 == EXPECTED_BEST_1

    def testTimeElapsed(self):
        # Sun Feb 7 14:18:40 2016 -0800
        # (time of the first Ray commit)
        time_start = 1454825920
        time_now = (
            time_start
            + 1 * 60 * 60  # 1 hour
            + 31 * 60  # 31 minutes
            + 22  # 22 seconds
        )  # time to second commit

        # Local timezone output can be tricky, so we don't check the
        # day and the hour in this test.
        output = time_passed_str(time_start, time_now)
        self.assertIn("Current time: 2016-02-", output)
        self.assertIn(":50:02 (running for 01:31:22.00)", output)

        time_now += 2 * 60 * 60 * 24  # plus two days
        output = time_passed_str(time_start, time_now)
        self.assertIn("Current time: 2016-02-", output)
        self.assertIn(":50:02 (running for 2 days, 01:31:22.00)", output)

    def testCurrentBestTrial(self):
        trials = []
        for i in range(5):
            t = Mock()
            t.status = "RUNNING"
            t.trial_id = "%05d" % i
            t.local_dir = "/foo"
            t.location = "here"
            t.config = {"a": i, "b": i * 2, "n": {"k": [i, 2 * i]}}
            t.evaluated_params = {"a": i}
            t.last_result = {"config": {"a": i}, "metric_1": i / 2}
            t.__str__ = lambda self: self.trial_id
            trials.append(t)

        class TestReporter(CLIReporter):
            _output = []

            def __init__(self, *args, **kwargs):
                super().__init__(*args, **kwargs)
                self._max_report_freqency = 0

            def report(self, *args, **kwargs):
                progress_str = self._progress_str(*args, **kwargs)
                self._output.append(progress_str)

        reporter = TestReporter(mode="max")
        reporter.report(trials, done=False)
        assert EXPECTED_BEST_2 in reporter._output[0]

    def testSortByMetric(self):
        trials = []
        for i in range(5):
            t = Mock()
            if i < 3:
                t.status = "TERMINATED"
            elif i == 3:
                t.status = "PENDING"
            else:
                t.status = "RUNNING"
            t.trial_id = "%05d" % i
            t.local_dir = "/foo"
            t.location = "here"
            t.config = {"a": i}
            t.evaluated_params = {"a": i}
            t.last_result = {"config": {"a": i}}
            t.__str__ = lambda self: self.trial_id
            trials.append(t)
        # Set `metric_1` for terminated trails
        trials[0].last_result["metric_1"] = 0.3
        trials[1].last_result["metric_1"] = 0.2
        trials[2].last_result["metric_1"] = 0.4

        class TestReporter(CLIReporter):
            def __init__(self, *args, **kwargs):
                super().__init__(*args, **kwargs)
                self._max_report_freqency = 0
                self._output = ""

            def report(self, *args, **kwargs):
                progress_str = self._progress_str(*args, **kwargs)
                self._output = progress_str

        # Default reporter
        reporter1 = TestReporter(max_progress_rows=4, mode="max", metric="metric_1")
        reporter1.report(trials, done=False)
        print(reporter1._output)
        assert EXPECTED_SORT_RESULT_UNSORTED in reporter1._output

        # Sort by metric (asc)
        reporter2 = TestReporter(
            max_progress_rows=4, mode="min", metric="metric_1", sort_by_metric=True
        )
        reporter2.report(trials, done=False)
        assert EXPECTED_SORT_RESULT_ASC in reporter2._output

        # Sort by metric (desc)
        reporter3 = TestReporter(
            max_progress_rows=4, mode="max", metric="metric_1", sort_by_metric=True
        )
        reporter3.report(trials, done=False)
        print(reporter3._output)
        assert EXPECTED_SORT_RESULT_DESC in reporter3._output

        # Sort by metric when mode is None
        reporter4 = TestReporter(
            max_progress_rows=4, metric="metric_1", sort_by_metric=True
        )
        reporter4.report(trials, done=False)
        assert EXPECTED_SORT_RESULT_UNSORTED in reporter4._output

        # Sort by metric when metric is None
        reporter5 = TestReporter(max_progress_rows=4, mode="max", sort_by_metric=True)
        reporter5.report(trials, done=False)
        assert EXPECTED_SORT_RESULT_UNSORTED in reporter5._output

    def testEndToEndReporting(self):
        try:
            os.environ["_TEST_TUNE_TRIAL_UUID"] = "xxxxx"
            os.environ["TUNE_MAX_PENDING_TRIALS_PG"] = "100"
            output = run_string_as_driver(END_TO_END_COMMAND)
            try:
                assert EXPECTED_END_TO_END_START in output
                assert EXPECTED_END_TO_END_END in output
            except Exception:
                print("*** BEGIN OUTPUT ***")
                print(output)
                print("*** END OUTPUT ***")
                raise
        finally:
            del os.environ["_TEST_TUNE_TRIAL_UUID"]

    def testVerboseReporting(self):
        try:
            os.environ["_TEST_TUNE_TRIAL_UUID"] = "xxxxx"

            verbose_0_cmd = VERBOSE_CMD + "verbose=0)"
            output = run_string_as_driver(verbose_0_cmd)
            try:
                self.assertNotIn(VERBOSE_EXP_OUT_1, output)
                self.assertNotIn(VERBOSE_EXP_OUT_2, output)
                self.assertNotIn(VERBOSE_TRIAL_NORM, output)
                self.assertNotIn(VERBOSE_TRIAL_DETAIL, output)
            except Exception:
                print("*** BEGIN OUTPUT ***")
                print(output)
                print("*** END OUTPUT ***")
                raise

            verbose_1_cmd = VERBOSE_CMD + "verbose=1)"
            output = run_string_as_driver(verbose_1_cmd)
            try:
                self.assertIn(VERBOSE_EXP_OUT_1, output)
                self.assertIn(VERBOSE_EXP_OUT_2, output)
                self.assertNotIn(VERBOSE_TRIAL_NORM, output)
                self.assertNotIn(VERBOSE_TRIAL_DETAIL, output)
            except Exception:
                print("*** BEGIN OUTPUT ***")
                print(output)
                print("*** END OUTPUT ***")
                raise

            verbose_2_cmd = VERBOSE_CMD + "verbose=2)"
            output = run_string_as_driver(verbose_2_cmd)
            try:
                self.assertIn(VERBOSE_EXP_OUT_1, output)
                self.assertIn(VERBOSE_EXP_OUT_2, output)
                self.assertIn(VERBOSE_TRIAL_NORM, output)
                self.assertNotIn(VERBOSE_TRIAL_DETAIL, output)
            except Exception:
                print("*** BEGIN OUTPUT ***")
                print(output)
                print("*** END OUTPUT ***")
                raise

            verbose_3_cmd = VERBOSE_CMD + "verbose=3)"
            output = run_string_as_driver(verbose_3_cmd)
            try:
                self.assertIn(VERBOSE_EXP_OUT_1, output)
                self.assertIn(VERBOSE_EXP_OUT_2, output)
                self.assertNotIn(VERBOSE_TRIAL_NORM, output)
                self.assertIn(VERBOSE_TRIAL_DETAIL, output)
            except Exception:
                print("*** BEGIN OUTPUT ***")
                print(output)
                print("*** END OUTPUT ***")
                raise
        finally:
            del os.environ["_TEST_TUNE_TRIAL_UUID"]

    def testReporterDetection(self):
        """Test if correct reporter is returned from ``detect_reporter()``"""
        reporter = detect_reporter()
        self.assertTrue(isinstance(reporter, CLIReporter))
        self.assertFalse(isinstance(reporter, JupyterNotebookReporter))

        with patch("ray.tune.progress_reporter.IS_NOTEBOOK", True):
            reporter = detect_reporter()
            self.assertFalse(isinstance(reporter, CLIReporter))
            self.assertTrue(isinstance(reporter, JupyterNotebookReporter))


if __name__ == "__main__":
    import sys

    sys.exit(pytest.main(["-v", __file__]))
=======
import pytest
import collections
import os
import unittest
from unittest.mock import MagicMock, Mock, patch

from ray import tune
from ray._private.test_utils import run_string_as_driver
from ray.tune.trial import Trial
from ray.tune.result import AUTO_RESULT_KEYS
from ray.tune.progress_reporter import (
    CLIReporter,
    JupyterNotebookReporter,
    _fair_filter_trials,
    best_trial_str,
    detect_reporter,
    trial_progress_str,
    time_passed_str,
)

EXPECTED_RESULT_1 = """Result logdir: /foo
Number of trials: 5 (1 PENDING, 3 RUNNING, 1 TERMINATED)
+--------------+------------+-------+-----+-----+------------+
|   Trial name | status     | loc   |   a |   b |   metric_1 |
|--------------+------------+-------+-----+-----+------------|
|        00002 | RUNNING    | here  |   2 |   4 |        1   |
|        00001 | PENDING    | here  |   1 |   2 |        0.5 |
|        00000 | TERMINATED | here  |   0 |   0 |        0   |
+--------------+------------+-------+-----+-----+------------+
... 2 more trials not shown (2 RUNNING)"""

EXPECTED_RESULT_2 = """Result logdir: /foo
Number of trials: 5 (1 PENDING, 3 RUNNING, 1 TERMINATED)
+--------------+------------+-------+-----+-----+---------+---------+
|   Trial name | status     | loc   |   a |   b |   n/k/0 |   n/k/1 |
|--------------+------------+-------+-----+-----+---------+---------|
|        00002 | RUNNING    | here  |   2 |   4 |       2 |       4 |
|        00003 | RUNNING    | here  |   3 |   6 |       3 |       6 |
|        00004 | RUNNING    | here  |   4 |   8 |       4 |       8 |
|        00001 | PENDING    | here  |   1 |   2 |       1 |       2 |
|        00000 | TERMINATED | here  |   0 |   0 |       0 |       0 |
+--------------+------------+-------+-----+-----+---------+---------+"""

EXPECTED_RESULT_3 = """Result logdir: /foo
Number of trials: 5 (1 PENDING, 3 RUNNING, 1 TERMINATED)
+--------------+------------+-------+-----+-----------+------------+
|   Trial name | status     | loc   |   A |   NestSub |   Metric 2 |
|--------------+------------+-------+-----+-----------+------------|
|        00002 | RUNNING    | here  |   2 |       1   |       0.5  |
|        00001 | PENDING    | here  |   1 |       0.5 |       0.25 |
|        00000 | TERMINATED | here  |   0 |       0   |       0    |
+--------------+------------+-------+-----+-----------+------------+
... 2 more trials not shown (2 RUNNING)"""

EXPECTED_RESULT_4 = """Result logdir: /foo
Number of trials: 5 (1 PENDING, 3 RUNNING, 1 TERMINATED)
+--------------+------------+-------+-----+-----+------------+
|   Trial name | status     | loc   |   a |   b |   metric_1 |
|--------------+------------+-------+-----+-----+------------|
|        00002 | RUNNING    | here  |   2 |   4 |        1   |
|        00003 | RUNNING    | here  |   3 |   6 |        1.5 |
|        00004 | RUNNING    | here  |   4 |   8 |        2   |
|        00001 | PENDING    | here  |   1 |   2 |        0.5 |
|        00000 | TERMINATED | here  |   0 |   0 |        0   |
+--------------+------------+-------+-----+-----+------------+"""

END_TO_END_COMMAND = """
import ray
from ray import tune
from ray.tune.trial import Location
from ray.tune.progress_reporter import _get_trial_location
from unittest.mock import patch


def mock_get_trial_location(trial, result):
    location = _get_trial_location(trial, result)
    if location.pid:
        return Location("123.123.123.123", "1")
    return location


with patch("ray.tune.progress_reporter._get_trial_location",
           mock_get_trial_location):
    reporter = tune.progress_reporter.CLIReporter(metric_columns=["done"])

    def f(config):
        return {"done": True}

    ray.init(num_cpus=1)
    tune.run_experiments(
        {
            "one": {
                "run": f,
                "config": {
                    "a": tune.grid_search(list(range(10))),
                },
            },
            "two": {
                "run": f,
                "config": {
                    "b": tune.grid_search(list(range(10))),
                },
            },
            "three": {
                "run": f,
                "config": {
                    "c": tune.grid_search(list(range(10))),
                },
            },
        },
        verbose=3,
        progress_reporter=reporter)"""

EXPECTED_END_TO_END_START = """Number of trials: 30/30 (29 PENDING, 1 RUNNING)
+---------------+----------+-------------------+-----+-----+
| Trial name    | status   | loc               |   a |   b |
|---------------+----------+-------------------+-----+-----|
| f_xxxxx_00000 | RUNNING  | 123.123.123.123:1 |   0 |     |
| f_xxxxx_00001 | PENDING  |                   |   1 |     |"""

EXPECTED_END_TO_END_END = """Number of trials: 30/30 (30 TERMINATED)
+---------------+------------+-------------------+-----+-----+-----+--------+
| Trial name    | status     | loc               |   a |   b |   c | done   |
|---------------+------------+-------------------+-----+-----+-----+--------|
| f_xxxxx_00000 | TERMINATED | 123.123.123.123:1 |   0 |     |     | True   |
| f_xxxxx_00001 | TERMINATED | 123.123.123.123:1 |   1 |     |     | True   |
| f_xxxxx_00002 | TERMINATED | 123.123.123.123:1 |   2 |     |     | True   |
| f_xxxxx_00003 | TERMINATED | 123.123.123.123:1 |   3 |     |     | True   |
| f_xxxxx_00004 | TERMINATED | 123.123.123.123:1 |   4 |     |     | True   |
| f_xxxxx_00005 | TERMINATED | 123.123.123.123:1 |   5 |     |     | True   |
| f_xxxxx_00006 | TERMINATED | 123.123.123.123:1 |   6 |     |     | True   |
| f_xxxxx_00007 | TERMINATED | 123.123.123.123:1 |   7 |     |     | True   |
| f_xxxxx_00008 | TERMINATED | 123.123.123.123:1 |   8 |     |     | True   |
| f_xxxxx_00009 | TERMINATED | 123.123.123.123:1 |   9 |     |     | True   |
| f_xxxxx_00010 | TERMINATED | 123.123.123.123:1 |     |   0 |     | True   |
| f_xxxxx_00011 | TERMINATED | 123.123.123.123:1 |     |   1 |     | True   |
| f_xxxxx_00012 | TERMINATED | 123.123.123.123:1 |     |   2 |     | True   |
| f_xxxxx_00013 | TERMINATED | 123.123.123.123:1 |     |   3 |     | True   |
| f_xxxxx_00014 | TERMINATED | 123.123.123.123:1 |     |   4 |     | True   |
| f_xxxxx_00015 | TERMINATED | 123.123.123.123:1 |     |   5 |     | True   |
| f_xxxxx_00016 | TERMINATED | 123.123.123.123:1 |     |   6 |     | True   |
| f_xxxxx_00017 | TERMINATED | 123.123.123.123:1 |     |   7 |     | True   |
| f_xxxxx_00018 | TERMINATED | 123.123.123.123:1 |     |   8 |     | True   |
| f_xxxxx_00019 | TERMINATED | 123.123.123.123:1 |     |   9 |     | True   |
| f_xxxxx_00020 | TERMINATED | 123.123.123.123:1 |     |     |   0 | True   |
| f_xxxxx_00021 | TERMINATED | 123.123.123.123:1 |     |     |   1 | True   |
| f_xxxxx_00022 | TERMINATED | 123.123.123.123:1 |     |     |   2 | True   |
| f_xxxxx_00023 | TERMINATED | 123.123.123.123:1 |     |     |   3 | True   |
| f_xxxxx_00024 | TERMINATED | 123.123.123.123:1 |     |     |   4 | True   |
| f_xxxxx_00025 | TERMINATED | 123.123.123.123:1 |     |     |   5 | True   |
| f_xxxxx_00026 | TERMINATED | 123.123.123.123:1 |     |     |   6 | True   |
| f_xxxxx_00027 | TERMINATED | 123.123.123.123:1 |     |     |   7 | True   |
| f_xxxxx_00028 | TERMINATED | 123.123.123.123:1 |     |     |   8 | True   |
| f_xxxxx_00029 | TERMINATED | 123.123.123.123:1 |     |     |   9 | True   |
+---------------+------------+-------------------+-----+-----+-----+--------+"""  # noqa

EXPECTED_END_TO_END_AC = """Number of trials: 30/30 (30 TERMINATED)
+---------------+------------+-------+-----+-----+-----+
| Trial name    | status     | loc   |   a |   b |   c |
|---------------+------------+-------+-----+-----+-----|
| f_xxxxx_00000 | TERMINATED |       |   0 |     |     |
| f_xxxxx_00001 | TERMINATED |       |   1 |     |     |
| f_xxxxx_00002 | TERMINATED |       |   2 |     |     |
| f_xxxxx_00003 | TERMINATED |       |   3 |     |     |
| f_xxxxx_00004 | TERMINATED |       |   4 |     |     |
| f_xxxxx_00005 | TERMINATED |       |   5 |     |     |
| f_xxxxx_00006 | TERMINATED |       |   6 |     |     |
| f_xxxxx_00007 | TERMINATED |       |   7 |     |     |
| f_xxxxx_00008 | TERMINATED |       |   8 |     |     |
| f_xxxxx_00009 | TERMINATED |       |   9 |     |     |
| f_xxxxx_00010 | TERMINATED |       |     |   0 |     |
| f_xxxxx_00011 | TERMINATED |       |     |   1 |     |
| f_xxxxx_00012 | TERMINATED |       |     |   2 |     |
| f_xxxxx_00013 | TERMINATED |       |     |   3 |     |
| f_xxxxx_00014 | TERMINATED |       |     |   4 |     |
| f_xxxxx_00015 | TERMINATED |       |     |   5 |     |
| f_xxxxx_00016 | TERMINATED |       |     |   6 |     |
| f_xxxxx_00017 | TERMINATED |       |     |   7 |     |
| f_xxxxx_00018 | TERMINATED |       |     |   8 |     |
| f_xxxxx_00019 | TERMINATED |       |     |   9 |     |
| f_xxxxx_00020 | TERMINATED |       |     |     |   0 |
| f_xxxxx_00021 | TERMINATED |       |     |     |   1 |
| f_xxxxx_00022 | TERMINATED |       |     |     |   2 |
| f_xxxxx_00023 | TERMINATED |       |     |     |   3 |
| f_xxxxx_00024 | TERMINATED |       |     |     |   4 |
| f_xxxxx_00025 | TERMINATED |       |     |     |   5 |
| f_xxxxx_00026 | TERMINATED |       |     |     |   6 |
| f_xxxxx_00027 | TERMINATED |       |     |     |   7 |
| f_xxxxx_00028 | TERMINATED |       |     |     |   8 |
| f_xxxxx_00029 | TERMINATED |       |     |     |   9 |
+---------------+------------+-------+-----+-----+-----+"""

EXPECTED_BEST_1 = (
    "Current best trial: 00001 with metric_1=0.5 and "
    "parameters={'a': 1, 'b': 2, 'n': {'k': [1, 2]}}"
)

EXPECTED_BEST_2 = (
    "Current best trial: 00004 with metric_1=2.0 and " "parameters={'a': 4}"
)

EXPECTED_SORT_RESULT_UNSORTED = """Number of trials: 5 (1 PENDING, 1 RUNNING, 3 TERMINATED)
+--------------+------------+-------+-----+------------+
|   Trial name | status     | loc   |   a |   metric_1 |
|--------------+------------+-------+-----+------------|
|        00004 | RUNNING    | here  |   4 |            |
|        00003 | PENDING    | here  |   3 |            |
|        00000 | TERMINATED | here  |   0 |        0.3 |
|        00001 | TERMINATED | here  |   1 |        0.2 |
+--------------+------------+-------+-----+------------+
... 1 more trials not shown (1 TERMINATED)"""

EXPECTED_SORT_RESULT_ASC = """Number of trials: 5 (1 PENDING, 1 RUNNING, 3 TERMINATED)
+--------------+------------+-------+-----+------------+
|   Trial name | status     | loc   |   a |   metric_1 |
|--------------+------------+-------+-----+------------|
|        00004 | RUNNING    | here  |   4 |            |
|        00003 | PENDING    | here  |   3 |            |
|        00001 | TERMINATED | here  |   1 |        0.2 |
|        00000 | TERMINATED | here  |   0 |        0.3 |
+--------------+------------+-------+-----+------------+
... 1 more trials not shown (1 TERMINATED)"""

EXPECTED_SORT_RESULT_DESC = """Number of trials: 5 (1 PENDING, 1 RUNNING, 3 TERMINATED)
+--------------+------------+-------+-----+------------+
|   Trial name | status     | loc   |   a |   metric_1 |
|--------------+------------+-------+-----+------------|
|        00004 | RUNNING    | here  |   4 |            |
|        00003 | PENDING    | here  |   3 |            |
|        00002 | TERMINATED | here  |   2 |        0.4 |
|        00000 | TERMINATED | here  |   0 |        0.3 |
+--------------+------------+-------+-----+------------+
... 1 more trials not shown (1 TERMINATED)"""

VERBOSE_EXP_OUT_1 = "Number of trials: 3/3 (2 PENDING, 1 RUNNING)"
VERBOSE_EXP_OUT_2 = "Number of trials: 3/3 (3 TERMINATED)"

VERBOSE_TRIAL_NORM = (
    "Trial train_xxxxx_00000 reported acc=5 with "
    + """parameters={'do': 'complete'}. This trial completed.
Trial train_xxxxx_00001 reported _metric=6 with parameters={'do': 'once'}.
Trial train_xxxxx_00001 completed. Last result: _metric=6
Trial train_xxxxx_00002 reported acc=7 with parameters={'do': 'twice'}.
Trial train_xxxxx_00002 reported acc=8 with parameters={'do': 'twice'}. """
    + "This trial completed."
)

VERBOSE_TRIAL_DETAIL = """+-------------------+----------+-------------------+----------+
| Trial name        | status   | loc               | do       |
|-------------------+----------+-------------------+----------|
| train_xxxxx_00000 | RUNNING  | 123.123.123.123:1 | complete |"""

VERBOSE_CMD = """from ray import tune
import random
import numpy as np
import time
from ray.tune.trial import Location
from ray.tune.progress_reporter import _get_trial_location
from unittest.mock import patch


def mock_get_trial_location(trial, result):
    location = _get_trial_location(trial, result)
    if location.pid:
        return Location("123.123.123.123", "1")
    return location


def train(config):
    if config["do"] == "complete":
        time.sleep(0.1)
        tune.report(acc=5, done=True)
    elif config["do"] == "once":
        time.sleep(0.5)
        tune.report(6)
    else:
        time.sleep(1.0)
        tune.report(acc=7)
        tune.report(acc=8)

random.seed(1234)
np.random.seed(1234)


with patch("ray.tune.progress_reporter._get_trial_location",
           mock_get_trial_location):
    tune.run(
        train,
        config={
            "do": tune.grid_search(["complete", "once", "twice"])
        },"""

# Add "verbose=3)" etc


class ProgressReporterTest(unittest.TestCase):
    def setUp(self) -> None:
        # Wait up to five seconds for placement groups when starting a trial
        os.environ["TUNE_PLACEMENT_GROUP_WAIT_S"] = "5"
        # Block for results even when placement groups are pending
        os.environ["TUNE_TRIAL_STARTUP_GRACE_PERIOD"] = "0"
        os.environ["TUNE_TRIAL_RESULT_WAIT_TIME_S"] = "99999"
        os.environ["TUNE_MAX_PENDING_TRIALS_PG"] = "auto"

    def mock_trial(self, status, i):
        mock = MagicMock()
        mock.status = status
        mock.trial_id = "%05d" % i
        return mock

    def testFairFilterTrials(self):
        """Tests that trials are represented fairly."""
        trials_by_state = collections.defaultdict(list)
        # States for which trials are under and overrepresented
        states_under = (Trial.PAUSED, Trial.ERROR)
        states_over = (Trial.PENDING, Trial.RUNNING, Trial.TERMINATED)

        max_trials = 13
        num_trials_under = 2  # num of trials for each underrepresented state
        num_trials_over = 10  # num of trials for each overrepresented state

        i = 0
        for state in states_under:
            for _ in range(num_trials_under):
                trials_by_state[state].append(self.mock_trial(state, i))
                i += 1
        for state in states_over:
            for _ in range(num_trials_over):
                trials_by_state[state].append(self.mock_trial(state, i))
                i += 1

        filtered_trials_by_state = _fair_filter_trials(
            trials_by_state, max_trials=max_trials
        )
        for state in trials_by_state:
            if state in states_under:
                expected_num_trials = num_trials_under
            else:
                expected_num_trials = (
                    max_trials - num_trials_under * len(states_under)
                ) / len(states_over)
            state_trials = filtered_trials_by_state[state]
            self.assertEqual(len(state_trials), expected_num_trials)
            # Make sure trials are sorted newest-first within state.
            for i in range(len(state_trials) - 1):
                assert state_trials[i].trial_id < state_trials[i + 1].trial_id

    def testAddMetricColumn(self):
        """Tests edge cases of add_metric_column."""

        # Test list-initialized metric columns.
        reporter = CLIReporter(metric_columns=["foo", "bar"])
        with self.assertRaises(ValueError):
            reporter.add_metric_column("bar")

        with self.assertRaises(ValueError):
            reporter.add_metric_column("baz", "qux")

        reporter.add_metric_column("baz")
        self.assertIn("baz", reporter._metric_columns)

        # Test default-initialized (dict) metric columns.
        reporter = CLIReporter()
        reporter.add_metric_column("foo", "bar")
        self.assertIn("foo", reporter._metric_columns)

    def testInfer(self):
        reporter = CLIReporter()
        test_result = dict(foo_result=1, baz_result=4123, bar_result="testme")

        def test(config):
            for i in range(3):
                tune.report(**test_result)

        analysis = tune.run(test, num_samples=3)
        all_trials = analysis.trials
        inferred_results = reporter._infer_user_metrics(all_trials)
        for metric in inferred_results:
            self.assertNotIn(metric, AUTO_RESULT_KEYS)
            self.assertTrue(metric in test_result)

        class TestReporter(CLIReporter):
            _output = []

            def __init__(self, *args, **kwargs):
                super().__init__(*args, **kwargs)
                self._max_report_freqency = 0

            def report(self, *args, **kwargs):
                progress_str = self._progress_str(*args, **kwargs)
                self._output.append(progress_str)

        reporter = TestReporter()
        analysis = tune.run(test, num_samples=3, progress_reporter=reporter)
        found = {k: False for k in test_result}
        for output in reporter._output:
            for key in test_result:
                if key in output:
                    found[key] = True
        assert found["foo_result"]
        assert found["baz_result"]
        assert not found["bar_result"]

    def testProgressStr(self):
        trials = []
        for i in range(5):
            t = Mock()
            if i == 0:
                t.status = "TERMINATED"
            elif i == 1:
                t.status = "PENDING"
            else:
                t.status = "RUNNING"
            t.trial_id = "%05d" % i
            t.local_dir = "/foo"
            t.location = "here"
            t.config = {"a": i, "b": i * 2, "n": {"k": [i, 2 * i]}}
            t.evaluated_params = {"a": i, "b": i * 2, "n/k/0": i, "n/k/1": 2 * i}
            t.last_result = {
                "config": {"a": i, "b": i * 2, "n": {"k": [i, 2 * i]}},
                "metric_1": i / 2,
                "metric_2": i / 4,
                "nested": {"sub": i / 2},
            }
            t.__str__ = lambda self: self.trial_id
            trials.append(t)
        # One metric, two parameters
        prog1 = trial_progress_str(
            trials, ["metric_1"], ["a", "b"], fmt="psql", max_rows=3, force_table=True
        )
        print(prog1)
        assert prog1 == EXPECTED_RESULT_1

        # No metric, all parameters
        prog2 = trial_progress_str(
            trials, [], None, fmt="psql", max_rows=None, force_table=True
        )
        print(prog2)
        assert prog2 == EXPECTED_RESULT_2

        # Two metrics, one parameter, all with custom representation
        prog3 = trial_progress_str(
            trials,
            {"nested/sub": "NestSub", "metric_2": "Metric 2"},
            {"a": "A"},
            fmt="psql",
            max_rows=3,
            force_table=True,
        )
        print(prog3)
        assert prog3 == EXPECTED_RESULT_3

        # Current best trial
        best1 = best_trial_str(trials[1], "metric_1")
        assert best1 == EXPECTED_BEST_1

    def testBestTrialStr(self):
        """Assert that custom nested parameter columns are printed correctly"""
        config = {"nested": {"conf": "nested_value"}, "toplevel": "toplevel_value"}

        trial = Trial("", config=config, stub=True)
        trial.last_result = {"metric": 1, "config": config}

        result = best_trial_str(trial, "metric")
        self.assertIn("nested_value", result)

        result = best_trial_str(trial, "metric", parameter_columns=["nested/conf"])
        self.assertIn("nested_value", result)

    def testTimeElapsed(self):
        # Sun Feb 7 14:18:40 2016 -0800
        # (time of the first Ray commit)
        time_start = 1454825920
        time_now = (
            time_start
            + 1 * 60 * 60  # 1 hour
            + 31 * 60  # 31 minutes
            + 22  # 22 seconds
        )  # time to second commit

        # Local timezone output can be tricky, so we don't check the
        # day and the hour in this test.
        output = time_passed_str(time_start, time_now)
        self.assertIn("Current time: 2016-02-", output)
        self.assertIn(":50:02 (running for 01:31:22.00)", output)

        time_now += 2 * 60 * 60 * 24  # plus two days
        output = time_passed_str(time_start, time_now)
        self.assertIn("Current time: 2016-02-", output)
        self.assertIn(":50:02 (running for 2 days, 01:31:22.00)", output)

    def testCurrentBestTrial(self):
        trials = []
        for i in range(5):
            t = Mock()
            t.status = "RUNNING"
            t.trial_id = "%05d" % i
            t.local_dir = "/foo"
            t.location = "here"
            t.config = {"a": i, "b": i * 2, "n": {"k": [i, 2 * i]}}
            t.evaluated_params = {"a": i}
            t.last_result = {"config": {"a": i}, "metric_1": i / 2}
            t.__str__ = lambda self: self.trial_id
            trials.append(t)

        class TestReporter(CLIReporter):
            _output = []

            def __init__(self, *args, **kwargs):
                super().__init__(*args, **kwargs)
                self._max_report_freqency = 0

            def report(self, *args, **kwargs):
                progress_str = self._progress_str(*args, **kwargs)
                self._output.append(progress_str)

        reporter = TestReporter(mode="max")
        reporter.report(trials, done=False)
        assert EXPECTED_BEST_2 in reporter._output[0]

    def testSortByMetric(self):
        trials = []
        for i in range(5):
            t = Mock()
            if i < 3:
                t.status = "TERMINATED"
            elif i == 3:
                t.status = "PENDING"
            else:
                t.status = "RUNNING"
            t.trial_id = "%05d" % i
            t.local_dir = "/foo"
            t.location = "here"
            t.config = {"a": i}
            t.evaluated_params = {"a": i}
            t.last_result = {"config": {"a": i}}
            t.__str__ = lambda self: self.trial_id
            trials.append(t)
        # Set `metric_1` for terminated trails
        trials[0].last_result["metric_1"] = 0.3
        trials[1].last_result["metric_1"] = 0.2
        trials[2].last_result["metric_1"] = 0.4

        class TestReporter(CLIReporter):
            def __init__(self, *args, **kwargs):
                super().__init__(*args, **kwargs)
                self._max_report_freqency = 0
                self._output = ""

            def report(self, *args, **kwargs):
                progress_str = self._progress_str(*args, **kwargs)
                self._output = progress_str

        # Default reporter
        reporter1 = TestReporter(max_progress_rows=4, mode="max", metric="metric_1")
        reporter1.report(trials, done=False)
        print(reporter1._output)
        assert EXPECTED_SORT_RESULT_UNSORTED in reporter1._output

        # Sort by metric (asc)
        reporter2 = TestReporter(
            max_progress_rows=4, mode="min", metric="metric_1", sort_by_metric=True
        )
        reporter2.report(trials, done=False)
        assert EXPECTED_SORT_RESULT_ASC in reporter2._output

        # Sort by metric (desc)
        reporter3 = TestReporter(
            max_progress_rows=4, mode="max", metric="metric_1", sort_by_metric=True
        )
        reporter3.report(trials, done=False)
        print(reporter3._output)
        assert EXPECTED_SORT_RESULT_DESC in reporter3._output

        # Sort by metric when mode is None
        reporter4 = TestReporter(
            max_progress_rows=4, metric="metric_1", sort_by_metric=True
        )
        reporter4.report(trials, done=False)
        assert EXPECTED_SORT_RESULT_UNSORTED in reporter4._output

        # Sort by metric when metric is None
        reporter5 = TestReporter(max_progress_rows=4, mode="max", sort_by_metric=True)
        reporter5.report(trials, done=False)
        assert EXPECTED_SORT_RESULT_UNSORTED in reporter5._output

    def testEndToEndReporting(self):
        try:
            os.environ["_TEST_TUNE_TRIAL_UUID"] = "xxxxx"
            os.environ["TUNE_MAX_PENDING_TRIALS_PG"] = "100"
            output = run_string_as_driver(END_TO_END_COMMAND)
            try:
                assert EXPECTED_END_TO_END_START in output
                assert EXPECTED_END_TO_END_END in output
            except Exception:
                print("*** BEGIN OUTPUT ***")
                print(output)
                print("*** END OUTPUT ***")
                raise
        finally:
            del os.environ["_TEST_TUNE_TRIAL_UUID"]

    def testVerboseReporting(self):
        try:
            os.environ["_TEST_TUNE_TRIAL_UUID"] = "xxxxx"

            verbose_0_cmd = VERBOSE_CMD + "verbose=0)"
            output = run_string_as_driver(verbose_0_cmd)
            try:
                self.assertNotIn(VERBOSE_EXP_OUT_1, output)
                self.assertNotIn(VERBOSE_EXP_OUT_2, output)
                self.assertNotIn(VERBOSE_TRIAL_NORM, output)
                self.assertNotIn(VERBOSE_TRIAL_DETAIL, output)
            except Exception:
                print("*** BEGIN OUTPUT ***")
                print(output)
                print("*** END OUTPUT ***")
                raise

            verbose_1_cmd = VERBOSE_CMD + "verbose=1)"
            output = run_string_as_driver(verbose_1_cmd)
            try:
                self.assertIn(VERBOSE_EXP_OUT_1, output)
                self.assertIn(VERBOSE_EXP_OUT_2, output)
                self.assertNotIn(VERBOSE_TRIAL_NORM, output)
                self.assertNotIn(VERBOSE_TRIAL_DETAIL, output)
            except Exception:
                print("*** BEGIN OUTPUT ***")
                print(output)
                print("*** END OUTPUT ***")
                raise

            verbose_2_cmd = VERBOSE_CMD + "verbose=2)"
            output = run_string_as_driver(verbose_2_cmd)
            try:
                self.assertIn(VERBOSE_EXP_OUT_1, output)
                self.assertIn(VERBOSE_EXP_OUT_2, output)
                self.assertIn(VERBOSE_TRIAL_NORM, output)
                self.assertNotIn(VERBOSE_TRIAL_DETAIL, output)
            except Exception:
                print("*** BEGIN OUTPUT ***")
                print(output)
                print("*** END OUTPUT ***")
                raise

            verbose_3_cmd = VERBOSE_CMD + "verbose=3)"
            output = run_string_as_driver(verbose_3_cmd)
            try:
                self.assertIn(VERBOSE_EXP_OUT_1, output)
                self.assertIn(VERBOSE_EXP_OUT_2, output)
                self.assertNotIn(VERBOSE_TRIAL_NORM, output)
                self.assertIn(VERBOSE_TRIAL_DETAIL, output)
            except Exception:
                print("*** BEGIN OUTPUT ***")
                print(output)
                print("*** END OUTPUT ***")
                raise
        finally:
            del os.environ["_TEST_TUNE_TRIAL_UUID"]

    def testReporterDetection(self):
        """Test if correct reporter is returned from ``detect_reporter()``"""
        reporter = detect_reporter()
        self.assertTrue(isinstance(reporter, CLIReporter))
        self.assertFalse(isinstance(reporter, JupyterNotebookReporter))

        with patch("ray.tune.progress_reporter.IS_NOTEBOOK", True):
            reporter = detect_reporter()
            self.assertFalse(isinstance(reporter, CLIReporter))
            self.assertTrue(isinstance(reporter, JupyterNotebookReporter))


if __name__ == "__main__":
    import sys

    sys.exit(pytest.main(["-v", __file__]))
>>>>>>> 19672688
<|MERGE_RESOLUTION|>--- conflicted
+++ resolved
@@ -1,1342 +1,676 @@
-<<<<<<< HEAD
-import pytest
-import collections
-import os
-import unittest
-from unittest.mock import MagicMock, Mock, patch
-
-from ray import tune
-from ray._private.test_utils import run_string_as_driver
-from ray.tune.trial import Trial
-from ray.tune.result import AUTO_RESULT_KEYS
-from ray.tune.progress_reporter import (
-    CLIReporter,
-    JupyterNotebookReporter,
-    _fair_filter_trials,
-    best_trial_str,
-    detect_reporter,
-    trial_progress_str,
-    time_passed_str,
-)
-
-EXPECTED_RESULT_1 = """Result logdir: /foo
-Number of trials: 5 (1 PENDING, 3 RUNNING, 1 TERMINATED)
-+--------------+------------+-------+-----+-----+------------+
-|   Trial name | status     | loc   |   a |   b |   metric_1 |
-|--------------+------------+-------+-----+-----+------------|
-|        00002 | RUNNING    | here  |   2 |   4 |        1   |
-|        00001 | PENDING    | here  |   1 |   2 |        0.5 |
-|        00000 | TERMINATED | here  |   0 |   0 |        0   |
-+--------------+------------+-------+-----+-----+------------+
-... 2 more trials not shown (2 RUNNING)"""
-
-EXPECTED_RESULT_2 = """Result logdir: /foo
-Number of trials: 5 (1 PENDING, 3 RUNNING, 1 TERMINATED)
-+--------------+------------+-------+-----+-----+---------+---------+
-|   Trial name | status     | loc   |   a |   b |   n/k/0 |   n/k/1 |
-|--------------+------------+-------+-----+-----+---------+---------|
-|        00002 | RUNNING    | here  |   2 |   4 |       2 |       4 |
-|        00003 | RUNNING    | here  |   3 |   6 |       3 |       6 |
-|        00004 | RUNNING    | here  |   4 |   8 |       4 |       8 |
-|        00001 | PENDING    | here  |   1 |   2 |       1 |       2 |
-|        00000 | TERMINATED | here  |   0 |   0 |       0 |       0 |
-+--------------+------------+-------+-----+-----+---------+---------+"""
-
-EXPECTED_RESULT_3 = """Result logdir: /foo
-Number of trials: 5 (1 PENDING, 3 RUNNING, 1 TERMINATED)
-+--------------+------------+-------+-----+-----------+------------+
-|   Trial name | status     | loc   |   A |   NestSub |   Metric 2 |
-|--------------+------------+-------+-----+-----------+------------|
-|        00002 | RUNNING    | here  |   2 |       1   |       0.5  |
-|        00001 | PENDING    | here  |   1 |       0.5 |       0.25 |
-|        00000 | TERMINATED | here  |   0 |       0   |       0    |
-+--------------+------------+-------+-----+-----------+------------+
-... 2 more trials not shown (2 RUNNING)"""
-
-EXPECTED_RESULT_4 = """Result logdir: /foo
-Number of trials: 5 (1 PENDING, 3 RUNNING, 1 TERMINATED)
-+--------------+------------+-------+-----+-----+------------+
-|   Trial name | status     | loc   |   a |   b |   metric_1 |
-|--------------+------------+-------+-----+-----+------------|
-|        00002 | RUNNING    | here  |   2 |   4 |        1   |
-|        00003 | RUNNING    | here  |   3 |   6 |        1.5 |
-|        00004 | RUNNING    | here  |   4 |   8 |        2   |
-|        00001 | PENDING    | here  |   1 |   2 |        0.5 |
-|        00000 | TERMINATED | here  |   0 |   0 |        0   |
-+--------------+------------+-------+-----+-----+------------+"""
-
-END_TO_END_COMMAND = """
-import ray
-from ray import tune
-from ray.tune.trial import Location
-from ray.tune.progress_reporter import _get_trial_location
-from unittest.mock import patch
-
-
-def mock_get_trial_location(trial, result):
-    location = _get_trial_location(trial, result)
-    if location.pid:
-        return Location("123.123.123.123", "1")
-    return location
-
-
-with patch("ray.tune.progress_reporter._get_trial_location",
-           mock_get_trial_location):
-    reporter = tune.progress_reporter.CLIReporter(metric_columns=["done"])
-
-    def f(config):
-        return {"done": True}
-
-    ray.init(num_cpus=1)
-    tune.run_experiments(
-        {
-            "one": {
-                "run": f,
-                "config": {
-                    "a": tune.grid_search(list(range(10))),
-                },
-            },
-            "two": {
-                "run": f,
-                "config": {
-                    "b": tune.grid_search(list(range(10))),
-                },
-            },
-            "three": {
-                "run": f,
-                "config": {
-                    "c": tune.grid_search(list(range(10))),
-                },
-            },
-        },
-        verbose=3,
-        progress_reporter=reporter)"""
-
-EXPECTED_END_TO_END_START = """Number of trials: 30/30 (29 PENDING, 1 RUNNING)
-+---------------+----------+-------------------+-----+-----+
-| Trial name    | status   | loc               |   a |   b |
-|---------------+----------+-------------------+-----+-----|
-| f_xxxxx_00000 | RUNNING  | 123.123.123.123:1 |   0 |     |
-| f_xxxxx_00001 | PENDING  |                   |   1 |     |"""
-
-EXPECTED_END_TO_END_END = """Number of trials: 30/30 (30 TERMINATED)
-+---------------+------------+-------------------+-----+-----+-----+--------+
-| Trial name    | status     | loc               |   a |   b |   c | done   |
-|---------------+------------+-------------------+-----+-----+-----+--------|
-| f_xxxxx_00000 | TERMINATED | 123.123.123.123:1 |   0 |     |     | True   |
-| f_xxxxx_00001 | TERMINATED | 123.123.123.123:1 |   1 |     |     | True   |
-| f_xxxxx_00002 | TERMINATED | 123.123.123.123:1 |   2 |     |     | True   |
-| f_xxxxx_00003 | TERMINATED | 123.123.123.123:1 |   3 |     |     | True   |
-| f_xxxxx_00004 | TERMINATED | 123.123.123.123:1 |   4 |     |     | True   |
-| f_xxxxx_00005 | TERMINATED | 123.123.123.123:1 |   5 |     |     | True   |
-| f_xxxxx_00006 | TERMINATED | 123.123.123.123:1 |   6 |     |     | True   |
-| f_xxxxx_00007 | TERMINATED | 123.123.123.123:1 |   7 |     |     | True   |
-| f_xxxxx_00008 | TERMINATED | 123.123.123.123:1 |   8 |     |     | True   |
-| f_xxxxx_00009 | TERMINATED | 123.123.123.123:1 |   9 |     |     | True   |
-| f_xxxxx_00010 | TERMINATED | 123.123.123.123:1 |     |   0 |     | True   |
-| f_xxxxx_00011 | TERMINATED | 123.123.123.123:1 |     |   1 |     | True   |
-| f_xxxxx_00012 | TERMINATED | 123.123.123.123:1 |     |   2 |     | True   |
-| f_xxxxx_00013 | TERMINATED | 123.123.123.123:1 |     |   3 |     | True   |
-| f_xxxxx_00014 | TERMINATED | 123.123.123.123:1 |     |   4 |     | True   |
-| f_xxxxx_00015 | TERMINATED | 123.123.123.123:1 |     |   5 |     | True   |
-| f_xxxxx_00016 | TERMINATED | 123.123.123.123:1 |     |   6 |     | True   |
-| f_xxxxx_00017 | TERMINATED | 123.123.123.123:1 |     |   7 |     | True   |
-| f_xxxxx_00018 | TERMINATED | 123.123.123.123:1 |     |   8 |     | True   |
-| f_xxxxx_00019 | TERMINATED | 123.123.123.123:1 |     |   9 |     | True   |
-| f_xxxxx_00020 | TERMINATED | 123.123.123.123:1 |     |     |   0 | True   |
-| f_xxxxx_00021 | TERMINATED | 123.123.123.123:1 |     |     |   1 | True   |
-| f_xxxxx_00022 | TERMINATED | 123.123.123.123:1 |     |     |   2 | True   |
-| f_xxxxx_00023 | TERMINATED | 123.123.123.123:1 |     |     |   3 | True   |
-| f_xxxxx_00024 | TERMINATED | 123.123.123.123:1 |     |     |   4 | True   |
-| f_xxxxx_00025 | TERMINATED | 123.123.123.123:1 |     |     |   5 | True   |
-| f_xxxxx_00026 | TERMINATED | 123.123.123.123:1 |     |     |   6 | True   |
-| f_xxxxx_00027 | TERMINATED | 123.123.123.123:1 |     |     |   7 | True   |
-| f_xxxxx_00028 | TERMINATED | 123.123.123.123:1 |     |     |   8 | True   |
-| f_xxxxx_00029 | TERMINATED | 123.123.123.123:1 |     |     |   9 | True   |
-+---------------+------------+-------------------+-----+-----+-----+--------+"""  # noqa
-
-EXPECTED_END_TO_END_AC = """Number of trials: 30/30 (30 TERMINATED)
-+---------------+------------+-------+-----+-----+-----+
-| Trial name    | status     | loc   |   a |   b |   c |
-|---------------+------------+-------+-----+-----+-----|
-| f_xxxxx_00000 | TERMINATED |       |   0 |     |     |
-| f_xxxxx_00001 | TERMINATED |       |   1 |     |     |
-| f_xxxxx_00002 | TERMINATED |       |   2 |     |     |
-| f_xxxxx_00003 | TERMINATED |       |   3 |     |     |
-| f_xxxxx_00004 | TERMINATED |       |   4 |     |     |
-| f_xxxxx_00005 | TERMINATED |       |   5 |     |     |
-| f_xxxxx_00006 | TERMINATED |       |   6 |     |     |
-| f_xxxxx_00007 | TERMINATED |       |   7 |     |     |
-| f_xxxxx_00008 | TERMINATED |       |   8 |     |     |
-| f_xxxxx_00009 | TERMINATED |       |   9 |     |     |
-| f_xxxxx_00010 | TERMINATED |       |     |   0 |     |
-| f_xxxxx_00011 | TERMINATED |       |     |   1 |     |
-| f_xxxxx_00012 | TERMINATED |       |     |   2 |     |
-| f_xxxxx_00013 | TERMINATED |       |     |   3 |     |
-| f_xxxxx_00014 | TERMINATED |       |     |   4 |     |
-| f_xxxxx_00015 | TERMINATED |       |     |   5 |     |
-| f_xxxxx_00016 | TERMINATED |       |     |   6 |     |
-| f_xxxxx_00017 | TERMINATED |       |     |   7 |     |
-| f_xxxxx_00018 | TERMINATED |       |     |   8 |     |
-| f_xxxxx_00019 | TERMINATED |       |     |   9 |     |
-| f_xxxxx_00020 | TERMINATED |       |     |     |   0 |
-| f_xxxxx_00021 | TERMINATED |       |     |     |   1 |
-| f_xxxxx_00022 | TERMINATED |       |     |     |   2 |
-| f_xxxxx_00023 | TERMINATED |       |     |     |   3 |
-| f_xxxxx_00024 | TERMINATED |       |     |     |   4 |
-| f_xxxxx_00025 | TERMINATED |       |     |     |   5 |
-| f_xxxxx_00026 | TERMINATED |       |     |     |   6 |
-| f_xxxxx_00027 | TERMINATED |       |     |     |   7 |
-| f_xxxxx_00028 | TERMINATED |       |     |     |   8 |
-| f_xxxxx_00029 | TERMINATED |       |     |     |   9 |
-+---------------+------------+-------+-----+-----+-----+"""
-
-EXPECTED_BEST_1 = (
-    "Current best trial: 00001 with metric_1=0.5 and "
-    "parameters={'a': 1, 'b': 2, 'n': {'k': [1, 2]}}"
-)
-
-EXPECTED_BEST_2 = (
-    "Current best trial: 00004 with metric_1=2.0 and " "parameters={'a': 4}"
-)
-
-EXPECTED_SORT_RESULT_UNSORTED = """Number of trials: 5 (1 PENDING, 1 RUNNING, 3 TERMINATED)
-+--------------+------------+-------+-----+------------+
-|   Trial name | status     | loc   |   a |   metric_1 |
-|--------------+------------+-------+-----+------------|
-|        00004 | RUNNING    | here  |   4 |            |
-|        00003 | PENDING    | here  |   3 |            |
-|        00000 | TERMINATED | here  |   0 |        0.3 |
-|        00001 | TERMINATED | here  |   1 |        0.2 |
-+--------------+------------+-------+-----+------------+
-... 1 more trials not shown (1 TERMINATED)"""
-
-EXPECTED_SORT_RESULT_ASC = """Number of trials: 5 (1 PENDING, 1 RUNNING, 3 TERMINATED)
-+--------------+------------+-------+-----+------------+
-|   Trial name | status     | loc   |   a |   metric_1 |
-|--------------+------------+-------+-----+------------|
-|        00004 | RUNNING    | here  |   4 |            |
-|        00003 | PENDING    | here  |   3 |            |
-|        00001 | TERMINATED | here  |   1 |        0.2 |
-|        00000 | TERMINATED | here  |   0 |        0.3 |
-+--------------+------------+-------+-----+------------+
-... 1 more trials not shown (1 TERMINATED)"""
-
-EXPECTED_SORT_RESULT_DESC = """Number of trials: 5 (1 PENDING, 1 RUNNING, 3 TERMINATED)
-+--------------+------------+-------+-----+------------+
-|   Trial name | status     | loc   |   a |   metric_1 |
-|--------------+------------+-------+-----+------------|
-|        00004 | RUNNING    | here  |   4 |            |
-|        00003 | PENDING    | here  |   3 |            |
-|        00002 | TERMINATED | here  |   2 |        0.4 |
-|        00000 | TERMINATED | here  |   0 |        0.3 |
-+--------------+------------+-------+-----+------------+
-... 1 more trials not shown (1 TERMINATED)"""
-
-VERBOSE_EXP_OUT_1 = "Number of trials: 3/3 (2 PENDING, 1 RUNNING)"
-VERBOSE_EXP_OUT_2 = "Number of trials: 3/3 (3 TERMINATED)"
-
-VERBOSE_TRIAL_NORM = (
-    "Trial train_xxxxx_00000 reported acc=5 with "
-    + """parameters={'do': 'complete'}. This trial completed.
-Trial train_xxxxx_00001 reported _metric=6 with parameters={'do': 'once'}.
-Trial train_xxxxx_00001 completed. Last result: _metric=6
-Trial train_xxxxx_00002 reported acc=7 with parameters={'do': 'twice'}.
-Trial train_xxxxx_00002 reported acc=8 with parameters={'do': 'twice'}. """
-    + "This trial completed."
-)
-
-VERBOSE_TRIAL_DETAIL = """+-------------------+----------+-------------------+----------+
-| Trial name        | status   | loc               | do       |
-|-------------------+----------+-------------------+----------|
-| train_xxxxx_00000 | RUNNING  | 123.123.123.123:1 | complete |"""
-
-VERBOSE_CMD = """from ray import tune
-import random
-import numpy as np
-import time
-from ray.tune.trial import Location
-from ray.tune.progress_reporter import _get_trial_location
-from unittest.mock import patch
-
-
-def mock_get_trial_location(trial, result):
-    location = _get_trial_location(trial, result)
-    if location.pid:
-        return Location("123.123.123.123", "1")
-    return location
-
-
-def train(config):
-    if config["do"] == "complete":
-        time.sleep(0.1)
-        tune.report(acc=5, done=True)
-    elif config["do"] == "once":
-        time.sleep(0.5)
-        tune.report(6)
-    else:
-        time.sleep(1.0)
-        tune.report(acc=7)
-        tune.report(acc=8)
-
-random.seed(1234)
-np.random.seed(1234)
-
-
-with patch("ray.tune.progress_reporter._get_trial_location",
-           mock_get_trial_location):
-    tune.run(
-        train,
-        config={
-            "do": tune.grid_search(["complete", "once", "twice"])
-        },"""
-
-# Add "verbose=3)" etc
-
-
-class ProgressReporterTest(unittest.TestCase):
-    def setUp(self) -> None:
-        # Wait up to five seconds for placement groups when starting a trial
-        os.environ["TUNE_PLACEMENT_GROUP_WAIT_S"] = "5"
-        # Block for results even when placement groups are pending
-        os.environ["TUNE_TRIAL_STARTUP_GRACE_PERIOD"] = "0"
-        os.environ["TUNE_TRIAL_RESULT_WAIT_TIME_S"] = "99999"
-        os.environ["TUNE_MAX_PENDING_TRIALS_PG"] = "auto"
-
-    def mock_trial(self, status, i):
-        mock = MagicMock()
-        mock.status = status
-        mock.trial_id = "%05d" % i
-        return mock
-
-    def testFairFilterTrials(self):
-        """Tests that trials are represented fairly."""
-        trials_by_state = collections.defaultdict(list)
-        # States for which trials are under and overrepresented
-        states_under = (Trial.PAUSED, Trial.ERROR)
-        states_over = (Trial.PENDING, Trial.RUNNING, Trial.TERMINATED)
-
-        max_trials = 13
-        num_trials_under = 2  # num of trials for each underrepresented state
-        num_trials_over = 10  # num of trials for each overrepresented state
-
-        i = 0
-        for state in states_under:
-            for _ in range(num_trials_under):
-                trials_by_state[state].append(self.mock_trial(state, i))
-                i += 1
-        for state in states_over:
-            for _ in range(num_trials_over):
-                trials_by_state[state].append(self.mock_trial(state, i))
-                i += 1
-
-        filtered_trials_by_state = _fair_filter_trials(
-            trials_by_state, max_trials=max_trials
-        )
-        for state in trials_by_state:
-            if state in states_under:
-                expected_num_trials = num_trials_under
-            else:
-                expected_num_trials = (
-                    max_trials - num_trials_under * len(states_under)
-                ) / len(states_over)
-            state_trials = filtered_trials_by_state[state]
-            self.assertEqual(len(state_trials), expected_num_trials)
-            # Make sure trials are sorted newest-first within state.
-            for i in range(len(state_trials) - 1):
-                assert state_trials[i].trial_id < state_trials[i + 1].trial_id
-
-    def testAddMetricColumn(self):
-        """Tests edge cases of add_metric_column."""
-
-        # Test list-initialized metric columns.
-        reporter = CLIReporter(metric_columns=["foo", "bar"])
-        with self.assertRaises(ValueError):
-            reporter.add_metric_column("bar")
-
-        with self.assertRaises(ValueError):
-            reporter.add_metric_column("baz", "qux")
-
-        reporter.add_metric_column("baz")
-        self.assertIn("baz", reporter._metric_columns)
-
-        # Test default-initialized (dict) metric columns.
-        reporter = CLIReporter()
-        reporter.add_metric_column("foo", "bar")
-        self.assertIn("foo", reporter._metric_columns)
-
-    def testInfer(self):
-        reporter = CLIReporter()
-        test_result = dict(foo_result=1, baz_result=4123, bar_result="testme")
-
-        def test(config):
-            for i in range(3):
-                tune.report(**test_result)
-
-        analysis = tune.run(test, num_samples=3)
-        all_trials = analysis.trials
-        inferred_results = reporter._infer_user_metrics(all_trials)
-        for metric in inferred_results:
-            self.assertNotIn(metric, AUTO_RESULT_KEYS)
-            self.assertTrue(metric in test_result)
-
-        class TestReporter(CLIReporter):
-            _output = []
-
-            def __init__(self, *args, **kwargs):
-                super().__init__(*args, **kwargs)
-                self._max_report_freqency = 0
-
-            def report(self, *args, **kwargs):
-                progress_str = self._progress_str(*args, **kwargs)
-                self._output.append(progress_str)
-
-        reporter = TestReporter()
-        analysis = tune.run(test, num_samples=3, progress_reporter=reporter)
-        found = {k: False for k in test_result}
-        for output in reporter._output:
-            for key in test_result:
-                if key in output:
-                    found[key] = True
-        assert found["foo_result"]
-        assert found["baz_result"]
-        assert not found["bar_result"]
-
-    def testProgressStr(self):
-        trials = []
-        for i in range(5):
-            t = Mock()
-            if i == 0:
-                t.status = "TERMINATED"
-            elif i == 1:
-                t.status = "PENDING"
-            else:
-                t.status = "RUNNING"
-            t.trial_id = "%05d" % i
-            t.local_dir = "/foo"
-            t.location = "here"
-            t.config = {"a": i, "b": i * 2, "n": {"k": [i, 2 * i]}}
-            t.evaluated_params = {"a": i, "b": i * 2, "n/k/0": i, "n/k/1": 2 * i}
-            t.last_result = {
-                "config": {"a": i, "b": i * 2, "n": {"k": [i, 2 * i]}},
-                "metric_1": i / 2,
-                "metric_2": i / 4,
-                "nested": {"sub": i / 2},
-            }
-            t.__str__ = lambda self: self.trial_id
-            trials.append(t)
-        # One metric, two parameters
-        prog1 = trial_progress_str(
-            trials, ["metric_1"], ["a", "b"], fmt="psql", max_rows=3, force_table=True
-        )
-        print(prog1)
-        assert prog1 == EXPECTED_RESULT_1
-
-        # No metric, all parameters
-        prog2 = trial_progress_str(
-            trials, [], None, fmt="psql", max_rows=None, force_table=True
-        )
-        print(prog2)
-        assert prog2 == EXPECTED_RESULT_2
-
-        # Two metrics, one parameter, all with custom representation
-        prog3 = trial_progress_str(
-            trials,
-            {"nested/sub": "NestSub", "metric_2": "Metric 2"},
-            {"a": "A"},
-            fmt="psql",
-            max_rows=3,
-            force_table=True,
-        )
-        print(prog3)
-        assert prog3 == EXPECTED_RESULT_3
-
-        # Current best trial
-        best1 = best_trial_str(trials[1], "metric_1")
-        assert best1 == EXPECTED_BEST_1
-
-    def testTimeElapsed(self):
-        # Sun Feb 7 14:18:40 2016 -0800
-        # (time of the first Ray commit)
-        time_start = 1454825920
-        time_now = (
-            time_start
-            + 1 * 60 * 60  # 1 hour
-            + 31 * 60  # 31 minutes
-            + 22  # 22 seconds
-        )  # time to second commit
-
-        # Local timezone output can be tricky, so we don't check the
-        # day and the hour in this test.
-        output = time_passed_str(time_start, time_now)
-        self.assertIn("Current time: 2016-02-", output)
-        self.assertIn(":50:02 (running for 01:31:22.00)", output)
-
-        time_now += 2 * 60 * 60 * 24  # plus two days
-        output = time_passed_str(time_start, time_now)
-        self.assertIn("Current time: 2016-02-", output)
-        self.assertIn(":50:02 (running for 2 days, 01:31:22.00)", output)
-
-    def testCurrentBestTrial(self):
-        trials = []
-        for i in range(5):
-            t = Mock()
-            t.status = "RUNNING"
-            t.trial_id = "%05d" % i
-            t.local_dir = "/foo"
-            t.location = "here"
-            t.config = {"a": i, "b": i * 2, "n": {"k": [i, 2 * i]}}
-            t.evaluated_params = {"a": i}
-            t.last_result = {"config": {"a": i}, "metric_1": i / 2}
-            t.__str__ = lambda self: self.trial_id
-            trials.append(t)
-
-        class TestReporter(CLIReporter):
-            _output = []
-
-            def __init__(self, *args, **kwargs):
-                super().__init__(*args, **kwargs)
-                self._max_report_freqency = 0
-
-            def report(self, *args, **kwargs):
-                progress_str = self._progress_str(*args, **kwargs)
-                self._output.append(progress_str)
-
-        reporter = TestReporter(mode="max")
-        reporter.report(trials, done=False)
-        assert EXPECTED_BEST_2 in reporter._output[0]
-
-    def testSortByMetric(self):
-        trials = []
-        for i in range(5):
-            t = Mock()
-            if i < 3:
-                t.status = "TERMINATED"
-            elif i == 3:
-                t.status = "PENDING"
-            else:
-                t.status = "RUNNING"
-            t.trial_id = "%05d" % i
-            t.local_dir = "/foo"
-            t.location = "here"
-            t.config = {"a": i}
-            t.evaluated_params = {"a": i}
-            t.last_result = {"config": {"a": i}}
-            t.__str__ = lambda self: self.trial_id
-            trials.append(t)
-        # Set `metric_1` for terminated trails
-        trials[0].last_result["metric_1"] = 0.3
-        trials[1].last_result["metric_1"] = 0.2
-        trials[2].last_result["metric_1"] = 0.4
-
-        class TestReporter(CLIReporter):
-            def __init__(self, *args, **kwargs):
-                super().__init__(*args, **kwargs)
-                self._max_report_freqency = 0
-                self._output = ""
-
-            def report(self, *args, **kwargs):
-                progress_str = self._progress_str(*args, **kwargs)
-                self._output = progress_str
-
-        # Default reporter
-        reporter1 = TestReporter(max_progress_rows=4, mode="max", metric="metric_1")
-        reporter1.report(trials, done=False)
-        print(reporter1._output)
-        assert EXPECTED_SORT_RESULT_UNSORTED in reporter1._output
-
-        # Sort by metric (asc)
-        reporter2 = TestReporter(
-            max_progress_rows=4, mode="min", metric="metric_1", sort_by_metric=True
-        )
-        reporter2.report(trials, done=False)
-        assert EXPECTED_SORT_RESULT_ASC in reporter2._output
-
-        # Sort by metric (desc)
-        reporter3 = TestReporter(
-            max_progress_rows=4, mode="max", metric="metric_1", sort_by_metric=True
-        )
-        reporter3.report(trials, done=False)
-        print(reporter3._output)
-        assert EXPECTED_SORT_RESULT_DESC in reporter3._output
-
-        # Sort by metric when mode is None
-        reporter4 = TestReporter(
-            max_progress_rows=4, metric="metric_1", sort_by_metric=True
-        )
-        reporter4.report(trials, done=False)
-        assert EXPECTED_SORT_RESULT_UNSORTED in reporter4._output
-
-        # Sort by metric when metric is None
-        reporter5 = TestReporter(max_progress_rows=4, mode="max", sort_by_metric=True)
-        reporter5.report(trials, done=False)
-        assert EXPECTED_SORT_RESULT_UNSORTED in reporter5._output
-
-    def testEndToEndReporting(self):
-        try:
-            os.environ["_TEST_TUNE_TRIAL_UUID"] = "xxxxx"
-            os.environ["TUNE_MAX_PENDING_TRIALS_PG"] = "100"
-            output = run_string_as_driver(END_TO_END_COMMAND)
-            try:
-                assert EXPECTED_END_TO_END_START in output
-                assert EXPECTED_END_TO_END_END in output
-            except Exception:
-                print("*** BEGIN OUTPUT ***")
-                print(output)
-                print("*** END OUTPUT ***")
-                raise
-        finally:
-            del os.environ["_TEST_TUNE_TRIAL_UUID"]
-
-    def testVerboseReporting(self):
-        try:
-            os.environ["_TEST_TUNE_TRIAL_UUID"] = "xxxxx"
-
-            verbose_0_cmd = VERBOSE_CMD + "verbose=0)"
-            output = run_string_as_driver(verbose_0_cmd)
-            try:
-                self.assertNotIn(VERBOSE_EXP_OUT_1, output)
-                self.assertNotIn(VERBOSE_EXP_OUT_2, output)
-                self.assertNotIn(VERBOSE_TRIAL_NORM, output)
-                self.assertNotIn(VERBOSE_TRIAL_DETAIL, output)
-            except Exception:
-                print("*** BEGIN OUTPUT ***")
-                print(output)
-                print("*** END OUTPUT ***")
-                raise
-
-            verbose_1_cmd = VERBOSE_CMD + "verbose=1)"
-            output = run_string_as_driver(verbose_1_cmd)
-            try:
-                self.assertIn(VERBOSE_EXP_OUT_1, output)
-                self.assertIn(VERBOSE_EXP_OUT_2, output)
-                self.assertNotIn(VERBOSE_TRIAL_NORM, output)
-                self.assertNotIn(VERBOSE_TRIAL_DETAIL, output)
-            except Exception:
-                print("*** BEGIN OUTPUT ***")
-                print(output)
-                print("*** END OUTPUT ***")
-                raise
-
-            verbose_2_cmd = VERBOSE_CMD + "verbose=2)"
-            output = run_string_as_driver(verbose_2_cmd)
-            try:
-                self.assertIn(VERBOSE_EXP_OUT_1, output)
-                self.assertIn(VERBOSE_EXP_OUT_2, output)
-                self.assertIn(VERBOSE_TRIAL_NORM, output)
-                self.assertNotIn(VERBOSE_TRIAL_DETAIL, output)
-            except Exception:
-                print("*** BEGIN OUTPUT ***")
-                print(output)
-                print("*** END OUTPUT ***")
-                raise
-
-            verbose_3_cmd = VERBOSE_CMD + "verbose=3)"
-            output = run_string_as_driver(verbose_3_cmd)
-            try:
-                self.assertIn(VERBOSE_EXP_OUT_1, output)
-                self.assertIn(VERBOSE_EXP_OUT_2, output)
-                self.assertNotIn(VERBOSE_TRIAL_NORM, output)
-                self.assertIn(VERBOSE_TRIAL_DETAIL, output)
-            except Exception:
-                print("*** BEGIN OUTPUT ***")
-                print(output)
-                print("*** END OUTPUT ***")
-                raise
-        finally:
-            del os.environ["_TEST_TUNE_TRIAL_UUID"]
-
-    def testReporterDetection(self):
-        """Test if correct reporter is returned from ``detect_reporter()``"""
-        reporter = detect_reporter()
-        self.assertTrue(isinstance(reporter, CLIReporter))
-        self.assertFalse(isinstance(reporter, JupyterNotebookReporter))
-
-        with patch("ray.tune.progress_reporter.IS_NOTEBOOK", True):
-            reporter = detect_reporter()
-            self.assertFalse(isinstance(reporter, CLIReporter))
-            self.assertTrue(isinstance(reporter, JupyterNotebookReporter))
-
-
-if __name__ == "__main__":
-    import sys
-
-    sys.exit(pytest.main(["-v", __file__]))
-=======
-import pytest
-import collections
-import os
-import unittest
-from unittest.mock import MagicMock, Mock, patch
-
-from ray import tune
-from ray._private.test_utils import run_string_as_driver
-from ray.tune.trial import Trial
-from ray.tune.result import AUTO_RESULT_KEYS
-from ray.tune.progress_reporter import (
-    CLIReporter,
-    JupyterNotebookReporter,
-    _fair_filter_trials,
-    best_trial_str,
-    detect_reporter,
-    trial_progress_str,
-    time_passed_str,
-)
-
-EXPECTED_RESULT_1 = """Result logdir: /foo
-Number of trials: 5 (1 PENDING, 3 RUNNING, 1 TERMINATED)
-+--------------+------------+-------+-----+-----+------------+
-|   Trial name | status     | loc   |   a |   b |   metric_1 |
-|--------------+------------+-------+-----+-----+------------|
-|        00002 | RUNNING    | here  |   2 |   4 |        1   |
-|        00001 | PENDING    | here  |   1 |   2 |        0.5 |
-|        00000 | TERMINATED | here  |   0 |   0 |        0   |
-+--------------+------------+-------+-----+-----+------------+
-... 2 more trials not shown (2 RUNNING)"""
-
-EXPECTED_RESULT_2 = """Result logdir: /foo
-Number of trials: 5 (1 PENDING, 3 RUNNING, 1 TERMINATED)
-+--------------+------------+-------+-----+-----+---------+---------+
-|   Trial name | status     | loc   |   a |   b |   n/k/0 |   n/k/1 |
-|--------------+------------+-------+-----+-----+---------+---------|
-|        00002 | RUNNING    | here  |   2 |   4 |       2 |       4 |
-|        00003 | RUNNING    | here  |   3 |   6 |       3 |       6 |
-|        00004 | RUNNING    | here  |   4 |   8 |       4 |       8 |
-|        00001 | PENDING    | here  |   1 |   2 |       1 |       2 |
-|        00000 | TERMINATED | here  |   0 |   0 |       0 |       0 |
-+--------------+------------+-------+-----+-----+---------+---------+"""
-
-EXPECTED_RESULT_3 = """Result logdir: /foo
-Number of trials: 5 (1 PENDING, 3 RUNNING, 1 TERMINATED)
-+--------------+------------+-------+-----+-----------+------------+
-|   Trial name | status     | loc   |   A |   NestSub |   Metric 2 |
-|--------------+------------+-------+-----+-----------+------------|
-|        00002 | RUNNING    | here  |   2 |       1   |       0.5  |
-|        00001 | PENDING    | here  |   1 |       0.5 |       0.25 |
-|        00000 | TERMINATED | here  |   0 |       0   |       0    |
-+--------------+------------+-------+-----+-----------+------------+
-... 2 more trials not shown (2 RUNNING)"""
-
-EXPECTED_RESULT_4 = """Result logdir: /foo
-Number of trials: 5 (1 PENDING, 3 RUNNING, 1 TERMINATED)
-+--------------+------------+-------+-----+-----+------------+
-|   Trial name | status     | loc   |   a |   b |   metric_1 |
-|--------------+------------+-------+-----+-----+------------|
-|        00002 | RUNNING    | here  |   2 |   4 |        1   |
-|        00003 | RUNNING    | here  |   3 |   6 |        1.5 |
-|        00004 | RUNNING    | here  |   4 |   8 |        2   |
-|        00001 | PENDING    | here  |   1 |   2 |        0.5 |
-|        00000 | TERMINATED | here  |   0 |   0 |        0   |
-+--------------+------------+-------+-----+-----+------------+"""
-
-END_TO_END_COMMAND = """
-import ray
-from ray import tune
-from ray.tune.trial import Location
-from ray.tune.progress_reporter import _get_trial_location
-from unittest.mock import patch
-
-
-def mock_get_trial_location(trial, result):
-    location = _get_trial_location(trial, result)
-    if location.pid:
-        return Location("123.123.123.123", "1")
-    return location
-
-
-with patch("ray.tune.progress_reporter._get_trial_location",
-           mock_get_trial_location):
-    reporter = tune.progress_reporter.CLIReporter(metric_columns=["done"])
-
-    def f(config):
-        return {"done": True}
-
-    ray.init(num_cpus=1)
-    tune.run_experiments(
-        {
-            "one": {
-                "run": f,
-                "config": {
-                    "a": tune.grid_search(list(range(10))),
-                },
-            },
-            "two": {
-                "run": f,
-                "config": {
-                    "b": tune.grid_search(list(range(10))),
-                },
-            },
-            "three": {
-                "run": f,
-                "config": {
-                    "c": tune.grid_search(list(range(10))),
-                },
-            },
-        },
-        verbose=3,
-        progress_reporter=reporter)"""
-
-EXPECTED_END_TO_END_START = """Number of trials: 30/30 (29 PENDING, 1 RUNNING)
-+---------------+----------+-------------------+-----+-----+
-| Trial name    | status   | loc               |   a |   b |
-|---------------+----------+-------------------+-----+-----|
-| f_xxxxx_00000 | RUNNING  | 123.123.123.123:1 |   0 |     |
-| f_xxxxx_00001 | PENDING  |                   |   1 |     |"""
-
-EXPECTED_END_TO_END_END = """Number of trials: 30/30 (30 TERMINATED)
-+---------------+------------+-------------------+-----+-----+-----+--------+
-| Trial name    | status     | loc               |   a |   b |   c | done   |
-|---------------+------------+-------------------+-----+-----+-----+--------|
-| f_xxxxx_00000 | TERMINATED | 123.123.123.123:1 |   0 |     |     | True   |
-| f_xxxxx_00001 | TERMINATED | 123.123.123.123:1 |   1 |     |     | True   |
-| f_xxxxx_00002 | TERMINATED | 123.123.123.123:1 |   2 |     |     | True   |
-| f_xxxxx_00003 | TERMINATED | 123.123.123.123:1 |   3 |     |     | True   |
-| f_xxxxx_00004 | TERMINATED | 123.123.123.123:1 |   4 |     |     | True   |
-| f_xxxxx_00005 | TERMINATED | 123.123.123.123:1 |   5 |     |     | True   |
-| f_xxxxx_00006 | TERMINATED | 123.123.123.123:1 |   6 |     |     | True   |
-| f_xxxxx_00007 | TERMINATED | 123.123.123.123:1 |   7 |     |     | True   |
-| f_xxxxx_00008 | TERMINATED | 123.123.123.123:1 |   8 |     |     | True   |
-| f_xxxxx_00009 | TERMINATED | 123.123.123.123:1 |   9 |     |     | True   |
-| f_xxxxx_00010 | TERMINATED | 123.123.123.123:1 |     |   0 |     | True   |
-| f_xxxxx_00011 | TERMINATED | 123.123.123.123:1 |     |   1 |     | True   |
-| f_xxxxx_00012 | TERMINATED | 123.123.123.123:1 |     |   2 |     | True   |
-| f_xxxxx_00013 | TERMINATED | 123.123.123.123:1 |     |   3 |     | True   |
-| f_xxxxx_00014 | TERMINATED | 123.123.123.123:1 |     |   4 |     | True   |
-| f_xxxxx_00015 | TERMINATED | 123.123.123.123:1 |     |   5 |     | True   |
-| f_xxxxx_00016 | TERMINATED | 123.123.123.123:1 |     |   6 |     | True   |
-| f_xxxxx_00017 | TERMINATED | 123.123.123.123:1 |     |   7 |     | True   |
-| f_xxxxx_00018 | TERMINATED | 123.123.123.123:1 |     |   8 |     | True   |
-| f_xxxxx_00019 | TERMINATED | 123.123.123.123:1 |     |   9 |     | True   |
-| f_xxxxx_00020 | TERMINATED | 123.123.123.123:1 |     |     |   0 | True   |
-| f_xxxxx_00021 | TERMINATED | 123.123.123.123:1 |     |     |   1 | True   |
-| f_xxxxx_00022 | TERMINATED | 123.123.123.123:1 |     |     |   2 | True   |
-| f_xxxxx_00023 | TERMINATED | 123.123.123.123:1 |     |     |   3 | True   |
-| f_xxxxx_00024 | TERMINATED | 123.123.123.123:1 |     |     |   4 | True   |
-| f_xxxxx_00025 | TERMINATED | 123.123.123.123:1 |     |     |   5 | True   |
-| f_xxxxx_00026 | TERMINATED | 123.123.123.123:1 |     |     |   6 | True   |
-| f_xxxxx_00027 | TERMINATED | 123.123.123.123:1 |     |     |   7 | True   |
-| f_xxxxx_00028 | TERMINATED | 123.123.123.123:1 |     |     |   8 | True   |
-| f_xxxxx_00029 | TERMINATED | 123.123.123.123:1 |     |     |   9 | True   |
-+---------------+------------+-------------------+-----+-----+-----+--------+"""  # noqa
-
-EXPECTED_END_TO_END_AC = """Number of trials: 30/30 (30 TERMINATED)
-+---------------+------------+-------+-----+-----+-----+
-| Trial name    | status     | loc   |   a |   b |   c |
-|---------------+------------+-------+-----+-----+-----|
-| f_xxxxx_00000 | TERMINATED |       |   0 |     |     |
-| f_xxxxx_00001 | TERMINATED |       |   1 |     |     |
-| f_xxxxx_00002 | TERMINATED |       |   2 |     |     |
-| f_xxxxx_00003 | TERMINATED |       |   3 |     |     |
-| f_xxxxx_00004 | TERMINATED |       |   4 |     |     |
-| f_xxxxx_00005 | TERMINATED |       |   5 |     |     |
-| f_xxxxx_00006 | TERMINATED |       |   6 |     |     |
-| f_xxxxx_00007 | TERMINATED |       |   7 |     |     |
-| f_xxxxx_00008 | TERMINATED |       |   8 |     |     |
-| f_xxxxx_00009 | TERMINATED |       |   9 |     |     |
-| f_xxxxx_00010 | TERMINATED |       |     |   0 |     |
-| f_xxxxx_00011 | TERMINATED |       |     |   1 |     |
-| f_xxxxx_00012 | TERMINATED |       |     |   2 |     |
-| f_xxxxx_00013 | TERMINATED |       |     |   3 |     |
-| f_xxxxx_00014 | TERMINATED |       |     |   4 |     |
-| f_xxxxx_00015 | TERMINATED |       |     |   5 |     |
-| f_xxxxx_00016 | TERMINATED |       |     |   6 |     |
-| f_xxxxx_00017 | TERMINATED |       |     |   7 |     |
-| f_xxxxx_00018 | TERMINATED |       |     |   8 |     |
-| f_xxxxx_00019 | TERMINATED |       |     |   9 |     |
-| f_xxxxx_00020 | TERMINATED |       |     |     |   0 |
-| f_xxxxx_00021 | TERMINATED |       |     |     |   1 |
-| f_xxxxx_00022 | TERMINATED |       |     |     |   2 |
-| f_xxxxx_00023 | TERMINATED |       |     |     |   3 |
-| f_xxxxx_00024 | TERMINATED |       |     |     |   4 |
-| f_xxxxx_00025 | TERMINATED |       |     |     |   5 |
-| f_xxxxx_00026 | TERMINATED |       |     |     |   6 |
-| f_xxxxx_00027 | TERMINATED |       |     |     |   7 |
-| f_xxxxx_00028 | TERMINATED |       |     |     |   8 |
-| f_xxxxx_00029 | TERMINATED |       |     |     |   9 |
-+---------------+------------+-------+-----+-----+-----+"""
-
-EXPECTED_BEST_1 = (
-    "Current best trial: 00001 with metric_1=0.5 and "
-    "parameters={'a': 1, 'b': 2, 'n': {'k': [1, 2]}}"
-)
-
-EXPECTED_BEST_2 = (
-    "Current best trial: 00004 with metric_1=2.0 and " "parameters={'a': 4}"
-)
-
-EXPECTED_SORT_RESULT_UNSORTED = """Number of trials: 5 (1 PENDING, 1 RUNNING, 3 TERMINATED)
-+--------------+------------+-------+-----+------------+
-|   Trial name | status     | loc   |   a |   metric_1 |
-|--------------+------------+-------+-----+------------|
-|        00004 | RUNNING    | here  |   4 |            |
-|        00003 | PENDING    | here  |   3 |            |
-|        00000 | TERMINATED | here  |   0 |        0.3 |
-|        00001 | TERMINATED | here  |   1 |        0.2 |
-+--------------+------------+-------+-----+------------+
-... 1 more trials not shown (1 TERMINATED)"""
-
-EXPECTED_SORT_RESULT_ASC = """Number of trials: 5 (1 PENDING, 1 RUNNING, 3 TERMINATED)
-+--------------+------------+-------+-----+------------+
-|   Trial name | status     | loc   |   a |   metric_1 |
-|--------------+------------+-------+-----+------------|
-|        00004 | RUNNING    | here  |   4 |            |
-|        00003 | PENDING    | here  |   3 |            |
-|        00001 | TERMINATED | here  |   1 |        0.2 |
-|        00000 | TERMINATED | here  |   0 |        0.3 |
-+--------------+------------+-------+-----+------------+
-... 1 more trials not shown (1 TERMINATED)"""
-
-EXPECTED_SORT_RESULT_DESC = """Number of trials: 5 (1 PENDING, 1 RUNNING, 3 TERMINATED)
-+--------------+------------+-------+-----+------------+
-|   Trial name | status     | loc   |   a |   metric_1 |
-|--------------+------------+-------+-----+------------|
-|        00004 | RUNNING    | here  |   4 |            |
-|        00003 | PENDING    | here  |   3 |            |
-|        00002 | TERMINATED | here  |   2 |        0.4 |
-|        00000 | TERMINATED | here  |   0 |        0.3 |
-+--------------+------------+-------+-----+------------+
-... 1 more trials not shown (1 TERMINATED)"""
-
-VERBOSE_EXP_OUT_1 = "Number of trials: 3/3 (2 PENDING, 1 RUNNING)"
-VERBOSE_EXP_OUT_2 = "Number of trials: 3/3 (3 TERMINATED)"
-
-VERBOSE_TRIAL_NORM = (
-    "Trial train_xxxxx_00000 reported acc=5 with "
-    + """parameters={'do': 'complete'}. This trial completed.
-Trial train_xxxxx_00001 reported _metric=6 with parameters={'do': 'once'}.
-Trial train_xxxxx_00001 completed. Last result: _metric=6
-Trial train_xxxxx_00002 reported acc=7 with parameters={'do': 'twice'}.
-Trial train_xxxxx_00002 reported acc=8 with parameters={'do': 'twice'}. """
-    + "This trial completed."
-)
-
-VERBOSE_TRIAL_DETAIL = """+-------------------+----------+-------------------+----------+
-| Trial name        | status   | loc               | do       |
-|-------------------+----------+-------------------+----------|
-| train_xxxxx_00000 | RUNNING  | 123.123.123.123:1 | complete |"""
-
-VERBOSE_CMD = """from ray import tune
-import random
-import numpy as np
-import time
-from ray.tune.trial import Location
-from ray.tune.progress_reporter import _get_trial_location
-from unittest.mock import patch
-
-
-def mock_get_trial_location(trial, result):
-    location = _get_trial_location(trial, result)
-    if location.pid:
-        return Location("123.123.123.123", "1")
-    return location
-
-
-def train(config):
-    if config["do"] == "complete":
-        time.sleep(0.1)
-        tune.report(acc=5, done=True)
-    elif config["do"] == "once":
-        time.sleep(0.5)
-        tune.report(6)
-    else:
-        time.sleep(1.0)
-        tune.report(acc=7)
-        tune.report(acc=8)
-
-random.seed(1234)
-np.random.seed(1234)
-
-
-with patch("ray.tune.progress_reporter._get_trial_location",
-           mock_get_trial_location):
-    tune.run(
-        train,
-        config={
-            "do": tune.grid_search(["complete", "once", "twice"])
-        },"""
-
-# Add "verbose=3)" etc
-
-
-class ProgressReporterTest(unittest.TestCase):
-    def setUp(self) -> None:
-        # Wait up to five seconds for placement groups when starting a trial
-        os.environ["TUNE_PLACEMENT_GROUP_WAIT_S"] = "5"
-        # Block for results even when placement groups are pending
-        os.environ["TUNE_TRIAL_STARTUP_GRACE_PERIOD"] = "0"
-        os.environ["TUNE_TRIAL_RESULT_WAIT_TIME_S"] = "99999"
-        os.environ["TUNE_MAX_PENDING_TRIALS_PG"] = "auto"
-
-    def mock_trial(self, status, i):
-        mock = MagicMock()
-        mock.status = status
-        mock.trial_id = "%05d" % i
-        return mock
-
-    def testFairFilterTrials(self):
-        """Tests that trials are represented fairly."""
-        trials_by_state = collections.defaultdict(list)
-        # States for which trials are under and overrepresented
-        states_under = (Trial.PAUSED, Trial.ERROR)
-        states_over = (Trial.PENDING, Trial.RUNNING, Trial.TERMINATED)
-
-        max_trials = 13
-        num_trials_under = 2  # num of trials for each underrepresented state
-        num_trials_over = 10  # num of trials for each overrepresented state
-
-        i = 0
-        for state in states_under:
-            for _ in range(num_trials_under):
-                trials_by_state[state].append(self.mock_trial(state, i))
-                i += 1
-        for state in states_over:
-            for _ in range(num_trials_over):
-                trials_by_state[state].append(self.mock_trial(state, i))
-                i += 1
-
-        filtered_trials_by_state = _fair_filter_trials(
-            trials_by_state, max_trials=max_trials
-        )
-        for state in trials_by_state:
-            if state in states_under:
-                expected_num_trials = num_trials_under
-            else:
-                expected_num_trials = (
-                    max_trials - num_trials_under * len(states_under)
-                ) / len(states_over)
-            state_trials = filtered_trials_by_state[state]
-            self.assertEqual(len(state_trials), expected_num_trials)
-            # Make sure trials are sorted newest-first within state.
-            for i in range(len(state_trials) - 1):
-                assert state_trials[i].trial_id < state_trials[i + 1].trial_id
-
-    def testAddMetricColumn(self):
-        """Tests edge cases of add_metric_column."""
-
-        # Test list-initialized metric columns.
-        reporter = CLIReporter(metric_columns=["foo", "bar"])
-        with self.assertRaises(ValueError):
-            reporter.add_metric_column("bar")
-
-        with self.assertRaises(ValueError):
-            reporter.add_metric_column("baz", "qux")
-
-        reporter.add_metric_column("baz")
-        self.assertIn("baz", reporter._metric_columns)
-
-        # Test default-initialized (dict) metric columns.
-        reporter = CLIReporter()
-        reporter.add_metric_column("foo", "bar")
-        self.assertIn("foo", reporter._metric_columns)
-
-    def testInfer(self):
-        reporter = CLIReporter()
-        test_result = dict(foo_result=1, baz_result=4123, bar_result="testme")
-
-        def test(config):
-            for i in range(3):
-                tune.report(**test_result)
-
-        analysis = tune.run(test, num_samples=3)
-        all_trials = analysis.trials
-        inferred_results = reporter._infer_user_metrics(all_trials)
-        for metric in inferred_results:
-            self.assertNotIn(metric, AUTO_RESULT_KEYS)
-            self.assertTrue(metric in test_result)
-
-        class TestReporter(CLIReporter):
-            _output = []
-
-            def __init__(self, *args, **kwargs):
-                super().__init__(*args, **kwargs)
-                self._max_report_freqency = 0
-
-            def report(self, *args, **kwargs):
-                progress_str = self._progress_str(*args, **kwargs)
-                self._output.append(progress_str)
-
-        reporter = TestReporter()
-        analysis = tune.run(test, num_samples=3, progress_reporter=reporter)
-        found = {k: False for k in test_result}
-        for output in reporter._output:
-            for key in test_result:
-                if key in output:
-                    found[key] = True
-        assert found["foo_result"]
-        assert found["baz_result"]
-        assert not found["bar_result"]
-
-    def testProgressStr(self):
-        trials = []
-        for i in range(5):
-            t = Mock()
-            if i == 0:
-                t.status = "TERMINATED"
-            elif i == 1:
-                t.status = "PENDING"
-            else:
-                t.status = "RUNNING"
-            t.trial_id = "%05d" % i
-            t.local_dir = "/foo"
-            t.location = "here"
-            t.config = {"a": i, "b": i * 2, "n": {"k": [i, 2 * i]}}
-            t.evaluated_params = {"a": i, "b": i * 2, "n/k/0": i, "n/k/1": 2 * i}
-            t.last_result = {
-                "config": {"a": i, "b": i * 2, "n": {"k": [i, 2 * i]}},
-                "metric_1": i / 2,
-                "metric_2": i / 4,
-                "nested": {"sub": i / 2},
-            }
-            t.__str__ = lambda self: self.trial_id
-            trials.append(t)
-        # One metric, two parameters
-        prog1 = trial_progress_str(
-            trials, ["metric_1"], ["a", "b"], fmt="psql", max_rows=3, force_table=True
-        )
-        print(prog1)
-        assert prog1 == EXPECTED_RESULT_1
-
-        # No metric, all parameters
-        prog2 = trial_progress_str(
-            trials, [], None, fmt="psql", max_rows=None, force_table=True
-        )
-        print(prog2)
-        assert prog2 == EXPECTED_RESULT_2
-
-        # Two metrics, one parameter, all with custom representation
-        prog3 = trial_progress_str(
-            trials,
-            {"nested/sub": "NestSub", "metric_2": "Metric 2"},
-            {"a": "A"},
-            fmt="psql",
-            max_rows=3,
-            force_table=True,
-        )
-        print(prog3)
-        assert prog3 == EXPECTED_RESULT_3
-
-        # Current best trial
-        best1 = best_trial_str(trials[1], "metric_1")
-        assert best1 == EXPECTED_BEST_1
-
-    def testBestTrialStr(self):
-        """Assert that custom nested parameter columns are printed correctly"""
-        config = {"nested": {"conf": "nested_value"}, "toplevel": "toplevel_value"}
-
-        trial = Trial("", config=config, stub=True)
-        trial.last_result = {"metric": 1, "config": config}
-
-        result = best_trial_str(trial, "metric")
-        self.assertIn("nested_value", result)
-
-        result = best_trial_str(trial, "metric", parameter_columns=["nested/conf"])
-        self.assertIn("nested_value", result)
-
-    def testTimeElapsed(self):
-        # Sun Feb 7 14:18:40 2016 -0800
-        # (time of the first Ray commit)
-        time_start = 1454825920
-        time_now = (
-            time_start
-            + 1 * 60 * 60  # 1 hour
-            + 31 * 60  # 31 minutes
-            + 22  # 22 seconds
-        )  # time to second commit
-
-        # Local timezone output can be tricky, so we don't check the
-        # day and the hour in this test.
-        output = time_passed_str(time_start, time_now)
-        self.assertIn("Current time: 2016-02-", output)
-        self.assertIn(":50:02 (running for 01:31:22.00)", output)
-
-        time_now += 2 * 60 * 60 * 24  # plus two days
-        output = time_passed_str(time_start, time_now)
-        self.assertIn("Current time: 2016-02-", output)
-        self.assertIn(":50:02 (running for 2 days, 01:31:22.00)", output)
-
-    def testCurrentBestTrial(self):
-        trials = []
-        for i in range(5):
-            t = Mock()
-            t.status = "RUNNING"
-            t.trial_id = "%05d" % i
-            t.local_dir = "/foo"
-            t.location = "here"
-            t.config = {"a": i, "b": i * 2, "n": {"k": [i, 2 * i]}}
-            t.evaluated_params = {"a": i}
-            t.last_result = {"config": {"a": i}, "metric_1": i / 2}
-            t.__str__ = lambda self: self.trial_id
-            trials.append(t)
-
-        class TestReporter(CLIReporter):
-            _output = []
-
-            def __init__(self, *args, **kwargs):
-                super().__init__(*args, **kwargs)
-                self._max_report_freqency = 0
-
-            def report(self, *args, **kwargs):
-                progress_str = self._progress_str(*args, **kwargs)
-                self._output.append(progress_str)
-
-        reporter = TestReporter(mode="max")
-        reporter.report(trials, done=False)
-        assert EXPECTED_BEST_2 in reporter._output[0]
-
-    def testSortByMetric(self):
-        trials = []
-        for i in range(5):
-            t = Mock()
-            if i < 3:
-                t.status = "TERMINATED"
-            elif i == 3:
-                t.status = "PENDING"
-            else:
-                t.status = "RUNNING"
-            t.trial_id = "%05d" % i
-            t.local_dir = "/foo"
-            t.location = "here"
-            t.config = {"a": i}
-            t.evaluated_params = {"a": i}
-            t.last_result = {"config": {"a": i}}
-            t.__str__ = lambda self: self.trial_id
-            trials.append(t)
-        # Set `metric_1` for terminated trails
-        trials[0].last_result["metric_1"] = 0.3
-        trials[1].last_result["metric_1"] = 0.2
-        trials[2].last_result["metric_1"] = 0.4
-
-        class TestReporter(CLIReporter):
-            def __init__(self, *args, **kwargs):
-                super().__init__(*args, **kwargs)
-                self._max_report_freqency = 0
-                self._output = ""
-
-            def report(self, *args, **kwargs):
-                progress_str = self._progress_str(*args, **kwargs)
-                self._output = progress_str
-
-        # Default reporter
-        reporter1 = TestReporter(max_progress_rows=4, mode="max", metric="metric_1")
-        reporter1.report(trials, done=False)
-        print(reporter1._output)
-        assert EXPECTED_SORT_RESULT_UNSORTED in reporter1._output
-
-        # Sort by metric (asc)
-        reporter2 = TestReporter(
-            max_progress_rows=4, mode="min", metric="metric_1", sort_by_metric=True
-        )
-        reporter2.report(trials, done=False)
-        assert EXPECTED_SORT_RESULT_ASC in reporter2._output
-
-        # Sort by metric (desc)
-        reporter3 = TestReporter(
-            max_progress_rows=4, mode="max", metric="metric_1", sort_by_metric=True
-        )
-        reporter3.report(trials, done=False)
-        print(reporter3._output)
-        assert EXPECTED_SORT_RESULT_DESC in reporter3._output
-
-        # Sort by metric when mode is None
-        reporter4 = TestReporter(
-            max_progress_rows=4, metric="metric_1", sort_by_metric=True
-        )
-        reporter4.report(trials, done=False)
-        assert EXPECTED_SORT_RESULT_UNSORTED in reporter4._output
-
-        # Sort by metric when metric is None
-        reporter5 = TestReporter(max_progress_rows=4, mode="max", sort_by_metric=True)
-        reporter5.report(trials, done=False)
-        assert EXPECTED_SORT_RESULT_UNSORTED in reporter5._output
-
-    def testEndToEndReporting(self):
-        try:
-            os.environ["_TEST_TUNE_TRIAL_UUID"] = "xxxxx"
-            os.environ["TUNE_MAX_PENDING_TRIALS_PG"] = "100"
-            output = run_string_as_driver(END_TO_END_COMMAND)
-            try:
-                assert EXPECTED_END_TO_END_START in output
-                assert EXPECTED_END_TO_END_END in output
-            except Exception:
-                print("*** BEGIN OUTPUT ***")
-                print(output)
-                print("*** END OUTPUT ***")
-                raise
-        finally:
-            del os.environ["_TEST_TUNE_TRIAL_UUID"]
-
-    def testVerboseReporting(self):
-        try:
-            os.environ["_TEST_TUNE_TRIAL_UUID"] = "xxxxx"
-
-            verbose_0_cmd = VERBOSE_CMD + "verbose=0)"
-            output = run_string_as_driver(verbose_0_cmd)
-            try:
-                self.assertNotIn(VERBOSE_EXP_OUT_1, output)
-                self.assertNotIn(VERBOSE_EXP_OUT_2, output)
-                self.assertNotIn(VERBOSE_TRIAL_NORM, output)
-                self.assertNotIn(VERBOSE_TRIAL_DETAIL, output)
-            except Exception:
-                print("*** BEGIN OUTPUT ***")
-                print(output)
-                print("*** END OUTPUT ***")
-                raise
-
-            verbose_1_cmd = VERBOSE_CMD + "verbose=1)"
-            output = run_string_as_driver(verbose_1_cmd)
-            try:
-                self.assertIn(VERBOSE_EXP_OUT_1, output)
-                self.assertIn(VERBOSE_EXP_OUT_2, output)
-                self.assertNotIn(VERBOSE_TRIAL_NORM, output)
-                self.assertNotIn(VERBOSE_TRIAL_DETAIL, output)
-            except Exception:
-                print("*** BEGIN OUTPUT ***")
-                print(output)
-                print("*** END OUTPUT ***")
-                raise
-
-            verbose_2_cmd = VERBOSE_CMD + "verbose=2)"
-            output = run_string_as_driver(verbose_2_cmd)
-            try:
-                self.assertIn(VERBOSE_EXP_OUT_1, output)
-                self.assertIn(VERBOSE_EXP_OUT_2, output)
-                self.assertIn(VERBOSE_TRIAL_NORM, output)
-                self.assertNotIn(VERBOSE_TRIAL_DETAIL, output)
-            except Exception:
-                print("*** BEGIN OUTPUT ***")
-                print(output)
-                print("*** END OUTPUT ***")
-                raise
-
-            verbose_3_cmd = VERBOSE_CMD + "verbose=3)"
-            output = run_string_as_driver(verbose_3_cmd)
-            try:
-                self.assertIn(VERBOSE_EXP_OUT_1, output)
-                self.assertIn(VERBOSE_EXP_OUT_2, output)
-                self.assertNotIn(VERBOSE_TRIAL_NORM, output)
-                self.assertIn(VERBOSE_TRIAL_DETAIL, output)
-            except Exception:
-                print("*** BEGIN OUTPUT ***")
-                print(output)
-                print("*** END OUTPUT ***")
-                raise
-        finally:
-            del os.environ["_TEST_TUNE_TRIAL_UUID"]
-
-    def testReporterDetection(self):
-        """Test if correct reporter is returned from ``detect_reporter()``"""
-        reporter = detect_reporter()
-        self.assertTrue(isinstance(reporter, CLIReporter))
-        self.assertFalse(isinstance(reporter, JupyterNotebookReporter))
-
-        with patch("ray.tune.progress_reporter.IS_NOTEBOOK", True):
-            reporter = detect_reporter()
-            self.assertFalse(isinstance(reporter, CLIReporter))
-            self.assertTrue(isinstance(reporter, JupyterNotebookReporter))
-
-
-if __name__ == "__main__":
-    import sys
-
-    sys.exit(pytest.main(["-v", __file__]))
->>>>>>> 19672688
+import pytest
+import collections
+import os
+import unittest
+from unittest.mock import MagicMock, Mock, patch
+
+from ray import tune
+from ray._private.test_utils import run_string_as_driver
+from ray.tune.trial import Trial
+from ray.tune.result import AUTO_RESULT_KEYS
+from ray.tune.progress_reporter import (
+    CLIReporter,
+    JupyterNotebookReporter,
+    _fair_filter_trials,
+    best_trial_str,
+    detect_reporter,
+    trial_progress_str,
+    time_passed_str,
+)
+
+EXPECTED_RESULT_1 = """Result logdir: /foo
+Number of trials: 5 (1 PENDING, 3 RUNNING, 1 TERMINATED)
++--------------+------------+-------+-----+-----+------------+
+|   Trial name | status     | loc   |   a |   b |   metric_1 |
+|--------------+------------+-------+-----+-----+------------|
+|        00002 | RUNNING    | here  |   2 |   4 |        1   |
+|        00001 | PENDING    | here  |   1 |   2 |        0.5 |
+|        00000 | TERMINATED | here  |   0 |   0 |        0   |
++--------------+------------+-------+-----+-----+------------+
+... 2 more trials not shown (2 RUNNING)"""
+
+EXPECTED_RESULT_2 = """Result logdir: /foo
+Number of trials: 5 (1 PENDING, 3 RUNNING, 1 TERMINATED)
++--------------+------------+-------+-----+-----+---------+---------+
+|   Trial name | status     | loc   |   a |   b |   n/k/0 |   n/k/1 |
+|--------------+------------+-------+-----+-----+---------+---------|
+|        00002 | RUNNING    | here  |   2 |   4 |       2 |       4 |
+|        00003 | RUNNING    | here  |   3 |   6 |       3 |       6 |
+|        00004 | RUNNING    | here  |   4 |   8 |       4 |       8 |
+|        00001 | PENDING    | here  |   1 |   2 |       1 |       2 |
+|        00000 | TERMINATED | here  |   0 |   0 |       0 |       0 |
++--------------+------------+-------+-----+-----+---------+---------+"""
+
+EXPECTED_RESULT_3 = """Result logdir: /foo
+Number of trials: 5 (1 PENDING, 3 RUNNING, 1 TERMINATED)
++--------------+------------+-------+-----+-----------+------------+
+|   Trial name | status     | loc   |   A |   NestSub |   Metric 2 |
+|--------------+------------+-------+-----+-----------+------------|
+|        00002 | RUNNING    | here  |   2 |       1   |       0.5  |
+|        00001 | PENDING    | here  |   1 |       0.5 |       0.25 |
+|        00000 | TERMINATED | here  |   0 |       0   |       0    |
++--------------+------------+-------+-----+-----------+------------+
+... 2 more trials not shown (2 RUNNING)"""
+
+EXPECTED_RESULT_4 = """Result logdir: /foo
+Number of trials: 5 (1 PENDING, 3 RUNNING, 1 TERMINATED)
++--------------+------------+-------+-----+-----+------------+
+|   Trial name | status     | loc   |   a |   b |   metric_1 |
+|--------------+------------+-------+-----+-----+------------|
+|        00002 | RUNNING    | here  |   2 |   4 |        1   |
+|        00003 | RUNNING    | here  |   3 |   6 |        1.5 |
+|        00004 | RUNNING    | here  |   4 |   8 |        2   |
+|        00001 | PENDING    | here  |   1 |   2 |        0.5 |
+|        00000 | TERMINATED | here  |   0 |   0 |        0   |
++--------------+------------+-------+-----+-----+------------+"""
+
+END_TO_END_COMMAND = """
+import ray
+from ray import tune
+from ray.tune.trial import Location
+from ray.tune.progress_reporter import _get_trial_location
+from unittest.mock import patch
+
+
+def mock_get_trial_location(trial, result):
+    location = _get_trial_location(trial, result)
+    if location.pid:
+        return Location("123.123.123.123", "1")
+    return location
+
+
+with patch("ray.tune.progress_reporter._get_trial_location",
+           mock_get_trial_location):
+    reporter = tune.progress_reporter.CLIReporter(metric_columns=["done"])
+
+    def f(config):
+        return {"done": True}
+
+    ray.init(num_cpus=1)
+    tune.run_experiments(
+        {
+            "one": {
+                "run": f,
+                "config": {
+                    "a": tune.grid_search(list(range(10))),
+                },
+            },
+            "two": {
+                "run": f,
+                "config": {
+                    "b": tune.grid_search(list(range(10))),
+                },
+            },
+            "three": {
+                "run": f,
+                "config": {
+                    "c": tune.grid_search(list(range(10))),
+                },
+            },
+        },
+        verbose=3,
+        progress_reporter=reporter)"""
+
+EXPECTED_END_TO_END_START = """Number of trials: 30/30 (29 PENDING, 1 RUNNING)
++---------------+----------+-------------------+-----+-----+
+| Trial name    | status   | loc               |   a |   b |
+|---------------+----------+-------------------+-----+-----|
+| f_xxxxx_00000 | RUNNING  | 123.123.123.123:1 |   0 |     |
+| f_xxxxx_00001 | PENDING  |                   |   1 |     |"""
+
+EXPECTED_END_TO_END_END = """Number of trials: 30/30 (30 TERMINATED)
++---------------+------------+-------------------+-----+-----+-----+--------+
+| Trial name    | status     | loc               |   a |   b |   c | done   |
+|---------------+------------+-------------------+-----+-----+-----+--------|
+| f_xxxxx_00000 | TERMINATED | 123.123.123.123:1 |   0 |     |     | True   |
+| f_xxxxx_00001 | TERMINATED | 123.123.123.123:1 |   1 |     |     | True   |
+| f_xxxxx_00002 | TERMINATED | 123.123.123.123:1 |   2 |     |     | True   |
+| f_xxxxx_00003 | TERMINATED | 123.123.123.123:1 |   3 |     |     | True   |
+| f_xxxxx_00004 | TERMINATED | 123.123.123.123:1 |   4 |     |     | True   |
+| f_xxxxx_00005 | TERMINATED | 123.123.123.123:1 |   5 |     |     | True   |
+| f_xxxxx_00006 | TERMINATED | 123.123.123.123:1 |   6 |     |     | True   |
+| f_xxxxx_00007 | TERMINATED | 123.123.123.123:1 |   7 |     |     | True   |
+| f_xxxxx_00008 | TERMINATED | 123.123.123.123:1 |   8 |     |     | True   |
+| f_xxxxx_00009 | TERMINATED | 123.123.123.123:1 |   9 |     |     | True   |
+| f_xxxxx_00010 | TERMINATED | 123.123.123.123:1 |     |   0 |     | True   |
+| f_xxxxx_00011 | TERMINATED | 123.123.123.123:1 |     |   1 |     | True   |
+| f_xxxxx_00012 | TERMINATED | 123.123.123.123:1 |     |   2 |     | True   |
+| f_xxxxx_00013 | TERMINATED | 123.123.123.123:1 |     |   3 |     | True   |
+| f_xxxxx_00014 | TERMINATED | 123.123.123.123:1 |     |   4 |     | True   |
+| f_xxxxx_00015 | TERMINATED | 123.123.123.123:1 |     |   5 |     | True   |
+| f_xxxxx_00016 | TERMINATED | 123.123.123.123:1 |     |   6 |     | True   |
+| f_xxxxx_00017 | TERMINATED | 123.123.123.123:1 |     |   7 |     | True   |
+| f_xxxxx_00018 | TERMINATED | 123.123.123.123:1 |     |   8 |     | True   |
+| f_xxxxx_00019 | TERMINATED | 123.123.123.123:1 |     |   9 |     | True   |
+| f_xxxxx_00020 | TERMINATED | 123.123.123.123:1 |     |     |   0 | True   |
+| f_xxxxx_00021 | TERMINATED | 123.123.123.123:1 |     |     |   1 | True   |
+| f_xxxxx_00022 | TERMINATED | 123.123.123.123:1 |     |     |   2 | True   |
+| f_xxxxx_00023 | TERMINATED | 123.123.123.123:1 |     |     |   3 | True   |
+| f_xxxxx_00024 | TERMINATED | 123.123.123.123:1 |     |     |   4 | True   |
+| f_xxxxx_00025 | TERMINATED | 123.123.123.123:1 |     |     |   5 | True   |
+| f_xxxxx_00026 | TERMINATED | 123.123.123.123:1 |     |     |   6 | True   |
+| f_xxxxx_00027 | TERMINATED | 123.123.123.123:1 |     |     |   7 | True   |
+| f_xxxxx_00028 | TERMINATED | 123.123.123.123:1 |     |     |   8 | True   |
+| f_xxxxx_00029 | TERMINATED | 123.123.123.123:1 |     |     |   9 | True   |
++---------------+------------+-------------------+-----+-----+-----+--------+"""  # noqa
+
+EXPECTED_END_TO_END_AC = """Number of trials: 30/30 (30 TERMINATED)
++---------------+------------+-------+-----+-----+-----+
+| Trial name    | status     | loc   |   a |   b |   c |
+|---------------+------------+-------+-----+-----+-----|
+| f_xxxxx_00000 | TERMINATED |       |   0 |     |     |
+| f_xxxxx_00001 | TERMINATED |       |   1 |     |     |
+| f_xxxxx_00002 | TERMINATED |       |   2 |     |     |
+| f_xxxxx_00003 | TERMINATED |       |   3 |     |     |
+| f_xxxxx_00004 | TERMINATED |       |   4 |     |     |
+| f_xxxxx_00005 | TERMINATED |       |   5 |     |     |
+| f_xxxxx_00006 | TERMINATED |       |   6 |     |     |
+| f_xxxxx_00007 | TERMINATED |       |   7 |     |     |
+| f_xxxxx_00008 | TERMINATED |       |   8 |     |     |
+| f_xxxxx_00009 | TERMINATED |       |   9 |     |     |
+| f_xxxxx_00010 | TERMINATED |       |     |   0 |     |
+| f_xxxxx_00011 | TERMINATED |       |     |   1 |     |
+| f_xxxxx_00012 | TERMINATED |       |     |   2 |     |
+| f_xxxxx_00013 | TERMINATED |       |     |   3 |     |
+| f_xxxxx_00014 | TERMINATED |       |     |   4 |     |
+| f_xxxxx_00015 | TERMINATED |       |     |   5 |     |
+| f_xxxxx_00016 | TERMINATED |       |     |   6 |     |
+| f_xxxxx_00017 | TERMINATED |       |     |   7 |     |
+| f_xxxxx_00018 | TERMINATED |       |     |   8 |     |
+| f_xxxxx_00019 | TERMINATED |       |     |   9 |     |
+| f_xxxxx_00020 | TERMINATED |       |     |     |   0 |
+| f_xxxxx_00021 | TERMINATED |       |     |     |   1 |
+| f_xxxxx_00022 | TERMINATED |       |     |     |   2 |
+| f_xxxxx_00023 | TERMINATED |       |     |     |   3 |
+| f_xxxxx_00024 | TERMINATED |       |     |     |   4 |
+| f_xxxxx_00025 | TERMINATED |       |     |     |   5 |
+| f_xxxxx_00026 | TERMINATED |       |     |     |   6 |
+| f_xxxxx_00027 | TERMINATED |       |     |     |   7 |
+| f_xxxxx_00028 | TERMINATED |       |     |     |   8 |
+| f_xxxxx_00029 | TERMINATED |       |     |     |   9 |
++---------------+------------+-------+-----+-----+-----+"""
+
+EXPECTED_BEST_1 = (
+    "Current best trial: 00001 with metric_1=0.5 and "
+    "parameters={'a': 1, 'b': 2, 'n': {'k': [1, 2]}}"
+)
+
+EXPECTED_BEST_2 = (
+    "Current best trial: 00004 with metric_1=2.0 and " "parameters={'a': 4}"
+)
+
+EXPECTED_SORT_RESULT_UNSORTED = """Number of trials: 5 (1 PENDING, 1 RUNNING, 3 TERMINATED)
++--------------+------------+-------+-----+------------+
+|   Trial name | status     | loc   |   a |   metric_1 |
+|--------------+------------+-------+-----+------------|
+|        00004 | RUNNING    | here  |   4 |            |
+|        00003 | PENDING    | here  |   3 |            |
+|        00000 | TERMINATED | here  |   0 |        0.3 |
+|        00001 | TERMINATED | here  |   1 |        0.2 |
++--------------+------------+-------+-----+------------+
+... 1 more trials not shown (1 TERMINATED)"""
+
+EXPECTED_SORT_RESULT_ASC = """Number of trials: 5 (1 PENDING, 1 RUNNING, 3 TERMINATED)
++--------------+------------+-------+-----+------------+
+|   Trial name | status     | loc   |   a |   metric_1 |
+|--------------+------------+-------+-----+------------|
+|        00004 | RUNNING    | here  |   4 |            |
+|        00003 | PENDING    | here  |   3 |            |
+|        00001 | TERMINATED | here  |   1 |        0.2 |
+|        00000 | TERMINATED | here  |   0 |        0.3 |
++--------------+------------+-------+-----+------------+
+... 1 more trials not shown (1 TERMINATED)"""
+
+EXPECTED_SORT_RESULT_DESC = """Number of trials: 5 (1 PENDING, 1 RUNNING, 3 TERMINATED)
++--------------+------------+-------+-----+------------+
+|   Trial name | status     | loc   |   a |   metric_1 |
+|--------------+------------+-------+-----+------------|
+|        00004 | RUNNING    | here  |   4 |            |
+|        00003 | PENDING    | here  |   3 |            |
+|        00002 | TERMINATED | here  |   2 |        0.4 |
+|        00000 | TERMINATED | here  |   0 |        0.3 |
++--------------+------------+-------+-----+------------+
+... 1 more trials not shown (1 TERMINATED)"""
+
+VERBOSE_EXP_OUT_1 = "Number of trials: 3/3 (2 PENDING, 1 RUNNING)"
+VERBOSE_EXP_OUT_2 = "Number of trials: 3/3 (3 TERMINATED)"
+
+VERBOSE_TRIAL_NORM = (
+    "Trial train_xxxxx_00000 reported acc=5 with "
+    + """parameters={'do': 'complete'}. This trial completed.
+Trial train_xxxxx_00001 reported _metric=6 with parameters={'do': 'once'}.
+Trial train_xxxxx_00001 completed. Last result: _metric=6
+Trial train_xxxxx_00002 reported acc=7 with parameters={'do': 'twice'}.
+Trial train_xxxxx_00002 reported acc=8 with parameters={'do': 'twice'}. """
+    + "This trial completed."
+)
+
+VERBOSE_TRIAL_DETAIL = """+-------------------+----------+-------------------+----------+
+| Trial name        | status   | loc               | do       |
+|-------------------+----------+-------------------+----------|
+| train_xxxxx_00000 | RUNNING  | 123.123.123.123:1 | complete |"""
+
+VERBOSE_CMD = """from ray import tune
+import random
+import numpy as np
+import time
+from ray.tune.trial import Location
+from ray.tune.progress_reporter import _get_trial_location
+from unittest.mock import patch
+
+
+def mock_get_trial_location(trial, result):
+    location = _get_trial_location(trial, result)
+    if location.pid:
+        return Location("123.123.123.123", "1")
+    return location
+
+
+def train(config):
+    if config["do"] == "complete":
+        time.sleep(0.1)
+        tune.report(acc=5, done=True)
+    elif config["do"] == "once":
+        time.sleep(0.5)
+        tune.report(6)
+    else:
+        time.sleep(1.0)
+        tune.report(acc=7)
+        tune.report(acc=8)
+
+random.seed(1234)
+np.random.seed(1234)
+
+
+with patch("ray.tune.progress_reporter._get_trial_location",
+           mock_get_trial_location):
+    tune.run(
+        train,
+        config={
+            "do": tune.grid_search(["complete", "once", "twice"])
+        },"""
+
+# Add "verbose=3)" etc
+
+
+class ProgressReporterTest(unittest.TestCase):
+    def setUp(self) -> None:
+        # Wait up to five seconds for placement groups when starting a trial
+        os.environ["TUNE_PLACEMENT_GROUP_WAIT_S"] = "5"
+        # Block for results even when placement groups are pending
+        os.environ["TUNE_TRIAL_STARTUP_GRACE_PERIOD"] = "0"
+        os.environ["TUNE_TRIAL_RESULT_WAIT_TIME_S"] = "99999"
+        os.environ["TUNE_MAX_PENDING_TRIALS_PG"] = "auto"
+
+    def mock_trial(self, status, i):
+        mock = MagicMock()
+        mock.status = status
+        mock.trial_id = "%05d" % i
+        return mock
+
+    def testFairFilterTrials(self):
+        """Tests that trials are represented fairly."""
+        trials_by_state = collections.defaultdict(list)
+        # States for which trials are under and overrepresented
+        states_under = (Trial.PAUSED, Trial.ERROR)
+        states_over = (Trial.PENDING, Trial.RUNNING, Trial.TERMINATED)
+
+        max_trials = 13
+        num_trials_under = 2  # num of trials for each underrepresented state
+        num_trials_over = 10  # num of trials for each overrepresented state
+
+        i = 0
+        for state in states_under:
+            for _ in range(num_trials_under):
+                trials_by_state[state].append(self.mock_trial(state, i))
+                i += 1
+        for state in states_over:
+            for _ in range(num_trials_over):
+                trials_by_state[state].append(self.mock_trial(state, i))
+                i += 1
+
+        filtered_trials_by_state = _fair_filter_trials(
+            trials_by_state, max_trials=max_trials
+        )
+        for state in trials_by_state:
+            if state in states_under:
+                expected_num_trials = num_trials_under
+            else:
+                expected_num_trials = (
+                    max_trials - num_trials_under * len(states_under)
+                ) / len(states_over)
+            state_trials = filtered_trials_by_state[state]
+            self.assertEqual(len(state_trials), expected_num_trials)
+            # Make sure trials are sorted newest-first within state.
+            for i in range(len(state_trials) - 1):
+                assert state_trials[i].trial_id < state_trials[i + 1].trial_id
+
+    def testAddMetricColumn(self):
+        """Tests edge cases of add_metric_column."""
+
+        # Test list-initialized metric columns.
+        reporter = CLIReporter(metric_columns=["foo", "bar"])
+        with self.assertRaises(ValueError):
+            reporter.add_metric_column("bar")
+
+        with self.assertRaises(ValueError):
+            reporter.add_metric_column("baz", "qux")
+
+        reporter.add_metric_column("baz")
+        self.assertIn("baz", reporter._metric_columns)
+
+        # Test default-initialized (dict) metric columns.
+        reporter = CLIReporter()
+        reporter.add_metric_column("foo", "bar")
+        self.assertIn("foo", reporter._metric_columns)
+
+    def testInfer(self):
+        reporter = CLIReporter()
+        test_result = dict(foo_result=1, baz_result=4123, bar_result="testme")
+
+        def test(config):
+            for i in range(3):
+                tune.report(**test_result)
+
+        analysis = tune.run(test, num_samples=3)
+        all_trials = analysis.trials
+        inferred_results = reporter._infer_user_metrics(all_trials)
+        for metric in inferred_results:
+            self.assertNotIn(metric, AUTO_RESULT_KEYS)
+            self.assertTrue(metric in test_result)
+
+        class TestReporter(CLIReporter):
+            _output = []
+
+            def __init__(self, *args, **kwargs):
+                super().__init__(*args, **kwargs)
+                self._max_report_freqency = 0
+
+            def report(self, *args, **kwargs):
+                progress_str = self._progress_str(*args, **kwargs)
+                self._output.append(progress_str)
+
+        reporter = TestReporter()
+        analysis = tune.run(test, num_samples=3, progress_reporter=reporter)
+        found = {k: False for k in test_result}
+        for output in reporter._output:
+            for key in test_result:
+                if key in output:
+                    found[key] = True
+        assert found["foo_result"]
+        assert found["baz_result"]
+        assert not found["bar_result"]
+
+    def testProgressStr(self):
+        trials = []
+        for i in range(5):
+            t = Mock()
+            if i == 0:
+                t.status = "TERMINATED"
+            elif i == 1:
+                t.status = "PENDING"
+            else:
+                t.status = "RUNNING"
+            t.trial_id = "%05d" % i
+            t.local_dir = "/foo"
+            t.location = "here"
+            t.config = {"a": i, "b": i * 2, "n": {"k": [i, 2 * i]}}
+            t.evaluated_params = {"a": i, "b": i * 2, "n/k/0": i, "n/k/1": 2 * i}
+            t.last_result = {
+                "config": {"a": i, "b": i * 2, "n": {"k": [i, 2 * i]}},
+                "metric_1": i / 2,
+                "metric_2": i / 4,
+                "nested": {"sub": i / 2},
+            }
+            t.__str__ = lambda self: self.trial_id
+            trials.append(t)
+        # One metric, two parameters
+        prog1 = trial_progress_str(
+            trials, ["metric_1"], ["a", "b"], fmt="psql", max_rows=3, force_table=True
+        )
+        print(prog1)
+        assert prog1 == EXPECTED_RESULT_1
+
+        # No metric, all parameters
+        prog2 = trial_progress_str(
+            trials, [], None, fmt="psql", max_rows=None, force_table=True
+        )
+        print(prog2)
+        assert prog2 == EXPECTED_RESULT_2
+
+        # Two metrics, one parameter, all with custom representation
+        prog3 = trial_progress_str(
+            trials,
+            {"nested/sub": "NestSub", "metric_2": "Metric 2"},
+            {"a": "A"},
+            fmt="psql",
+            max_rows=3,
+            force_table=True,
+        )
+        print(prog3)
+        assert prog3 == EXPECTED_RESULT_3
+
+        # Current best trial
+        best1 = best_trial_str(trials[1], "metric_1")
+        assert best1 == EXPECTED_BEST_1
+
+    def testBestTrialStr(self):
+        """Assert that custom nested parameter columns are printed correctly"""
+        config = {"nested": {"conf": "nested_value"}, "toplevel": "toplevel_value"}
+
+        trial = Trial("", config=config, stub=True)
+        trial.last_result = {"metric": 1, "config": config}
+
+        result = best_trial_str(trial, "metric")
+        self.assertIn("nested_value", result)
+
+        result = best_trial_str(trial, "metric", parameter_columns=["nested/conf"])
+        self.assertIn("nested_value", result)
+
+    def testTimeElapsed(self):
+        # Sun Feb 7 14:18:40 2016 -0800
+        # (time of the first Ray commit)
+        time_start = 1454825920
+        time_now = (
+            time_start
+            + 1 * 60 * 60  # 1 hour
+            + 31 * 60  # 31 minutes
+            + 22  # 22 seconds
+        )  # time to second commit
+
+        # Local timezone output can be tricky, so we don't check the
+        # day and the hour in this test.
+        output = time_passed_str(time_start, time_now)
+        self.assertIn("Current time: 2016-02-", output)
+        self.assertIn(":50:02 (running for 01:31:22.00)", output)
+
+        time_now += 2 * 60 * 60 * 24  # plus two days
+        output = time_passed_str(time_start, time_now)
+        self.assertIn("Current time: 2016-02-", output)
+        self.assertIn(":50:02 (running for 2 days, 01:31:22.00)", output)
+
+    def testCurrentBestTrial(self):
+        trials = []
+        for i in range(5):
+            t = Mock()
+            t.status = "RUNNING"
+            t.trial_id = "%05d" % i
+            t.local_dir = "/foo"
+            t.location = "here"
+            t.config = {"a": i, "b": i * 2, "n": {"k": [i, 2 * i]}}
+            t.evaluated_params = {"a": i}
+            t.last_result = {"config": {"a": i}, "metric_1": i / 2}
+            t.__str__ = lambda self: self.trial_id
+            trials.append(t)
+
+        class TestReporter(CLIReporter):
+            _output = []
+
+            def __init__(self, *args, **kwargs):
+                super().__init__(*args, **kwargs)
+                self._max_report_freqency = 0
+
+            def report(self, *args, **kwargs):
+                progress_str = self._progress_str(*args, **kwargs)
+                self._output.append(progress_str)
+
+        reporter = TestReporter(mode="max")
+        reporter.report(trials, done=False)
+        assert EXPECTED_BEST_2 in reporter._output[0]
+
+    def testSortByMetric(self):
+        trials = []
+        for i in range(5):
+            t = Mock()
+            if i < 3:
+                t.status = "TERMINATED"
+            elif i == 3:
+                t.status = "PENDING"
+            else:
+                t.status = "RUNNING"
+            t.trial_id = "%05d" % i
+            t.local_dir = "/foo"
+            t.location = "here"
+            t.config = {"a": i}
+            t.evaluated_params = {"a": i}
+            t.last_result = {"config": {"a": i}}
+            t.__str__ = lambda self: self.trial_id
+            trials.append(t)
+        # Set `metric_1` for terminated trails
+        trials[0].last_result["metric_1"] = 0.3
+        trials[1].last_result["metric_1"] = 0.2
+        trials[2].last_result["metric_1"] = 0.4
+
+        class TestReporter(CLIReporter):
+            def __init__(self, *args, **kwargs):
+                super().__init__(*args, **kwargs)
+                self._max_report_freqency = 0
+                self._output = ""
+
+            def report(self, *args, **kwargs):
+                progress_str = self._progress_str(*args, **kwargs)
+                self._output = progress_str
+
+        # Default reporter
+        reporter1 = TestReporter(max_progress_rows=4, mode="max", metric="metric_1")
+        reporter1.report(trials, done=False)
+        print(reporter1._output)
+        assert EXPECTED_SORT_RESULT_UNSORTED in reporter1._output
+
+        # Sort by metric (asc)
+        reporter2 = TestReporter(
+            max_progress_rows=4, mode="min", metric="metric_1", sort_by_metric=True
+        )
+        reporter2.report(trials, done=False)
+        assert EXPECTED_SORT_RESULT_ASC in reporter2._output
+
+        # Sort by metric (desc)
+        reporter3 = TestReporter(
+            max_progress_rows=4, mode="max", metric="metric_1", sort_by_metric=True
+        )
+        reporter3.report(trials, done=False)
+        print(reporter3._output)
+        assert EXPECTED_SORT_RESULT_DESC in reporter3._output
+
+        # Sort by metric when mode is None
+        reporter4 = TestReporter(
+            max_progress_rows=4, metric="metric_1", sort_by_metric=True
+        )
+        reporter4.report(trials, done=False)
+        assert EXPECTED_SORT_RESULT_UNSORTED in reporter4._output
+
+        # Sort by metric when metric is None
+        reporter5 = TestReporter(max_progress_rows=4, mode="max", sort_by_metric=True)
+        reporter5.report(trials, done=False)
+        assert EXPECTED_SORT_RESULT_UNSORTED in reporter5._output
+
+    def testEndToEndReporting(self):
+        try:
+            os.environ["_TEST_TUNE_TRIAL_UUID"] = "xxxxx"
+            os.environ["TUNE_MAX_PENDING_TRIALS_PG"] = "100"
+            output = run_string_as_driver(END_TO_END_COMMAND)
+            try:
+                assert EXPECTED_END_TO_END_START in output
+                assert EXPECTED_END_TO_END_END in output
+            except Exception:
+                print("*** BEGIN OUTPUT ***")
+                print(output)
+                print("*** END OUTPUT ***")
+                raise
+        finally:
+            del os.environ["_TEST_TUNE_TRIAL_UUID"]
+
+    def testVerboseReporting(self):
+        try:
+            os.environ["_TEST_TUNE_TRIAL_UUID"] = "xxxxx"
+
+            verbose_0_cmd = VERBOSE_CMD + "verbose=0)"
+            output = run_string_as_driver(verbose_0_cmd)
+            try:
+                self.assertNotIn(VERBOSE_EXP_OUT_1, output)
+                self.assertNotIn(VERBOSE_EXP_OUT_2, output)
+                self.assertNotIn(VERBOSE_TRIAL_NORM, output)
+                self.assertNotIn(VERBOSE_TRIAL_DETAIL, output)
+            except Exception:
+                print("*** BEGIN OUTPUT ***")
+                print(output)
+                print("*** END OUTPUT ***")
+                raise
+
+            verbose_1_cmd = VERBOSE_CMD + "verbose=1)"
+            output = run_string_as_driver(verbose_1_cmd)
+            try:
+                self.assertIn(VERBOSE_EXP_OUT_1, output)
+                self.assertIn(VERBOSE_EXP_OUT_2, output)
+                self.assertNotIn(VERBOSE_TRIAL_NORM, output)
+                self.assertNotIn(VERBOSE_TRIAL_DETAIL, output)
+            except Exception:
+                print("*** BEGIN OUTPUT ***")
+                print(output)
+                print("*** END OUTPUT ***")
+                raise
+
+            verbose_2_cmd = VERBOSE_CMD + "verbose=2)"
+            output = run_string_as_driver(verbose_2_cmd)
+            try:
+                self.assertIn(VERBOSE_EXP_OUT_1, output)
+                self.assertIn(VERBOSE_EXP_OUT_2, output)
+                self.assertIn(VERBOSE_TRIAL_NORM, output)
+                self.assertNotIn(VERBOSE_TRIAL_DETAIL, output)
+            except Exception:
+                print("*** BEGIN OUTPUT ***")
+                print(output)
+                print("*** END OUTPUT ***")
+                raise
+
+            verbose_3_cmd = VERBOSE_CMD + "verbose=3)"
+            output = run_string_as_driver(verbose_3_cmd)
+            try:
+                self.assertIn(VERBOSE_EXP_OUT_1, output)
+                self.assertIn(VERBOSE_EXP_OUT_2, output)
+                self.assertNotIn(VERBOSE_TRIAL_NORM, output)
+                self.assertIn(VERBOSE_TRIAL_DETAIL, output)
+            except Exception:
+                print("*** BEGIN OUTPUT ***")
+                print(output)
+                print("*** END OUTPUT ***")
+                raise
+        finally:
+            del os.environ["_TEST_TUNE_TRIAL_UUID"]
+
+    def testReporterDetection(self):
+        """Test if correct reporter is returned from ``detect_reporter()``"""
+        reporter = detect_reporter()
+        self.assertTrue(isinstance(reporter, CLIReporter))
+        self.assertFalse(isinstance(reporter, JupyterNotebookReporter))
+
+        with patch("ray.tune.progress_reporter.IS_NOTEBOOK", True):
+            reporter = detect_reporter()
+            self.assertFalse(isinstance(reporter, CLIReporter))
+            self.assertTrue(isinstance(reporter, JupyterNotebookReporter))
+
+
+if __name__ == "__main__":
+    import sys
+
+    sys.exit(pytest.main(["-v", __file__]))