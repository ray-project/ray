--- conflicted
+++ resolved
@@ -73,12 +73,9 @@
 
 class TrialRunnerCallbacks(unittest.TestCase):
     def setUp(self):
-<<<<<<< HEAD
         os.environ["TUNE_PLACEMENT_GROUP_WAIT_S"] = "1"
 
-=======
         ray.init()
->>>>>>> 1e113d2e
         self.tmpdir = tempfile.mkdtemp()
         self.callback = TestCallback()
         self.executor = _MockTrialExecutor()
