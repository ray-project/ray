--- conflicted
+++ resolved
@@ -66,13 +66,8 @@
                 {
                     "status": Trial.TERMINATED,
                     "trainable_name": "MockTrainable",
-<<<<<<< HEAD
-                    "logdir": "/mock/test/MockTrainable_0_id=3_2020-07-12",
-                    "relative_logdir": "test/MockTrainable_0_id=3_2020-07-12",
-=======
                     "local_dir": self.test_dir,
                     "relative_logdir": "MockTrainable_0_id=3_2020-07-12",
->>>>>>> 9aa6ff1a
                 }
             ]
         }
@@ -94,13 +89,8 @@
                     {
                         "status": Trial.TERMINATED,
                         "trainable_name": "MockTrainable",
-<<<<<<< HEAD
-                        "logdir": "/mock/test/MockTrainable_0_id=3_2020-07-12",
-                        "relative_logdir": "test/MockTrainable_0_id=3_2020-07-12",
-=======
                         "local_dir": self.test_dir,
                         "relative_logdir": "MockTrainable_0_id=3_2020-07-12",
->>>>>>> 9aa6ff1a
                     },
                     cls=TuneFunctionEncoder,
                 )
