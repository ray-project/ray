--- conflicted
+++ resolved
@@ -4,13 +4,9 @@
 from collections import namedtuple
 from unittest.mock import patch
 
-<<<<<<< HEAD
-from ray.tune.execution.function_runner import wrap_function
-=======
 from mlflow.tracking import MlflowClient
 
 from ray.tune.function_runner import wrap_function
->>>>>>> a29eeaa1
 from ray.tune.integration.mlflow import (
     MLflowLoggerCallback,
     MLflowTrainableMixin,
