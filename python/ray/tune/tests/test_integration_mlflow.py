--- conflicted
+++ resolved
@@ -1,570 +1,232 @@
-<<<<<<< HEAD
-import os
-import unittest
-from collections import namedtuple
-from unittest.mock import patch
-
-from ray.tune.function_runner import wrap_function
-from ray.tune.integration.mlflow import (
-    MLflowLoggerCallback,
-    MLflowLogger,
-    mlflow_mixin,
-    MLflowTrainableMixin,
-)
-
-
-class MockTrial(
-    namedtuple("MockTrial", ["config", "trial_name", "trial_id", "logdir"])
-):
-    def __hash__(self):
-        return hash(self.trial_id)
-
-    def __str__(self):
-        return self.trial_name
-
-
-MockRunInfo = namedtuple("MockRunInfo", ["run_id"])
-
-
-class MockRun:
-    def __init__(self, run_id, tags=None):
-        self.run_id = run_id
-        self.tags = tags
-        self.info = MockRunInfo(run_id)
-        self.params = []
-        self.metrics = []
-        self.artifacts = []
-
-    def log_param(self, key, value):
-        self.params.append({key: value})
-
-    def log_metric(self, key, value):
-        self.metrics.append({key: value})
-
-    def log_artifact(self, artifact):
-        self.artifacts.append(artifact)
-
-    def set_terminated(self, status):
-        self.terminated = True
-        self.status = status
-
-
-MockExperiment = namedtuple("MockExperiment", ["name", "experiment_id"])
-
-
-class MockMlflowClient:
-    def __init__(self, tracking_uri=None, registry_uri=None):
-        self.tracking_uri = tracking_uri
-        self.registry_uri = registry_uri
-        self.experiments = [MockExperiment("existing_experiment", 0)]
-        self.runs = {0: []}
-        self.active_run = None
-
-    def set_tracking_uri(self, tracking_uri):
-        self.tracking_uri = tracking_uri
-
-    def get_experiment_by_name(self, name):
-        try:
-            index = self.experiment_names.index(name)
-            return self.experiments[index]
-        except ValueError:
-            return None
-
-    def get_experiment(self, experiment_id):
-        experiment_id = int(experiment_id)
-        try:
-            return self.experiments[experiment_id]
-        except IndexError:
-            return None
-
-    def create_experiment(self, name):
-        experiment_id = len(self.experiments)
-        self.experiments.append(MockExperiment(name, experiment_id))
-        self.runs[experiment_id] = []
-        return experiment_id
-
-    def create_run(self, experiment_id, tags=None):
-        experiment_runs = self.runs[experiment_id]
-        run_id = (experiment_id, len(experiment_runs))
-        run = MockRun(run_id=run_id, tags=tags)
-        experiment_runs.append(run)
-        return run
-
-    def start_run(self, experiment_id, run_name):
-        # Creates new run and sets it as active.
-        run = self.create_run(experiment_id)
-        self.active_run = run
-
-    def get_mock_run(self, run_id):
-        return self.runs[run_id[0]][run_id[1]]
-
-    def log_param(self, run_id, key, value):
-        run = self.get_mock_run(run_id)
-        run.log_param(key, value)
-
-    def log_metric(self, run_id, key, value, step):
-        run = self.get_mock_run(run_id)
-        run.log_metric(key, value)
-
-    def log_artifacts(self, run_id, local_dir):
-        run = self.get_mock_run(run_id)
-        run.log_artifact(local_dir)
-
-    def set_terminated(self, run_id, status):
-        run = self.get_mock_run(run_id)
-        run.set_terminated(status)
-
-    @property
-    def experiment_names(self):
-        return [e.name for e in self.experiments]
-
-
-def clear_env_vars():
-    if "MLFLOW_EXPERIMENT_NAME" in os.environ:
-        del os.environ["MLFLOW_EXPERIMENT_NAME"]
-    if "MLFLOW_EXPERIMENT_ID" in os.environ:
-        del os.environ["MLFLOW_EXPERIMENT_ID"]
-
-
-class MLflowTest(unittest.TestCase):
-    @patch("mlflow.tracking.MlflowClient", MockMlflowClient)
-    def testMlFlowLoggerCallbackConfig(self):
-        # Explicitly pass in all args.
-        logger = MLflowLoggerCallback(
-            tracking_uri="test1", registry_uri="test2", experiment_name="test_exp"
-        )
-        logger.setup()
-        self.assertEqual(logger.client.tracking_uri, "test1")
-        self.assertEqual(logger.client.registry_uri, "test2")
-        self.assertListEqual(
-            logger.client.experiment_names, ["existing_experiment", "test_exp"]
-        )
-        self.assertEqual(logger.experiment_id, 1)
-
-        # Check if client recognizes already existing experiment.
-        logger = MLflowLoggerCallback(experiment_name="existing_experiment")
-        logger.setup()
-        self.assertListEqual(logger.client.experiment_names, ["existing_experiment"])
-        self.assertEqual(logger.experiment_id, 0)
-
-        # Pass in experiment name as env var.
-        clear_env_vars()
-        os.environ["MLFLOW_EXPERIMENT_NAME"] = "test_exp"
-        logger = MLflowLoggerCallback()
-        logger.setup()
-        self.assertListEqual(
-            logger.client.experiment_names, ["existing_experiment", "test_exp"]
-        )
-        self.assertEqual(logger.experiment_id, 1)
-
-        # Pass in existing experiment name as env var.
-        clear_env_vars()
-        os.environ["MLFLOW_EXPERIMENT_NAME"] = "existing_experiment"
-        logger = MLflowLoggerCallback()
-        logger.setup()
-        self.assertListEqual(logger.client.experiment_names, ["existing_experiment"])
-        self.assertEqual(logger.experiment_id, 0)
-
-        # Pass in existing experiment id as env var.
-        clear_env_vars()
-        os.environ["MLFLOW_EXPERIMENT_ID"] = "0"
-        logger = MLflowLoggerCallback()
-        logger.setup()
-        self.assertListEqual(logger.client.experiment_names, ["existing_experiment"])
-        self.assertEqual(logger.experiment_id, "0")
-
-        # Pass in non existing experiment id as env var.
-        clear_env_vars()
-        os.environ["MLFLOW_EXPERIMENT_ID"] = "500"
-        with self.assertRaises(ValueError):
-            logger = MLflowLoggerCallback()
-            logger.setup()
-
-        # Experiment name env var should take precedence over id env var.
-        clear_env_vars()
-        os.environ["MLFLOW_EXPERIMENT_NAME"] = "test_exp"
-        os.environ["MLFLOW_EXPERIMENT_ID"] = "0"
-        logger = MLflowLoggerCallback()
-        logger.setup()
-        self.assertListEqual(
-            logger.client.experiment_names, ["existing_experiment", "test_exp"]
-        )
-        self.assertEqual(logger.experiment_id, 1)
-
-        # Using tags
-        tags = {"user_name": "John", "git_commit_hash": "abc123"}
-        clear_env_vars()
-        os.environ["MLFLOW_EXPERIMENT_NAME"] = "test_tags"
-        os.environ["MLFLOW_EXPERIMENT_ID"] = "0"
-        logger = MLflowLoggerCallback(tags=tags)
-        logger.setup()
-        self.assertEqual(logger.tags, tags)
-
-    @patch("mlflow.tracking.MlflowClient", MockMlflowClient)
-    def testMlFlowLoggerLogging(self):
-        clear_env_vars()
-        trial_config = {"par1": 4, "par2": 9.0}
-        trial = MockTrial(trial_config, "trial1", 0, "artifact")
-
-        logger = MLflowLoggerCallback(
-            experiment_name="test1", save_artifact=True, tags={"hello": "world"}
-        )
-        logger.setup()
-
-        # Check if run is created with proper tags.
-        logger.on_trial_start(iteration=0, trials=[], trial=trial)
-        # New run should be created for this trial with correct tag.
-        mock_run = logger.client.runs[1][0]
-        self.assertDictEqual(mock_run.tags, {"hello": "world", "trial_name": "trial1"})
-        self.assertTupleEqual(mock_run.run_id, (1, 0))
-        self.assertTupleEqual(logger._trial_runs[trial], mock_run.run_id)
-        # Params should be logged.
-        self.assertListEqual(mock_run.params, [{"par1": 4}, {"par2": 9}])
-
-        # When same trial is started again, new run should not be created.
-        logger.on_trial_start(iteration=0, trials=[], trial=trial)
-        self.assertEqual(len(logger.client.runs[1]), 1)
-
-        # Check metrics are logged properly.
-        result = {
-            "metric1": 0.8,
-            "metric2": 1,
-            "metric3": None,
-            "training_iteration": 0,
-        }
-        logger.on_trial_result(0, [], trial, result)
-        mock_run = logger.client.runs[1][0]
-        # metric3 is not logged since it cannot be converted to float.
-        self.assertListEqual(
-            mock_run.metrics,
-            [{"metric1": 0.8}, {"metric2": 1.0}, {"training_iteration": 0}],
-        )
-
-        # Check that artifact is logged on termination.
-        logger.on_trial_complete(0, [], trial)
-        mock_run = logger.client.runs[1][0]
-        self.assertListEqual(mock_run.artifacts, ["artifact"])
-        self.assertTrue(mock_run.terminated)
-        self.assertEqual(mock_run.status, "FINISHED")
-
-    @patch("mlflow.tracking.MlflowClient", MockMlflowClient)
-    def testMlFlowLegacyLoggerConfig(self):
-        mlflow = MockMlflowClient()
-        with patch.dict("sys.modules", mlflow=mlflow):
-            clear_env_vars()
-            trial_config = {"par1": 4, "par2": 9.0}
-            trial = MockTrial(trial_config, "trial1", 0, "artifact")
-
-            # No experiment_id is passed in config, should raise an error.
-            with self.assertRaises(ValueError):
-                logger = MLflowLogger(trial_config, "/tmp", trial)
-
-            trial_config.update(
-                {
-                    "logger_config": {
-                        "mlflow_tracking_uri": "test_tracking_uri",
-                        "mlflow_experiment_id": 0,
-                    }
-                }
-            )
-            trial = MockTrial(trial_config, "trial2", 1, "artifact")
-            logger = MLflowLogger(trial_config, "/tmp", trial)
-
-            experiment_logger = logger._trial_experiment_logger
-            client = experiment_logger.client
-            self.assertEqual(client.tracking_uri, "test_tracking_uri")
-            # Check to make sure that a run was created on experiment_id 0.
-            self.assertEqual(len(client.runs[0]), 1)
-            mock_run = client.runs[0][0]
-            self.assertDictEqual(mock_run.tags, {"trial_name": "trial2"})
-            self.assertListEqual(mock_run.params, [{"par1": 4}, {"par2": 9}])
-
-    @patch("ray.tune.integration.mlflow._import_mlflow", lambda: MockMlflowClient())
-    def testMlFlowMixinConfig(self):
-        clear_env_vars()
-        trial_config = {"par1": 4, "par2": 9.0}
-
-        @mlflow_mixin
-        def train_fn(config):
-            return 1
-
-        train_fn.__mixins__ = (MLflowTrainableMixin,)
-
-        # No MLflow config passed in.
-        with self.assertRaises(ValueError):
-            wrapped = wrap_function(train_fn)(trial_config)
-
-        trial_config.update({"mlflow": {}})
-        # No tracking uri or experiment_id/name passed in.
-        with self.assertRaises(ValueError):
-            wrapped = wrap_function(train_fn)(trial_config)
-
-        # Invalid experiment-id
-        trial_config["mlflow"].update({"experiment_id": "500"})
-        # No tracking uri or experiment_id/name passed in.
-        with self.assertRaises(ValueError):
-            wrapped = wrap_function(train_fn)(trial_config)
-
-        trial_config["mlflow"].update(
-            {
-                "tracking_uri": "test_tracking_uri",
-                "experiment_name": "existing_experiment",
-            }
-        )
-        wrapped = wrap_function(train_fn)(trial_config)
-        client = wrapped._mlflow
-        self.assertEqual(client.tracking_uri, "test_tracking_uri")
-        self.assertTupleEqual(client.active_run.run_id, (0, 0))
-
-        with patch("ray.tune.integration.mlflow._import_mlflow", lambda: client):
-            train_fn.__mixins__ = (MLflowTrainableMixin,)
-            wrapped = wrap_function(train_fn)(trial_config)
-            client = wrapped._mlflow
-            self.assertTupleEqual(client.active_run.run_id, (0, 1))
-
-            # Set to experiment that does not already exist.
-            # New experiment should be created.
-            trial_config["mlflow"]["experiment_name"] = "new_experiment"
-            with self.assertRaises(ValueError):
-                wrapped = wrap_function(train_fn)(trial_config)
-
-
-if __name__ == "__main__":
-    import pytest
-    import sys
-
-    sys.exit(pytest.main(["-v", __file__]))
-=======
-import os
-import tempfile
-import unittest
-from collections import namedtuple
-from unittest.mock import patch
-
-from ray.tune.function_runner import wrap_function
-from ray.tune.integration.mlflow import (
-    MLflowLoggerCallback,
-    mlflow_mixin,
-    MLflowTrainableMixin,
-)
-
-from mlflow.tracking import MlflowClient
-from ray.util.ml_utils.mlflow import MLflowLoggerUtil
-
-
-class MockTrial(
-    namedtuple("MockTrial", ["config", "trial_name", "trial_id", "logdir"])
-):
-    def __hash__(self):
-        return hash(self.trial_id)
-
-    def __str__(self):
-        return self.trial_name
-
-
-class MockMLflowLoggerUtil(MLflowLoggerUtil):
-    def save_artifacts(self, dir, run_id):
-        self.artifact_saved = True
-        self.artifact_info = {"dir": dir, "run_id": run_id}
-
-
-def clear_env_vars():
-    if "MLFLOW_EXPERIMENT_NAME" in os.environ:
-        del os.environ["MLFLOW_EXPERIMENT_NAME"]
-    if "MLFLOW_EXPERIMENT_ID" in os.environ:
-        del os.environ["MLFLOW_EXPERIMENT_ID"]
-
-
-class MLflowTest(unittest.TestCase):
-    def setUp(self):
-        self.tracking_uri = tempfile.mkdtemp()
-        self.registry_uri = tempfile.mkdtemp()
-
-        client = MlflowClient(
-            tracking_uri=self.tracking_uri, registry_uri=self.registry_uri
-        )
-        client.create_experiment(name="existing_experiment")
-        assert client.get_experiment_by_name("existing_experiment").experiment_id == "0"
-
-    def testMlFlowLoggerCallbackConfig(self):
-        # Explicitly pass in all args.
-        logger = MLflowLoggerCallback(
-            tracking_uri=self.tracking_uri,
-            registry_uri=self.registry_uri,
-            experiment_name="test_exp",
-        )
-        logger.setup()
-        self.assertEqual(
-            logger.mlflow_util._mlflow.get_tracking_uri(), self.tracking_uri
-        )
-        self.assertEqual(
-            logger.mlflow_util._mlflow.get_registry_uri(), self.registry_uri
-        )
-        self.assertListEqual(
-            [e.name for e in logger.mlflow_util._mlflow.list_experiments()],
-            ["existing_experiment", "test_exp"],
-        )
-        self.assertEqual(logger.mlflow_util.experiment_id, "1")
-
-        # Check if client recognizes already existing experiment.
-        logger = MLflowLoggerCallback(
-            experiment_name="existing_experiment",
-            tracking_uri=self.tracking_uri,
-            registry_uri=self.registry_uri,
-        )
-        logger.setup()
-        self.assertEqual(logger.mlflow_util.experiment_id, "0")
-
-        # Pass in experiment name as env var.
-        clear_env_vars()
-        os.environ["MLFLOW_EXPERIMENT_NAME"] = "test_exp"
-        logger = MLflowLoggerCallback(
-            tracking_uri=self.tracking_uri, registry_uri=self.registry_uri
-        )
-        logger.setup()
-        self.assertEqual(logger.mlflow_util.experiment_id, "1")
-
-        # Pass in existing experiment name as env var.
-        clear_env_vars()
-        os.environ["MLFLOW_EXPERIMENT_NAME"] = "existing_experiment"
-        logger = MLflowLoggerCallback(
-            tracking_uri=self.tracking_uri, registry_uri=self.registry_uri
-        )
-        logger.setup()
-        self.assertEqual(logger.mlflow_util.experiment_id, "0")
-
-        # Pass in existing experiment id as env var.
-        clear_env_vars()
-        os.environ["MLFLOW_EXPERIMENT_ID"] = "0"
-        logger = MLflowLoggerCallback(
-            tracking_uri=self.tracking_uri, registry_uri=self.registry_uri
-        )
-        logger.setup()
-        self.assertEqual(logger.mlflow_util.experiment_id, "0")
-
-        # Pass in non existing experiment id as env var.
-        # This should create a new experiment.
-        clear_env_vars()
-        os.environ["MLFLOW_EXPERIMENT_ID"] = "500"
-        with self.assertRaises(ValueError):
-            logger = MLflowLoggerCallback(
-                tracking_uri=self.tracking_uri, registry_uri=self.registry_uri
-            )
-            logger.setup()
-
-        # Experiment id env var should take precedence over name env var.
-        clear_env_vars()
-        os.environ["MLFLOW_EXPERIMENT_NAME"] = "test_exp"
-        os.environ["MLFLOW_EXPERIMENT_ID"] = "0"
-        logger = MLflowLoggerCallback(
-            tracking_uri=self.tracking_uri, registry_uri=self.registry_uri
-        )
-        logger.setup()
-        self.assertEqual(logger.mlflow_util.experiment_id, "0")
-
-        # Using tags
-        tags = {"user_name": "John", "git_commit_hash": "abc123"}
-        clear_env_vars()
-        os.environ["MLFLOW_EXPERIMENT_NAME"] = "test_tags"
-        os.environ["MLFLOW_EXPERIMENT_ID"] = "0"
-        logger = MLflowLoggerCallback(
-            tracking_uri=self.tracking_uri, registry_uri=self.registry_uri, tags=tags
-        )
-        logger.setup()
-        self.assertEqual(logger.tags, tags)
-
-    @patch("ray.tune.integration.mlflow.MLflowLoggerUtil", MockMLflowLoggerUtil)
-    def testMlFlowLoggerLogging(self):
-        clear_env_vars()
-        trial_config = {"par1": "a", "par2": "b"}
-        trial = MockTrial(trial_config, "trial1", 0, "artifact")
-
-        logger = MLflowLoggerCallback(
-            tracking_uri=self.tracking_uri,
-            registry_uri=self.registry_uri,
-            experiment_name="test1",
-            save_artifact=True,
-            tags={"hello": "world"},
-        )
-        logger.setup()
-
-        # Check if run is created with proper tags.
-        logger.on_trial_start(iteration=0, trials=[], trial=trial)
-        all_runs = logger.mlflow_util._mlflow.search_runs(experiment_ids=["1"])
-        self.assertEqual(len(all_runs), 1)
-        # all_runs is a pandas dataframe.
-        all_runs = all_runs.to_dict(orient="records")
-        run = logger.mlflow_util._mlflow.get_run(all_runs[0]["run_id"])
-        self.assertDictEqual(
-            run.data.tags,
-            {"hello": "world", "trial_name": "trial1", "mlflow.runName": "trial1"},
-        )
-        self.assertEqual(logger._trial_runs[trial], run.info.run_id)
-        # Params should be logged.
-        self.assertDictEqual(run.data.params, trial_config)
-
-        # When same trial is started again, new run should not be created.
-        logger.on_trial_start(iteration=0, trials=[], trial=trial)
-        all_runs = logger.mlflow_util._mlflow.search_runs(experiment_ids=["1"])
-        self.assertEqual(len(all_runs), 1)
-
-        # Check metrics are logged properly.
-        result = {
-            "metric1": 0.8,
-            "metric2": 1,
-            "metric3": None,
-            "training_iteration": 0,
-        }
-        logger.on_trial_result(0, [], trial, result)
-        run = logger.mlflow_util._mlflow.get_run(run_id=run.info.run_id)
-        # metric3 is not logged since it cannot be converted to float.
-        self.assertDictEqual(
-            run.data.metrics, {"metric1": 0.8, "metric2": 1.0, "training_iteration": 0}
-        )
-
-        # Check that artifact is logged on termination.
-        logger.on_trial_complete(0, [], trial)
-        self.assertTrue(logger.mlflow_util.artifact_saved)
-        self.assertDictEqual(
-            logger.mlflow_util.artifact_info,
-            {"dir": "artifact", "run_id": run.info.run_id},
-        )
-
-    def testMlFlowMixinConfig(self):
-        clear_env_vars()
-        trial_config = {"par1": 4, "par2": 9.0}
-
-        @mlflow_mixin
-        def train_fn(config):
-            return 1
-
-        train_fn.__mixins__ = (MLflowTrainableMixin,)
-
-        # No MLflow config passed in.
-        with self.assertRaises(ValueError):
-            wrap_function(train_fn)(trial_config)
-
-        trial_config.update({"mlflow": {}})
-        # No tracking uri or experiment_id/name passed in.
-        with self.assertRaises(ValueError):
-            wrap_function(train_fn)(trial_config)
-
-        # Invalid experiment-id
-        trial_config["mlflow"].update({"experiment_id": "500"})
-        # No tracking uri or experiment_id/name passed in.
-        with self.assertRaises(ValueError):
-            wrap_function(train_fn)(trial_config)
-
-        # Set to experiment that does not already exist.
-        # New experiment should be created.
-        trial_config["mlflow"]["experiment_name"] = "new_experiment"
-        with self.assertRaises(ValueError):
-            wrap_function(train_fn)(trial_config)
-
-
-if __name__ == "__main__":
-    import pytest
-    import sys
-
-    sys.exit(pytest.main(["-v", __file__]))
->>>>>>> 19672688
+import os
+import tempfile
+import unittest
+from collections import namedtuple
+from unittest.mock import patch
+
+from ray.tune.function_runner import wrap_function
+from ray.tune.integration.mlflow import (
+    MLflowLoggerCallback,
+    mlflow_mixin,
+    MLflowTrainableMixin,
+)
+
+from mlflow.tracking import MlflowClient
+from ray.util.ml_utils.mlflow import MLflowLoggerUtil
+
+
+class MockTrial(
+    namedtuple("MockTrial", ["config", "trial_name", "trial_id", "logdir"])
+):
+    def __hash__(self):
+        return hash(self.trial_id)
+
+    def __str__(self):
+        return self.trial_name
+
+
+class MockMLflowLoggerUtil(MLflowLoggerUtil):
+    def save_artifacts(self, dir, run_id):
+        self.artifact_saved = True
+        self.artifact_info = {"dir": dir, "run_id": run_id}
+
+
+def clear_env_vars():
+    if "MLFLOW_EXPERIMENT_NAME" in os.environ:
+        del os.environ["MLFLOW_EXPERIMENT_NAME"]
+    if "MLFLOW_EXPERIMENT_ID" in os.environ:
+        del os.environ["MLFLOW_EXPERIMENT_ID"]
+
+
+class MLflowTest(unittest.TestCase):
+    def setUp(self):
+        self.tracking_uri = tempfile.mkdtemp()
+        self.registry_uri = tempfile.mkdtemp()
+
+        client = MlflowClient(
+            tracking_uri=self.tracking_uri, registry_uri=self.registry_uri
+        )
+        client.create_experiment(name="existing_experiment")
+        assert client.get_experiment_by_name("existing_experiment").experiment_id == "0"
+
+    def testMlFlowLoggerCallbackConfig(self):
+        # Explicitly pass in all args.
+        logger = MLflowLoggerCallback(
+            tracking_uri=self.tracking_uri,
+            registry_uri=self.registry_uri,
+            experiment_name="test_exp",
+        )
+        logger.setup()
+        self.assertEqual(
+            logger.mlflow_util._mlflow.get_tracking_uri(), self.tracking_uri
+        )
+        self.assertEqual(
+            logger.mlflow_util._mlflow.get_registry_uri(), self.registry_uri
+        )
+        self.assertListEqual(
+            [e.name for e in logger.mlflow_util._mlflow.list_experiments()],
+            ["existing_experiment", "test_exp"],
+        )
+        self.assertEqual(logger.mlflow_util.experiment_id, "1")
+
+        # Check if client recognizes already existing experiment.
+        logger = MLflowLoggerCallback(
+            experiment_name="existing_experiment",
+            tracking_uri=self.tracking_uri,
+            registry_uri=self.registry_uri,
+        )
+        logger.setup()
+        self.assertEqual(logger.mlflow_util.experiment_id, "0")
+
+        # Pass in experiment name as env var.
+        clear_env_vars()
+        os.environ["MLFLOW_EXPERIMENT_NAME"] = "test_exp"
+        logger = MLflowLoggerCallback(
+            tracking_uri=self.tracking_uri, registry_uri=self.registry_uri
+        )
+        logger.setup()
+        self.assertEqual(logger.mlflow_util.experiment_id, "1")
+
+        # Pass in existing experiment name as env var.
+        clear_env_vars()
+        os.environ["MLFLOW_EXPERIMENT_NAME"] = "existing_experiment"
+        logger = MLflowLoggerCallback(
+            tracking_uri=self.tracking_uri, registry_uri=self.registry_uri
+        )
+        logger.setup()
+        self.assertEqual(logger.mlflow_util.experiment_id, "0")
+
+        # Pass in existing experiment id as env var.
+        clear_env_vars()
+        os.environ["MLFLOW_EXPERIMENT_ID"] = "0"
+        logger = MLflowLoggerCallback(
+            tracking_uri=self.tracking_uri, registry_uri=self.registry_uri
+        )
+        logger.setup()
+        self.assertEqual(logger.mlflow_util.experiment_id, "0")
+
+        # Pass in non existing experiment id as env var.
+        # This should create a new experiment.
+        clear_env_vars()
+        os.environ["MLFLOW_EXPERIMENT_ID"] = "500"
+        with self.assertRaises(ValueError):
+            logger = MLflowLoggerCallback(
+                tracking_uri=self.tracking_uri, registry_uri=self.registry_uri
+            )
+            logger.setup()
+
+        # Experiment id env var should take precedence over name env var.
+        clear_env_vars()
+        os.environ["MLFLOW_EXPERIMENT_NAME"] = "test_exp"
+        os.environ["MLFLOW_EXPERIMENT_ID"] = "0"
+        logger = MLflowLoggerCallback(
+            tracking_uri=self.tracking_uri, registry_uri=self.registry_uri
+        )
+        logger.setup()
+        self.assertEqual(logger.mlflow_util.experiment_id, "0")
+
+        # Using tags
+        tags = {"user_name": "John", "git_commit_hash": "abc123"}
+        clear_env_vars()
+        os.environ["MLFLOW_EXPERIMENT_NAME"] = "test_tags"
+        os.environ["MLFLOW_EXPERIMENT_ID"] = "0"
+        logger = MLflowLoggerCallback(
+            tracking_uri=self.tracking_uri, registry_uri=self.registry_uri, tags=tags
+        )
+        logger.setup()
+        self.assertEqual(logger.tags, tags)
+
+    @patch("ray.tune.integration.mlflow.MLflowLoggerUtil", MockMLflowLoggerUtil)
+    def testMlFlowLoggerLogging(self):
+        clear_env_vars()
+        trial_config = {"par1": "a", "par2": "b"}
+        trial = MockTrial(trial_config, "trial1", 0, "artifact")
+
+        logger = MLflowLoggerCallback(
+            tracking_uri=self.tracking_uri,
+            registry_uri=self.registry_uri,
+            experiment_name="test1",
+            save_artifact=True,
+            tags={"hello": "world"},
+        )
+        logger.setup()
+
+        # Check if run is created with proper tags.
+        logger.on_trial_start(iteration=0, trials=[], trial=trial)
+        all_runs = logger.mlflow_util._mlflow.search_runs(experiment_ids=["1"])
+        self.assertEqual(len(all_runs), 1)
+        # all_runs is a pandas dataframe.
+        all_runs = all_runs.to_dict(orient="records")
+        run = logger.mlflow_util._mlflow.get_run(all_runs[0]["run_id"])
+        self.assertDictEqual(
+            run.data.tags,
+            {"hello": "world", "trial_name": "trial1", "mlflow.runName": "trial1"},
+        )
+        self.assertEqual(logger._trial_runs[trial], run.info.run_id)
+        # Params should be logged.
+        self.assertDictEqual(run.data.params, trial_config)
+
+        # When same trial is started again, new run should not be created.
+        logger.on_trial_start(iteration=0, trials=[], trial=trial)
+        all_runs = logger.mlflow_util._mlflow.search_runs(experiment_ids=["1"])
+        self.assertEqual(len(all_runs), 1)
+
+        # Check metrics are logged properly.
+        result = {
+            "metric1": 0.8,
+            "metric2": 1,
+            "metric3": None,
+            "training_iteration": 0,
+        }
+        logger.on_trial_result(0, [], trial, result)
+        run = logger.mlflow_util._mlflow.get_run(run_id=run.info.run_id)
+        # metric3 is not logged since it cannot be converted to float.
+        self.assertDictEqual(
+            run.data.metrics, {"metric1": 0.8, "metric2": 1.0, "training_iteration": 0}
+        )
+
+        # Check that artifact is logged on termination.
+        logger.on_trial_complete(0, [], trial)
+        self.assertTrue(logger.mlflow_util.artifact_saved)
+        self.assertDictEqual(
+            logger.mlflow_util.artifact_info,
+            {"dir": "artifact", "run_id": run.info.run_id},
+        )
+
+    def testMlFlowMixinConfig(self):
+        clear_env_vars()
+        trial_config = {"par1": 4, "par2": 9.0}
+
+        @mlflow_mixin
+        def train_fn(config):
+            return 1
+
+        train_fn.__mixins__ = (MLflowTrainableMixin,)
+
+        # No MLflow config passed in.
+        with self.assertRaises(ValueError):
+            wrap_function(train_fn)(trial_config)
+
+        trial_config.update({"mlflow": {}})
+        # No tracking uri or experiment_id/name passed in.
+        with self.assertRaises(ValueError):
+            wrap_function(train_fn)(trial_config)
+
+        # Invalid experiment-id
+        trial_config["mlflow"].update({"experiment_id": "500"})
+        # No tracking uri or experiment_id/name passed in.
+        with self.assertRaises(ValueError):
+            wrap_function(train_fn)(trial_config)
+
+        # Set to experiment that does not already exist.
+        # New experiment should be created.
+        trial_config["mlflow"]["experiment_name"] = "new_experiment"
+        with self.assertRaises(ValueError):
+            wrap_function(train_fn)(trial_config)
+
+
+if __name__ == "__main__":
+    import pytest
+    import sys
+
+    sys.exit(pytest.main(["-v", __file__]))