--- conflicted
+++ resolved
@@ -66,7 +66,7 @@
         pass
 
     def testReportCallbackUnnamed(self):
-        def train_fn(config):
+        def train(config):
             module = _MockModule(10.0, 20.0)
             trainer = pl.Trainer(
                 max_epochs=1,
@@ -78,12 +78,12 @@
             )
             trainer.fit(module)
 
-        analysis = tune.run(train_fn, stop={TRAINING_ITERATION: 1})
+        analysis = tune.run(train, stop={TRAINING_ITERATION: 1})
 
         self.assertEqual(analysis.trials[0].last_result["avg_val_loss"], 10.0 * 1.1)
 
     def testReportCallbackNamed(self):
-        def train_fn(config):
+        def train(config):
             module = _MockModule(10.0, 20.0)
             trainer = pl.Trainer(
                 max_epochs=1,
@@ -97,7 +97,7 @@
             )
             trainer.fit(module)
 
-        analysis = tune.run(train_fn, stop={TRAINING_ITERATION: 1})
+        analysis = tune.run(train, stop={TRAINING_ITERATION: 1})
 
         self.assertEqual(analysis.trials[0].last_result["tune_loss"], 10.0 * 1.1)
 
@@ -118,13 +118,6 @@
             trainer.fit(module)
 
         checkpoint_config = CheckpointConfig(num_to_keep=100)
-<<<<<<< HEAD
-        analysis = tune.run(
-            train_fn,
-            stop={TRAINING_ITERATION: 10},
-            checkpoint_config=checkpoint_config,
-            storage_path=tmpdir,
-=======
         tuner = tune.Tuner(
             train_fn,
             run_config=train.RunConfig(
@@ -132,50 +125,11 @@
                 storage_path=tmpdir,
                 checkpoint_config=checkpoint_config,
             ),
->>>>>>> dc8a6fd2
         )
         results = tuner.fit()
 
         # 1 checkpoint per epoch
-<<<<<<< HEAD
-        self.assertEqual(len(checkpoints), 10)
-
-    def testReportCheckpointCallback(self):
-        tmpdir = tempfile.mkdtemp()
-        self.addCleanup(lambda: shutil.rmtree(tmpdir))
-
-        def train_fn(config):
-            module = _MockModule(10.0, 20.0)
-            trainer = pl.Trainer(
-                max_epochs=1,
-                callbacks=[
-                    TuneReportCheckpointCallback(
-                        metrics=["avg_val_loss"],
-                        filename="trainer.ckpt",
-                        on="validation_end",
-                    )
-                ],
-            )
-            trainer.fit(module)
-
-        checkpoint_config = CheckpointConfig(num_to_keep=100)
-        analysis = tune.run(
-            train_fn,
-            stop={TRAINING_ITERATION: 10},
-            checkpoint_config=checkpoint_config,
-            storage_path=tmpdir,
-        )
-
-        checkpoints = [
-            dir
-            for dir in os.listdir(analysis.trials[0].local_path)
-            if dir.startswith("checkpoint")
-        ]
-        # 1 checkpoint after the validation step
-        self.assertEqual(len(checkpoints), 1)
-=======
         self.assertEqual(len(results[0].best_checkpoints), 10)
->>>>>>> dc8a6fd2
 
 
 if __name__ == "__main__":
