--- conflicted
+++ resolved
@@ -1,136 +1,65 @@
-<<<<<<< HEAD
-import warnings
-
-from mock import patch
-import unittest
-
-
-class TestTrialExecutorInheritance(unittest.TestCase):
-    @patch.object(warnings, "warn")
-    def test_direct_inheritance_not_ok(self, mocked_warn):
-
-        from ray.tune.trial_executor import TrialExecutor
-
-        class _MyTrialExecutor(TrialExecutor):
-            def __init__(self):
-                pass
-
-            def start_trial(self, trial):
-                return True
-
-            def stop_trial(self, trial):
-                pass
-
-            def restore(self, trial):
-                pass
-
-            def save(self, trial):
-                return None
-
-            def reset_trial(self, trial, new_config, new_experiment_tag):
-                return False
-
-            def debug_string(self):
-                return "This is a debug string."
-
-            def export_trial_if_needed(self):
-                return {}
-
-            def fetch_result(self):
-                return []
-
-            def get_next_available_trial(self):
-                return None
-
-            def get_next_failed_trial(self):
-                return None
-
-            def get_running_trials(self):
-                return []
-
-        msg = (
-            "_MyTrialExecutor inherits from TrialExecutor, which is being "
-            "deprecated. "
-            "RFC: https://github.com/ray-project/ray/issues/17593. "
-            "Please reach out on the Ray Github if you have any concerns."
-        )
-        mocked_warn.assert_called_once_with(msg, DeprecationWarning)
-
-    @patch.object(warnings, "warn")
-    def test_indirect_inheritance_ok(self, mocked_warn):
-        from ray.tune.ray_trial_executor import RayTrialExecutor
-
-        class _MyRayTrialExecutor(RayTrialExecutor):
-            pass
-
-        class _AnotherMyRayTrialExecutor(_MyRayTrialExecutor):
-            pass
-
-        mocked_warn.assert_not_called()
-=======
-import warnings
-
-from mock import patch
-import unittest
-
-
-class TestTrialExecutorInheritance(unittest.TestCase):
-    @patch.object(warnings, "warn")
-    def test_direct_inheritance_not_ok(self, mocked_warn):
-
-        from ray.tune.trial_executor import TrialExecutor
-
-        class _MyTrialExecutor(TrialExecutor):
-            def __init__(self):
-                pass
-
-            def start_trial(self, trial):
-                return True
-
-            def stop_trial(self, trial):
-                pass
-
-            def restore(self, trial):
-                pass
-
-            def save(self, trial):
-                return None
-
-            def reset_trial(self, trial, new_config, new_experiment_tag):
-                return False
-
-            def debug_string(self):
-                return "This is a debug string."
-
-            def export_trial_if_needed(self):
-                return {}
-
-            def fetch_result(self):
-                return []
-
-            def get_next_available_trial(self):
-                return None
-
-            def get_running_trials(self):
-                return []
-
-        msg = (
-            "_MyTrialExecutor inherits from TrialExecutor, which is being "
-            "deprecated. "
-            "RFC: https://github.com/ray-project/ray/issues/17593. "
-            "Please reach out on the Ray Github if you have any concerns."
-        )
-        mocked_warn.assert_called_once_with(msg, DeprecationWarning)
-
-    @patch.object(warnings, "warn")
-    def test_indirect_inheritance_ok(self, mocked_warn):
-        from ray.tune.ray_trial_executor import RayTrialExecutor
-
-        class _MyRayTrialExecutor(RayTrialExecutor):
-            pass
-
-        class _AnotherMyRayTrialExecutor(_MyRayTrialExecutor):
-            pass
-
-        mocked_warn.assert_not_called()
->>>>>>> 19672688
+import warnings
+
+from mock import patch
+import unittest
+
+
+class TestTrialExecutorInheritance(unittest.TestCase):
+    @patch.object(warnings, "warn")
+    def test_direct_inheritance_not_ok(self, mocked_warn):
+
+        from ray.tune.trial_executor import TrialExecutor
+
+        class _MyTrialExecutor(TrialExecutor):
+            def __init__(self):
+                pass
+
+            def start_trial(self, trial):
+                return True
+
+            def stop_trial(self, trial):
+                pass
+
+            def restore(self, trial):
+                pass
+
+            def save(self, trial):
+                return None
+
+            def reset_trial(self, trial, new_config, new_experiment_tag):
+                return False
+
+            def debug_string(self):
+                return "This is a debug string."
+
+            def export_trial_if_needed(self):
+                return {}
+
+            def fetch_result(self):
+                return []
+
+            def get_next_available_trial(self):
+                return None
+
+            def get_running_trials(self):
+                return []
+
+        msg = (
+            "_MyTrialExecutor inherits from TrialExecutor, which is being "
+            "deprecated. "
+            "RFC: https://github.com/ray-project/ray/issues/17593. "
+            "Please reach out on the Ray Github if you have any concerns."
+        )
+        mocked_warn.assert_called_once_with(msg, DeprecationWarning)
+
+    @patch.object(warnings, "warn")
+    def test_indirect_inheritance_ok(self, mocked_warn):
+        from ray.tune.ray_trial_executor import RayTrialExecutor
+
+        class _MyRayTrialExecutor(RayTrialExecutor):
+            pass
+
+        class _AnotherMyRayTrialExecutor(_MyRayTrialExecutor):
+            pass
+
+        mocked_warn.assert_not_called()