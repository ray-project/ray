import os
import pytest
import sys
import time

import ray
from ray import tune, logger
from ray.tune import Trainable, run_experiments, register_trainable
from ray.tune.error import TuneError
from ray.tune.result_grid import ResultGrid
from ray.tune.schedulers.trial_scheduler import FIFOScheduler, TrialScheduler
from ray.tune.tune import _check_mixin
from ray.tune.tests.test_syncer import temp_data_dirs


@pytest.fixture
def ray_start_1_cpu():
    address_info = ray.init(num_cpus=1)
    os.environ["TUNE_STATE_REFRESH_PERIOD"] = "0.1"
    yield address_info
    ray.shutdown()
    os.environ.pop("TUNE_STATE_REFRESH_PERIOD", None)


@pytest.fixture
def ray_start_2_cpus():
    address_info = ray.init(num_cpus=2)
    yield address_info
    ray.shutdown()


@pytest.fixture
def ray_start_4_cpus_extra():
    address_info = ray.init(num_cpus=4, resources={"extra": 4})
    yield address_info
    ray.shutdown()


class FrequentPausesScheduler(FIFOScheduler):
    def on_trial_result(self, trial_runner, trial, result):
        return TrialScheduler.PAUSE


class MyResettableClass(Trainable):
    def setup(self, config):
        self.config = config
        self.num_resets = 0
        self.iter = 0
        self.msg = config.get("message", None)
        self.sleep = int(config.get("sleep", 0))
        self.fail = config.get("fail", False)

    def step(self):
        self.iter += 1

        if self.msg:
            print("PRINT_STDOUT: {}".format(self.msg))
            print("PRINT_STDERR: {}".format(self.msg), file=sys.stderr)
            logger.info("LOG_STDERR: {}".format(self.msg))

        if self.fail:
            raise RuntimeError("Failing")

        if self.sleep:
            time.sleep(self.sleep)

        return {
            "id": self.config.get("id", 0),
            "num_resets": self.num_resets,
            "done": self.iter > 1,
            "iter": self.iter,
        }

    def save_checkpoint(self, chkpt_dir):
        return {"iter": self.iter}

    def load_checkpoint(self, item):
        self.iter = item["iter"]

    def reset_config(self, new_config):
        if "fake_reset_not_supported" in self.config:
            return False
        self.num_resets += 1
        self.iter = 0
        self.msg = new_config.get("message", None)
        self.fail = new_config.get("fail", False)
        return True

    @classmethod
    def default_resource_request(cls, config):
        required_resources = config.get("required_resources", None)
        if required_resources:
            return required_resources
        return None


def _run_trials_with_frequent_pauses(trainable, reuse=False, **kwargs):
    analysis = tune.run(
        trainable,
        num_samples=1,
        config={"id": tune.grid_search([0, 1, 2, 3])},
        reuse_actors=reuse,
        scheduler=FrequentPausesScheduler(),
        verbose=0,
        **kwargs,
    )
    return analysis


def test_trial_reuse_disabled(ray_start_1_cpu):
    """Test that reuse=False disables actor re-use.

    Setup: Pass `reuse_actors=False` to tune.run()

    We assert the `num_resets` of each trainable class to be 0 (no reuse).
    """
    analysis = _run_trials_with_frequent_pauses(MyResettableClass, reuse=False)
    trials = analysis.trials
    assert [t.last_result["id"] for t in trials] == [0, 1, 2, 3]
    assert [t.last_result["iter"] for t in trials] == [2, 2, 2, 2]
    assert [t.last_result["num_resets"] for t in trials] == [0, 0, 0, 0]


def test_trial_reuse_disabled_per_default(ray_start_1_cpu):
    """Test that reuse=None disables actor re-use for class trainables.

    Setup: Pass `reuse_actors=None` to tune.run()

    We assert the `num_resets` of each trainable class to be 0 (no reuse).
    """
    analysis = _run_trials_with_frequent_pauses(MyResettableClass, reuse=None)
    trials = analysis.trials
    assert [t.last_result["id"] for t in trials] == [0, 1, 2, 3]
    assert [t.last_result["iter"] for t in trials] == [2, 2, 2, 2]
    assert [t.last_result["num_resets"] for t in trials] == [0, 0, 0, 0]


def test_trial_reuse_enabled(ray_start_1_cpu):
    """Test that reuse=True enables actor re-use.

    Setup: Pass `reuse_actors=True` to tune.run()

    We assert the `num_resets` of each trainable class to be 4, 5, 6, and 7,
    respectively:

    - Each trial runs for 2 iterations
    - Only one trial can run at a time
    - After each iteration, trials are paused and actors cached for reuse
    - Thus, the first trial finishes after 4 resets, the second after 5, etc.
    """
    analysis = _run_trials_with_frequent_pauses(MyResettableClass, reuse=True)
    trials = analysis.trials
    assert [t.last_result["id"] for t in trials] == [0, 1, 2, 3]
    assert [t.last_result["iter"] for t in trials] == [2, 2, 2, 2]
    assert [t.last_result["num_resets"] for t in trials] == [4, 5, 6, 7]


def test_trial_reuse_with_failing(ray_start_1_cpu):
    """Test that failing actors won't be reused.

    - 1 trial can run at a time
    - Some trials are failing
    - We assert that trials after failing trials are scheduled on fresh actors
        (num_resets = 0)
    - We assert that trials after successful trials are schedule on reused actors
        (num_reset = last_num_resets + 1)
    """
    trials = tune.run(
        MyResettableClass,
        reuse_actors=True,
        config={
            "fail": tune.grid_search(
                [False, True, False, False, True, True, False, False, False]
            )
        },
        raise_on_failed_trial=False,
    ).trials

    assert [t.last_result.get("iter") for t in trials] == [
        2,
        None,
        2,
        2,
        None,
        None,
        2,
        2,
        2,
    ]
    assert [t.last_result.get("num_resets") for t in trials] == [
        0,
        None,
        0,
        1,
        None,
        None,
        0,
        1,
        2,
    ]


def test_reuse_enabled_error(ray_start_1_cpu):
    """Test that a class without reset() enabled throws an error on actor reuse."""
    with pytest.raises(TuneError):
        run_experiments(
            {
                "foo": {
                    "run": MyResettableClass,
                    "max_failures": 1,
                    "num_samples": 1,
                    "config": {
                        "id": tune.grid_search([0, 1, 2, 3]),
                        "fake_reset_not_supported": True,
                    },
                }
            },
            reuse_actors=True,
            scheduler=FrequentPausesScheduler(),
        )


def test_trial_reuse_log_to_file(ray_start_1_cpu):
    """Check that log outputs from trainables are correctly stored with actor reuse.

    We run two trials with actor reuse. When the actor is reused, we expect
    the log output to be written to the log file of the new trial - i.e. we expect
    that the old trial logfile is closed and a new one is open.
    """
    register_trainable("foo2", MyResettableClass)

    # Log to default files
    [trial1, trial2] = tune.run(
        "foo2",
        config={"message": tune.grid_search(["First", "Second"]), "id": -1},
        log_to_file=True,
        scheduler=FrequentPausesScheduler(),
        reuse_actors=True,
    ).trials

    # Check trial 1
    assert trial1.last_result["num_resets"] == 2
    assert os.path.exists(os.path.join(trial1.logdir, "stdout"))
    assert os.path.exists(os.path.join(trial1.logdir, "stderr"))

    # We expect that only "First" output is found in the first trial output
    with open(os.path.join(trial1.logdir, "stdout"), "rt") as fp:
        content = fp.read()
        assert "PRINT_STDOUT: First" in content
        assert "PRINT_STDOUT: Second" not in content
    with open(os.path.join(trial1.logdir, "stderr"), "rt") as fp:
        content = fp.read()
        assert "PRINT_STDERR: First" in content
        assert "LOG_STDERR: First" in content
        assert "PRINT_STDERR: Second" not in content
        assert "LOG_STDERR: Second" not in content

    # Check trial 2
    assert trial2.last_result["num_resets"] == 3
    assert os.path.exists(os.path.join(trial2.logdir, "stdout"))
    assert os.path.exists(os.path.join(trial2.logdir, "stderr"))

    # We expect that only "Second" output is found in the first trial output
    with open(os.path.join(trial2.logdir, "stdout"), "rt") as fp:
        content = fp.read()
        assert "PRINT_STDOUT: Second" in content
        assert "PRINT_STDOUT: First" not in content
    with open(os.path.join(trial2.logdir, "stderr"), "rt") as fp:
        content = fp.read()
        assert "PRINT_STDERR: Second" in content
        assert "LOG_STDERR: Second" in content
        assert "PRINT_STDERR: First" not in content
        assert "LOG_STDERR: First" not in content


def test_multi_trial_reuse(ray_start_4_cpus_extra):
    """Test that actors from multiple trials running in parallel will be reused.

    - 2 trials can run at the same time
    - Trial 3 will be scheduled after trial 1 succeeded, so will reuse actor
    - Trial 4 will be scheduled after trial 2 succeeded, so will reuse actor
    """
    os.environ["TUNE_MAX_PENDING_TRIALS_PG"] = "2"

    register_trainable("foo2", MyResettableClass)

    # We sleep here for one second so that the third actor
    # does not finish training before the fourth can be scheduled.
    # This helps ensure that both remote runners are re-used and
    # not just one.
    [trial1, trial2, trial3, trial4] = tune.run(
        "foo2",
        config={
            "message": tune.grid_search(["First", "Second", "Third", "Fourth"]),
            "id": -1,
            "sleep": 2,
        },
        reuse_actors=True,
        resources_per_trial={"cpu": 2},
    ).trials

    assert trial3.last_result["num_resets"] == 1
    assert trial4.last_result["num_resets"] == 1


def test_multi_trial_reuse_with_failing(ray_start_4_cpus_extra):
    """Test that failing trial's actors are not reused.

    - 2 trials can run at the same time
    - Trial 1 succeeds, trial 2 fails
    - Trial 3 will be scheduled after trial 2 failed, so won't reuse actor
    - Trial 4 will be scheduled after trial 1 succeeded, so will reuse actor
    """
    os.environ["TUNE_MAX_PENDING_TRIALS_PG"] = "2"

    register_trainable("foo2", MyResettableClass)

    [trial1, trial2, trial3, trial4] = tune.run(
        "foo2",
        config={
            "fail": tune.grid_search([False, True, False, False]),
            "id": -1,
            "sleep": 2,
        },
        reuse_actors=True,
        resources_per_trial={"cpu": 2},
        raise_on_failed_trial=False,
    ).trials

    assert trial1.last_result["num_resets"] == 0
    assert trial3.last_result["num_resets"] == 0
    assert trial4.last_result["num_resets"] == 1


def test_multi_trial_reuse_one_by_one(ray_start_4_cpus_extra):
    """Test that we still reuse actors even if we run with concurrency = 1.

    - Run 6 trials, but only 1 concurrent at the time
    - This means there won't be any PENDING trials until the trial completed
    - We still want to reuse actors

    """
    register_trainable("foo2", MyResettableClass)

    trials = tune.run(
        "foo2",
        config={"id": -1},
        reuse_actors=True,
        num_samples=6,
        max_concurrent_trials=1,
    ).trials

    assert sorted([t.last_result["num_resets"] for t in trials]) == [0, 1, 2, 3, 4, 5]


def test_multi_trial_reuse_heterogeneous(ray_start_4_cpus_extra):
    """Test that actors with heterogeneous resource requirements are reused efficiently.

    - Run 6 trials in total
    - Only 1 trial can run at the same time
    - Trials 1 and 6, 2 and 4, and 3 and 5, have the same resource request, respectively
    - Assert that trials 4, 5, and 6 re-use their respective previous actors

    """
    # We need to set this to 6 so that all trials will be scheduled and actors will
    # be correctly cached.
    os.environ["TUNE_MAX_PENDING_TRIALS_PG"] = "6"

    register_trainable("foo2", MyResettableClass)

    trials = tune.run(
        "foo2",
        config={
            # The extra resources are selected so that only any 1 placement group
            # can be scheduled at the same time at all times (to force sequential
            # execution of trials)
            "required_resources": tune.grid_search(
                [
                    {"cpu": 4, "custom_resources": {"extra": 4}},
                    {"cpu": 2, "custom_resources": {"extra": 4}},
                    {"cpu": 1, "custom_resources": {"extra": 4}},
                    {"cpu": 2, "custom_resources": {"extra": 4}},
                    {"cpu": 1, "custom_resources": {"extra": 4}},
                    {"cpu": 4, "custom_resources": {"extra": 4}},
                ]
            ),
            "id": -1,
        },
        reuse_actors=True,
    ).trials

    # Actors may be re-used in a different order as the staged_trials set is unsorted
    assert sorted([t.last_result["num_resets"] for t in trials]) == [0, 0, 0, 1, 1, 1]


def test_detect_reuse_mixins():
    from ray.tune.integration.mlflow import mlflow_mixin

    assert not _check_mixin("PPO")

    def train(config):
        pass

    assert not _check_mixin(train)
    assert _check_mixin(mlflow_mixin(train))

    class MyTrainable(Trainable):
        pass

    assert not _check_mixin(MyTrainable)
    assert _check_mixin(mlflow_mixin(MyTrainable))


<<<<<<< HEAD
def test_remote_trial_dir_with_reuse_actors(ray_start_2_cpus, temp_data_dirs, tmp_path):
=======
def test_remote_trial_dir_with_reuse_actors(ray_start_2_cpus, tmp_path):
>>>>>>> ad4ac257
    """Check that the trainable has its remote directory set to the right
    location, when new trials get swapped in on actor reuse.
    Each trial runs for 2 iterations, with checkpoint_freq=1, so each remote
    trial dir should have 2 checkpoints.
    """
<<<<<<< HEAD
    _, tmp_target = temp_data_dirs
=======
    tmp_target = str(tmp_path / "upload_dir")
>>>>>>> ad4ac257
    exp_name = "remote_trial_dir_update_on_actor_reuse"

    def get_remote_trial_dir(trial_id: int):
        return os.path.join(tmp_target, exp_name, str(trial_id))

    class _MyResettableClass(MyResettableClass):
        def __init__(self, *args, **kwargs):
            super().__init__(*args, **kwargs)
            self._should_raise = False

        def load_checkpoint(self, *args, **kwargs):
            super().load_checkpoint(*args, **kwargs)

            # Make sure that `remote_checkpoint_dir` gets updated correctly
            trial_id = self.config.get("id")
            remote_trial_dir = get_remote_trial_dir(trial_id)
            if self.remote_checkpoint_dir != "file://" + remote_trial_dir:
                # Delay raising the exception, since raising here would cause
                # an unhandled exception that doesn't fail the test.
                self._should_raise = True

        def step(self):
            if self._should_raise:
                raise RuntimeError(
                    f"Failing! {self.remote_checkpoint_dir} not updated properly "
                    f"for trial {self.config.get('id')}"
                )
            return super().step()

    analysis = _run_trials_with_frequent_pauses(
        _MyResettableClass,
        reuse=True,
        max_concurrent_trials=2,
        local_dir=str(tmp_path),
        name=exp_name,
        sync_config=tune.SyncConfig(upload_dir=f"file://{tmp_target}"),
        trial_dirname_creator=lambda t: str(t.config.get("id")),
        checkpoint_freq=1,
    )
    result_grid = ResultGrid(analysis)
    assert not result_grid.errors

    # Check that each remote trial dir has 2 checkpoints.
    for result in result_grid:
        trial_id = result.config["id"]
        remote_dir = get_remote_trial_dir(trial_id)
        num_checkpoints = len(
            [file for file in os.listdir(remote_dir) if file.startswith("checkpoint_")]
        )
        assert num_checkpoints == 2


<<<<<<< HEAD
def test_artifact_syncing_with_actor_reuse(temp_data_dirs, tmp_path):
    """Check that artifacts get synced to the right places with actor reuse.

    In this test, there are 4 trials that are getting paused + reused.
    max_concurrent_trials=2 to force trials to swap places with each other.
    On each pause + Trianable.reset, artifacts should get synced to their respective
    location in the target directory.
    """
    _, tmp_target = temp_data_dirs

    exp_name = "sync_artifacts_with_actor_reuse"

    class MyResettableClassWithArtifacts(MyResettableClass):
        def step(self) -> dict:
            result = super().step()
            # Mock some artifact logging (appending to a log)
            with open(os.path.join(self.logdir, "artifact.txt"), "a") as f:
                f.write(f"{self.config.get('id')}\n")
            return result

        def reset(self, *args, **kwargs):
            success = super().reset(*args, **kwargs)

            remote_trial_dir = os.path.join(
                tmp_target, exp_name, str(self.config.get("id"))
            )
            assert self.remote_checkpoint_dir == "file://" + remote_trial_dir

            artifact_path = os.path.join(remote_trial_dir, "artifact.txt")
            with open(artifact_path, "r") as f:
                artifact_data = f.read()

            # Add 1 to iteration, since it's 0 indexed.
            assert artifact_data.split("\n")[:-1] == [str(self.config.get("id"))] * (
                self.iteration + 1
            )
            return success

    trials = _run_trials_with_frequent_pauses(
        MyResettableClassWithArtifacts,
        reuse=True,
        max_concurrent_trials=2,
        local_dir=str(tmp_path),
        name=exp_name,
        sync_config=tune.SyncConfig(
            upload_dir=f"file://{tmp_target}", sync_artifacts=True
        ),
        trial_dirname_creator=lambda t: str(t.config.get("id")),
    )
    assert not any(trial.error_file for trial in trials)


=======
>>>>>>> ad4ac257
if __name__ == "__main__":
    sys.exit(pytest.main(["-v", __file__]))<|MERGE_RESOLUTION|>--- conflicted
+++ resolved
@@ -411,21 +411,13 @@
     assert _check_mixin(mlflow_mixin(MyTrainable))
 
 
-<<<<<<< HEAD
-def test_remote_trial_dir_with_reuse_actors(ray_start_2_cpus, temp_data_dirs, tmp_path):
-=======
 def test_remote_trial_dir_with_reuse_actors(ray_start_2_cpus, tmp_path):
->>>>>>> ad4ac257
     """Check that the trainable has its remote directory set to the right
     location, when new trials get swapped in on actor reuse.
     Each trial runs for 2 iterations, with checkpoint_freq=1, so each remote
     trial dir should have 2 checkpoints.
     """
-<<<<<<< HEAD
-    _, tmp_target = temp_data_dirs
-=======
     tmp_target = str(tmp_path / "upload_dir")
->>>>>>> ad4ac257
     exp_name = "remote_trial_dir_update_on_actor_reuse"
 
     def get_remote_trial_dir(trial_id: int):
@@ -478,7 +470,6 @@
         assert num_checkpoints == 2
 
 
-<<<<<<< HEAD
 def test_artifact_syncing_with_actor_reuse(temp_data_dirs, tmp_path):
     """Check that artifacts get synced to the right places with actor reuse.
 
@@ -531,7 +522,5 @@
     assert not any(trial.error_file for trial in trials)
 
 
-=======
->>>>>>> ad4ac257
 if __name__ == "__main__":
     sys.exit(pytest.main(["-v", __file__]))