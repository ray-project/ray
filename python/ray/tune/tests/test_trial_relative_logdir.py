--- conflicted
+++ resolved
@@ -2,163 +2,10 @@
 import sys
 import pytest
 
-<<<<<<< HEAD
-import ray
-from ray import train, tune
-from ray.air._internal.checkpoint_manager import CheckpointStorage, _TrackedCheckpoint
-=======
->>>>>>> dc8a6fd2
 from ray.tune.experiment import Trial
 
 from ray.train.tests.util import mock_storage_context
 
-<<<<<<< HEAD
-def train_fn(config):
-    train.report(dict(metric1=2, metric2=3))
-
-
-class TrialRelativeLogdirTest(unittest.TestCase):
-    def setUp(self):
-        # Make the data frame equality assertion available
-        # via `assertEqual`.
-        self.addTypeEqualityFunc(pd.DataFrame, self.assertDataFrameEqual)
-        if ray.is_initialized:
-            ray.shutdown()
-        ray.init(num_cpus=1, num_gpus=0)
-
-        tune.register_trainable("rel_logdir", train_fn)
-
-    def tearDown(self):
-        ray.shutdown()
-
-    # Compare pandas data frames inside of the test suite.
-    def assertDataFrameEqual(self, df1, df2, msg):
-        try:
-            pd_testing.assert_frame_equal(df1, df2)
-        except AssertionError as e:
-            raise self.failureException(msg) from e
-
-    def testDotsInLogdir(self):
-        """This should result in errors as dots in paths are not allowed."""
-        local_dir_path = Path("/tmp/test_rel_dots")
-        local_dir = str(local_dir_path)
-        if local_dir_path.exists():
-            local_dir = tempfile.mkdtemp(prefix=str(local_dir_path) + "_")
-        trial = Trial(trainable_name="rel_logdir", experiment_path=local_dir)
-
-        with self.assertRaises(ValueError):
-            trial.local_path = "/tmp/test_rel/../dots"
-        with self.assertRaises(ValueError):
-            trial.local_path = local_dir + "/../"
-
-        if shutil.rmtree.avoids_symlink_attacks:
-            if local_dir_path.exists():
-                shutil.rmtree(local_dir)
-
-    def testRelativeLogdir(self):
-        """Moving the experiment folder into another location.
-
-        This should still work and is an important use case,
-        because training in the cloud usually requests such
-        relocations.
-        """
-        local_dir_path = Path("/tmp/test_rel")
-        if local_dir_path.exists():
-            local_dir = tempfile.mkdtemp(prefix=str(local_dir_path) + "_")
-        else:
-            local_dir = str(local_dir_path)
-
-        tune.run(
-            "rel_logdir", config={"a": tune.randint(0, 10)}, storage_path=local_dir
-        )
-
-        # Copy the folder
-        local_dir_moved = local_dir + "_moved"
-        shutil.copytree(local_dir, local_dir_moved)
-
-        # Load the moved trials
-        analysis = tune.ExperimentAnalysis(local_dir)
-        analysis_moved = tune.ExperimentAnalysis(local_dir_moved)
-
-        configs = analysis.get_all_configs()
-        configs_moved = analysis_moved.get_all_configs()
-        config = configs[next(iter(configs))]
-        config_moved = configs_moved[next(iter(configs_moved))]
-
-        # Check, if the trial attributes can be loaded.
-        self.assertEqual(len(configs), 1)
-        self.assertEqual(len(configs_moved), 1)
-
-        # Check, if the two configs are equal.
-        self.assertDictEqual(config, config_moved)
-
-        metric = "metric1"
-        mode = "max"
-        analysis_df = analysis.dataframe(metric, mode)
-        analysis_moved_df = analysis_moved.dataframe(metric, mode)
-
-        self.assertEqual(analysis_df.shape[0], 1)
-        self.assertEqual(analysis_moved_df.shape[0], 1)
-
-        # Drop the `logdir` column as this should be different
-        # between the two trials.
-        analysis_df.drop(columns="logdir", inplace=True)
-        analysis_moved_df.drop(columns="logdir", inplace=True)
-        self.assertEqual(analysis_df, analysis_moved_df)
-
-        # Remove the files and directories.
-        if shutil.rmtree.avoids_symlink_attacks:
-            if local_dir_path.exists():
-                shutil.rmtree(local_dir)
-            shutil.rmtree(local_dir_moved)
-
-    def testRelativeLogdirWithNestedDir(self):
-        """Using a nested directory for experiment name."
-
-        This should raise an error as nested structures are not
-        supported. It should work, however, to provide a nested
-        path to the `ExperimentAnalysis` class or relocate the
-        folder out of the nested structure.
-        """
-        local_dir_path = Path("/tmp/test_rel")
-        if local_dir_path.exists():
-            local_dir = tempfile.mkdtemp(prefix=str(local_dir_path) + "_")
-        else:
-            local_dir = str(local_dir_path)
-
-        tune.run(
-            "rel_logdir",
-            config={"a": tune.randint(0, 10)},
-            storage_path=local_dir,
-            # Create a nested experiment directory.
-            name="exp_dir/deep_exp_dir",
-        )
-
-        # Copy the folder
-        local_dir_moved = local_dir + "_moved"
-        shutil.copytree(local_dir + "/exp_dir", local_dir_moved)
-
-        # Load the trials.
-        with self.assertRaises(ValueError):
-            analysis = tune.ExperimentAnalysis(local_dir)
-
-        # Using the subdir should work, however.
-        analysis = tune.ExperimentAnalysis(local_dir + "/exp_dir")
-        analysis_moved = tune.ExperimentAnalysis(local_dir_moved)
-
-        configs = analysis.get_all_configs()
-        configs_moved = analysis_moved.get_all_configs()
-        config = configs[next(iter(configs))]
-        config_moved = configs_moved[next(iter(configs_moved))]
-
-        # Check, if the trial attributes can be loaded.
-        self.assertEqual(len(configs), 1)
-        self.assertEqual(len(configs_moved), 1)
-
-        # Check, if the two configs are equal.
-        self.assertDictEqual(config, config_moved)
-=======
->>>>>>> dc8a6fd2
 
 def test_load_trial_from_json_state():
     """Check that serializing a trial to a JSON string with `Trial.get_json_state`
