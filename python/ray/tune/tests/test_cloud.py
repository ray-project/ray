<<<<<<< HEAD
import json
import os
import tempfile
import unittest

import shutil
import sys
from unittest.mock import patch

from ray import tune
from ray.tune.cloud import TrialCheckpoint


class TrialCheckpointApiTest(unittest.TestCase):
    def setUp(self) -> None:
        self.local_dir = tempfile.mkdtemp()
        self.cloud_dir = "s3://invalid"

    def tearDown(self) -> None:
        shutil.rmtree(self.local_dir)

    def ensureCheckpointFile(self):
        with open(os.path.join(self.local_dir, "checkpoint.txt"), "wt") as f:
            f.write("checkpoint\n")

    def testDownloadNoDefaults(self):
        state = {}

        def check_call(cmd, *args, **kwargs):
            state["cmd"] = cmd

        # Case: Nothing is passed
        checkpoint = TrialCheckpoint()
        with self.assertRaises(RuntimeError):
            checkpoint.download()

        # Case: Local dir is passed
        checkpoint = TrialCheckpoint()
        with self.assertRaisesRegex(RuntimeError, "No cloud path"):
            checkpoint.download(local_path=self.local_dir)

        # Case: Cloud dir is passed
        checkpoint = TrialCheckpoint()
        with self.assertRaisesRegex(RuntimeError, "No local path"):
            checkpoint.download(cloud_path=self.cloud_dir)

        # Case: Both are passed
        checkpoint = TrialCheckpoint()
        with patch("subprocess.check_call", check_call):
            path = checkpoint.download(
                local_path=self.local_dir, cloud_path=self.cloud_dir
            )

        self.assertEquals(self.local_dir, path)
        self.assertEquals(state["cmd"][0], "aws")
        self.assertIn(self.local_dir, state["cmd"])

    def testDownloadDefaultLocal(self):
        state = {}

        def check_call(cmd, *args, **kwargs):
            state["cmd"] = cmd

        other_local_dir = "/tmp/invalid"

        # Case: Nothing is passed
        checkpoint = TrialCheckpoint(local_path=self.local_dir)
        with self.assertRaisesRegex(RuntimeError, "No cloud path"):
            checkpoint.download()

        # Case: Local dir is passed
        checkpoint = TrialCheckpoint(local_path=self.local_dir)
        with self.assertRaisesRegex(RuntimeError, "No cloud path"):
            checkpoint.download(local_path=other_local_dir)

        # Case: Cloud dir is passed
        checkpoint = TrialCheckpoint(local_path=self.local_dir)
        with patch("subprocess.check_call", check_call):
            path = checkpoint.download(cloud_path=self.cloud_dir)

        self.assertEquals(self.local_dir, path)
        self.assertEquals(state["cmd"][0], "aws")
        self.assertIn(self.local_dir, state["cmd"])

        # Case: Both are passed
        checkpoint = TrialCheckpoint(local_path=self.local_dir)
        with patch("subprocess.check_call", check_call):
            path = checkpoint.download(
                local_path=other_local_dir, cloud_path=self.cloud_dir
            )

        self.assertEquals(other_local_dir, path)
        self.assertEquals(state["cmd"][0], "aws")
        self.assertIn(other_local_dir, state["cmd"])
        self.assertNotIn(self.local_dir, state["cmd"])

    def testDownloadDefaultCloud(self):
        state = {}

        def check_call(cmd, *args, **kwargs):
            state["cmd"] = cmd

        other_cloud_dir = "s3://other"

        # Case: Nothing is passed
        checkpoint = TrialCheckpoint(cloud_path=self.cloud_dir)
        with self.assertRaisesRegex(RuntimeError, "No local path"):
            checkpoint.download()

        # Case: Local dir is passed
        checkpoint = TrialCheckpoint(cloud_path=self.cloud_dir)
        with patch("subprocess.check_call", check_call):
            path = checkpoint.download(local_path=self.local_dir)

        self.assertEquals(self.local_dir, path)
        self.assertEquals(state["cmd"][0], "aws")
        self.assertIn(self.local_dir, state["cmd"])

        # Case: Cloud dir is passed
        checkpoint = TrialCheckpoint(cloud_path=self.cloud_dir)
        with self.assertRaisesRegex(RuntimeError, "No local path"):
            checkpoint.download(cloud_path=other_cloud_dir)

        # Case: Both are passed
        checkpoint = TrialCheckpoint(cloud_path=self.cloud_dir)
        with patch("subprocess.check_call", check_call):
            path = checkpoint.download(
                local_path=self.local_dir, cloud_path=other_cloud_dir
            )

        self.assertEquals(self.local_dir, path)
        self.assertEquals(state["cmd"][0], "aws")
        self.assertIn(other_cloud_dir, state["cmd"])
        self.assertNotIn(self.cloud_dir, state["cmd"])

    def testDownloadDefaultBoth(self):
        state = {}

        def check_call(cmd, *args, **kwargs):
            state["cmd"] = cmd

        other_local_dir = "/tmp/other"
        other_cloud_dir = "s3://other"

        # Case: Nothing is passed
        checkpoint = TrialCheckpoint(
            local_path=self.local_dir, cloud_path=self.cloud_dir
        )

        with patch("subprocess.check_call", check_call):
            path = checkpoint.download()

        self.assertEquals(self.local_dir, path)
        self.assertEquals(state["cmd"][0], "aws")
        self.assertIn(self.local_dir, state["cmd"])

        # Case: Local dir is passed
        checkpoint = TrialCheckpoint(
            local_path=self.local_dir, cloud_path=self.cloud_dir
        )

        with patch("subprocess.check_call", check_call):
            path = checkpoint.download(local_path=other_local_dir)

        self.assertEquals(other_local_dir, path)
        self.assertEquals(state["cmd"][0], "aws")
        self.assertIn(other_local_dir, state["cmd"])
        self.assertNotIn(self.local_dir, state["cmd"])

        # Case: Both are passed
        checkpoint = TrialCheckpoint(
            local_path=self.local_dir, cloud_path=self.cloud_dir
        )

        with patch("subprocess.check_call", check_call):

            path = checkpoint.download(
                local_path=other_local_dir, cloud_path=other_cloud_dir
            )

        self.assertEquals(other_local_dir, path)
        self.assertEquals(state["cmd"][0], "aws")
        self.assertIn(other_local_dir, state["cmd"])
        self.assertNotIn(self.local_dir, state["cmd"])
        self.assertIn(other_cloud_dir, state["cmd"])
        self.assertNotIn(self.cloud_dir, state["cmd"])

    def testUploadNoDefaults(self):
        state = {}

        def check_call(cmd, *args, **kwargs):
            state["cmd"] = cmd

        # Case: Nothing is passed
        checkpoint = TrialCheckpoint()
        with self.assertRaises(RuntimeError):
            checkpoint.upload()

        # Case: Local dir is passed
        checkpoint = TrialCheckpoint()
        with self.assertRaisesRegex(RuntimeError, "No cloud path"):
            checkpoint.upload(local_path=self.local_dir)

        # Case: Cloud dir is passed
        checkpoint = TrialCheckpoint()
        with self.assertRaisesRegex(RuntimeError, "No local path"):
            checkpoint.upload(cloud_path=self.cloud_dir)

        # Case: Both are passed
        checkpoint = TrialCheckpoint()
        with patch("subprocess.check_call", check_call):
            path = checkpoint.upload(
                local_path=self.local_dir, cloud_path=self.cloud_dir
            )

        self.assertEquals(self.cloud_dir, path)
        self.assertEquals(state["cmd"][0], "aws")
        self.assertIn(self.cloud_dir, state["cmd"])

    def testUploadDefaultLocal(self):
        state = {}

        def check_call(cmd, *args, **kwargs):
            state["cmd"] = cmd

        other_local_dir = "/tmp/invalid"

        # Case: Nothing is passed
        checkpoint = TrialCheckpoint(local_path=self.local_dir)
        with self.assertRaisesRegex(RuntimeError, "No cloud path"):
            checkpoint.upload()

        # Case: Local dir is passed
        checkpoint = TrialCheckpoint(local_path=self.local_dir)
        with self.assertRaisesRegex(RuntimeError, "No cloud path"):
            checkpoint.upload(local_path=other_local_dir)

        # Case: Cloud dir is passed
        checkpoint = TrialCheckpoint(local_path=self.local_dir)
        with patch("subprocess.check_call", check_call):
            path = checkpoint.upload(cloud_path=self.cloud_dir)

        self.assertEquals(self.cloud_dir, path)
        self.assertEquals(state["cmd"][0], "aws")
        self.assertIn(self.cloud_dir, state["cmd"])

        # Case: Both are passed
        checkpoint = TrialCheckpoint(local_path=self.local_dir)
        with patch("subprocess.check_call", check_call):
            path = checkpoint.upload(
                local_path=other_local_dir, cloud_path=self.cloud_dir
            )

        self.assertEquals(self.cloud_dir, path)
        self.assertEquals(state["cmd"][0], "aws")
        self.assertIn(other_local_dir, state["cmd"])
        self.assertNotIn(self.local_dir, state["cmd"])

    def testUploadDefaultCloud(self):
        state = {}

        def check_call(cmd, *args, **kwargs):
            state["cmd"] = cmd

        other_cloud_dir = "s3://other"

        # Case: Nothing is passed
        checkpoint = TrialCheckpoint(cloud_path=self.cloud_dir)
        with self.assertRaisesRegex(RuntimeError, "No local path"):
            checkpoint.upload()

        # Case: Local dir is passed
        checkpoint = TrialCheckpoint(cloud_path=self.cloud_dir)
        with patch("subprocess.check_call", check_call):
            path = checkpoint.upload(local_path=self.local_dir)

        self.assertEquals(self.cloud_dir, path)
        self.assertEquals(state["cmd"][0], "aws")
        self.assertIn(self.cloud_dir, state["cmd"])

        # Case: Cloud dir is passed
        checkpoint = TrialCheckpoint(cloud_path=self.cloud_dir)
        with self.assertRaisesRegex(RuntimeError, "No local path"):
            checkpoint.upload(cloud_path=other_cloud_dir)

        # Case: Both are passed
        checkpoint = TrialCheckpoint(cloud_path=self.cloud_dir)
        with patch("subprocess.check_call", check_call):
            path = checkpoint.upload(
                local_path=self.local_dir, cloud_path=other_cloud_dir
            )

        self.assertEquals(other_cloud_dir, path)
        self.assertEquals(state["cmd"][0], "aws")
        self.assertIn(other_cloud_dir, state["cmd"])
        self.assertNotIn(self.cloud_dir, state["cmd"])

    def testUploadDefaultBoth(self):
        state = {}

        def check_call(cmd, *args, **kwargs):
            state["cmd"] = cmd

        other_local_dir = "/tmp/other"
        other_cloud_dir = "s3://other"

        # Case: Nothing is passed
        checkpoint = TrialCheckpoint(
            local_path=self.local_dir, cloud_path=self.cloud_dir
        )

        with patch("subprocess.check_call", check_call):
            path = checkpoint.upload()

        self.assertEquals(self.cloud_dir, path)
        self.assertEquals(state["cmd"][0], "aws")
        self.assertIn(self.cloud_dir, state["cmd"])

        # Case: Local dir is passed
        checkpoint = TrialCheckpoint(
            local_path=self.local_dir, cloud_path=self.cloud_dir
        )

        with patch("subprocess.check_call", check_call):
            path = checkpoint.upload(local_path=other_local_dir)

        self.assertEquals(self.cloud_dir, path)
        self.assertEquals(state["cmd"][0], "aws")
        self.assertIn(other_local_dir, state["cmd"])
        self.assertNotIn(self.local_dir, state["cmd"])

        # Case: Both are passed
        checkpoint = TrialCheckpoint(
            local_path=self.local_dir, cloud_path=self.cloud_dir
        )

        with patch("subprocess.check_call", check_call):

            path = checkpoint.upload(
                local_path=other_local_dir, cloud_path=other_cloud_dir
            )

        self.assertEquals(other_cloud_dir, path)
        self.assertEquals(state["cmd"][0], "aws")
        self.assertIn(other_local_dir, state["cmd"])
        self.assertNotIn(self.local_dir, state["cmd"])
        self.assertIn(other_cloud_dir, state["cmd"])
        self.assertNotIn(self.cloud_dir, state["cmd"])

    def testSaveLocalTarget(self):
        state = {}

        def check_call(cmd, *args, **kwargs):
            state["cmd"] = cmd

        def copytree(source, dest):
            state["copy_source"] = source
            state["copy_dest"] = dest

        other_local_dir = "/tmp/other"

        # Case: No defaults
        checkpoint = TrialCheckpoint()
        with self.assertRaisesRegex(RuntimeError, "No cloud path"):
            checkpoint.save()

        # Case: Default local dir
        checkpoint = TrialCheckpoint(local_path=self.local_dir)

        with self.assertRaisesRegex(RuntimeError, "No cloud path"):
            checkpoint.save()

        # Case: Default cloud dir, no local dir passed
        checkpoint = TrialCheckpoint(cloud_path=self.cloud_dir)

        with self.assertRaisesRegex(RuntimeError, "No target path"):
            checkpoint.save()

        # Case: Default cloud dir, pass local dir
        checkpoint = TrialCheckpoint(cloud_path=self.cloud_dir)

        with patch("subprocess.check_call", check_call):
            path = checkpoint.save(self.local_dir, force_download=True)

        self.assertEquals(self.local_dir, path)
        self.assertEquals(state["cmd"][0], "aws")
        self.assertIn(self.cloud_dir, state["cmd"])
        self.assertIn(self.local_dir, state["cmd"])

        # Case: Default local dir, pass local dir
        checkpoint = TrialCheckpoint(local_path=self.local_dir)
        self.ensureCheckpointFile()

        with patch("shutil.copytree", copytree):
            path = checkpoint.save(other_local_dir)

        self.assertEquals(other_local_dir, path)
        self.assertEquals(state["copy_source"], self.local_dir)
        self.assertEquals(state["copy_dest"], other_local_dir)

        # Case: Both default, no pass
        checkpoint = TrialCheckpoint(
            local_path=self.local_dir, cloud_path=self.cloud_dir
        )

        with patch("subprocess.check_call", check_call):
            path = checkpoint.save()

        self.assertEquals(self.local_dir, path)
        self.assertIn(self.cloud_dir, state["cmd"])
        self.assertIn(self.local_dir, state["cmd"])

        # Case: Both default, pass other local dir
        checkpoint = TrialCheckpoint(
            local_path=self.local_dir, cloud_path=self.cloud_dir
        )

        with patch("shutil.copytree", copytree):
            path = checkpoint.save(other_local_dir)

        self.assertEquals(other_local_dir, path)
        self.assertEquals(state["copy_source"], self.local_dir)
        self.assertEquals(state["copy_dest"], other_local_dir)
        self.assertEquals(checkpoint.local_path, self.local_dir)

    def testSaveCloudTarget(self):
        state = {}

        def check_call(cmd, *args, **kwargs):
            state["cmd"] = cmd

            # Fake AWS-specific checkpoint download
            local_dir = cmd[6]
            if not local_dir.startswith("s3"):
                with open(os.path.join(local_dir, "checkpoint.txt"), "wt") as f:
                    f.write("Checkpoint\n")

        other_cloud_dir = "s3://other"

        # Case: No defaults
        checkpoint = TrialCheckpoint()
        with self.assertRaisesRegex(RuntimeError, "No existing local"):
            checkpoint.save(self.cloud_dir)

        # Case: Default local dir
        # Write a checkpoint here as we assume existing local dir
        with open(os.path.join(self.local_dir, "checkpoint.txt"), "wt") as f:
            f.write("Checkpoint\n")

        checkpoint = TrialCheckpoint(local_path=self.local_dir)
        with patch("subprocess.check_call", check_call):
            path = checkpoint.save(self.cloud_dir)

        self.assertEquals(self.cloud_dir, path)
        self.assertIn(self.cloud_dir, state["cmd"])
        self.assertIn(self.local_dir, state["cmd"])

        # Clean up checkpoint
        os.remove(os.path.join(self.local_dir, "checkpoint.txt"))

        # Case: Default cloud dir, copy to other cloud
        checkpoint = TrialCheckpoint(cloud_path=self.cloud_dir)

        with patch("subprocess.check_call", check_call):
            path = checkpoint.save(other_cloud_dir)

        self.assertEquals(other_cloud_dir, path)
        self.assertIn(other_cloud_dir, state["cmd"])
        self.assertNotIn(self.local_dir, state["cmd"])  # Temp dir

        # Case: Default both, copy to other cloud
        checkpoint = TrialCheckpoint(
            local_path=self.local_dir, cloud_path=self.cloud_dir
        )

        with patch("subprocess.check_call", check_call):
            path = checkpoint.save(other_cloud_dir)

        self.assertEquals(other_cloud_dir, path)
        self.assertIn(other_cloud_dir, state["cmd"])
        self.assertIn(self.local_dir, state["cmd"])


def train(config, checkpoint_dir=None):
    for i in range(10):
        with tune.checkpoint_dir(step=0) as cd:
            with open(os.path.join(cd, "checkpoint.json"), "wt") as f:
                json.dump({"score": i, "train_id": config["train_id"]}, f)
        tune.report(score=i)


class TrialCheckpointEndToEndTest(unittest.TestCase):
    def setUp(self) -> None:
        self.local_experiment_dir = tempfile.mkdtemp()

        self.fake_cloud_dir = tempfile.mkdtemp()
        self.cloud_target = "s3://invalid/sub/path"

        self.second_fake_cloud_dir = tempfile.mkdtemp()
        self.second_cloud_target = "gs://other/cloud"

    def tearDown(self) -> None:
        shutil.rmtree(self.local_experiment_dir)
        shutil.rmtree(self.fake_cloud_dir)
        shutil.rmtree(self.second_fake_cloud_dir)

    def _clear_bucket(self, bucket: str):
        cloud_local_dir = bucket.replace(self.cloud_target, self.fake_cloud_dir)
        cloud_local_dir = cloud_local_dir.replace(
            self.second_cloud_target, self.second_fake_cloud_dir
        )
        shutil.rmtree(cloud_local_dir)

    def _fake_download_from_bucket(self, bucket: str, local_path: str):
        cloud_local_dir = bucket.replace(self.cloud_target, self.fake_cloud_dir)
        cloud_local_dir = cloud_local_dir.replace(
            self.second_cloud_target, self.second_fake_cloud_dir
        )

        shutil.rmtree(local_path, ignore_errors=True)
        shutil.copytree(cloud_local_dir, local_path)

    def _fake_upload_to_bucket(self, bucket: str, local_path: str):
        cloud_local_dir = bucket.replace(self.cloud_target, self.fake_cloud_dir)
        cloud_local_dir = cloud_local_dir.replace(
            self.second_cloud_target, self.second_fake_cloud_dir
        )
        shutil.rmtree(cloud_local_dir, ignore_errors=True)
        shutil.copytree(local_path, cloud_local_dir)

    def testCheckpointDownload(self):
        analysis = tune.run(
            train,
            config={"train_id": tune.grid_search([0, 1, 2, 3])},
            local_dir=self.local_experiment_dir,
            verbose=2,
        )

        # Inject the sync config (this is usually done by `tune.run()`)
        analysis._sync_config = tune.SyncConfig(upload_dir=self.cloud_target)

        # Pretend we have all checkpoints on cloud storage (durable)
        shutil.rmtree(self.fake_cloud_dir, ignore_errors=True)
        shutil.copytree(self.local_experiment_dir, self.fake_cloud_dir)

        # Pretend we don't have two trials on local storage
        shutil.rmtree(analysis.trials[1].logdir)
        shutil.rmtree(analysis.trials[2].logdir)
        shutil.rmtree(analysis.trials[3].logdir)

        cp0 = analysis.get_best_checkpoint(analysis.trials[0], "score", "max")
        cp1 = analysis.get_best_checkpoint(analysis.trials[1], "score", "max")
        cp2 = analysis.get_best_checkpoint(analysis.trials[2], "score", "max")
        cp3 = analysis.get_best_checkpoint(analysis.trials[3], "score", "max")

        def _load_cp(cd):
            with open(os.path.join(cd, "checkpoint.json"), "rt") as f:
                return json.load(f)

        with patch("ray.tune.cloud._clear_bucket", self._clear_bucket), patch(
            "ray.tune.cloud._download_from_bucket", self._fake_download_from_bucket
        ), patch("ray.tune.cloud._upload_to_bucket", self._fake_upload_to_bucket):
            #######
            # Case: Checkpoint exists on local dir. Copy to other local dir.
            other_local_dir = tempfile.mkdtemp()

            cp0.save(other_local_dir)

            self.assertTrue(os.path.exists(cp0.local_path))

            cp_content = _load_cp(other_local_dir)
            self.assertEquals(cp_content["train_id"], 0)
            self.assertEquals(cp_content["score"], 9)

            cp_content_2 = _load_cp(cp0.local_path)
            self.assertEquals(cp_content, cp_content_2)

            # Clean up
            shutil.rmtree(other_local_dir)

            #######
            # Case: Checkpoint does not exist on local dir, download from cloud
            # store in experiment dir.

            # Directory is empty / does not exist before
            self.assertFalse(os.path.exists(cp1.local_path))

            # Save!
            cp1.save()

            # Directory is not empty anymore
            self.assertTrue(os.listdir(cp1.local_path))
            cp_content = _load_cp(cp1.local_path)
            self.assertEquals(cp_content["train_id"], 1)
            self.assertEquals(cp_content["score"], 9)

            #######
            # Case: Checkpoint does not exist on local dir, download from cloud
            # store into other local dir.

            # Directory is empty / does not exist before
            self.assertFalse(os.path.exists(cp2.local_path))

            other_local_dir = tempfile.mkdtemp()
            # Save!
            cp2.save(other_local_dir)

            # Directory still does not exist (as we save to other dir)
            self.assertFalse(os.path.exists(cp2.local_path))
            cp_content = _load_cp(other_local_dir)
            self.assertEquals(cp_content["train_id"], 2)
            self.assertEquals(cp_content["score"], 9)

            # Clean up
            shutil.rmtree(other_local_dir)

            #######
            # Case: Checkpoint does not exist on local dir, download from cloud
            # and store onto other cloud.

            # Local dir does not exist
            self.assertFalse(os.path.exists(cp3.local_path))
            # First cloud exists
            self.assertTrue(os.listdir(self.fake_cloud_dir))
            # Second cloud does not exist
            self.assertFalse(os.listdir(self.second_fake_cloud_dir))

            # Trigger save
            cp3.save(self.second_cloud_target)

            # Local dir now exists
            self.assertTrue(os.path.exists(cp3.local_path))
            # First cloud exists
            self.assertTrue(os.listdir(self.fake_cloud_dir))
            # Second cloud now exists!
            self.assertTrue(os.listdir(self.second_fake_cloud_dir))

            cp_content = _load_cp(self.second_fake_cloud_dir)
            self.assertEquals(cp_content["train_id"], 3)
            self.assertEquals(cp_content["score"], 9)


if __name__ == "__main__":
    import pytest

    sys.exit(pytest.main(["-v", __file__]))
=======
import json
import os
import tempfile
import unittest

import shutil
import sys
from unittest.mock import patch

from ray import tune
from ray.tune.cloud import TrialCheckpoint


class TrialCheckpointApiTest(unittest.TestCase):
    def setUp(self) -> None:
        self.local_dir = tempfile.mkdtemp()
        self.cloud_dir = "s3://invalid"

    def tearDown(self) -> None:
        shutil.rmtree(self.local_dir)

    def ensureCheckpointFile(self):
        with open(os.path.join(self.local_dir, "checkpoint.txt"), "wt") as f:
            f.write("checkpoint\n")

    def testDownloadNoDefaults(self):
        state = {}

        def check_call(cmd, *args, **kwargs):
            state["cmd"] = cmd

        # Case: Nothing is passed
        checkpoint = TrialCheckpoint()
        with self.assertRaises(RuntimeError):
            checkpoint.download()

        # Case: Local dir is passed
        checkpoint = TrialCheckpoint()
        with self.assertRaisesRegex(RuntimeError, "No cloud path"):
            checkpoint.download(local_path=self.local_dir)

        # Case: Cloud dir is passed
        checkpoint = TrialCheckpoint()
        with self.assertRaisesRegex(RuntimeError, "No local path"):
            checkpoint.download(cloud_path=self.cloud_dir)

        # Case: Both are passed
        checkpoint = TrialCheckpoint()
        with patch("subprocess.check_call", check_call):
            path = checkpoint.download(
                local_path=self.local_dir, cloud_path=self.cloud_dir
            )

        self.assertEqual(self.local_dir, path)
        self.assertEqual(state["cmd"][0], "aws")
        self.assertIn(self.local_dir, state["cmd"])

    def testDownloadDefaultLocal(self):
        state = {}

        def check_call(cmd, *args, **kwargs):
            state["cmd"] = cmd

        other_local_dir = "/tmp/invalid"

        # Case: Nothing is passed
        checkpoint = TrialCheckpoint(local_path=self.local_dir)
        with self.assertRaisesRegex(RuntimeError, "No cloud path"):
            checkpoint.download()

        # Case: Local dir is passed
        checkpoint = TrialCheckpoint(local_path=self.local_dir)
        with self.assertRaisesRegex(RuntimeError, "No cloud path"):
            checkpoint.download(local_path=other_local_dir)

        # Case: Cloud dir is passed
        checkpoint = TrialCheckpoint(local_path=self.local_dir)
        with patch("subprocess.check_call", check_call):
            path = checkpoint.download(cloud_path=self.cloud_dir)

        self.assertEqual(self.local_dir, path)
        self.assertEqual(state["cmd"][0], "aws")
        self.assertIn(self.local_dir, state["cmd"])

        # Case: Both are passed
        checkpoint = TrialCheckpoint(local_path=self.local_dir)
        with patch("subprocess.check_call", check_call):
            path = checkpoint.download(
                local_path=other_local_dir, cloud_path=self.cloud_dir
            )

        self.assertEqual(other_local_dir, path)
        self.assertEqual(state["cmd"][0], "aws")
        self.assertIn(other_local_dir, state["cmd"])
        self.assertNotIn(self.local_dir, state["cmd"])

    def testDownloadDefaultCloud(self):
        state = {}

        def check_call(cmd, *args, **kwargs):
            state["cmd"] = cmd

        other_cloud_dir = "s3://other"

        # Case: Nothing is passed
        checkpoint = TrialCheckpoint(cloud_path=self.cloud_dir)
        with self.assertRaisesRegex(RuntimeError, "No local path"):
            checkpoint.download()

        # Case: Local dir is passed
        checkpoint = TrialCheckpoint(cloud_path=self.cloud_dir)
        with patch("subprocess.check_call", check_call):
            path = checkpoint.download(local_path=self.local_dir)

        self.assertEqual(self.local_dir, path)
        self.assertEqual(state["cmd"][0], "aws")
        self.assertIn(self.local_dir, state["cmd"])

        # Case: Cloud dir is passed
        checkpoint = TrialCheckpoint(cloud_path=self.cloud_dir)
        with self.assertRaisesRegex(RuntimeError, "No local path"):
            checkpoint.download(cloud_path=other_cloud_dir)

        # Case: Both are passed
        checkpoint = TrialCheckpoint(cloud_path=self.cloud_dir)
        with patch("subprocess.check_call", check_call):
            path = checkpoint.download(
                local_path=self.local_dir, cloud_path=other_cloud_dir
            )

        self.assertEqual(self.local_dir, path)
        self.assertEqual(state["cmd"][0], "aws")
        self.assertIn(other_cloud_dir, state["cmd"])
        self.assertNotIn(self.cloud_dir, state["cmd"])

    def testDownloadDefaultBoth(self):
        state = {}

        def check_call(cmd, *args, **kwargs):
            state["cmd"] = cmd

        other_local_dir = "/tmp/other"
        other_cloud_dir = "s3://other"

        # Case: Nothing is passed
        checkpoint = TrialCheckpoint(
            local_path=self.local_dir, cloud_path=self.cloud_dir
        )

        with patch("subprocess.check_call", check_call):
            path = checkpoint.download()

        self.assertEqual(self.local_dir, path)
        self.assertEqual(state["cmd"][0], "aws")
        self.assertIn(self.local_dir, state["cmd"])

        # Case: Local dir is passed
        checkpoint = TrialCheckpoint(
            local_path=self.local_dir, cloud_path=self.cloud_dir
        )

        with patch("subprocess.check_call", check_call):
            path = checkpoint.download(local_path=other_local_dir)

        self.assertEqual(other_local_dir, path)
        self.assertEqual(state["cmd"][0], "aws")
        self.assertIn(other_local_dir, state["cmd"])
        self.assertNotIn(self.local_dir, state["cmd"])

        # Case: Both are passed
        checkpoint = TrialCheckpoint(
            local_path=self.local_dir, cloud_path=self.cloud_dir
        )

        with patch("subprocess.check_call", check_call):

            path = checkpoint.download(
                local_path=other_local_dir, cloud_path=other_cloud_dir
            )

        self.assertEqual(other_local_dir, path)
        self.assertEqual(state["cmd"][0], "aws")
        self.assertIn(other_local_dir, state["cmd"])
        self.assertNotIn(self.local_dir, state["cmd"])
        self.assertIn(other_cloud_dir, state["cmd"])
        self.assertNotIn(self.cloud_dir, state["cmd"])

    def testUploadNoDefaults(self):
        state = {}

        def check_call(cmd, *args, **kwargs):
            state["cmd"] = cmd

        # Case: Nothing is passed
        checkpoint = TrialCheckpoint()
        with self.assertRaises(RuntimeError):
            checkpoint.upload()

        # Case: Local dir is passed
        checkpoint = TrialCheckpoint()
        with self.assertRaisesRegex(RuntimeError, "No cloud path"):
            checkpoint.upload(local_path=self.local_dir)

        # Case: Cloud dir is passed
        checkpoint = TrialCheckpoint()
        with self.assertRaisesRegex(RuntimeError, "No local path"):
            checkpoint.upload(cloud_path=self.cloud_dir)

        # Case: Both are passed
        checkpoint = TrialCheckpoint()
        with patch("subprocess.check_call", check_call):
            path = checkpoint.upload(
                local_path=self.local_dir, cloud_path=self.cloud_dir
            )

        self.assertEqual(self.cloud_dir, path)
        self.assertEqual(state["cmd"][0], "aws")
        self.assertIn(self.cloud_dir, state["cmd"])

    def testUploadDefaultLocal(self):
        state = {}

        def check_call(cmd, *args, **kwargs):
            state["cmd"] = cmd

        other_local_dir = "/tmp/invalid"

        # Case: Nothing is passed
        checkpoint = TrialCheckpoint(local_path=self.local_dir)
        with self.assertRaisesRegex(RuntimeError, "No cloud path"):
            checkpoint.upload()

        # Case: Local dir is passed
        checkpoint = TrialCheckpoint(local_path=self.local_dir)
        with self.assertRaisesRegex(RuntimeError, "No cloud path"):
            checkpoint.upload(local_path=other_local_dir)

        # Case: Cloud dir is passed
        checkpoint = TrialCheckpoint(local_path=self.local_dir)
        with patch("subprocess.check_call", check_call):
            path = checkpoint.upload(cloud_path=self.cloud_dir)

        self.assertEqual(self.cloud_dir, path)
        self.assertEqual(state["cmd"][0], "aws")
        self.assertIn(self.cloud_dir, state["cmd"])

        # Case: Both are passed
        checkpoint = TrialCheckpoint(local_path=self.local_dir)
        with patch("subprocess.check_call", check_call):
            path = checkpoint.upload(
                local_path=other_local_dir, cloud_path=self.cloud_dir
            )

        self.assertEqual(self.cloud_dir, path)
        self.assertEqual(state["cmd"][0], "aws")
        self.assertIn(other_local_dir, state["cmd"])
        self.assertNotIn(self.local_dir, state["cmd"])

    def testUploadDefaultCloud(self):
        state = {}

        def check_call(cmd, *args, **kwargs):
            state["cmd"] = cmd

        other_cloud_dir = "s3://other"

        # Case: Nothing is passed
        checkpoint = TrialCheckpoint(cloud_path=self.cloud_dir)
        with self.assertRaisesRegex(RuntimeError, "No local path"):
            checkpoint.upload()

        # Case: Local dir is passed
        checkpoint = TrialCheckpoint(cloud_path=self.cloud_dir)
        with patch("subprocess.check_call", check_call):
            path = checkpoint.upload(local_path=self.local_dir)

        self.assertEqual(self.cloud_dir, path)
        self.assertEqual(state["cmd"][0], "aws")
        self.assertIn(self.cloud_dir, state["cmd"])

        # Case: Cloud dir is passed
        checkpoint = TrialCheckpoint(cloud_path=self.cloud_dir)
        with self.assertRaisesRegex(RuntimeError, "No local path"):
            checkpoint.upload(cloud_path=other_cloud_dir)

        # Case: Both are passed
        checkpoint = TrialCheckpoint(cloud_path=self.cloud_dir)
        with patch("subprocess.check_call", check_call):
            path = checkpoint.upload(
                local_path=self.local_dir, cloud_path=other_cloud_dir
            )

        self.assertEqual(other_cloud_dir, path)
        self.assertEqual(state["cmd"][0], "aws")
        self.assertIn(other_cloud_dir, state["cmd"])
        self.assertNotIn(self.cloud_dir, state["cmd"])

    def testUploadDefaultBoth(self):
        state = {}

        def check_call(cmd, *args, **kwargs):
            state["cmd"] = cmd

        other_local_dir = "/tmp/other"
        other_cloud_dir = "s3://other"

        # Case: Nothing is passed
        checkpoint = TrialCheckpoint(
            local_path=self.local_dir, cloud_path=self.cloud_dir
        )

        with patch("subprocess.check_call", check_call):
            path = checkpoint.upload()

        self.assertEqual(self.cloud_dir, path)
        self.assertEqual(state["cmd"][0], "aws")
        self.assertIn(self.cloud_dir, state["cmd"])

        # Case: Local dir is passed
        checkpoint = TrialCheckpoint(
            local_path=self.local_dir, cloud_path=self.cloud_dir
        )

        with patch("subprocess.check_call", check_call):
            path = checkpoint.upload(local_path=other_local_dir)

        self.assertEqual(self.cloud_dir, path)
        self.assertEqual(state["cmd"][0], "aws")
        self.assertIn(other_local_dir, state["cmd"])
        self.assertNotIn(self.local_dir, state["cmd"])

        # Case: Both are passed
        checkpoint = TrialCheckpoint(
            local_path=self.local_dir, cloud_path=self.cloud_dir
        )

        with patch("subprocess.check_call", check_call):

            path = checkpoint.upload(
                local_path=other_local_dir, cloud_path=other_cloud_dir
            )

        self.assertEqual(other_cloud_dir, path)
        self.assertEqual(state["cmd"][0], "aws")
        self.assertIn(other_local_dir, state["cmd"])
        self.assertNotIn(self.local_dir, state["cmd"])
        self.assertIn(other_cloud_dir, state["cmd"])
        self.assertNotIn(self.cloud_dir, state["cmd"])

    def testSaveLocalTarget(self):
        state = {}

        def check_call(cmd, *args, **kwargs):
            state["cmd"] = cmd

        def copytree(source, dest):
            state["copy_source"] = source
            state["copy_dest"] = dest

        other_local_dir = "/tmp/other"

        # Case: No defaults
        checkpoint = TrialCheckpoint()
        with self.assertRaisesRegex(RuntimeError, "No cloud path"):
            checkpoint.save()

        # Case: Default local dir
        checkpoint = TrialCheckpoint(local_path=self.local_dir)

        with self.assertRaisesRegex(RuntimeError, "No cloud path"):
            checkpoint.save()

        # Case: Default cloud dir, no local dir passed
        checkpoint = TrialCheckpoint(cloud_path=self.cloud_dir)

        with self.assertRaisesRegex(RuntimeError, "No target path"):
            checkpoint.save()

        # Case: Default cloud dir, pass local dir
        checkpoint = TrialCheckpoint(cloud_path=self.cloud_dir)

        with patch("subprocess.check_call", check_call):
            path = checkpoint.save(self.local_dir, force_download=True)

        self.assertEqual(self.local_dir, path)
        self.assertEqual(state["cmd"][0], "aws")
        self.assertIn(self.cloud_dir, state["cmd"])
        self.assertIn(self.local_dir, state["cmd"])

        # Case: Default local dir, pass local dir
        checkpoint = TrialCheckpoint(local_path=self.local_dir)
        self.ensureCheckpointFile()

        with patch("shutil.copytree", copytree):
            path = checkpoint.save(other_local_dir)

        self.assertEqual(other_local_dir, path)
        self.assertEqual(state["copy_source"], self.local_dir)
        self.assertEqual(state["copy_dest"], other_local_dir)

        # Case: Both default, no pass
        checkpoint = TrialCheckpoint(
            local_path=self.local_dir, cloud_path=self.cloud_dir
        )

        with patch("subprocess.check_call", check_call):
            path = checkpoint.save()

        self.assertEqual(self.local_dir, path)
        self.assertIn(self.cloud_dir, state["cmd"])
        self.assertIn(self.local_dir, state["cmd"])

        # Case: Both default, pass other local dir
        checkpoint = TrialCheckpoint(
            local_path=self.local_dir, cloud_path=self.cloud_dir
        )

        with patch("shutil.copytree", copytree):
            path = checkpoint.save(other_local_dir)

        self.assertEqual(other_local_dir, path)
        self.assertEqual(state["copy_source"], self.local_dir)
        self.assertEqual(state["copy_dest"], other_local_dir)
        self.assertEqual(checkpoint.local_path, self.local_dir)

    def testSaveCloudTarget(self):
        state = {}

        def check_call(cmd, *args, **kwargs):
            state["cmd"] = cmd

            # Fake AWS-specific checkpoint download
            local_dir = cmd[6]
            if not local_dir.startswith("s3"):
                with open(os.path.join(local_dir, "checkpoint.txt"), "wt") as f:
                    f.write("Checkpoint\n")

        other_cloud_dir = "s3://other"

        # Case: No defaults
        checkpoint = TrialCheckpoint()
        with self.assertRaisesRegex(RuntimeError, "No existing local"):
            checkpoint.save(self.cloud_dir)

        # Case: Default local dir
        # Write a checkpoint here as we assume existing local dir
        with open(os.path.join(self.local_dir, "checkpoint.txt"), "wt") as f:
            f.write("Checkpoint\n")

        checkpoint = TrialCheckpoint(local_path=self.local_dir)
        with patch("subprocess.check_call", check_call):
            path = checkpoint.save(self.cloud_dir)

        self.assertEqual(self.cloud_dir, path)
        self.assertIn(self.cloud_dir, state["cmd"])
        self.assertIn(self.local_dir, state["cmd"])

        # Clean up checkpoint
        os.remove(os.path.join(self.local_dir, "checkpoint.txt"))

        # Case: Default cloud dir, copy to other cloud
        checkpoint = TrialCheckpoint(cloud_path=self.cloud_dir)

        with patch("subprocess.check_call", check_call):
            path = checkpoint.save(other_cloud_dir)

        self.assertEqual(other_cloud_dir, path)
        self.assertIn(other_cloud_dir, state["cmd"])
        self.assertNotIn(self.local_dir, state["cmd"])  # Temp dir

        # Case: Default both, copy to other cloud
        checkpoint = TrialCheckpoint(
            local_path=self.local_dir, cloud_path=self.cloud_dir
        )

        with patch("subprocess.check_call", check_call):
            path = checkpoint.save(other_cloud_dir)

        self.assertEqual(other_cloud_dir, path)
        self.assertIn(other_cloud_dir, state["cmd"])
        self.assertIn(self.local_dir, state["cmd"])


def train(config, checkpoint_dir=None):
    for i in range(10):
        with tune.checkpoint_dir(step=0) as cd:
            with open(os.path.join(cd, "checkpoint.json"), "wt") as f:
                json.dump({"score": i, "train_id": config["train_id"]}, f)
        tune.report(score=i)


class TrialCheckpointEndToEndTest(unittest.TestCase):
    def setUp(self) -> None:
        self.local_experiment_dir = tempfile.mkdtemp()

        self.fake_cloud_dir = tempfile.mkdtemp()
        self.cloud_target = "s3://invalid/sub/path"

        self.second_fake_cloud_dir = tempfile.mkdtemp()
        self.second_cloud_target = "gs://other/cloud"

    def tearDown(self) -> None:
        shutil.rmtree(self.local_experiment_dir)
        shutil.rmtree(self.fake_cloud_dir)
        shutil.rmtree(self.second_fake_cloud_dir)

    def _clear_bucket(self, bucket: str):
        cloud_local_dir = bucket.replace(self.cloud_target, self.fake_cloud_dir)
        cloud_local_dir = cloud_local_dir.replace(
            self.second_cloud_target, self.second_fake_cloud_dir
        )
        shutil.rmtree(cloud_local_dir)

    def _fake_download_from_bucket(self, bucket: str, local_path: str):
        cloud_local_dir = bucket.replace(self.cloud_target, self.fake_cloud_dir)
        cloud_local_dir = cloud_local_dir.replace(
            self.second_cloud_target, self.second_fake_cloud_dir
        )

        shutil.rmtree(local_path, ignore_errors=True)
        shutil.copytree(cloud_local_dir, local_path)

    def _fake_upload_to_bucket(self, bucket: str, local_path: str):
        cloud_local_dir = bucket.replace(self.cloud_target, self.fake_cloud_dir)
        cloud_local_dir = cloud_local_dir.replace(
            self.second_cloud_target, self.second_fake_cloud_dir
        )
        shutil.rmtree(cloud_local_dir, ignore_errors=True)
        shutil.copytree(local_path, cloud_local_dir)

    def testCheckpointDownload(self):
        analysis = tune.run(
            train,
            config={"train_id": tune.grid_search([0, 1, 2, 3])},
            local_dir=self.local_experiment_dir,
            verbose=2,
        )

        # Inject the sync config (this is usually done by `tune.run()`)
        analysis._sync_config = tune.SyncConfig(upload_dir=self.cloud_target)

        # Pretend we have all checkpoints on cloud storage (durable)
        shutil.rmtree(self.fake_cloud_dir, ignore_errors=True)
        shutil.copytree(self.local_experiment_dir, self.fake_cloud_dir)

        # Pretend we don't have two trials on local storage
        shutil.rmtree(analysis.trials[1].logdir)
        shutil.rmtree(analysis.trials[2].logdir)
        shutil.rmtree(analysis.trials[3].logdir)

        cp0 = analysis.get_best_checkpoint(analysis.trials[0], "score", "max")
        cp1 = analysis.get_best_checkpoint(analysis.trials[1], "score", "max")
        cp2 = analysis.get_best_checkpoint(analysis.trials[2], "score", "max")
        cp3 = analysis.get_best_checkpoint(analysis.trials[3], "score", "max")

        def _load_cp(cd):
            with open(os.path.join(cd, "checkpoint.json"), "rt") as f:
                return json.load(f)

        with patch("ray.tune.cloud._clear_bucket", self._clear_bucket), patch(
            "ray.tune.cloud._download_from_bucket", self._fake_download_from_bucket
        ), patch("ray.tune.cloud._upload_to_bucket", self._fake_upload_to_bucket):
            #######
            # Case: Checkpoint exists on local dir. Copy to other local dir.
            other_local_dir = tempfile.mkdtemp()

            cp0.save(other_local_dir)

            self.assertTrue(os.path.exists(cp0.local_path))

            cp_content = _load_cp(other_local_dir)
            self.assertEqual(cp_content["train_id"], 0)
            self.assertEqual(cp_content["score"], 9)

            cp_content_2 = _load_cp(cp0.local_path)
            self.assertEqual(cp_content, cp_content_2)

            # Clean up
            shutil.rmtree(other_local_dir)

            #######
            # Case: Checkpoint does not exist on local dir, download from cloud
            # store in experiment dir.

            # Directory is empty / does not exist before
            self.assertFalse(os.path.exists(cp1.local_path))

            # Save!
            cp1.save()

            # Directory is not empty anymore
            self.assertTrue(os.listdir(cp1.local_path))
            cp_content = _load_cp(cp1.local_path)
            self.assertEqual(cp_content["train_id"], 1)
            self.assertEqual(cp_content["score"], 9)

            #######
            # Case: Checkpoint does not exist on local dir, download from cloud
            # store into other local dir.

            # Directory is empty / does not exist before
            self.assertFalse(os.path.exists(cp2.local_path))

            other_local_dir = tempfile.mkdtemp()
            # Save!
            cp2.save(other_local_dir)

            # Directory still does not exist (as we save to other dir)
            self.assertFalse(os.path.exists(cp2.local_path))
            cp_content = _load_cp(other_local_dir)
            self.assertEqual(cp_content["train_id"], 2)
            self.assertEqual(cp_content["score"], 9)

            # Clean up
            shutil.rmtree(other_local_dir)

            #######
            # Case: Checkpoint does not exist on local dir, download from cloud
            # and store onto other cloud.

            # Local dir does not exist
            self.assertFalse(os.path.exists(cp3.local_path))
            # First cloud exists
            self.assertTrue(os.listdir(self.fake_cloud_dir))
            # Second cloud does not exist
            self.assertFalse(os.listdir(self.second_fake_cloud_dir))

            # Trigger save
            cp3.save(self.second_cloud_target)

            # Local dir now exists
            self.assertTrue(os.path.exists(cp3.local_path))
            # First cloud exists
            self.assertTrue(os.listdir(self.fake_cloud_dir))
            # Second cloud now exists!
            self.assertTrue(os.listdir(self.second_fake_cloud_dir))

            cp_content = _load_cp(self.second_fake_cloud_dir)
            self.assertEqual(cp_content["train_id"], 3)
            self.assertEqual(cp_content["score"], 9)


if __name__ == "__main__":
    import pytest

    sys.exit(pytest.main(["-v", __file__]))
>>>>>>> 19672688
<|MERGE_RESOLUTION|>--- conflicted
+++ resolved
@@ -1,1295 +1,646 @@
-<<<<<<< HEAD
-import json
-import os
-import tempfile
-import unittest
-
-import shutil
-import sys
-from unittest.mock import patch
-
-from ray import tune
-from ray.tune.cloud import TrialCheckpoint
-
-
-class TrialCheckpointApiTest(unittest.TestCase):
-    def setUp(self) -> None:
-        self.local_dir = tempfile.mkdtemp()
-        self.cloud_dir = "s3://invalid"
-
-    def tearDown(self) -> None:
-        shutil.rmtree(self.local_dir)
-
-    def ensureCheckpointFile(self):
-        with open(os.path.join(self.local_dir, "checkpoint.txt"), "wt") as f:
-            f.write("checkpoint\n")
-
-    def testDownloadNoDefaults(self):
-        state = {}
-
-        def check_call(cmd, *args, **kwargs):
-            state["cmd"] = cmd
-
-        # Case: Nothing is passed
-        checkpoint = TrialCheckpoint()
-        with self.assertRaises(RuntimeError):
-            checkpoint.download()
-
-        # Case: Local dir is passed
-        checkpoint = TrialCheckpoint()
-        with self.assertRaisesRegex(RuntimeError, "No cloud path"):
-            checkpoint.download(local_path=self.local_dir)
-
-        # Case: Cloud dir is passed
-        checkpoint = TrialCheckpoint()
-        with self.assertRaisesRegex(RuntimeError, "No local path"):
-            checkpoint.download(cloud_path=self.cloud_dir)
-
-        # Case: Both are passed
-        checkpoint = TrialCheckpoint()
-        with patch("subprocess.check_call", check_call):
-            path = checkpoint.download(
-                local_path=self.local_dir, cloud_path=self.cloud_dir
-            )
-
-        self.assertEquals(self.local_dir, path)
-        self.assertEquals(state["cmd"][0], "aws")
-        self.assertIn(self.local_dir, state["cmd"])
-
-    def testDownloadDefaultLocal(self):
-        state = {}
-
-        def check_call(cmd, *args, **kwargs):
-            state["cmd"] = cmd
-
-        other_local_dir = "/tmp/invalid"
-
-        # Case: Nothing is passed
-        checkpoint = TrialCheckpoint(local_path=self.local_dir)
-        with self.assertRaisesRegex(RuntimeError, "No cloud path"):
-            checkpoint.download()
-
-        # Case: Local dir is passed
-        checkpoint = TrialCheckpoint(local_path=self.local_dir)
-        with self.assertRaisesRegex(RuntimeError, "No cloud path"):
-            checkpoint.download(local_path=other_local_dir)
-
-        # Case: Cloud dir is passed
-        checkpoint = TrialCheckpoint(local_path=self.local_dir)
-        with patch("subprocess.check_call", check_call):
-            path = checkpoint.download(cloud_path=self.cloud_dir)
-
-        self.assertEquals(self.local_dir, path)
-        self.assertEquals(state["cmd"][0], "aws")
-        self.assertIn(self.local_dir, state["cmd"])
-
-        # Case: Both are passed
-        checkpoint = TrialCheckpoint(local_path=self.local_dir)
-        with patch("subprocess.check_call", check_call):
-            path = checkpoint.download(
-                local_path=other_local_dir, cloud_path=self.cloud_dir
-            )
-
-        self.assertEquals(other_local_dir, path)
-        self.assertEquals(state["cmd"][0], "aws")
-        self.assertIn(other_local_dir, state["cmd"])
-        self.assertNotIn(self.local_dir, state["cmd"])
-
-    def testDownloadDefaultCloud(self):
-        state = {}
-
-        def check_call(cmd, *args, **kwargs):
-            state["cmd"] = cmd
-
-        other_cloud_dir = "s3://other"
-
-        # Case: Nothing is passed
-        checkpoint = TrialCheckpoint(cloud_path=self.cloud_dir)
-        with self.assertRaisesRegex(RuntimeError, "No local path"):
-            checkpoint.download()
-
-        # Case: Local dir is passed
-        checkpoint = TrialCheckpoint(cloud_path=self.cloud_dir)
-        with patch("subprocess.check_call", check_call):
-            path = checkpoint.download(local_path=self.local_dir)
-
-        self.assertEquals(self.local_dir, path)
-        self.assertEquals(state["cmd"][0], "aws")
-        self.assertIn(self.local_dir, state["cmd"])
-
-        # Case: Cloud dir is passed
-        checkpoint = TrialCheckpoint(cloud_path=self.cloud_dir)
-        with self.assertRaisesRegex(RuntimeError, "No local path"):
-            checkpoint.download(cloud_path=other_cloud_dir)
-
-        # Case: Both are passed
-        checkpoint = TrialCheckpoint(cloud_path=self.cloud_dir)
-        with patch("subprocess.check_call", check_call):
-            path = checkpoint.download(
-                local_path=self.local_dir, cloud_path=other_cloud_dir
-            )
-
-        self.assertEquals(self.local_dir, path)
-        self.assertEquals(state["cmd"][0], "aws")
-        self.assertIn(other_cloud_dir, state["cmd"])
-        self.assertNotIn(self.cloud_dir, state["cmd"])
-
-    def testDownloadDefaultBoth(self):
-        state = {}
-
-        def check_call(cmd, *args, **kwargs):
-            state["cmd"] = cmd
-
-        other_local_dir = "/tmp/other"
-        other_cloud_dir = "s3://other"
-
-        # Case: Nothing is passed
-        checkpoint = TrialCheckpoint(
-            local_path=self.local_dir, cloud_path=self.cloud_dir
-        )
-
-        with patch("subprocess.check_call", check_call):
-            path = checkpoint.download()
-
-        self.assertEquals(self.local_dir, path)
-        self.assertEquals(state["cmd"][0], "aws")
-        self.assertIn(self.local_dir, state["cmd"])
-
-        # Case: Local dir is passed
-        checkpoint = TrialCheckpoint(
-            local_path=self.local_dir, cloud_path=self.cloud_dir
-        )
-
-        with patch("subprocess.check_call", check_call):
-            path = checkpoint.download(local_path=other_local_dir)
-
-        self.assertEquals(other_local_dir, path)
-        self.assertEquals(state["cmd"][0], "aws")
-        self.assertIn(other_local_dir, state["cmd"])
-        self.assertNotIn(self.local_dir, state["cmd"])
-
-        # Case: Both are passed
-        checkpoint = TrialCheckpoint(
-            local_path=self.local_dir, cloud_path=self.cloud_dir
-        )
-
-        with patch("subprocess.check_call", check_call):
-
-            path = checkpoint.download(
-                local_path=other_local_dir, cloud_path=other_cloud_dir
-            )
-
-        self.assertEquals(other_local_dir, path)
-        self.assertEquals(state["cmd"][0], "aws")
-        self.assertIn(other_local_dir, state["cmd"])
-        self.assertNotIn(self.local_dir, state["cmd"])
-        self.assertIn(other_cloud_dir, state["cmd"])
-        self.assertNotIn(self.cloud_dir, state["cmd"])
-
-    def testUploadNoDefaults(self):
-        state = {}
-
-        def check_call(cmd, *args, **kwargs):
-            state["cmd"] = cmd
-
-        # Case: Nothing is passed
-        checkpoint = TrialCheckpoint()
-        with self.assertRaises(RuntimeError):
-            checkpoint.upload()
-
-        # Case: Local dir is passed
-        checkpoint = TrialCheckpoint()
-        with self.assertRaisesRegex(RuntimeError, "No cloud path"):
-            checkpoint.upload(local_path=self.local_dir)
-
-        # Case: Cloud dir is passed
-        checkpoint = TrialCheckpoint()
-        with self.assertRaisesRegex(RuntimeError, "No local path"):
-            checkpoint.upload(cloud_path=self.cloud_dir)
-
-        # Case: Both are passed
-        checkpoint = TrialCheckpoint()
-        with patch("subprocess.check_call", check_call):
-            path = checkpoint.upload(
-                local_path=self.local_dir, cloud_path=self.cloud_dir
-            )
-
-        self.assertEquals(self.cloud_dir, path)
-        self.assertEquals(state["cmd"][0], "aws")
-        self.assertIn(self.cloud_dir, state["cmd"])
-
-    def testUploadDefaultLocal(self):
-        state = {}
-
-        def check_call(cmd, *args, **kwargs):
-            state["cmd"] = cmd
-
-        other_local_dir = "/tmp/invalid"
-
-        # Case: Nothing is passed
-        checkpoint = TrialCheckpoint(local_path=self.local_dir)
-        with self.assertRaisesRegex(RuntimeError, "No cloud path"):
-            checkpoint.upload()
-
-        # Case: Local dir is passed
-        checkpoint = TrialCheckpoint(local_path=self.local_dir)
-        with self.assertRaisesRegex(RuntimeError, "No cloud path"):
-            checkpoint.upload(local_path=other_local_dir)
-
-        # Case: Cloud dir is passed
-        checkpoint = TrialCheckpoint(local_path=self.local_dir)
-        with patch("subprocess.check_call", check_call):
-            path = checkpoint.upload(cloud_path=self.cloud_dir)
-
-        self.assertEquals(self.cloud_dir, path)
-        self.assertEquals(state["cmd"][0], "aws")
-        self.assertIn(self.cloud_dir, state["cmd"])
-
-        # Case: Both are passed
-        checkpoint = TrialCheckpoint(local_path=self.local_dir)
-        with patch("subprocess.check_call", check_call):
-            path = checkpoint.upload(
-                local_path=other_local_dir, cloud_path=self.cloud_dir
-            )
-
-        self.assertEquals(self.cloud_dir, path)
-        self.assertEquals(state["cmd"][0], "aws")
-        self.assertIn(other_local_dir, state["cmd"])
-        self.assertNotIn(self.local_dir, state["cmd"])
-
-    def testUploadDefaultCloud(self):
-        state = {}
-
-        def check_call(cmd, *args, **kwargs):
-            state["cmd"] = cmd
-
-        other_cloud_dir = "s3://other"
-
-        # Case: Nothing is passed
-        checkpoint = TrialCheckpoint(cloud_path=self.cloud_dir)
-        with self.assertRaisesRegex(RuntimeError, "No local path"):
-            checkpoint.upload()
-
-        # Case: Local dir is passed
-        checkpoint = TrialCheckpoint(cloud_path=self.cloud_dir)
-        with patch("subprocess.check_call", check_call):
-            path = checkpoint.upload(local_path=self.local_dir)
-
-        self.assertEquals(self.cloud_dir, path)
-        self.assertEquals(state["cmd"][0], "aws")
-        self.assertIn(self.cloud_dir, state["cmd"])
-
-        # Case: Cloud dir is passed
-        checkpoint = TrialCheckpoint(cloud_path=self.cloud_dir)
-        with self.assertRaisesRegex(RuntimeError, "No local path"):
-            checkpoint.upload(cloud_path=other_cloud_dir)
-
-        # Case: Both are passed
-        checkpoint = TrialCheckpoint(cloud_path=self.cloud_dir)
-        with patch("subprocess.check_call", check_call):
-            path = checkpoint.upload(
-                local_path=self.local_dir, cloud_path=other_cloud_dir
-            )
-
-        self.assertEquals(other_cloud_dir, path)
-        self.assertEquals(state["cmd"][0], "aws")
-        self.assertIn(other_cloud_dir, state["cmd"])
-        self.assertNotIn(self.cloud_dir, state["cmd"])
-
-    def testUploadDefaultBoth(self):
-        state = {}
-
-        def check_call(cmd, *args, **kwargs):
-            state["cmd"] = cmd
-
-        other_local_dir = "/tmp/other"
-        other_cloud_dir = "s3://other"
-
-        # Case: Nothing is passed
-        checkpoint = TrialCheckpoint(
-            local_path=self.local_dir, cloud_path=self.cloud_dir
-        )
-
-        with patch("subprocess.check_call", check_call):
-            path = checkpoint.upload()
-
-        self.assertEquals(self.cloud_dir, path)
-        self.assertEquals(state["cmd"][0], "aws")
-        self.assertIn(self.cloud_dir, state["cmd"])
-
-        # Case: Local dir is passed
-        checkpoint = TrialCheckpoint(
-            local_path=self.local_dir, cloud_path=self.cloud_dir
-        )
-
-        with patch("subprocess.check_call", check_call):
-            path = checkpoint.upload(local_path=other_local_dir)
-
-        self.assertEquals(self.cloud_dir, path)
-        self.assertEquals(state["cmd"][0], "aws")
-        self.assertIn(other_local_dir, state["cmd"])
-        self.assertNotIn(self.local_dir, state["cmd"])
-
-        # Case: Both are passed
-        checkpoint = TrialCheckpoint(
-            local_path=self.local_dir, cloud_path=self.cloud_dir
-        )
-
-        with patch("subprocess.check_call", check_call):
-
-            path = checkpoint.upload(
-                local_path=other_local_dir, cloud_path=other_cloud_dir
-            )
-
-        self.assertEquals(other_cloud_dir, path)
-        self.assertEquals(state["cmd"][0], "aws")
-        self.assertIn(other_local_dir, state["cmd"])
-        self.assertNotIn(self.local_dir, state["cmd"])
-        self.assertIn(other_cloud_dir, state["cmd"])
-        self.assertNotIn(self.cloud_dir, state["cmd"])
-
-    def testSaveLocalTarget(self):
-        state = {}
-
-        def check_call(cmd, *args, **kwargs):
-            state["cmd"] = cmd
-
-        def copytree(source, dest):
-            state["copy_source"] = source
-            state["copy_dest"] = dest
-
-        other_local_dir = "/tmp/other"
-
-        # Case: No defaults
-        checkpoint = TrialCheckpoint()
-        with self.assertRaisesRegex(RuntimeError, "No cloud path"):
-            checkpoint.save()
-
-        # Case: Default local dir
-        checkpoint = TrialCheckpoint(local_path=self.local_dir)
-
-        with self.assertRaisesRegex(RuntimeError, "No cloud path"):
-            checkpoint.save()
-
-        # Case: Default cloud dir, no local dir passed
-        checkpoint = TrialCheckpoint(cloud_path=self.cloud_dir)
-
-        with self.assertRaisesRegex(RuntimeError, "No target path"):
-            checkpoint.save()
-
-        # Case: Default cloud dir, pass local dir
-        checkpoint = TrialCheckpoint(cloud_path=self.cloud_dir)
-
-        with patch("subprocess.check_call", check_call):
-            path = checkpoint.save(self.local_dir, force_download=True)
-
-        self.assertEquals(self.local_dir, path)
-        self.assertEquals(state["cmd"][0], "aws")
-        self.assertIn(self.cloud_dir, state["cmd"])
-        self.assertIn(self.local_dir, state["cmd"])
-
-        # Case: Default local dir, pass local dir
-        checkpoint = TrialCheckpoint(local_path=self.local_dir)
-        self.ensureCheckpointFile()
-
-        with patch("shutil.copytree", copytree):
-            path = checkpoint.save(other_local_dir)
-
-        self.assertEquals(other_local_dir, path)
-        self.assertEquals(state["copy_source"], self.local_dir)
-        self.assertEquals(state["copy_dest"], other_local_dir)
-
-        # Case: Both default, no pass
-        checkpoint = TrialCheckpoint(
-            local_path=self.local_dir, cloud_path=self.cloud_dir
-        )
-
-        with patch("subprocess.check_call", check_call):
-            path = checkpoint.save()
-
-        self.assertEquals(self.local_dir, path)
-        self.assertIn(self.cloud_dir, state["cmd"])
-        self.assertIn(self.local_dir, state["cmd"])
-
-        # Case: Both default, pass other local dir
-        checkpoint = TrialCheckpoint(
-            local_path=self.local_dir, cloud_path=self.cloud_dir
-        )
-
-        with patch("shutil.copytree", copytree):
-            path = checkpoint.save(other_local_dir)
-
-        self.assertEquals(other_local_dir, path)
-        self.assertEquals(state["copy_source"], self.local_dir)
-        self.assertEquals(state["copy_dest"], other_local_dir)
-        self.assertEquals(checkpoint.local_path, self.local_dir)
-
-    def testSaveCloudTarget(self):
-        state = {}
-
-        def check_call(cmd, *args, **kwargs):
-            state["cmd"] = cmd
-
-            # Fake AWS-specific checkpoint download
-            local_dir = cmd[6]
-            if not local_dir.startswith("s3"):
-                with open(os.path.join(local_dir, "checkpoint.txt"), "wt") as f:
-                    f.write("Checkpoint\n")
-
-        other_cloud_dir = "s3://other"
-
-        # Case: No defaults
-        checkpoint = TrialCheckpoint()
-        with self.assertRaisesRegex(RuntimeError, "No existing local"):
-            checkpoint.save(self.cloud_dir)
-
-        # Case: Default local dir
-        # Write a checkpoint here as we assume existing local dir
-        with open(os.path.join(self.local_dir, "checkpoint.txt"), "wt") as f:
-            f.write("Checkpoint\n")
-
-        checkpoint = TrialCheckpoint(local_path=self.local_dir)
-        with patch("subprocess.check_call", check_call):
-            path = checkpoint.save(self.cloud_dir)
-
-        self.assertEquals(self.cloud_dir, path)
-        self.assertIn(self.cloud_dir, state["cmd"])
-        self.assertIn(self.local_dir, state["cmd"])
-
-        # Clean up checkpoint
-        os.remove(os.path.join(self.local_dir, "checkpoint.txt"))
-
-        # Case: Default cloud dir, copy to other cloud
-        checkpoint = TrialCheckpoint(cloud_path=self.cloud_dir)
-
-        with patch("subprocess.check_call", check_call):
-            path = checkpoint.save(other_cloud_dir)
-
-        self.assertEquals(other_cloud_dir, path)
-        self.assertIn(other_cloud_dir, state["cmd"])
-        self.assertNotIn(self.local_dir, state["cmd"])  # Temp dir
-
-        # Case: Default both, copy to other cloud
-        checkpoint = TrialCheckpoint(
-            local_path=self.local_dir, cloud_path=self.cloud_dir
-        )
-
-        with patch("subprocess.check_call", check_call):
-            path = checkpoint.save(other_cloud_dir)
-
-        self.assertEquals(other_cloud_dir, path)
-        self.assertIn(other_cloud_dir, state["cmd"])
-        self.assertIn(self.local_dir, state["cmd"])
-
-
-def train(config, checkpoint_dir=None):
-    for i in range(10):
-        with tune.checkpoint_dir(step=0) as cd:
-            with open(os.path.join(cd, "checkpoint.json"), "wt") as f:
-                json.dump({"score": i, "train_id": config["train_id"]}, f)
-        tune.report(score=i)
-
-
-class TrialCheckpointEndToEndTest(unittest.TestCase):
-    def setUp(self) -> None:
-        self.local_experiment_dir = tempfile.mkdtemp()
-
-        self.fake_cloud_dir = tempfile.mkdtemp()
-        self.cloud_target = "s3://invalid/sub/path"
-
-        self.second_fake_cloud_dir = tempfile.mkdtemp()
-        self.second_cloud_target = "gs://other/cloud"
-
-    def tearDown(self) -> None:
-        shutil.rmtree(self.local_experiment_dir)
-        shutil.rmtree(self.fake_cloud_dir)
-        shutil.rmtree(self.second_fake_cloud_dir)
-
-    def _clear_bucket(self, bucket: str):
-        cloud_local_dir = bucket.replace(self.cloud_target, self.fake_cloud_dir)
-        cloud_local_dir = cloud_local_dir.replace(
-            self.second_cloud_target, self.second_fake_cloud_dir
-        )
-        shutil.rmtree(cloud_local_dir)
-
-    def _fake_download_from_bucket(self, bucket: str, local_path: str):
-        cloud_local_dir = bucket.replace(self.cloud_target, self.fake_cloud_dir)
-        cloud_local_dir = cloud_local_dir.replace(
-            self.second_cloud_target, self.second_fake_cloud_dir
-        )
-
-        shutil.rmtree(local_path, ignore_errors=True)
-        shutil.copytree(cloud_local_dir, local_path)
-
-    def _fake_upload_to_bucket(self, bucket: str, local_path: str):
-        cloud_local_dir = bucket.replace(self.cloud_target, self.fake_cloud_dir)
-        cloud_local_dir = cloud_local_dir.replace(
-            self.second_cloud_target, self.second_fake_cloud_dir
-        )
-        shutil.rmtree(cloud_local_dir, ignore_errors=True)
-        shutil.copytree(local_path, cloud_local_dir)
-
-    def testCheckpointDownload(self):
-        analysis = tune.run(
-            train,
-            config={"train_id": tune.grid_search([0, 1, 2, 3])},
-            local_dir=self.local_experiment_dir,
-            verbose=2,
-        )
-
-        # Inject the sync config (this is usually done by `tune.run()`)
-        analysis._sync_config = tune.SyncConfig(upload_dir=self.cloud_target)
-
-        # Pretend we have all checkpoints on cloud storage (durable)
-        shutil.rmtree(self.fake_cloud_dir, ignore_errors=True)
-        shutil.copytree(self.local_experiment_dir, self.fake_cloud_dir)
-
-        # Pretend we don't have two trials on local storage
-        shutil.rmtree(analysis.trials[1].logdir)
-        shutil.rmtree(analysis.trials[2].logdir)
-        shutil.rmtree(analysis.trials[3].logdir)
-
-        cp0 = analysis.get_best_checkpoint(analysis.trials[0], "score", "max")
-        cp1 = analysis.get_best_checkpoint(analysis.trials[1], "score", "max")
-        cp2 = analysis.get_best_checkpoint(analysis.trials[2], "score", "max")
-        cp3 = analysis.get_best_checkpoint(analysis.trials[3], "score", "max")
-
-        def _load_cp(cd):
-            with open(os.path.join(cd, "checkpoint.json"), "rt") as f:
-                return json.load(f)
-
-        with patch("ray.tune.cloud._clear_bucket", self._clear_bucket), patch(
-            "ray.tune.cloud._download_from_bucket", self._fake_download_from_bucket
-        ), patch("ray.tune.cloud._upload_to_bucket", self._fake_upload_to_bucket):
-            #######
-            # Case: Checkpoint exists on local dir. Copy to other local dir.
-            other_local_dir = tempfile.mkdtemp()
-
-            cp0.save(other_local_dir)
-
-            self.assertTrue(os.path.exists(cp0.local_path))
-
-            cp_content = _load_cp(other_local_dir)
-            self.assertEquals(cp_content["train_id"], 0)
-            self.assertEquals(cp_content["score"], 9)
-
-            cp_content_2 = _load_cp(cp0.local_path)
-            self.assertEquals(cp_content, cp_content_2)
-
-            # Clean up
-            shutil.rmtree(other_local_dir)
-
-            #######
-            # Case: Checkpoint does not exist on local dir, download from cloud
-            # store in experiment dir.
-
-            # Directory is empty / does not exist before
-            self.assertFalse(os.path.exists(cp1.local_path))
-
-            # Save!
-            cp1.save()
-
-            # Directory is not empty anymore
-            self.assertTrue(os.listdir(cp1.local_path))
-            cp_content = _load_cp(cp1.local_path)
-            self.assertEquals(cp_content["train_id"], 1)
-            self.assertEquals(cp_content["score"], 9)
-
-            #######
-            # Case: Checkpoint does not exist on local dir, download from cloud
-            # store into other local dir.
-
-            # Directory is empty / does not exist before
-            self.assertFalse(os.path.exists(cp2.local_path))
-
-            other_local_dir = tempfile.mkdtemp()
-            # Save!
-            cp2.save(other_local_dir)
-
-            # Directory still does not exist (as we save to other dir)
-            self.assertFalse(os.path.exists(cp2.local_path))
-            cp_content = _load_cp(other_local_dir)
-            self.assertEquals(cp_content["train_id"], 2)
-            self.assertEquals(cp_content["score"], 9)
-
-            # Clean up
-            shutil.rmtree(other_local_dir)
-
-            #######
-            # Case: Checkpoint does not exist on local dir, download from cloud
-            # and store onto other cloud.
-
-            # Local dir does not exist
-            self.assertFalse(os.path.exists(cp3.local_path))
-            # First cloud exists
-            self.assertTrue(os.listdir(self.fake_cloud_dir))
-            # Second cloud does not exist
-            self.assertFalse(os.listdir(self.second_fake_cloud_dir))
-
-            # Trigger save
-            cp3.save(self.second_cloud_target)
-
-            # Local dir now exists
-            self.assertTrue(os.path.exists(cp3.local_path))
-            # First cloud exists
-            self.assertTrue(os.listdir(self.fake_cloud_dir))
-            # Second cloud now exists!
-            self.assertTrue(os.listdir(self.second_fake_cloud_dir))
-
-            cp_content = _load_cp(self.second_fake_cloud_dir)
-            self.assertEquals(cp_content["train_id"], 3)
-            self.assertEquals(cp_content["score"], 9)
-
-
-if __name__ == "__main__":
-    import pytest
-
-    sys.exit(pytest.main(["-v", __file__]))
-=======
-import json
-import os
-import tempfile
-import unittest
-
-import shutil
-import sys
-from unittest.mock import patch
-
-from ray import tune
-from ray.tune.cloud import TrialCheckpoint
-
-
-class TrialCheckpointApiTest(unittest.TestCase):
-    def setUp(self) -> None:
-        self.local_dir = tempfile.mkdtemp()
-        self.cloud_dir = "s3://invalid"
-
-    def tearDown(self) -> None:
-        shutil.rmtree(self.local_dir)
-
-    def ensureCheckpointFile(self):
-        with open(os.path.join(self.local_dir, "checkpoint.txt"), "wt") as f:
-            f.write("checkpoint\n")
-
-    def testDownloadNoDefaults(self):
-        state = {}
-
-        def check_call(cmd, *args, **kwargs):
-            state["cmd"] = cmd
-
-        # Case: Nothing is passed
-        checkpoint = TrialCheckpoint()
-        with self.assertRaises(RuntimeError):
-            checkpoint.download()
-
-        # Case: Local dir is passed
-        checkpoint = TrialCheckpoint()
-        with self.assertRaisesRegex(RuntimeError, "No cloud path"):
-            checkpoint.download(local_path=self.local_dir)
-
-        # Case: Cloud dir is passed
-        checkpoint = TrialCheckpoint()
-        with self.assertRaisesRegex(RuntimeError, "No local path"):
-            checkpoint.download(cloud_path=self.cloud_dir)
-
-        # Case: Both are passed
-        checkpoint = TrialCheckpoint()
-        with patch("subprocess.check_call", check_call):
-            path = checkpoint.download(
-                local_path=self.local_dir, cloud_path=self.cloud_dir
-            )
-
-        self.assertEqual(self.local_dir, path)
-        self.assertEqual(state["cmd"][0], "aws")
-        self.assertIn(self.local_dir, state["cmd"])
-
-    def testDownloadDefaultLocal(self):
-        state = {}
-
-        def check_call(cmd, *args, **kwargs):
-            state["cmd"] = cmd
-
-        other_local_dir = "/tmp/invalid"
-
-        # Case: Nothing is passed
-        checkpoint = TrialCheckpoint(local_path=self.local_dir)
-        with self.assertRaisesRegex(RuntimeError, "No cloud path"):
-            checkpoint.download()
-
-        # Case: Local dir is passed
-        checkpoint = TrialCheckpoint(local_path=self.local_dir)
-        with self.assertRaisesRegex(RuntimeError, "No cloud path"):
-            checkpoint.download(local_path=other_local_dir)
-
-        # Case: Cloud dir is passed
-        checkpoint = TrialCheckpoint(local_path=self.local_dir)
-        with patch("subprocess.check_call", check_call):
-            path = checkpoint.download(cloud_path=self.cloud_dir)
-
-        self.assertEqual(self.local_dir, path)
-        self.assertEqual(state["cmd"][0], "aws")
-        self.assertIn(self.local_dir, state["cmd"])
-
-        # Case: Both are passed
-        checkpoint = TrialCheckpoint(local_path=self.local_dir)
-        with patch("subprocess.check_call", check_call):
-            path = checkpoint.download(
-                local_path=other_local_dir, cloud_path=self.cloud_dir
-            )
-
-        self.assertEqual(other_local_dir, path)
-        self.assertEqual(state["cmd"][0], "aws")
-        self.assertIn(other_local_dir, state["cmd"])
-        self.assertNotIn(self.local_dir, state["cmd"])
-
-    def testDownloadDefaultCloud(self):
-        state = {}
-
-        def check_call(cmd, *args, **kwargs):
-            state["cmd"] = cmd
-
-        other_cloud_dir = "s3://other"
-
-        # Case: Nothing is passed
-        checkpoint = TrialCheckpoint(cloud_path=self.cloud_dir)
-        with self.assertRaisesRegex(RuntimeError, "No local path"):
-            checkpoint.download()
-
-        # Case: Local dir is passed
-        checkpoint = TrialCheckpoint(cloud_path=self.cloud_dir)
-        with patch("subprocess.check_call", check_call):
-            path = checkpoint.download(local_path=self.local_dir)
-
-        self.assertEqual(self.local_dir, path)
-        self.assertEqual(state["cmd"][0], "aws")
-        self.assertIn(self.local_dir, state["cmd"])
-
-        # Case: Cloud dir is passed
-        checkpoint = TrialCheckpoint(cloud_path=self.cloud_dir)
-        with self.assertRaisesRegex(RuntimeError, "No local path"):
-            checkpoint.download(cloud_path=other_cloud_dir)
-
-        # Case: Both are passed
-        checkpoint = TrialCheckpoint(cloud_path=self.cloud_dir)
-        with patch("subprocess.check_call", check_call):
-            path = checkpoint.download(
-                local_path=self.local_dir, cloud_path=other_cloud_dir
-            )
-
-        self.assertEqual(self.local_dir, path)
-        self.assertEqual(state["cmd"][0], "aws")
-        self.assertIn(other_cloud_dir, state["cmd"])
-        self.assertNotIn(self.cloud_dir, state["cmd"])
-
-    def testDownloadDefaultBoth(self):
-        state = {}
-
-        def check_call(cmd, *args, **kwargs):
-            state["cmd"] = cmd
-
-        other_local_dir = "/tmp/other"
-        other_cloud_dir = "s3://other"
-
-        # Case: Nothing is passed
-        checkpoint = TrialCheckpoint(
-            local_path=self.local_dir, cloud_path=self.cloud_dir
-        )
-
-        with patch("subprocess.check_call", check_call):
-            path = checkpoint.download()
-
-        self.assertEqual(self.local_dir, path)
-        self.assertEqual(state["cmd"][0], "aws")
-        self.assertIn(self.local_dir, state["cmd"])
-
-        # Case: Local dir is passed
-        checkpoint = TrialCheckpoint(
-            local_path=self.local_dir, cloud_path=self.cloud_dir
-        )
-
-        with patch("subprocess.check_call", check_call):
-            path = checkpoint.download(local_path=other_local_dir)
-
-        self.assertEqual(other_local_dir, path)
-        self.assertEqual(state["cmd"][0], "aws")
-        self.assertIn(other_local_dir, state["cmd"])
-        self.assertNotIn(self.local_dir, state["cmd"])
-
-        # Case: Both are passed
-        checkpoint = TrialCheckpoint(
-            local_path=self.local_dir, cloud_path=self.cloud_dir
-        )
-
-        with patch("subprocess.check_call", check_call):
-
-            path = checkpoint.download(
-                local_path=other_local_dir, cloud_path=other_cloud_dir
-            )
-
-        self.assertEqual(other_local_dir, path)
-        self.assertEqual(state["cmd"][0], "aws")
-        self.assertIn(other_local_dir, state["cmd"])
-        self.assertNotIn(self.local_dir, state["cmd"])
-        self.assertIn(other_cloud_dir, state["cmd"])
-        self.assertNotIn(self.cloud_dir, state["cmd"])
-
-    def testUploadNoDefaults(self):
-        state = {}
-
-        def check_call(cmd, *args, **kwargs):
-            state["cmd"] = cmd
-
-        # Case: Nothing is passed
-        checkpoint = TrialCheckpoint()
-        with self.assertRaises(RuntimeError):
-            checkpoint.upload()
-
-        # Case: Local dir is passed
-        checkpoint = TrialCheckpoint()
-        with self.assertRaisesRegex(RuntimeError, "No cloud path"):
-            checkpoint.upload(local_path=self.local_dir)
-
-        # Case: Cloud dir is passed
-        checkpoint = TrialCheckpoint()
-        with self.assertRaisesRegex(RuntimeError, "No local path"):
-            checkpoint.upload(cloud_path=self.cloud_dir)
-
-        # Case: Both are passed
-        checkpoint = TrialCheckpoint()
-        with patch("subprocess.check_call", check_call):
-            path = checkpoint.upload(
-                local_path=self.local_dir, cloud_path=self.cloud_dir
-            )
-
-        self.assertEqual(self.cloud_dir, path)
-        self.assertEqual(state["cmd"][0], "aws")
-        self.assertIn(self.cloud_dir, state["cmd"])
-
-    def testUploadDefaultLocal(self):
-        state = {}
-
-        def check_call(cmd, *args, **kwargs):
-            state["cmd"] = cmd
-
-        other_local_dir = "/tmp/invalid"
-
-        # Case: Nothing is passed
-        checkpoint = TrialCheckpoint(local_path=self.local_dir)
-        with self.assertRaisesRegex(RuntimeError, "No cloud path"):
-            checkpoint.upload()
-
-        # Case: Local dir is passed
-        checkpoint = TrialCheckpoint(local_path=self.local_dir)
-        with self.assertRaisesRegex(RuntimeError, "No cloud path"):
-            checkpoint.upload(local_path=other_local_dir)
-
-        # Case: Cloud dir is passed
-        checkpoint = TrialCheckpoint(local_path=self.local_dir)
-        with patch("subprocess.check_call", check_call):
-            path = checkpoint.upload(cloud_path=self.cloud_dir)
-
-        self.assertEqual(self.cloud_dir, path)
-        self.assertEqual(state["cmd"][0], "aws")
-        self.assertIn(self.cloud_dir, state["cmd"])
-
-        # Case: Both are passed
-        checkpoint = TrialCheckpoint(local_path=self.local_dir)
-        with patch("subprocess.check_call", check_call):
-            path = checkpoint.upload(
-                local_path=other_local_dir, cloud_path=self.cloud_dir
-            )
-
-        self.assertEqual(self.cloud_dir, path)
-        self.assertEqual(state["cmd"][0], "aws")
-        self.assertIn(other_local_dir, state["cmd"])
-        self.assertNotIn(self.local_dir, state["cmd"])
-
-    def testUploadDefaultCloud(self):
-        state = {}
-
-        def check_call(cmd, *args, **kwargs):
-            state["cmd"] = cmd
-
-        other_cloud_dir = "s3://other"
-
-        # Case: Nothing is passed
-        checkpoint = TrialCheckpoint(cloud_path=self.cloud_dir)
-        with self.assertRaisesRegex(RuntimeError, "No local path"):
-            checkpoint.upload()
-
-        # Case: Local dir is passed
-        checkpoint = TrialCheckpoint(cloud_path=self.cloud_dir)
-        with patch("subprocess.check_call", check_call):
-            path = checkpoint.upload(local_path=self.local_dir)
-
-        self.assertEqual(self.cloud_dir, path)
-        self.assertEqual(state["cmd"][0], "aws")
-        self.assertIn(self.cloud_dir, state["cmd"])
-
-        # Case: Cloud dir is passed
-        checkpoint = TrialCheckpoint(cloud_path=self.cloud_dir)
-        with self.assertRaisesRegex(RuntimeError, "No local path"):
-            checkpoint.upload(cloud_path=other_cloud_dir)
-
-        # Case: Both are passed
-        checkpoint = TrialCheckpoint(cloud_path=self.cloud_dir)
-        with patch("subprocess.check_call", check_call):
-            path = checkpoint.upload(
-                local_path=self.local_dir, cloud_path=other_cloud_dir
-            )
-
-        self.assertEqual(other_cloud_dir, path)
-        self.assertEqual(state["cmd"][0], "aws")
-        self.assertIn(other_cloud_dir, state["cmd"])
-        self.assertNotIn(self.cloud_dir, state["cmd"])
-
-    def testUploadDefaultBoth(self):
-        state = {}
-
-        def check_call(cmd, *args, **kwargs):
-            state["cmd"] = cmd
-
-        other_local_dir = "/tmp/other"
-        other_cloud_dir = "s3://other"
-
-        # Case: Nothing is passed
-        checkpoint = TrialCheckpoint(
-            local_path=self.local_dir, cloud_path=self.cloud_dir
-        )
-
-        with patch("subprocess.check_call", check_call):
-            path = checkpoint.upload()
-
-        self.assertEqual(self.cloud_dir, path)
-        self.assertEqual(state["cmd"][0], "aws")
-        self.assertIn(self.cloud_dir, state["cmd"])
-
-        # Case: Local dir is passed
-        checkpoint = TrialCheckpoint(
-            local_path=self.local_dir, cloud_path=self.cloud_dir
-        )
-
-        with patch("subprocess.check_call", check_call):
-            path = checkpoint.upload(local_path=other_local_dir)
-
-        self.assertEqual(self.cloud_dir, path)
-        self.assertEqual(state["cmd"][0], "aws")
-        self.assertIn(other_local_dir, state["cmd"])
-        self.assertNotIn(self.local_dir, state["cmd"])
-
-        # Case: Both are passed
-        checkpoint = TrialCheckpoint(
-            local_path=self.local_dir, cloud_path=self.cloud_dir
-        )
-
-        with patch("subprocess.check_call", check_call):
-
-            path = checkpoint.upload(
-                local_path=other_local_dir, cloud_path=other_cloud_dir
-            )
-
-        self.assertEqual(other_cloud_dir, path)
-        self.assertEqual(state["cmd"][0], "aws")
-        self.assertIn(other_local_dir, state["cmd"])
-        self.assertNotIn(self.local_dir, state["cmd"])
-        self.assertIn(other_cloud_dir, state["cmd"])
-        self.assertNotIn(self.cloud_dir, state["cmd"])
-
-    def testSaveLocalTarget(self):
-        state = {}
-
-        def check_call(cmd, *args, **kwargs):
-            state["cmd"] = cmd
-
-        def copytree(source, dest):
-            state["copy_source"] = source
-            state["copy_dest"] = dest
-
-        other_local_dir = "/tmp/other"
-
-        # Case: No defaults
-        checkpoint = TrialCheckpoint()
-        with self.assertRaisesRegex(RuntimeError, "No cloud path"):
-            checkpoint.save()
-
-        # Case: Default local dir
-        checkpoint = TrialCheckpoint(local_path=self.local_dir)
-
-        with self.assertRaisesRegex(RuntimeError, "No cloud path"):
-            checkpoint.save()
-
-        # Case: Default cloud dir, no local dir passed
-        checkpoint = TrialCheckpoint(cloud_path=self.cloud_dir)
-
-        with self.assertRaisesRegex(RuntimeError, "No target path"):
-            checkpoint.save()
-
-        # Case: Default cloud dir, pass local dir
-        checkpoint = TrialCheckpoint(cloud_path=self.cloud_dir)
-
-        with patch("subprocess.check_call", check_call):
-            path = checkpoint.save(self.local_dir, force_download=True)
-
-        self.assertEqual(self.local_dir, path)
-        self.assertEqual(state["cmd"][0], "aws")
-        self.assertIn(self.cloud_dir, state["cmd"])
-        self.assertIn(self.local_dir, state["cmd"])
-
-        # Case: Default local dir, pass local dir
-        checkpoint = TrialCheckpoint(local_path=self.local_dir)
-        self.ensureCheckpointFile()
-
-        with patch("shutil.copytree", copytree):
-            path = checkpoint.save(other_local_dir)
-
-        self.assertEqual(other_local_dir, path)
-        self.assertEqual(state["copy_source"], self.local_dir)
-        self.assertEqual(state["copy_dest"], other_local_dir)
-
-        # Case: Both default, no pass
-        checkpoint = TrialCheckpoint(
-            local_path=self.local_dir, cloud_path=self.cloud_dir
-        )
-
-        with patch("subprocess.check_call", check_call):
-            path = checkpoint.save()
-
-        self.assertEqual(self.local_dir, path)
-        self.assertIn(self.cloud_dir, state["cmd"])
-        self.assertIn(self.local_dir, state["cmd"])
-
-        # Case: Both default, pass other local dir
-        checkpoint = TrialCheckpoint(
-            local_path=self.local_dir, cloud_path=self.cloud_dir
-        )
-
-        with patch("shutil.copytree", copytree):
-            path = checkpoint.save(other_local_dir)
-
-        self.assertEqual(other_local_dir, path)
-        self.assertEqual(state["copy_source"], self.local_dir)
-        self.assertEqual(state["copy_dest"], other_local_dir)
-        self.assertEqual(checkpoint.local_path, self.local_dir)
-
-    def testSaveCloudTarget(self):
-        state = {}
-
-        def check_call(cmd, *args, **kwargs):
-            state["cmd"] = cmd
-
-            # Fake AWS-specific checkpoint download
-            local_dir = cmd[6]
-            if not local_dir.startswith("s3"):
-                with open(os.path.join(local_dir, "checkpoint.txt"), "wt") as f:
-                    f.write("Checkpoint\n")
-
-        other_cloud_dir = "s3://other"
-
-        # Case: No defaults
-        checkpoint = TrialCheckpoint()
-        with self.assertRaisesRegex(RuntimeError, "No existing local"):
-            checkpoint.save(self.cloud_dir)
-
-        # Case: Default local dir
-        # Write a checkpoint here as we assume existing local dir
-        with open(os.path.join(self.local_dir, "checkpoint.txt"), "wt") as f:
-            f.write("Checkpoint\n")
-
-        checkpoint = TrialCheckpoint(local_path=self.local_dir)
-        with patch("subprocess.check_call", check_call):
-            path = checkpoint.save(self.cloud_dir)
-
-        self.assertEqual(self.cloud_dir, path)
-        self.assertIn(self.cloud_dir, state["cmd"])
-        self.assertIn(self.local_dir, state["cmd"])
-
-        # Clean up checkpoint
-        os.remove(os.path.join(self.local_dir, "checkpoint.txt"))
-
-        # Case: Default cloud dir, copy to other cloud
-        checkpoint = TrialCheckpoint(cloud_path=self.cloud_dir)
-
-        with patch("subprocess.check_call", check_call):
-            path = checkpoint.save(other_cloud_dir)
-
-        self.assertEqual(other_cloud_dir, path)
-        self.assertIn(other_cloud_dir, state["cmd"])
-        self.assertNotIn(self.local_dir, state["cmd"])  # Temp dir
-
-        # Case: Default both, copy to other cloud
-        checkpoint = TrialCheckpoint(
-            local_path=self.local_dir, cloud_path=self.cloud_dir
-        )
-
-        with patch("subprocess.check_call", check_call):
-            path = checkpoint.save(other_cloud_dir)
-
-        self.assertEqual(other_cloud_dir, path)
-        self.assertIn(other_cloud_dir, state["cmd"])
-        self.assertIn(self.local_dir, state["cmd"])
-
-
-def train(config, checkpoint_dir=None):
-    for i in range(10):
-        with tune.checkpoint_dir(step=0) as cd:
-            with open(os.path.join(cd, "checkpoint.json"), "wt") as f:
-                json.dump({"score": i, "train_id": config["train_id"]}, f)
-        tune.report(score=i)
-
-
-class TrialCheckpointEndToEndTest(unittest.TestCase):
-    def setUp(self) -> None:
-        self.local_experiment_dir = tempfile.mkdtemp()
-
-        self.fake_cloud_dir = tempfile.mkdtemp()
-        self.cloud_target = "s3://invalid/sub/path"
-
-        self.second_fake_cloud_dir = tempfile.mkdtemp()
-        self.second_cloud_target = "gs://other/cloud"
-
-    def tearDown(self) -> None:
-        shutil.rmtree(self.local_experiment_dir)
-        shutil.rmtree(self.fake_cloud_dir)
-        shutil.rmtree(self.second_fake_cloud_dir)
-
-    def _clear_bucket(self, bucket: str):
-        cloud_local_dir = bucket.replace(self.cloud_target, self.fake_cloud_dir)
-        cloud_local_dir = cloud_local_dir.replace(
-            self.second_cloud_target, self.second_fake_cloud_dir
-        )
-        shutil.rmtree(cloud_local_dir)
-
-    def _fake_download_from_bucket(self, bucket: str, local_path: str):
-        cloud_local_dir = bucket.replace(self.cloud_target, self.fake_cloud_dir)
-        cloud_local_dir = cloud_local_dir.replace(
-            self.second_cloud_target, self.second_fake_cloud_dir
-        )
-
-        shutil.rmtree(local_path, ignore_errors=True)
-        shutil.copytree(cloud_local_dir, local_path)
-
-    def _fake_upload_to_bucket(self, bucket: str, local_path: str):
-        cloud_local_dir = bucket.replace(self.cloud_target, self.fake_cloud_dir)
-        cloud_local_dir = cloud_local_dir.replace(
-            self.second_cloud_target, self.second_fake_cloud_dir
-        )
-        shutil.rmtree(cloud_local_dir, ignore_errors=True)
-        shutil.copytree(local_path, cloud_local_dir)
-
-    def testCheckpointDownload(self):
-        analysis = tune.run(
-            train,
-            config={"train_id": tune.grid_search([0, 1, 2, 3])},
-            local_dir=self.local_experiment_dir,
-            verbose=2,
-        )
-
-        # Inject the sync config (this is usually done by `tune.run()`)
-        analysis._sync_config = tune.SyncConfig(upload_dir=self.cloud_target)
-
-        # Pretend we have all checkpoints on cloud storage (durable)
-        shutil.rmtree(self.fake_cloud_dir, ignore_errors=True)
-        shutil.copytree(self.local_experiment_dir, self.fake_cloud_dir)
-
-        # Pretend we don't have two trials on local storage
-        shutil.rmtree(analysis.trials[1].logdir)
-        shutil.rmtree(analysis.trials[2].logdir)
-        shutil.rmtree(analysis.trials[3].logdir)
-
-        cp0 = analysis.get_best_checkpoint(analysis.trials[0], "score", "max")
-        cp1 = analysis.get_best_checkpoint(analysis.trials[1], "score", "max")
-        cp2 = analysis.get_best_checkpoint(analysis.trials[2], "score", "max")
-        cp3 = analysis.get_best_checkpoint(analysis.trials[3], "score", "max")
-
-        def _load_cp(cd):
-            with open(os.path.join(cd, "checkpoint.json"), "rt") as f:
-                return json.load(f)
-
-        with patch("ray.tune.cloud._clear_bucket", self._clear_bucket), patch(
-            "ray.tune.cloud._download_from_bucket", self._fake_download_from_bucket
-        ), patch("ray.tune.cloud._upload_to_bucket", self._fake_upload_to_bucket):
-            #######
-            # Case: Checkpoint exists on local dir. Copy to other local dir.
-            other_local_dir = tempfile.mkdtemp()
-
-            cp0.save(other_local_dir)
-
-            self.assertTrue(os.path.exists(cp0.local_path))
-
-            cp_content = _load_cp(other_local_dir)
-            self.assertEqual(cp_content["train_id"], 0)
-            self.assertEqual(cp_content["score"], 9)
-
-            cp_content_2 = _load_cp(cp0.local_path)
-            self.assertEqual(cp_content, cp_content_2)
-
-            # Clean up
-            shutil.rmtree(other_local_dir)
-
-            #######
-            # Case: Checkpoint does not exist on local dir, download from cloud
-            # store in experiment dir.
-
-            # Directory is empty / does not exist before
-            self.assertFalse(os.path.exists(cp1.local_path))
-
-            # Save!
-            cp1.save()
-
-            # Directory is not empty anymore
-            self.assertTrue(os.listdir(cp1.local_path))
-            cp_content = _load_cp(cp1.local_path)
-            self.assertEqual(cp_content["train_id"], 1)
-            self.assertEqual(cp_content["score"], 9)
-
-            #######
-            # Case: Checkpoint does not exist on local dir, download from cloud
-            # store into other local dir.
-
-            # Directory is empty / does not exist before
-            self.assertFalse(os.path.exists(cp2.local_path))
-
-            other_local_dir = tempfile.mkdtemp()
-            # Save!
-            cp2.save(other_local_dir)
-
-            # Directory still does not exist (as we save to other dir)
-            self.assertFalse(os.path.exists(cp2.local_path))
-            cp_content = _load_cp(other_local_dir)
-            self.assertEqual(cp_content["train_id"], 2)
-            self.assertEqual(cp_content["score"], 9)
-
-            # Clean up
-            shutil.rmtree(other_local_dir)
-
-            #######
-            # Case: Checkpoint does not exist on local dir, download from cloud
-            # and store onto other cloud.
-
-            # Local dir does not exist
-            self.assertFalse(os.path.exists(cp3.local_path))
-            # First cloud exists
-            self.assertTrue(os.listdir(self.fake_cloud_dir))
-            # Second cloud does not exist
-            self.assertFalse(os.listdir(self.second_fake_cloud_dir))
-
-            # Trigger save
-            cp3.save(self.second_cloud_target)
-
-            # Local dir now exists
-            self.assertTrue(os.path.exists(cp3.local_path))
-            # First cloud exists
-            self.assertTrue(os.listdir(self.fake_cloud_dir))
-            # Second cloud now exists!
-            self.assertTrue(os.listdir(self.second_fake_cloud_dir))
-
-            cp_content = _load_cp(self.second_fake_cloud_dir)
-            self.assertEqual(cp_content["train_id"], 3)
-            self.assertEqual(cp_content["score"], 9)
-
-
-if __name__ == "__main__":
-    import pytest
-
-    sys.exit(pytest.main(["-v", __file__]))
->>>>>>> 19672688
+import json
+import os
+import tempfile
+import unittest
+
+import shutil
+import sys
+from unittest.mock import patch
+
+from ray import tune
+from ray.tune.cloud import TrialCheckpoint
+
+
+class TrialCheckpointApiTest(unittest.TestCase):
+    def setUp(self) -> None:
+        self.local_dir = tempfile.mkdtemp()
+        self.cloud_dir = "s3://invalid"
+
+    def tearDown(self) -> None:
+        shutil.rmtree(self.local_dir)
+
+    def ensureCheckpointFile(self):
+        with open(os.path.join(self.local_dir, "checkpoint.txt"), "wt") as f:
+            f.write("checkpoint\n")
+
+    def testDownloadNoDefaults(self):
+        state = {}
+
+        def check_call(cmd, *args, **kwargs):
+            state["cmd"] = cmd
+
+        # Case: Nothing is passed
+        checkpoint = TrialCheckpoint()
+        with self.assertRaises(RuntimeError):
+            checkpoint.download()
+
+        # Case: Local dir is passed
+        checkpoint = TrialCheckpoint()
+        with self.assertRaisesRegex(RuntimeError, "No cloud path"):
+            checkpoint.download(local_path=self.local_dir)
+
+        # Case: Cloud dir is passed
+        checkpoint = TrialCheckpoint()
+        with self.assertRaisesRegex(RuntimeError, "No local path"):
+            checkpoint.download(cloud_path=self.cloud_dir)
+
+        # Case: Both are passed
+        checkpoint = TrialCheckpoint()
+        with patch("subprocess.check_call", check_call):
+            path = checkpoint.download(
+                local_path=self.local_dir, cloud_path=self.cloud_dir
+            )
+
+        self.assertEqual(self.local_dir, path)
+        self.assertEqual(state["cmd"][0], "aws")
+        self.assertIn(self.local_dir, state["cmd"])
+
+    def testDownloadDefaultLocal(self):
+        state = {}
+
+        def check_call(cmd, *args, **kwargs):
+            state["cmd"] = cmd
+
+        other_local_dir = "/tmp/invalid"
+
+        # Case: Nothing is passed
+        checkpoint = TrialCheckpoint(local_path=self.local_dir)
+        with self.assertRaisesRegex(RuntimeError, "No cloud path"):
+            checkpoint.download()
+
+        # Case: Local dir is passed
+        checkpoint = TrialCheckpoint(local_path=self.local_dir)
+        with self.assertRaisesRegex(RuntimeError, "No cloud path"):
+            checkpoint.download(local_path=other_local_dir)
+
+        # Case: Cloud dir is passed
+        checkpoint = TrialCheckpoint(local_path=self.local_dir)
+        with patch("subprocess.check_call", check_call):
+            path = checkpoint.download(cloud_path=self.cloud_dir)
+
+        self.assertEqual(self.local_dir, path)
+        self.assertEqual(state["cmd"][0], "aws")
+        self.assertIn(self.local_dir, state["cmd"])
+
+        # Case: Both are passed
+        checkpoint = TrialCheckpoint(local_path=self.local_dir)
+        with patch("subprocess.check_call", check_call):
+            path = checkpoint.download(
+                local_path=other_local_dir, cloud_path=self.cloud_dir
+            )
+
+        self.assertEqual(other_local_dir, path)
+        self.assertEqual(state["cmd"][0], "aws")
+        self.assertIn(other_local_dir, state["cmd"])
+        self.assertNotIn(self.local_dir, state["cmd"])
+
+    def testDownloadDefaultCloud(self):
+        state = {}
+
+        def check_call(cmd, *args, **kwargs):
+            state["cmd"] = cmd
+
+        other_cloud_dir = "s3://other"
+
+        # Case: Nothing is passed
+        checkpoint = TrialCheckpoint(cloud_path=self.cloud_dir)
+        with self.assertRaisesRegex(RuntimeError, "No local path"):
+            checkpoint.download()
+
+        # Case: Local dir is passed
+        checkpoint = TrialCheckpoint(cloud_path=self.cloud_dir)
+        with patch("subprocess.check_call", check_call):
+            path = checkpoint.download(local_path=self.local_dir)
+
+        self.assertEqual(self.local_dir, path)
+        self.assertEqual(state["cmd"][0], "aws")
+        self.assertIn(self.local_dir, state["cmd"])
+
+        # Case: Cloud dir is passed
+        checkpoint = TrialCheckpoint(cloud_path=self.cloud_dir)
+        with self.assertRaisesRegex(RuntimeError, "No local path"):
+            checkpoint.download(cloud_path=other_cloud_dir)
+
+        # Case: Both are passed
+        checkpoint = TrialCheckpoint(cloud_path=self.cloud_dir)
+        with patch("subprocess.check_call", check_call):
+            path = checkpoint.download(
+                local_path=self.local_dir, cloud_path=other_cloud_dir
+            )
+
+        self.assertEqual(self.local_dir, path)
+        self.assertEqual(state["cmd"][0], "aws")
+        self.assertIn(other_cloud_dir, state["cmd"])
+        self.assertNotIn(self.cloud_dir, state["cmd"])
+
+    def testDownloadDefaultBoth(self):
+        state = {}
+
+        def check_call(cmd, *args, **kwargs):
+            state["cmd"] = cmd
+
+        other_local_dir = "/tmp/other"
+        other_cloud_dir = "s3://other"
+
+        # Case: Nothing is passed
+        checkpoint = TrialCheckpoint(
+            local_path=self.local_dir, cloud_path=self.cloud_dir
+        )
+
+        with patch("subprocess.check_call", check_call):
+            path = checkpoint.download()
+
+        self.assertEqual(self.local_dir, path)
+        self.assertEqual(state["cmd"][0], "aws")
+        self.assertIn(self.local_dir, state["cmd"])
+
+        # Case: Local dir is passed
+        checkpoint = TrialCheckpoint(
+            local_path=self.local_dir, cloud_path=self.cloud_dir
+        )
+
+        with patch("subprocess.check_call", check_call):
+            path = checkpoint.download(local_path=other_local_dir)
+
+        self.assertEqual(other_local_dir, path)
+        self.assertEqual(state["cmd"][0], "aws")
+        self.assertIn(other_local_dir, state["cmd"])
+        self.assertNotIn(self.local_dir, state["cmd"])
+
+        # Case: Both are passed
+        checkpoint = TrialCheckpoint(
+            local_path=self.local_dir, cloud_path=self.cloud_dir
+        )
+
+        with patch("subprocess.check_call", check_call):
+
+            path = checkpoint.download(
+                local_path=other_local_dir, cloud_path=other_cloud_dir
+            )
+
+        self.assertEqual(other_local_dir, path)
+        self.assertEqual(state["cmd"][0], "aws")
+        self.assertIn(other_local_dir, state["cmd"])
+        self.assertNotIn(self.local_dir, state["cmd"])
+        self.assertIn(other_cloud_dir, state["cmd"])
+        self.assertNotIn(self.cloud_dir, state["cmd"])
+
+    def testUploadNoDefaults(self):
+        state = {}
+
+        def check_call(cmd, *args, **kwargs):
+            state["cmd"] = cmd
+
+        # Case: Nothing is passed
+        checkpoint = TrialCheckpoint()
+        with self.assertRaises(RuntimeError):
+            checkpoint.upload()
+
+        # Case: Local dir is passed
+        checkpoint = TrialCheckpoint()
+        with self.assertRaisesRegex(RuntimeError, "No cloud path"):
+            checkpoint.upload(local_path=self.local_dir)
+
+        # Case: Cloud dir is passed
+        checkpoint = TrialCheckpoint()
+        with self.assertRaisesRegex(RuntimeError, "No local path"):
+            checkpoint.upload(cloud_path=self.cloud_dir)
+
+        # Case: Both are passed
+        checkpoint = TrialCheckpoint()
+        with patch("subprocess.check_call", check_call):
+            path = checkpoint.upload(
+                local_path=self.local_dir, cloud_path=self.cloud_dir
+            )
+
+        self.assertEqual(self.cloud_dir, path)
+        self.assertEqual(state["cmd"][0], "aws")
+        self.assertIn(self.cloud_dir, state["cmd"])
+
+    def testUploadDefaultLocal(self):
+        state = {}
+
+        def check_call(cmd, *args, **kwargs):
+            state["cmd"] = cmd
+
+        other_local_dir = "/tmp/invalid"
+
+        # Case: Nothing is passed
+        checkpoint = TrialCheckpoint(local_path=self.local_dir)
+        with self.assertRaisesRegex(RuntimeError, "No cloud path"):
+            checkpoint.upload()
+
+        # Case: Local dir is passed
+        checkpoint = TrialCheckpoint(local_path=self.local_dir)
+        with self.assertRaisesRegex(RuntimeError, "No cloud path"):
+            checkpoint.upload(local_path=other_local_dir)
+
+        # Case: Cloud dir is passed
+        checkpoint = TrialCheckpoint(local_path=self.local_dir)
+        with patch("subprocess.check_call", check_call):
+            path = checkpoint.upload(cloud_path=self.cloud_dir)
+
+        self.assertEqual(self.cloud_dir, path)
+        self.assertEqual(state["cmd"][0], "aws")
+        self.assertIn(self.cloud_dir, state["cmd"])
+
+        # Case: Both are passed
+        checkpoint = TrialCheckpoint(local_path=self.local_dir)
+        with patch("subprocess.check_call", check_call):
+            path = checkpoint.upload(
+                local_path=other_local_dir, cloud_path=self.cloud_dir
+            )
+
+        self.assertEqual(self.cloud_dir, path)
+        self.assertEqual(state["cmd"][0], "aws")
+        self.assertIn(other_local_dir, state["cmd"])
+        self.assertNotIn(self.local_dir, state["cmd"])
+
+    def testUploadDefaultCloud(self):
+        state = {}
+
+        def check_call(cmd, *args, **kwargs):
+            state["cmd"] = cmd
+
+        other_cloud_dir = "s3://other"
+
+        # Case: Nothing is passed
+        checkpoint = TrialCheckpoint(cloud_path=self.cloud_dir)
+        with self.assertRaisesRegex(RuntimeError, "No local path"):
+            checkpoint.upload()
+
+        # Case: Local dir is passed
+        checkpoint = TrialCheckpoint(cloud_path=self.cloud_dir)
+        with patch("subprocess.check_call", check_call):
+            path = checkpoint.upload(local_path=self.local_dir)
+
+        self.assertEqual(self.cloud_dir, path)
+        self.assertEqual(state["cmd"][0], "aws")
+        self.assertIn(self.cloud_dir, state["cmd"])
+
+        # Case: Cloud dir is passed
+        checkpoint = TrialCheckpoint(cloud_path=self.cloud_dir)
+        with self.assertRaisesRegex(RuntimeError, "No local path"):
+            checkpoint.upload(cloud_path=other_cloud_dir)
+
+        # Case: Both are passed
+        checkpoint = TrialCheckpoint(cloud_path=self.cloud_dir)
+        with patch("subprocess.check_call", check_call):
+            path = checkpoint.upload(
+                local_path=self.local_dir, cloud_path=other_cloud_dir
+            )
+
+        self.assertEqual(other_cloud_dir, path)
+        self.assertEqual(state["cmd"][0], "aws")
+        self.assertIn(other_cloud_dir, state["cmd"])
+        self.assertNotIn(self.cloud_dir, state["cmd"])
+
+    def testUploadDefaultBoth(self):
+        state = {}
+
+        def check_call(cmd, *args, **kwargs):
+            state["cmd"] = cmd
+
+        other_local_dir = "/tmp/other"
+        other_cloud_dir = "s3://other"
+
+        # Case: Nothing is passed
+        checkpoint = TrialCheckpoint(
+            local_path=self.local_dir, cloud_path=self.cloud_dir
+        )
+
+        with patch("subprocess.check_call", check_call):
+            path = checkpoint.upload()
+
+        self.assertEqual(self.cloud_dir, path)
+        self.assertEqual(state["cmd"][0], "aws")
+        self.assertIn(self.cloud_dir, state["cmd"])
+
+        # Case: Local dir is passed
+        checkpoint = TrialCheckpoint(
+            local_path=self.local_dir, cloud_path=self.cloud_dir
+        )
+
+        with patch("subprocess.check_call", check_call):
+            path = checkpoint.upload(local_path=other_local_dir)
+
+        self.assertEqual(self.cloud_dir, path)
+        self.assertEqual(state["cmd"][0], "aws")
+        self.assertIn(other_local_dir, state["cmd"])
+        self.assertNotIn(self.local_dir, state["cmd"])
+
+        # Case: Both are passed
+        checkpoint = TrialCheckpoint(
+            local_path=self.local_dir, cloud_path=self.cloud_dir
+        )
+
+        with patch("subprocess.check_call", check_call):
+
+            path = checkpoint.upload(
+                local_path=other_local_dir, cloud_path=other_cloud_dir
+            )
+
+        self.assertEqual(other_cloud_dir, path)
+        self.assertEqual(state["cmd"][0], "aws")
+        self.assertIn(other_local_dir, state["cmd"])
+        self.assertNotIn(self.local_dir, state["cmd"])
+        self.assertIn(other_cloud_dir, state["cmd"])
+        self.assertNotIn(self.cloud_dir, state["cmd"])
+
+    def testSaveLocalTarget(self):
+        state = {}
+
+        def check_call(cmd, *args, **kwargs):
+            state["cmd"] = cmd
+
+        def copytree(source, dest):
+            state["copy_source"] = source
+            state["copy_dest"] = dest
+
+        other_local_dir = "/tmp/other"
+
+        # Case: No defaults
+        checkpoint = TrialCheckpoint()
+        with self.assertRaisesRegex(RuntimeError, "No cloud path"):
+            checkpoint.save()
+
+        # Case: Default local dir
+        checkpoint = TrialCheckpoint(local_path=self.local_dir)
+
+        with self.assertRaisesRegex(RuntimeError, "No cloud path"):
+            checkpoint.save()
+
+        # Case: Default cloud dir, no local dir passed
+        checkpoint = TrialCheckpoint(cloud_path=self.cloud_dir)
+
+        with self.assertRaisesRegex(RuntimeError, "No target path"):
+            checkpoint.save()
+
+        # Case: Default cloud dir, pass local dir
+        checkpoint = TrialCheckpoint(cloud_path=self.cloud_dir)
+
+        with patch("subprocess.check_call", check_call):
+            path = checkpoint.save(self.local_dir, force_download=True)
+
+        self.assertEqual(self.local_dir, path)
+        self.assertEqual(state["cmd"][0], "aws")
+        self.assertIn(self.cloud_dir, state["cmd"])
+        self.assertIn(self.local_dir, state["cmd"])
+
+        # Case: Default local dir, pass local dir
+        checkpoint = TrialCheckpoint(local_path=self.local_dir)
+        self.ensureCheckpointFile()
+
+        with patch("shutil.copytree", copytree):
+            path = checkpoint.save(other_local_dir)
+
+        self.assertEqual(other_local_dir, path)
+        self.assertEqual(state["copy_source"], self.local_dir)
+        self.assertEqual(state["copy_dest"], other_local_dir)
+
+        # Case: Both default, no pass
+        checkpoint = TrialCheckpoint(
+            local_path=self.local_dir, cloud_path=self.cloud_dir
+        )
+
+        with patch("subprocess.check_call", check_call):
+            path = checkpoint.save()
+
+        self.assertEqual(self.local_dir, path)
+        self.assertIn(self.cloud_dir, state["cmd"])
+        self.assertIn(self.local_dir, state["cmd"])
+
+        # Case: Both default, pass other local dir
+        checkpoint = TrialCheckpoint(
+            local_path=self.local_dir, cloud_path=self.cloud_dir
+        )
+
+        with patch("shutil.copytree", copytree):
+            path = checkpoint.save(other_local_dir)
+
+        self.assertEqual(other_local_dir, path)
+        self.assertEqual(state["copy_source"], self.local_dir)
+        self.assertEqual(state["copy_dest"], other_local_dir)
+        self.assertEqual(checkpoint.local_path, self.local_dir)
+
+    def testSaveCloudTarget(self):
+        state = {}
+
+        def check_call(cmd, *args, **kwargs):
+            state["cmd"] = cmd
+
+            # Fake AWS-specific checkpoint download
+            local_dir = cmd[6]
+            if not local_dir.startswith("s3"):
+                with open(os.path.join(local_dir, "checkpoint.txt"), "wt") as f:
+                    f.write("Checkpoint\n")
+
+        other_cloud_dir = "s3://other"
+
+        # Case: No defaults
+        checkpoint = TrialCheckpoint()
+        with self.assertRaisesRegex(RuntimeError, "No existing local"):
+            checkpoint.save(self.cloud_dir)
+
+        # Case: Default local dir
+        # Write a checkpoint here as we assume existing local dir
+        with open(os.path.join(self.local_dir, "checkpoint.txt"), "wt") as f:
+            f.write("Checkpoint\n")
+
+        checkpoint = TrialCheckpoint(local_path=self.local_dir)
+        with patch("subprocess.check_call", check_call):
+            path = checkpoint.save(self.cloud_dir)
+
+        self.assertEqual(self.cloud_dir, path)
+        self.assertIn(self.cloud_dir, state["cmd"])
+        self.assertIn(self.local_dir, state["cmd"])
+
+        # Clean up checkpoint
+        os.remove(os.path.join(self.local_dir, "checkpoint.txt"))
+
+        # Case: Default cloud dir, copy to other cloud
+        checkpoint = TrialCheckpoint(cloud_path=self.cloud_dir)
+
+        with patch("subprocess.check_call", check_call):
+            path = checkpoint.save(other_cloud_dir)
+
+        self.assertEqual(other_cloud_dir, path)
+        self.assertIn(other_cloud_dir, state["cmd"])
+        self.assertNotIn(self.local_dir, state["cmd"])  # Temp dir
+
+        # Case: Default both, copy to other cloud
+        checkpoint = TrialCheckpoint(
+            local_path=self.local_dir, cloud_path=self.cloud_dir
+        )
+
+        with patch("subprocess.check_call", check_call):
+            path = checkpoint.save(other_cloud_dir)
+
+        self.assertEqual(other_cloud_dir, path)
+        self.assertIn(other_cloud_dir, state["cmd"])
+        self.assertIn(self.local_dir, state["cmd"])
+
+
+def train(config, checkpoint_dir=None):
+    for i in range(10):
+        with tune.checkpoint_dir(step=0) as cd:
+            with open(os.path.join(cd, "checkpoint.json"), "wt") as f:
+                json.dump({"score": i, "train_id": config["train_id"]}, f)
+        tune.report(score=i)
+
+
+class TrialCheckpointEndToEndTest(unittest.TestCase):
+    def setUp(self) -> None:
+        self.local_experiment_dir = tempfile.mkdtemp()
+
+        self.fake_cloud_dir = tempfile.mkdtemp()
+        self.cloud_target = "s3://invalid/sub/path"
+
+        self.second_fake_cloud_dir = tempfile.mkdtemp()
+        self.second_cloud_target = "gs://other/cloud"
+
+    def tearDown(self) -> None:
+        shutil.rmtree(self.local_experiment_dir)
+        shutil.rmtree(self.fake_cloud_dir)
+        shutil.rmtree(self.second_fake_cloud_dir)
+
+    def _clear_bucket(self, bucket: str):
+        cloud_local_dir = bucket.replace(self.cloud_target, self.fake_cloud_dir)
+        cloud_local_dir = cloud_local_dir.replace(
+            self.second_cloud_target, self.second_fake_cloud_dir
+        )
+        shutil.rmtree(cloud_local_dir)
+
+    def _fake_download_from_bucket(self, bucket: str, local_path: str):
+        cloud_local_dir = bucket.replace(self.cloud_target, self.fake_cloud_dir)
+        cloud_local_dir = cloud_local_dir.replace(
+            self.second_cloud_target, self.second_fake_cloud_dir
+        )
+
+        shutil.rmtree(local_path, ignore_errors=True)
+        shutil.copytree(cloud_local_dir, local_path)
+
+    def _fake_upload_to_bucket(self, bucket: str, local_path: str):
+        cloud_local_dir = bucket.replace(self.cloud_target, self.fake_cloud_dir)
+        cloud_local_dir = cloud_local_dir.replace(
+            self.second_cloud_target, self.second_fake_cloud_dir
+        )
+        shutil.rmtree(cloud_local_dir, ignore_errors=True)
+        shutil.copytree(local_path, cloud_local_dir)
+
+    def testCheckpointDownload(self):
+        analysis = tune.run(
+            train,
+            config={"train_id": tune.grid_search([0, 1, 2, 3])},
+            local_dir=self.local_experiment_dir,
+            verbose=2,
+        )
+
+        # Inject the sync config (this is usually done by `tune.run()`)
+        analysis._sync_config = tune.SyncConfig(upload_dir=self.cloud_target)
+
+        # Pretend we have all checkpoints on cloud storage (durable)
+        shutil.rmtree(self.fake_cloud_dir, ignore_errors=True)
+        shutil.copytree(self.local_experiment_dir, self.fake_cloud_dir)
+
+        # Pretend we don't have two trials on local storage
+        shutil.rmtree(analysis.trials[1].logdir)
+        shutil.rmtree(analysis.trials[2].logdir)
+        shutil.rmtree(analysis.trials[3].logdir)
+
+        cp0 = analysis.get_best_checkpoint(analysis.trials[0], "score", "max")
+        cp1 = analysis.get_best_checkpoint(analysis.trials[1], "score", "max")
+        cp2 = analysis.get_best_checkpoint(analysis.trials[2], "score", "max")
+        cp3 = analysis.get_best_checkpoint(analysis.trials[3], "score", "max")
+
+        def _load_cp(cd):
+            with open(os.path.join(cd, "checkpoint.json"), "rt") as f:
+                return json.load(f)
+
+        with patch("ray.tune.cloud._clear_bucket", self._clear_bucket), patch(
+            "ray.tune.cloud._download_from_bucket", self._fake_download_from_bucket
+        ), patch("ray.tune.cloud._upload_to_bucket", self._fake_upload_to_bucket):
+            #######
+            # Case: Checkpoint exists on local dir. Copy to other local dir.
+            other_local_dir = tempfile.mkdtemp()
+
+            cp0.save(other_local_dir)
+
+            self.assertTrue(os.path.exists(cp0.local_path))
+
+            cp_content = _load_cp(other_local_dir)
+            self.assertEqual(cp_content["train_id"], 0)
+            self.assertEqual(cp_content["score"], 9)
+
+            cp_content_2 = _load_cp(cp0.local_path)
+            self.assertEqual(cp_content, cp_content_2)
+
+            # Clean up
+            shutil.rmtree(other_local_dir)
+
+            #######
+            # Case: Checkpoint does not exist on local dir, download from cloud
+            # store in experiment dir.
+
+            # Directory is empty / does not exist before
+            self.assertFalse(os.path.exists(cp1.local_path))
+
+            # Save!
+            cp1.save()
+
+            # Directory is not empty anymore
+            self.assertTrue(os.listdir(cp1.local_path))
+            cp_content = _load_cp(cp1.local_path)
+            self.assertEqual(cp_content["train_id"], 1)
+            self.assertEqual(cp_content["score"], 9)
+
+            #######
+            # Case: Checkpoint does not exist on local dir, download from cloud
+            # store into other local dir.
+
+            # Directory is empty / does not exist before
+            self.assertFalse(os.path.exists(cp2.local_path))
+
+            other_local_dir = tempfile.mkdtemp()
+            # Save!
+            cp2.save(other_local_dir)
+
+            # Directory still does not exist (as we save to other dir)
+            self.assertFalse(os.path.exists(cp2.local_path))
+            cp_content = _load_cp(other_local_dir)
+            self.assertEqual(cp_content["train_id"], 2)
+            self.assertEqual(cp_content["score"], 9)
+
+            # Clean up
+            shutil.rmtree(other_local_dir)
+
+            #######
+            # Case: Checkpoint does not exist on local dir, download from cloud
+            # and store onto other cloud.
+
+            # Local dir does not exist
+            self.assertFalse(os.path.exists(cp3.local_path))
+            # First cloud exists
+            self.assertTrue(os.listdir(self.fake_cloud_dir))
+            # Second cloud does not exist
+            self.assertFalse(os.listdir(self.second_fake_cloud_dir))
+
+            # Trigger save
+            cp3.save(self.second_cloud_target)
+
+            # Local dir now exists
+            self.assertTrue(os.path.exists(cp3.local_path))
+            # First cloud exists
+            self.assertTrue(os.listdir(self.fake_cloud_dir))
+            # Second cloud now exists!
+            self.assertTrue(os.listdir(self.second_fake_cloud_dir))
+
+            cp_content = _load_cp(self.second_fake_cloud_dir)
+            self.assertEqual(cp_content["train_id"], 3)
+            self.assertEqual(cp_content["score"], 9)
+
+
+if __name__ == "__main__":
+    import pytest
+
+    sys.exit(pytest.main(["-v", __file__]))