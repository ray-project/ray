--- conflicted
+++ resolved
@@ -53,11 +53,11 @@
         import ray.tune.trial  # noqa: F401
 
 
-<<<<<<< HEAD
 def test_import_logger_all(logging_setup):
     # No warning - original imports still work
     import ray.tune.logger  # noqa: F401
-=======
+
+
 def test_import_trainable_function_trainable(logging_setup):
     with pytest.warns(DeprecationWarning):
         import ray.tune.function_runner  # noqa: F401
@@ -66,7 +66,6 @@
 def test_import_trainable_session(logging_setup):
     with pytest.warns(DeprecationWarning):
         import ray.tune.session  # noqa: F401
->>>>>>> b21314fa
 
 
 if __name__ == "__main__":
