import json
import os
<<<<<<< HEAD
=======
import tempfile
>>>>>>> 8fc014ae
import uuid
from typing import Dict, Union

import pytest

import ray
from ray import train, tune
<<<<<<< HEAD
from ray.air._internal.remote_storage import delete_at_uri
from ray.train._internal.storage import StorageContext
from ray.tune.logger import NoopLogger
from ray.tune.trainable import wrap_function

from ray.train.tests.util import create_dict_checkpoint
=======
from ray.train import Checkpoint
from ray.air._internal.remote_storage import delete_at_uri
from ray.train._internal.storage import _use_storage_context
from ray.tune.logger import NoopLogger
from ray.tune.trainable import wrap_function

from ray.train.tests.util import mock_storage_context
>>>>>>> 8fc014ae


@pytest.fixture
def ray_start_2_cpus():
    address_info = ray.init(num_cpus=2)
    yield address_info
    # The code after the yield will run as teardown code.
    ray.shutdown()


class SavingTrainable(tune.Trainable):
    def __init__(self, return_type: str, *args, **kwargs):
        self.return_type = return_type
        super(SavingTrainable, self).__init__(*args, **kwargs)

    def step(self):
        return {"iter": self.training_iteration}

    def save_checkpoint(self, tmp_checkpoint_dir: str):
        checkpoint_data = {"data": 1}

        if self.return_type == "object":
            return checkpoint_data

        subdir = os.path.join(tmp_checkpoint_dir, "subdir")
        os.makedirs(subdir, exist_ok=True)
        checkpoint_file = os.path.join(subdir, "checkpoint.pkl")
        with open(checkpoint_file, "w") as f:
            f.write(json.dumps(checkpoint_data))

        if self.return_type == "root":
            return tmp_checkpoint_dir
        elif self.return_type == "subdir":
            return subdir
        elif self.return_type == "checkpoint":
            return checkpoint_file

    def load_checkpoint(self, checkpoint: Union[Dict, str]):
        if self.return_type == "object":
            assert isinstance(checkpoint, dict)
            checkpoint_data = checkpoint
            checkpoint_file = None
        elif self.return_type == "root":
            assert "subdir" not in checkpoint
            checkpoint_file = os.path.join(checkpoint, "subdir", "checkpoint.pkl")
        elif self.return_type == "subdir":
            assert "subdir" in checkpoint
            assert "checkpoint.pkl" not in checkpoint
            checkpoint_file = os.path.join(checkpoint, "checkpoint.pkl")
        else:  # self.return_type == "checkpoint"
            assert checkpoint.endswith("subdir/checkpoint.pkl")
            checkpoint_file = checkpoint

        if checkpoint_file:
            with open(checkpoint_file, "rb") as f:
                checkpoint_data = json.load(f)

        checkpoint_data = {
            key: value
            for key, value in checkpoint_data.items()
            if not key.startswith("_")
        }
        assert checkpoint_data == {"data": 1}, checkpoint_data


def function_trainable(config):
    with create_dict_checkpoint({"checkpoint_data": 5}) as checkpoint:
        train.report({"metric": 4}, checkpoint=checkpoint)


<<<<<<< HEAD
@pytest.mark.parametrize("return_type", ["object", "root"])
def test_save_load_checkpoint_path_class(ray_start_2_cpus, return_type, tmpdir):
=======
@pytest.mark.parametrize(
    "return_type",
    ["object", "root"]
    # Do not test subdir/checkpoint path in new storage context
    + (["subdir", "checkpoint"] if not _use_storage_context() else []),
)
def test_save_load_checkpoint_path_class(ray_start_2_cpus, return_type):
>>>>>>> 8fc014ae
    """Assert that restoring from a Trainable.save() future works with
    class trainables.

    Needs Ray cluster so we get actual futures.
    """
    trainable = ray.remote(SavingTrainable).remote(
        return_type=return_type,
        storage=mock_storage_context(),
    )

    # Train one step
    ray.get(trainable.train.remote())

    # Save checkpoint
    saving_future = trainable.save.remote()

    # Check for errors
    ray.get(saving_future)

    restoring_future = trainable.restore.remote(saving_future)

    ray.get(restoring_future)


def test_save_load_checkpoint_path_fn(ray_start_2_cpus, tmp_path):
    """Assert that restoring from a Trainable.save() future works with
    function trainables.

    Needs Ray cluster so we get actual futures.
    """
    trainable_cls = wrap_function(function_trainable)
    trainable = ray.remote(trainable_cls).remote(
        storage=StorageContext(
            storage_path=str(tmp_path),
            experiment_dir_name="exp",
            trial_dir_name="trial",
        )
    )
    ray.get(trainable.train.remote())

    saving_future = trainable.save.remote()

    # Check for errors
    ray.get(saving_future)

    restoring_future = trainable.restore.remote(saving_future)

    ray.get(restoring_future)


<<<<<<< HEAD
# TODO(justinvyu): [fallback_to_latest]
@pytest.mark.skip("Fallback to latest checkpoint is not implemented.")
=======
>>>>>>> 8fc014ae
def test_find_latest_checkpoint_local(tmpdir):
    """Tests that we identify the latest available checkpoint correctly.

    When new checkpoints are created, they should be the latest available ones.
    When the latest checkpoint is deleted, we should go back to the previous one.
    """

    def _logger(config):
        return NoopLogger(config, str(tmpdir))

    trainable = SavingTrainable(
        "object",
        logger_creator=_logger,
        remote_checkpoint_dir=None,
        sync_config=train.SyncConfig(sync_timeout=0.5),
    )
    assert trainable._get_latest_local_available_checkpoint() is None

    trainable.save()  # 0

    assert trainable._get_latest_local_available_checkpoint() == str(
        tmpdir / "checkpoint_000000"
    )

    trainable.train()
    trainable.save()  # 1

    assert trainable._get_latest_local_available_checkpoint() == str(
        tmpdir / "checkpoint_000001"
    )

    trainable.train()
    trainable.save()  # 2

    assert trainable._get_latest_local_available_checkpoint() == str(
        tmpdir / "checkpoint_000002"
    )

    assert (tmpdir / "checkpoint_000002").exists()
    (tmpdir / "checkpoint_000002").remove()

    assert trainable._get_latest_local_available_checkpoint() == str(
        tmpdir / "checkpoint_000001"
    )


# TODO(justinvyu): [fallback_to_latest]
@pytest.mark.skip("Fallback to latest checkpoint is not implemented.")
def test_find_latest_checkpoint_remote(tmpdir):
    """Tests that we identify the latest available checkpoint correctly.

    When new checkpoints are created, they should be the latest available ones.
    When the latest checkpoint is deleted, we should go back to the previous one.
    """
    remote_uri = "memory:///test/location_latest_checkpoint"

    def _logger(config):
        return NoopLogger(config, str(tmpdir))

    trainable = SavingTrainable(
        "object",
        logger_creator=_logger,
        remote_checkpoint_dir=remote_uri,
        sync_config=train.SyncConfig(sync_timeout=0.5),
    )
    assert trainable._get_latest_remote_available_checkpoint() is None

    trainable.save()  # 0

    assert trainable._get_latest_remote_available_checkpoint() == str(
        tmpdir / "checkpoint_000000"
    )

    trainable.train()
    trainable.save()  # 1

    assert trainable._get_latest_remote_available_checkpoint() == str(
        tmpdir / "checkpoint_000001"
    )

    trainable.train()
    trainable.save()  # 2

    assert trainable._get_latest_remote_available_checkpoint() == str(
        tmpdir / "checkpoint_000002"
    )

    delete_at_uri(remote_uri + "/checkpoint_000002")

    assert trainable._get_latest_remote_available_checkpoint() == str(
        tmpdir / "checkpoint_000001"
    )


# TODO(justinvyu): [fallback_to_latest]
@pytest.mark.skip("Fallback to latest checkpoint is not implemented.")
@pytest.mark.parametrize("upload_uri", [None, "memory:///test/location_recover_latest"])
@pytest.mark.parametrize("fetch_from_cloud", [False, True])
def test_recover_from_latest(tmpdir, upload_uri, fetch_from_cloud):
    """Test that trainable recovery falls back to recovery from latest checkpoint.

    Creates a trainable, saves a few checkpoints.

    Asserts that restoring from a non-existing path falls back to the latest saved
    checkpoint.

    Asserts that restoring from a previously-existing path falls back to the latest
    saved checkpoints.

    If `fetch_from_cloud=True`, asserts that newer checkpoints on cloud are preferred
    over older checkpoints on local disk.
    """

    def _logger(config):
        return NoopLogger(config, str(tmpdir))

    remote_checkpoint_dir = None
    if upload_uri:
        remote_checkpoint_dir = upload_uri + str(uuid.uuid4())

    trainable = SavingTrainable(
        "object",
        logger_creator=_logger,
        remote_checkpoint_dir=remote_checkpoint_dir,
        sync_config=train.SyncConfig(sync_timeout=0.5),
    )

    assert trainable._get_latest_available_checkpoint() is None
    trainable.save()

    assert trainable._get_latest_available_checkpoint() == str(
        tmpdir / "checkpoint_000000"
    )

    trainable.train()
    trainable.save()

    assert trainable._get_latest_available_checkpoint() == str(
        tmpdir / "checkpoint_000001"
    )
    trainable.train()
    trainable.save()

    assert trainable._get_latest_available_checkpoint() == str(
        tmpdir / "checkpoint_000002"
    )

    # Re-create trainable
    trainable = SavingTrainable(
        "object",
        logger_creator=_logger,
        remote_checkpoint_dir=remote_checkpoint_dir,
        sync_config=train.SyncConfig(sync_timeout=0.5),
    )

    if remote_checkpoint_dir and fetch_from_cloud:
        # Make us fetch checkpoint 2 from cloud
        (tmpdir / "checkpoint_000002").remove()

    trainable.restore(str(tmpdir / "not_found"), fallback_to_latest=True)
    assert trainable.training_iteration == 2

    # Delete existing checkpoint
    (tmpdir / "checkpoint_000002").remove()

    if remote_checkpoint_dir:
        delete_at_uri(remote_checkpoint_dir + "/checkpoint_000002")

        if fetch_from_cloud:
            # Make us fetch checkpoint 1 from cloud
            (tmpdir / "checkpoint_000001").remove()

    trainable.restore(str(tmpdir / "checkpoint_000002"), fallback_to_latest=True)
    # Fallback to checkpoint 1
    assert trainable.training_iteration == 1


if __name__ == "__main__":
    import sys

    sys.exit(pytest.main(["-v", __file__]))<|MERGE_RESOLUTION|>--- conflicted
+++ resolved
@@ -1,9 +1,5 @@
 import json
 import os
-<<<<<<< HEAD
-=======
-import tempfile
->>>>>>> 8fc014ae
 import uuid
 from typing import Dict, Union
 
@@ -11,22 +7,10 @@
 
 import ray
 from ray import train, tune
-<<<<<<< HEAD
-from ray.air._internal.remote_storage import delete_at_uri
 from ray.train._internal.storage import StorageContext
-from ray.tune.logger import NoopLogger
 from ray.tune.trainable import wrap_function
 
 from ray.train.tests.util import create_dict_checkpoint
-=======
-from ray.train import Checkpoint
-from ray.air._internal.remote_storage import delete_at_uri
-from ray.train._internal.storage import _use_storage_context
-from ray.tune.logger import NoopLogger
-from ray.tune.trainable import wrap_function
-
-from ray.train.tests.util import mock_storage_context
->>>>>>> 8fc014ae
 
 
 @pytest.fixture
@@ -97,27 +81,14 @@
         train.report({"metric": 4}, checkpoint=checkpoint)
 
 
-<<<<<<< HEAD
 @pytest.mark.parametrize("return_type", ["object", "root"])
 def test_save_load_checkpoint_path_class(ray_start_2_cpus, return_type, tmpdir):
-=======
-@pytest.mark.parametrize(
-    "return_type",
-    ["object", "root"]
-    # Do not test subdir/checkpoint path in new storage context
-    + (["subdir", "checkpoint"] if not _use_storage_context() else []),
-)
-def test_save_load_checkpoint_path_class(ray_start_2_cpus, return_type):
->>>>>>> 8fc014ae
     """Assert that restoring from a Trainable.save() future works with
     class trainables.
 
     Needs Ray cluster so we get actual futures.
     """
-    trainable = ray.remote(SavingTrainable).remote(
-        return_type=return_type,
-        storage=mock_storage_context(),
-    )
+    trainable = ray.remote(SavingTrainable).remote(return_type=return_type)
 
     # Train one step
     ray.get(trainable.train.remote())
@@ -159,55 +130,14 @@
     ray.get(restoring_future)
 
 
-<<<<<<< HEAD
 # TODO(justinvyu): [fallback_to_latest]
 @pytest.mark.skip("Fallback to latest checkpoint is not implemented.")
-=======
->>>>>>> 8fc014ae
 def test_find_latest_checkpoint_local(tmpdir):
     """Tests that we identify the latest available checkpoint correctly.
 
     When new checkpoints are created, they should be the latest available ones.
     When the latest checkpoint is deleted, we should go back to the previous one.
     """
-
-    def _logger(config):
-        return NoopLogger(config, str(tmpdir))
-
-    trainable = SavingTrainable(
-        "object",
-        logger_creator=_logger,
-        remote_checkpoint_dir=None,
-        sync_config=train.SyncConfig(sync_timeout=0.5),
-    )
-    assert trainable._get_latest_local_available_checkpoint() is None
-
-    trainable.save()  # 0
-
-    assert trainable._get_latest_local_available_checkpoint() == str(
-        tmpdir / "checkpoint_000000"
-    )
-
-    trainable.train()
-    trainable.save()  # 1
-
-    assert trainable._get_latest_local_available_checkpoint() == str(
-        tmpdir / "checkpoint_000001"
-    )
-
-    trainable.train()
-    trainable.save()  # 2
-
-    assert trainable._get_latest_local_available_checkpoint() == str(
-        tmpdir / "checkpoint_000002"
-    )
-
-    assert (tmpdir / "checkpoint_000002").exists()
-    (tmpdir / "checkpoint_000002").remove()
-
-    assert trainable._get_latest_local_available_checkpoint() == str(
-        tmpdir / "checkpoint_000001"
-    )
 
 
 # TODO(justinvyu): [fallback_to_latest]
@@ -218,44 +148,6 @@
     When new checkpoints are created, they should be the latest available ones.
     When the latest checkpoint is deleted, we should go back to the previous one.
     """
-    remote_uri = "memory:///test/location_latest_checkpoint"
-
-    def _logger(config):
-        return NoopLogger(config, str(tmpdir))
-
-    trainable = SavingTrainable(
-        "object",
-        logger_creator=_logger,
-        remote_checkpoint_dir=remote_uri,
-        sync_config=train.SyncConfig(sync_timeout=0.5),
-    )
-    assert trainable._get_latest_remote_available_checkpoint() is None
-
-    trainable.save()  # 0
-
-    assert trainable._get_latest_remote_available_checkpoint() == str(
-        tmpdir / "checkpoint_000000"
-    )
-
-    trainable.train()
-    trainable.save()  # 1
-
-    assert trainable._get_latest_remote_available_checkpoint() == str(
-        tmpdir / "checkpoint_000001"
-    )
-
-    trainable.train()
-    trainable.save()  # 2
-
-    assert trainable._get_latest_remote_available_checkpoint() == str(
-        tmpdir / "checkpoint_000002"
-    )
-
-    delete_at_uri(remote_uri + "/checkpoint_000002")
-
-    assert trainable._get_latest_remote_available_checkpoint() == str(
-        tmpdir / "checkpoint_000001"
-    )
 
 
 # TODO(justinvyu): [fallback_to_latest]
@@ -277,69 +169,6 @@
     over older checkpoints on local disk.
     """
 
-    def _logger(config):
-        return NoopLogger(config, str(tmpdir))
-
-    remote_checkpoint_dir = None
-    if upload_uri:
-        remote_checkpoint_dir = upload_uri + str(uuid.uuid4())
-
-    trainable = SavingTrainable(
-        "object",
-        logger_creator=_logger,
-        remote_checkpoint_dir=remote_checkpoint_dir,
-        sync_config=train.SyncConfig(sync_timeout=0.5),
-    )
-
-    assert trainable._get_latest_available_checkpoint() is None
-    trainable.save()
-
-    assert trainable._get_latest_available_checkpoint() == str(
-        tmpdir / "checkpoint_000000"
-    )
-
-    trainable.train()
-    trainable.save()
-
-    assert trainable._get_latest_available_checkpoint() == str(
-        tmpdir / "checkpoint_000001"
-    )
-    trainable.train()
-    trainable.save()
-
-    assert trainable._get_latest_available_checkpoint() == str(
-        tmpdir / "checkpoint_000002"
-    )
-
-    # Re-create trainable
-    trainable = SavingTrainable(
-        "object",
-        logger_creator=_logger,
-        remote_checkpoint_dir=remote_checkpoint_dir,
-        sync_config=train.SyncConfig(sync_timeout=0.5),
-    )
-
-    if remote_checkpoint_dir and fetch_from_cloud:
-        # Make us fetch checkpoint 2 from cloud
-        (tmpdir / "checkpoint_000002").remove()
-
-    trainable.restore(str(tmpdir / "not_found"), fallback_to_latest=True)
-    assert trainable.training_iteration == 2
-
-    # Delete existing checkpoint
-    (tmpdir / "checkpoint_000002").remove()
-
-    if remote_checkpoint_dir:
-        delete_at_uri(remote_checkpoint_dir + "/checkpoint_000002")
-
-        if fetch_from_cloud:
-            # Make us fetch checkpoint 1 from cloud
-            (tmpdir / "checkpoint_000001").remove()
-
-    trainable.restore(str(tmpdir / "checkpoint_000002"), fallback_to_latest=True)
-    # Fallback to checkpoint 1
-    assert trainable.training_iteration == 1
-
 
 if __name__ == "__main__":
     import sys
