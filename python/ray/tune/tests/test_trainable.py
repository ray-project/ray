--- conflicted
+++ resolved
@@ -1,27 +1,16 @@
 import json
 import os
 import tempfile
-import time
 import uuid
 from typing import Dict, Union
-from unittest.mock import patch
 
 import pytest
 
 import ray
 from ray import train, tune
 from ray.train import Checkpoint
-from ray.air._internal.remote_storage import (
-    download_from_uri,
-    upload_to_uri,
-    delete_at_uri,
-)
-<<<<<<< HEAD
-from ray.train._internal.storage import StorageContext, _use_storage_context
-from ray.train._internal.syncer import _DefaultSyncer
-=======
+from ray.air._internal.remote_storage import delete_at_uri
 from ray.train._internal.storage import _use_storage_context
->>>>>>> 99bf1897
 from ray.tune.logger import NoopLogger
 from ray.tune.trainable import wrap_function
 
@@ -156,52 +145,6 @@
     ray.get(restoring_future)
 
 
-@pytest.mark.skip("This codepath will be removed soon.")
-@pytest.mark.parametrize("hanging", [True, False])
-def test_sync_timeout(tmpdir, monkeypatch, hanging):
-    monkeypatch.setenv("TUNE_CHECKPOINT_CLOUD_RETRY_WAIT_TIME_S", "0")
-
-    orig_upload_fn = upload_to_uri
-
-    def _hanging_upload(*args, **kwargs):
-        time.sleep(200 if hanging else 0)
-        orig_upload_fn(*args, **kwargs)
-
-    class HangingSyncer(_DefaultSyncer):
-        def _sync_up_command(self, local_path: str, uri: str, exclude: list = None):
-            return (
-                _hanging_upload,
-                dict(local_path=local_path, uri=uri, exclude=exclude),
-            )
-
-    trainable = SavingTrainable(
-        "object",
-        remote_checkpoint_dir=f"memory:///test/location_hanging_{hanging}",
-        sync_config=train.SyncConfig(syncer=HangingSyncer(sync_timeout=0.5)),
-    )
-
-    with patch("ray.air.checkpoint.upload_to_uri", _hanging_upload):
-        trainable.save()
-
-    check_dir = tmpdir / "check_save_obj"
-
-    try:
-        download_from_uri(
-            uri=f"memory:///test/location_hanging_{hanging}", local_path=str(check_dir)
-        )
-    except FileNotFoundError:
-        hung = True
-    else:
-        hung = False
-
-    assert hung == hanging
-
-    if hanging:
-        assert not check_dir.exists()
-    else:
-        assert check_dir.listdir()
-
-
 def test_find_latest_checkpoint_local(tmpdir):
     """Tests that we identify the latest available checkpoint correctly.
 
