--- conflicted
+++ resolved
@@ -953,11 +953,8 @@
             sync_config=SyncConfig(upload_dir="fake", syncer=syncer),
             remote_checkpoint_dir="fake",
             trial_checkpoint_config=checkpoint_config,
-<<<<<<< HEAD
             checkpoint_period=100,  # Only rely on forced syncing
-=======
-            trial_executor=RayTrialExecutor(resource_manager=self._resourceManager()),
->>>>>>> 1510fb2c
+            trial_executor=RayTrialExecutor(resource_manager=self._resourceManager()),
         )
 
         class CheckpointingTrial(Trial):
