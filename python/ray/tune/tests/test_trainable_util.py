--- conflicted
+++ resolved
@@ -1,502 +1,258 @@
-<<<<<<< HEAD
-import copy
-from collections import OrderedDict
-import os
-import sys
-import shutil
-import unittest
-from unittest.mock import patch
-
-import ray
-import ray._private.utils
-import ray.cloudpickle as cloudpickle
-from ray.tune.utils.util import wait_for_gpu
-from ray.tune.utils.util import flatten_dict, unflatten_dict, unflatten_list_dict
-from ray.tune.utils.trainable import TrainableUtil
-
-
-class TrainableUtilTest(unittest.TestCase):
-    def setUp(self):
-        self.checkpoint_dir = os.path.join(
-            ray._private.utils.get_user_temp_dir(), "tune", "MyTrainable123"
-        )
-        self.checkpoint_dir = TrainableUtil.make_checkpoint_dir(
-            self.checkpoint_dir, "0"
-        )
-
-    def tearDown(self):
-        self.addCleanup(shutil.rmtree, self.checkpoint_dir)
-        ray.shutdown()
-
-    def testFindMetadata(self):
-        def tune_one(config=None, checkpoint_dir=None):
-            with ray.tune.checkpoint_dir(step=1):
-                pass
-            ray.tune.report(score=1)
-
-        name = "AnalysisTest"
-        ray.init(local_mode=True)
-        ray.tune.run(tune_one, local_dir=self.checkpoint_dir, name=name)
-
-        a = ray.tune.ExperimentAnalysis(
-            os.path.join(self.checkpoint_dir, name),
-            default_metric="score",
-            default_mode="max",
-        )
-        df = a.dataframe()
-        checkpoint_dir = a.get_best_checkpoint(df["logdir"].iloc[0]).local_path
-        assert checkpoint_dir.endswith("/checkpoint_000001/")
-
-    def testFindCheckpointDir(self):
-        checkpoint_path = os.path.join(self.checkpoint_dir, "0/my/nested/chkpt")
-        os.makedirs(checkpoint_path)
-        found_dir = TrainableUtil.find_checkpoint_dir(checkpoint_path)
-        self.assertEquals(self.checkpoint_dir, found_dir)
-
-        with self.assertRaises(FileNotFoundError):
-            parent = os.path.dirname(found_dir)
-            TrainableUtil.find_checkpoint_dir(parent)
-
-    def testPickleCheckpoint(self):
-        for i in range(5):
-            path = os.path.join(self.checkpoint_dir, str(i))
-            with open(path, "w") as f:
-                f.write(str(i))
-
-        checkpoint_path = os.path.join(self.checkpoint_dir, "0")
-
-        data_dict = TrainableUtil.pickle_checkpoint(checkpoint_path)
-        loaded = cloudpickle.loads(data_dict)
-
-        checkpoint_name = os.path.basename(checkpoint_path)
-        self.assertEqual(loaded["checkpoint_name"], checkpoint_name)
-
-        for i in range(5):
-            path = os.path.join(self.checkpoint_dir, str(i))
-            self.assertEquals(loaded["data"][str(i)], open(path, "rb").read())
-
-
-class FlattenDictTest(unittest.TestCase):
-    def test_output_type(self):
-        in_ = OrderedDict({"a": {"b": 1}, "c": {"d": 2}, "e": 3})
-        out = flatten_dict(in_)
-        assert type(in_) is type(out)
-
-    def test_one_level_nested(self):
-        ori_in = OrderedDict({"a": {"b": 1}, "c": {"d": 2}, "e": 3})
-        in_ = copy.deepcopy(ori_in)
-        result = flatten_dict(in_)
-        assert in_ == ori_in
-        assert result == {"a/b": 1, "c/d": 2, "e": 3}
-
-    def test_multi_level_nested(self):
-        ori_in = OrderedDict(
-            {
-                "a": {
-                    "b": {
-                        "c": {
-                            "d": 1,
-                        },
-                    },
-                },
-                "b": {
-                    "c": {
-                        "d": 2,
-                    },
-                },
-                "c": {
-                    "d": 3,
-                },
-                "e": 4,
-            }
-        )
-        in_ = copy.deepcopy(ori_in)
-        result = flatten_dict(in_)
-        assert in_ == ori_in
-        assert result == {"a/b/c/d": 1, "b/c/d": 2, "c/d": 3, "e": 4}
-
-
-class UnflattenDictTest(unittest.TestCase):
-    def test_output_type(self):
-        in_ = OrderedDict({"a/b": 1, "c/d": 2, "e": 3})
-        out = unflatten_dict(in_)
-        assert type(in_) is type(out)
-
-    def test_one_level_nested(self):
-        result = unflatten_dict({"a/b": 1, "c/d": 2, "e": 3})
-        assert result == {"a": {"b": 1}, "c": {"d": 2}, "e": 3}
-
-    def test_multi_level_nested(self):
-        result = unflatten_dict({"a/b/c/d": 1, "b/c/d": 2, "c/d": 3, "e": 4})
-        assert result == {
-            "a": {
-                "b": {
-                    "c": {
-                        "d": 1,
-                    },
-                },
-            },
-            "b": {
-                "c": {
-                    "d": 2,
-                },
-            },
-            "c": {
-                "d": 3,
-            },
-            "e": 4,
-        }
-
-    def test_unflatten_list_dict_output_type(self):
-        in_ = OrderedDict({"a/0": 0, "a/1": 1, "c/d": 2, "e": 3})
-        out = unflatten_list_dict(in_)
-        assert type(out) is OrderedDict
-
-        in_ = OrderedDict({"0/a": 0, "1/b": 1, "2/c": 2, "3/d": 3})
-        out = unflatten_list_dict(in_)
-        assert type(out) is list
-
-    def test_unflatten_list_dict_one_level_nested(self):
-        result = unflatten_list_dict({"a/0": 0, "a/1": 1, "c/d": 2, "e": 3})
-        assert result == {"a": [0, 1], "c": {"d": 2}, "e": 3}
-
-        result = unflatten_list_dict({"0/a": 0, "1/b": 1, "2/c": 2, "3": 3})
-        assert result == [{"a": 0}, {"b": 1}, {"c": 2}, 3]
-
-    def test_unflatten_list_dict_multi_level_nested(self):
-        result = unflatten_list_dict({"a/0/c/d": 1, "a/1/c": 2, "a/2": 3, "e": 4})
-        assert result == {"a": [{"c": {"d": 1}}, {"c": 2}, 3], "e": 4}
-
-        result = unflatten_list_dict(
-            {"0/a/0/b": 1, "0/a/1": 2, "1/0": 3, "1/1": 4, "1/2/c": 5, "2": 6}
-        )
-        assert result == [{"a": [{"b": 1}, 2]}, [3, 4, {"c": 5}], 6]
-
-    def test_raises_error_on_key_conflict(self):
-        """Ensure that an informative exception is raised on key conflict."""
-        with self.assertRaisesRegex(TypeError, r"Cannot unflatten dict"):
-            unflatten_dict({"a": 1, "a/b": 2, "a/c": 3})
-
-        with self.assertRaisesRegex(TypeError, r"Cannot unflatten dict"):
-            unflatten_dict({"a/b": 2, "a/b/c": 3})
-
-
-class GPUUtilMock:
-    class GPU:
-        def __init__(self, id, uuid, util=None):
-            self.id = id
-            self.uuid = uuid
-            self.util = [0.5, 0.0]
-
-        @property
-        def memoryUtil(self):
-            if self.util:
-                return self.util.pop(0)
-            return 0
-
-    def __init__(self, gpus, gpu_uuids):
-        self.gpus = gpus
-        self.uuids = gpu_uuids
-        self.gpu_list = [
-            self.GPU(gpu, uuid) for gpu, uuid in zip(self.gpus, self.uuids)
-        ]
-
-    def getGPUs(self):
-        return self.gpu_list
-
-
-class GPUTest(unittest.TestCase):
-    def setUp(self):
-        sys.modules["GPUtil"] = GPUUtilMock([0, 1], ["GPU-aaa", "GPU-bbb"])
-
-    def testGPUWait1(self):
-        wait_for_gpu(0, delay_s=0)
-
-    def testGPUWait2(self):
-        wait_for_gpu("1", delay_s=0)
-
-    def testGPUWait3(self):
-        wait_for_gpu("GPU-aaa", delay_s=0)
-
-    def testGPUWaitFail(self):
-        with self.assertRaises(ValueError):
-            wait_for_gpu(2, delay_s=0)
-
-        with self.assertRaises(ValueError):
-            wait_for_gpu("4", delay_s=0)
-
-        with self.assertRaises(ValueError):
-            wait_for_gpu(1.23, delay_s=0)
-
-    @patch("ray.get_gpu_ids", lambda: ["0"])
-    def testDefaultGPU(self):
-        import sys
-
-        sys.modules["GPUtil"] = GPUUtilMock([0], ["GPU-aaa"])
-        wait_for_gpu(delay_s=0)
-
-
-if __name__ == "__main__":
-    import pytest
-
-    sys.exit(pytest.main(["-v", __file__]))
-=======
-import copy
-from collections import OrderedDict
-import os
-import pytest
-import sys
-import shutil
-import unittest
-from unittest.mock import patch
-
-import ray
-import ray._private.utils
-import ray.cloudpickle as cloudpickle
-from ray.tune.utils.util import wait_for_gpu
-from ray.tune.utils.util import flatten_dict, unflatten_dict, unflatten_list_dict
-from ray.tune.utils.trainable import TrainableUtil
-
-
-@pytest.mark.parametrize(
-    "checkpoint_path",
-    [
-        "~/tmp/exp/trial/checkpoint0",
-        "~/tmp/exp/trial/checkpoint0/",
-        "~/tmp/exp/trial/checkpoint0/checkpoint",
-        "~/tmp/exp/trial/checkpoint0/foo/bar/baz",
-    ],
-)
-@pytest.mark.parametrize("logdir", ["~/tmp/exp/trial", "~/tmp/exp/trial/"])
-def test_find_rel_checkpoint_dir(checkpoint_path, logdir):
-    assert (
-        TrainableUtil.find_rel_checkpoint_dir(logdir, checkpoint_path) == "checkpoint0/"
-    )
-
-
-class TrainableUtilTest(unittest.TestCase):
-    def setUp(self):
-        self.checkpoint_dir = os.path.join(
-            ray._private.utils.get_user_temp_dir(), "tune", "MyTrainable123"
-        )
-        self.checkpoint_dir = TrainableUtil.make_checkpoint_dir(
-            self.checkpoint_dir, "0"
-        )
-
-    def tearDown(self):
-        self.addCleanup(shutil.rmtree, self.checkpoint_dir)
-        ray.shutdown()
-
-    def testFindMetadata(self):
-        def tune_one(config=None, checkpoint_dir=None):
-            with ray.tune.checkpoint_dir(step=1):
-                pass
-            ray.tune.report(score=1)
-
-        name = "AnalysisTest"
-        ray.init(local_mode=True)
-        ray.tune.run(tune_one, local_dir=self.checkpoint_dir, name=name)
-
-        a = ray.tune.ExperimentAnalysis(
-            os.path.join(self.checkpoint_dir, name),
-            default_metric="score",
-            default_mode="max",
-        )
-        df = a.dataframe()
-        checkpoint_dir = a.get_best_checkpoint(df["logdir"].iloc[0]).local_path
-        assert checkpoint_dir.endswith("/checkpoint_000001/")
-
-    def testFindCheckpointDir(self):
-        checkpoint_path = os.path.join(self.checkpoint_dir, "0/my/nested/chkpt")
-        os.makedirs(checkpoint_path)
-        found_dir = TrainableUtil.find_checkpoint_dir(checkpoint_path)
-        self.assertEqual(self.checkpoint_dir, found_dir)
-
-        with self.assertRaises(FileNotFoundError):
-            parent = os.path.dirname(found_dir)
-            TrainableUtil.find_checkpoint_dir(parent)
-
-    def testPickleCheckpoint(self):
-        for i in range(5):
-            path = os.path.join(self.checkpoint_dir, str(i))
-            with open(path, "w") as f:
-                f.write(str(i))
-
-        checkpoint_path = os.path.join(self.checkpoint_dir, "0")
-
-        data_dict = TrainableUtil.pickle_checkpoint(checkpoint_path)
-        loaded = cloudpickle.loads(data_dict)
-
-        checkpoint_name = os.path.basename(checkpoint_path)
-        self.assertEqual(loaded["checkpoint_name"], checkpoint_name)
-
-        for i in range(5):
-            path = os.path.join(self.checkpoint_dir, str(i))
-            self.assertEqual(loaded["data"][str(i)], open(path, "rb").read())
-
-
-class FlattenDictTest(unittest.TestCase):
-    def test_output_type(self):
-        in_ = OrderedDict({"a": {"b": 1}, "c": {"d": 2}, "e": 3})
-        out = flatten_dict(in_)
-        assert type(in_) is type(out)
-
-    def test_one_level_nested(self):
-        ori_in = OrderedDict({"a": {"b": 1}, "c": {"d": 2}, "e": 3})
-        in_ = copy.deepcopy(ori_in)
-        result = flatten_dict(in_)
-        assert in_ == ori_in
-        assert result == {"a/b": 1, "c/d": 2, "e": 3}
-
-    def test_multi_level_nested(self):
-        ori_in = OrderedDict(
-            {
-                "a": {
-                    "b": {
-                        "c": {
-                            "d": 1,
-                        },
-                    },
-                },
-                "b": {
-                    "c": {
-                        "d": 2,
-                    },
-                },
-                "c": {
-                    "d": 3,
-                },
-                "e": 4,
-            }
-        )
-        in_ = copy.deepcopy(ori_in)
-        result = flatten_dict(in_)
-        assert in_ == ori_in
-        assert result == {"a/b/c/d": 1, "b/c/d": 2, "c/d": 3, "e": 4}
-
-
-class UnflattenDictTest(unittest.TestCase):
-    def test_output_type(self):
-        in_ = OrderedDict({"a/b": 1, "c/d": 2, "e": 3})
-        out = unflatten_dict(in_)
-        assert type(in_) is type(out)
-
-    def test_one_level_nested(self):
-        result = unflatten_dict({"a/b": 1, "c/d": 2, "e": 3})
-        assert result == {"a": {"b": 1}, "c": {"d": 2}, "e": 3}
-
-    def test_multi_level_nested(self):
-        result = unflatten_dict({"a/b/c/d": 1, "b/c/d": 2, "c/d": 3, "e": 4})
-        assert result == {
-            "a": {
-                "b": {
-                    "c": {
-                        "d": 1,
-                    },
-                },
-            },
-            "b": {
-                "c": {
-                    "d": 2,
-                },
-            },
-            "c": {
-                "d": 3,
-            },
-            "e": 4,
-        }
-
-    def test_unflatten_list_dict_output_type(self):
-        in_ = OrderedDict({"a/0": 0, "a/1": 1, "c/d": 2, "e": 3})
-        out = unflatten_list_dict(in_)
-        assert type(out) is OrderedDict
-
-        in_ = OrderedDict({"0/a": 0, "1/b": 1, "2/c": 2, "3/d": 3})
-        out = unflatten_list_dict(in_)
-        assert type(out) is list
-
-    def test_unflatten_list_dict_one_level_nested(self):
-        result = unflatten_list_dict({"a/0": 0, "a/1": 1, "c/d": 2, "e": 3})
-        assert result == {"a": [0, 1], "c": {"d": 2}, "e": 3}
-
-        result = unflatten_list_dict({"0/a": 0, "1/b": 1, "2/c": 2, "3": 3})
-        assert result == [{"a": 0}, {"b": 1}, {"c": 2}, 3]
-
-    def test_unflatten_list_dict_multi_level_nested(self):
-        result = unflatten_list_dict({"a/0/c/d": 1, "a/1/c": 2, "a/2": 3, "e": 4})
-        assert result == {"a": [{"c": {"d": 1}}, {"c": 2}, 3], "e": 4}
-
-        result = unflatten_list_dict(
-            {"0/a/0/b": 1, "0/a/1": 2, "1/0": 3, "1/1": 4, "1/2/c": 5, "2": 6}
-        )
-        assert result == [{"a": [{"b": 1}, 2]}, [3, 4, {"c": 5}], 6]
-
-    def test_raises_error_on_key_conflict(self):
-        """Ensure that an informative exception is raised on key conflict."""
-        with self.assertRaisesRegex(TypeError, r"Cannot unflatten dict"):
-            unflatten_dict({"a": 1, "a/b": 2, "a/c": 3})
-
-        with self.assertRaisesRegex(TypeError, r"Cannot unflatten dict"):
-            unflatten_dict({"a/b": 2, "a/b/c": 3})
-
-
-class GPUUtilMock:
-    class GPU:
-        def __init__(self, id, uuid, util=None):
-            self.id = id
-            self.uuid = uuid
-            self.util = [0.5, 0.0]
-
-        @property
-        def memoryUtil(self):
-            if self.util:
-                return self.util.pop(0)
-            return 0
-
-    def __init__(self, gpus, gpu_uuids):
-        self.gpus = gpus
-        self.uuids = gpu_uuids
-        self.gpu_list = [
-            self.GPU(gpu, uuid) for gpu, uuid in zip(self.gpus, self.uuids)
-        ]
-
-    def getGPUs(self):
-        return self.gpu_list
-
-
-class GPUTest(unittest.TestCase):
-    def setUp(self):
-        sys.modules["GPUtil"] = GPUUtilMock([0, 1], ["GPU-aaa", "GPU-bbb"])
-
-    def testGPUWait1(self):
-        wait_for_gpu(0, delay_s=0)
-
-    def testGPUWait2(self):
-        wait_for_gpu("1", delay_s=0)
-
-    def testGPUWait3(self):
-        wait_for_gpu("GPU-aaa", delay_s=0)
-
-    def testGPUWaitFail(self):
-        with self.assertRaises(ValueError):
-            wait_for_gpu(2, delay_s=0)
-
-        with self.assertRaises(ValueError):
-            wait_for_gpu("4", delay_s=0)
-
-        with self.assertRaises(ValueError):
-            wait_for_gpu(1.23, delay_s=0)
-
-    @patch("ray.get_gpu_ids", lambda: ["0"])
-    def testDefaultGPU(self):
-        import sys
-
-        sys.modules["GPUtil"] = GPUUtilMock([0], ["GPU-aaa"])
-        wait_for_gpu(delay_s=0)
-
-
-if __name__ == "__main__":
-    import pytest
-
-    sys.exit(pytest.main(["-v", __file__]))
->>>>>>> 19672688
+import copy
+from collections import OrderedDict
+import os
+import pytest
+import sys
+import shutil
+import unittest
+from unittest.mock import patch
+
+import ray
+import ray._private.utils
+import ray.cloudpickle as cloudpickle
+from ray.tune.utils.util import wait_for_gpu
+from ray.tune.utils.util import flatten_dict, unflatten_dict, unflatten_list_dict
+from ray.tune.utils.trainable import TrainableUtil
+
+
+@pytest.mark.parametrize(
+    "checkpoint_path",
+    [
+        "~/tmp/exp/trial/checkpoint0",
+        "~/tmp/exp/trial/checkpoint0/",
+        "~/tmp/exp/trial/checkpoint0/checkpoint",
+        "~/tmp/exp/trial/checkpoint0/foo/bar/baz",
+    ],
+)
+@pytest.mark.parametrize("logdir", ["~/tmp/exp/trial", "~/tmp/exp/trial/"])
+def test_find_rel_checkpoint_dir(checkpoint_path, logdir):
+    assert (
+        TrainableUtil.find_rel_checkpoint_dir(logdir, checkpoint_path) == "checkpoint0/"
+    )
+
+
+class TrainableUtilTest(unittest.TestCase):
+    def setUp(self):
+        self.checkpoint_dir = os.path.join(
+            ray._private.utils.get_user_temp_dir(), "tune", "MyTrainable123"
+        )
+        self.checkpoint_dir = TrainableUtil.make_checkpoint_dir(
+            self.checkpoint_dir, "0"
+        )
+
+    def tearDown(self):
+        self.addCleanup(shutil.rmtree, self.checkpoint_dir)
+        ray.shutdown()
+
+    def testFindMetadata(self):
+        def tune_one(config=None, checkpoint_dir=None):
+            with ray.tune.checkpoint_dir(step=1):
+                pass
+            ray.tune.report(score=1)
+
+        name = "AnalysisTest"
+        ray.init(local_mode=True)
+        ray.tune.run(tune_one, local_dir=self.checkpoint_dir, name=name)
+
+        a = ray.tune.ExperimentAnalysis(
+            os.path.join(self.checkpoint_dir, name),
+            default_metric="score",
+            default_mode="max",
+        )
+        df = a.dataframe()
+        checkpoint_dir = a.get_best_checkpoint(df["logdir"].iloc[0]).local_path
+        assert checkpoint_dir.endswith("/checkpoint_000001/")
+
+    def testFindCheckpointDir(self):
+        checkpoint_path = os.path.join(self.checkpoint_dir, "0/my/nested/chkpt")
+        os.makedirs(checkpoint_path)
+        found_dir = TrainableUtil.find_checkpoint_dir(checkpoint_path)
+        self.assertEqual(self.checkpoint_dir, found_dir)
+
+        with self.assertRaises(FileNotFoundError):
+            parent = os.path.dirname(found_dir)
+            TrainableUtil.find_checkpoint_dir(parent)
+
+    def testPickleCheckpoint(self):
+        for i in range(5):
+            path = os.path.join(self.checkpoint_dir, str(i))
+            with open(path, "w") as f:
+                f.write(str(i))
+
+        checkpoint_path = os.path.join(self.checkpoint_dir, "0")
+
+        data_dict = TrainableUtil.pickle_checkpoint(checkpoint_path)
+        loaded = cloudpickle.loads(data_dict)
+
+        checkpoint_name = os.path.basename(checkpoint_path)
+        self.assertEqual(loaded["checkpoint_name"], checkpoint_name)
+
+        for i in range(5):
+            path = os.path.join(self.checkpoint_dir, str(i))
+            self.assertEqual(loaded["data"][str(i)], open(path, "rb").read())
+
+
+class FlattenDictTest(unittest.TestCase):
+    def test_output_type(self):
+        in_ = OrderedDict({"a": {"b": 1}, "c": {"d": 2}, "e": 3})
+        out = flatten_dict(in_)
+        assert type(in_) is type(out)
+
+    def test_one_level_nested(self):
+        ori_in = OrderedDict({"a": {"b": 1}, "c": {"d": 2}, "e": 3})
+        in_ = copy.deepcopy(ori_in)
+        result = flatten_dict(in_)
+        assert in_ == ori_in
+        assert result == {"a/b": 1, "c/d": 2, "e": 3}
+
+    def test_multi_level_nested(self):
+        ori_in = OrderedDict(
+            {
+                "a": {
+                    "b": {
+                        "c": {
+                            "d": 1,
+                        },
+                    },
+                },
+                "b": {
+                    "c": {
+                        "d": 2,
+                    },
+                },
+                "c": {
+                    "d": 3,
+                },
+                "e": 4,
+            }
+        )
+        in_ = copy.deepcopy(ori_in)
+        result = flatten_dict(in_)
+        assert in_ == ori_in
+        assert result == {"a/b/c/d": 1, "b/c/d": 2, "c/d": 3, "e": 4}
+
+
+class UnflattenDictTest(unittest.TestCase):
+    def test_output_type(self):
+        in_ = OrderedDict({"a/b": 1, "c/d": 2, "e": 3})
+        out = unflatten_dict(in_)
+        assert type(in_) is type(out)
+
+    def test_one_level_nested(self):
+        result = unflatten_dict({"a/b": 1, "c/d": 2, "e": 3})
+        assert result == {"a": {"b": 1}, "c": {"d": 2}, "e": 3}
+
+    def test_multi_level_nested(self):
+        result = unflatten_dict({"a/b/c/d": 1, "b/c/d": 2, "c/d": 3, "e": 4})
+        assert result == {
+            "a": {
+                "b": {
+                    "c": {
+                        "d": 1,
+                    },
+                },
+            },
+            "b": {
+                "c": {
+                    "d": 2,
+                },
+            },
+            "c": {
+                "d": 3,
+            },
+            "e": 4,
+        }
+
+    def test_unflatten_list_dict_output_type(self):
+        in_ = OrderedDict({"a/0": 0, "a/1": 1, "c/d": 2, "e": 3})
+        out = unflatten_list_dict(in_)
+        assert type(out) is OrderedDict
+
+        in_ = OrderedDict({"0/a": 0, "1/b": 1, "2/c": 2, "3/d": 3})
+        out = unflatten_list_dict(in_)
+        assert type(out) is list
+
+    def test_unflatten_list_dict_one_level_nested(self):
+        result = unflatten_list_dict({"a/0": 0, "a/1": 1, "c/d": 2, "e": 3})
+        assert result == {"a": [0, 1], "c": {"d": 2}, "e": 3}
+
+        result = unflatten_list_dict({"0/a": 0, "1/b": 1, "2/c": 2, "3": 3})
+        assert result == [{"a": 0}, {"b": 1}, {"c": 2}, 3]
+
+    def test_unflatten_list_dict_multi_level_nested(self):
+        result = unflatten_list_dict({"a/0/c/d": 1, "a/1/c": 2, "a/2": 3, "e": 4})
+        assert result == {"a": [{"c": {"d": 1}}, {"c": 2}, 3], "e": 4}
+
+        result = unflatten_list_dict(
+            {"0/a/0/b": 1, "0/a/1": 2, "1/0": 3, "1/1": 4, "1/2/c": 5, "2": 6}
+        )
+        assert result == [{"a": [{"b": 1}, 2]}, [3, 4, {"c": 5}], 6]
+
+    def test_raises_error_on_key_conflict(self):
+        """Ensure that an informative exception is raised on key conflict."""
+        with self.assertRaisesRegex(TypeError, r"Cannot unflatten dict"):
+            unflatten_dict({"a": 1, "a/b": 2, "a/c": 3})
+
+        with self.assertRaisesRegex(TypeError, r"Cannot unflatten dict"):
+            unflatten_dict({"a/b": 2, "a/b/c": 3})
+
+
+class GPUUtilMock:
+    class GPU:
+        def __init__(self, id, uuid, util=None):
+            self.id = id
+            self.uuid = uuid
+            self.util = [0.5, 0.0]
+
+        @property
+        def memoryUtil(self):
+            if self.util:
+                return self.util.pop(0)
+            return 0
+
+    def __init__(self, gpus, gpu_uuids):
+        self.gpus = gpus
+        self.uuids = gpu_uuids
+        self.gpu_list = [
+            self.GPU(gpu, uuid) for gpu, uuid in zip(self.gpus, self.uuids)
+        ]
+
+    def getGPUs(self):
+        return self.gpu_list
+
+
+class GPUTest(unittest.TestCase):
+    def setUp(self):
+        sys.modules["GPUtil"] = GPUUtilMock([0, 1], ["GPU-aaa", "GPU-bbb"])
+
+    def testGPUWait1(self):
+        wait_for_gpu(0, delay_s=0)
+
+    def testGPUWait2(self):
+        wait_for_gpu("1", delay_s=0)
+
+    def testGPUWait3(self):
+        wait_for_gpu("GPU-aaa", delay_s=0)
+
+    def testGPUWaitFail(self):
+        with self.assertRaises(ValueError):
+            wait_for_gpu(2, delay_s=0)
+
+        with self.assertRaises(ValueError):
+            wait_for_gpu("4", delay_s=0)
+
+        with self.assertRaises(ValueError):
+            wait_for_gpu(1.23, delay_s=0)
+
+    @patch("ray.get_gpu_ids", lambda: ["0"])
+    def testDefaultGPU(self):
+        import sys
+
+        sys.modules["GPUtil"] = GPUUtilMock([0], ["GPU-aaa"])
+        wait_for_gpu(delay_s=0)
+
+
+if __name__ == "__main__":
+    import pytest
+
+    sys.exit(pytest.main(["-v", __file__]))