--- conflicted
+++ resolved
@@ -16,12 +16,7 @@
 class RayTrialExecutorTest(unittest.TestCase):
     def setUp(self):
         self.trial_executor = RayTrialExecutor(queue_trials=False)
-<<<<<<< HEAD
-        ray.init(num_cpus=2)
-
-=======
-        ray.init(ignore_reinit_error=True)
->>>>>>> f38dba09
+        ray.init(num_cpus=2, ignore_reinit_error=True)
         _register_all()  # Needed for flaky tests
 
     def tearDown(self):
