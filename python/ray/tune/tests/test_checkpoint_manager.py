--- conflicted
+++ resolved
@@ -1,329 +1,163 @@
-<<<<<<< HEAD
-# coding: utf-8
-import os
-import random
-import sys
-import tempfile
-import unittest
-from unittest.mock import patch
-
-from ray.tune.result import TRAINING_ITERATION
-from ray.tune.checkpoint_manager import Checkpoint, CheckpointManager, logger
-
-
-class CheckpointManagerTest(unittest.TestCase):
-    @staticmethod
-    def mock_result(i):
-        return {"i": i, TRAINING_ITERATION: i}
-
-    def checkpoint_manager(self, keep_checkpoints_num):
-        return CheckpointManager(keep_checkpoints_num, "i", delete_fn=lambda c: None)
-
-    def testNewestCheckpoint(self):
-        checkpoint_manager = self.checkpoint_manager(keep_checkpoints_num=1)
-        memory_checkpoint = Checkpoint(Checkpoint.MEMORY, {0}, self.mock_result(0))
-        checkpoint_manager.on_checkpoint(memory_checkpoint)
-        persistent_checkpoint = Checkpoint(
-            Checkpoint.PERSISTENT, {1}, self.mock_result(1)
-        )
-        checkpoint_manager.on_checkpoint(persistent_checkpoint)
-        self.assertEqual(
-            checkpoint_manager.newest_persistent_checkpoint, persistent_checkpoint
-        )
-
-    def testOnCheckpointOrdered(self):
-        """
-        Tests increasing priorities. Also tests that that the worst checkpoints
-        are deleted when necessary.
-        """
-        keep_checkpoints_num = 2
-        checkpoint_manager = self.checkpoint_manager(keep_checkpoints_num)
-        checkpoints = [
-            Checkpoint(Checkpoint.PERSISTENT, {i}, self.mock_result(i))
-            for i in range(3)
-        ]
-
-        with patch.object(checkpoint_manager, "delete") as delete_mock:
-            for j in range(3):
-                checkpoint_manager.on_checkpoint(checkpoints[j])
-                expected_deletes = 0 if j != 2 else 1
-                self.assertEqual(delete_mock.call_count, expected_deletes, j)
-                self.assertEqual(
-                    checkpoint_manager.newest_persistent_checkpoint, checkpoints[j]
-                )
-
-        best_checkpoints = checkpoint_manager.best_checkpoints()
-        self.assertEqual(len(best_checkpoints), keep_checkpoints_num)
-        self.assertIn(checkpoints[1], best_checkpoints)
-        self.assertIn(checkpoints[2], best_checkpoints)
-
-    def testOnCheckpointUnordered(self):
-        """
-        Tests priorities that aren't inserted in ascending order. Also tests
-        that the worst checkpoints are deleted when necessary.
-        """
-        keep_checkpoints_num = 2
-        checkpoint_manager = self.checkpoint_manager(keep_checkpoints_num)
-        checkpoints = [
-            Checkpoint(Checkpoint.PERSISTENT, {i}, self.mock_result(i))
-            for i in range(3, -1, -1)
-        ]
-
-        with patch.object(checkpoint_manager, "delete") as delete_mock:
-            for j in range(0, len(checkpoints)):
-                checkpoint_manager.on_checkpoint(checkpoints[j])
-                expected_deletes = 0 if j != 3 else 1
-                self.assertEqual(delete_mock.call_count, expected_deletes)
-                self.assertEqual(
-                    checkpoint_manager.newest_persistent_checkpoint, checkpoints[j]
-                )
-
-        best_checkpoints = checkpoint_manager.best_checkpoints()
-        self.assertEqual(len(best_checkpoints), keep_checkpoints_num)
-        self.assertIn(checkpoints[0], best_checkpoints)
-        self.assertIn(checkpoints[1], best_checkpoints)
-
-    def testBestCheckpoints(self):
-        """
-        Tests that the best checkpoints are tracked and ordered correctly.
-        """
-        keep_checkpoints_num = 4
-        checkpoint_manager = self.checkpoint_manager(keep_checkpoints_num)
-        checkpoints = [
-            Checkpoint(Checkpoint.PERSISTENT, i, self.mock_result(i)) for i in range(16)
-        ]
-        random.shuffle(checkpoints)
-
-        for checkpoint in checkpoints:
-            checkpoint_manager.on_checkpoint(checkpoint)
-
-        best_checkpoints = checkpoint_manager.best_checkpoints()
-        self.assertEqual(len(best_checkpoints), keep_checkpoints_num)
-        for i in range(len(best_checkpoints)):
-            self.assertEqual(best_checkpoints[i].value, i + 12)
-
-    def testOnCheckpointUnavailableAttribute(self):
-        """
-        Tests that an error is logged when the associated result of the
-        checkpoint has no checkpoint score attribute.
-        """
-        checkpoint_manager = self.checkpoint_manager(keep_checkpoints_num=1)
-
-        no_attr_checkpoint = Checkpoint(Checkpoint.PERSISTENT, 0, {})
-        with patch.object(logger, "error") as log_error_mock:
-            checkpoint_manager.on_checkpoint(no_attr_checkpoint)
-            log_error_mock.assert_called_once()
-            # The newest checkpoint should still be set despite this error.
-            self.assertEqual(
-                checkpoint_manager.newest_persistent_checkpoint, no_attr_checkpoint
-            )
-
-    def testOnMemoryCheckpoint(self):
-        checkpoints = [
-            Checkpoint(Checkpoint.MEMORY, 0, self.mock_result(0)),
-            Checkpoint(Checkpoint.MEMORY, 0, self.mock_result(0)),
-        ]
-        checkpoint_manager = self.checkpoint_manager(keep_checkpoints_num=1)
-        checkpoint_manager.on_checkpoint(checkpoints[0])
-        checkpoint_manager.on_checkpoint(checkpoints[1])
-        newest = checkpoint_manager.newest_memory_checkpoint
-
-        self.assertEqual(newest, checkpoints[1])
-        self.assertEqual(checkpoint_manager.best_checkpoints(), [])
-
-    def testSameCheckpoint(self):
-        checkpoint_manager = CheckpointManager(
-            1, "i", delete_fn=lambda c: os.remove(c.value)
-        )
-
-        tmpfiles = []
-        for i in range(3):
-            tmpfile = tempfile.mktemp()
-            with open(tmpfile, "wt") as fp:
-                fp.write("")
-            tmpfiles.append(tmpfile)
-
-        checkpoints = [
-            Checkpoint(Checkpoint.PERSISTENT, tmpfiles[0], self.mock_result(5)),
-            Checkpoint(Checkpoint.PERSISTENT, tmpfiles[1], self.mock_result(10)),
-            Checkpoint(Checkpoint.PERSISTENT, tmpfiles[2], self.mock_result(0)),
-            Checkpoint(Checkpoint.PERSISTENT, tmpfiles[1], self.mock_result(20)),
-        ]
-        for checkpoint in checkpoints:
-            checkpoint_manager.on_checkpoint(checkpoint)
-            self.assertTrue(os.path.exists(checkpoint.value))
-
-        for tmpfile in tmpfiles:
-            if os.path.exists(tmpfile):
-                os.remove(tmpfile)
-
-
-if __name__ == "__main__":
-    import pytest
-
-    sys.exit(pytest.main(["-v", __file__]))
-=======
-# coding: utf-8
-import os
-import random
-import sys
-import tempfile
-import unittest
-from unittest.mock import patch
-
-from ray.tune.result import TRAINING_ITERATION
-from ray.tune.checkpoint_manager import Checkpoint, CheckpointManager, logger
-
-
-class CheckpointManagerTest(unittest.TestCase):
-    @staticmethod
-    def mock_result(i):
-        return {"i": i, TRAINING_ITERATION: i}
-
-    def checkpoint_manager(self, keep_checkpoints_num):
-        return CheckpointManager(keep_checkpoints_num, "i", delete_fn=lambda c: None)
-
-    def testNewestCheckpoint(self):
-        checkpoint_manager = self.checkpoint_manager(keep_checkpoints_num=1)
-        memory_checkpoint = Checkpoint(Checkpoint.MEMORY, {0}, self.mock_result(0))
-        checkpoint_manager.on_checkpoint(memory_checkpoint)
-        persistent_checkpoint = Checkpoint(
-            Checkpoint.PERSISTENT, {1}, self.mock_result(1)
-        )
-        checkpoint_manager.on_checkpoint(persistent_checkpoint)
-        self.assertEqual(
-            checkpoint_manager.newest_persistent_checkpoint, persistent_checkpoint
-        )
-
-    def testOnCheckpointOrdered(self):
-        """
-        Tests increasing priorities. Also tests that that the worst checkpoints
-        are deleted when necessary.
-        """
-        keep_checkpoints_num = 2
-        checkpoint_manager = self.checkpoint_manager(keep_checkpoints_num)
-        checkpoints = [
-            Checkpoint(Checkpoint.PERSISTENT, {i}, self.mock_result(i))
-            for i in range(3)
-        ]
-
-        with patch.object(checkpoint_manager, "delete") as delete_mock:
-            for j in range(3):
-                checkpoint_manager.on_checkpoint(checkpoints[j])
-                expected_deletes = 0 if j != 2 else 1
-                self.assertEqual(delete_mock.call_count, expected_deletes, j)
-                self.assertEqual(
-                    checkpoint_manager.newest_persistent_checkpoint, checkpoints[j]
-                )
-
-        best_checkpoints = checkpoint_manager.best_checkpoints()
-        self.assertEqual(len(best_checkpoints), keep_checkpoints_num)
-        self.assertIn(checkpoints[1], best_checkpoints)
-        self.assertIn(checkpoints[2], best_checkpoints)
-
-    def testOnCheckpointUnordered(self):
-        """
-        Tests priorities that aren't inserted in ascending order. Also tests
-        that the worst checkpoints are deleted when necessary.
-        """
-        keep_checkpoints_num = 2
-        checkpoint_manager = self.checkpoint_manager(keep_checkpoints_num)
-        checkpoints = [
-            Checkpoint(Checkpoint.PERSISTENT, {i}, self.mock_result(i))
-            for i in range(3, -1, -1)
-        ]
-
-        with patch.object(checkpoint_manager, "delete") as delete_mock:
-            for j in range(0, len(checkpoints)):
-                checkpoint_manager.on_checkpoint(checkpoints[j])
-                expected_deletes = 0 if j != 3 else 1
-                self.assertEqual(delete_mock.call_count, expected_deletes)
-                self.assertEqual(
-                    checkpoint_manager.newest_persistent_checkpoint, checkpoints[j]
-                )
-
-        best_checkpoints = checkpoint_manager.best_checkpoints()
-        self.assertEqual(len(best_checkpoints), keep_checkpoints_num)
-        self.assertIn(checkpoints[0], best_checkpoints)
-        self.assertIn(checkpoints[1], best_checkpoints)
-
-    def testBestCheckpoints(self):
-        """
-        Tests that the best checkpoints are tracked and ordered correctly.
-        """
-        keep_checkpoints_num = 4
-        checkpoint_manager = self.checkpoint_manager(keep_checkpoints_num)
-        checkpoints = [
-            Checkpoint(Checkpoint.PERSISTENT, i, self.mock_result(i)) for i in range(16)
-        ]
-        random.shuffle(checkpoints)
-
-        for checkpoint in checkpoints:
-            checkpoint_manager.on_checkpoint(checkpoint)
-
-        best_checkpoints = checkpoint_manager.best_checkpoints()
-        self.assertEqual(len(best_checkpoints), keep_checkpoints_num)
-        for i in range(len(best_checkpoints)):
-            self.assertEqual(best_checkpoints[i].value, i + 12)
-
-    def testOnCheckpointUnavailableAttribute(self):
-        """
-        Tests that an error is logged when the associated result of the
-        checkpoint has no checkpoint score attribute.
-        """
-        checkpoint_manager = self.checkpoint_manager(keep_checkpoints_num=1)
-
-        no_attr_checkpoint = Checkpoint(Checkpoint.PERSISTENT, 0, {})
-        with patch.object(logger, "error") as log_error_mock:
-            checkpoint_manager.on_checkpoint(no_attr_checkpoint)
-            log_error_mock.assert_called_once()
-            # The newest checkpoint should still be set despite this error.
-            self.assertEqual(
-                checkpoint_manager.newest_persistent_checkpoint, no_attr_checkpoint
-            )
-
-    def testOnMemoryCheckpoint(self):
-        checkpoints = [
-            Checkpoint(Checkpoint.MEMORY, 0, self.mock_result(0)),
-            Checkpoint(Checkpoint.MEMORY, 0, self.mock_result(0)),
-        ]
-        checkpoint_manager = self.checkpoint_manager(keep_checkpoints_num=1)
-        checkpoint_manager.on_checkpoint(checkpoints[0])
-        checkpoint_manager.on_checkpoint(checkpoints[1])
-        newest = checkpoint_manager.newest_memory_checkpoint
-
-        self.assertEqual(newest, checkpoints[1])
-        self.assertEqual(checkpoint_manager.best_checkpoints(), [])
-
-    def testSameCheckpoint(self):
-        checkpoint_manager = CheckpointManager(
-            1, "i", delete_fn=lambda c: os.remove(c.value)
-        )
-
-        tmpfiles = []
-        for i in range(3):
-            _, tmpfile = tempfile.mkstemp()
-            with open(tmpfile, "wt") as fp:
-                fp.write("")
-            tmpfiles.append(tmpfile)
-
-        checkpoints = [
-            Checkpoint(Checkpoint.PERSISTENT, tmpfiles[0], self.mock_result(5)),
-            Checkpoint(Checkpoint.PERSISTENT, tmpfiles[1], self.mock_result(10)),
-            Checkpoint(Checkpoint.PERSISTENT, tmpfiles[2], self.mock_result(0)),
-            Checkpoint(Checkpoint.PERSISTENT, tmpfiles[1], self.mock_result(20)),
-        ]
-        for checkpoint in checkpoints:
-            checkpoint_manager.on_checkpoint(checkpoint)
-            self.assertTrue(os.path.exists(checkpoint.value))
-
-        for tmpfile in tmpfiles:
-            if os.path.exists(tmpfile):
-                os.remove(tmpfile)
-
-
-if __name__ == "__main__":
-    import pytest
-
-    sys.exit(pytest.main(["-v", __file__]))
->>>>>>> 19672688
+# coding: utf-8
+import os
+import random
+import sys
+import tempfile
+import unittest
+from unittest.mock import patch
+
+from ray.tune.result import TRAINING_ITERATION
+from ray.tune.checkpoint_manager import Checkpoint, CheckpointManager, logger
+
+
+class CheckpointManagerTest(unittest.TestCase):
+    @staticmethod
+    def mock_result(i):
+        return {"i": i, TRAINING_ITERATION: i}
+
+    def checkpoint_manager(self, keep_checkpoints_num):
+        return CheckpointManager(keep_checkpoints_num, "i", delete_fn=lambda c: None)
+
+    def testNewestCheckpoint(self):
+        checkpoint_manager = self.checkpoint_manager(keep_checkpoints_num=1)
+        memory_checkpoint = Checkpoint(Checkpoint.MEMORY, {0}, self.mock_result(0))
+        checkpoint_manager.on_checkpoint(memory_checkpoint)
+        persistent_checkpoint = Checkpoint(
+            Checkpoint.PERSISTENT, {1}, self.mock_result(1)
+        )
+        checkpoint_manager.on_checkpoint(persistent_checkpoint)
+        self.assertEqual(
+            checkpoint_manager.newest_persistent_checkpoint, persistent_checkpoint
+        )
+
+    def testOnCheckpointOrdered(self):
+        """
+        Tests increasing priorities. Also tests that that the worst checkpoints
+        are deleted when necessary.
+        """
+        keep_checkpoints_num = 2
+        checkpoint_manager = self.checkpoint_manager(keep_checkpoints_num)
+        checkpoints = [
+            Checkpoint(Checkpoint.PERSISTENT, {i}, self.mock_result(i))
+            for i in range(3)
+        ]
+
+        with patch.object(checkpoint_manager, "delete") as delete_mock:
+            for j in range(3):
+                checkpoint_manager.on_checkpoint(checkpoints[j])
+                expected_deletes = 0 if j != 2 else 1
+                self.assertEqual(delete_mock.call_count, expected_deletes, j)
+                self.assertEqual(
+                    checkpoint_manager.newest_persistent_checkpoint, checkpoints[j]
+                )
+
+        best_checkpoints = checkpoint_manager.best_checkpoints()
+        self.assertEqual(len(best_checkpoints), keep_checkpoints_num)
+        self.assertIn(checkpoints[1], best_checkpoints)
+        self.assertIn(checkpoints[2], best_checkpoints)
+
+    def testOnCheckpointUnordered(self):
+        """
+        Tests priorities that aren't inserted in ascending order. Also tests
+        that the worst checkpoints are deleted when necessary.
+        """
+        keep_checkpoints_num = 2
+        checkpoint_manager = self.checkpoint_manager(keep_checkpoints_num)
+        checkpoints = [
+            Checkpoint(Checkpoint.PERSISTENT, {i}, self.mock_result(i))
+            for i in range(3, -1, -1)
+        ]
+
+        with patch.object(checkpoint_manager, "delete") as delete_mock:
+            for j in range(0, len(checkpoints)):
+                checkpoint_manager.on_checkpoint(checkpoints[j])
+                expected_deletes = 0 if j != 3 else 1
+                self.assertEqual(delete_mock.call_count, expected_deletes)
+                self.assertEqual(
+                    checkpoint_manager.newest_persistent_checkpoint, checkpoints[j]
+                )
+
+        best_checkpoints = checkpoint_manager.best_checkpoints()
+        self.assertEqual(len(best_checkpoints), keep_checkpoints_num)
+        self.assertIn(checkpoints[0], best_checkpoints)
+        self.assertIn(checkpoints[1], best_checkpoints)
+
+    def testBestCheckpoints(self):
+        """
+        Tests that the best checkpoints are tracked and ordered correctly.
+        """
+        keep_checkpoints_num = 4
+        checkpoint_manager = self.checkpoint_manager(keep_checkpoints_num)
+        checkpoints = [
+            Checkpoint(Checkpoint.PERSISTENT, i, self.mock_result(i)) for i in range(16)
+        ]
+        random.shuffle(checkpoints)
+
+        for checkpoint in checkpoints:
+            checkpoint_manager.on_checkpoint(checkpoint)
+
+        best_checkpoints = checkpoint_manager.best_checkpoints()
+        self.assertEqual(len(best_checkpoints), keep_checkpoints_num)
+        for i in range(len(best_checkpoints)):
+            self.assertEqual(best_checkpoints[i].value, i + 12)
+
+    def testOnCheckpointUnavailableAttribute(self):
+        """
+        Tests that an error is logged when the associated result of the
+        checkpoint has no checkpoint score attribute.
+        """
+        checkpoint_manager = self.checkpoint_manager(keep_checkpoints_num=1)
+
+        no_attr_checkpoint = Checkpoint(Checkpoint.PERSISTENT, 0, {})
+        with patch.object(logger, "error") as log_error_mock:
+            checkpoint_manager.on_checkpoint(no_attr_checkpoint)
+            log_error_mock.assert_called_once()
+            # The newest checkpoint should still be set despite this error.
+            self.assertEqual(
+                checkpoint_manager.newest_persistent_checkpoint, no_attr_checkpoint
+            )
+
+    def testOnMemoryCheckpoint(self):
+        checkpoints = [
+            Checkpoint(Checkpoint.MEMORY, 0, self.mock_result(0)),
+            Checkpoint(Checkpoint.MEMORY, 0, self.mock_result(0)),
+        ]
+        checkpoint_manager = self.checkpoint_manager(keep_checkpoints_num=1)
+        checkpoint_manager.on_checkpoint(checkpoints[0])
+        checkpoint_manager.on_checkpoint(checkpoints[1])
+        newest = checkpoint_manager.newest_memory_checkpoint
+
+        self.assertEqual(newest, checkpoints[1])
+        self.assertEqual(checkpoint_manager.best_checkpoints(), [])
+
+    def testSameCheckpoint(self):
+        checkpoint_manager = CheckpointManager(
+            1, "i", delete_fn=lambda c: os.remove(c.value)
+        )
+
+        tmpfiles = []
+        for i in range(3):
+            _, tmpfile = tempfile.mkstemp()
+            with open(tmpfile, "wt") as fp:
+                fp.write("")
+            tmpfiles.append(tmpfile)
+
+        checkpoints = [
+            Checkpoint(Checkpoint.PERSISTENT, tmpfiles[0], self.mock_result(5)),
+            Checkpoint(Checkpoint.PERSISTENT, tmpfiles[1], self.mock_result(10)),
+            Checkpoint(Checkpoint.PERSISTENT, tmpfiles[2], self.mock_result(0)),
+            Checkpoint(Checkpoint.PERSISTENT, tmpfiles[1], self.mock_result(20)),
+        ]
+        for checkpoint in checkpoints:
+            checkpoint_manager.on_checkpoint(checkpoint)
+            self.assertTrue(os.path.exists(checkpoint.value))
+
+        for tmpfile in tmpfiles:
+            if os.path.exists(tmpfile):
+                os.remove(tmpfile)
+
+
+if __name__ == "__main__":
+    import pytest
+
+    sys.exit(pytest.main(["-v", __file__]))