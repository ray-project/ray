# coding: utf-8
import itertools
import os
import sys
import tempfile
import unittest
from unittest.mock import patch

from ray.tune.result import TRAINING_ITERATION
<<<<<<< HEAD
from ray.tune.checkpoint_manager import CheckpointManager
from ray.util.ml_utils.checkpoint_manager import (
    TrackedCheckpoint,
    logger,
    CheckpointStorage,
)
=======
from ray.tune.checkpoint_manager import _TuneCheckpoint, _CheckpointManager, logger
>>>>>>> 5a889487


class CheckpointManagerTest(unittest.TestCase):
    @staticmethod
    def mock_result(metric, i):
        return {"i": metric, TRAINING_ITERATION: i}

    def checkpoint_manager(self, keep_checkpoints_num):
<<<<<<< HEAD
        return CheckpointManager(
            keep_checkpoints_num=keep_checkpoints_num,
            checkpoint_score_attr="i",
            delete_fn=lambda c: None,
        )
=======
        return _CheckpointManager(keep_checkpoints_num, "i", delete_fn=lambda c: None)
>>>>>>> 5a889487

    def testNewestCheckpoint(self):
        checkpoint_manager = self.checkpoint_manager(keep_checkpoints_num=1)
        memory_checkpoint = TrackedCheckpoint(
            dir_or_data={0},
            storage_mode=CheckpointStorage.MEMORY,
            metrics=self.mock_result(0, 0),
        )
        checkpoint_manager.on_checkpoint(memory_checkpoint)
        persistent_checkpoint = TrackedCheckpoint(
            dir_or_data={1},
            storage_mode=CheckpointStorage.PERSISTENT,
            metrics=self.mock_result(1, 1),
        )
        checkpoint_manager.on_checkpoint(persistent_checkpoint)
        self.assertEqual(
            checkpoint_manager.newest_persistent_checkpoint, persistent_checkpoint
        )

    def testOnCheckpointOrdered(self):
        """
        Tests increasing priorities. Also tests that that the worst checkpoints
        are deleted when necessary.
        """
        keep_checkpoints_num = 2
        checkpoint_manager = self.checkpoint_manager(keep_checkpoints_num)
        checkpoints = [
            TrackedCheckpoint(
                dir_or_data={i},
                storage_mode=CheckpointStorage.PERSISTENT,
                metrics=self.mock_result(i, i),
            )
            for i in range(3)
        ]

        with patch.object(
            checkpoint_manager, "_delete_persisted_checkpoint"
        ) as delete_mock:
            for j in range(3):
                checkpoint_manager.on_checkpoint(checkpoints[j])
                expected_deletes = 0 if j != 2 else 1
                self.assertEqual(delete_mock.call_count, expected_deletes, j)
                self.assertEqual(
                    checkpoint_manager.newest_persistent_checkpoint, checkpoints[j]
                )

        best_checkpoints = checkpoint_manager.best_checkpoints()
        self.assertEqual(len(best_checkpoints), keep_checkpoints_num)
        self.assertIn(checkpoints[1], best_checkpoints)
        self.assertIn(checkpoints[2], best_checkpoints)

    def testOnCheckpointUnordered(self):
        """
        Tests priorities that aren't inserted in ascending order. Also tests
        that the worst checkpoints are deleted when necessary.
        """
        keep_checkpoints_num = 2
        checkpoint_manager = self.checkpoint_manager(keep_checkpoints_num)
        checkpoints = [
            TrackedCheckpoint(
                dir_or_data={i},
                storage_mode=CheckpointStorage.PERSISTENT,
                metrics=self.mock_result(i, i),
            )
            for i in range(3, -1, -1)
        ]

        with patch.object(
            checkpoint_manager, "_delete_persisted_checkpoint"
        ) as delete_mock:
            for j in range(0, len(checkpoints)):
                checkpoint_manager.on_checkpoint(checkpoints[j])
                expected_deletes = 0 if j != 3 else 1
                self.assertEqual(
                    delete_mock.call_count,
                    expected_deletes,
                    msg=f"Called {delete_mock.call_count} times",
                )
                self.assertEqual(
                    checkpoint_manager.newest_persistent_checkpoint, checkpoints[j]
                )

        best_checkpoints = checkpoint_manager.best_checkpoints()
        self.assertEqual(len(best_checkpoints), keep_checkpoints_num)
        self.assertIn(checkpoints[0], best_checkpoints)
        self.assertIn(checkpoints[1], best_checkpoints)

    def testBestCheckpoints(self):
        """
        Tests that the best checkpoints are tracked and ordered correctly.
        """
        keep_checkpoints_num = 4
        checkpoints = [
            TrackedCheckpoint(
                dir_or_data=i,
                storage_mode=CheckpointStorage.PERSISTENT,
                metrics=self.mock_result(i, i),
            )
            for i in range(8)
        ]

        for permutation in itertools.permutations(checkpoints):
            checkpoint_manager = self.checkpoint_manager(keep_checkpoints_num)

            for checkpoint in permutation:
                checkpoint_manager.on_checkpoint(checkpoint)

            best_checkpoints = checkpoint_manager.best_checkpoints()
            self.assertEqual(len(best_checkpoints), keep_checkpoints_num)
            for i in range(len(best_checkpoints)):
                self.assertEqual(best_checkpoints[i].dir_or_data, i + 4)

    def testBestCheckpointsWithNan(self):
        """
        Tests that checkpoints with nan priority are handled correctly.
        """
        keep_checkpoints_num = 2
        checkpoints = [
            TrackedCheckpoint(
                dir_or_data=None,
                storage_mode=CheckpointStorage.PERSISTENT,
                metrics=self.mock_result(float("nan"), i),
            )
            for i in range(2)
        ] + [
            TrackedCheckpoint(
                dir_or_data=3,
                storage_mode=CheckpointStorage.PERSISTENT,
                metrics=self.mock_result(0, 3),
            )
        ]

        for permutation in itertools.permutations(checkpoints):
            checkpoint_manager = self.checkpoint_manager(keep_checkpoints_num)
            for checkpoint in permutation:
                checkpoint_manager.on_checkpoint(checkpoint)

            best_checkpoints = checkpoint_manager.best_checkpoints()
            # best_checkpoints is sorted from worst to best
            self.assertEqual(len(best_checkpoints), keep_checkpoints_num)
            self.assertEqual(best_checkpoints[0].dir_or_data, None)
            self.assertEqual(best_checkpoints[1].dir_or_data, 3)

    def testBestCheckpointsOnlyNan(self):
        """
        Tests that checkpoints with only nan priority are handled correctly.
        """
        keep_checkpoints_num = 2
        checkpoint_manager = self.checkpoint_manager(keep_checkpoints_num)
        checkpoints = [
            TrackedCheckpoint(
                dir_or_data=i,
                storage_mode=CheckpointStorage.PERSISTENT,
                metrics=self.mock_result(float("nan"), i),
            )
            for i in range(4)
        ]

        for checkpoint in checkpoints:
            checkpoint_manager.on_checkpoint(checkpoint)

        best_checkpoints = checkpoint_manager.best_checkpoints()
        # best_checkpoints is sorted from worst to best
        self.assertEqual(len(best_checkpoints), keep_checkpoints_num)
        self.assertEqual(best_checkpoints[0].dir_or_data, 2)
        self.assertEqual(best_checkpoints[1].dir_or_data, 3)

    def testOnCheckpointUnavailableAttribute(self):
        """
        Tests that an error is logged when the associated result of the
        checkpoint has no checkpoint score attribute.
        """
        checkpoint_manager = self.checkpoint_manager(keep_checkpoints_num=1)

        no_attr_checkpoint = TrackedCheckpoint(
            dir_or_data=0,
            storage_mode=CheckpointStorage.PERSISTENT,
            metrics={},
        )

        with patch.object(logger, "error") as log_error_mock:
            checkpoint_manager.on_checkpoint(no_attr_checkpoint)
            log_error_mock.assert_called_once()
            # The newest checkpoint should still be set despite this error.
            self.assertEqual(
                checkpoint_manager.newest_persistent_checkpoint, no_attr_checkpoint
            )

    def testOnMemoryCheckpoint(self):
        checkpoints = [
            TrackedCheckpoint(
                dir_or_data=0,
                storage_mode=CheckpointStorage.MEMORY,
                metrics=self.mock_result(0, 0),
            ),
            TrackedCheckpoint(
                dir_or_data=0,
                storage_mode=CheckpointStorage.MEMORY,
                metrics=self.mock_result(0, 0),
            ),
        ]
        checkpoint_manager = self.checkpoint_manager(keep_checkpoints_num=1)
        checkpoint_manager.on_checkpoint(checkpoints[0])
        checkpoint_manager.on_checkpoint(checkpoints[1])
        newest = checkpoint_manager.newest_memory_checkpoint

        self.assertEqual(newest, checkpoints[1])
        self.assertEqual(checkpoint_manager.best_checkpoints(), [])

    def testSameCheckpoint(self):
<<<<<<< HEAD
        checkpoint_manager = CheckpointManager(
            keep_checkpoints_num=1,
            checkpoint_score_attr="i",
            delete_fn=lambda c: os.remove(c.dir_or_data),
=======
        checkpoint_manager = _CheckpointManager(
            1, "i", delete_fn=lambda c: os.remove(c.value)
>>>>>>> 5a889487
        )

        tmpfiles = []
        for i in range(3):
            _, tmpfile = tempfile.mkstemp()
            with open(tmpfile, "wt") as fp:
                fp.write("")
            tmpfiles.append(tmpfile)

        checkpoints = [
            TrackedCheckpoint(
                dir_or_data=tmpfiles[0],
                storage_mode=CheckpointStorage.PERSISTENT,
                metrics=self.mock_result(5, 5),
            ),
            TrackedCheckpoint(
                dir_or_data=tmpfiles[1],
                storage_mode=CheckpointStorage.PERSISTENT,
                metrics=self.mock_result(10, 10),
            ),
            TrackedCheckpoint(
                dir_or_data=tmpfiles[2],
                storage_mode=CheckpointStorage.PERSISTENT,
                metrics=self.mock_result(0, 0),
            ),
            TrackedCheckpoint(
                dir_or_data=tmpfiles[1],
                storage_mode=CheckpointStorage.PERSISTENT,
                metrics=self.mock_result(20, 20),
            ),
        ]
        for checkpoint in checkpoints:
            checkpoint_manager.on_checkpoint(checkpoint)
            self.assertTrue(os.path.exists(checkpoint.dir_or_data))

        for tmpfile in tmpfiles:
            if os.path.exists(tmpfile):
                os.remove(tmpfile)


if __name__ == "__main__":
    import pytest

    sys.exit(pytest.main(["-v", __file__]))<|MERGE_RESOLUTION|>--- conflicted
+++ resolved
@@ -7,16 +7,12 @@
 from unittest.mock import patch
 
 from ray.tune.result import TRAINING_ITERATION
-<<<<<<< HEAD
-from ray.tune.checkpoint_manager import CheckpointManager
+from ray.tune.checkpoint_manager import _CheckpointManager
 from ray.util.ml_utils.checkpoint_manager import (
     TrackedCheckpoint,
     logger,
     CheckpointStorage,
 )
-=======
-from ray.tune.checkpoint_manager import _TuneCheckpoint, _CheckpointManager, logger
->>>>>>> 5a889487
 
 
 class CheckpointManagerTest(unittest.TestCase):
@@ -25,15 +21,11 @@
         return {"i": metric, TRAINING_ITERATION: i}
 
     def checkpoint_manager(self, keep_checkpoints_num):
-<<<<<<< HEAD
-        return CheckpointManager(
+        return _CheckpointManager(
             keep_checkpoints_num=keep_checkpoints_num,
             checkpoint_score_attr="i",
             delete_fn=lambda c: None,
         )
-=======
-        return _CheckpointManager(keep_checkpoints_num, "i", delete_fn=lambda c: None)
->>>>>>> 5a889487
 
     def testNewestCheckpoint(self):
         checkpoint_manager = self.checkpoint_manager(keep_checkpoints_num=1)
@@ -244,15 +236,10 @@
         self.assertEqual(checkpoint_manager.best_checkpoints(), [])
 
     def testSameCheckpoint(self):
-<<<<<<< HEAD
-        checkpoint_manager = CheckpointManager(
+        checkpoint_manager = _CheckpointManager(
             keep_checkpoints_num=1,
             checkpoint_score_attr="i",
             delete_fn=lambda c: os.remove(c.dir_or_data),
-=======
-        checkpoint_manager = _CheckpointManager(
-            1, "i", delete_fn=lambda c: os.remove(c.value)
->>>>>>> 5a889487
         )
 
         tmpfiles = []
