--- conflicted
+++ resolved
@@ -1,6 +1,5 @@
 import json
 import os
-import pytest
 
 from ray import tune
 from ray.ml.checkpoint import Checkpoint
@@ -37,33 +36,6 @@
     assert result.checkpoint is None
 
 
-<<<<<<< HEAD
-def test_result_grid_df():
-    def f(config):
-        tune.report(metric=config["nested"]["param"] * 1)
-        tune.report(metric=config["nested"]["param"] * 4)
-        tune.report(metric=config["nested"]["param"] * 3)
-
-    analysis = tune.run(f, config={"nested": {"param": tune.grid_search([1, 2])}})
-    analysis._legacy_checkpoint = False
-    result_grid = ResultGrid(analysis)
-
-    assert len(result_grid) == 2
-
-    # Last result
-    df = result_grid.get_dataframe()
-    assert sorted(df["metric"]) == [3, 6]
-
-    # Best result (max)
-    df = result_grid.get_dataframe(filter_metric="metric", filter_mode="max")
-    assert sorted(df["metric"]) == [4, 8]
-
-    # Best result (min)
-    df = result_grid.get_dataframe(filter_metric="metric", filter_mode="min")
-    assert sorted(df["metric"]) == [1, 2]
-
-    assert sorted(df["config/nested/param"]) == [1, 2]
-=======
 def test_best_result():
     def f(config):
         for _ in range(2):
@@ -100,10 +72,37 @@
 
     with pytest.raises(ValueError):
         result_grid.get_best_result(mode="max")
->>>>>>> a7d552ca
+
+
+def test_result_grid_df():
+    def f(config):
+        tune.report(metric=config["nested"]["param"] * 1)
+        tune.report(metric=config["nested"]["param"] * 4)
+        tune.report(metric=config["nested"]["param"] * 3)
+
+    analysis = tune.run(f, config={"nested": {"param": tune.grid_search([1, 2])}})
+    analysis._legacy_checkpoint = False
+    result_grid = ResultGrid(analysis)
+
+    assert len(result_grid) == 2
+
+    # Last result
+    df = result_grid.get_dataframe()
+    assert sorted(df["metric"]) == [3, 6]
+
+    # Best result (max)
+    df = result_grid.get_dataframe(filter_metric="metric", filter_mode="max")
+    assert sorted(df["metric"]) == [4, 8]
+
+    # Best result (min)
+    df = result_grid.get_dataframe(filter_metric="metric", filter_mode="min")
+    assert sorted(df["metric"]) == [1, 2]
+
+    assert sorted(df["config/nested/param"]) == [1, 2]
 
 
 if __name__ == "__main__":
+    import pytest
     import sys
 
     sys.exit(pytest.main(["-v", __file__]))