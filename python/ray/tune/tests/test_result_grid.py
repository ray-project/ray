--- conflicted
+++ resolved
@@ -1,9 +1,6 @@
 import json
 import os
-<<<<<<< HEAD
-=======
 import pickle
->>>>>>> e5740946
 
 import pytest
 
@@ -15,16 +12,6 @@
 from ray.tune.trial import Trial
 from ray.util.ml_utils.checkpoint_manager import CheckpointStorage, _TrackedCheckpoint
 
-<<<<<<< HEAD
-
-@pytest.fixture
-def ray_start_2_cpus():
-    address_info = ray.init(num_cpus=2)
-    yield address_info
-    # The code after the yield will run as teardown code.
-    ray.shutdown()
-=======
->>>>>>> e5740946
 
 @pytest.fixture
 def ray_start_2_cpus():
@@ -65,30 +52,17 @@
 
 
 def test_result_grid_future_checkpoint(ray_start_2_cpus):
-<<<<<<< HEAD
-=======
     trainable_cls = get_trainable_cls("__fake")
->>>>>>> e5740946
     trial = Trial("__fake", stub=True)
     trial.config = {"some_config": 1}
     trial.last_result = {"some_result": 2, "config": trial.config}
 
-<<<<<<< HEAD
-    checkpoint_data = {"checkpoint": "data"}
-    checkpoint = Checkpoint.from_dict(checkpoint_data)
-
-    trial.on_checkpoint(
-        _TrackedCheckpoint(
-            ray.put(checkpoint.to_bytes()), storage_mode=CheckpointStorage.MEMORY
-        )
-=======
     trainable = ray.remote(trainable_cls).remote()
     ray.get(trainable.set_info.remote({"info": 4}))
     checkpoint_data = trainable.save.remote()
 
     trial.on_checkpoint(
         _TrackedCheckpoint(checkpoint_data, storage_mode=CheckpointStorage.MEMORY)
->>>>>>> e5740946
     )
     trial.pickled_error_file = None
     trial.error_file = None
@@ -102,12 +76,6 @@
     assert result.config == {"some_config": 1}
     assert result.metrics["config"] == result.config
 
-<<<<<<< HEAD
-    assert result.checkpoint.to_dict() == checkpoint_data
-
-
-def test_best_result():
-=======
     # Load checkpoint data (see ray.rllib.algorithms.mock.MockTrainer definition)
     with result.checkpoint.as_directory() as checkpoint_dir:
         with open(os.path.join(checkpoint_dir, "mock_agent.pkl"), "rb") as f:
@@ -116,7 +84,6 @@
 
 
 def test_best_result(ray_start_2_cpus):
->>>>>>> e5740946
     def f(config):
         for _ in range(2):
             tune.report(x=config["x"])
