<<<<<<< HEAD
import unittest
import tempfile
import shutil
import os

import numpy as np

import ray
from ray import tune


def _invalid_objective(config):
    # DragonFly uses `point`
    metric = "point" if "point" in config else "report"

    if config[metric] > 4:
        tune.report(float("inf"))
    elif config[metric] > 3:
        tune.report(float("-inf"))
    elif config[metric] > 2:
        tune.report(np.nan)
    else:
        tune.report(float(config[metric]) or 0.1)


def _multi_objective(config):
    tune.report(a=config["a"] * 100, b=config["b"] * -100, c=config["c"])


class InvalidValuesTest(unittest.TestCase):
    """
    Test searcher handling of invalid values (NaN, -inf, inf).
    Implicitly tests automatic config conversion and default (anonymous)
    mode handling.
    """

    def setUp(self):
        self.config = {"report": tune.uniform(0.0, 5.0)}

    def tearDown(self):
        pass

    @classmethod
    def setUpClass(cls):
        ray.init(num_cpus=4, num_gpus=0, include_dashboard=False)

    @classmethod
    def tearDownClass(cls):
        ray.shutdown()

    def testAx(self):
        from ray.tune.suggest.ax import AxSearch
        from ax.service.ax_client import AxClient

        converted_config = AxSearch.convert_search_space(self.config)
        # At least one nan, inf, -inf and float
        client = AxClient(random_seed=4321)
        client.create_experiment(
            parameters=converted_config, objective_name="_metric", minimize=False
        )
        searcher = AxSearch(ax_client=client)

        out = tune.run(
            _invalid_objective,
            search_alg=searcher,
            metric="_metric",
            mode="max",
            num_samples=4,
            reuse_actors=False,
        )

        best_trial = out.best_trial
        self.assertLessEqual(best_trial.config["report"], 2.0)

    def testBayesOpt(self):
        from ray.tune.suggest.bayesopt import BayesOptSearch

        out = tune.run(
            _invalid_objective,
            # At least one nan, inf, -inf and float
            search_alg=BayesOptSearch(random_state=1234),
            config=self.config,
            metric="_metric",
            mode="max",
            num_samples=8,
            reuse_actors=False,
        )

        best_trial = out.best_trial
        self.assertLessEqual(best_trial.config["report"], 2.0)

    def testBlendSearch(self):
        from ray.tune.suggest.flaml import BlendSearch

        out = tune.run(
            _invalid_objective,
            search_alg=BlendSearch(
                points_to_evaluate=[
                    {"report": 1.0},
                    {"report": 2.1},
                    {"report": 3.1},
                    {"report": 4.1},
                ]
            ),
            config=self.config,
            metric="_metric",
            mode="max",
            num_samples=16,
            reuse_actors=False,
        )

        best_trial = out.best_trial
        self.assertLessEqual(best_trial.config["report"], 2.0)

    def testBOHB(self):
        from ray.tune.suggest.bohb import TuneBOHB

        out = tune.run(
            _invalid_objective,
            search_alg=TuneBOHB(seed=1000),
            config=self.config,
            metric="_metric",
            mode="max",
            num_samples=8,
            reuse_actors=False,
        )

        best_trial = out.best_trial
        self.assertLessEqual(best_trial.config["report"], 2.0)

    def testCFO(self):
        self.skipTest(
            "Broken in FLAML, reenable once "
            "https://github.com/microsoft/FLAML/pull/263 is merged"
        )
        from ray.tune.suggest.flaml import CFO

        out = tune.run(
            _invalid_objective,
            search_alg=CFO(
                points_to_evaluate=[
                    {"report": 1.0},
                    {"report": 2.1},
                    {"report": 3.1},
                    {"report": 4.1},
                ]
            ),
            config=self.config,
            metric="_metric",
            mode="max",
            num_samples=16,
            reuse_actors=False,
        )

        best_trial = out.best_trial
        self.assertLessEqual(best_trial.config["report"], 2.0)

    def testDragonfly(self):
        from ray.tune.suggest.dragonfly import DragonflySearch

        np.random.seed(1000)  # At least one nan, inf, -inf and float

        out = tune.run(
            _invalid_objective,
            search_alg=DragonflySearch(domain="euclidean", optimizer="random"),
            config=self.config,
            metric="_metric",
            mode="max",
            num_samples=8,
            reuse_actors=False,
        )

        best_trial = out.best_trial
        self.assertLessEqual(best_trial.config["point"], 2.0)

    def testHEBO(self):
        from ray.tune.suggest.hebo import HEBOSearch

        out = tune.run(
            _invalid_objective,
            # At least one nan, inf, -inf and float
            search_alg=HEBOSearch(random_state_seed=123),
            config=self.config,
            metric="_metric",
            mode="max",
            num_samples=8,
            reuse_actors=False,
        )

        best_trial = out.best_trial
        self.assertLessEqual(best_trial.config["report"], 2.0)

    def testHyperopt(self):
        from ray.tune.suggest.hyperopt import HyperOptSearch

        out = tune.run(
            _invalid_objective,
            # At least one nan, inf, -inf and float
            search_alg=HyperOptSearch(random_state_seed=1234),
            config=self.config,
            metric="_metric",
            mode="max",
            num_samples=8,
            reuse_actors=False,
        )

        best_trial = out.best_trial
        self.assertLessEqual(best_trial.config["report"], 2.0)

    def testNevergrad(self):
        from ray.tune.suggest.nevergrad import NevergradSearch
        import nevergrad as ng

        np.random.seed(2020)  # At least one nan, inf, -inf and float

        out = tune.run(
            _invalid_objective,
            search_alg=NevergradSearch(optimizer=ng.optimizers.RandomSearch),
            config=self.config,
            mode="max",
            num_samples=16,
            reuse_actors=False,
        )

        best_trial = out.best_trial
        self.assertLessEqual(best_trial.config["report"], 2.0)

    def testOptuna(self):
        from ray.tune.suggest.optuna import OptunaSearch
        from optuna.samplers import RandomSampler

        np.random.seed(1000)  # At least one nan, inf, -inf and float

        out = tune.run(
            _invalid_objective,
            search_alg=OptunaSearch(sampler=RandomSampler(seed=1234)),
            config=self.config,
            metric="_metric",
            mode="max",
            num_samples=8,
            reuse_actors=False,
        )

        best_trial = out.best_trial
        self.assertLessEqual(best_trial.config["report"], 2.0)

    def testSkopt(self):
        from ray.tune.suggest.skopt import SkOptSearch

        np.random.seed(1234)  # At least one nan, inf, -inf and float

        out = tune.run(
            _invalid_objective,
            search_alg=SkOptSearch(),
            config=self.config,
            metric="_metric",
            mode="max",
            num_samples=8,
            reuse_actors=False,
        )

        best_trial = out.best_trial
        self.assertLessEqual(best_trial.config["report"], 2.0)

    def testZOOpt(self):
        self.skipTest(
            "Recent ZOOpt versions fail handling invalid values gracefully. "
            "Skipping until we or they found a workaround. "
        )
        from ray.tune.suggest.zoopt import ZOOptSearch

        np.random.seed(1000)  # At least one nan, inf, -inf and float

        out = tune.run(
            _invalid_objective,
            search_alg=ZOOptSearch(budget=100, parallel_num=4),
            config=self.config,
            metric="_metric",
            mode="max",
            num_samples=8,
            reuse_actors=False,
        )

        best_trial = out.best_trial
        self.assertLessEqual(best_trial.config["report"], 2.0)


class AddEvaluatedPointTest(unittest.TestCase):
    """
    Test add_evaluated_point method in searchers that support it.
    """

    def setUp(self):
        self.param_name = "report"
        self.valid_value = 1.0
        self.space = {self.param_name: tune.uniform(0.0, 5.0)}

    def tearDown(self):
        pass

    @classmethod
    def setUpClass(cls):
        ray.init(num_cpus=4, num_gpus=0, include_dashboard=False)

    @classmethod
    def tearDownClass(cls):
        ray.shutdown()

    def testOptuna(self):
        from ray.tune.suggest.optuna import OptunaSearch
        from optuna.trial import TrialState

        searcher = OptunaSearch(
            space=self.space,
            metric="metric",
            mode="max",
            points_to_evaluate=[{self.param_name: self.valid_value}],
            evaluated_rewards=[1.0],
        )

        self.assertGreater(len(searcher._ot_study.trials), 0)

        searcher = OptunaSearch(
            space=self.space,
            metric="metric",
            mode="max",
        )

        point = {
            self.param_name: self.valid_value,
        }

        self.assertEqual(len(searcher._ot_study.trials), 0)

        searcher.add_evaluated_point(point, 1.0, intermediate_values=[0.8, 0.9])
        self.assertEqual(len(searcher._ot_study.trials), 1)
        self.assertTrue(searcher._ot_study.trials[-1].state == TrialState.COMPLETE)

        searcher.add_evaluated_point(
            point, 1.0, intermediate_values=[0.8, 0.9], error=True
        )
        self.assertEqual(len(searcher._ot_study.trials), 2)
        self.assertTrue(searcher._ot_study.trials[-1].state == TrialState.FAIL)

        searcher.add_evaluated_point(
            point, 1.0, intermediate_values=[0.8, 0.9], pruned=True
        )
        self.assertEqual(len(searcher._ot_study.trials), 3)
        self.assertTrue(searcher._ot_study.trials[-1].state == TrialState.PRUNED)

        def dbr_space(trial):
            return {self.param_name: trial.suggest_float(self.param_name, 0.0, 5.0)}

        dbr_searcher = OptunaSearch(
            space=dbr_space,
            metric="metric",
            mode="max",
        )
        with self.assertRaises(TypeError):
            dbr_searcher.add_evaluated_point(point, 1.0)

    def testHEBO(self):
        from ray.tune.suggest.hebo import HEBOSearch

        searcher = HEBOSearch(
            space=self.space,
            metric="metric",
            mode="max",
        )

        point = {
            self.param_name: self.valid_value,
        }

        len_X = len(searcher._opt.X)
        len_y = len(searcher._opt.y)
        self.assertEqual(len_X, 0)
        self.assertEqual(len_y, 0)

        searcher.add_evaluated_point(point, 1.0)

        len_X = len(searcher._opt.X)
        len_y = len(searcher._opt.y)
        self.assertEqual(len_X, 1)
        self.assertEqual(len_y, 1)


class SaveRestoreCheckpointTest(unittest.TestCase):
    """
    Test searcher save and restore functionality.
    """

    def setUp(self):
        self.tempdir = tempfile.mkdtemp()
        self.checkpoint_path = os.path.join(self.tempdir, "checkpoint.pkl")
        self.metric_name = "metric"
        self.config = {"a": tune.uniform(0.0, 5.0)}

    def tearDown(self):
        shutil.rmtree(self.tempdir)

    @classmethod
    def setUpClass(cls):
        ray.init(num_cpus=4, num_gpus=0, include_dashboard=False)

    @classmethod
    def tearDownClass(cls):
        ray.shutdown()

    def _save(self, searcher):
        searcher.set_search_properties(
            metric=self.metric_name, mode="max", config=self.config
        )

        searcher.suggest("1")
        searcher.suggest("2")
        searcher.on_trial_complete(
            "1", {self.metric_name: 1, "config/a": 1.0, "time_total_s": 1}
        )

        searcher.save(self.checkpoint_path)

    def _restore(self, searcher):
        searcher.set_search_properties(
            metric=self.metric_name, mode="max", config=self.config
        )
        searcher.restore(self.checkpoint_path)

        searcher.on_trial_complete(
            "2", {self.metric_name: 1, "config/a": 1.0, "time_total_s": 1}
        )
        searcher.suggest("3")
        searcher.on_trial_complete(
            "3", {self.metric_name: 1, "config/a": 1.0, "time_total_s": 1}
        )

    def testAx(self):
        from ray.tune.suggest.ax import AxSearch
        from ax.service.ax_client import AxClient

        converted_config = AxSearch.convert_search_space(self.config)
        client = AxClient()
        client.create_experiment(
            parameters=converted_config, objective_name=self.metric_name, minimize=False
        )
        searcher = AxSearch(ax_client=client)

        self._save(searcher)

        client = AxClient()
        client.create_experiment(
            parameters=converted_config, objective_name=self.metric_name, minimize=False
        )
        searcher = AxSearch(ax_client=client)
        self._restore(searcher)

    def testBayesOpt(self):
        from ray.tune.suggest.bayesopt import BayesOptSearch

        searcher = BayesOptSearch(
            space=self.config, metric=self.metric_name, mode="max"
        )
        self._save(searcher)

        searcher = BayesOptSearch(
            space=self.config, metric=self.metric_name, mode="max"
        )
        self._restore(searcher)

    def testBlendSearch(self):
        from ray.tune.suggest.flaml import BlendSearch

        searcher = BlendSearch(space=self.config, metric=self.metric_name, mode="max")

        self._save(searcher)

        searcher = BlendSearch(space=self.config, metric=self.metric_name, mode="max")
        self._restore(searcher)

    def testBOHB(self):
        from ray.tune.suggest.bohb import TuneBOHB

        searcher = TuneBOHB(space=self.config, metric=self.metric_name, mode="max")

        self._save(searcher)

        searcher = TuneBOHB(space=self.config, metric=self.metric_name, mode="max")
        self._restore(searcher)

    def testCFO(self):
        from ray.tune.suggest.flaml import CFO

        searcher = CFO(space=self.config, metric=self.metric_name, mode="max")

        self._save(searcher)

        searcher = CFO(space=self.config, metric=self.metric_name, mode="max")
        self._restore(searcher)

    def testDragonfly(self):
        from ray.tune.suggest.dragonfly import DragonflySearch

        searcher = DragonflySearch(
            space=self.config,
            metric=self.metric_name,
            mode="max",
            domain="euclidean",
            optimizer="random",
        )

        self._save(searcher)

        searcher = DragonflySearch(
            space=self.config,
            metric=self.metric_name,
            mode="max",
            domain="euclidean",
            optimizer="random",
        )
        self._restore(searcher)

    def testHEBO(self):
        from ray.tune.suggest.hebo import HEBOSearch

        searcher = HEBOSearch(space=self.config, metric=self.metric_name, mode="max")

        self._save(searcher)

        searcher = HEBOSearch(space=self.config, metric=self.metric_name, mode="max")
        self._restore(searcher)

    def testHyperopt(self):
        from ray.tune.suggest.hyperopt import HyperOptSearch

        searcher = HyperOptSearch(
            space=self.config, metric=self.metric_name, mode="max"
        )

        self._save(searcher)

        searcher = HyperOptSearch(
            space=self.config, metric=self.metric_name, mode="max"
        )

        self._restore(searcher)

    def testNevergrad(self):
        from ray.tune.suggest.nevergrad import NevergradSearch
        import nevergrad as ng

        searcher = NevergradSearch(
            space=self.config,
            metric=self.metric_name,
            mode="max",
            optimizer=ng.optimizers.RandomSearch,
        )

        self._save(searcher)

        searcher = NevergradSearch(
            space=self.config,
            metric=self.metric_name,
            mode="max",
            optimizer=ng.optimizers.RandomSearch,
        )
        self._restore(searcher)

    def testOptuna(self):
        from ray.tune.suggest.optuna import OptunaSearch

        searcher = OptunaSearch(space=self.config, metric=self.metric_name, mode="max")

        self._save(searcher)

        searcher = OptunaSearch(space=self.config, metric=self.metric_name, mode="max")
        self._restore(searcher)

    def testSkopt(self):
        from ray.tune.suggest.skopt import SkOptSearch

        searcher = SkOptSearch(space=self.config, metric=self.metric_name, mode="max")

        self._save(searcher)

        searcher = SkOptSearch(space=self.config, metric=self.metric_name, mode="max")
        self._restore(searcher)

    def testZOOpt(self):
        from ray.tune.suggest.zoopt import ZOOptSearch

        searcher = ZOOptSearch(
            space=self.config,
            metric=self.metric_name,
            mode="max",
            budget=100,
            parallel_num=4,
        )

        self._save(searcher)

        searcher = ZOOptSearch(
            space=self.config,
            metric=self.metric_name,
            mode="max",
            budget=100,
            parallel_num=4,
        )
        self._restore(searcher)


class MultiObjectiveTest(unittest.TestCase):
    """
    Test multi-objective optimization in searchers that support it.
    """

    def setUp(self):
        self.config = {
            "a": tune.uniform(0, 1),
            "b": tune.uniform(0, 1),
            "c": tune.uniform(0, 1),
        }

    def tearDown(self):
        pass

    @classmethod
    def setUpClass(cls):
        ray.init(num_cpus=4, num_gpus=0, include_dashboard=False)

    @classmethod
    def tearDownClass(cls):
        ray.shutdown()

    def testOptuna(self):
        from ray.tune.suggest.optuna import OptunaSearch
        from optuna.samplers import RandomSampler

        np.random.seed(1000)

        out = tune.run(
            _multi_objective,
            search_alg=OptunaSearch(
                sampler=RandomSampler(seed=1234),
                metric=["a", "b", "c"],
                mode=["max", "min", "max"],
            ),
            config=self.config,
            num_samples=16,
            reuse_actors=False,
        )

        best_trial_a = out.get_best_trial("a", "max")
        self.assertGreaterEqual(best_trial_a.config["a"], 0.8)
        best_trial_b = out.get_best_trial("b", "min")
        self.assertGreaterEqual(best_trial_b.config["b"], 0.8)
        best_trial_c = out.get_best_trial("c", "max")
        self.assertGreaterEqual(best_trial_c.config["c"], 0.8)


if __name__ == "__main__":
    import pytest
    import sys

    sys.exit(pytest.main(["-v", __file__]))
=======
import unittest
import tempfile
import shutil
import os
from copy import deepcopy

import numpy as np

import ray
from ray import tune


def _invalid_objective(config):
    # DragonFly uses `point`
    metric = "point" if "point" in config else "report"

    if config[metric] > 4:
        tune.report(float("inf"))
    elif config[metric] > 3:
        tune.report(float("-inf"))
    elif config[metric] > 2:
        tune.report(np.nan)
    else:
        tune.report(float(config[metric]) or 0.1)


def _multi_objective(config):
    tune.report(a=config["a"] * 100, b=config["b"] * -100, c=config["c"])


def _dummy_objective(config):
    tune.report(metric=config["report"])


class InvalidValuesTest(unittest.TestCase):
    """
    Test searcher handling of invalid values (NaN, -inf, inf).
    Implicitly tests automatic config conversion and default (anonymous)
    mode handling.
    """

    def setUp(self):
        self.config = {"report": tune.uniform(0.0, 5.0)}

    def tearDown(self):
        pass

    @classmethod
    def setUpClass(cls):
        ray.init(num_cpus=4, num_gpus=0, include_dashboard=False)

    @classmethod
    def tearDownClass(cls):
        ray.shutdown()

    def testAx(self):
        from ray.tune.suggest.ax import AxSearch
        from ax.service.ax_client import AxClient

        converted_config = AxSearch.convert_search_space(self.config)
        # At least one nan, inf, -inf and float
        client = AxClient(random_seed=4321)
        client.create_experiment(
            parameters=converted_config, objective_name="_metric", minimize=False
        )
        searcher = AxSearch(ax_client=client)

        out = tune.run(
            _invalid_objective,
            search_alg=searcher,
            metric="_metric",
            mode="max",
            num_samples=4,
            reuse_actors=False,
        )

        best_trial = out.best_trial
        self.assertLessEqual(best_trial.config["report"], 2.0)

    def testBayesOpt(self):
        from ray.tune.suggest.bayesopt import BayesOptSearch

        out = tune.run(
            _invalid_objective,
            # At least one nan, inf, -inf and float
            search_alg=BayesOptSearch(random_state=1234),
            config=self.config,
            metric="_metric",
            mode="max",
            num_samples=8,
            reuse_actors=False,
        )

        best_trial = out.best_trial
        self.assertLessEqual(best_trial.config["report"], 2.0)

    def testBlendSearch(self):
        from ray.tune.suggest.flaml import BlendSearch

        out = tune.run(
            _invalid_objective,
            search_alg=BlendSearch(
                points_to_evaluate=[
                    {"report": 1.0},
                    {"report": 2.1},
                    {"report": 3.1},
                    {"report": 4.1},
                ]
            ),
            config=self.config,
            metric="_metric",
            mode="max",
            num_samples=16,
            reuse_actors=False,
        )

        best_trial = out.best_trial
        self.assertLessEqual(best_trial.config["report"], 2.0)

    def testBOHB(self):
        from ray.tune.suggest.bohb import TuneBOHB

        out = tune.run(
            _invalid_objective,
            search_alg=TuneBOHB(seed=1000),
            config=self.config,
            metric="_metric",
            mode="max",
            num_samples=8,
            reuse_actors=False,
        )

        best_trial = out.best_trial
        self.assertLessEqual(best_trial.config["report"], 2.0)

    def testCFO(self):
        self.skipTest(
            "Broken in FLAML, reenable once "
            "https://github.com/microsoft/FLAML/pull/263 is merged"
        )
        from ray.tune.suggest.flaml import CFO

        out = tune.run(
            _invalid_objective,
            search_alg=CFO(
                points_to_evaluate=[
                    {"report": 1.0},
                    {"report": 2.1},
                    {"report": 3.1},
                    {"report": 4.1},
                ]
            ),
            config=self.config,
            metric="_metric",
            mode="max",
            num_samples=16,
            reuse_actors=False,
        )

        best_trial = out.best_trial
        self.assertLessEqual(best_trial.config["report"], 2.0)

    def testDragonfly(self):
        from ray.tune.suggest.dragonfly import DragonflySearch

        np.random.seed(1000)  # At least one nan, inf, -inf and float

        out = tune.run(
            _invalid_objective,
            search_alg=DragonflySearch(domain="euclidean", optimizer="random"),
            config=self.config,
            metric="_metric",
            mode="max",
            num_samples=8,
            reuse_actors=False,
        )

        best_trial = out.best_trial
        self.assertLessEqual(best_trial.config["point"], 2.0)

    def testHEBO(self):
        from ray.tune.suggest.hebo import HEBOSearch

        out = tune.run(
            _invalid_objective,
            # At least one nan, inf, -inf and float
            search_alg=HEBOSearch(random_state_seed=123),
            config=self.config,
            metric="_metric",
            mode="max",
            num_samples=8,
            reuse_actors=False,
        )

        best_trial = out.best_trial
        self.assertLessEqual(best_trial.config["report"], 2.0)

    def testHyperopt(self):
        from ray.tune.suggest.hyperopt import HyperOptSearch

        out = tune.run(
            _invalid_objective,
            # At least one nan, inf, -inf and float
            search_alg=HyperOptSearch(random_state_seed=1234),
            config=self.config,
            metric="_metric",
            mode="max",
            num_samples=8,
            reuse_actors=False,
        )

        best_trial = out.best_trial
        self.assertLessEqual(best_trial.config["report"], 2.0)

    def testNevergrad(self):
        from ray.tune.suggest.nevergrad import NevergradSearch
        import nevergrad as ng

        np.random.seed(2020)  # At least one nan, inf, -inf and float

        out = tune.run(
            _invalid_objective,
            search_alg=NevergradSearch(optimizer=ng.optimizers.RandomSearch),
            config=self.config,
            mode="max",
            num_samples=16,
            reuse_actors=False,
        )

        best_trial = out.best_trial
        self.assertLessEqual(best_trial.config["report"], 2.0)

    def testOptuna(self):
        from ray.tune.suggest.optuna import OptunaSearch
        from optuna.samplers import RandomSampler

        np.random.seed(1000)  # At least one nan, inf, -inf and float

        out = tune.run(
            _invalid_objective,
            search_alg=OptunaSearch(sampler=RandomSampler(seed=1234)),
            config=self.config,
            metric="_metric",
            mode="max",
            num_samples=8,
            reuse_actors=False,
        )

        best_trial = out.best_trial
        self.assertLessEqual(best_trial.config["report"], 2.0)

    def testSkopt(self):
        from ray.tune.suggest.skopt import SkOptSearch

        np.random.seed(1234)  # At least one nan, inf, -inf and float

        out = tune.run(
            _invalid_objective,
            search_alg=SkOptSearch(),
            config=self.config,
            metric="_metric",
            mode="max",
            num_samples=8,
            reuse_actors=False,
        )

        best_trial = out.best_trial
        self.assertLessEqual(best_trial.config["report"], 2.0)

    def testZOOpt(self):
        self.skipTest(
            "Recent ZOOpt versions fail handling invalid values gracefully. "
            "Skipping until we or they found a workaround. "
        )
        from ray.tune.suggest.zoopt import ZOOptSearch

        np.random.seed(1000)  # At least one nan, inf, -inf and float

        out = tune.run(
            _invalid_objective,
            search_alg=ZOOptSearch(budget=100, parallel_num=4),
            config=self.config,
            metric="_metric",
            mode="max",
            num_samples=8,
            reuse_actors=False,
        )

        best_trial = out.best_trial
        self.assertLessEqual(best_trial.config["report"], 2.0)


class AddEvaluatedPointTest(unittest.TestCase):
    """
    Test add_evaluated_point method in searchers that support it.
    """

    def setUp(self):
        self.param_name = "report"
        self.valid_value = 1.0
        self.space = {self.param_name: tune.uniform(0.0, 5.0)}

        self.analysis = tune.run(
            _dummy_objective,
            config=self.space,
            metric="metric",
            num_samples=4,
            verbose=0,
        )

    def tearDown(self):
        pass

    @classmethod
    def setUpClass(cls):
        ray.init(num_cpus=4, num_gpus=0, include_dashboard=False)

    @classmethod
    def tearDownClass(cls):
        ray.shutdown()

    def run_add_evaluated_point(self, point, searcher, get_len_X, get_len_y):
        searcher = deepcopy(searcher)
        len_X = get_len_X(searcher)
        len_y = get_len_y(searcher)
        self.assertEqual(len_X, 0)
        self.assertEqual(len_y, 0)

        searcher.add_evaluated_point(point, 1.0)

        len_X = get_len_X(searcher)
        len_y = get_len_y(searcher)
        self.assertEqual(len_X, 1)
        self.assertEqual(len_y, 1)

        searcher.suggest("1")

    def run_add_evaluated_trials(self, searcher, get_len_X, get_len_y):
        searcher_copy = deepcopy(searcher)
        searcher_copy.add_evaluated_trials(self.analysis, "metric")
        self.assertEqual(get_len_X(searcher_copy), 4)
        self.assertEqual(get_len_y(searcher_copy), 4)
        searcher_copy.suggest("1")

        searcher_copy = deepcopy(searcher)
        searcher_copy.add_evaluated_trials(self.analysis.trials, "metric")
        self.assertEqual(get_len_X(searcher_copy), 4)
        self.assertEqual(get_len_y(searcher_copy), 4)
        searcher_copy.suggest("1")

        searcher_copy = deepcopy(searcher)
        searcher_copy.add_evaluated_trials(self.analysis.trials[0], "metric")
        self.assertEqual(get_len_X(searcher_copy), 1)
        self.assertEqual(get_len_y(searcher_copy), 1)
        searcher_copy.suggest("1")

    def testDragonfly(self):
        from ray.tune.suggest.dragonfly import DragonflySearch

        searcher = DragonflySearch(
            space=self.space,
            metric="metric",
            mode="max",
            domain="euclidean",
            optimizer="bandit",
        )

        point = {
            self.param_name: self.valid_value,
        }

        get_len_X = lambda s: len(s._opt.history.curr_opt_points)  # noqa E731
        get_len_y = lambda s: len(s._opt.history.curr_opt_vals)  # noqa E731

        self.run_add_evaluated_point(point, searcher, get_len_X, get_len_y)
        self.run_add_evaluated_trials(searcher, get_len_X, get_len_y)

    def testOptuna(self):
        from ray.tune.suggest.optuna import OptunaSearch
        from optuna.trial import TrialState

        searcher = OptunaSearch(
            space=self.space,
            metric="metric",
            mode="max",
            points_to_evaluate=[{self.param_name: self.valid_value}],
            evaluated_rewards=[1.0],
        )

        get_len = lambda s: len(s._ot_study.trials)  # noqa E731

        self.assertGreater(get_len(searcher), 0)

        searcher = OptunaSearch(
            space=self.space,
            metric="metric",
            mode="max",
        )

        point = {
            self.param_name: self.valid_value,
        }

        self.assertEqual(get_len(searcher), 0)

        searcher.add_evaluated_point(point, 1.0, intermediate_values=[0.8, 0.9])
        self.assertEqual(get_len(searcher), 1)
        self.assertTrue(searcher._ot_study.trials[-1].state == TrialState.COMPLETE)

        searcher.add_evaluated_point(
            point, 1.0, intermediate_values=[0.8, 0.9], error=True
        )
        self.assertEqual(get_len(searcher), 2)
        self.assertTrue(searcher._ot_study.trials[-1].state == TrialState.FAIL)

        searcher.add_evaluated_point(
            point, 1.0, intermediate_values=[0.8, 0.9], pruned=True
        )
        self.assertEqual(get_len(searcher), 3)
        self.assertTrue(searcher._ot_study.trials[-1].state == TrialState.PRUNED)

        searcher.suggest("1")

        searcher = OptunaSearch(
            space=self.space,
            metric="metric",
            mode="max",
        )

        self.run_add_evaluated_trials(searcher, get_len, get_len)

        def dbr_space(trial):
            return {self.param_name: trial.suggest_float(self.param_name, 0.0, 5.0)}

        dbr_searcher = OptunaSearch(
            space=dbr_space,
            metric="metric",
            mode="max",
        )
        with self.assertRaises(TypeError):
            dbr_searcher.add_evaluated_point(point, 1.0)

    def testHEBO(self):
        from ray.tune.suggest.hebo import HEBOSearch

        searcher = HEBOSearch(
            space=self.space,
            metric="metric",
            mode="max",
        )

        point = {
            self.param_name: self.valid_value,
        }

        get_len_X = lambda s: len(s._opt.X)  # noqa E731
        get_len_y = lambda s: len(s._opt.y)  # noqa E731

        self.run_add_evaluated_point(point, searcher, get_len_X, get_len_y)
        self.run_add_evaluated_trials(searcher, get_len_X, get_len_y)

    def testSkOpt(self):
        from ray.tune.suggest.skopt import SkOptSearch

        searcher = SkOptSearch(
            space=self.space,
            metric="metric",
            mode="max",
        )

        point = {
            self.param_name: self.valid_value,
        }

        get_len_X = lambda s: len(s._skopt_opt.Xi)  # noqa E731
        get_len_y = lambda s: len(s._skopt_opt.yi)  # noqa E731

        self.run_add_evaluated_point(point, searcher, get_len_X, get_len_y)
        self.run_add_evaluated_trials(searcher, get_len_X, get_len_y)


class SaveRestoreCheckpointTest(unittest.TestCase):
    """
    Test searcher save and restore functionality.
    """

    def setUp(self):
        self.tempdir = tempfile.mkdtemp()
        self.checkpoint_path = os.path.join(self.tempdir, "checkpoint.pkl")
        self.metric_name = "metric"
        self.config = {"a": tune.uniform(0.0, 5.0)}

    def tearDown(self):
        shutil.rmtree(self.tempdir)

    @classmethod
    def setUpClass(cls):
        ray.init(num_cpus=4, num_gpus=0, include_dashboard=False)

    @classmethod
    def tearDownClass(cls):
        ray.shutdown()

    def _save(self, searcher):
        searcher.set_search_properties(
            metric=self.metric_name, mode="max", config=self.config
        )

        searcher.suggest("1")
        searcher.suggest("2")
        searcher.on_trial_complete(
            "1", {self.metric_name: 1, "config/a": 1.0, "time_total_s": 1}
        )

        searcher.save(self.checkpoint_path)

    def _restore(self, searcher):
        searcher.set_search_properties(
            metric=self.metric_name, mode="max", config=self.config
        )
        searcher.restore(self.checkpoint_path)

        searcher.on_trial_complete(
            "2", {self.metric_name: 1, "config/a": 1.0, "time_total_s": 1}
        )
        searcher.suggest("3")
        searcher.on_trial_complete(
            "3", {self.metric_name: 1, "config/a": 1.0, "time_total_s": 1}
        )

    def testAx(self):
        from ray.tune.suggest.ax import AxSearch
        from ax.service.ax_client import AxClient

        converted_config = AxSearch.convert_search_space(self.config)
        client = AxClient()
        client.create_experiment(
            parameters=converted_config, objective_name=self.metric_name, minimize=False
        )
        searcher = AxSearch(ax_client=client)

        self._save(searcher)

        client = AxClient()
        client.create_experiment(
            parameters=converted_config, objective_name=self.metric_name, minimize=False
        )
        searcher = AxSearch(ax_client=client)
        self._restore(searcher)

    def testBayesOpt(self):
        from ray.tune.suggest.bayesopt import BayesOptSearch

        searcher = BayesOptSearch(
            space=self.config, metric=self.metric_name, mode="max"
        )
        self._save(searcher)

        searcher = BayesOptSearch(
            space=self.config, metric=self.metric_name, mode="max"
        )
        self._restore(searcher)

    def testBlendSearch(self):
        from ray.tune.suggest.flaml import BlendSearch

        searcher = BlendSearch(space=self.config, metric=self.metric_name, mode="max")

        self._save(searcher)

        searcher = BlendSearch(space=self.config, metric=self.metric_name, mode="max")
        self._restore(searcher)

    def testBOHB(self):
        from ray.tune.suggest.bohb import TuneBOHB

        searcher = TuneBOHB(space=self.config, metric=self.metric_name, mode="max")

        self._save(searcher)

        searcher = TuneBOHB(space=self.config, metric=self.metric_name, mode="max")
        self._restore(searcher)

    def testCFO(self):
        from ray.tune.suggest.flaml import CFO

        searcher = CFO(space=self.config, metric=self.metric_name, mode="max")

        self._save(searcher)

        searcher = CFO(space=self.config, metric=self.metric_name, mode="max")
        self._restore(searcher)

    def testDragonfly(self):
        from ray.tune.suggest.dragonfly import DragonflySearch

        searcher = DragonflySearch(
            space=self.config,
            metric=self.metric_name,
            mode="max",
            domain="euclidean",
            optimizer="random",
        )

        self._save(searcher)

        searcher = DragonflySearch(
            space=self.config,
            metric=self.metric_name,
            mode="max",
            domain="euclidean",
            optimizer="random",
        )
        self._restore(searcher)

    def testHEBO(self):
        from ray.tune.suggest.hebo import HEBOSearch

        searcher = HEBOSearch(space=self.config, metric=self.metric_name, mode="max")

        self._save(searcher)

        searcher = HEBOSearch(space=self.config, metric=self.metric_name, mode="max")
        self._restore(searcher)

    def testHyperopt(self):
        from ray.tune.suggest.hyperopt import HyperOptSearch

        searcher = HyperOptSearch(
            space=self.config, metric=self.metric_name, mode="max"
        )

        self._save(searcher)

        searcher = HyperOptSearch(
            space=self.config, metric=self.metric_name, mode="max"
        )

        self._restore(searcher)

    def testNevergrad(self):
        from ray.tune.suggest.nevergrad import NevergradSearch
        import nevergrad as ng

        searcher = NevergradSearch(
            space=self.config,
            metric=self.metric_name,
            mode="max",
            optimizer=ng.optimizers.RandomSearch,
        )

        self._save(searcher)

        searcher = NevergradSearch(
            space=self.config,
            metric=self.metric_name,
            mode="max",
            optimizer=ng.optimizers.RandomSearch,
        )
        self._restore(searcher)

    def testOptuna(self):
        from ray.tune.suggest.optuna import OptunaSearch

        searcher = OptunaSearch(space=self.config, metric=self.metric_name, mode="max")

        self._save(searcher)

        searcher = OptunaSearch(space=self.config, metric=self.metric_name, mode="max")
        self._restore(searcher)

    def testSkopt(self):
        from ray.tune.suggest.skopt import SkOptSearch

        searcher = SkOptSearch(space=self.config, metric=self.metric_name, mode="max")

        self._save(searcher)

        searcher = SkOptSearch(space=self.config, metric=self.metric_name, mode="max")
        self._restore(searcher)

    def testZOOpt(self):
        from ray.tune.suggest.zoopt import ZOOptSearch

        searcher = ZOOptSearch(
            space=self.config,
            metric=self.metric_name,
            mode="max",
            budget=100,
            parallel_num=4,
        )

        self._save(searcher)

        searcher = ZOOptSearch(
            space=self.config,
            metric=self.metric_name,
            mode="max",
            budget=100,
            parallel_num=4,
        )
        self._restore(searcher)


class MultiObjectiveTest(unittest.TestCase):
    """
    Test multi-objective optimization in searchers that support it.
    """

    def setUp(self):
        self.config = {
            "a": tune.uniform(0, 1),
            "b": tune.uniform(0, 1),
            "c": tune.uniform(0, 1),
        }

    def tearDown(self):
        pass

    @classmethod
    def setUpClass(cls):
        ray.init(num_cpus=4, num_gpus=0, include_dashboard=False)

    @classmethod
    def tearDownClass(cls):
        ray.shutdown()

    def testOptuna(self):
        from ray.tune.suggest.optuna import OptunaSearch
        from optuna.samplers import RandomSampler

        np.random.seed(1000)

        out = tune.run(
            _multi_objective,
            search_alg=OptunaSearch(
                sampler=RandomSampler(seed=1234),
                metric=["a", "b", "c"],
                mode=["max", "min", "max"],
            ),
            config=self.config,
            num_samples=16,
            reuse_actors=False,
        )

        best_trial_a = out.get_best_trial("a", "max")
        self.assertGreaterEqual(best_trial_a.config["a"], 0.8)
        best_trial_b = out.get_best_trial("b", "min")
        self.assertGreaterEqual(best_trial_b.config["b"], 0.8)
        best_trial_c = out.get_best_trial("c", "max")
        self.assertGreaterEqual(best_trial_c.config["c"], 0.8)


if __name__ == "__main__":
    import pytest
    import sys

    sys.exit(pytest.main(["-v", __file__]))
>>>>>>> 19672688
<|MERGE_RESOLUTION|>--- conflicted
+++ resolved
@@ -1,1425 +1,758 @@
-<<<<<<< HEAD
-import unittest
-import tempfile
-import shutil
-import os
-
-import numpy as np
-
-import ray
-from ray import tune
-
-
-def _invalid_objective(config):
-    # DragonFly uses `point`
-    metric = "point" if "point" in config else "report"
-
-    if config[metric] > 4:
-        tune.report(float("inf"))
-    elif config[metric] > 3:
-        tune.report(float("-inf"))
-    elif config[metric] > 2:
-        tune.report(np.nan)
-    else:
-        tune.report(float(config[metric]) or 0.1)
-
-
-def _multi_objective(config):
-    tune.report(a=config["a"] * 100, b=config["b"] * -100, c=config["c"])
-
-
-class InvalidValuesTest(unittest.TestCase):
-    """
-    Test searcher handling of invalid values (NaN, -inf, inf).
-    Implicitly tests automatic config conversion and default (anonymous)
-    mode handling.
-    """
-
-    def setUp(self):
-        self.config = {"report": tune.uniform(0.0, 5.0)}
-
-    def tearDown(self):
-        pass
-
-    @classmethod
-    def setUpClass(cls):
-        ray.init(num_cpus=4, num_gpus=0, include_dashboard=False)
-
-    @classmethod
-    def tearDownClass(cls):
-        ray.shutdown()
-
-    def testAx(self):
-        from ray.tune.suggest.ax import AxSearch
-        from ax.service.ax_client import AxClient
-
-        converted_config = AxSearch.convert_search_space(self.config)
-        # At least one nan, inf, -inf and float
-        client = AxClient(random_seed=4321)
-        client.create_experiment(
-            parameters=converted_config, objective_name="_metric", minimize=False
-        )
-        searcher = AxSearch(ax_client=client)
-
-        out = tune.run(
-            _invalid_objective,
-            search_alg=searcher,
-            metric="_metric",
-            mode="max",
-            num_samples=4,
-            reuse_actors=False,
-        )
-
-        best_trial = out.best_trial
-        self.assertLessEqual(best_trial.config["report"], 2.0)
-
-    def testBayesOpt(self):
-        from ray.tune.suggest.bayesopt import BayesOptSearch
-
-        out = tune.run(
-            _invalid_objective,
-            # At least one nan, inf, -inf and float
-            search_alg=BayesOptSearch(random_state=1234),
-            config=self.config,
-            metric="_metric",
-            mode="max",
-            num_samples=8,
-            reuse_actors=False,
-        )
-
-        best_trial = out.best_trial
-        self.assertLessEqual(best_trial.config["report"], 2.0)
-
-    def testBlendSearch(self):
-        from ray.tune.suggest.flaml import BlendSearch
-
-        out = tune.run(
-            _invalid_objective,
-            search_alg=BlendSearch(
-                points_to_evaluate=[
-                    {"report": 1.0},
-                    {"report": 2.1},
-                    {"report": 3.1},
-                    {"report": 4.1},
-                ]
-            ),
-            config=self.config,
-            metric="_metric",
-            mode="max",
-            num_samples=16,
-            reuse_actors=False,
-        )
-
-        best_trial = out.best_trial
-        self.assertLessEqual(best_trial.config["report"], 2.0)
-
-    def testBOHB(self):
-        from ray.tune.suggest.bohb import TuneBOHB
-
-        out = tune.run(
-            _invalid_objective,
-            search_alg=TuneBOHB(seed=1000),
-            config=self.config,
-            metric="_metric",
-            mode="max",
-            num_samples=8,
-            reuse_actors=False,
-        )
-
-        best_trial = out.best_trial
-        self.assertLessEqual(best_trial.config["report"], 2.0)
-
-    def testCFO(self):
-        self.skipTest(
-            "Broken in FLAML, reenable once "
-            "https://github.com/microsoft/FLAML/pull/263 is merged"
-        )
-        from ray.tune.suggest.flaml import CFO
-
-        out = tune.run(
-            _invalid_objective,
-            search_alg=CFO(
-                points_to_evaluate=[
-                    {"report": 1.0},
-                    {"report": 2.1},
-                    {"report": 3.1},
-                    {"report": 4.1},
-                ]
-            ),
-            config=self.config,
-            metric="_metric",
-            mode="max",
-            num_samples=16,
-            reuse_actors=False,
-        )
-
-        best_trial = out.best_trial
-        self.assertLessEqual(best_trial.config["report"], 2.0)
-
-    def testDragonfly(self):
-        from ray.tune.suggest.dragonfly import DragonflySearch
-
-        np.random.seed(1000)  # At least one nan, inf, -inf and float
-
-        out = tune.run(
-            _invalid_objective,
-            search_alg=DragonflySearch(domain="euclidean", optimizer="random"),
-            config=self.config,
-            metric="_metric",
-            mode="max",
-            num_samples=8,
-            reuse_actors=False,
-        )
-
-        best_trial = out.best_trial
-        self.assertLessEqual(best_trial.config["point"], 2.0)
-
-    def testHEBO(self):
-        from ray.tune.suggest.hebo import HEBOSearch
-
-        out = tune.run(
-            _invalid_objective,
-            # At least one nan, inf, -inf and float
-            search_alg=HEBOSearch(random_state_seed=123),
-            config=self.config,
-            metric="_metric",
-            mode="max",
-            num_samples=8,
-            reuse_actors=False,
-        )
-
-        best_trial = out.best_trial
-        self.assertLessEqual(best_trial.config["report"], 2.0)
-
-    def testHyperopt(self):
-        from ray.tune.suggest.hyperopt import HyperOptSearch
-
-        out = tune.run(
-            _invalid_objective,
-            # At least one nan, inf, -inf and float
-            search_alg=HyperOptSearch(random_state_seed=1234),
-            config=self.config,
-            metric="_metric",
-            mode="max",
-            num_samples=8,
-            reuse_actors=False,
-        )
-
-        best_trial = out.best_trial
-        self.assertLessEqual(best_trial.config["report"], 2.0)
-
-    def testNevergrad(self):
-        from ray.tune.suggest.nevergrad import NevergradSearch
-        import nevergrad as ng
-
-        np.random.seed(2020)  # At least one nan, inf, -inf and float
-
-        out = tune.run(
-            _invalid_objective,
-            search_alg=NevergradSearch(optimizer=ng.optimizers.RandomSearch),
-            config=self.config,
-            mode="max",
-            num_samples=16,
-            reuse_actors=False,
-        )
-
-        best_trial = out.best_trial
-        self.assertLessEqual(best_trial.config["report"], 2.0)
-
-    def testOptuna(self):
-        from ray.tune.suggest.optuna import OptunaSearch
-        from optuna.samplers import RandomSampler
-
-        np.random.seed(1000)  # At least one nan, inf, -inf and float
-
-        out = tune.run(
-            _invalid_objective,
-            search_alg=OptunaSearch(sampler=RandomSampler(seed=1234)),
-            config=self.config,
-            metric="_metric",
-            mode="max",
-            num_samples=8,
-            reuse_actors=False,
-        )
-
-        best_trial = out.best_trial
-        self.assertLessEqual(best_trial.config["report"], 2.0)
-
-    def testSkopt(self):
-        from ray.tune.suggest.skopt import SkOptSearch
-
-        np.random.seed(1234)  # At least one nan, inf, -inf and float
-
-        out = tune.run(
-            _invalid_objective,
-            search_alg=SkOptSearch(),
-            config=self.config,
-            metric="_metric",
-            mode="max",
-            num_samples=8,
-            reuse_actors=False,
-        )
-
-        best_trial = out.best_trial
-        self.assertLessEqual(best_trial.config["report"], 2.0)
-
-    def testZOOpt(self):
-        self.skipTest(
-            "Recent ZOOpt versions fail handling invalid values gracefully. "
-            "Skipping until we or they found a workaround. "
-        )
-        from ray.tune.suggest.zoopt import ZOOptSearch
-
-        np.random.seed(1000)  # At least one nan, inf, -inf and float
-
-        out = tune.run(
-            _invalid_objective,
-            search_alg=ZOOptSearch(budget=100, parallel_num=4),
-            config=self.config,
-            metric="_metric",
-            mode="max",
-            num_samples=8,
-            reuse_actors=False,
-        )
-
-        best_trial = out.best_trial
-        self.assertLessEqual(best_trial.config["report"], 2.0)
-
-
-class AddEvaluatedPointTest(unittest.TestCase):
-    """
-    Test add_evaluated_point method in searchers that support it.
-    """
-
-    def setUp(self):
-        self.param_name = "report"
-        self.valid_value = 1.0
-        self.space = {self.param_name: tune.uniform(0.0, 5.0)}
-
-    def tearDown(self):
-        pass
-
-    @classmethod
-    def setUpClass(cls):
-        ray.init(num_cpus=4, num_gpus=0, include_dashboard=False)
-
-    @classmethod
-    def tearDownClass(cls):
-        ray.shutdown()
-
-    def testOptuna(self):
-        from ray.tune.suggest.optuna import OptunaSearch
-        from optuna.trial import TrialState
-
-        searcher = OptunaSearch(
-            space=self.space,
-            metric="metric",
-            mode="max",
-            points_to_evaluate=[{self.param_name: self.valid_value}],
-            evaluated_rewards=[1.0],
-        )
-
-        self.assertGreater(len(searcher._ot_study.trials), 0)
-
-        searcher = OptunaSearch(
-            space=self.space,
-            metric="metric",
-            mode="max",
-        )
-
-        point = {
-            self.param_name: self.valid_value,
-        }
-
-        self.assertEqual(len(searcher._ot_study.trials), 0)
-
-        searcher.add_evaluated_point(point, 1.0, intermediate_values=[0.8, 0.9])
-        self.assertEqual(len(searcher._ot_study.trials), 1)
-        self.assertTrue(searcher._ot_study.trials[-1].state == TrialState.COMPLETE)
-
-        searcher.add_evaluated_point(
-            point, 1.0, intermediate_values=[0.8, 0.9], error=True
-        )
-        self.assertEqual(len(searcher._ot_study.trials), 2)
-        self.assertTrue(searcher._ot_study.trials[-1].state == TrialState.FAIL)
-
-        searcher.add_evaluated_point(
-            point, 1.0, intermediate_values=[0.8, 0.9], pruned=True
-        )
-        self.assertEqual(len(searcher._ot_study.trials), 3)
-        self.assertTrue(searcher._ot_study.trials[-1].state == TrialState.PRUNED)
-
-        def dbr_space(trial):
-            return {self.param_name: trial.suggest_float(self.param_name, 0.0, 5.0)}
-
-        dbr_searcher = OptunaSearch(
-            space=dbr_space,
-            metric="metric",
-            mode="max",
-        )
-        with self.assertRaises(TypeError):
-            dbr_searcher.add_evaluated_point(point, 1.0)
-
-    def testHEBO(self):
-        from ray.tune.suggest.hebo import HEBOSearch
-
-        searcher = HEBOSearch(
-            space=self.space,
-            metric="metric",
-            mode="max",
-        )
-
-        point = {
-            self.param_name: self.valid_value,
-        }
-
-        len_X = len(searcher._opt.X)
-        len_y = len(searcher._opt.y)
-        self.assertEqual(len_X, 0)
-        self.assertEqual(len_y, 0)
-
-        searcher.add_evaluated_point(point, 1.0)
-
-        len_X = len(searcher._opt.X)
-        len_y = len(searcher._opt.y)
-        self.assertEqual(len_X, 1)
-        self.assertEqual(len_y, 1)
-
-
-class SaveRestoreCheckpointTest(unittest.TestCase):
-    """
-    Test searcher save and restore functionality.
-    """
-
-    def setUp(self):
-        self.tempdir = tempfile.mkdtemp()
-        self.checkpoint_path = os.path.join(self.tempdir, "checkpoint.pkl")
-        self.metric_name = "metric"
-        self.config = {"a": tune.uniform(0.0, 5.0)}
-
-    def tearDown(self):
-        shutil.rmtree(self.tempdir)
-
-    @classmethod
-    def setUpClass(cls):
-        ray.init(num_cpus=4, num_gpus=0, include_dashboard=False)
-
-    @classmethod
-    def tearDownClass(cls):
-        ray.shutdown()
-
-    def _save(self, searcher):
-        searcher.set_search_properties(
-            metric=self.metric_name, mode="max", config=self.config
-        )
-
-        searcher.suggest("1")
-        searcher.suggest("2")
-        searcher.on_trial_complete(
-            "1", {self.metric_name: 1, "config/a": 1.0, "time_total_s": 1}
-        )
-
-        searcher.save(self.checkpoint_path)
-
-    def _restore(self, searcher):
-        searcher.set_search_properties(
-            metric=self.metric_name, mode="max", config=self.config
-        )
-        searcher.restore(self.checkpoint_path)
-
-        searcher.on_trial_complete(
-            "2", {self.metric_name: 1, "config/a": 1.0, "time_total_s": 1}
-        )
-        searcher.suggest("3")
-        searcher.on_trial_complete(
-            "3", {self.metric_name: 1, "config/a": 1.0, "time_total_s": 1}
-        )
-
-    def testAx(self):
-        from ray.tune.suggest.ax import AxSearch
-        from ax.service.ax_client import AxClient
-
-        converted_config = AxSearch.convert_search_space(self.config)
-        client = AxClient()
-        client.create_experiment(
-            parameters=converted_config, objective_name=self.metric_name, minimize=False
-        )
-        searcher = AxSearch(ax_client=client)
-
-        self._save(searcher)
-
-        client = AxClient()
-        client.create_experiment(
-            parameters=converted_config, objective_name=self.metric_name, minimize=False
-        )
-        searcher = AxSearch(ax_client=client)
-        self._restore(searcher)
-
-    def testBayesOpt(self):
-        from ray.tune.suggest.bayesopt import BayesOptSearch
-
-        searcher = BayesOptSearch(
-            space=self.config, metric=self.metric_name, mode="max"
-        )
-        self._save(searcher)
-
-        searcher = BayesOptSearch(
-            space=self.config, metric=self.metric_name, mode="max"
-        )
-        self._restore(searcher)
-
-    def testBlendSearch(self):
-        from ray.tune.suggest.flaml import BlendSearch
-
-        searcher = BlendSearch(space=self.config, metric=self.metric_name, mode="max")
-
-        self._save(searcher)
-
-        searcher = BlendSearch(space=self.config, metric=self.metric_name, mode="max")
-        self._restore(searcher)
-
-    def testBOHB(self):
-        from ray.tune.suggest.bohb import TuneBOHB
-
-        searcher = TuneBOHB(space=self.config, metric=self.metric_name, mode="max")
-
-        self._save(searcher)
-
-        searcher = TuneBOHB(space=self.config, metric=self.metric_name, mode="max")
-        self._restore(searcher)
-
-    def testCFO(self):
-        from ray.tune.suggest.flaml import CFO
-
-        searcher = CFO(space=self.config, metric=self.metric_name, mode="max")
-
-        self._save(searcher)
-
-        searcher = CFO(space=self.config, metric=self.metric_name, mode="max")
-        self._restore(searcher)
-
-    def testDragonfly(self):
-        from ray.tune.suggest.dragonfly import DragonflySearch
-
-        searcher = DragonflySearch(
-            space=self.config,
-            metric=self.metric_name,
-            mode="max",
-            domain="euclidean",
-            optimizer="random",
-        )
-
-        self._save(searcher)
-
-        searcher = DragonflySearch(
-            space=self.config,
-            metric=self.metric_name,
-            mode="max",
-            domain="euclidean",
-            optimizer="random",
-        )
-        self._restore(searcher)
-
-    def testHEBO(self):
-        from ray.tune.suggest.hebo import HEBOSearch
-
-        searcher = HEBOSearch(space=self.config, metric=self.metric_name, mode="max")
-
-        self._save(searcher)
-
-        searcher = HEBOSearch(space=self.config, metric=self.metric_name, mode="max")
-        self._restore(searcher)
-
-    def testHyperopt(self):
-        from ray.tune.suggest.hyperopt import HyperOptSearch
-
-        searcher = HyperOptSearch(
-            space=self.config, metric=self.metric_name, mode="max"
-        )
-
-        self._save(searcher)
-
-        searcher = HyperOptSearch(
-            space=self.config, metric=self.metric_name, mode="max"
-        )
-
-        self._restore(searcher)
-
-    def testNevergrad(self):
-        from ray.tune.suggest.nevergrad import NevergradSearch
-        import nevergrad as ng
-
-        searcher = NevergradSearch(
-            space=self.config,
-            metric=self.metric_name,
-            mode="max",
-            optimizer=ng.optimizers.RandomSearch,
-        )
-
-        self._save(searcher)
-
-        searcher = NevergradSearch(
-            space=self.config,
-            metric=self.metric_name,
-            mode="max",
-            optimizer=ng.optimizers.RandomSearch,
-        )
-        self._restore(searcher)
-
-    def testOptuna(self):
-        from ray.tune.suggest.optuna import OptunaSearch
-
-        searcher = OptunaSearch(space=self.config, metric=self.metric_name, mode="max")
-
-        self._save(searcher)
-
-        searcher = OptunaSearch(space=self.config, metric=self.metric_name, mode="max")
-        self._restore(searcher)
-
-    def testSkopt(self):
-        from ray.tune.suggest.skopt import SkOptSearch
-
-        searcher = SkOptSearch(space=self.config, metric=self.metric_name, mode="max")
-
-        self._save(searcher)
-
-        searcher = SkOptSearch(space=self.config, metric=self.metric_name, mode="max")
-        self._restore(searcher)
-
-    def testZOOpt(self):
-        from ray.tune.suggest.zoopt import ZOOptSearch
-
-        searcher = ZOOptSearch(
-            space=self.config,
-            metric=self.metric_name,
-            mode="max",
-            budget=100,
-            parallel_num=4,
-        )
-
-        self._save(searcher)
-
-        searcher = ZOOptSearch(
-            space=self.config,
-            metric=self.metric_name,
-            mode="max",
-            budget=100,
-            parallel_num=4,
-        )
-        self._restore(searcher)
-
-
-class MultiObjectiveTest(unittest.TestCase):
-    """
-    Test multi-objective optimization in searchers that support it.
-    """
-
-    def setUp(self):
-        self.config = {
-            "a": tune.uniform(0, 1),
-            "b": tune.uniform(0, 1),
-            "c": tune.uniform(0, 1),
-        }
-
-    def tearDown(self):
-        pass
-
-    @classmethod
-    def setUpClass(cls):
-        ray.init(num_cpus=4, num_gpus=0, include_dashboard=False)
-
-    @classmethod
-    def tearDownClass(cls):
-        ray.shutdown()
-
-    def testOptuna(self):
-        from ray.tune.suggest.optuna import OptunaSearch
-        from optuna.samplers import RandomSampler
-
-        np.random.seed(1000)
-
-        out = tune.run(
-            _multi_objective,
-            search_alg=OptunaSearch(
-                sampler=RandomSampler(seed=1234),
-                metric=["a", "b", "c"],
-                mode=["max", "min", "max"],
-            ),
-            config=self.config,
-            num_samples=16,
-            reuse_actors=False,
-        )
-
-        best_trial_a = out.get_best_trial("a", "max")
-        self.assertGreaterEqual(best_trial_a.config["a"], 0.8)
-        best_trial_b = out.get_best_trial("b", "min")
-        self.assertGreaterEqual(best_trial_b.config["b"], 0.8)
-        best_trial_c = out.get_best_trial("c", "max")
-        self.assertGreaterEqual(best_trial_c.config["c"], 0.8)
-
-
-if __name__ == "__main__":
-    import pytest
-    import sys
-
-    sys.exit(pytest.main(["-v", __file__]))
-=======
-import unittest
-import tempfile
-import shutil
-import os
-from copy import deepcopy
-
-import numpy as np
-
-import ray
-from ray import tune
-
-
-def _invalid_objective(config):
-    # DragonFly uses `point`
-    metric = "point" if "point" in config else "report"
-
-    if config[metric] > 4:
-        tune.report(float("inf"))
-    elif config[metric] > 3:
-        tune.report(float("-inf"))
-    elif config[metric] > 2:
-        tune.report(np.nan)
-    else:
-        tune.report(float(config[metric]) or 0.1)
-
-
-def _multi_objective(config):
-    tune.report(a=config["a"] * 100, b=config["b"] * -100, c=config["c"])
-
-
-def _dummy_objective(config):
-    tune.report(metric=config["report"])
-
-
-class InvalidValuesTest(unittest.TestCase):
-    """
-    Test searcher handling of invalid values (NaN, -inf, inf).
-    Implicitly tests automatic config conversion and default (anonymous)
-    mode handling.
-    """
-
-    def setUp(self):
-        self.config = {"report": tune.uniform(0.0, 5.0)}
-
-    def tearDown(self):
-        pass
-
-    @classmethod
-    def setUpClass(cls):
-        ray.init(num_cpus=4, num_gpus=0, include_dashboard=False)
-
-    @classmethod
-    def tearDownClass(cls):
-        ray.shutdown()
-
-    def testAx(self):
-        from ray.tune.suggest.ax import AxSearch
-        from ax.service.ax_client import AxClient
-
-        converted_config = AxSearch.convert_search_space(self.config)
-        # At least one nan, inf, -inf and float
-        client = AxClient(random_seed=4321)
-        client.create_experiment(
-            parameters=converted_config, objective_name="_metric", minimize=False
-        )
-        searcher = AxSearch(ax_client=client)
-
-        out = tune.run(
-            _invalid_objective,
-            search_alg=searcher,
-            metric="_metric",
-            mode="max",
-            num_samples=4,
-            reuse_actors=False,
-        )
-
-        best_trial = out.best_trial
-        self.assertLessEqual(best_trial.config["report"], 2.0)
-
-    def testBayesOpt(self):
-        from ray.tune.suggest.bayesopt import BayesOptSearch
-
-        out = tune.run(
-            _invalid_objective,
-            # At least one nan, inf, -inf and float
-            search_alg=BayesOptSearch(random_state=1234),
-            config=self.config,
-            metric="_metric",
-            mode="max",
-            num_samples=8,
-            reuse_actors=False,
-        )
-
-        best_trial = out.best_trial
-        self.assertLessEqual(best_trial.config["report"], 2.0)
-
-    def testBlendSearch(self):
-        from ray.tune.suggest.flaml import BlendSearch
-
-        out = tune.run(
-            _invalid_objective,
-            search_alg=BlendSearch(
-                points_to_evaluate=[
-                    {"report": 1.0},
-                    {"report": 2.1},
-                    {"report": 3.1},
-                    {"report": 4.1},
-                ]
-            ),
-            config=self.config,
-            metric="_metric",
-            mode="max",
-            num_samples=16,
-            reuse_actors=False,
-        )
-
-        best_trial = out.best_trial
-        self.assertLessEqual(best_trial.config["report"], 2.0)
-
-    def testBOHB(self):
-        from ray.tune.suggest.bohb import TuneBOHB
-
-        out = tune.run(
-            _invalid_objective,
-            search_alg=TuneBOHB(seed=1000),
-            config=self.config,
-            metric="_metric",
-            mode="max",
-            num_samples=8,
-            reuse_actors=False,
-        )
-
-        best_trial = out.best_trial
-        self.assertLessEqual(best_trial.config["report"], 2.0)
-
-    def testCFO(self):
-        self.skipTest(
-            "Broken in FLAML, reenable once "
-            "https://github.com/microsoft/FLAML/pull/263 is merged"
-        )
-        from ray.tune.suggest.flaml import CFO
-
-        out = tune.run(
-            _invalid_objective,
-            search_alg=CFO(
-                points_to_evaluate=[
-                    {"report": 1.0},
-                    {"report": 2.1},
-                    {"report": 3.1},
-                    {"report": 4.1},
-                ]
-            ),
-            config=self.config,
-            metric="_metric",
-            mode="max",
-            num_samples=16,
-            reuse_actors=False,
-        )
-
-        best_trial = out.best_trial
-        self.assertLessEqual(best_trial.config["report"], 2.0)
-
-    def testDragonfly(self):
-        from ray.tune.suggest.dragonfly import DragonflySearch
-
-        np.random.seed(1000)  # At least one nan, inf, -inf and float
-
-        out = tune.run(
-            _invalid_objective,
-            search_alg=DragonflySearch(domain="euclidean", optimizer="random"),
-            config=self.config,
-            metric="_metric",
-            mode="max",
-            num_samples=8,
-            reuse_actors=False,
-        )
-
-        best_trial = out.best_trial
-        self.assertLessEqual(best_trial.config["point"], 2.0)
-
-    def testHEBO(self):
-        from ray.tune.suggest.hebo import HEBOSearch
-
-        out = tune.run(
-            _invalid_objective,
-            # At least one nan, inf, -inf and float
-            search_alg=HEBOSearch(random_state_seed=123),
-            config=self.config,
-            metric="_metric",
-            mode="max",
-            num_samples=8,
-            reuse_actors=False,
-        )
-
-        best_trial = out.best_trial
-        self.assertLessEqual(best_trial.config["report"], 2.0)
-
-    def testHyperopt(self):
-        from ray.tune.suggest.hyperopt import HyperOptSearch
-
-        out = tune.run(
-            _invalid_objective,
-            # At least one nan, inf, -inf and float
-            search_alg=HyperOptSearch(random_state_seed=1234),
-            config=self.config,
-            metric="_metric",
-            mode="max",
-            num_samples=8,
-            reuse_actors=False,
-        )
-
-        best_trial = out.best_trial
-        self.assertLessEqual(best_trial.config["report"], 2.0)
-
-    def testNevergrad(self):
-        from ray.tune.suggest.nevergrad import NevergradSearch
-        import nevergrad as ng
-
-        np.random.seed(2020)  # At least one nan, inf, -inf and float
-
-        out = tune.run(
-            _invalid_objective,
-            search_alg=NevergradSearch(optimizer=ng.optimizers.RandomSearch),
-            config=self.config,
-            mode="max",
-            num_samples=16,
-            reuse_actors=False,
-        )
-
-        best_trial = out.best_trial
-        self.assertLessEqual(best_trial.config["report"], 2.0)
-
-    def testOptuna(self):
-        from ray.tune.suggest.optuna import OptunaSearch
-        from optuna.samplers import RandomSampler
-
-        np.random.seed(1000)  # At least one nan, inf, -inf and float
-
-        out = tune.run(
-            _invalid_objective,
-            search_alg=OptunaSearch(sampler=RandomSampler(seed=1234)),
-            config=self.config,
-            metric="_metric",
-            mode="max",
-            num_samples=8,
-            reuse_actors=False,
-        )
-
-        best_trial = out.best_trial
-        self.assertLessEqual(best_trial.config["report"], 2.0)
-
-    def testSkopt(self):
-        from ray.tune.suggest.skopt import SkOptSearch
-
-        np.random.seed(1234)  # At least one nan, inf, -inf and float
-
-        out = tune.run(
-            _invalid_objective,
-            search_alg=SkOptSearch(),
-            config=self.config,
-            metric="_metric",
-            mode="max",
-            num_samples=8,
-            reuse_actors=False,
-        )
-
-        best_trial = out.best_trial
-        self.assertLessEqual(best_trial.config["report"], 2.0)
-
-    def testZOOpt(self):
-        self.skipTest(
-            "Recent ZOOpt versions fail handling invalid values gracefully. "
-            "Skipping until we or they found a workaround. "
-        )
-        from ray.tune.suggest.zoopt import ZOOptSearch
-
-        np.random.seed(1000)  # At least one nan, inf, -inf and float
-
-        out = tune.run(
-            _invalid_objective,
-            search_alg=ZOOptSearch(budget=100, parallel_num=4),
-            config=self.config,
-            metric="_metric",
-            mode="max",
-            num_samples=8,
-            reuse_actors=False,
-        )
-
-        best_trial = out.best_trial
-        self.assertLessEqual(best_trial.config["report"], 2.0)
-
-
-class AddEvaluatedPointTest(unittest.TestCase):
-    """
-    Test add_evaluated_point method in searchers that support it.
-    """
-
-    def setUp(self):
-        self.param_name = "report"
-        self.valid_value = 1.0
-        self.space = {self.param_name: tune.uniform(0.0, 5.0)}
-
-        self.analysis = tune.run(
-            _dummy_objective,
-            config=self.space,
-            metric="metric",
-            num_samples=4,
-            verbose=0,
-        )
-
-    def tearDown(self):
-        pass
-
-    @classmethod
-    def setUpClass(cls):
-        ray.init(num_cpus=4, num_gpus=0, include_dashboard=False)
-
-    @classmethod
-    def tearDownClass(cls):
-        ray.shutdown()
-
-    def run_add_evaluated_point(self, point, searcher, get_len_X, get_len_y):
-        searcher = deepcopy(searcher)
-        len_X = get_len_X(searcher)
-        len_y = get_len_y(searcher)
-        self.assertEqual(len_X, 0)
-        self.assertEqual(len_y, 0)
-
-        searcher.add_evaluated_point(point, 1.0)
-
-        len_X = get_len_X(searcher)
-        len_y = get_len_y(searcher)
-        self.assertEqual(len_X, 1)
-        self.assertEqual(len_y, 1)
-
-        searcher.suggest("1")
-
-    def run_add_evaluated_trials(self, searcher, get_len_X, get_len_y):
-        searcher_copy = deepcopy(searcher)
-        searcher_copy.add_evaluated_trials(self.analysis, "metric")
-        self.assertEqual(get_len_X(searcher_copy), 4)
-        self.assertEqual(get_len_y(searcher_copy), 4)
-        searcher_copy.suggest("1")
-
-        searcher_copy = deepcopy(searcher)
-        searcher_copy.add_evaluated_trials(self.analysis.trials, "metric")
-        self.assertEqual(get_len_X(searcher_copy), 4)
-        self.assertEqual(get_len_y(searcher_copy), 4)
-        searcher_copy.suggest("1")
-
-        searcher_copy = deepcopy(searcher)
-        searcher_copy.add_evaluated_trials(self.analysis.trials[0], "metric")
-        self.assertEqual(get_len_X(searcher_copy), 1)
-        self.assertEqual(get_len_y(searcher_copy), 1)
-        searcher_copy.suggest("1")
-
-    def testDragonfly(self):
-        from ray.tune.suggest.dragonfly import DragonflySearch
-
-        searcher = DragonflySearch(
-            space=self.space,
-            metric="metric",
-            mode="max",
-            domain="euclidean",
-            optimizer="bandit",
-        )
-
-        point = {
-            self.param_name: self.valid_value,
-        }
-
-        get_len_X = lambda s: len(s._opt.history.curr_opt_points)  # noqa E731
-        get_len_y = lambda s: len(s._opt.history.curr_opt_vals)  # noqa E731
-
-        self.run_add_evaluated_point(point, searcher, get_len_X, get_len_y)
-        self.run_add_evaluated_trials(searcher, get_len_X, get_len_y)
-
-    def testOptuna(self):
-        from ray.tune.suggest.optuna import OptunaSearch
-        from optuna.trial import TrialState
-
-        searcher = OptunaSearch(
-            space=self.space,
-            metric="metric",
-            mode="max",
-            points_to_evaluate=[{self.param_name: self.valid_value}],
-            evaluated_rewards=[1.0],
-        )
-
-        get_len = lambda s: len(s._ot_study.trials)  # noqa E731
-
-        self.assertGreater(get_len(searcher), 0)
-
-        searcher = OptunaSearch(
-            space=self.space,
-            metric="metric",
-            mode="max",
-        )
-
-        point = {
-            self.param_name: self.valid_value,
-        }
-
-        self.assertEqual(get_len(searcher), 0)
-
-        searcher.add_evaluated_point(point, 1.0, intermediate_values=[0.8, 0.9])
-        self.assertEqual(get_len(searcher), 1)
-        self.assertTrue(searcher._ot_study.trials[-1].state == TrialState.COMPLETE)
-
-        searcher.add_evaluated_point(
-            point, 1.0, intermediate_values=[0.8, 0.9], error=True
-        )
-        self.assertEqual(get_len(searcher), 2)
-        self.assertTrue(searcher._ot_study.trials[-1].state == TrialState.FAIL)
-
-        searcher.add_evaluated_point(
-            point, 1.0, intermediate_values=[0.8, 0.9], pruned=True
-        )
-        self.assertEqual(get_len(searcher), 3)
-        self.assertTrue(searcher._ot_study.trials[-1].state == TrialState.PRUNED)
-
-        searcher.suggest("1")
-
-        searcher = OptunaSearch(
-            space=self.space,
-            metric="metric",
-            mode="max",
-        )
-
-        self.run_add_evaluated_trials(searcher, get_len, get_len)
-
-        def dbr_space(trial):
-            return {self.param_name: trial.suggest_float(self.param_name, 0.0, 5.0)}
-
-        dbr_searcher = OptunaSearch(
-            space=dbr_space,
-            metric="metric",
-            mode="max",
-        )
-        with self.assertRaises(TypeError):
-            dbr_searcher.add_evaluated_point(point, 1.0)
-
-    def testHEBO(self):
-        from ray.tune.suggest.hebo import HEBOSearch
-
-        searcher = HEBOSearch(
-            space=self.space,
-            metric="metric",
-            mode="max",
-        )
-
-        point = {
-            self.param_name: self.valid_value,
-        }
-
-        get_len_X = lambda s: len(s._opt.X)  # noqa E731
-        get_len_y = lambda s: len(s._opt.y)  # noqa E731
-
-        self.run_add_evaluated_point(point, searcher, get_len_X, get_len_y)
-        self.run_add_evaluated_trials(searcher, get_len_X, get_len_y)
-
-    def testSkOpt(self):
-        from ray.tune.suggest.skopt import SkOptSearch
-
-        searcher = SkOptSearch(
-            space=self.space,
-            metric="metric",
-            mode="max",
-        )
-
-        point = {
-            self.param_name: self.valid_value,
-        }
-
-        get_len_X = lambda s: len(s._skopt_opt.Xi)  # noqa E731
-        get_len_y = lambda s: len(s._skopt_opt.yi)  # noqa E731
-
-        self.run_add_evaluated_point(point, searcher, get_len_X, get_len_y)
-        self.run_add_evaluated_trials(searcher, get_len_X, get_len_y)
-
-
-class SaveRestoreCheckpointTest(unittest.TestCase):
-    """
-    Test searcher save and restore functionality.
-    """
-
-    def setUp(self):
-        self.tempdir = tempfile.mkdtemp()
-        self.checkpoint_path = os.path.join(self.tempdir, "checkpoint.pkl")
-        self.metric_name = "metric"
-        self.config = {"a": tune.uniform(0.0, 5.0)}
-
-    def tearDown(self):
-        shutil.rmtree(self.tempdir)
-
-    @classmethod
-    def setUpClass(cls):
-        ray.init(num_cpus=4, num_gpus=0, include_dashboard=False)
-
-    @classmethod
-    def tearDownClass(cls):
-        ray.shutdown()
-
-    def _save(self, searcher):
-        searcher.set_search_properties(
-            metric=self.metric_name, mode="max", config=self.config
-        )
-
-        searcher.suggest("1")
-        searcher.suggest("2")
-        searcher.on_trial_complete(
-            "1", {self.metric_name: 1, "config/a": 1.0, "time_total_s": 1}
-        )
-
-        searcher.save(self.checkpoint_path)
-
-    def _restore(self, searcher):
-        searcher.set_search_properties(
-            metric=self.metric_name, mode="max", config=self.config
-        )
-        searcher.restore(self.checkpoint_path)
-
-        searcher.on_trial_complete(
-            "2", {self.metric_name: 1, "config/a": 1.0, "time_total_s": 1}
-        )
-        searcher.suggest("3")
-        searcher.on_trial_complete(
-            "3", {self.metric_name: 1, "config/a": 1.0, "time_total_s": 1}
-        )
-
-    def testAx(self):
-        from ray.tune.suggest.ax import AxSearch
-        from ax.service.ax_client import AxClient
-
-        converted_config = AxSearch.convert_search_space(self.config)
-        client = AxClient()
-        client.create_experiment(
-            parameters=converted_config, objective_name=self.metric_name, minimize=False
-        )
-        searcher = AxSearch(ax_client=client)
-
-        self._save(searcher)
-
-        client = AxClient()
-        client.create_experiment(
-            parameters=converted_config, objective_name=self.metric_name, minimize=False
-        )
-        searcher = AxSearch(ax_client=client)
-        self._restore(searcher)
-
-    def testBayesOpt(self):
-        from ray.tune.suggest.bayesopt import BayesOptSearch
-
-        searcher = BayesOptSearch(
-            space=self.config, metric=self.metric_name, mode="max"
-        )
-        self._save(searcher)
-
-        searcher = BayesOptSearch(
-            space=self.config, metric=self.metric_name, mode="max"
-        )
-        self._restore(searcher)
-
-    def testBlendSearch(self):
-        from ray.tune.suggest.flaml import BlendSearch
-
-        searcher = BlendSearch(space=self.config, metric=self.metric_name, mode="max")
-
-        self._save(searcher)
-
-        searcher = BlendSearch(space=self.config, metric=self.metric_name, mode="max")
-        self._restore(searcher)
-
-    def testBOHB(self):
-        from ray.tune.suggest.bohb import TuneBOHB
-
-        searcher = TuneBOHB(space=self.config, metric=self.metric_name, mode="max")
-
-        self._save(searcher)
-
-        searcher = TuneBOHB(space=self.config, metric=self.metric_name, mode="max")
-        self._restore(searcher)
-
-    def testCFO(self):
-        from ray.tune.suggest.flaml import CFO
-
-        searcher = CFO(space=self.config, metric=self.metric_name, mode="max")
-
-        self._save(searcher)
-
-        searcher = CFO(space=self.config, metric=self.metric_name, mode="max")
-        self._restore(searcher)
-
-    def testDragonfly(self):
-        from ray.tune.suggest.dragonfly import DragonflySearch
-
-        searcher = DragonflySearch(
-            space=self.config,
-            metric=self.metric_name,
-            mode="max",
-            domain="euclidean",
-            optimizer="random",
-        )
-
-        self._save(searcher)
-
-        searcher = DragonflySearch(
-            space=self.config,
-            metric=self.metric_name,
-            mode="max",
-            domain="euclidean",
-            optimizer="random",
-        )
-        self._restore(searcher)
-
-    def testHEBO(self):
-        from ray.tune.suggest.hebo import HEBOSearch
-
-        searcher = HEBOSearch(space=self.config, metric=self.metric_name, mode="max")
-
-        self._save(searcher)
-
-        searcher = HEBOSearch(space=self.config, metric=self.metric_name, mode="max")
-        self._restore(searcher)
-
-    def testHyperopt(self):
-        from ray.tune.suggest.hyperopt import HyperOptSearch
-
-        searcher = HyperOptSearch(
-            space=self.config, metric=self.metric_name, mode="max"
-        )
-
-        self._save(searcher)
-
-        searcher = HyperOptSearch(
-            space=self.config, metric=self.metric_name, mode="max"
-        )
-
-        self._restore(searcher)
-
-    def testNevergrad(self):
-        from ray.tune.suggest.nevergrad import NevergradSearch
-        import nevergrad as ng
-
-        searcher = NevergradSearch(
-            space=self.config,
-            metric=self.metric_name,
-            mode="max",
-            optimizer=ng.optimizers.RandomSearch,
-        )
-
-        self._save(searcher)
-
-        searcher = NevergradSearch(
-            space=self.config,
-            metric=self.metric_name,
-            mode="max",
-            optimizer=ng.optimizers.RandomSearch,
-        )
-        self._restore(searcher)
-
-    def testOptuna(self):
-        from ray.tune.suggest.optuna import OptunaSearch
-
-        searcher = OptunaSearch(space=self.config, metric=self.metric_name, mode="max")
-
-        self._save(searcher)
-
-        searcher = OptunaSearch(space=self.config, metric=self.metric_name, mode="max")
-        self._restore(searcher)
-
-    def testSkopt(self):
-        from ray.tune.suggest.skopt import SkOptSearch
-
-        searcher = SkOptSearch(space=self.config, metric=self.metric_name, mode="max")
-
-        self._save(searcher)
-
-        searcher = SkOptSearch(space=self.config, metric=self.metric_name, mode="max")
-        self._restore(searcher)
-
-    def testZOOpt(self):
-        from ray.tune.suggest.zoopt import ZOOptSearch
-
-        searcher = ZOOptSearch(
-            space=self.config,
-            metric=self.metric_name,
-            mode="max",
-            budget=100,
-            parallel_num=4,
-        )
-
-        self._save(searcher)
-
-        searcher = ZOOptSearch(
-            space=self.config,
-            metric=self.metric_name,
-            mode="max",
-            budget=100,
-            parallel_num=4,
-        )
-        self._restore(searcher)
-
-
-class MultiObjectiveTest(unittest.TestCase):
-    """
-    Test multi-objective optimization in searchers that support it.
-    """
-
-    def setUp(self):
-        self.config = {
-            "a": tune.uniform(0, 1),
-            "b": tune.uniform(0, 1),
-            "c": tune.uniform(0, 1),
-        }
-
-    def tearDown(self):
-        pass
-
-    @classmethod
-    def setUpClass(cls):
-        ray.init(num_cpus=4, num_gpus=0, include_dashboard=False)
-
-    @classmethod
-    def tearDownClass(cls):
-        ray.shutdown()
-
-    def testOptuna(self):
-        from ray.tune.suggest.optuna import OptunaSearch
-        from optuna.samplers import RandomSampler
-
-        np.random.seed(1000)
-
-        out = tune.run(
-            _multi_objective,
-            search_alg=OptunaSearch(
-                sampler=RandomSampler(seed=1234),
-                metric=["a", "b", "c"],
-                mode=["max", "min", "max"],
-            ),
-            config=self.config,
-            num_samples=16,
-            reuse_actors=False,
-        )
-
-        best_trial_a = out.get_best_trial("a", "max")
-        self.assertGreaterEqual(best_trial_a.config["a"], 0.8)
-        best_trial_b = out.get_best_trial("b", "min")
-        self.assertGreaterEqual(best_trial_b.config["b"], 0.8)
-        best_trial_c = out.get_best_trial("c", "max")
-        self.assertGreaterEqual(best_trial_c.config["c"], 0.8)
-
-
-if __name__ == "__main__":
-    import pytest
-    import sys
-
-    sys.exit(pytest.main(["-v", __file__]))
->>>>>>> 19672688
+import unittest
+import tempfile
+import shutil
+import os
+from copy import deepcopy
+
+import numpy as np
+
+import ray
+from ray import tune
+
+
+def _invalid_objective(config):
+    # DragonFly uses `point`
+    metric = "point" if "point" in config else "report"
+
+    if config[metric] > 4:
+        tune.report(float("inf"))
+    elif config[metric] > 3:
+        tune.report(float("-inf"))
+    elif config[metric] > 2:
+        tune.report(np.nan)
+    else:
+        tune.report(float(config[metric]) or 0.1)
+
+
+def _multi_objective(config):
+    tune.report(a=config["a"] * 100, b=config["b"] * -100, c=config["c"])
+
+
+def _dummy_objective(config):
+    tune.report(metric=config["report"])
+
+
+class InvalidValuesTest(unittest.TestCase):
+    """
+    Test searcher handling of invalid values (NaN, -inf, inf).
+    Implicitly tests automatic config conversion and default (anonymous)
+    mode handling.
+    """
+
+    def setUp(self):
+        self.config = {"report": tune.uniform(0.0, 5.0)}
+
+    def tearDown(self):
+        pass
+
+    @classmethod
+    def setUpClass(cls):
+        ray.init(num_cpus=4, num_gpus=0, include_dashboard=False)
+
+    @classmethod
+    def tearDownClass(cls):
+        ray.shutdown()
+
+    def testAx(self):
+        from ray.tune.suggest.ax import AxSearch
+        from ax.service.ax_client import AxClient
+
+        converted_config = AxSearch.convert_search_space(self.config)
+        # At least one nan, inf, -inf and float
+        client = AxClient(random_seed=4321)
+        client.create_experiment(
+            parameters=converted_config, objective_name="_metric", minimize=False
+        )
+        searcher = AxSearch(ax_client=client)
+
+        out = tune.run(
+            _invalid_objective,
+            search_alg=searcher,
+            metric="_metric",
+            mode="max",
+            num_samples=4,
+            reuse_actors=False,
+        )
+
+        best_trial = out.best_trial
+        self.assertLessEqual(best_trial.config["report"], 2.0)
+
+    def testBayesOpt(self):
+        from ray.tune.suggest.bayesopt import BayesOptSearch
+
+        out = tune.run(
+            _invalid_objective,
+            # At least one nan, inf, -inf and float
+            search_alg=BayesOptSearch(random_state=1234),
+            config=self.config,
+            metric="_metric",
+            mode="max",
+            num_samples=8,
+            reuse_actors=False,
+        )
+
+        best_trial = out.best_trial
+        self.assertLessEqual(best_trial.config["report"], 2.0)
+
+    def testBlendSearch(self):
+        from ray.tune.suggest.flaml import BlendSearch
+
+        out = tune.run(
+            _invalid_objective,
+            search_alg=BlendSearch(
+                points_to_evaluate=[
+                    {"report": 1.0},
+                    {"report": 2.1},
+                    {"report": 3.1},
+                    {"report": 4.1},
+                ]
+            ),
+            config=self.config,
+            metric="_metric",
+            mode="max",
+            num_samples=16,
+            reuse_actors=False,
+        )
+
+        best_trial = out.best_trial
+        self.assertLessEqual(best_trial.config["report"], 2.0)
+
+    def testBOHB(self):
+        from ray.tune.suggest.bohb import TuneBOHB
+
+        out = tune.run(
+            _invalid_objective,
+            search_alg=TuneBOHB(seed=1000),
+            config=self.config,
+            metric="_metric",
+            mode="max",
+            num_samples=8,
+            reuse_actors=False,
+        )
+
+        best_trial = out.best_trial
+        self.assertLessEqual(best_trial.config["report"], 2.0)
+
+    def testCFO(self):
+        self.skipTest(
+            "Broken in FLAML, reenable once "
+            "https://github.com/microsoft/FLAML/pull/263 is merged"
+        )
+        from ray.tune.suggest.flaml import CFO
+
+        out = tune.run(
+            _invalid_objective,
+            search_alg=CFO(
+                points_to_evaluate=[
+                    {"report": 1.0},
+                    {"report": 2.1},
+                    {"report": 3.1},
+                    {"report": 4.1},
+                ]
+            ),
+            config=self.config,
+            metric="_metric",
+            mode="max",
+            num_samples=16,
+            reuse_actors=False,
+        )
+
+        best_trial = out.best_trial
+        self.assertLessEqual(best_trial.config["report"], 2.0)
+
+    def testDragonfly(self):
+        from ray.tune.suggest.dragonfly import DragonflySearch
+
+        np.random.seed(1000)  # At least one nan, inf, -inf and float
+
+        out = tune.run(
+            _invalid_objective,
+            search_alg=DragonflySearch(domain="euclidean", optimizer="random"),
+            config=self.config,
+            metric="_metric",
+            mode="max",
+            num_samples=8,
+            reuse_actors=False,
+        )
+
+        best_trial = out.best_trial
+        self.assertLessEqual(best_trial.config["point"], 2.0)
+
+    def testHEBO(self):
+        from ray.tune.suggest.hebo import HEBOSearch
+
+        out = tune.run(
+            _invalid_objective,
+            # At least one nan, inf, -inf and float
+            search_alg=HEBOSearch(random_state_seed=123),
+            config=self.config,
+            metric="_metric",
+            mode="max",
+            num_samples=8,
+            reuse_actors=False,
+        )
+
+        best_trial = out.best_trial
+        self.assertLessEqual(best_trial.config["report"], 2.0)
+
+    def testHyperopt(self):
+        from ray.tune.suggest.hyperopt import HyperOptSearch
+
+        out = tune.run(
+            _invalid_objective,
+            # At least one nan, inf, -inf and float
+            search_alg=HyperOptSearch(random_state_seed=1234),
+            config=self.config,
+            metric="_metric",
+            mode="max",
+            num_samples=8,
+            reuse_actors=False,
+        )
+
+        best_trial = out.best_trial
+        self.assertLessEqual(best_trial.config["report"], 2.0)
+
+    def testNevergrad(self):
+        from ray.tune.suggest.nevergrad import NevergradSearch
+        import nevergrad as ng
+
+        np.random.seed(2020)  # At least one nan, inf, -inf and float
+
+        out = tune.run(
+            _invalid_objective,
+            search_alg=NevergradSearch(optimizer=ng.optimizers.RandomSearch),
+            config=self.config,
+            mode="max",
+            num_samples=16,
+            reuse_actors=False,
+        )
+
+        best_trial = out.best_trial
+        self.assertLessEqual(best_trial.config["report"], 2.0)
+
+    def testOptuna(self):
+        from ray.tune.suggest.optuna import OptunaSearch
+        from optuna.samplers import RandomSampler
+
+        np.random.seed(1000)  # At least one nan, inf, -inf and float
+
+        out = tune.run(
+            _invalid_objective,
+            search_alg=OptunaSearch(sampler=RandomSampler(seed=1234)),
+            config=self.config,
+            metric="_metric",
+            mode="max",
+            num_samples=8,
+            reuse_actors=False,
+        )
+
+        best_trial = out.best_trial
+        self.assertLessEqual(best_trial.config["report"], 2.0)
+
+    def testSkopt(self):
+        from ray.tune.suggest.skopt import SkOptSearch
+
+        np.random.seed(1234)  # At least one nan, inf, -inf and float
+
+        out = tune.run(
+            _invalid_objective,
+            search_alg=SkOptSearch(),
+            config=self.config,
+            metric="_metric",
+            mode="max",
+            num_samples=8,
+            reuse_actors=False,
+        )
+
+        best_trial = out.best_trial
+        self.assertLessEqual(best_trial.config["report"], 2.0)
+
+    def testZOOpt(self):
+        self.skipTest(
+            "Recent ZOOpt versions fail handling invalid values gracefully. "
+            "Skipping until we or they found a workaround. "
+        )
+        from ray.tune.suggest.zoopt import ZOOptSearch
+
+        np.random.seed(1000)  # At least one nan, inf, -inf and float
+
+        out = tune.run(
+            _invalid_objective,
+            search_alg=ZOOptSearch(budget=100, parallel_num=4),
+            config=self.config,
+            metric="_metric",
+            mode="max",
+            num_samples=8,
+            reuse_actors=False,
+        )
+
+        best_trial = out.best_trial
+        self.assertLessEqual(best_trial.config["report"], 2.0)
+
+
+class AddEvaluatedPointTest(unittest.TestCase):
+    """
+    Test add_evaluated_point method in searchers that support it.
+    """
+
+    def setUp(self):
+        self.param_name = "report"
+        self.valid_value = 1.0
+        self.space = {self.param_name: tune.uniform(0.0, 5.0)}
+
+        self.analysis = tune.run(
+            _dummy_objective,
+            config=self.space,
+            metric="metric",
+            num_samples=4,
+            verbose=0,
+        )
+
+    def tearDown(self):
+        pass
+
+    @classmethod
+    def setUpClass(cls):
+        ray.init(num_cpus=4, num_gpus=0, include_dashboard=False)
+
+    @classmethod
+    def tearDownClass(cls):
+        ray.shutdown()
+
+    def run_add_evaluated_point(self, point, searcher, get_len_X, get_len_y):
+        searcher = deepcopy(searcher)
+        len_X = get_len_X(searcher)
+        len_y = get_len_y(searcher)
+        self.assertEqual(len_X, 0)
+        self.assertEqual(len_y, 0)
+
+        searcher.add_evaluated_point(point, 1.0)
+
+        len_X = get_len_X(searcher)
+        len_y = get_len_y(searcher)
+        self.assertEqual(len_X, 1)
+        self.assertEqual(len_y, 1)
+
+        searcher.suggest("1")
+
+    def run_add_evaluated_trials(self, searcher, get_len_X, get_len_y):
+        searcher_copy = deepcopy(searcher)
+        searcher_copy.add_evaluated_trials(self.analysis, "metric")
+        self.assertEqual(get_len_X(searcher_copy), 4)
+        self.assertEqual(get_len_y(searcher_copy), 4)
+        searcher_copy.suggest("1")
+
+        searcher_copy = deepcopy(searcher)
+        searcher_copy.add_evaluated_trials(self.analysis.trials, "metric")
+        self.assertEqual(get_len_X(searcher_copy), 4)
+        self.assertEqual(get_len_y(searcher_copy), 4)
+        searcher_copy.suggest("1")
+
+        searcher_copy = deepcopy(searcher)
+        searcher_copy.add_evaluated_trials(self.analysis.trials[0], "metric")
+        self.assertEqual(get_len_X(searcher_copy), 1)
+        self.assertEqual(get_len_y(searcher_copy), 1)
+        searcher_copy.suggest("1")
+
+    def testDragonfly(self):
+        from ray.tune.suggest.dragonfly import DragonflySearch
+
+        searcher = DragonflySearch(
+            space=self.space,
+            metric="metric",
+            mode="max",
+            domain="euclidean",
+            optimizer="bandit",
+        )
+
+        point = {
+            self.param_name: self.valid_value,
+        }
+
+        get_len_X = lambda s: len(s._opt.history.curr_opt_points)  # noqa E731
+        get_len_y = lambda s: len(s._opt.history.curr_opt_vals)  # noqa E731
+
+        self.run_add_evaluated_point(point, searcher, get_len_X, get_len_y)
+        self.run_add_evaluated_trials(searcher, get_len_X, get_len_y)
+
+    def testOptuna(self):
+        from ray.tune.suggest.optuna import OptunaSearch
+        from optuna.trial import TrialState
+
+        searcher = OptunaSearch(
+            space=self.space,
+            metric="metric",
+            mode="max",
+            points_to_evaluate=[{self.param_name: self.valid_value}],
+            evaluated_rewards=[1.0],
+        )
+
+        get_len = lambda s: len(s._ot_study.trials)  # noqa E731
+
+        self.assertGreater(get_len(searcher), 0)
+
+        searcher = OptunaSearch(
+            space=self.space,
+            metric="metric",
+            mode="max",
+        )
+
+        point = {
+            self.param_name: self.valid_value,
+        }
+
+        self.assertEqual(get_len(searcher), 0)
+
+        searcher.add_evaluated_point(point, 1.0, intermediate_values=[0.8, 0.9])
+        self.assertEqual(get_len(searcher), 1)
+        self.assertTrue(searcher._ot_study.trials[-1].state == TrialState.COMPLETE)
+
+        searcher.add_evaluated_point(
+            point, 1.0, intermediate_values=[0.8, 0.9], error=True
+        )
+        self.assertEqual(get_len(searcher), 2)
+        self.assertTrue(searcher._ot_study.trials[-1].state == TrialState.FAIL)
+
+        searcher.add_evaluated_point(
+            point, 1.0, intermediate_values=[0.8, 0.9], pruned=True
+        )
+        self.assertEqual(get_len(searcher), 3)
+        self.assertTrue(searcher._ot_study.trials[-1].state == TrialState.PRUNED)
+
+        searcher.suggest("1")
+
+        searcher = OptunaSearch(
+            space=self.space,
+            metric="metric",
+            mode="max",
+        )
+
+        self.run_add_evaluated_trials(searcher, get_len, get_len)
+
+        def dbr_space(trial):
+            return {self.param_name: trial.suggest_float(self.param_name, 0.0, 5.0)}
+
+        dbr_searcher = OptunaSearch(
+            space=dbr_space,
+            metric="metric",
+            mode="max",
+        )
+        with self.assertRaises(TypeError):
+            dbr_searcher.add_evaluated_point(point, 1.0)
+
+    def testHEBO(self):
+        from ray.tune.suggest.hebo import HEBOSearch
+
+        searcher = HEBOSearch(
+            space=self.space,
+            metric="metric",
+            mode="max",
+        )
+
+        point = {
+            self.param_name: self.valid_value,
+        }
+
+        get_len_X = lambda s: len(s._opt.X)  # noqa E731
+        get_len_y = lambda s: len(s._opt.y)  # noqa E731
+
+        self.run_add_evaluated_point(point, searcher, get_len_X, get_len_y)
+        self.run_add_evaluated_trials(searcher, get_len_X, get_len_y)
+
+    def testSkOpt(self):
+        from ray.tune.suggest.skopt import SkOptSearch
+
+        searcher = SkOptSearch(
+            space=self.space,
+            metric="metric",
+            mode="max",
+        )
+
+        point = {
+            self.param_name: self.valid_value,
+        }
+
+        get_len_X = lambda s: len(s._skopt_opt.Xi)  # noqa E731
+        get_len_y = lambda s: len(s._skopt_opt.yi)  # noqa E731
+
+        self.run_add_evaluated_point(point, searcher, get_len_X, get_len_y)
+        self.run_add_evaluated_trials(searcher, get_len_X, get_len_y)
+
+
+class SaveRestoreCheckpointTest(unittest.TestCase):
+    """
+    Test searcher save and restore functionality.
+    """
+
+    def setUp(self):
+        self.tempdir = tempfile.mkdtemp()
+        self.checkpoint_path = os.path.join(self.tempdir, "checkpoint.pkl")
+        self.metric_name = "metric"
+        self.config = {"a": tune.uniform(0.0, 5.0)}
+
+    def tearDown(self):
+        shutil.rmtree(self.tempdir)
+
+    @classmethod
+    def setUpClass(cls):
+        ray.init(num_cpus=4, num_gpus=0, include_dashboard=False)
+
+    @classmethod
+    def tearDownClass(cls):
+        ray.shutdown()
+
+    def _save(self, searcher):
+        searcher.set_search_properties(
+            metric=self.metric_name, mode="max", config=self.config
+        )
+
+        searcher.suggest("1")
+        searcher.suggest("2")
+        searcher.on_trial_complete(
+            "1", {self.metric_name: 1, "config/a": 1.0, "time_total_s": 1}
+        )
+
+        searcher.save(self.checkpoint_path)
+
+    def _restore(self, searcher):
+        searcher.set_search_properties(
+            metric=self.metric_name, mode="max", config=self.config
+        )
+        searcher.restore(self.checkpoint_path)
+
+        searcher.on_trial_complete(
+            "2", {self.metric_name: 1, "config/a": 1.0, "time_total_s": 1}
+        )
+        searcher.suggest("3")
+        searcher.on_trial_complete(
+            "3", {self.metric_name: 1, "config/a": 1.0, "time_total_s": 1}
+        )
+
+    def testAx(self):
+        from ray.tune.suggest.ax import AxSearch
+        from ax.service.ax_client import AxClient
+
+        converted_config = AxSearch.convert_search_space(self.config)
+        client = AxClient()
+        client.create_experiment(
+            parameters=converted_config, objective_name=self.metric_name, minimize=False
+        )
+        searcher = AxSearch(ax_client=client)
+
+        self._save(searcher)
+
+        client = AxClient()
+        client.create_experiment(
+            parameters=converted_config, objective_name=self.metric_name, minimize=False
+        )
+        searcher = AxSearch(ax_client=client)
+        self._restore(searcher)
+
+    def testBayesOpt(self):
+        from ray.tune.suggest.bayesopt import BayesOptSearch
+
+        searcher = BayesOptSearch(
+            space=self.config, metric=self.metric_name, mode="max"
+        )
+        self._save(searcher)
+
+        searcher = BayesOptSearch(
+            space=self.config, metric=self.metric_name, mode="max"
+        )
+        self._restore(searcher)
+
+    def testBlendSearch(self):
+        from ray.tune.suggest.flaml import BlendSearch
+
+        searcher = BlendSearch(space=self.config, metric=self.metric_name, mode="max")
+
+        self._save(searcher)
+
+        searcher = BlendSearch(space=self.config, metric=self.metric_name, mode="max")
+        self._restore(searcher)
+
+    def testBOHB(self):
+        from ray.tune.suggest.bohb import TuneBOHB
+
+        searcher = TuneBOHB(space=self.config, metric=self.metric_name, mode="max")
+
+        self._save(searcher)
+
+        searcher = TuneBOHB(space=self.config, metric=self.metric_name, mode="max")
+        self._restore(searcher)
+
+    def testCFO(self):
+        from ray.tune.suggest.flaml import CFO
+
+        searcher = CFO(space=self.config, metric=self.metric_name, mode="max")
+
+        self._save(searcher)
+
+        searcher = CFO(space=self.config, metric=self.metric_name, mode="max")
+        self._restore(searcher)
+
+    def testDragonfly(self):
+        from ray.tune.suggest.dragonfly import DragonflySearch
+
+        searcher = DragonflySearch(
+            space=self.config,
+            metric=self.metric_name,
+            mode="max",
+            domain="euclidean",
+            optimizer="random",
+        )
+
+        self._save(searcher)
+
+        searcher = DragonflySearch(
+            space=self.config,
+            metric=self.metric_name,
+            mode="max",
+            domain="euclidean",
+            optimizer="random",
+        )
+        self._restore(searcher)
+
+    def testHEBO(self):
+        from ray.tune.suggest.hebo import HEBOSearch
+
+        searcher = HEBOSearch(space=self.config, metric=self.metric_name, mode="max")
+
+        self._save(searcher)
+
+        searcher = HEBOSearch(space=self.config, metric=self.metric_name, mode="max")
+        self._restore(searcher)
+
+    def testHyperopt(self):
+        from ray.tune.suggest.hyperopt import HyperOptSearch
+
+        searcher = HyperOptSearch(
+            space=self.config, metric=self.metric_name, mode="max"
+        )
+
+        self._save(searcher)
+
+        searcher = HyperOptSearch(
+            space=self.config, metric=self.metric_name, mode="max"
+        )
+
+        self._restore(searcher)
+
+    def testNevergrad(self):
+        from ray.tune.suggest.nevergrad import NevergradSearch
+        import nevergrad as ng
+
+        searcher = NevergradSearch(
+            space=self.config,
+            metric=self.metric_name,
+            mode="max",
+            optimizer=ng.optimizers.RandomSearch,
+        )
+
+        self._save(searcher)
+
+        searcher = NevergradSearch(
+            space=self.config,
+            metric=self.metric_name,
+            mode="max",
+            optimizer=ng.optimizers.RandomSearch,
+        )
+        self._restore(searcher)
+
+    def testOptuna(self):
+        from ray.tune.suggest.optuna import OptunaSearch
+
+        searcher = OptunaSearch(space=self.config, metric=self.metric_name, mode="max")
+
+        self._save(searcher)
+
+        searcher = OptunaSearch(space=self.config, metric=self.metric_name, mode="max")
+        self._restore(searcher)
+
+    def testSkopt(self):
+        from ray.tune.suggest.skopt import SkOptSearch
+
+        searcher = SkOptSearch(space=self.config, metric=self.metric_name, mode="max")
+
+        self._save(searcher)
+
+        searcher = SkOptSearch(space=self.config, metric=self.metric_name, mode="max")
+        self._restore(searcher)
+
+    def testZOOpt(self):
+        from ray.tune.suggest.zoopt import ZOOptSearch
+
+        searcher = ZOOptSearch(
+            space=self.config,
+            metric=self.metric_name,
+            mode="max",
+            budget=100,
+            parallel_num=4,
+        )
+
+        self._save(searcher)
+
+        searcher = ZOOptSearch(
+            space=self.config,
+            metric=self.metric_name,
+            mode="max",
+            budget=100,
+            parallel_num=4,
+        )
+        self._restore(searcher)
+
+
+class MultiObjectiveTest(unittest.TestCase):
+    """
+    Test multi-objective optimization in searchers that support it.
+    """
+
+    def setUp(self):
+        self.config = {
+            "a": tune.uniform(0, 1),
+            "b": tune.uniform(0, 1),
+            "c": tune.uniform(0, 1),
+        }
+
+    def tearDown(self):
+        pass
+
+    @classmethod
+    def setUpClass(cls):
+        ray.init(num_cpus=4, num_gpus=0, include_dashboard=False)
+
+    @classmethod
+    def tearDownClass(cls):
+        ray.shutdown()
+
+    def testOptuna(self):
+        from ray.tune.suggest.optuna import OptunaSearch
+        from optuna.samplers import RandomSampler
+
+        np.random.seed(1000)
+
+        out = tune.run(
+            _multi_objective,
+            search_alg=OptunaSearch(
+                sampler=RandomSampler(seed=1234),
+                metric=["a", "b", "c"],
+                mode=["max", "min", "max"],
+            ),
+            config=self.config,
+            num_samples=16,
+            reuse_actors=False,
+        )
+
+        best_trial_a = out.get_best_trial("a", "max")
+        self.assertGreaterEqual(best_trial_a.config["a"], 0.8)
+        best_trial_b = out.get_best_trial("b", "min")
+        self.assertGreaterEqual(best_trial_b.config["b"], 0.8)
+        best_trial_c = out.get_best_trial("c", "max")
+        self.assertGreaterEqual(best_trial_c.config["c"], 0.8)
+
+
+if __name__ == "__main__":
+    import pytest
+    import sys
+
+    sys.exit(pytest.main(["-v", __file__]))