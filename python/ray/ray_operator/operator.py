--- conflicted
+++ resolved
@@ -2,10 +2,7 @@
 import multiprocessing as mp
 import os
 import time
-<<<<<<< HEAD
 import threading
-=======
->>>>>>> a1f11799
 from typing import Any
 from typing import Callable
 from typing import Dict
@@ -50,10 +47,7 @@
         # Monitor logs for this cluster will be prefixed by the monitor
         # subprocess name:
         self.subprocess_name = ",".join([self.name, self.namespace])
-<<<<<<< HEAD
         self.monitor_stop_event = mp.Event()
-=======
->>>>>>> a1f11799
 
         self.setup_logging()
 
@@ -66,13 +60,7 @@
     def get_generation(self) -> int:
         return self._generation
 
-<<<<<<< HEAD
     def do_in_subprocess(self, f: Callable[[], None]) -> None:
-=======
-    def do_in_subprocess(self,
-                         f: Callable[[], None],
-                         wait_to_finish: bool = False) -> None:
->>>>>>> a1f11799
         # First stop the subprocess if it's alive
         self.clean_up_subprocess()
         # Reinstantiate process with f as target and start.
@@ -162,7 +150,6 @@
             namespace=operator_utils.OPERATOR_NAMESPACE)
     else:
         raycluster_cr_stream = operator_utils.cluster_scoped_cr_stream()
-<<<<<<< HEAD
 
     # Run control loop.
     for event in raycluster_cr_stream:
@@ -171,8 +158,6 @@
         cluster_namespace = cluster_cr["metadata"]["namespace"]
         event_type = event["type"]
         handle_event(event_type, cluster_cr, cluster_name, cluster_namespace)
-=======
->>>>>>> a1f11799
 
     # Run control loop.
     for event in raycluster_cr_stream:
@@ -182,10 +167,7 @@
         event_type = event["type"]
         handle_event(event_type, cluster_cr, cluster_name, cluster_namespace)
 
-<<<<<<< HEAD
-=======
-
->>>>>>> a1f11799
+
 def handle_event(event_type, cluster_cr, cluster_name, cluster_namespace):
     # TODO: This only detects errors in the parent process and thus doesn't
     # catch cluster-specific autoscaling failures. Fix that (perhaps at
@@ -194,12 +176,7 @@
         cluster_action(event_type, cluster_cr, cluster_name, cluster_namespace)
     except Exception:
         logger.exception(f"Error while updating RayCluster {cluster_name}.")
-<<<<<<< HEAD
         cluster_status_q.put((cluster_name, cluster_namespace, "Error"))
-=======
-        operator_utils.set_status(cluster_cr, cluster_name, cluster_namespace,
-                                  "Error")
->>>>>>> a1f11799
 
 
 def cluster_action(event_type: str, cluster_cr: Dict[str, Any],
@@ -210,16 +187,10 @@
     cluster_identifier = (cluster_name, cluster_namespace)
 
     if event_type == "ADDED":
-<<<<<<< HEAD
         operator_utils.check_redis_password_not_specified(
             cluster_config, cluster_identifier)
 
         cluster_status_q.put((cluster_name, cluster_namespace, "Running"))
-=======
-
-        operator_utils.set_status(cluster_cr, cluster_name, cluster_namespace,
-                                  "Running")
->>>>>>> a1f11799
 
         ray_cluster = RayCluster(cluster_config)
 
@@ -245,7 +216,6 @@
         ray_cluster = ray_clusters[cluster_identifier]
         ray_cluster.clean_up()
         del ray_clusters[cluster_identifier]
-<<<<<<< HEAD
 
 
 def status_handling_loop():
@@ -259,11 +229,6 @@
 
 def main() -> None:
     status_handler.start()
-=======
-
-
-def main() -> None:
->>>>>>> a1f11799
     # Make directory for Ray cluster configs
     if not os.path.isdir(operator_utils.RAY_CONFIG_DIR):
         os.mkdir(operator_utils.RAY_CONFIG_DIR)
