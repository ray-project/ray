# cython: profile=False
# distutils: language = c++
# cython: embedsignature = True
# cython: language_level = 3
# cython: c_string_encoding = default

from cpython.exc cimport PyErr_CheckSignals

import asyncio
from functools import wraps
import gc
import inspect
import logging
import msgpack
import io
import os
import pickle
import random
import signal
import sys
import threading
import time
import traceback
import _thread
import typing
from typing import (
    Any,
    AsyncGenerator,
    Awaitable,
    Callable,
    Dict,
    Generator,
    Optional,
    Tuple,
    Union,
)

import contextvars
import concurrent
from concurrent.futures import ThreadPoolExecutor
from concurrent.futures import Future as ConcurrentFuture

from libc.stdint cimport (
    int32_t,
    int64_t,
    INT64_MAX,
    uint64_t,
    uint8_t,
)
from libcpp cimport bool as c_bool, nullptr
from libcpp.memory cimport (
    dynamic_pointer_cast,
    make_shared,
    shared_ptr,
    make_unique,
    unique_ptr,
)
from ray.includes.optional cimport (
    optional,
    nullopt,
    make_optional,
)

from libcpp.string cimport string as c_string
from libcpp.utility cimport pair
from libcpp.unordered_map cimport unordered_map
from libcpp.vector cimport vector as c_vector
from libcpp.pair cimport pair as c_pair

from cython.operator import dereference, postincrement

from ray.includes.common cimport (
    CBuffer,
    CAddress,
    CObjectReference,
    CLanguage,
    CObjectReference,
    CWorkerExitType,
    CRayObject,
    CRayStatus,
    CActorTableData,
    CErrorTableData,
    CGcsClientOptions,
    CGcsNodeInfo,
    CJobTableData,
    CLogBatch,
    CTaskArg,
    CTaskArgByReference,
    CTaskArgByValue,
    CTaskType,
    CPlacementStrategy,
    CPythonFunction,
    CSchedulingStrategy,
    CPlacementGroupSchedulingStrategy,
    CNodeAffinitySchedulingStrategy,
    CNodeLabelSchedulingStrategy,
    CLabelMatchExpressions,
    CLabelMatchExpression,
    CLabelIn,
    CLabelNotIn,
    CLabelExists,
    CLabelDoesNotExist,
    CLabelOperator,
    CRayFunction,
    CWorkerType,
    CJobConfig,
    CConcurrencyGroup,
    CGrpcStatusCode,
    CLineageReconstructionTask,
    move,
    LANGUAGE_CPP,
    LANGUAGE_JAVA,
    LANGUAGE_PYTHON,
    LocalMemoryBuffer,
    TASK_TYPE_NORMAL_TASK,
    TASK_TYPE_ACTOR_CREATION_TASK,
    TASK_TYPE_ACTOR_TASK,
    WORKER_TYPE_WORKER,
    WORKER_TYPE_DRIVER,
    WORKER_TYPE_SPILL_WORKER,
    WORKER_TYPE_RESTORE_WORKER,
    PLACEMENT_STRATEGY_PACK,
    PLACEMENT_STRATEGY_SPREAD,
    PLACEMENT_STRATEGY_STRICT_PACK,
    PLACEMENT_STRATEGY_STRICT_SPREAD,
    CChannelType,
    RAY_ERROR_INFO_CHANNEL,
    RAY_LOG_CHANNEL,
    GCS_ACTOR_CHANNEL,
    PythonGetLogBatchLines,
    WORKER_EXIT_TYPE_USER_ERROR,
    WORKER_EXIT_TYPE_SYSTEM_ERROR,
    WORKER_EXIT_TYPE_INTENTIONAL_SYSTEM_ERROR,
    kResourceUnitScaling,
    kImplicitResourcePrefix,
    kWorkerSetupHookKeyName,
    PythonGetNodeLabels,
    PythonGetResourcesTotal,
)
from ray.includes.unique_ids cimport (
    CActorID,
    CClusterID,
    CNodeID,
    CObjectID,
    CPlacementGroupID,
    ObjectIDIndexType,
)
from ray.includes.libcoreworker cimport (
    ActorHandleSharedPtr,
    CActorCreationOptions,
    CPlacementGroupCreationOptions,
    CCoreWorkerOptions,
    CCoreWorkerProcess,
    CTaskOptions,
    ResourceMappingType,
    CFiberEvent,
    CActorHandle,
    CGeneratorBackpressureWaiter,
    CReaderRefInfo,
)

from ray.includes.ray_config cimport RayConfig
from ray.includes.global_state_accessor cimport CGlobalStateAccessor
from ray.includes.global_state_accessor cimport RedisDelKeySync, RedisGetKeySync
from ray.includes.optional cimport (
    optional, nullopt
)

import ray
from ray.exceptions import (
    RayActorError,
    ActorDiedError,
    RayError,
    RaySystemError,
    RayTaskError,
    ObjectStoreFullError,
    OutOfDiskError,
    GetTimeoutError,
    TaskCancelledError,
    AsyncioActorExit,
    PendingCallsLimitExceeded,
    RpcError,
    ObjectRefStreamEndOfStreamError,
    RayChannelError,
    RayChannelTimeoutError,
)
from ray._private import external_storage
from ray.util.scheduling_strategies import (
    PlacementGroupSchedulingStrategy,
    NodeAffinitySchedulingStrategy,
    NodeLabelSchedulingStrategy,
    In,
    NotIn,
    Exists,
    DoesNotExist,
)
import ray._private.ray_constants as ray_constants
import ray.cloudpickle as ray_pickle
from ray.core.generated.common_pb2 import ActorDiedErrorContext
from ray.core.generated.gcs_pb2 import JobTableData, GcsNodeInfo, ActorTableData
from ray.core.generated.gcs_service_pb2 import GetAllResourceUsageReply
from ray._private.async_compat import (
    sync_to_async,
    get_new_event_loop,
    is_async_func,
    has_async_methods,
)
from ray._private.client_mode_hook import disable_client_hook
import ray.core.generated.common_pb2 as common_pb2
import ray._private.memory_monitor as memory_monitor
import ray._private.profiling as profiling
from ray._private.utils import decode, DeferSigint
from ray.util.annotations import PublicAPI

cimport cpython

include "includes/object_ref.pxi"
include "includes/unique_ids.pxi"
include "includes/ray_config.pxi"
include "includes/function_descriptor.pxi"
include "includes/buffer.pxi"
include "includes/common.pxi"
include "includes/gcs_client.pxi"
include "includes/serialization.pxi"
include "includes/libcoreworker.pxi"
include "includes/global_state_accessor.pxi"
include "includes/metric.pxi"

# Expose GCC & Clang macro to report
# whether C++ optimizations were enabled during compilation.
OPTIMIZED = __OPTIMIZE__

GRPC_STATUS_CODE_UNAVAILABLE = CGrpcStatusCode.UNAVAILABLE
GRPC_STATUS_CODE_UNKNOWN = CGrpcStatusCode.UNKNOWN
GRPC_STATUS_CODE_DEADLINE_EXCEEDED = CGrpcStatusCode.DEADLINE_EXCEEDED
GRPC_STATUS_CODE_RESOURCE_EXHAUSTED = CGrpcStatusCode.RESOURCE_EXHAUSTED
GRPC_STATUS_CODE_UNIMPLEMENTED = CGrpcStatusCode.UNIMPLEMENTED

logger = logging.getLogger(__name__)

# The currently executing task, if any. These are used to synchronize task
# interruption for ray.cancel.
current_task_id = None
current_task_id_lock = threading.Lock()

job_config_initialized = False
job_config_initialization_lock = threading.Lock()

# It is used to indicate optional::nullopt for
# AllocateDynamicReturnId.
cdef optional[ObjectIDIndexType] NULL_PUT_INDEX = nullopt
# This argument is used to obtain the correct task id inside
# an asyncio task. It is because task_id can be obtained
# by the worker_context_ API, which is per thread, not per
# asyncio task. TODO(sang): We should properly fix it.
# Note that the context var is recommended to be defined
# in the top module.
# https://docs.python.org/3/library/contextvars.html#contextvars.ContextVar
# It is thread-safe.
async_task_id = contextvars.ContextVar('async_task_id', default=None)


class DynamicObjectRefGenerator:
    def __init__(self, refs):
        # TODO(swang): As an optimization, can also store the generator
        # ObjectID so that we don't need to keep individual ref counts for the
        # inner ObjectRefs.
        self._refs = refs

    def __iter__(self):
        while self._refs:
            yield self._refs.pop(0)

    def __len__(self):
        return len(self._refs)


class ObjectRefGenerator:
    """A generator to obtain object references
    from a task in a streaming manner.

    The class is compatible with generator and
    async generator interface.

    The class is not thread-safe.

    Do not initialize the class and create an instance directly.
    The instance should be created by `.remote`.

    >>> gen = generator_task.remote()
    >>> next(gen)
    >>> await gen.__anext__()
    """
    def __init__(self, generator_ref: ObjectRef, worker: "Worker"):
        # The reference to a generator task.
        self._generator_ref = generator_ref
        # The exception raised from a generator task.
        self._generator_task_exception = None
        # Ray's worker class. ray._private.worker.global_worker
        self.worker = worker
        self.worker.check_connected()
        assert hasattr(worker, "core_worker")

    """
    Public APIs
    """

    def __iter__(self) -> "ObjectRefGenerator":
        return self

    def __next__(self) -> ObjectRef:
        """Waits until a next ref is available and returns the object ref.

        Raises StopIteration if there's no more objects
        to generate.

        The object ref will contain an exception if the task fails.
        When the generator task returns N objects, it can return
        up to N + 1 objects (if there's a system failure, the
        last object will contain a system level exception).
        """
        return self._next_sync()

    def send(self, value):
        raise NotImplementedError("`gen.send` is not supported.")

    def throw(self, value):
        raise NotImplementedError("`gen.throw` is not supported.")

    def close(self):
        raise NotImplementedError("`gen.close` is not supported.")

    def __aiter__(self) -> "ObjectRefGenerator":
        return self

    async def __anext__(self):
        return await self._next_async()

    async def asend(self, value):
        raise NotImplementedError("`gen.asend` is not supported.")

    async def athrow(self, value):
        raise NotImplementedError("`gen.athrow` is not supported.")

    async def aclose(self):
        raise NotImplementedError("`gen.aclose` is not supported.")

    def completed(self) -> ObjectRef:
        """Returns an object ref that is ready when
        a generator task completes.

        If the task is failed unexpectedly (e.g., worker failure),
        the `ray.get(gen.completed())` raises an exception.

        The function returns immediately.

        >>> ray.get(gen.completed())
        """
        return self._generator_ref

    def next_ready(self) -> bool:
        """If True, it means the output of next(gen) is ready and
        ray.get(next(gen)) returns immediately. False otherwise.

        It returns False when next(gen) raises a StopIteration
        (this condition should be checked using is_finished).

        The function returns immediately.
        """
        self.worker.check_connected()
        core_worker = self.worker.core_worker

        if self.is_finished():
            return False

        expected_ref, is_ready = core_worker.peek_object_ref_stream(
            self._generator_ref)

        if is_ready:
            return True

        ready, _ = ray.wait(
            [expected_ref], timeout=0, fetch_local=False)
        return len(ready) > 0

    def is_finished(self) -> bool:
        """If True, it means the generator is finished
        and all output is taken. False otherwise.

        When True, if next(gen) is called, it will raise StopIteration
        or StopAsyncIteration

        The function returns immediately.
        """
        self.worker.check_connected()
        core_worker = self.worker.core_worker

        finished = core_worker.is_object_ref_stream_finished(
            self._generator_ref)

        if finished:
            if self._generator_task_exception:
                return True
            else:
                # We should try ray.get on a generator ref.
                # If it raises an exception and
                # _generator_task_exception is not set,
                # this means the last ref is not taken yet.
                try:
                    ray.get(self._generator_ref)
                except Exception:
                    # The exception from _generator_ref
                    # hasn't been taken yet.
                    return False
                else:
                    return True

    """
    Private APIs
    """

    def _get_next_ref(self) -> ObjectRef:
        """Return the next reference from a generator.

        Note that the ObjectID generated from a generator
        is always deterministic.
        """
        self.worker.check_connected()
        core_worker = self.worker.core_worker
        return core_worker.peek_object_ref_stream(
            self._generator_ref)[0]

    def _next_sync(
        self,
        timeout_s: Optional[float] = None
    ) -> ObjectRef:
        """Waits for timeout_s and returns the object ref if available.

        If an object is not available within the given timeout, it
        returns a nil object reference.

        If -1 timeout is provided, it means it waits infinitely.

        Waiting is implemented as busy waiting.

        Raises StopIteration if there's no more objects
        to generate.

        The object ref will contain an exception if the task fails.
        When the generator task returns N objects, it can return
        up to N + 1 objects (if there's a system failure, the
        last object will contain a system level exception).

        Args:
            timeout_s: If the next object is not ready within
                this timeout, it returns the nil object ref.
        """
        core_worker = self.worker.core_worker

        # Wait for the next ObjectRef to become ready.
        expected_ref, is_ready = core_worker.peek_object_ref_stream(
            self._generator_ref)

        if not is_ready:
            _, unready = ray.wait(
                [expected_ref], timeout=timeout_s, fetch_local=False)
            if len(unready) > 0:
                return ObjectRef.nil()

        try:
            ref = core_worker.try_read_next_object_ref_stream(
                self._generator_ref)
            assert not ref.is_nil()
        except ObjectRefStreamEndOfStreamError:
            if self._generator_task_exception:
                # Exception has been returned.
                raise StopIteration

            try:
                # The generator ref contains an exception
                # if there's any failure. It contains nothing otherwise.
                # In that case, it should raise StopIteration.
                ray.get(self._generator_ref)
            except Exception as e:
                self._generator_task_exception = e
                return self._generator_ref
            else:
                # The task finished without an exception.
                raise StopIteration
        return ref

    async def _suppress_exceptions(self, ref: ObjectRef) -> None:
        # Wrap a streamed ref to avoid asyncio warnings about not retrieving
        # the exception when we are just waiting for the ref to become ready.
        # The exception will get returned (or warned) to the user once they
        # actually await the ref.
        try:
            await ref
        except Exception:
            pass

    async def _next_async(
            self,
            timeout_s: Optional[float] = None
    ):
        """Same API as _next_sync, but it is for async context."""
        core_worker = self.worker.core_worker
        ref, is_ready = core_worker.peek_object_ref_stream(
            self._generator_ref)

        if not is_ready:
            # TODO(swang): Avoid fetching the value.
            ready, unready = await asyncio.wait(
                [asyncio.create_task(self._suppress_exceptions(ref))],
                timeout=timeout_s
            )
            if len(unready) > 0:
                return ObjectRef.nil()

        try:
            ref = core_worker.try_read_next_object_ref_stream(
                self._generator_ref)
            assert not ref.is_nil()
        except ObjectRefStreamEndOfStreamError:
            if self._generator_task_exception:
                # Exception has been returned. raise StopIteration.
                raise StopAsyncIteration

            try:
                # The generator ref contains an exception
                # if there's any failure. It contains nothing otherwise.
                # In that case, it should raise StopIteration.
                await self._generator_ref
            except Exception as e:
                self._generator_task_exception = e
                return self._generator_ref
            else:
                # meaning the task succeed without failure raise StopIteration.
                raise StopAsyncIteration

        return ref

    def __del__(self):
        if hasattr(self.worker, "core_worker"):
            # The stream is created when a task is first submitted.
            # NOTE: This can be called multiple times
            # because python doesn't guarantee __del__ is called
            # only once.
            self.worker.core_worker.async_delete_object_ref_stream(self._generator_ref)

    def __getstate__(self):
        raise TypeError(
            "You cannot return or pass a generator to other task. "
            "Serializing a ObjectRefGenerator is not allowed.")


# For backward compatibility.
StreamingObjectRefGenerator = ObjectRefGenerator

cdef c_bool is_plasma_object(shared_ptr[CRayObject] obj):
    """Return True if the given object is a plasma object."""
    assert obj.get() != NULL
    if (obj.get().GetData().get() != NULL
            and obj.get().GetData().get().IsPlasmaBuffer()):
        return True
    return False


cdef RayObjectsToDataMetadataPairs(
        const c_vector[shared_ptr[CRayObject]] objects):
    data_metadata_pairs = []
    for i in range(objects.size()):
        # core_worker will return a nullptr for objects that couldn't be
        # retrieved from the store or if an object was an exception.
        if not objects[i].get():
            data_metadata_pairs.append((None, None))
        else:
            data = None
            metadata = None
            if objects[i].get().HasData():
                data = Buffer.make(objects[i].get().GetData())
            if objects[i].get().HasMetadata():
                metadata = Buffer.make(
                    objects[i].get().GetMetadata()).to_pybytes()
            data_metadata_pairs.append((data, metadata))
    return data_metadata_pairs


cdef VectorToObjectRefs(const c_vector[CObjectReference] &object_refs,
                        skip_adding_local_ref):
    result = []
    for i in range(object_refs.size()):
        result.append(ObjectRef(
            object_refs[i].object_id(),
            object_refs[i].owner_address().SerializeAsString(),
            object_refs[i].call_site(),
            skip_adding_local_ref=skip_adding_local_ref))
    return result


cdef c_vector[CObjectID] ObjectRefsToVector(object_refs):
    """A helper function that converts a Python list of object refs to a vector.

    Args:
        object_refs (list): The Python list of object refs.

    Returns:
        The output vector.
    """
    cdef:
        c_vector[CObjectID] result
    for object_ref in object_refs:
        result.push_back((<ObjectRef>object_ref).native())
    return result


def _get_actor_serialized_owner_address_or_none(actor_table_data: bytes):
    cdef:
        CActorTableData data

    data.ParseFromString(actor_table_data)

    if data.address().worker_id() == b"":
        return None
    else:
        return data.address().SerializeAsString()


def compute_task_id(ObjectRef object_ref):
    return TaskID(object_ref.native().TaskId().Binary())


cdef increase_recursion_limit():
    """Double the recusion limit if current depth is close to the limit"""
    cdef:
        CPyThreadState * s = <CPyThreadState *> PyThreadState_Get()
        int current_limit = Py_GetRecursionLimit()
        int new_limit = current_limit * 2
        cdef extern from *:
            """
#if PY_VERSION_HEX >= 0x30C0000
    #define CURRENT_DEPTH(x) ((x)->py_recursion_limit - (x)->py_recursion_remaining)
#elif PY_VERSION_HEX >= 0x30B00A4
    #define CURRENT_DEPTH(x)  ((x)->recursion_limit - (x)->recursion_remaining)
#else
    #define CURRENT_DEPTH(x)  ((x)->recursion_depth)
#endif
            """
            int CURRENT_DEPTH(CPyThreadState *x)

        int current_depth = CURRENT_DEPTH(s)
    if current_limit - current_depth < 500:
        Py_SetRecursionLimit(new_limit)
        logger.debug("Increasing Python recursion limit to {} "
                     "current recursion depth is {}.".format(
                         new_limit, current_depth))


cdef CObjectLocationPtrToDict(CObjectLocation* c_object_location):
    """A helper function that converts a CObjectLocation to a Python dict.

    Returns:
        A Dict with following attributes:
        - node_ids:
            The hex IDs of the nodes that have a copy of this object.
        - object_size:
            The size of data + metadata in bytes. Can be None if it's -1 in the source.
        - did_spill:
            Whether or not this object was spilled.
    """
    object_size = c_object_location.GetObjectSize()
    if object_size <= 0:
        object_size = None
    did_spill = c_object_location.GetDidSpill()

    node_ids = set()
    c_node_ids = c_object_location.GetNodeIDs()
    for i in range(c_node_ids.size()):
        node_id = c_node_ids[i].Hex().decode("ascii")
        node_ids.add(node_id)

    # add primary_node_id into node_ids
    if not c_object_location.GetPrimaryNodeID().IsNil():
        node_ids.add(
            c_object_location.GetPrimaryNodeID().Hex().decode("ascii"))

    # add spilled_node_id into node_ids
    if not c_object_location.GetSpilledNodeID().IsNil():
        node_ids.add(
            c_object_location.GetSpilledNodeID().Hex().decode("ascii"))

    return {
        "node_ids": list(node_ids),
        "object_size": object_size,
        "did_spill": did_spill,
    }


@cython.auto_pickle(False)
cdef class Language:
    cdef CLanguage lang

    def __cinit__(self, int32_t lang):
        self.lang = <CLanguage>lang

    @staticmethod
    cdef from_native(const CLanguage& lang):
        return Language(<int32_t>lang)

    def value(self):
        return <int32_t>self.lang

    def __eq__(self, other):
        return (isinstance(other, Language) and
                (<int32_t>self.lang) == (<int32_t>(<Language>other).lang))

    def __repr__(self):
        if <int32_t>self.lang == <int32_t>LANGUAGE_PYTHON:
            return "PYTHON"
        elif <int32_t>self.lang == <int32_t>LANGUAGE_CPP:
            return "CPP"
        elif <int32_t>self.lang == <int32_t>LANGUAGE_JAVA:
            return "JAVA"
        else:
            raise Exception("Unexpected error")

    def __reduce__(self):
        return Language, (<int32_t>self.lang,)

    PYTHON = Language.from_native(LANGUAGE_PYTHON)
    CPP = Language.from_native(LANGUAGE_CPP)
    JAVA = Language.from_native(LANGUAGE_JAVA)


cdef int prepare_resources(
        dict resource_dict,
        unordered_map[c_string, double] *resource_map) except -1:
    cdef:
        unordered_map[c_string, double] out
        c_string resource_name
        list unit_resources

    if resource_dict is None:
        raise ValueError("Must provide resource map.")

    for key, value in resource_dict.items():
        if not (isinstance(value, int) or isinstance(value, float)):
            raise ValueError("Resource quantities may only be ints or floats.")
        if value < 0:
            raise ValueError("Resource quantities may not be negative.")
        if value > 0:
            unit_resources = (
                f"{RayConfig.instance().predefined_unit_instance_resources()\
                .decode('utf-8')},"
                f"{RayConfig.instance().custom_unit_instance_resources()\
                .decode('utf-8')}"
            ).split(",")

            if (value >= 1 and isinstance(value, float)
                    and not value.is_integer() and str(key) in unit_resources):
                raise ValueError(
                    f"{key} resource quantities >1 must",
                    f" be whole numbers. The specified quantity {value} is invalid.")
            resource_map[0][key.encode("ascii")] = float(value)
    return 0

cdef c_vector[CFunctionDescriptor] prepare_function_descriptors(pyfd_list):
    cdef:
        c_vector[CFunctionDescriptor] fd_list
        CRayFunction ray_function

    for pyfd in pyfd_list:
        fd_list.push_back(CFunctionDescriptorBuilder.BuildPython(
            pyfd.module_name, pyfd.class_name, pyfd.function_name, b""))
    return fd_list


cdef int prepare_actor_concurrency_groups(
        dict concurrency_groups_dict,
        c_vector[CConcurrencyGroup] *concurrency_groups):

    cdef:
        CConcurrencyGroup cg
        c_vector[CFunctionDescriptor] c_fd_list

    if concurrency_groups_dict is None:
        raise ValueError("Must provide it...")

    for key, value in concurrency_groups_dict.items():
        c_fd_list = prepare_function_descriptors(value["function_descriptors"])
        cg = CConcurrencyGroup(
            key.encode("ascii"), value["max_concurrency"], c_fd_list)
        concurrency_groups.push_back(cg)
    return 1


def raise_sys_exit_with_custom_error_message(
        ray_terminate_msg: str,
        exit_code: int = 0) -> None:
    """It is equivalent to sys.exit, but it can contain
    a custom message. Custom message is reported to
    raylet and is accessible via GCS (from `ray get workers`).

    Note that sys.exit == raise SystemExit. I.e., this API
    simply raises SystemExit with a custom error message accessible
    via `e.ray_terminate_msg`.

    Args:
        ray_terminate_msg: The error message to propagate to GCS.
        exit_code: The exit code. If it is not 0, it is considered
            as a system error.
    """
    # Raising SystemExit(0) is equivalent to
    # sys.exit(0).
    # https://docs.python.org/3/library/exceptions.html#SystemExit
    e = SystemExit(exit_code)
    e.ray_terminate_msg = ray_terminate_msg
    raise e


cdef prepare_args_and_increment_put_refs(
        CoreWorker core_worker,
        Language language, args,
        c_vector[unique_ptr[CTaskArg]] *args_vector, function_descriptor,
        c_vector[CObjectID] *incremented_put_arg_ids):
    try:
        prepare_args_internal(core_worker, language, args, args_vector,
                              function_descriptor, incremented_put_arg_ids)
    except Exception as e:
        # An error occurred during arg serialization. We must remove the
        # initial local ref for all args that were successfully put into the
        # local plasma store. These objects will then get released.
        for put_arg_id in dereference(incremented_put_arg_ids):
            CCoreWorkerProcess.GetCoreWorker().RemoveLocalReference(
                put_arg_id)
        raise e

cdef prepare_args_internal(
        CoreWorker core_worker,
        Language language, args,
        c_vector[unique_ptr[CTaskArg]] *args_vector, function_descriptor,
        c_vector[CObjectID] *incremented_put_arg_ids):
    cdef:
        size_t size
        int64_t put_threshold
        int64_t rpc_inline_threshold
        int64_t total_inlined
        shared_ptr[CBuffer] arg_data
        c_vector[CObjectID] inlined_ids
        c_string put_arg_call_site
        c_vector[CObjectReference] inlined_refs
        CAddress c_owner_address
        CRayStatus op_status

    worker = ray._private.worker.global_worker
    put_threshold = RayConfig.instance().max_direct_call_object_size()
    total_inlined = 0
    rpc_inline_threshold = RayConfig.instance().task_rpc_inlined_bytes_limit()
    for arg in args:
        from ray.experimental.compiled_dag_ref import CompiledDAGRef
        if isinstance(arg, CompiledDAGRef):
            raise TypeError("CompiledDAGRef cannot be used as Ray task/actor argument.")
        if isinstance(arg, ObjectRef):
            c_arg = (<ObjectRef>arg).native()
            op_status = CCoreWorkerProcess.GetCoreWorker().GetOwnerAddress(
                    c_arg, &c_owner_address)
            check_status(op_status)
            args_vector.push_back(
                unique_ptr[CTaskArg](new CTaskArgByReference(
                    c_arg,
                    c_owner_address,
                    arg.call_site())))

        else:
            try:
                serialized_arg = worker.get_serialization_context(
                ).serialize(arg)
            except TypeError as e:
                sio = io.StringIO()
                ray.util.inspect_serializability(arg, print_file=sio)
                msg = (
                    "Could not serialize the argument "
                    f"{repr(arg)} for a task or actor "
                    f"{function_descriptor.repr}:\n"
                    f"{sio.getvalue()}")
                raise TypeError(msg) from e
            metadata = serialized_arg.metadata
            if language != Language.PYTHON:
                metadata_fields = metadata.split(b",")
                if metadata_fields[0] not in [
                        ray_constants.OBJECT_METADATA_TYPE_CROSS_LANGUAGE,
                        ray_constants.OBJECT_METADATA_TYPE_RAW,
                        ray_constants.OBJECT_METADATA_TYPE_ACTOR_HANDLE]:
                    raise Exception("Can't transfer {} data to {}".format(
                        metadata_fields[0], language))
            size = serialized_arg.total_bytes

            if RayConfig.instance().record_ref_creation_sites():
                get_py_stack(&put_arg_call_site)
            # TODO(edoakes): any objects containing ObjectRefs are spilled to
            # plasma here. This is inefficient for small objects, but inlined
            # arguments aren't associated ObjectRefs right now so this is a
            # simple fix for reference counting purposes.
            if <int64_t>size <= put_threshold and \
                    (<int64_t>size + total_inlined <= rpc_inline_threshold):
                arg_data = dynamic_pointer_cast[CBuffer, LocalMemoryBuffer](
                        make_shared[LocalMemoryBuffer](size))
                if size > 0:
                    (<SerializedObject>serialized_arg).write_to(
                        Buffer.make(arg_data))
                for object_ref in serialized_arg.contained_object_refs:
                    inlined_ids.push_back((<ObjectRef>object_ref).native())
                inlined_refs = (CCoreWorkerProcess.GetCoreWorker()
                                .GetObjectRefs(inlined_ids))
                args_vector.push_back(
                    unique_ptr[CTaskArg](new CTaskArgByValue(
                        make_shared[CRayObject](
                            arg_data, string_to_buffer(metadata),
                            inlined_refs))))
                inlined_ids.clear()
                total_inlined += <int64_t>size
            else:
                put_id = CObjectID.FromBinary(
                        core_worker.put_serialized_object_and_increment_local_ref(
                            serialized_arg, inline_small_object=False))
                args_vector.push_back(unique_ptr[CTaskArg](
                    new CTaskArgByReference(
                            put_id,
                            CCoreWorkerProcess.GetCoreWorker().GetRpcAddress(),
                            put_arg_call_site
                        )))
                incremented_put_arg_ids.push_back(put_id)


cdef raise_if_dependency_failed(arg):
    """This method is used to improve the readability of backtrace.

    With this method, the backtrace will always contain
    raise_if_dependency_failed when the task is failed with dependency
    failures.
    """
    if isinstance(arg, RayError):
        raise arg


def serialize_retry_exception_allowlist(retry_exception_allowlist, function_descriptor):
    try:
        return ray_pickle.dumps(retry_exception_allowlist)
    except TypeError as e:
        msg = (
            "Could not serialize the retry exception allowlist"
            f"{retry_exception_allowlist} for task {function_descriptor.repr}. "
            "See "
            "https://docs.ray.io/en/master/ray-core/objects/serialization.html#troubleshooting " # noqa
            "for more information.")
        raise TypeError(msg) from e


cdef c_bool determine_if_retryable(
    c_bool should_retry_exceptions,
    Exception e,
    const c_string serialized_retry_exception_allowlist,
    FunctionDescriptor function_descriptor,
):
    """Determine if the provided exception is retryable, according to the
    (possibly null) serialized exception allowlist.

    If the serialized exception allowlist is an empty string or is None once
    deserialized, the exception is considered retryable and we return True.

    This method can raise an exception if:
        - Deserialization of exception allowlist fails (TypeError)
        - Exception allowlist is not None and not a tuple (AssertionError)
    """
    if not should_retry_exceptions:
        return False
    if len(serialized_retry_exception_allowlist) == 0:
        # No exception allowlist specified, default to all retryable.
        return True

    # Deserialize exception allowlist and check that the exception is in the allowlist.
    try:
        exception_allowlist = ray_pickle.loads(
            serialized_retry_exception_allowlist,
        )
    except TypeError as inner_e:
        # Exception allowlist deserialization failed.
        msg = (
            "Could not deserialize the retry exception allowlist "
            f"for task {function_descriptor.repr}. "
            "Check "
            "https://docs.ray.io/en/master/ray-core/objects/serialization.html#troubleshooting " # noqa
            "for more information.")
        raise TypeError(msg) from inner_e

    if exception_allowlist is None:
        # No exception allowlist specified, default to all retryable.
        return True

    # Python API should have converted the list of exceptions to a tuple.
    assert isinstance(exception_allowlist, tuple)

    # For exceptions raised when running UDFs in Ray Data, we need to unwrap the special
    # exception type thrown by Ray Data in order to get the underlying exception.
    if isinstance(e, ray.exceptions.UserCodeException):
        e = e.__cause__
    # Check that e is in allowlist.
    return isinstance(e, exception_allowlist)

cdef store_task_errors(
        worker,
        exc,
        task_exception,
        actor,
        actor_id,
        function_name,
        CTaskType task_type,
        proctitle,
        const CAddress &caller_address,
        c_vector[c_pair[CObjectID, shared_ptr[CRayObject]]] *returns,
        c_string* application_error):
    cdef:
        CoreWorker core_worker = worker.core_worker

    # If the debugger is enabled, drop into the remote pdb here.
    if ray.util.pdb._is_ray_debugger_enabled():
        ray.util.pdb._post_mortem()

    backtrace = ray._private.utils.format_error_message(
        "".join(traceback.format_exception(type(exc), exc, exc.__traceback__)),
        task_exception=task_exception)

    # Generate the actor repr from the actor class.
    actor_repr = repr(actor) if actor else None

    if actor_id is None or actor_id.is_nil():
        actor_id = None
    else:
        actor_id = actor_id.hex()

    if isinstance(exc, RayTaskError):
        # Avoid recursive nesting of RayTaskError.
        failure_object = RayTaskError(function_name, backtrace,
                                      exc.cause, proctitle=proctitle,
                                      actor_repr=actor_repr,
                                      actor_id=actor_id)
    else:
        failure_object = RayTaskError(function_name, backtrace,
                                      exc, proctitle=proctitle,
                                      actor_repr=actor_repr,
                                      actor_id=actor_id)

    # Pass the failure object back to the CoreWorker.
    # We also cap the size of the error message to the last
    # MAX_APPLICATION_ERROR_LEN characters of the error message.
    if application_error != NULL:
        application_error[0] = str(failure_object)[
            -ray_constants.MAX_APPLICATION_ERROR_LEN:]

    errors = []
    for _ in range(returns[0].size()):
        errors.append(failure_object)

    num_errors_stored = core_worker.store_task_outputs(
        worker, errors,
        caller_address,
        returns)

    if (<int>task_type == <int>TASK_TYPE_ACTOR_CREATION_TASK):
        raise ActorDiedError.from_task_error(failure_object)
    return num_errors_stored


cdef class StreamingGeneratorExecutionContext:
    """The context to execute streaming generator function.

    Make sure you always call `initialize` API before
    accessing any fields.

    Args:
        generator: The generator to run.
        generator_id: The object ref id of the generator task.
        task_type: The type of the task. E.g., actor task, normal task.
        caller_address: The address of the caller. By our protocol,
            the caller of the streaming generator task is always
            the owner, so we can also call it "owner address".
        task_id: The task ID of the generator task.
        serialized_retry_exception_allowlist: A list of
            exceptions that are allowed to retry this generator task.
        function_name: The name of the generator function. Used for
            writing an error message.
        function_descriptor: The function descriptor of
            the generator function. Used for writing an error message.
        title: The process title of the generator task. Used for
            writing an error message.
        actor: The instance of the actor created in this worker.
            It is used to write an error message.
        actor_id: The ID of the actor. It is used to write an error message.
        return_size: The number of static returns.
        attempt_number: The number of times the current task is retried.
            0 means it is the first execution of the task.
        should_retry_exceptions: True if the task should be
            retried upon exceptions.
        streaming_generator_returns(out): A list of a pair of (ObjectID,
        is_plasma_object) that are generated by a streaming generator
        task.
        is_retryable_error(out): It is set to True if the generator
            raises an exception, and the error is retryable.
        application_error(out): It is set if the generator raises an
            application error.
        generator_backpressure_num_objects: The backpressure threshold
            for streaming generator. The stremaing generator pauses if
            total number of unconsumed objects exceed this threshold.
    """

    cdef:
        # -- Arguments that are not passed--
        # Whether or not a generator is async
        object is_async
        # True if `initialize` API has been called. False otherwise.
        object _is_initialized
        # -- Arguments that are passed. See the docstring for details --
        object generator
        CObjectID generator_id
        CTaskType task_type
        CAddress caller_address
        TaskID task_id
        c_string serialized_retry_exception_allowlist
        object function_name
        object function_descriptor
        object title
        object actor
        object actor_id
        object name_of_concurrency_group_to_execute
        object return_size
        uint64_t attempt_number
        c_bool should_retry_exceptions
        c_vector[c_pair[CObjectID, c_bool]] *streaming_generator_returns
        c_bool *is_retryable_error
        c_string *application_error
        shared_ptr[CGeneratorBackpressureWaiter] waiter

    def initialize(self, generator: Union[Generator, AsyncGenerator]):
        # We couldn't make this a part of `make` method because
        # It looks like we cannot pass generator to cdef
        # function (`make`) in Cython.
        self.generator = generator
        self.is_async = inspect.isasyncgen(generator)
        self._is_initialized = True

    def is_initialized(self):
        return self._is_initialized

    @staticmethod
    cdef make(
        const CObjectID &generator_id,
        CTaskType task_type,
        const CAddress &caller_address,
        TaskID task_id,
        const c_string &serialized_retry_exception_allowlist,
        function_name: str,
        function_descriptor: FunctionDescriptor,
        title: str,
        actor: object,
        actor_id: ActorID,
        name_of_concurrency_group_to_execute: str,
        return_size: int,
        uint64_t attempt_number,
        c_bool should_retry_exceptions,
        c_vector[c_pair[CObjectID, c_bool]] *streaming_generator_returns,
        c_bool *is_retryable_error,
        c_string *application_error,
        int64_t generator_backpressure_num_objects,
    ):
        cdef StreamingGeneratorExecutionContext self = (
            StreamingGeneratorExecutionContext())
        self.function_name = function_name
        self.function_descriptor = function_descriptor
        self.title = title
        self.actor = actor
        self.actor_id = actor_id
        self.name_of_concurrency_group_to_execute = name_of_concurrency_group_to_execute
        self.return_size = return_size
        self._is_initialized = False
        self.generator_id = generator_id
        self.task_type = task_type
        self.caller_address = caller_address
        self.task_id = task_id
        self.serialized_retry_exception_allowlist = serialized_retry_exception_allowlist
        self.attempt_number = attempt_number
        self.streaming_generator_returns = streaming_generator_returns
        self.is_retryable_error = is_retryable_error
        self.application_error = application_error
        self.should_retry_exceptions = should_retry_exceptions

        self.waiter = make_shared[CGeneratorBackpressureWaiter](
            generator_backpressure_num_objects,
            check_signals
        )

        return self

cdef report_streaming_generator_output(
    StreamingGeneratorExecutionContext context,
    output: object,
    generator_index: int64_t,
    interrupt_signal_event: Optional[threading.Event],
):
    """Report a given generator output to a caller.

    Args:
        context: Streaming generator's execution context.
        output: The output yielded from a
            generator or raised as an exception.
        generator_index: index of the output element in the
            generated sequence
    """
    worker = ray._private.worker.global_worker

    cdef:
        # Ray Object created from an output.
        c_pair[CObjectID, shared_ptr[CRayObject]] return_obj

    # Report the intermediate result if there was no error.
    create_generator_return_obj(
        output,
        context.generator_id,
        worker,
        context.caller_address,
        context.task_id,
        context.return_size,
        generator_index,
        context.is_async,
        &return_obj)

    # Del output here so that we can GC the memory
    # usage asap.
    del output

    # NOTE: Once interrupting event is set by the caller, we can NOT access
    #       externally provided data-structures, and have to interrupt the execution
    if interrupt_signal_event is not None and interrupt_signal_event.is_set():
        return

    context.streaming_generator_returns[0].push_back(
        c_pair[CObjectID, c_bool](
            return_obj.first,
            is_plasma_object(return_obj.second)))

    with nogil:
        check_status(CCoreWorkerProcess.GetCoreWorker().ReportGeneratorItemReturns(
            return_obj,
            context.generator_id,
            context.caller_address,
            generator_index,
            context.attempt_number,
            context.waiter))


cdef report_streaming_generator_exception(
    StreamingGeneratorExecutionContext context,
    e: Exception,
    generator_index: int64_t,
    interrupt_signal_event: Optional[threading.Event],
):
    """Report a given generator exception to a caller.

    Args:
        context: Streaming generator's execution context.
        output_or_exception: The output yielded from a
            generator or raised as an exception.
        generator_index: index of the output element in the
            generated sequence
    """
    worker = ray._private.worker.global_worker

    cdef:
        # Ray Object created from an output.
        c_pair[CObjectID, shared_ptr[CRayObject]] return_obj

    create_generator_error_object(
        e,
        worker,
        context.task_type,
        context.caller_address,
        context.task_id,
        context.serialized_retry_exception_allowlist,
        context.function_name,
        context.function_descriptor,
        context.title,
        context.actor,
        context.actor_id,
        context.return_size,
        generator_index,
        context.is_async,
        context.should_retry_exceptions,
        &return_obj,
        context.is_retryable_error,
        context.application_error
    )

    # Del exception here so that we can GC the memory
    # usage asap.
    del e

    # NOTE: Once interrupting event is set by the caller, we can NOT access
    #       externally provided data-structures, and have to interrupt the execution
    if interrupt_signal_event is not None and interrupt_signal_event.is_set():
        return

    context.streaming_generator_returns[0].push_back(
        c_pair[CObjectID, c_bool](
            return_obj.first,
            is_plasma_object(return_obj.second)))

    with nogil:
        check_status(CCoreWorkerProcess.GetCoreWorker().ReportGeneratorItemReturns(
            return_obj,
            context.generator_id,
            context.caller_address,
            generator_index,
            context.attempt_number,
            context.waiter))

cdef execute_streaming_generator_sync(StreamingGeneratorExecutionContext context):
    """Execute a given generator and streaming-report the
        result to the given caller_address.

    The output from the generator will be stored to the in-memory
    or plasma object store. The generated return objects will be
    reported to the owner of the task as soon as they are generated.

    It means when this method is used, the result of each generator
    will be reported and available from the given "caller address"
    before the task is finished.

    Args:
        context: The context to execute streaming generator.
    """
    cdef:
        int64_t gen_index = 0
        CRayStatus return_status

    assert context.is_initialized()
    # Generator task should only have 1 return object ref,
    # which contains None or exceptions (if system error occurs).
    assert context.return_size == 1

    gen = context.generator

    try:
        for output in gen:
            report_streaming_generator_output(context, output, gen_index, None)
            gen_index += 1
    except Exception as e:
        report_streaming_generator_exception(context, e, gen_index, None)

    # The caller gets object values through the reports. If we finish the task
    # before sending the report is complete, then we may fail before the report
    # is sent to the caller. Then, the caller would never be able to ray.get
    # the yield'ed ObjectRef. Therefore, we must wait for all in-flight object
    # reports to complete before finishing the task.
    with nogil:
        return_status = context.waiter.get().WaitAllObjectsReported()
    check_status(return_status)


async def execute_streaming_generator_async(
        context: StreamingGeneratorExecutionContext):
    """Execute a given generator and report the
        result to the given caller_address in a streaming (ie as
        soon as become available) fashion.

    This method is same as `execute_streaming_generator_sync`,
    but it should be used inside an async event loop.

    NOTE: since this function runs inside an event loop thread,
    some of core worker APIs will be executed inside
    the event loop thread as well.

    E.g., core_worker.SealOwned can be called.

    At this time, if we access worker_context_ API from core worker,
    it can cause problems because worker_context_ is configured
    per thread (it is a bug & tech debt).

    Args:
        context: The context to execute streaming generator.
    """
    cdef:
        int64_t cur_generator_index = 0
        CRayStatus return_status

    assert context.is_initialized()
    # Generator task should only have 1 return object ref,
    # which contains None or exceptions (if system error occurs).
    assert context.return_size == 1

    gen = context.generator

    loop = asyncio.get_running_loop()
    worker = ray._private.worker.global_worker

    executor = worker.core_worker.get_event_loop_executor()
    interrupt_signal_event = threading.Event()

    try:
        try:
            async for output in gen:
                # NOTE: Report of streaming generator output is done in a
                # standalone thread-pool to avoid blocking the event loop,
                # since serializing and actual RPC I/O is done with "nogil". We
                # still wait for the report to finish to ensure that the task
                # does not modify the output before we serialize it.
                #
                # Note that the RPC is sent asynchronously, and we do not wait
                # for the reply here. The exception is if the user specified a
                # backpressure threshold for the streaming generator, and we
                # are currently under backpressure. Then we need to wait for an
                # ack from the caller (the reply for a possibly previous report
                # RPC) that they have consumed more ObjectRefs.
                await loop.run_in_executor(
                    executor,
                    report_streaming_generator_output,
                    context,
                    output,
                    cur_generator_index,
                    interrupt_signal_event,
                )
                cur_generator_index += 1
        except Exception as e:
            # Report the exception to the owner of the task.
            report_streaming_generator_exception(context, e, cur_generator_index, None)

    except BaseException as be:
        # NOTE: PLEASE READ CAREFULLY BEFORE CHANGING
        #
        # Upon encountering any failures in reporting generator's output we have to
        # make sure that any already scheduled (onto thread-pool executor), but not
        # finished tasks are canceled before re-throwing the exception to avoid
        # use-after-free failures where tasks could potentially access data-structures
        # that are already cleaned by the caller.
        #
        # For that we set an event to interrupt already scheduled tasks (that have
        # not finished executing), therefore interrupting their execution and
        # making sure that externally provided data-structures are not
        # accessed after this point
        #
        # For more details, please check out
        # https://github.com/ray-project/ray/issues/43771
        interrupt_signal_event.set()

        raise

    # The caller gets object values through the reports. If we finish the task
    # before sending the report is complete, then we may fail before the report
    # is sent to the caller. Then, the caller would never be able to ray.get
    # the yield'ed ObjectRef. Therefore, we must wait for all in-flight object
    # reports to complete before finishing the task.
    with nogil:
        return_status = context.waiter.get().WaitAllObjectsReported()
    check_status(return_status)


cdef create_generator_return_obj(
        output,
        const CObjectID &generator_id,
        worker: "Worker",
        const CAddress &caller_address,
        TaskID task_id,
        return_size,
        generator_index,
        is_async,
        c_pair[CObjectID, shared_ptr[CRayObject]] *return_object):
    """Create a generator return object based on a given output.

    Args:
        output: The output from a next(generator).
        generator_id: The object ref id of the generator task.
        worker: The Python worker class inside worker.py
        caller_address: The address of the caller. By our protocol,
            the caller of the streaming generator task is always
            the owner, so we can also call it "owner address".
        task_id: The task ID of the generator task.
        return_size: The number of static returns.
        generator_index: The index of a current error object.
        is_async: Whether or not the given object is created within
            an async actor.
        return_object(out): A Ray Object that contains the given output.
    """
    cdef:
        c_vector[c_pair[CObjectID, shared_ptr[CRayObject]]] intermediate_result
        CoreWorker core_worker = worker.core_worker

    return_id = core_worker.allocate_dynamic_return_id_for_generator(
        caller_address,
        task_id.native(),
        return_size,
        generator_index,
        is_async,
    )
    intermediate_result.push_back(
            c_pair[CObjectID, shared_ptr[CRayObject]](
                return_id, shared_ptr[CRayObject]()))
    core_worker.store_task_outputs(
        worker, [output],
        caller_address,
        &intermediate_result,
        generator_id)

    return_object[0] = intermediate_result.back()


cdef create_generator_error_object(
        e: Exception,
        worker: "Worker",
        CTaskType task_type,
        const CAddress &caller_address,
        TaskID task_id,
        const c_string &serialized_retry_exception_allowlist,
        function_name,
        function_descriptor,
        title,
        actor,
        actor_id,
        return_size,
        generator_index,
        is_async,
        c_bool should_retry_exceptions,
        c_pair[CObjectID, shared_ptr[CRayObject]] *error_object,
        c_bool *is_retryable_error,
        c_string *application_error):
    """Create a generator error object.

    This API sets is_retryable_error and application_error,
    It also creates and returns a new RayObject that
    contains the exception `e`.

    Args:
        e: The exception raised from a generator.
        worker: The Python worker class inside worker.py
        task_type: The type of the task. E.g., actor task, normal task.
        caller_address: The address of the caller. By our protocol,
            the caller of the streaming generator task is always
            the owner, so we can also call it "owner address".
        task_id: The task ID of the generator task.
        serialized_retry_exception_allowlist: A list of
            exceptions that are allowed to retry this generator task.
        function_name: The name of the generator function. Used for
            writing an error message.
        function_descriptor: The function descriptor of
            the generator function. Used for writing an error message.
        title: The process title of the generator task. Used for
            writing an error message.
        actor: The instance of the actor created in this worker.
            It is used to write an error message.
        actor_id: The ID of the actor. It is used to write an error message.
        return_size: The number of static returns.
        generator_index: The index of a current error object.
        is_async: Whether or not the given object is created within
            an async actor.
        error_object(out): A Ray Object that contains the given error exception.
        is_retryable_error(out): It is set to True if the generator
            raises an exception, and the error is retryable.
        application_error(out): It is set if the generator raises an
            application error.
    """
    cdef:
        c_vector[c_pair[CObjectID, shared_ptr[CRayObject]]] intermediate_result
        CoreWorker core_worker = worker.core_worker

    is_retryable_error[0] = determine_if_retryable(
        should_retry_exceptions,
        e,
        serialized_retry_exception_allowlist,
        function_descriptor,
    )

    if is_retryable_error[0]:
        logger.debug(
            "Task failed with retryable exception:"
            " {}.".format(task_id), exc_info=True)
        # Raise an exception directly and halt the execution
        # because there's no need to set the exception
        # for the return value when the task is retryable.
        raise e

    logger.debug(
        "Task failed with unretryable exception:"
        " {}.".format(task_id), exc_info=True)

    error_id = core_worker.allocate_dynamic_return_id_for_generator(
        caller_address,
        task_id.native(),
        return_size,
        generator_index,
        is_async,
    )
    intermediate_result.push_back(
            c_pair[CObjectID, shared_ptr[CRayObject]](
                error_id, shared_ptr[CRayObject]()))
    store_task_errors(
                worker, e,
                True,  # task_exception
                actor,  # actor
                actor_id,  # actor id
                function_name, task_type, title,
                caller_address,
                &intermediate_result, application_error)

    error_object[0] = intermediate_result.back()


cdef execute_dynamic_generator_and_store_task_outputs(
        generator,
        const CObjectID &generator_id,
        CTaskType task_type,
        const c_string &serialized_retry_exception_allowlist,
        c_vector[c_pair[CObjectID, shared_ptr[CRayObject]]] *dynamic_returns,
        c_bool *is_retryable_error,
        c_string *application_error,
        c_bool is_reattempt,
        function_name,
        function_descriptor,
        title,
        const CAddress &caller_address,
        c_bool should_retry_exceptions):
    worker = ray._private.worker.global_worker
    cdef:
        CoreWorker core_worker = worker.core_worker

    try:
        core_worker.store_task_outputs(
            worker, generator,
            caller_address,
            dynamic_returns,
            generator_id)
    except Exception as error:
        is_retryable_error[0] = determine_if_retryable(
            should_retry_exceptions,
            error,
            serialized_retry_exception_allowlist,
            function_descriptor,
        )
        if is_retryable_error[0]:
            logger.info("Task failed with retryable exception:"
                        " {}.".format(
                            core_worker.get_current_task_id()),
                        exc_info=True)
            raise error
        else:
            logger.debug("Task failed with unretryable exception:"
                         " {}.".format(
                             core_worker.get_current_task_id()),
                         exc_info=True)

            if not is_reattempt:
                # If this is the first execution, we should
                # generate one additional ObjectRef. This last
                # ObjectRef will contain the error.
                error_id = (CCoreWorkerProcess.GetCoreWorker()
                            .AllocateDynamicReturnId(
                                caller_address, CTaskID.Nil(), NULL_PUT_INDEX))
                dynamic_returns[0].push_back(
                        c_pair[CObjectID, shared_ptr[CRayObject]](
                            error_id, shared_ptr[CRayObject]()))

            # If a generator task fails mid-execution, we fail the
            # dynamically generated nested ObjectRefs instead of
            # the top-level DynamicObjectRefGenerator.
            num_errors_stored = store_task_errors(
                        worker, error,
                        False,  # task_exception
                        None,  # actor
                        None,  # actor id
                        function_name, task_type, title, caller_address,
                        dynamic_returns, application_error)
            if num_errors_stored == 0:
                assert is_reattempt
                # TODO(swang): The generator task failed and we
                # also failed to store the error in any of its
                # return values. This should only occur if the
                # generator task was re-executed and returned more
                # values than the initial execution.
                logger.error(
                    "Unhandled error: Re-executed generator task "
                    "returned more than the "
                    f"{dynamic_returns[0].size()} values returned "
                    "by the first execution.\n"
                    "See https://github.com/ray-project/ray/issues/28688.")


cdef void execute_task(
        const CAddress &caller_address,
        CTaskType task_type,
        const c_string name,
        const CRayFunction &ray_function,
        const unordered_map[c_string, double] &c_resources,
        const c_vector[shared_ptr[CRayObject]] &c_args,
        const c_vector[CObjectReference] &c_arg_refs,
        const c_string debugger_breakpoint,
        const c_string serialized_retry_exception_allowlist,
        c_vector[c_pair[CObjectID, shared_ptr[CRayObject]]] *returns,
        c_vector[c_pair[CObjectID, shared_ptr[CRayObject]]] *dynamic_returns,
        c_vector[c_pair[CObjectID, c_bool]] *streaming_generator_returns,
        c_bool *is_retryable_error,
        c_string *application_error,
        # This parameter is only used for actor creation task to define
        # the concurrency groups of this actor.
        const c_vector[CConcurrencyGroup] &c_defined_concurrency_groups,
        const c_string c_name_of_concurrency_group_to_execute,
        c_bool is_reattempt,
        execution_info,
        title,
        task_name,
        c_bool is_streaming_generator,
        c_bool should_retry_exceptions,
        int64_t generator_backpressure_num_objects) except *:
    worker = ray._private.worker.global_worker
    manager = worker.function_actor_manager
    actor = None
    actor_id = None
    cdef:
        CoreWorker core_worker = worker.core_worker
        JobID job_id = core_worker.get_current_job_id()
        TaskID task_id = core_worker.get_current_task_id()
        uint64_t attempt_number = core_worker.get_current_task_attempt_number()
        c_vector[shared_ptr[CRayObject]] dynamic_return_ptrs

    # Helper method used to exit current asyncio actor.
    # This is called when a KeyboardInterrupt is received by the main thread.
    # Upon receiving a KeyboardInterrupt signal, Ray will exit the current
    # worker. If the worker is processing normal tasks, Ray treat it as task
    # cancellation from ray.cancel(object_ref). If the worker is an asyncio
    # actor, Ray will exit the actor.
    def exit_current_actor_if_asyncio():
        if core_worker.current_actor_is_asyncio():
            raise_sys_exit_with_custom_error_message("exit_actor() is called.")

    function_descriptor = CFunctionDescriptorToPython(
        ray_function.GetFunctionDescriptor())
    function_name = execution_info.function_name
    extra_data = (b'{"name": "' + function_name.encode("ascii") +
                  b'", "task_id": "' + task_id.hex().encode("ascii") + b'"}')

    name_of_concurrency_group_to_execute = \
        c_name_of_concurrency_group_to_execute.decode("ascii")

    if <int>task_type == <int>TASK_TYPE_NORMAL_TASK:
        next_title = "ray::IDLE"
        function_executor = execution_info.function
        # Record the task name via :task_name: magic token in the log file.
        # This is used for the prefix in driver logs `(task_name pid=123) ...`
        task_name_magic_token = "{}{}\n".format(
            ray_constants.LOG_PREFIX_TASK_NAME, task_name.replace("()", ""))
        # Print on both .out and .err
        print(task_name_magic_token, end="")
        print(task_name_magic_token, file=sys.stderr, end="")
    else:
        actor_id = core_worker.get_actor_id()
        actor = worker.actors[actor_id]
        class_name = actor.__class__.__name__
        next_title = f"ray::{class_name}"

        def function_executor(*arguments, **kwarguments):
            function = execution_info.function

            if core_worker.current_actor_is_asyncio():
                if not has_async_methods(actor.__class__):
                    error_message = (
                        "Failed to create actor. You set the async flag, "
                        "but the actor does not "
                        "have any coroutine functions.")
                    raise ActorDiedError(
                        ActorDiedErrorContext(
                            error_message=error_message,
                            actor_id=core_worker.get_actor_id().binary(),
                            class_name=class_name
                            )
                        )

                if is_async_func(function.method):
                    async_function = function
                else:
                    # Just execute the method if it's ray internal method.
                    if function.name.startswith("__ray"):
                        return function(actor, *arguments, **kwarguments)
                    async_function = sync_to_async(function)

                if inspect.isasyncgenfunction(function.method):
                    # The coroutine will be handled separately by
                    # execute_dynamic_generator_and_store_task_outputs
                    return async_function(actor, *arguments, **kwarguments)
                else:
                    return core_worker.run_async_func_or_coro_in_event_loop(
                        async_function, function_descriptor,
                        name_of_concurrency_group_to_execute, task_id=task_id,
                        func_args=(actor, *arguments), func_kwargs=kwarguments)

            return function(actor, *arguments, **kwarguments)

    with core_worker.profile_event(b"task::" + name, extra_data=extra_data), \
         ray._private.worker._changeproctitle(title, next_title):
        task_exception = False
        try:
            with core_worker.profile_event(b"task:deserialize_arguments"):
                if c_args.empty():
                    args, kwargs = [], {}
                else:
                    metadata_pairs = RayObjectsToDataMetadataPairs(c_args)
                    object_refs = VectorToObjectRefs(
                            c_arg_refs,
                            skip_adding_local_ref=False)
                    if core_worker.current_actor_is_asyncio():
                        # We deserialize objects in event loop thread to
                        # prevent segfaults. See #7799
                        async def deserialize_args():
                            return (ray._private.worker.global_worker
                                    .deserialize_objects(
                                        metadata_pairs, object_refs))
                        args = core_worker.run_async_func_or_coro_in_event_loop(
                            deserialize_args, function_descriptor,
                            name_of_concurrency_group_to_execute)
                    else:
                        # Defer task cancellation (SIGINT) until after the task argument
                        # deserialization context has been left.
                        # NOTE (Clark): We defer SIGINT until after task argument
                        # deserialization completes to keep from interrupting
                        # non-reentrant imports that may be re-entered during error
                        # serialization or storage.
                        # See https://github.com/ray-project/ray/issues/30453.
                        # NOTE (Clark): Signal handlers can only be registered on the
                        # main thread.
                        with DeferSigint.create_if_main_thread():
                            args = (ray._private.worker.global_worker
                                    .deserialize_objects(
                                        metadata_pairs, object_refs))

                    for arg in args:
                        raise_if_dependency_failed(arg)
                    args, kwargs = ray._private.signature.recover_args(args)

            if (<int>task_type == <int>TASK_TYPE_ACTOR_CREATION_TASK):
                actor_id = core_worker.get_actor_id()
                actor = worker.actors[actor_id]
                class_name = actor.__class__.__name__
                actor_title = f"{class_name}({args!r}, {kwargs!r})"
                core_worker.set_actor_title(actor_title.encode("utf-8"))

            worker.record_task_log_start(task_id, attempt_number)

            # Execute the task.
            with core_worker.profile_event(b"task:execute"):
                task_exception = True
                try:
                    if debugger_breakpoint != b"":
                        ray.util.pdb.set_trace(
                            breakpoint_uuid=debugger_breakpoint)
                    outputs = function_executor(*args, **kwargs)

                    if is_streaming_generator:
                        # Streaming generator always has a single return value
                        # which is the generator task return.
                        assert returns[0].size() == 1

                        is_async_gen = inspect.isasyncgen(outputs)
                        is_sync_gen = inspect.isgenerator(outputs)

                        if (not is_sync_gen
                                and not is_async_gen):
                            raise ValueError(
                                    "Functions with "
                                    "@ray.remote(num_returns=\"streaming\" "
                                    "must return a generator")
                        context = StreamingGeneratorExecutionContext.make(
                                returns[0][0].first,  # generator object ID.
                                task_type,
                                caller_address,
                                task_id,
                                serialized_retry_exception_allowlist,
                                function_name,
                                function_descriptor,
                                title,
                                actor,
                                actor_id,
                                name_of_concurrency_group_to_execute,
                                returns[0].size(),
                                attempt_number,
                                should_retry_exceptions,
                                streaming_generator_returns,
                                is_retryable_error,
                                application_error,
                                generator_backpressure_num_objects)
                        # We cannot pass generator to cdef in Cython for some reasons.
                        # It is a workaround.
                        context.initialize(outputs)

                        if is_async_gen:
                            if generator_backpressure_num_objects != -1:
                                raise ValueError(
                                    "_generator_backpressure_num_objects is "
                                    "not supported for an async actor."
                                )
                            # Note that the report RPCs are called inside an
                            # event loop thread.
                            core_worker.run_async_func_or_coro_in_event_loop(
                                execute_streaming_generator_async(context),
                                function_descriptor,
                                name_of_concurrency_group_to_execute,
                                task_id=task_id)
                        else:
                            execute_streaming_generator_sync(context)

                        # Streaming generator output is not used, so set it to None.
                        outputs = None

                    next_breakpoint = (
                        ray._private.worker.global_worker.debugger_breakpoint)
                    if next_breakpoint != b"":
                        # If this happens, the user typed "remote" and
                        # there were no more remote calls left in this
                        # task. In that case we just exit the debugger.
                        ray.experimental.internal_kv._internal_kv_put(
                            "RAY_PDB_{}".format(next_breakpoint),
                            "{\"exit_debugger\": true}",
                            namespace=ray_constants.KV_NAMESPACE_PDB
                        )
                        ray.experimental.internal_kv._internal_kv_del(
                            "RAY_PDB_CONTINUE_{}".format(next_breakpoint),
                            namespace=ray_constants.KV_NAMESPACE_PDB
                        )
                        (ray._private.worker.global_worker
                         .debugger_breakpoint) = b""
                    task_exception = False
                except AsyncioActorExit as e:
                    exit_current_actor_if_asyncio()
                except Exception as e:
                    is_retryable_error[0] = determine_if_retryable(
                                    should_retry_exceptions,
                                    e,
                                    serialized_retry_exception_allowlist,
                                    function_descriptor,
                                )
                    if is_retryable_error[0]:
                        logger.debug("Task failed with retryable exception:"
                                     " {}.".format(
                                        core_worker.get_current_task_id()),
                                     exc_info=True)
                    else:
                        logger.debug("Task failed with unretryable exception:"
                                     " {}.".format(
                                        core_worker.get_current_task_id()),
                                     exc_info=True)
                    raise e
                finally:
                    # Record the end of the task log.
                    worker.record_task_log_end(task_id, attempt_number)

                if (returns[0].size() == 1
                        and not inspect.isgenerator(outputs)
                        and not inspect.isasyncgen(outputs)):
                    # If there is only one return specified, we should return
                    # all return values as a single object.
                    outputs = (outputs,)
            if (<int>task_type == <int>TASK_TYPE_ACTOR_CREATION_TASK):
                # Record actor repr via :actor_name: magic token in the log.
                #
                # (Phase 2): after `__init__` finishes, we override the
                # log prefix with the full repr of the actor. The log monitor
                # will pick up the updated token.
                actor_class = manager.load_actor_class(job_id, function_descriptor)
                if (hasattr(actor_class, "__ray_actor_class__") and
                        (actor_class.__ray_actor_class__.__repr__
                         != object.__repr__)):
                    actor_repr = repr(actor)
                    actor_magic_token = "{}{}\n".format(
                        ray_constants.LOG_PREFIX_ACTOR_NAME, actor_repr)
                    # Flush on both stdout and stderr.
                    print(actor_magic_token, end="")
                    print(actor_magic_token, file=sys.stderr, end="")

                    # Sets the actor repr name for the actor so other components
                    # like GCS has such info.
                    core_worker.set_actor_repr_name(actor_repr)

            if (returns[0].size() > 0
                    and not inspect.isgenerator(outputs)
                    and not inspect.isasyncgen(outputs)
                    and len(outputs) != int(returns[0].size())):
                raise ValueError(
                    "Task returned {} objects, but num_returns={}.".format(
                        len(outputs), returns[0].size()))

            # Store the outputs in the object store.
            with core_worker.profile_event(b"task:store_outputs"):
                # TODO(sang): Remove it once we use streaming generator
                # by default.
                if dynamic_returns != NULL and not is_streaming_generator:
                    if not inspect.isgenerator(outputs):
                        raise ValueError(
                                "Functions with "
                                "@ray.remote(num_returns=\"dynamic\" must return a "
                                "generator")
                    task_exception = True

                    execute_dynamic_generator_and_store_task_outputs(
                            outputs,
                            returns[0][0].first,
                            task_type,
                            serialized_retry_exception_allowlist,
                            dynamic_returns,
                            is_retryable_error,
                            application_error,
                            is_reattempt,
                            function_name,
                            function_descriptor,
                            title,
                            caller_address,
                            should_retry_exceptions)

                    task_exception = False
                    dynamic_refs = []
                    for idx in range(dynamic_returns.size()):
                        dynamic_refs.append(ObjectRef(
                            dynamic_returns[0][idx].first.Binary(),
                            caller_address.SerializeAsString(),
                        ))
                    # Swap out the generator for an ObjectRef generator.
                    outputs = (DynamicObjectRefGenerator(dynamic_refs), )

                # TODO(swang): For generator tasks, iterating over outputs will
                # actually run the task. We should run the usual handlers for
                # task cancellation, retrying on application exception, etc. for
                # all generator tasks, both static and dynamic.
                core_worker.store_task_outputs(
                    worker, outputs,
                    caller_address,
                    returns)

        except Exception as e:
            num_errors_stored = store_task_errors(
                    worker, e, task_exception, actor, actor_id, function_name,
                    task_type, title, caller_address, returns, application_error)
            if returns[0].size() > 0 and num_errors_stored == 0:
                logger.exception(
                        "Unhandled error: Task threw exception, but all "
                        f"{returns[0].size()} return values already created. "
                        "This should only occur when using generator tasks.\n"
                        "See https://github.com/ray-project/ray/issues/28689.")


cdef execute_task_with_cancellation_handler(
        const CAddress &caller_address,
        CTaskType task_type,
        const c_string name,
        const CRayFunction &ray_function,
        const unordered_map[c_string, double] &c_resources,
        const c_vector[shared_ptr[CRayObject]] &c_args,
        const c_vector[CObjectReference] &c_arg_refs,
        const c_string debugger_breakpoint,
        const c_string serialized_retry_exception_allowlist,
        c_vector[c_pair[CObjectID, shared_ptr[CRayObject]]] *returns,
        c_vector[c_pair[CObjectID, shared_ptr[CRayObject]]] *dynamic_returns,
        c_vector[c_pair[CObjectID, c_bool]] *streaming_generator_returns,
        c_bool *is_retryable_error,
        c_string *application_error,
        # This parameter is only used for actor creation task to define
        # the concurrency groups of this actor.
        const c_vector[CConcurrencyGroup] &c_defined_concurrency_groups,
        const c_string c_name_of_concurrency_group_to_execute,
        c_bool is_reattempt,
        c_bool is_streaming_generator,
        c_bool should_retry_exceptions,
        int64_t generator_backpressure_num_objects):

    is_retryable_error[0] = False

    worker = ray._private.worker.global_worker
    manager = worker.function_actor_manager
    cdef:
        dict execution_infos = manager.execution_infos
        CoreWorker core_worker = worker.core_worker
        JobID job_id = core_worker.get_current_job_id()
        TaskID task_id = core_worker.get_current_task_id()
        c_vector[shared_ptr[CRayObject]] dynamic_return_ptrs

    task_name = name.decode("utf-8")
    title = f"ray::{task_name}"

    # Automatically restrict the GPUs (CUDA), neuron_core, TPU accelerator
    # runtime_ids to restrict availability to this task.
    # Once actor is created, users can change the visible accelerator ids within
    # an actor task and we don't want to reset it.
    if (<int>task_type != <int>TASK_TYPE_ACTOR_TASK):
        ray._private.utils.set_visible_accelerator_ids()

    # Automatically configure OMP_NUM_THREADS to the assigned CPU number.
    # It will be unset after the task execution if it was overwridden here.
    # No-op if already set.
    omp_num_threads_overriden = ray._private.utils.set_omp_num_threads_if_unset()

    # Initialize the actor if this is an actor creation task. We do this here
    # before setting the current task ID so that we can get the execution info,
    # in case executing the main task throws an exception.
    function_descriptor = CFunctionDescriptorToPython(
        ray_function.GetFunctionDescriptor())
    if <int>task_type == <int>TASK_TYPE_ACTOR_CREATION_TASK:
        actor_class = manager.load_actor_class(job_id, function_descriptor)
        actor_id = core_worker.get_actor_id()
        actor = actor_class.__new__(actor_class)
        worker.actors[actor_id] = actor
        # Record the actor class via :actor_name: magic token in the log.
        #
        # (Phase 1): this covers code run before __init__ finishes.
        # We need to handle this separately because `__repr__` may not be
        # runnable until after `__init__` (e.g., if it accesses fields
        # defined in the constructor).
        actor_magic_token = "{}{}\n".format(
            ray_constants.LOG_PREFIX_ACTOR_NAME, actor_class.__name__)
        # Flush to both .out and .err
        print(actor_magic_token, end="")
        print(actor_magic_token, file=sys.stderr, end="")

        # Initial eventloops for asyncio for this actor.
        if core_worker.current_actor_is_asyncio():
            core_worker.initialize_eventloops_for_actor_concurrency_group(
                c_defined_concurrency_groups)

    execution_info = execution_infos.get(function_descriptor)
    if not execution_info:
        execution_info = manager.get_execution_info(
            job_id, function_descriptor)
        execution_infos[function_descriptor] = execution_info

    global current_task_id

    try:
        task_id = (ray._private.worker.
                   global_worker.core_worker.get_current_task_id())
        # Set the current task ID, which is checked by a separate thread during
        # task cancellation. We must do this inside the try block so that, if
        # the task is interrupted because of cancellation, we will catch the
        # interrupt error here.
        with current_task_id_lock:
            current_task_id = task_id

        execute_task(caller_address,
                     task_type,
                     name,
                     ray_function,
                     c_resources,
                     c_args,
                     c_arg_refs,
                     debugger_breakpoint,
                     serialized_retry_exception_allowlist,
                     returns,
                     dynamic_returns,
                     streaming_generator_returns,
                     is_retryable_error,
                     application_error,
                     c_defined_concurrency_groups,
                     c_name_of_concurrency_group_to_execute,
                     is_reattempt, execution_info, title, task_name,
                     is_streaming_generator,
                     should_retry_exceptions,
                     generator_backpressure_num_objects)

        # Check for cancellation.
        PyErr_CheckSignals()

    except KeyboardInterrupt as e:
        # Catch and handle task cancellation, which will result in an interrupt being
        # raised.
        e = TaskCancelledError(
            core_worker.get_current_task_id()).with_traceback(e.__traceback__)

        actor = None
        actor_id = core_worker.get_actor_id()
        if not actor_id.is_nil():
            actor = worker.actors[actor_id]

        store_task_errors(
                worker, e,
                # Task cancellation can happen anytime so we don't really need
                # to differentiate between mid-task or not.
                False,  # task_exception
                actor,
                actor_id,
                execution_info.function_name,
                task_type, title, caller_address,
                returns,
                # application_error: we are passing NULL since we don't want the
                # cancel tasks to fail.
                NULL)
    finally:
        with current_task_id_lock:
            current_task_id = None

        if omp_num_threads_overriden:
            # Reset the OMP_NUM_THREADS environ if it was set.
            os.environ.pop("OMP_NUM_THREADS", None)

    if execution_info.max_calls != 0:
        # Reset the state of the worker for the next task to execute.
        # Increase the task execution counter.
        manager.increase_task_counter(function_descriptor)
        # If we've reached the max number of executions for this worker, exit.
        task_counter = manager.get_task_counter(function_descriptor)
        if task_counter == execution_info.max_calls:
            raise_sys_exit_with_custom_error_message(
                f"Exited because worker reached max_calls={execution_info.max_calls}"
                " for this method.")

cdef shared_ptr[LocalMemoryBuffer] ray_error_to_memory_buf(ray_error):
    cdef bytes py_bytes = ray_error.to_bytes()
    return make_shared[LocalMemoryBuffer](
        <uint8_t*>py_bytes, len(py_bytes), True)

cdef CRayStatus task_execution_handler(
        const CAddress &caller_address,
        CTaskType task_type,
        const c_string task_name,
        const CRayFunction &ray_function,
        const unordered_map[c_string, double] &c_resources,
        const c_vector[shared_ptr[CRayObject]] &c_args,
        const c_vector[CObjectReference] &c_arg_refs,
        const c_string debugger_breakpoint,
        const c_string serialized_retry_exception_allowlist,
        c_vector[c_pair[CObjectID, shared_ptr[CRayObject]]] *returns,
        c_vector[c_pair[CObjectID, shared_ptr[CRayObject]]] *dynamic_returns,
        c_vector[c_pair[CObjectID, c_bool]] *streaming_generator_returns,
        shared_ptr[LocalMemoryBuffer] &creation_task_exception_pb_bytes,
        c_bool *is_retryable_error,
        c_string *application_error,
        const c_vector[CConcurrencyGroup] &defined_concurrency_groups,
        const c_string name_of_concurrency_group_to_execute,
        c_bool is_reattempt,
        c_bool is_streaming_generator,
        c_bool should_retry_exceptions,
        int64_t generator_backpressure_num_objects) nogil:
    with gil, disable_client_hook():
        # Initialize job_config if it hasn't already.
        # Setup system paths configured in job_config.
        maybe_initialize_job_config()

        try:
            try:
                # Exceptions, including task cancellation, should be handled
                # internal to this call. If it does raise an exception, that
                # indicates that there was an internal error.
                execute_task_with_cancellation_handler(
                        caller_address,
                        task_type, task_name,
                        ray_function, c_resources,
                        c_args, c_arg_refs,
                        debugger_breakpoint,
                        serialized_retry_exception_allowlist,
                        returns,
                        dynamic_returns,
                        streaming_generator_returns,
                        is_retryable_error,
                        application_error,
                        defined_concurrency_groups,
                        name_of_concurrency_group_to_execute,
                        is_reattempt,
                        is_streaming_generator,
                        should_retry_exceptions,
                        generator_backpressure_num_objects)
            except Exception as e:
                sys_exit = SystemExit()
                if isinstance(e, RayActorError) and \
                   e.actor_init_failed:
                    traceback_str = str(e)
                    logger.error("Exception raised "
                                 f"in creation task: {traceback_str}")
                    # Cython's bug that doesn't allow reference assignment,
                    # this is a workaroud.
                    # See https://github.com/cython/cython/issues/1863
                    (&creation_task_exception_pb_bytes)[0] = (
                        ray_error_to_memory_buf(e))
                    sys_exit.is_creation_task_error = True
                    sys_exit.init_error_message = (
                        "Exception raised from an actor init method. "
                        f"Traceback: {str(e)}")
                else:
                    traceback_str = traceback.format_exc() + (
                        "An unexpected internal error "
                        "occurred while the worker "
                        "was executing a task.")
                    ray._private.utils.push_error_to_driver(
                        ray._private.worker.global_worker,
                        "worker_crash",
                        traceback_str,
                        job_id=None)
                    sys_exit.unexpected_error_traceback = traceback_str
                raise sys_exit
        except SystemExit as e:
            # Tell the core worker to exit as soon as the result objects
            # are processed.
            if hasattr(e, "is_creation_task_error"):
                return CRayStatus.CreationTaskError(e.init_error_message)
            elif e.code is not None and e.code == 0:
                # This means the system exit was
                # normal based on the python convention.
                # https://docs.python.org/3/library/sys.html#sys.exit
                msg = f"Worker exits with an exit code {e.code}."
                if hasattr(e, "ray_terminate_msg"):
                    msg += (f" {e.ray_terminate_msg}")
                return CRayStatus.IntentionalSystemExit(msg)
            else:
                msg = f"Worker exits with an exit code {e.code}."
                # In K8s, SIGTERM likely means we hit memory limits, so print
                # a more informative message there.
                if "KUBERNETES_SERVICE_HOST" in os.environ:
                    msg += (
                        " The worker may have exceeded K8s pod memory limits.")
                if hasattr(e, "ray_terminate_msg"):
                    msg += (f" {e.ray_terminate_msg}")
                if hasattr(e, "unexpected_error_traceback"):
                    msg += (f" {e.unexpected_error_traceback}")
                return CRayStatus.UnexpectedSystemExit(msg)

    return CRayStatus.OK()

cdef c_bool kill_main_task(const CTaskID &task_id) nogil:
    with gil:
        task_id_to_kill = TaskID(task_id.Binary())
        with current_task_id_lock:
            if current_task_id != task_id_to_kill:
                return False
            _thread.interrupt_main()
            return True


cdef CRayStatus check_signals() nogil:
    with gil:
        # The Python exceptions are not handled if it is raised from cdef,
        # so we have to handle it here.
        try:
            PyErr_CheckSignals()
        except KeyboardInterrupt:
            return CRayStatus.Interrupted(b"")
        except SystemExit as e:
            error_msg = (
                "SystemExit is raised (sys.exit is called).")
            if e.code is not None:
                error_msg += f" Exit code: {e.code}."
            else:
                error_msg += " Exit code was not specified."

            if hasattr(e, "ray_terminate_msg"):
                error_msg += f" {e.ray_terminate_msg}"

            if e.code and e.code == 0:
                return CRayStatus.IntentionalSystemExit(error_msg.encode("utf-8"))
            else:
                return CRayStatus.UnexpectedSystemExit(error_msg.encode("utf-8"))
        # By default, if signals raise an exception, Python just prints them.
        # To keep the same behavior, we don't handle any other exceptions.

    return CRayStatus.OK()


cdef void gc_collect(c_bool triggered_by_global_gc) nogil:
    with gil:
        start = time.perf_counter()
        num_freed = gc.collect()
        end = time.perf_counter()
        if num_freed > 0:
            logger.debug(
                "gc.collect() freed {} refs in {} seconds".format(
                    num_freed, end - start))


cdef c_vector[c_string] spill_objects_handler(
        const c_vector[CObjectReference]& object_refs_to_spill) nogil:
    cdef:
        c_vector[c_string] return_urls
        c_vector[c_string] owner_addresses

    with gil:
        object_refs = VectorToObjectRefs(
                object_refs_to_spill,
                skip_adding_local_ref=False)
        for i in range(object_refs_to_spill.size()):
            owner_addresses.push_back(
                    object_refs_to_spill[i].owner_address()
                    .SerializeAsString())
        try:
            with ray._private.worker._changeproctitle(
                    ray_constants.WORKER_PROCESS_TYPE_SPILL_WORKER,
                    ray_constants.WORKER_PROCESS_TYPE_SPILL_WORKER_IDLE):
                urls = external_storage.spill_objects(
                    object_refs, owner_addresses)
            for url in urls:
                return_urls.push_back(url)
        except Exception as err:
            exception_str = (
                "An unexpected internal error occurred while the IO worker "
                "was spilling objects: {}".format(err))
            logger.exception(exception_str)
            ray._private.utils.push_error_to_driver(
                ray._private.worker.global_worker,
                "spill_objects_error",
                traceback.format_exc() + exception_str,
                job_id=None)
        return return_urls


cdef int64_t restore_spilled_objects_handler(
        const c_vector[CObjectReference]& object_refs_to_restore,
        const c_vector[c_string]& object_urls) nogil:
    cdef:
        int64_t bytes_restored = 0
    with gil:
        urls = []
        size = object_urls.size()
        for i in range(size):
            urls.append(object_urls[i])
        object_refs = VectorToObjectRefs(
                object_refs_to_restore,
                skip_adding_local_ref=False)
        try:
            with ray._private.worker._changeproctitle(
                    ray_constants.WORKER_PROCESS_TYPE_RESTORE_WORKER,
                    ray_constants.WORKER_PROCESS_TYPE_RESTORE_WORKER_IDLE):
                bytes_restored = external_storage.restore_spilled_objects(
                    object_refs, urls)
        except Exception:
            exception_str = (
                "An unexpected internal error occurred while the IO worker "
                "was restoring spilled objects.")
            logger.exception(exception_str)
            if os.getenv("RAY_BACKEND_LOG_LEVEL") == "debug":
                ray._private.utils.push_error_to_driver(
                    ray._private.worker.global_worker,
                    "restore_objects_error",
                    traceback.format_exc() + exception_str,
                    job_id=None)
    return bytes_restored


cdef void delete_spilled_objects_handler(
        const c_vector[c_string]& object_urls,
        CWorkerType worker_type) nogil:
    with gil:
        urls = []
        size = object_urls.size()
        for i in range(size):
            urls.append(object_urls[i])
        try:
            # Get proctitle.
            if <int> worker_type == <int> WORKER_TYPE_SPILL_WORKER:
                original_proctitle = (
                    ray_constants.WORKER_PROCESS_TYPE_SPILL_WORKER_IDLE)
                proctitle = (
                    ray_constants.WORKER_PROCESS_TYPE_SPILL_WORKER_DELETE)
            elif <int> worker_type == <int> WORKER_TYPE_RESTORE_WORKER:
                original_proctitle = (
                    ray_constants.WORKER_PROCESS_TYPE_RESTORE_WORKER_IDLE)
                proctitle = (
                    ray_constants.WORKER_PROCESS_TYPE_RESTORE_WORKER_DELETE)
            else:
                assert False, ("This line shouldn't be reachable.")

            # Delete objects.
            with ray._private.worker._changeproctitle(
                    proctitle,
                    original_proctitle):
                external_storage.delete_spilled_objects(urls)
        except Exception:
            exception_str = (
                "An unexpected internal error occurred while the IO worker "
                "was deleting spilled objects.")
            logger.exception(exception_str)
            ray._private.utils.push_error_to_driver(
                ray._private.worker.global_worker,
                "delete_spilled_objects_error",
                traceback.format_exc() + exception_str,
                job_id=None)


cdef void cancel_async_task(
        const CTaskID &c_task_id,
        const CRayFunction &ray_function,
        const c_string c_name_of_concurrency_group_to_execute) nogil:
    with gil:
        function_descriptor = CFunctionDescriptorToPython(
            ray_function.GetFunctionDescriptor())
        name_of_concurrency_group_to_execute = \
            c_name_of_concurrency_group_to_execute.decode("ascii")
        task_id = TaskID(c_task_id.Binary())

        worker = ray._private.worker.global_worker
        eventloop, _ = worker.core_worker.get_event_loop(
            function_descriptor, name_of_concurrency_group_to_execute)
        future = worker.core_worker.get_queued_future(task_id)
        if future is not None:
            future.cancel()
        # else, the task is already finished. If the task
        # wasn't finished (task is queued on a client or server side),
        # this method shouldn't have been called.


cdef void unhandled_exception_handler(const CRayObject& error) nogil:
    with gil:
        worker = ray._private.worker.global_worker
        data = None
        metadata = None
        if error.HasData():
            data = Buffer.make(error.GetData())
        if error.HasMetadata():
            metadata = Buffer.make(error.GetMetadata()).to_pybytes()
        # TODO(ekl) why does passing a ObjectRef.nil() lead to shutdown errors?
        object_ids = [None]
        worker.raise_errors([(data, metadata)], object_ids)


def maybe_initialize_job_config():
    with job_config_initialization_lock:
        global job_config_initialized
        if job_config_initialized:
            return
        # Add code search path to sys.path, set load_code_from_local.
        core_worker = ray._private.worker.global_worker.core_worker
        code_search_path = core_worker.get_job_config().code_search_path
        load_code_from_local = False
        if code_search_path:
            load_code_from_local = True
            for p in code_search_path:
                if os.path.isfile(p):
                    p = os.path.dirname(p)
                sys.path.insert(0, p)
        ray._private.worker.global_worker.set_load_code_from_local(load_code_from_local)

        # Add driver's system path to sys.path
        py_driver_sys_path = core_worker.get_job_config().py_driver_sys_path
        if py_driver_sys_path:
            for p in py_driver_sys_path:
                sys.path.insert(0, p)

        # Cache and set the current job id.
        job_id = core_worker.get_current_job_id()
        ray._private.worker.global_worker.set_cached_job_id(job_id)

        # Record the task name via :task_name: magic token in the log file.
        # This is used for the prefix in driver logs `(task_name pid=123) ...`
        job_id_magic_token = "{}{}\n".format(
            ray_constants.LOG_PREFIX_JOB_ID, job_id.hex())
        # Print on both .out and .err
        print(job_id_magic_token, end="")
        print(job_id_magic_token, file=sys.stderr, end="")

        # Configure worker process's Python logging.
        serialized_py_logging_config = \
            core_worker.get_job_config().serialized_py_logging_config
        if serialized_py_logging_config:
            logging_config = pickle.loads(serialized_py_logging_config)
            try:
                logging_config._apply()
            except Exception as e:
                backtrace = \
                    "".join(traceback.format_exception(type(e), e, e.__traceback__))
                core_worker.drain_and_exit_worker("user", backtrace)
        job_config_initialized = True


# This function introduces ~2-7us of overhead per call (i.e., it can be called
# up to hundreds of thousands of times per second).
cdef void get_py_stack(c_string* stack_out) nogil:
    """Get the Python call site.

    This can be called from within C++ code to retrieve the file name and line
    number of the Python code that is calling into the core worker.
    """
    with gil:
        try:
            frame = inspect.currentframe()
        except ValueError:  # overhead of exception handling is about 20us
            stack_out[0] = "".encode("ascii")
            return
        msg_frames = []
        while frame and len(msg_frames) < 4:
            filename = frame.f_code.co_filename
            # Decode Ray internal frames to add annotations.
            if filename.endswith("_private/worker.py"):
                if frame.f_code.co_name == "put":
                    msg_frames = ["(put object) "]
            elif filename.endswith("_private/workers/default_worker.py"):
                pass
            elif filename.endswith("ray/remote_function.py"):
                # TODO(ekl) distinguish between task return objects and
                # arguments. This can only be done in the core worker.
                msg_frames = ["(task call) "]
            elif filename.endswith("ray/actor.py"):
                # TODO(ekl) distinguish between actor return objects and
                # arguments. This can only be done in the core worker.
                msg_frames = ["(actor call) "]
            elif filename.endswith("_private/serialization.py"):
                if frame.f_code.co_name == "id_deserializer":
                    msg_frames = ["(deserialize task arg) "]
            else:
                msg_frames.append("{}:{}:{}".format(
                    frame.f_code.co_filename, frame.f_code.co_name,
                    frame.f_lineno))
            frame = frame.f_back
        stack_out[0] = (ray_constants.CALL_STACK_LINE_DELIMITER
                        .join(msg_frames).encode("ascii"))

cdef shared_ptr[CBuffer] string_to_buffer(c_string& c_str):
    cdef shared_ptr[CBuffer] empty_metadata
    if c_str.size() == 0:
        return empty_metadata
    return dynamic_pointer_cast[
        CBuffer, LocalMemoryBuffer](
            make_shared[LocalMemoryBuffer](
                <uint8_t*>(c_str.data()), c_str.size(), True))


cdef void terminate_asyncio_thread() nogil:
    with gil:
        core_worker = ray._private.worker.global_worker.core_worker
        core_worker.stop_and_join_asyncio_threads_if_exist()


# An empty profile event context to be used when the timeline is disabled.
cdef class EmptyProfileEvent:
    def __enter__(self):
        pass

    def __exit__(self, *args):
        pass


def _auto_reconnect(f):
    @wraps(f)
    def wrapper(self, *args, **kwargs):
        if "TEST_RAY_COLLECT_KV_FREQUENCY" in os.environ:
            with ray._private.utils._CALLED_FREQ_LOCK:
                ray._private.utils._CALLED_FREQ[f.__name__] += 1
        remaining_retry = self._nums_reconnect_retry
        while True:
            try:
                return f(self, *args, **kwargs)
            except RpcError as e:
                if e.rpc_code in [
                    GRPC_STATUS_CODE_UNAVAILABLE,
                    GRPC_STATUS_CODE_UNKNOWN,
                ]:
                    if remaining_retry <= 0:
                        logger.error(
                            "Failed to connect to GCS. Please check"
                            " `gcs_server.out` for more details."
                        )
                        raise
                    logger.debug(
                        f"Failed to send request to gcs, reconnecting. Error {e}"
                    )
                    try:
                        self._connect()
                    except Exception:
                        logger.error(f"Connecting to gcs failed. Error {e}")
                    time.sleep(1)
                    remaining_retry -= 1
                    continue
                raise

    return wrapper


cdef class GcsClient:
    """
    Client to the GCS server. Only contains synchronous methods.

    This class is in transition to use the new C++ GcsClient binding. The old
    PythonGcsClient binding is not deleted until we are confident that the new
    binding is stable.

    Defaults to the new binding. If you want to use the old binding, please
    set the environment variable `RAY_USE_OLD_GCS_CLIENT=1`.
    """

    cdef object inner  # OldGcsClient or NewGcsClient
    cdef c_bool use_old_client

    def __cinit__(self, address,
                  nums_reconnect_retry=RayConfig.instance().nums_py_gcs_reconnect_retry(
                  ),
                  cluster_id: str = None):
        self.use_old_client = os.getenv("RAY_USE_OLD_GCS_CLIENT") == "1"
        if self.use_old_client:
            self.inner = OldGcsClient(address, nums_reconnect_retry, cluster_id)
        else:
            # For timeout (DEADLINE_EXCEEDED): Both OldGcsClient and NewGcsClient
            # tries once with timeout_ms.
            #
            # For other RpcError (UNAVAILABLE, UNKNOWN): OldGcsClient tries this for
            # (nums_reconnect_retry + 1) times, each time for timeous_ms (+1s sleep
            # between each retry). NewGcsClient tries indefinitely until it thinks GCS
            # is down and kills itself.
            timeout_ms = RayConfig.instance().py_gcs_connect_timeout_s() * 1000
            self.inner = NewGcsClient.standalone(address, cluster_id, timeout_ms)
        logger.debug(f"Created GcsClient. inner {self.inner}")

    def __getattr__(self, name):
        if self.use_old_client:
            return getattr(self.inner, name)
        # For new client, we collect the frequency of each method call.
        # For old client, that is done in @_auto_reconnect.
        if "TEST_RAY_COLLECT_KV_FREQUENCY" in os.environ:
            with ray._private.utils._CALLED_FREQ_LOCK:
                ray._private.utils._CALLED_FREQ[name] += 1
        return getattr(self.inner, name)

cdef class OldGcsClient:
    """Old Cython wrapper class of C++ `ray::gcs::PythonGcsClient`."""
    cdef:
        shared_ptr[CPythonGcsClient] inner
        object address
        object _nums_reconnect_retry
        ClusterID cluster_id

    def __cinit__(self, address,
                  nums_reconnect_retry,
                  cluster_id: str = None):
        cdef GcsClientOptions gcs_options
        if cluster_id:
            gcs_options = GcsClientOptions.create(
                address, cluster_id, allow_cluster_id_nil=False,
                fetch_cluster_id_if_nil=False)
        else:
            gcs_options = GcsClientOptions.create(
                address, None, allow_cluster_id_nil=True, fetch_cluster_id_if_nil=True)
        self.inner.reset(new CPythonGcsClient(dereference(gcs_options.native())))
        self.address = address
        self._nums_reconnect_retry = nums_reconnect_retry
        if cluster_id is None:
            self.cluster_id = ClusterID.nil()
        else:
            self.cluster_id = ClusterID.from_hex(cluster_id)
        self._connect(RayConfig.instance().py_gcs_connect_timeout_s())

    def _connect(self, timeout_s=None):
        cdef:
            int64_t timeout_ms = round(1000 * timeout_s) if timeout_s else -1
            size_t num_retries = self._nums_reconnect_retry
        with nogil:
            status = self.inner.get().Connect(timeout_ms, num_retries)

        check_status(status)

        result_c_cluster_id = self.inner.get().GetClusterId()
        result_cluster_id = ClusterID(result_c_cluster_id.Binary())
        if self.cluster_id.is_nil():
            self.cluster_id = result_cluster_id
        else:
            assert self.cluster_id == result_cluster_id

    @property
    def cluster_id(self):
        return self.cluster_id

    @property
    def address(self):
        return self.address

    @property
    def _nums_reconnect_retry(self):
        return self._nums_reconnect_retry

    @_auto_reconnect
    def check_alive(
        self, node_ips: c_vector[c_string], timeout: Optional[float] = None
    ):
        cdef:
            int64_t timeout_ms = round(1000 * timeout) if timeout else -1
            c_vector[c_bool] c_result
        with nogil:
            check_status(self.inner.get().CheckAlive(node_ips, timeout_ms, c_result))
        result = []
        for r in c_result:
            result.append(r)
        return result

    @_auto_reconnect
    def internal_kv_get(self, c_string key, namespace=None, timeout=None):
        cdef:
            c_string ns = namespace or b""
            int64_t timeout_ms = round(1000 * timeout) if timeout else -1
            c_string value
            CRayStatus status
        with nogil:
            status = self.inner.get().InternalKVGet(ns, key, timeout_ms, value)
        if status.IsKeyError():
            return None
        else:
            check_status(status)
            return value

    @_auto_reconnect
    def internal_kv_multi_get(self, keys, namespace=None, timeout=None):
        cdef:
            c_string ns = namespace or b""
            c_vector[c_string] c_keys
            c_string c_key
            int64_t timeout_ms = round(1000 * timeout) if timeout else -1
            unordered_map[c_string, c_string] c_result
            unordered_map[c_string, c_string].iterator it

        for c_key in keys:
            c_keys.push_back(c_key)
        with nogil:
            check_status(self.inner.get().InternalKVMultiGet(
                ns, c_keys, timeout_ms, c_result))

        result = {}
        it = c_result.begin()
        while it != c_result.end():
            key = dereference(it).first
            value = dereference(it).second
            result[key] = value
            postincrement(it)
        return result

    @_auto_reconnect
    def internal_kv_put(self, c_string key, c_string value, c_bool overwrite=False,
                        namespace=None, timeout=None):
        cdef:
            c_string ns = namespace or b""
            int64_t timeout_ms = round(1000 * timeout) if timeout else -1
            int num_added = 0
        with nogil:
            check_status(self.inner.get().InternalKVPut(
                ns, key, value, overwrite, timeout_ms, num_added))

        return num_added

    @_auto_reconnect
    def internal_kv_del(self, c_string key, c_bool del_by_prefix,
                        namespace=None, timeout=None):
        cdef:
            c_string ns = namespace or b""
            int64_t timeout_ms = round(1000 * timeout) if timeout else -1
            int num_deleted = 0
        with nogil:
            check_status(self.inner.get().InternalKVDel(
                ns, key, del_by_prefix, timeout_ms, num_deleted))

        return num_deleted

    @_auto_reconnect
    def internal_kv_keys(self, c_string prefix, namespace=None, timeout=None):
        cdef:
            c_string ns = namespace or b""
            int64_t timeout_ms = round(1000 * timeout) if timeout else -1
            c_vector[c_string] keys
            c_string key

        with nogil:
            check_status(self.inner.get().InternalKVKeys(
                ns, prefix, timeout_ms, keys))

        result = []

        for key in keys:
            result.append(key)

        return result

    @_auto_reconnect
    def internal_kv_exists(self, c_string key, namespace=None, timeout=None):
        cdef:
            c_string ns = namespace or b""
            int64_t timeout_ms = round(1000 * timeout) if timeout else -1
            c_bool exists = False
        with nogil:
            check_status(self.inner.get().InternalKVExists(
                ns, key, timeout_ms, exists))
        return exists

    @_auto_reconnect
    def pin_runtime_env_uri(self, str uri, int expiration_s, timeout=None):
        cdef:
            int64_t timeout_ms = round(1000 * timeout) if timeout else -1
            c_string c_uri = uri.encode()
        with nogil:
            check_status(self.inner.get().PinRuntimeEnvUri(
                c_uri, expiration_s, timeout_ms))

    @_auto_reconnect
    def get_all_node_info(self, timeout=None) -> Dict[NodeID, GcsNodeInfo]:
        cdef:
            int64_t timeout_ms = round(1000 * timeout) if timeout else -1
            CGcsNodeInfo c_node_info
            c_vector[CGcsNodeInfo] c_node_infos
            c_vector[c_string] serialized_node_infos
        with nogil:
            check_status(self.inner.get().GetAllNodeInfo(timeout_ms, c_node_infos))
            for c_node_info in c_node_infos:
                serialized_node_infos.push_back(c_node_info.SerializeAsString())

        result = {}
        for serialized in serialized_node_infos:
            node_info = GcsNodeInfo()
            node_info.ParseFromString(serialized)
            result[NodeID.from_binary(node_info.node_id)] = node_info
        return result

    @_auto_reconnect
<<<<<<< HEAD
    def get_all_job_info(
        self, skip_submission_job_info_field=False, skip_is_running_tasks_field=False,
        timeout=None
    ) -> Dict[JobID, JobTableData]:
=======
    def get_all_job_info(self, job_or_submission_id: str = None,
                         timeout=None) -> Dict[JobID, JobTableData]:
>>>>>>> b6ca7038
        # Ideally we should use json_format.MessageToDict(job_info),
        # but `job_info` is a cpp pb message not a python one.
        # Manually converting each and every protobuf field is out of question,
        # so we serialize the pb to string to cross the FFI interface.
        cdef:
            c_string c_job_or_submission_id
            optional[c_string] c_optional_job_or_submission_id = nullopt
            int64_t timeout_ms = round(1000 * timeout) if timeout else -1
            c_bool c_skip_submission_job_info_field = skip_submission_job_info_field
            c_bool c_skip_is_running_tasks_field = skip_is_running_tasks_field
            CJobTableData c_job_info
            c_vector[CJobTableData] c_job_infos
            c_vector[c_string] serialized_job_infos
        if job_or_submission_id:
            c_job_or_submission_id = job_or_submission_id
            c_optional_job_or_submission_id = \
                make_optional[c_string](c_job_or_submission_id)
        with nogil:
            check_status(self.inner.get().GetAllJobInfo(
<<<<<<< HEAD
                c_skip_submission_job_info_field, c_skip_is_running_tasks_field,
                timeout_ms, c_job_infos))
=======
                c_optional_job_or_submission_id, timeout_ms, c_job_infos))
>>>>>>> b6ca7038
            for c_job_info in c_job_infos:
                serialized_job_infos.push_back(c_job_info.SerializeAsString())
        result = {}
        for serialized in serialized_job_infos:
            job_info = JobTableData()
            job_info.ParseFromString(serialized)
            result[JobID.from_binary(job_info.job_id)] = job_info
        return result

    @_auto_reconnect
    def get_all_resource_usage(self, timeout=None) -> GetAllResourceUsageReply:
        cdef:
            int64_t timeout_ms = round(1000 * timeout) if timeout else -1
            c_string serialized_reply

        with nogil:
            check_status(self.inner.get().GetAllResourceUsage(
                timeout_ms, serialized_reply))

        reply = GetAllResourceUsageReply()
        reply.ParseFromString(serialized_reply)
        return reply
    ########################################################
    # Interface for rpc::autoscaler::AutoscalerStateService
    ########################################################

    @_auto_reconnect
    def request_cluster_resource_constraint(
            self,
            bundles: c_vector[unordered_map[c_string, double]],
            count_array: c_vector[int64_t],
            timeout_s=None):
        cdef:
            int64_t timeout_ms = round(1000 * timeout_s) if timeout_s else -1
        with nogil:
            check_status(self.inner.get().RequestClusterResourceConstraint(
                timeout_ms, bundles, count_array))

    @_auto_reconnect
    def get_cluster_resource_state(
            self,
            timeout_s=None):
        cdef:
            int64_t timeout_ms = round(1000 * timeout_s) if timeout_s else -1
            c_string serialized_reply
        with nogil:
            check_status(self.inner.get().GetClusterResourceState(timeout_ms,
                         serialized_reply))

        return serialized_reply

    @_auto_reconnect
    def get_cluster_status(
            self,
            timeout_s=None):
        cdef:
            int64_t timeout_ms = round(1000 * timeout_s) if timeout_s else -1
            c_string serialized_reply
        with nogil:
            check_status(self.inner.get().GetClusterStatus(timeout_ms,
                         serialized_reply))

        return serialized_reply

    @_auto_reconnect
    def report_autoscaling_state(
        self,
        serialzied_state: c_string,
        timeout_s=None
    ):
        """Report autoscaling state to GCS"""
        cdef:
            int64_t timeout_ms = round(1000 * timeout_s) if timeout_s else -1
        with nogil:
            check_status(self.inner.get().ReportAutoscalingState(
                timeout_ms, serialzied_state))

    @_auto_reconnect
    def drain_node(
            self,
            node_id: c_string,
            reason: int32_t,
            reason_message: c_string,
            deadline_timestamp_ms: int64_t):
        """Send the DrainNode request to GCS.

        This is only for testing.
        """
        cdef:
            int64_t timeout_ms = -1
            c_bool is_accepted = False
            c_string rejection_reason_message
        with nogil:
            check_status(self.inner.get().DrainNode(
                node_id, reason, reason_message,
                deadline_timestamp_ms, timeout_ms, is_accepted,
                rejection_reason_message))

        return (is_accepted, rejection_reason_message.decode())

    @_auto_reconnect
    def drain_nodes(self, node_ids, timeout=None):
        cdef:
            c_vector[c_string] c_node_ids
            int64_t timeout_ms = round(1000 * timeout) if timeout else -1
            c_vector[c_string] c_drained_node_ids
        for node_id in node_ids:
            c_node_ids.push_back(node_id)
        with nogil:
            check_status(self.inner.get().DrainNodes(
                c_node_ids, timeout_ms, c_drained_node_ids))
        result = []
        for drain_node_id in c_drained_node_ids:
            result.append(drain_node_id)
        return result

    #############################################################
    # Interface for rpc::autoscaler::AutoscalerStateService ends
    #############################################################
cdef class GcsPublisher:
    """Cython wrapper class of C++ `ray::gcs::PythonGcsPublisher`."""
    cdef:
        shared_ptr[CPythonGcsPublisher] inner

    def __cinit__(self, address):
        self.inner.reset(new CPythonGcsPublisher(address))
        check_status(self.inner.get().Connect())

    def publish_error(self, key_id: bytes, error_type: str, message: str,
                      job_id=None, num_retries=None):
        cdef:
            CErrorTableData error_info
            int64_t c_num_retries = num_retries if num_retries else -1
            c_string c_key_id = key_id

        if job_id is None:
            job_id = ray.JobID.nil()
        assert isinstance(job_id, ray.JobID)
        error_info.set_job_id(job_id.binary())
        error_info.set_type(error_type)
        error_info.set_error_message(message)
        error_info.set_timestamp(time.time())

        with nogil:
            check_status(
                self.inner.get().PublishError(c_key_id, error_info, c_num_retries))

    def publish_logs(self, log_json: dict):
        cdef:
            CLogBatch log_batch
            c_string c_job_id

        job_id = log_json.get("job")
        log_batch.set_ip(log_json.get("ip") if log_json.get("ip") else b"")
        log_batch.set_pid(
            str(log_json.get("pid")).encode() if log_json.get("pid") else b"")
        log_batch.set_job_id(job_id.encode() if job_id else b"")
        log_batch.set_is_error(bool(log_json.get("is_err")))
        for line in log_json.get("lines", []):
            log_batch.add_lines(line)
        actor_name = log_json.get("actor_name")
        log_batch.set_actor_name(actor_name.encode() if actor_name else b"")
        task_name = log_json.get("task_name")
        log_batch.set_task_name(task_name.encode() if task_name else b"")

        c_job_id = job_id.encode() if job_id else b""
        with nogil:
            check_status(self.inner.get().PublishLogs(c_job_id, log_batch))


cdef class _GcsSubscriber:
    """Cython wrapper class of C++ `ray::gcs::PythonGcsSubscriber`."""
    cdef:
        shared_ptr[CPythonGcsSubscriber] inner

    def _construct(self, address, channel, worker_id):
        cdef:
            c_worker_id = worker_id or b""
        # subscriber_id needs to match the binary format of a random
        # SubscriberID / UniqueID, which is 28 (kUniqueIDSize) random bytes.
        subscriber_id = bytes(bytearray(random.getrandbits(8) for _ in range(28)))
        gcs_address, gcs_port = address.split(":")
        self.inner.reset(new CPythonGcsSubscriber(
            gcs_address, int(gcs_port), channel, subscriber_id, c_worker_id))

    def subscribe(self):
        """Registers a subscription for the subscriber's channel type.

        Before the registration, published messages in the channel will not be
        saved for the subscriber.
        """
        with nogil:
            check_status(self.inner.get().Subscribe())

    @property
    def last_batch_size(self):
        """Batch size of the result from last poll.

        Used to indicate whether the subscriber can keep up.
        """
        return self.inner.get().last_batch_size()

    def close(self):
        """Closes the subscriber and its active subscription."""
        with nogil:
            check_status(self.inner.get().Close())


cdef class GcsErrorSubscriber(_GcsSubscriber):
    """Subscriber to error info. Thread safe.

    Usage example:
        subscriber = GcsErrorSubscriber()
        # Subscribe to the error channel.
        subscriber.subscribe()
        ...
        while running:
            error_id, error_data = subscriber.poll()
            ......
        # Unsubscribe from the error channels.
        subscriber.close()
    """

    def __init__(self, address, worker_id=None):
        self._construct(address, RAY_ERROR_INFO_CHANNEL, worker_id)

    def poll(self, timeout=None):
        """Polls for new error messages.

        Returns:
            A tuple of error message ID and dict describing the error,
            or None, None if polling times out or subscriber closed.
        """
        cdef:
            CErrorTableData error_data
            c_string key_id
            int64_t timeout_ms = round(1000 * timeout) if timeout else -1

        with nogil:
            check_status(self.inner.get().PollError(&key_id, timeout_ms, &error_data))

        if key_id == b"":
            return None, None

        return (bytes(key_id), {
            "job_id": error_data.job_id(),
            "type": error_data.type().decode(),
            "error_message": error_data.error_message().decode(),
            "timestamp": error_data.timestamp(),
        })


cdef class GcsLogSubscriber(_GcsSubscriber):
    """Subscriber to logs. Thread safe.

    Usage example:
        subscriber = GcsLogSubscriber()
        # Subscribe to the log channel.
        subscriber.subscribe()
        ...
        while running:
            log = subscriber.poll()
            ......
        # Unsubscribe from the log channel.
        subscriber.close()
    """

    def __init__(self, address, worker_id=None):
        self._construct(address, RAY_LOG_CHANNEL, worker_id)

    def poll(self, timeout=None):
        """Polls for new log messages.

        Returns:
            A dict containing a batch of log lines and their metadata.
        """
        cdef:
            CLogBatch log_batch
            c_string key_id
            int64_t timeout_ms = round(1000 * timeout) if timeout else -1
            c_vector[c_string] c_log_lines
            c_string c_log_line

        with nogil:
            check_status(self.inner.get().PollLogs(&key_id, timeout_ms, &log_batch))

        c_log_lines = PythonGetLogBatchLines(log_batch)

        log_lines = []
        for c_log_line in c_log_lines:
            log_lines.append(c_log_line.decode())

        return {
            "ip": log_batch.ip().decode(),
            "pid": log_batch.pid().decode(),
            "job": log_batch.job_id().decode(),
            "is_err": log_batch.is_error(),
            "lines": log_lines,
            "actor_name": log_batch.actor_name().decode(),
            "task_name": log_batch.task_name().decode(),
        }


# This class should only be used for tests
cdef class _TestOnly_GcsActorSubscriber(_GcsSubscriber):
    """Subscriber to actor updates. Thread safe.

    Usage example:
        subscriber = GcsActorSubscriber()
        # Subscribe to the actor channel.
        subscriber.subscribe()
        ...
        while running:
            actor_data = subscriber.poll()
            ......
        # Unsubscribe from the channel.
        subscriber.close()
    """

    def __init__(self, address, worker_id=None):
        self._construct(address, GCS_ACTOR_CHANNEL, worker_id)

    def poll(self, timeout=None):
        """Polls for new actor messages.

        Returns:
            A byte string of function key.
            None if polling times out or subscriber closed.
        """
        cdef:
            CActorTableData actor_data
            c_string key_id
            int64_t timeout_ms = round(1000 * timeout) if timeout else -1

        with nogil:
            check_status(self.inner.get().PollActor(
                &key_id, timeout_ms, &actor_data))

        info = ActorTableData.FromString(
            actor_data.SerializeAsString())

        return [(key_id, info)]


cdef class CoreWorker:

    def __cinit__(self, worker_type, store_socket, raylet_socket,
                  JobID job_id, GcsClientOptions gcs_options, log_dir,
                  node_ip_address, node_manager_port, raylet_ip_address,
                  local_mode, driver_name, stdout_file, stderr_file,
                  serialized_job_config, metrics_agent_port, runtime_env_hash,
                  startup_token, session_name, cluster_id, entrypoint,
                  worker_launch_time_ms, worker_launched_time_ms):
        self.is_local_mode = local_mode

        cdef CCoreWorkerOptions options = CCoreWorkerOptions()
        if worker_type in (ray.LOCAL_MODE, ray.SCRIPT_MODE):
            self.is_driver = True
            options.worker_type = WORKER_TYPE_DRIVER
        elif worker_type == ray.WORKER_MODE:
            self.is_driver = False
            options.worker_type = WORKER_TYPE_WORKER
        elif worker_type == ray.SPILL_WORKER_MODE:
            self.is_driver = False
            options.worker_type = WORKER_TYPE_SPILL_WORKER
        elif worker_type == ray.RESTORE_WORKER_MODE:
            self.is_driver = False
            options.worker_type = WORKER_TYPE_RESTORE_WORKER
        else:
            raise ValueError(f"Unknown worker type: {worker_type}")
        options.language = LANGUAGE_PYTHON
        options.store_socket = store_socket.encode("ascii")
        options.raylet_socket = raylet_socket.encode("ascii")
        options.job_id = job_id.native()
        options.gcs_options = gcs_options.native()[0]
        options.enable_logging = True
        options.log_dir = log_dir.encode("utf-8")
        options.install_failure_signal_handler = True
        # https://stackoverflow.com/questions/2356399/tell-if-python-is-in-interactive-mode
        options.interactive = hasattr(sys, "ps1")
        options.node_ip_address = node_ip_address.encode("utf-8")
        options.node_manager_port = node_manager_port
        options.raylet_ip_address = raylet_ip_address.encode("utf-8")
        options.driver_name = driver_name
        options.stdout_file = stdout_file
        options.stderr_file = stderr_file
        options.task_execution_callback = task_execution_handler
        options.check_signals = check_signals
        options.gc_collect = gc_collect
        options.spill_objects = spill_objects_handler
        options.restore_spilled_objects = restore_spilled_objects_handler
        options.delete_spilled_objects = delete_spilled_objects_handler
        options.unhandled_exception_handler = unhandled_exception_handler
        options.cancel_async_task = cancel_async_task
        options.get_lang_stack = get_py_stack
        options.is_local_mode = local_mode
        options.kill_main = kill_main_task
        options.terminate_asyncio_thread = terminate_asyncio_thread
        options.serialized_job_config = serialized_job_config
        options.metrics_agent_port = metrics_agent_port
        options.connect_on_start = False
        options.runtime_env_hash = runtime_env_hash
        options.startup_token = startup_token
        options.session_name = session_name
        options.cluster_id = CClusterID.FromHex(cluster_id)
        options.entrypoint = entrypoint
        options.worker_launch_time_ms = worker_launch_time_ms
        options.worker_launched_time_ms = worker_launched_time_ms
        CCoreWorkerProcess.Initialize(options)

        self.cgname_to_eventloop_dict = None
        self.fd_to_cgname_dict = None
        self.eventloop_for_default_cg = None
        self.current_runtime_env = None
        self._task_id_to_future_lock = threading.Lock()
        self._task_id_to_future = {}
        self.event_loop_executor = None

    def shutdown_driver(self):
        # If it's a worker, the core worker process should have been
        # shutdown. So we can't call
        # `CCoreWorkerProcess.GetCoreWorker().GetWorkerType()` here.
        # Instead, we use the cached `is_driver` flag to test if it's a
        # driver.
        assert self.is_driver
        with nogil:
            CCoreWorkerProcess.Shutdown()

    def notify_raylet(self):
        with nogil:
            CCoreWorkerProcess.GetCoreWorker().ConnectToRaylet()

    def run_task_loop(self):
        with nogil:
            CCoreWorkerProcess.RunTaskExecutionLoop()

    def drain_and_exit_worker(self, exit_type: str, c_string detail):
        """
        Exit the current worker process. This API should only be used by
        a worker. If this API is called, the worker will wait to finish
        currently executing task, initiate the shutdown, and stop
        itself gracefully. The given exit_type and detail will be
        reported to GCS, and any worker failure error will contain them.

        The behavior of this API while a task is running is undefined.
        Avoid using the API when a task is still running.
        """
        cdef:
            CWorkerExitType c_exit_type
            cdef const shared_ptr[LocalMemoryBuffer] null_ptr

        if exit_type == "user":
            c_exit_type = WORKER_EXIT_TYPE_USER_ERROR
        elif exit_type == "system":
            c_exit_type = WORKER_EXIT_TYPE_SYSTEM_ERROR
        elif exit_type == "intentional_system_exit":
            c_exit_type = WORKER_EXIT_TYPE_INTENTIONAL_SYSTEM_ERROR
        else:
            raise ValueError(f"Invalid exit type: {exit_type}")
        assert not self.is_driver
        with nogil:
            CCoreWorkerProcess.GetCoreWorker().Exit(c_exit_type, detail, null_ptr)

    def get_current_task_id(self) -> TaskID:
        """Return the current task ID.

        If it is a normal task, it returns the TaskID from the main thread.
        If it is a threaded actor, it returns the TaskID for the current thread.
        If it is async actor, it returns the TaskID stored in contextVar for
        the current asyncio task.
        """
        # We can only obtain the correct task ID within asyncio task
        # via async_task_id contextvar. We try this first.
        # It is needed because the core Worker's GetCurrentTaskId API
        # doesn't have asyncio context, thus it cannot return the
        # correct TaskID.
        task_id = async_task_id.get()
        if task_id is None:
            # if it is not within asyncio context, fallback to TaskID
            # obtainable from core worker.
            task_id = TaskID(
                CCoreWorkerProcess.GetCoreWorker().GetCurrentTaskId().Binary())
        return task_id

    def get_current_task_attempt_number(self):
        return CCoreWorkerProcess.GetCoreWorker().GetCurrentTaskAttemptNumber()

    def get_task_depth(self):
        return CCoreWorkerProcess.GetCoreWorker().GetTaskDepth()

    def get_current_job_id(self):
        return JobID(
            CCoreWorkerProcess.GetCoreWorker().GetCurrentJobId().Binary())

    def get_current_node_id(self):
        return NodeID(
            CCoreWorkerProcess.GetCoreWorker().GetCurrentNodeId().Binary())

    def get_actor_id(self):
        return ActorID(
            CCoreWorkerProcess.GetCoreWorker().GetActorId().Binary())

    def get_actor_name(self):
        return CCoreWorkerProcess.GetCoreWorker().GetActorName()

    def get_placement_group_id(self):
        return PlacementGroupID(
            CCoreWorkerProcess.GetCoreWorker()
            .GetCurrentPlacementGroupId().Binary())

    def get_worker_id(self):
        return WorkerID(
            CCoreWorkerProcess.GetCoreWorker().GetWorkerID().Binary())

    def should_capture_child_tasks_in_placement_group(self):
        return CCoreWorkerProcess.GetCoreWorker(
            ).ShouldCaptureChildTasksInPlacementGroup()

    def update_task_is_debugger_paused(self, TaskID task_id, is_debugger_paused):
        cdef:
            CTaskID c_task_id = task_id.native()

        return CCoreWorkerProcess.GetCoreWorker(
            ).UpdateTaskIsDebuggerPaused(c_task_id, is_debugger_paused)

    def set_webui_display(self, key, message):
        CCoreWorkerProcess.GetCoreWorker().SetWebuiDisplay(key, message)

    def set_actor_title(self, title):
        CCoreWorkerProcess.GetCoreWorker().SetActorTitle(title)

    def set_actor_repr_name(self, repr_name):
        CCoreWorkerProcess.GetCoreWorker().SetActorReprName(repr_name)

    def get_plasma_event_handler(self):
        return self.plasma_event_handler

    def get_objects(self, object_refs, TaskID current_task_id,
                    int64_t timeout_ms=-1):
        cdef:
            c_vector[shared_ptr[CRayObject]] results
            CTaskID c_task_id = current_task_id.native()
            c_vector[CObjectID] c_object_ids = ObjectRefsToVector(object_refs)
        with nogil:
            op_status = CCoreWorkerProcess.GetCoreWorker().Get(
                c_object_ids, timeout_ms, results)
        check_status(op_status)

        return RayObjectsToDataMetadataPairs(results)

    def get_if_local(self, object_refs):
        """Get objects from local plasma store directly
        without a fetch request to raylet."""
        cdef:
            c_vector[shared_ptr[CRayObject]] results
            c_vector[CObjectID] c_object_ids = ObjectRefsToVector(object_refs)
        with nogil:
            check_status(
                CCoreWorkerProcess.GetCoreWorker().GetIfLocal(
                    c_object_ids, &results))
        return RayObjectsToDataMetadataPairs(results)

    def object_exists(self, ObjectRef object_ref, memory_store_only=False):
        cdef:
            c_bool has_object
            c_bool is_in_plasma
            CObjectID c_object_id = object_ref.native()

        with nogil:
            check_status(CCoreWorkerProcess.GetCoreWorker().Contains(
                c_object_id, &has_object, &is_in_plasma))

        return has_object and (not memory_store_only or not is_in_plasma)

    cdef _create_put_buffer(self, shared_ptr[CBuffer] &metadata,
                            size_t data_size, ObjectRef object_ref,
                            c_vector[CObjectID] contained_ids,
                            CObjectID *c_object_id, shared_ptr[CBuffer] *data,
                            c_bool created_by_worker,
                            owner_address=None,
                            c_bool inline_small_object=True,
                            c_bool is_experimental_channel=False,
                            ):
        cdef:
            unique_ptr[CAddress] c_owner_address

        c_owner_address = move(self._convert_python_address(owner_address))

        if object_ref is None:
            with nogil:
                check_status(CCoreWorkerProcess.GetCoreWorker()
                             .CreateOwnedAndIncrementLocalRef(
                             is_experimental_channel, metadata,
                             data_size, contained_ids,
                             c_object_id, data, created_by_worker,
                             move(c_owner_address),
                             inline_small_object))
        else:
            c_object_id[0] = object_ref.native()
            if owner_address is None:
                c_owner_address = make_unique[CAddress]()
                dereference(
                    c_owner_address
                ).CopyFrom(CCoreWorkerProcess.GetCoreWorker().GetRpcAddress())
            with nogil:
                check_status(CCoreWorkerProcess.GetCoreWorker().CreateExisting(
                            metadata, data_size, c_object_id[0],
                            dereference(c_owner_address), data,
                            created_by_worker))

        # If data is nullptr, that means the ObjectRef already existed,
        # which we ignore.
        # TODO(edoakes): this is hacky, we should return the error instead
        # and deal with it here.
        return data.get() == NULL

    cdef unique_ptr[CAddress] _convert_python_address(self, address=None):
        """ convert python address to `CAddress`, If not provided,
        return nullptr.

        Args:
            address: worker address.
        """
        cdef:
            unique_ptr[CAddress] c_address

        if address is not None:
            c_address = make_unique[CAddress]()
            dereference(c_address).ParseFromString(address)
        return move(c_address)

    def put_file_like_object(
            self, metadata, data_size, file_like, ObjectRef object_ref,
            owner_address):
        """Directly create a new Plasma Store object from a file like
        object. This avoids extra memory copy.

        Args:
            metadata (bytes): The metadata of the object.
            data_size (int): The size of the data buffer.
            file_like: A python file object that provides the `readinto`
                interface.
            object_ref: The new ObjectRef.
            owner_address: Owner address for this object ref.
        """
        cdef:
            CObjectID c_object_id = object_ref.native()
            shared_ptr[CBuffer] data_buf
            shared_ptr[CBuffer] metadata_buf
            unique_ptr[CAddress] c_owner_address = move(self._convert_python_address(
                    object_ref.owner_address()))

        # TODO(suquark): This method does not support put objects to
        # in memory store currently.
        metadata_buf = string_to_buffer(metadata)

        status = CCoreWorkerProcess.GetCoreWorker().CreateExisting(
                    metadata_buf, data_size, object_ref.native(),
                    dereference(c_owner_address), &data_buf,
                    False)
        if not status.ok():
            logger.debug("Error putting restored object into plasma.")
            return
        if data_buf == NULL:
            logger.debug("Object already exists in 'put_file_like_object'.")
            return
        data = Buffer.make(data_buf)
        view = memoryview(data)
        index = 0
        while index < data_size:
            bytes_read = file_like.readinto(view[index:])
            index += bytes_read
        with nogil:
            # Using custom object refs is not supported because we
            # can't track their lifecycle, so we don't pin the object
            # in this case.
            check_status(
                CCoreWorkerProcess.GetCoreWorker().SealExisting(
                            c_object_id, pin_object=False,
                            generator_id=CObjectID.Nil(),
                            owner_address=c_owner_address))

    def experimental_channel_put_serialized(self, serialized_object,
                                            ObjectRef object_ref,
                                            num_readers,
                                            timeout_ms):
        cdef:
            CObjectID c_object_id = object_ref.native()
            shared_ptr[CBuffer] data
            unique_ptr[CAddress] null_owner_address
            uint64_t data_size = serialized_object.total_bytes
            int64_t c_num_readers = num_readers
            int64_t c_timeout_ms = timeout_ms

        metadata = string_to_buffer(serialized_object.metadata)
        with nogil:
            check_status(CCoreWorkerProcess.GetCoreWorker()
                         .ExperimentalChannelWriteAcquire(
                             c_object_id,
                             metadata,
                             data_size,
                             c_num_readers,
                             c_timeout_ms,
                             &data,
                             ))
        if data_size > 0:
            (<SerializedObject>serialized_object).write_to(
                Buffer.make(data))

        with nogil:
            check_status(CCoreWorkerProcess.GetCoreWorker()
                         .ExperimentalChannelWriteRelease(
                             c_object_id,
                             ))

    def experimental_channel_set_error(self, ObjectRef object_ref):
        cdef:
            CObjectID c_object_id = object_ref.native()
            CRayStatus status

        with nogil:
            status = (CCoreWorkerProcess.GetCoreWorker()
                      .ExperimentalChannelSetError(c_object_id))
        return status.ok()

    def experimental_channel_register_writer(self,
                                             ObjectRef writer_ref,
                                             remote_reader_ref_info):
        cdef:
            CObjectID c_writer_ref = writer_ref.native()
            c_vector[CNodeID] c_remote_reader_nodes
            c_vector[CReaderRefInfo] c_remote_reader_ref_info
            CReaderRefInfo c_reader_ref_info

        for node_id, reader_ref_info in remote_reader_ref_info.items():
            c_reader_ref_info = CReaderRefInfo()
            c_reader_ref_info.reader_ref_id = (
                <ObjectRef>reader_ref_info.reader_ref).native()
            c_reader_ref_info.owner_reader_actor_id = (
                <ActorID>reader_ref_info.ref_owner_actor_id).native()
            num_reader_actors = reader_ref_info.num_reader_actors
            assert num_reader_actors != 0
            c_reader_ref_info.num_reader_actors = num_reader_actors
            c_remote_reader_ref_info.push_back(c_reader_ref_info)
            c_remote_reader_nodes.push_back(CNodeID.FromHex(node_id))

        with nogil:
            check_status(CCoreWorkerProcess.GetCoreWorker()
                         .ExperimentalRegisterMutableObjectWriter(
                            c_writer_ref,
                            c_remote_reader_nodes,
                        ))
            check_status(
                    CCoreWorkerProcess.GetCoreWorker()
                    .ExperimentalRegisterMutableObjectReaderRemote(
                        c_writer_ref,
                        c_remote_reader_ref_info,
                    ))

    def experimental_channel_register_reader(self, ObjectRef object_ref):
        cdef:
            CObjectID c_object_id = object_ref.native()

        with nogil:
            check_status(
                CCoreWorkerProcess.GetCoreWorker()
                .ExperimentalRegisterMutableObjectReader(c_object_id))

    def experimental_channel_read_release(self, object_refs):
        """
        For experimental.channel.Channel.

        Signal to the writer that the channel is ready to write again. The read
        began when the caller calls ray.get and a written value is available. If
        ray.get is not called first, then this call will block until a value is
        written, then drop the value.
        """
        cdef:
            c_vector[CObjectID] c_object_ids = ObjectRefsToVector(object_refs)
        with nogil:
            op_status = (CCoreWorkerProcess.GetCoreWorker()
                         .ExperimentalChannelReadRelease(c_object_ids))
        check_status(op_status)

    def put_serialized_object_and_increment_local_ref(
            self, serialized_object,
            ObjectRef object_ref=None,
            c_bool pin_object=True,
            owner_address=None,
            c_bool inline_small_object=True,
            c_bool _is_experimental_channel=False,
            ):
        cdef:
            CObjectID c_object_id
            shared_ptr[CBuffer] data
            shared_ptr[CBuffer] metadata
            unique_ptr[CAddress] c_owner_address
            c_vector[CObjectID] contained_object_ids
            c_vector[CObjectReference] contained_object_refs

        metadata = string_to_buffer(serialized_object.metadata)
        total_bytes = serialized_object.total_bytes
        contained_object_ids = ObjectRefsToVector(
                serialized_object.contained_object_refs)
        object_already_exists = self._create_put_buffer(
            metadata, total_bytes, object_ref,
            contained_object_ids,
            &c_object_id, &data, True, owner_address, inline_small_object,
            _is_experimental_channel)

        logger.debug(
            f"Serialized object size of {c_object_id.Hex()} is {total_bytes} bytes")

        if not object_already_exists:
            if total_bytes > 0:
                (<SerializedObject>serialized_object).write_to(
                    Buffer.make(data))
            if self.is_local_mode:
                contained_object_refs = (
                        CCoreWorkerProcess.GetCoreWorker().
                        GetObjectRefs(contained_object_ids))
                if owner_address is not None:
                    raise Exception(
                        "cannot put data into memory store directly"
                        " and assign owner at the same time")
                check_status(CCoreWorkerProcess.GetCoreWorker().Put(
                        CRayObject(data, metadata, contained_object_refs),
                        contained_object_ids, c_object_id))
            else:
                c_owner_address = move(self._convert_python_address(
                    owner_address))
                with nogil:
                    if object_ref is None:
                        check_status(
                            CCoreWorkerProcess.GetCoreWorker().SealOwned(
                                        c_object_id,
                                        pin_object,
                                        move(c_owner_address)))
                    else:
                        # Using custom object refs is not supported because we
                        # can't track their lifecycle, so we don't pin the
                        # object in this case.
                        check_status(
                            CCoreWorkerProcess.GetCoreWorker().SealExisting(
                                        c_object_id, pin_object=False,
                                        generator_id=CObjectID.Nil(),
                                        owner_address=move(c_owner_address)))

        return c_object_id.Binary()

    def wait(self, object_refs_or_generators, int num_returns, int64_t timeout_ms,
             TaskID current_task_id, c_bool fetch_local):
        cdef:
            c_vector[CObjectID] wait_ids
            c_vector[c_bool] results
            CTaskID c_task_id = current_task_id.native()

        object_refs = []
        for ref_or_generator in object_refs_or_generators:
            if (not isinstance(ref_or_generator, ObjectRef)
                    and not isinstance(ref_or_generator, ObjectRefGenerator)):
                raise TypeError(
                    "wait() expected a list of ray.ObjectRef "
                    "or ObjectRefGenerator, "
                    f"got list containing {type(ref_or_generator)}"
                )

            if isinstance(ref_or_generator, ObjectRefGenerator):
                # Before calling wait,
                # get the next reference from a generator.
                object_refs.append(ref_or_generator._get_next_ref())
            else:
                object_refs.append(ref_or_generator)

        wait_ids = ObjectRefsToVector(object_refs)
        with nogil:
            op_status = CCoreWorkerProcess.GetCoreWorker().Wait(
                wait_ids, num_returns, timeout_ms, &results, fetch_local)
        check_status(op_status)

        assert len(results) == len(object_refs)

        ready, not_ready = [], []
        for i, object_ref_or_generator in enumerate(object_refs_or_generators):
            if results[i]:
                ready.append(object_ref_or_generator)
            else:
                not_ready.append(object_ref_or_generator)

        return ready, not_ready

    def free_objects(self, object_refs, c_bool local_only):
        cdef:
            c_vector[CObjectID] free_ids = ObjectRefsToVector(object_refs)

        with nogil:
            check_status(CCoreWorkerProcess.GetCoreWorker().Delete(
                free_ids, local_only))

    def get_local_ongoing_lineage_reconstruction_tasks(self):
        cdef:
            unordered_map[CLineageReconstructionTask, uint64_t] tasks
            unordered_map[CLineageReconstructionTask, uint64_t].iterator it

        with nogil:
            tasks = (CCoreWorkerProcess.GetCoreWorker().
                     GetLocalOngoingLineageReconstructionTasks())

        result = []
        it = tasks.begin()
        while it != tasks.end():
            task = common_pb2.LineageReconstructionTask()
            task.ParseFromString(dereference(it).first.SerializeAsString())
            result.append((task, dereference(it).second))
            postincrement(it)

        return result

    def get_local_object_locations(self, object_refs):
        cdef:
            c_vector[optional[CObjectLocation]] results
            c_vector[CObjectID] lookup_ids = ObjectRefsToVector(object_refs)

        with nogil:
            check_status(
                CCoreWorkerProcess.GetCoreWorker().GetLocalObjectLocations(
                    lookup_ids, &results))

        object_locations = {}
        for i in range(results.size()):
            # core_worker will return a nullptr for objects that couldn't be
            # located
            if not results[i].has_value():
                continue
            else:
                object_locations[object_refs[i]] = \
                    CObjectLocationPtrToDict(&results[i].value())
        return object_locations

    def get_object_locations(self, object_refs, int64_t timeout_ms):
        cdef:
            c_vector[shared_ptr[CObjectLocation]] results
            c_vector[CObjectID] lookup_ids = ObjectRefsToVector(object_refs)

        with nogil:
            check_status(
                CCoreWorkerProcess.GetCoreWorker().GetLocationFromOwner(
                    lookup_ids, timeout_ms, &results))

        object_locations = {}
        for i in range(results.size()):
            # core_worker will return a nullptr for objects that couldn't be
            # located
            if not results[i].get():
                continue
            else:
                object_locations[object_refs[i]] = \
                    CObjectLocationPtrToDict(results[i].get())
        return object_locations

    def global_gc(self):
        with nogil:
            CCoreWorkerProcess.GetCoreWorker().TriggerGlobalGC()

    def dump_object_store_memory_usage(self):
        message = CCoreWorkerProcess.GetCoreWorker().MemoryUsageString()
        logger.warning("Local object store memory usage:\n{}\n".format(
            message.decode("utf-8")))

    def get_memory_store_size(self):
        return CCoreWorkerProcess.GetCoreWorker().GetMemoryStoreSize()

    cdef python_label_match_expressions_to_c(
            self, python_expressions,
            CLabelMatchExpressions *c_expressions):
        cdef:
            CLabelMatchExpression* c_expression
            CLabelIn * c_label_in
            CLabelNotIn * c_label_not_in

        for expression in python_expressions:
            c_expression = c_expressions[0].add_expressions()
            c_expression.set_key(expression.key)
            if isinstance(expression.operator, In):
                c_label_in = c_expression.mutable_operator_()[0].mutable_label_in()
                for value in expression.operator.values:
                    c_label_in[0].add_values(value)
            elif isinstance(expression.operator, NotIn):
                c_label_not_in = \
                    c_expression.mutable_operator_()[0].mutable_label_not_in()
                for value in expression.operator.values:
                    c_label_not_in[0].add_values(value)
            elif isinstance(expression.operator, Exists):
                c_expression.mutable_operator_()[0].mutable_label_exists()
            elif isinstance(expression.operator, DoesNotExist):
                c_expression.mutable_operator_()[0].mutable_label_does_not_exist()

    cdef python_scheduling_strategy_to_c(
            self, python_scheduling_strategy,
            CSchedulingStrategy *c_scheduling_strategy):
        cdef:
            CPlacementGroupSchedulingStrategy \
                *c_placement_group_scheduling_strategy
            CNodeAffinitySchedulingStrategy *c_node_affinity_scheduling_strategy
            CNodeLabelSchedulingStrategy *c_node_label_scheduling_strategy
        assert python_scheduling_strategy is not None
        if python_scheduling_strategy == "DEFAULT":
            c_scheduling_strategy[0].mutable_default_scheduling_strategy()
        elif python_scheduling_strategy == "SPREAD":
            c_scheduling_strategy[0].mutable_spread_scheduling_strategy()
        elif isinstance(python_scheduling_strategy,
                        PlacementGroupSchedulingStrategy):
            c_placement_group_scheduling_strategy = \
                c_scheduling_strategy[0] \
                .mutable_placement_group_scheduling_strategy()
            c_placement_group_scheduling_strategy[0].set_placement_group_id(
                python_scheduling_strategy
                .placement_group.id.binary())
            c_placement_group_scheduling_strategy[0] \
                .set_placement_group_bundle_index(
                    python_scheduling_strategy.placement_group_bundle_index)
            c_placement_group_scheduling_strategy[0]\
                .set_placement_group_capture_child_tasks(
                    python_scheduling_strategy
                    .placement_group_capture_child_tasks)
        elif isinstance(python_scheduling_strategy,
                        NodeAffinitySchedulingStrategy):
            c_node_affinity_scheduling_strategy = \
                c_scheduling_strategy[0] \
                .mutable_node_affinity_scheduling_strategy()
            c_node_affinity_scheduling_strategy[0].set_node_id(
                NodeID.from_hex(python_scheduling_strategy.node_id).binary())
            c_node_affinity_scheduling_strategy[0].set_soft(
                python_scheduling_strategy.soft)
            c_node_affinity_scheduling_strategy[0].set_spill_on_unavailable(
                python_scheduling_strategy._spill_on_unavailable)
            c_node_affinity_scheduling_strategy[0].set_fail_on_unavailable(
                python_scheduling_strategy._fail_on_unavailable)
        elif isinstance(python_scheduling_strategy,
                        NodeLabelSchedulingStrategy):
            c_node_label_scheduling_strategy = \
                c_scheduling_strategy[0] \
                .mutable_node_label_scheduling_strategy()
            self.python_label_match_expressions_to_c(
                python_scheduling_strategy.hard,
                c_node_label_scheduling_strategy[0].mutable_hard())
            self.python_label_match_expressions_to_c(
                python_scheduling_strategy.soft,
                c_node_label_scheduling_strategy[0].mutable_soft())
        else:
            raise ValueError(
                f"Invalid scheduling_strategy value "
                f"{python_scheduling_strategy}. "
                f"Valid values are [\"DEFAULT\""
                f" | \"SPREAD\""
                f" | PlacementGroupSchedulingStrategy"
                f" | NodeAffinitySchedulingStrategy]")

    def submit_task(self,
                    Language language,
                    FunctionDescriptor function_descriptor,
                    args,
                    c_string name,
                    int num_returns,
                    resources,
                    int max_retries,
                    c_bool retry_exceptions,
                    retry_exception_allowlist,
                    scheduling_strategy,
                    c_string debugger_breakpoint,
                    c_string serialized_runtime_env_info,
                    int64_t generator_backpressure_num_objects,
                    c_bool enable_task_events
                    ):
        cdef:
            unordered_map[c_string, double] c_resources
            CRayFunction ray_function
            CTaskOptions task_options
            c_vector[unique_ptr[CTaskArg]] args_vector
            c_vector[CObjectReference] return_refs
            CSchedulingStrategy c_scheduling_strategy
            c_vector[CObjectID] incremented_put_arg_ids
            c_string serialized_retry_exception_allowlist
            CTaskID current_c_task_id
            TaskID current_task = self.get_current_task_id()

        self.python_scheduling_strategy_to_c(
            scheduling_strategy, &c_scheduling_strategy)

        serialized_retry_exception_allowlist = serialize_retry_exception_allowlist(
            retry_exception_allowlist,
            function_descriptor)

        with self.profile_event(b"submit_task"):
            prepare_resources(resources, &c_resources)
            ray_function = CRayFunction(
                language.lang, function_descriptor.descriptor)
            prepare_args_and_increment_put_refs(
                self, language, args, &args_vector, function_descriptor,
                &incremented_put_arg_ids)

            task_options = CTaskOptions(
                name, num_returns, c_resources,
                b"",
                generator_backpressure_num_objects,
                serialized_runtime_env_info,
                enable_task_events)

            current_c_task_id = current_task.native()

            with nogil:
                return_refs = CCoreWorkerProcess.GetCoreWorker().SubmitTask(
                    ray_function, args_vector, task_options,
                    max_retries, retry_exceptions,
                    c_scheduling_strategy,
                    debugger_breakpoint,
                    serialized_retry_exception_allowlist,
                    current_c_task_id,
                )

            # These arguments were serialized and put into the local object
            # store during task submission. The backend increments their local
            # ref count initially to ensure that they remain in scope until we
            # add to their submitted task ref count. Now that the task has
            # been submitted, it's safe to remove the initial local ref.
            for put_arg_id in incremented_put_arg_ids:
                CCoreWorkerProcess.GetCoreWorker().RemoveLocalReference(
                    put_arg_id)

            # The initial local reference is already acquired internally when
            # adding the pending task.
            return VectorToObjectRefs(return_refs, skip_adding_local_ref=True)

    def create_actor(self,
                     Language language,
                     FunctionDescriptor function_descriptor,
                     args,
                     int64_t max_restarts,
                     int64_t max_task_retries,
                     resources,
                     placement_resources,
                     int32_t max_concurrency,
                     is_detached,
                     c_string name,
                     c_string ray_namespace,
                     c_bool is_asyncio,
                     c_string extension_data,
                     c_string serialized_runtime_env_info,
                     concurrency_groups_dict,
                     int32_t max_pending_calls,
                     scheduling_strategy,
                     c_bool enable_task_events,
                     ):
        cdef:
            CRayFunction ray_function
            c_vector[unique_ptr[CTaskArg]] args_vector
            c_vector[c_string] dynamic_worker_options
            unordered_map[c_string, double] c_resources
            unordered_map[c_string, double] c_placement_resources
            CActorID c_actor_id
            c_vector[CConcurrencyGroup] c_concurrency_groups
            CSchedulingStrategy c_scheduling_strategy
            c_vector[CObjectID] incremented_put_arg_ids
            optional[c_bool] is_detached_optional = nullopt

        self.python_scheduling_strategy_to_c(
            scheduling_strategy, &c_scheduling_strategy)

        with self.profile_event(b"submit_task"):
            prepare_resources(resources, &c_resources)
            prepare_resources(placement_resources, &c_placement_resources)
            ray_function = CRayFunction(
                language.lang, function_descriptor.descriptor)
            prepare_args_and_increment_put_refs(
                self, language, args, &args_vector, function_descriptor,
                &incremented_put_arg_ids)
            prepare_actor_concurrency_groups(
                concurrency_groups_dict, &c_concurrency_groups)

            if is_detached is not None:
                is_detached_optional = make_optional[c_bool](
                    True if is_detached else False)

            with nogil:
                status = CCoreWorkerProcess.GetCoreWorker().CreateActor(
                    ray_function, args_vector,
                    CActorCreationOptions(
                        max_restarts, max_task_retries, max_concurrency,
                        c_resources, c_placement_resources,
                        dynamic_worker_options, is_detached_optional, name,
                        ray_namespace,
                        is_asyncio,
                        c_scheduling_strategy,
                        serialized_runtime_env_info,
                        c_concurrency_groups,
                        # execute out of order for
                        # async or threaded actors.
                        is_asyncio or max_concurrency > 1,
                        max_pending_calls,
                        enable_task_events),
                    extension_data,
                    &c_actor_id)

            # These arguments were serialized and put into the local object
            # store during task submission. The backend increments their local
            # ref count initially to ensure that they remain in scope until we
            # add to their submitted task ref count. Now that the task has
            # been submitted, it's safe to remove the initial local ref.
            for put_arg_id in incremented_put_arg_ids:
                CCoreWorkerProcess.GetCoreWorker().RemoveLocalReference(
                    put_arg_id)

            check_status(status)

            return ActorID(c_actor_id.Binary())

    def create_placement_group(
                            self,
                            c_string name,
                            c_vector[unordered_map[c_string, double]] bundles,
                            c_string strategy,
                            c_bool is_detached,
                            double max_cpu_fraction_per_node,
                            soft_target_node_id):
        cdef:
            CPlacementGroupID c_placement_group_id
            CPlacementStrategy c_strategy
            CNodeID c_soft_target_node_id = CNodeID.Nil()

        if strategy == b"PACK":
            c_strategy = PLACEMENT_STRATEGY_PACK
        elif strategy == b"SPREAD":
            c_strategy = PLACEMENT_STRATEGY_SPREAD
        elif strategy == b"STRICT_PACK":
            c_strategy = PLACEMENT_STRATEGY_STRICT_PACK
        else:
            if strategy == b"STRICT_SPREAD":
                c_strategy = PLACEMENT_STRATEGY_STRICT_SPREAD
            else:
                raise TypeError(strategy)

        if soft_target_node_id is not None:
            c_soft_target_node_id = CNodeID.FromHex(soft_target_node_id)

        with nogil:
            check_status(
                        CCoreWorkerProcess.GetCoreWorker().
                        CreatePlacementGroup(
                            CPlacementGroupCreationOptions(
                                name,
                                c_strategy,
                                bundles,
                                is_detached,
                                max_cpu_fraction_per_node,
                                c_soft_target_node_id),
                            &c_placement_group_id))

        return PlacementGroupID(c_placement_group_id.Binary())

    def remove_placement_group(self, PlacementGroupID placement_group_id):
        cdef:
            CPlacementGroupID c_placement_group_id = \
                placement_group_id.native()

        with nogil:
            check_status(
                CCoreWorkerProcess.GetCoreWorker().
                RemovePlacementGroup(c_placement_group_id))

    def wait_placement_group_ready(self,
                                   PlacementGroupID placement_group_id,
                                   int64_t timeout_seconds):
        cdef CRayStatus status
        cdef CPlacementGroupID cplacement_group_id = (
            CPlacementGroupID.FromBinary(placement_group_id.binary()))
        cdef int64_t ctimeout_seconds = timeout_seconds
        with nogil:
            status = CCoreWorkerProcess.GetCoreWorker() \
                .WaitPlacementGroupReady(cplacement_group_id, ctimeout_seconds)
            if status.IsNotFound():
                raise Exception("Placement group {} does not exist.".format(
                    placement_group_id))
        return status.ok()

    def submit_actor_task(self,
                          Language language,
                          ActorID actor_id,
                          FunctionDescriptor function_descriptor,
                          args,
                          c_string name,
                          int num_returns,
                          int max_retries,
                          c_bool retry_exceptions,
                          retry_exception_allowlist,
                          double num_method_cpus,
                          c_string concurrency_group_name,
                          int64_t generator_backpressure_num_objects,
                          c_bool enable_task_events):

        cdef:
            CActorID c_actor_id = actor_id.native()
            unordered_map[c_string, double] c_resources
            CRayFunction ray_function
            c_vector[unique_ptr[CTaskArg]] args_vector
            c_vector[CObjectReference] return_refs
            c_vector[CObjectID] incremented_put_arg_ids
            CTaskID current_c_task_id = CTaskID.Nil()
            TaskID current_task = self.get_current_task_id()
            c_string serialized_retry_exception_allowlist
            c_string serialized_runtime_env = b"{}"

        serialized_retry_exception_allowlist = serialize_retry_exception_allowlist(
            retry_exception_allowlist,
            function_descriptor)

        with self.profile_event(b"submit_task"):
            if num_method_cpus > 0:
                c_resources[b"CPU"] = num_method_cpus
            ray_function = CRayFunction(
                language.lang, function_descriptor.descriptor)
            prepare_args_and_increment_put_refs(
                self, language, args, &args_vector, function_descriptor,
                &incremented_put_arg_ids)

            current_c_task_id = current_task.native()

            with nogil:
                status = CCoreWorkerProcess.GetCoreWorker().SubmitActorTask(
                    c_actor_id,
                    ray_function,
                    args_vector,
                    CTaskOptions(
                        name,
                        num_returns,
                        c_resources,
                        concurrency_group_name,
                        generator_backpressure_num_objects,
                        serialized_runtime_env,
                        enable_task_events),
                    max_retries,
                    retry_exceptions,
                    serialized_retry_exception_allowlist,
                    return_refs,
                    current_c_task_id)
            # These arguments were serialized and put into the local object
            # store during task submission. The backend increments their local
            # ref count initially to ensure that they remain in scope until we
            # add to their submitted task ref count. Now that the task has
            # been submitted, it's safe to remove the initial local ref.
            for put_arg_id in incremented_put_arg_ids:
                CCoreWorkerProcess.GetCoreWorker().RemoveLocalReference(
                    put_arg_id)

            if status.ok():
                # The initial local reference is already acquired internally
                # when adding the pending task.
                return VectorToObjectRefs(return_refs,
                                          skip_adding_local_ref=True)
            else:
                if status.IsOutOfResource():
                    actor = self.get_actor_handle(actor_id)
                    actor_handle = (CCoreWorkerProcess.GetCoreWorker()
                                    .GetActorHandle(c_actor_id))
                    raise PendingCallsLimitExceeded(
                        f"The task {function_descriptor.function_name} could not be "
                        f"submitted to {repr(actor)} because more than"
                        f" {(dereference(actor_handle).MaxPendingCalls())}"
                        " tasks are queued on the actor. This limit can be adjusted"
                        " with the `max_pending_calls` actor option.")
                else:
                    raise Exception(f"Failed to submit task to actor {actor_id} "
                                    f"due to {status.message()}")

    def kill_actor(self, ActorID actor_id, c_bool no_restart):
        cdef:
            CActorID c_actor_id = actor_id.native()

        with nogil:
            check_status(CCoreWorkerProcess.GetCoreWorker().KillActor(
                  c_actor_id, True, no_restart))

    def cancel_task(self, ObjectRef object_ref, c_bool force_kill,
                    c_bool recursive):
        cdef:
            CObjectID c_object_id = object_ref.native()
            CRayStatus status = CRayStatus.OK()

        with nogil:
            status = CCoreWorkerProcess.GetCoreWorker().CancelTask(
                                            c_object_id, force_kill, recursive)

        if status.IsInvalidArgument():
            raise ValueError(status.message().decode())

        if not status.ok():
            raise TypeError(status.message().decode())

    def resource_ids(self):
        cdef:
            ResourceMappingType resource_mapping = (
                CCoreWorkerProcess.GetCoreWorker().GetResourceIDs())
            unordered_map[
                c_string, c_vector[pair[int64_t, double]]
            ].iterator iterator = resource_mapping.begin()
            c_vector[pair[int64_t, double]] c_value

        resources_dict = {}
        while iterator != resource_mapping.end():
            key = decode(dereference(iterator).first)
            c_value = dereference(iterator).second
            ids_and_fractions = []
            for i in range(c_value.size()):
                ids_and_fractions.append(
                    (c_value[i].first, c_value[i].second))
            resources_dict[key] = ids_and_fractions
            postincrement(iterator)

        return resources_dict

    def profile_event(self, c_string event_type, object extra_data=None):
        if RayConfig.instance().enable_timeline():
            return ProfileEvent.make(
                CCoreWorkerProcess.GetCoreWorker().CreateProfileEvent(
                    event_type), extra_data)
        else:
            return EmptyProfileEvent()

    def remove_actor_handle_reference(self, ActorID actor_id):
        cdef:
            CActorID c_actor_id = actor_id.native()
        CCoreWorkerProcess.GetCoreWorker().RemoveActorHandleReference(
            c_actor_id)

    def get_local_actor_state(self, ActorID actor_id):
        cdef:
            CActorID c_actor_id = actor_id.native()
            optional[int] state = nullopt
        state = CCoreWorkerProcess.GetCoreWorker().GetLocalActorState(c_actor_id)
        if state.has_value():
            return state.value()
        else:
            return None

    cdef make_actor_handle(self, ActorHandleSharedPtr c_actor_handle,
                           c_bool weak_ref):
        worker = ray._private.worker.global_worker
        worker.check_connected()
        manager = worker.function_actor_manager

        actor_id = ActorID(dereference(c_actor_handle).GetActorID().Binary())
        job_id = JobID(dereference(c_actor_handle).CreationJobID().Binary())
        language = Language.from_native(
            dereference(c_actor_handle).ActorLanguage())
        actor_creation_function_descriptor = CFunctionDescriptorToPython(
            dereference(c_actor_handle).ActorCreationTaskFunctionDescriptor())
        max_task_retries = dereference(c_actor_handle).MaxTaskRetries()
        enable_task_events = dereference(c_actor_handle).EnableTaskEvents()
        if language == Language.PYTHON:
            assert isinstance(actor_creation_function_descriptor,
                              PythonFunctionDescriptor)
            # Load actor_method_cpu from actor handle's extension data.
            extension_data = <str>dereference(c_actor_handle).ExtensionData()
            if extension_data:
                actor_method_cpu = int(extension_data)
            else:
                actor_method_cpu = 0  # Actor is created by non Python worker.
            actor_class = manager.load_actor_class(
                job_id, actor_creation_function_descriptor)
            method_meta = ray.actor._ActorClassMethodMetadata.create(
                actor_class, actor_creation_function_descriptor)
            return ray.actor.ActorHandle(language, actor_id, max_task_retries,
                                         enable_task_events,
                                         method_meta.method_is_generator,
                                         method_meta.decorators,
                                         method_meta.signatures,
                                         method_meta.num_returns,
                                         method_meta.max_task_retries,
                                         method_meta.retry_exceptions,
                                         method_meta.generator_backpressure_num_objects, # noqa
                                         method_meta.enable_task_events,
                                         actor_method_cpu,
                                         actor_creation_function_descriptor,
                                         worker.current_cluster_and_job,
                                         weak_ref=weak_ref)
        else:
            return ray.actor.ActorHandle(language, actor_id,
                                         0,   # max_task_retries,
                                         True,  # enable_task_events
                                         {},  # method is_generator
                                         {},  # method decorators
                                         {},  # method signatures
                                         {},  # method num_returns
                                         {},  # method max_task_retries
                                         {},  # method retry_exceptions
                                         {},  # generator_backpressure_num_objects
                                         {},  # enable_task_events
                                         0,  # actor method cpu
                                         actor_creation_function_descriptor,
                                         worker.current_cluster_and_job,
                                         weak_ref=weak_ref,
                                         )

    def deserialize_and_register_actor_handle(self, const c_string &bytes,
                                              ObjectRef
                                              outer_object_ref,
                                              c_bool weak_ref):
        cdef:
            CObjectID c_outer_object_id = (outer_object_ref.native() if
                                           outer_object_ref else
                                           CObjectID.Nil())
        c_actor_id = (CCoreWorkerProcess
                      .GetCoreWorker()
                      .DeserializeAndRegisterActorHandle(
                          bytes, c_outer_object_id,
                          add_local_ref=not weak_ref))
        return self.make_actor_handle(
            CCoreWorkerProcess.GetCoreWorker().GetActorHandle(c_actor_id),
            weak_ref)

    def get_named_actor_handle(self, const c_string &name,
                               const c_string &ray_namespace):
        cdef:
            pair[ActorHandleSharedPtr, CRayStatus] named_actor_handle_pair

        # We need it because GetNamedActorHandle needs
        # to call a method that holds the gil.
        with nogil:
            named_actor_handle_pair = (
                CCoreWorkerProcess.GetCoreWorker().GetNamedActorHandle(
                    name, ray_namespace))
        check_status(named_actor_handle_pair.second)

        return self.make_actor_handle(named_actor_handle_pair.first,
                                      weak_ref=True)

    def get_actor_handle(self, ActorID actor_id):
        cdef:
            CActorID c_actor_id = actor_id.native()
        return self.make_actor_handle(
            CCoreWorkerProcess.GetCoreWorker().GetActorHandle(c_actor_id),
            weak_ref=True)

    def list_named_actors(self, c_bool all_namespaces):
        """Returns (namespace, name) for named actors in the system.

        If all_namespaces is True, returns all actors in all namespaces,
        else returns only the actors in the current namespace.
        """
        cdef:
            pair[c_vector[pair[c_string, c_string]], CRayStatus] result_pair

        with nogil:
            result_pair = CCoreWorkerProcess.GetCoreWorker().ListNamedActors(
                all_namespaces)
        check_status(result_pair.second)
        return [
            (namespace.decode("utf-8"),
             name.decode("utf-8")) for namespace, name in result_pair.first]

    def serialize_actor_handle(self, ActorID actor_id):
        cdef:
            c_string output
            CObjectID c_actor_handle_id
        check_status(CCoreWorkerProcess.GetCoreWorker().SerializeActorHandle(
            actor_id.native(), &output, &c_actor_handle_id))
        return output, ObjectRef(c_actor_handle_id.Binary())

    def add_object_ref_reference(self, ObjectRef object_ref):
        # Note: faster to not release GIL for short-running op.
        CCoreWorkerProcess.GetCoreWorker().AddLocalReference(
            object_ref.native())

    def remove_object_ref_reference(self, ObjectRef object_ref):
        cdef:
            CObjectID c_object_id = object_ref.native()
        # We need to release the gil since object destruction may call the
        # unhandled exception handler.
        with nogil:
            CCoreWorkerProcess.GetCoreWorker().RemoveLocalReference(
                c_object_id)

    def get_owner_address(self, ObjectRef object_ref):
        cdef:
            CObjectID c_object_id = object_ref.native()
            CAddress c_owner_address
        op_status = CCoreWorkerProcess.GetCoreWorker().GetOwnerAddress(
                c_object_id, &c_owner_address)
        check_status(op_status)
        return c_owner_address.SerializeAsString()

    def serialize_object_ref(self, ObjectRef object_ref):
        cdef:
            CObjectID c_object_id = object_ref.native()
            CAddress c_owner_address = CAddress()
            c_string serialized_object_status
        op_status = CCoreWorkerProcess.GetCoreWorker().GetOwnershipInfo(
                c_object_id, &c_owner_address, &serialized_object_status)
        check_status(op_status)
        return (object_ref,
                c_owner_address.SerializeAsString(),
                serialized_object_status)

    def deserialize_and_register_object_ref(
            self, const c_string &object_ref_binary,
            ObjectRef outer_object_ref,
            const c_string &serialized_owner_address,
            const c_string &serialized_object_status,
    ):
        cdef:
            CObjectID c_object_id = CObjectID.FromBinary(object_ref_binary)
            CObjectID c_outer_object_id = (outer_object_ref.native() if
                                           outer_object_ref else
                                           CObjectID.Nil())
            CAddress c_owner_address = CAddress()

        c_owner_address.ParseFromString(serialized_owner_address)
        (CCoreWorkerProcess.GetCoreWorker()
            .RegisterOwnershipInfoAndResolveFuture(
                c_object_id,
                c_outer_object_id,
                c_owner_address,
                serialized_object_status))

    cdef store_task_output(self, serialized_object, const CObjectID &return_id,
                           const CObjectID &generator_id,
                           size_t data_size, shared_ptr[CBuffer] &metadata,
                           const c_vector[CObjectID] &contained_id,
                           const CAddress &caller_address,
                           int64_t *task_output_inlined_bytes,
                           shared_ptr[CRayObject] *return_ptr):
        """Store a task return value in plasma or as an inlined object."""
        with nogil:
            check_status(
                CCoreWorkerProcess.GetCoreWorker().AllocateReturnObject(
                    return_id, data_size, metadata, contained_id, caller_address,
                    task_output_inlined_bytes, return_ptr))

        if return_ptr.get() != NULL:
            if return_ptr.get().HasData():
                (<SerializedObject>serialized_object).write_to(
                    Buffer.make(return_ptr.get().GetData()))
            if self.is_local_mode:
                check_status(
                    CCoreWorkerProcess.GetCoreWorker().Put(
                        CRayObject(return_ptr.get().GetData(),
                                   return_ptr.get().GetMetadata(),
                                   c_vector[CObjectReference]()),
                        c_vector[CObjectID](), return_id))
            else:
                with nogil:
                    check_status(
                        CCoreWorkerProcess.GetCoreWorker().SealReturnObject(
                            return_id, return_ptr[0], generator_id, caller_address))
            return True
        else:
            with nogil:
                success = (
                    CCoreWorkerProcess.GetCoreWorker().PinExistingReturnObject(
                        return_id, return_ptr, generator_id, caller_address))
            return success

    cdef store_task_outputs(self,
                            worker, outputs,
                            const CAddress &caller_address,
                            c_vector[c_pair[CObjectID, shared_ptr[CRayObject]]]
                            *returns,
                            CObjectID ref_generator_id=CObjectID.Nil()):
        cdef:
            CObjectID return_id
            size_t data_size
            shared_ptr[CBuffer] metadata
            c_vector[CObjectID] contained_id
            int64_t task_output_inlined_bytes
            int64_t num_returns = -1
            shared_ptr[CRayObject] *return_ptr

        num_outputs_stored = 0
        if not ref_generator_id.IsNil():
            # The task specified a dynamic number of return values. Determine
            # the expected number of return values.
            if returns[0].size() > 0:
                # We are re-executing the task. We should return the same
                # number of objects as before.
                num_returns = returns[0].size()
            else:
                # This is the first execution of the task, so we don't know how
                # many return objects it should have yet.
                # NOTE(swang): returns could also be empty if the task returned
                # an empty generator and was re-executed. However, this should
                # not happen because we never reconstruct empty
                # DynamicObjectRefGenerators (since these aren't stored in plasma).
                num_returns = -1
        else:
            # The task specified how many return values it should have.
            num_returns = returns[0].size()

        if num_returns == 0:
            return num_outputs_stored

        task_output_inlined_bytes = 0
        i = -1
        for i, output in enumerate(outputs):
            if num_returns >= 0 and i >= num_returns:
                raise ValueError(
                    "Task returned more than num_returns={} objects.".format(
                        num_returns))
            # TODO(sang): Remove it when the streaming generator is
            # enabled by default.
            while i >= returns[0].size():
                return_id = (CCoreWorkerProcess.GetCoreWorker()
                             .AllocateDynamicReturnId(
                                caller_address, CTaskID.Nil(), NULL_PUT_INDEX))
                returns[0].push_back(
                        c_pair[CObjectID, shared_ptr[CRayObject]](
                            return_id, shared_ptr[CRayObject]()))
            assert i < returns[0].size()
            return_id = returns[0][i].first
            if returns[0][i].second == nullptr:
                returns[0][i].second = shared_ptr[CRayObject]()
            return_ptr = &returns[0][i].second

            # Skip return values that we already created.  This can occur if
            # there were multiple return values, and we initially errored while
            # trying to create one of them.
            if (return_ptr.get() != NULL and return_ptr.get().GetData().get()
                    != NULL):
                continue

            context = worker.get_serialization_context()

            serialized_object = context.serialize(output)
            data_size = serialized_object.total_bytes
            metadata_str = serialized_object.metadata
            if ray._private.worker.global_worker.debugger_get_breakpoint:
                breakpoint = (
                    ray._private.worker.global_worker.debugger_get_breakpoint)
                metadata_str += (
                    b"," + ray_constants.OBJECT_METADATA_DEBUG_PREFIX +
                    breakpoint.encode())
                # Reset debugging context of this worker.
                ray._private.worker.global_worker.debugger_get_breakpoint = b""
            metadata = string_to_buffer(metadata_str)
            contained_id = ObjectRefsToVector(
                serialized_object.contained_object_refs)

            if not self.store_task_output(
                    serialized_object, return_id,
                    ref_generator_id,
                    data_size, metadata, contained_id, caller_address,
                    &task_output_inlined_bytes, return_ptr):
                # If the object already exists, but we fail to pin the copy, it
                # means the existing copy might've gotten evicted. Try to
                # create another copy.
                self.store_task_output(
                        serialized_object, return_id,
                        ref_generator_id,
                        data_size, metadata,
                        contained_id, caller_address, &task_output_inlined_bytes,
                        return_ptr)
            num_outputs_stored += 1

        i += 1
        if i < num_returns:
            raise ValueError(
                    "Task returned {} objects, but num_returns={}.".format(
                        i, num_returns))

        return num_outputs_stored

    cdef c_function_descriptors_to_python(
            self,
            const c_vector[CFunctionDescriptor] &c_function_descriptors):

        ret = []
        for i in range(c_function_descriptors.size()):
            ret.append(CFunctionDescriptorToPython(c_function_descriptors[i]))
        return ret

    cdef initialize_eventloops_for_actor_concurrency_group(
            self,
            const c_vector[CConcurrencyGroup] &c_defined_concurrency_groups):

        cdef:
            CConcurrencyGroup c_concurrency_group
            c_vector[CFunctionDescriptor] c_function_descriptors

        self.cgname_to_eventloop_dict = {}
        self.fd_to_cgname_dict = {}

        self.eventloop_for_default_cg = get_new_event_loop()
        self.thread_for_default_cg = threading.Thread(
            target=lambda: self.eventloop_for_default_cg.run_forever(),
            name="AsyncIO Thread: default"
            )
        self.thread_for_default_cg.start()

        for i in range(c_defined_concurrency_groups.size()):
            c_concurrency_group = c_defined_concurrency_groups[i]
            cg_name = c_concurrency_group.GetName().decode("ascii")
            function_descriptors = self.c_function_descriptors_to_python(
                c_concurrency_group.GetFunctionDescriptors())

            async_eventloop = get_new_event_loop()
            async_thread = threading.Thread(
                target=lambda: async_eventloop.run_forever(),
                name="AsyncIO Thread: {}".format(cg_name)
            )
            async_thread.start()

            self.cgname_to_eventloop_dict[cg_name] = {
                "eventloop": async_eventloop,
                "thread": async_thread,
            }

            for fd in function_descriptors:
                self.fd_to_cgname_dict[fd] = cg_name

    def get_event_loop_executor(self) -> ThreadPoolExecutor:
        if self.event_loop_executor is None:
            # NOTE: We're deliberately allocating thread-pool executor with
            #       a single thread, provided that many of its use-cases are
            #       not thread-safe yet (for ex, reporting streaming generator output)
            self.event_loop_executor = ThreadPoolExecutor(max_workers=1)
        return self.event_loop_executor

    def reset_event_loop_executor(self, executor: ThreadPoolExecutor):
        self.event_loop_executor = executor

    def get_event_loop(self, function_descriptor, specified_cgname):
        # __init__ will be invoked in default eventloop
        if function_descriptor.function_name == "__init__":
            return self.eventloop_for_default_cg, self.thread_for_default_cg

        if specified_cgname is not None:
            if specified_cgname in self.cgname_to_eventloop_dict:
                this_group = self.cgname_to_eventloop_dict[specified_cgname]
                return (this_group["eventloop"], this_group["thread"])

        if function_descriptor in self.fd_to_cgname_dict:
            curr_cgname = self.fd_to_cgname_dict[function_descriptor]
            if curr_cgname in self.cgname_to_eventloop_dict:
                return (
                    self.cgname_to_eventloop_dict[curr_cgname]["eventloop"],
                    self.cgname_to_eventloop_dict[curr_cgname]["thread"])
            else:
                raise ValueError(
                    "The function {} is defined to be executed "
                    "in the concurrency group {} . But there is no this group."
                    .format(function_descriptor, curr_cgname))

        return self.eventloop_for_default_cg, self.thread_for_default_cg

    def run_async_func_or_coro_in_event_loop(
          self,
          func_or_coro: Union[Callable[[Any, Any], Awaitable[Any]], Awaitable],
          function_descriptor: FunctionDescriptor,
          specified_cgname: str,
          *,
          task_id: Optional[TaskID] = None,
          func_args: Optional[Tuple] = None,
          func_kwargs: Optional[Dict] = None,
    ):
        """Run the async function or coroutine to the event loop.

        The event loop is running in a separate thread.

        Args:
            func_or_coro: Async function (not a generator) or awaitable objects.
            function_descriptor: The function descriptor.
            specified_cgname: The name of a concurrent group.
            task_id: The task ID to track the future. If None is provided
                the future is not tracked with a task ID.
                (e.g., When we deserialize the arguments, we don't want to
                track the task_id -> future mapping).
            func_args: The arguments for the async function.
            func_kwargs: The keyword arguments for the async function.

        NOTE: func_args and func_kwargs are intentionally passed as a tuple/dict and
        not unpacked to avoid collisions between system arguments and user-provided
        arguments. See https://github.com/ray-project/ray/issues/41272.
        """
        cdef:
            CFiberEvent event

        if func_args is None:
            func_args = tuple()
        if func_kwargs is None:
            func_kwargs = dict()

        # Increase recursion limit if necessary. In asyncio mode,
        # we have many parallel callstacks (represented in fibers)
        # that's suspended for execution. Python interpreter will
        # mistakenly count each callstack towards recusion limit.
        # We don't need to worry about stackoverflow here because
        # the max number of callstacks is limited in direct actor
        # transport with max_concurrency flag.
        increase_recursion_limit()

        eventloop, async_thread = self.get_event_loop(
            function_descriptor, specified_cgname)

        async def async_func():
            try:
                if task_id:
                    async_task_id.set(task_id)

                if inspect.isawaitable(func_or_coro):
                    coroutine = func_or_coro
                else:
                    coroutine = func_or_coro(*func_args, **func_kwargs)

                return await coroutine
            finally:
                event.Notify()

        future = asyncio.run_coroutine_threadsafe(async_func(), eventloop)
        if task_id:
            with self._task_id_to_future_lock:
                self._task_id_to_future[task_id] = future

        with nogil:
            (CCoreWorkerProcess.GetCoreWorker()
                .YieldCurrentFiber(event))
        try:
            result = future.result()
        except concurrent.futures.CancelledError:
            raise TaskCancelledError(task_id)
        finally:
            if task_id:
                with self._task_id_to_future_lock:
                    self._task_id_to_future.pop(task_id)
        return result

    def stop_and_join_asyncio_threads_if_exist(self):
        event_loops = []
        threads = []
        if self.event_loop_executor:
            self.event_loop_executor.shutdown(
                wait=True, cancel_futures=True)
        if self.eventloop_for_default_cg is not None:
            event_loops.append(self.eventloop_for_default_cg)
        if self.thread_for_default_cg is not None:
            threads.append(self.thread_for_default_cg)
        if self.cgname_to_eventloop_dict:
            for event_loop_and_thread in self.cgname_to_eventloop_dict.values():
                event_loops.append(event_loop_and_thread["eventloop"])
                threads.append(event_loop_and_thread["thread"])
        for event_loop in event_loops:
            event_loop.call_soon_threadsafe(
                event_loop.stop)
        for thread in threads:
            thread.join()

    def current_actor_is_asyncio(self):
        return (CCoreWorkerProcess.GetCoreWorker().GetWorkerContext()
                .CurrentActorIsAsync())

    def current_actor_max_concurrency(self):
        return (CCoreWorkerProcess.GetCoreWorker().GetWorkerContext()
                .CurrentActorMaxConcurrency())

    def get_current_root_detached_actor_id(self) -> ActorID:
        # This is only used in test
        return ActorID(CCoreWorkerProcess.GetCoreWorker().GetWorkerContext()
                       .GetRootDetachedActorID().Binary())

    def get_queued_future(self, task_id: Optional[TaskID]) -> ConcurrentFuture:
        """Get a asyncio.Future that's queued in the event loop."""
        with self._task_id_to_future_lock:
            return self._task_id_to_future.get(task_id)

    def get_current_runtime_env(self) -> str:
        # This should never change, so we can safely cache it to avoid ser/de
        if self.current_runtime_env is None:
            if self.is_driver:
                job_config = self.get_job_config()
                serialized_env = job_config.runtime_env_info \
                                           .serialized_runtime_env
            else:
                serialized_env = CCoreWorkerProcess.GetCoreWorker() \
                        .GetWorkerContext().GetCurrentSerializedRuntimeEnv() \
                        .decode("utf-8")

            self.current_runtime_env = serialized_env

        return self.current_runtime_env

    def get_pending_children_task_ids(self, parent_task_id: TaskID):
        cdef:
            CTaskID c_parent_task_id = parent_task_id.native()
            c_vector[CTaskID] ret
            c_vector[CTaskID].iterator it

        result = []

        with nogil:
            ret = CCoreWorkerProcess.GetCoreWorker().GetPendingChildrenTasks(
                c_parent_task_id)

        it = ret.begin()
        while it != ret.end():
            result.append(TaskID(dereference(it).Binary()))
            postincrement(it)

        return result

    def get_all_reference_counts(self):
        cdef:
            unordered_map[CObjectID, pair[size_t, size_t]] c_ref_counts
            unordered_map[CObjectID, pair[size_t, size_t]].iterator it

        c_ref_counts = (
            CCoreWorkerProcess.GetCoreWorker().GetAllReferenceCounts())
        it = c_ref_counts.begin()

        ref_counts = {}
        while it != c_ref_counts.end():
            object_ref = dereference(it).first.Hex()
            ref_counts[object_ref] = {
                "local": dereference(it).second.first,
                "submitted": dereference(it).second.second}
            postincrement(it)

        return ref_counts

    def set_get_async_callback(self, ObjectRef object_ref, user_callback: Callable):
        # NOTE: we need to manually increment the Python reference count to avoid the
        # callback object being garbage collected before it's called by the core worker.
        # This means we *must* guarantee that the ref is manually decremented to avoid
        # a leak.
        cpython.Py_INCREF(user_callback)
        CCoreWorkerProcess.GetCoreWorker().GetAsync(
            object_ref.native(),
            async_callback,
            <void*>user_callback
        )

    def push_error(self, JobID job_id, error_type, error_message,
                   double timestamp):
        check_status(CCoreWorkerProcess.GetCoreWorker().PushError(
            job_id.native(), error_type.encode("utf-8"),
            error_message.encode("utf-8"), timestamp))

    def get_job_config(self):
        cdef CJobConfig c_job_config
        # We can cache the deserialized job config object here because
        # the job config will not change after a job is submitted.
        if self.job_config is None:
            c_job_config = CCoreWorkerProcess.GetCoreWorker().GetJobConfig()
            self.job_config = common_pb2.JobConfig()
            self.job_config.ParseFromString(c_job_config.SerializeAsString())
        return self.job_config

    def get_task_submission_stats(self):
        cdef:
            int64_t num_tasks_submitted
            int64_t num_leases_requested

        with nogil:
            num_tasks_submitted = (
                    CCoreWorkerProcess.GetCoreWorker().GetNumTasksSubmitted())
            num_leases_requested = (
                    CCoreWorkerProcess.GetCoreWorker().GetNumLeasesRequested())

        return (num_tasks_submitted, num_leases_requested)

    def get_local_memory_store_bytes_used(self):
        cdef:
            int64_t num_bytes_used

        with nogil:
            num_bytes_used = (
                    CCoreWorkerProcess.GetCoreWorker().GetLocalMemoryStoreBytesUsed())
        return num_bytes_used

    def record_task_log_start(
            self, task_id: TaskID, int attempt_number,
            stdout_path, stderr_path,
            int64_t out_start_offset, int64_t err_start_offset):
        cdef:
            CTaskID c_task_id = task_id.native()
            c_string c_stdout_path = stdout_path.encode("utf-8")
            c_string c_stderr_path = stderr_path.encode("utf-8")

        with nogil:
            CCoreWorkerProcess.GetCoreWorker() \
                .RecordTaskLogStart(c_task_id, attempt_number,
                                    c_stdout_path, c_stderr_path,
                                    out_start_offset, err_start_offset)

    def record_task_log_end(
            self, task_id: TaskID, int attempt_number,
            int64_t out_end_offset, int64_t err_end_offset):
        cdef:
            CTaskID c_task_id = task_id.native()

        with nogil:
            CCoreWorkerProcess.GetCoreWorker() \
                .RecordTaskLogEnd(c_task_id, attempt_number,
                                  out_end_offset, err_end_offset)

    cdef CObjectID allocate_dynamic_return_id_for_generator(
            self,
            const CAddress &owner_address,
            const CTaskID &task_id,
            return_size,
            generator_index,
            is_async_actor):
        """Allocate a dynamic return ID for a generator task.

        NOTE: When is_async_actor is True,
        this API SHOULD NOT BE called
        within an async actor's event IO thread. The caller MUST ensure
        this for correctness. It is due to the limitation WorkerContext
        API when async actor is used.
        See https://github.com/ray-project/ray/issues/10324 for further details.

        Args:
            owner_address: The address of the owner (caller) of the
                generator task.
            task_id: The task ID of the generator task.
            return_size: The size of the static return from the task.
            generator_index: The index of dynamically generated object
                ref.
            is_async_actor: True if the allocation is for async actor.
                If async actor is used, we should calculate the
                put_index ourselves.
        """
        # Generator only has 1 static return.
        assert return_size == 1
        if is_async_actor:
            # This part of code has a couple of assumptions.
            # - This API is not called within an asyncio event loop
            #   thread.
            # - Ray object ref is generated by incrementing put_index
            #   whenever a new return value is added or ray.put is called.
            #
            # When an async actor is used, it uses its own thread to execute
            # async tasks. That means all the ray.put will use a put_index
            # scoped to a asyncio event loop thread.
            # This means the execution thread that this API will be called
            # will only create "return" objects. That means if we use
            # return_size + genreator_index as a put_index, it is guaranteed
            # to be unique.
            #
            # Why do we need it?
            #
            # We have to provide a put_index ourselves here because
            # the current implementation only has 1 worker context at any
            # given time, meaning WorkerContext::TaskID & WorkerContext::PutIndex
            # both could be incorrect (duplicated) when this API is called.
            return CCoreWorkerProcess.GetCoreWorker().AllocateDynamicReturnId(
                owner_address,
                task_id,
                # Should add 1 because put index is always incremented
                # before it is used. So if you have 1 return object
                # the next index will be 2.
                make_optional[ObjectIDIndexType](
                    <int>1 + <int>return_size + <int>generator_index)  # put_index
            )
        else:
            return CCoreWorkerProcess.GetCoreWorker().AllocateDynamicReturnId(
                owner_address,
                task_id,
                make_optional[ObjectIDIndexType](
                    <int>1 + <int>return_size + <int>generator_index))

    def async_delete_object_ref_stream(self, ObjectRef generator_id):
        cdef:
            CObjectID c_generator_id = generator_id.native()

        with nogil:
            CCoreWorkerProcess.GetCoreWorker().AsyncDelObjectRefStream(c_generator_id)

    def try_read_next_object_ref_stream(self, ObjectRef generator_id):
        cdef:
            CObjectID c_generator_id = generator_id.native()
            CObjectReference c_object_ref

        with nogil:
            check_status(
                CCoreWorkerProcess.GetCoreWorker().TryReadObjectRefStream(
                    c_generator_id, &c_object_ref))

        return ObjectRef(
            c_object_ref.object_id(),
            c_object_ref.owner_address().SerializeAsString(),
            "",
            # Already added when the ref is updated.
            skip_adding_local_ref=True)

    def is_object_ref_stream_finished(self, ObjectRef generator_id):
        cdef:
            CObjectID c_generator_id = generator_id.native()
            c_bool finished

        with nogil:
            finished = CCoreWorkerProcess.GetCoreWorker().StreamingGeneratorIsFinished(
                c_generator_id)
        return finished

    def peek_object_ref_stream(self, ObjectRef generator_id):
        cdef:
            CObjectID c_generator_id = generator_id.native()
            pair[CObjectReference, c_bool] c_object_ref_and_is_ready_pair

        with nogil:
            c_object_ref_and_is_ready_pair = (
                    CCoreWorkerProcess.GetCoreWorker().PeekObjectRefStream(
                        c_generator_id))

        return (ObjectRef(
                    c_object_ref_and_is_ready_pair.first.object_id(),
                    c_object_ref_and_is_ready_pair.first.owner_address().SerializeAsString()), # noqa
                c_object_ref_and_is_ready_pair.second)

cdef void async_callback(shared_ptr[CRayObject] obj,
                         CObjectID object_ref,
                         void *user_callback_ptr) with gil:
    cdef:
        c_vector[shared_ptr[CRayObject]] objects_to_deserialize

    try:
        # Object is retrieved from in memory store.
        # Here we go through the code path used to deserialize objects.
        objects_to_deserialize.push_back(obj)
        data_metadata_pairs = RayObjectsToDataMetadataPairs(
            objects_to_deserialize)
        ids_to_deserialize = [ObjectRef(object_ref.Binary())]
        result = ray._private.worker.global_worker.deserialize_objects(
            data_metadata_pairs, ids_to_deserialize)[0]

        user_callback = <object>user_callback_ptr
        user_callback(result)
    except Exception:
        # Only log the error here because this calllback is called from Cpp
        # and Cython will ignore the exception anyway
        logger.exception(f"failed to run async callback (user func)")
    finally:
        # NOTE: we manually increment the Python reference count of the callback when
        # registering it in the core worker, so we must decrement here to avoid a leak.
        cpython.Py_DECREF(user_callback)


def del_key_from_storage(host, port, password, use_ssl, key):
    return RedisDelKeySync(host, port, password, use_ssl, key)


def get_session_key_from_storage(host, port, password, use_ssl, config, key):
    """
    Get the session key from the storage.
    Intended to be used for session_name only.
    Args:
        host: The address of the owner (caller) of the
            generator task.
        port: The task ID of the generator task.
        password: The redis password.
        use_ssl: Whether to use SSL.
        config: The Ray config. Used to get storage namespace.
        key: The key to retrieve.
    """
    cdef:
        c_string data
    result = RedisGetKeySync(host, port, password, use_ssl, config, key, &data)
    if result:
        return data
    else:
        logger.info("Could not retrieve session key from storage.")
        return None<|MERGE_RESOLUTION|>--- conflicted
+++ resolved
@@ -2907,15 +2907,10 @@
         return result
 
     @_auto_reconnect
-<<<<<<< HEAD
     def get_all_job_info(
-        self, skip_submission_job_info_field=False, skip_is_running_tasks_field=False,
-        timeout=None
+        self, job_or_submission_id: str = None, skip_submission_job_info_field=False,
+        skip_is_running_tasks_field=False, timeout=None
     ) -> Dict[JobID, JobTableData]:
-=======
-    def get_all_job_info(self, job_or_submission_id: str = None,
-                         timeout=None) -> Dict[JobID, JobTableData]:
->>>>>>> b6ca7038
         # Ideally we should use json_format.MessageToDict(job_info),
         # but `job_info` is a cpp pb message not a python one.
         # Manually converting each and every protobuf field is out of question,
@@ -2935,12 +2930,8 @@
                 make_optional[c_string](c_job_or_submission_id)
         with nogil:
             check_status(self.inner.get().GetAllJobInfo(
-<<<<<<< HEAD
-                c_skip_submission_job_info_field, c_skip_is_running_tasks_field,
-                timeout_ms, c_job_infos))
-=======
-                c_optional_job_or_submission_id, timeout_ms, c_job_infos))
->>>>>>> b6ca7038
+                c_optional_job_or_submission_id, c_skip_submission_job_info_field,
+                c_skip_is_running_tasks_field, timeout_ms, c_job_infos))
             for c_job_info in c_job_infos:
                 serialized_job_infos.push_back(c_job_info.SerializeAsString())
         result = {}
