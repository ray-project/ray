# cython: profile=False
# distutils: language = c++
# cython: embedsignature = True
# cython: language_level = 3
# cython: c_string_encoding = default

from cpython.exc cimport PyErr_CheckSignals

import asyncio
import gc
import inspect
import threading
import traceback
import time
import logging
import os
import pickle
import sys
import _thread
import setproctitle

from libc.stdint cimport (
    int32_t,
    int64_t,
    INT64_MAX,
    uint64_t,
    uint8_t,
)
from libcpp cimport bool as c_bool
from libcpp.memory cimport (
    dynamic_pointer_cast,
    make_shared,
    shared_ptr,
    unique_ptr,
)
from libcpp.string cimport string as c_string
from libcpp.utility cimport pair
from libcpp.unordered_map cimport unordered_map
from libcpp.vector cimport vector as c_vector
from libcpp.pair cimport pair as c_pair

from cython.operator import dereference, postincrement

from ray.includes.common cimport (
    CBuffer,
    CAddress,
    CLanguage,
    CRayObject,
    CRayStatus,
    CGcsClientOptions,
    CTaskArg,
    CTaskArgByReference,
    CTaskArgByValue,
    CTaskType,
    CPlacementStrategy,
    CRayFunction,
    CWorkerType,
    CJobConfig,
    move,
    LANGUAGE_CPP,
    LANGUAGE_JAVA,
    LANGUAGE_PYTHON,
    LocalMemoryBuffer,
    TASK_TYPE_NORMAL_TASK,
    TASK_TYPE_ACTOR_CREATION_TASK,
    TASK_TYPE_ACTOR_TASK,
    WORKER_TYPE_WORKER,
    WORKER_TYPE_DRIVER,
    WORKER_TYPE_SPILL_WORKER,
    WORKER_TYPE_RESTORE_WORKER,
    PLACEMENT_STRATEGY_PACK,
    PLACEMENT_STRATEGY_SPREAD,
    PLACEMENT_STRATEGY_STRICT_PACK,
    PLACEMENT_STRATEGY_STRICT_SPREAD,
)
from ray.includes.unique_ids cimport (
    CActorID,
    CObjectID,
    CNodeID,
    CPlacementGroupID,
)
from ray.includes.libcoreworker cimport (
    ActorHandleSharedPtr,
    CActorCreationOptions,
    CPlacementGroupCreationOptions,
    CCoreWorkerOptions,
    CCoreWorkerProcess,
    CTaskOptions,
    ResourceMappingType,
    CFiberEvent,
    CActorHandle,
)
from ray.includes.ray_config cimport RayConfig
from ray.includes.global_state_accessor cimport CGlobalStateAccessor

import ray
from ray import external_storage
from ray.async_compat import (
    sync_to_async, get_new_event_loop)
import ray.memory_monitor as memory_monitor
import ray.ray_constants as ray_constants
from ray import profiling
from ray.exceptions import (
    RayError,
    RaySystemError,
    RayTaskError,
    ObjectStoreFullError,
    GetTimeoutError,
    TaskCancelledError
)
from ray.utils import decode
from ray._private.client_mode_hook import (
    _enable_client_hook,
    _disable_client_hook,
)
import msgpack

cimport cpython

include "includes/object_ref.pxi"
include "includes/unique_ids.pxi"
include "includes/ray_config.pxi"
include "includes/function_descriptor.pxi"
include "includes/buffer.pxi"
include "includes/common.pxi"
include "includes/serialization.pxi"
include "includes/libcoreworker.pxi"
include "includes/global_state_accessor.pxi"
include "includes/metric.pxi"

# Expose GCC & Clang macro to report
# whether C++ optimizations were enabled during compilation.
OPTIMIZED = __OPTIMIZE__

logger = logging.getLogger(__name__)


cdef int check_status(const CRayStatus& status) nogil except -1:
    if status.ok():
        return 0

    with gil:
        message = status.message().decode()

    if status.IsObjectStoreFull():
        raise ObjectStoreFullError(message)
    elif status.IsInterrupted():
        raise KeyboardInterrupt()
    elif status.IsTimedOut():
        raise GetTimeoutError(message)
    elif status.IsNotFound():
        raise ValueError(message)
    else:
        raise RaySystemError(message)

cdef RayObjectsToDataMetadataPairs(
        const c_vector[shared_ptr[CRayObject]] objects):
    data_metadata_pairs = []
    for i in range(objects.size()):
        # core_worker will return a nullptr for objects that couldn't be
        # retrieved from the store or if an object was an exception.
        if not objects[i].get():
            data_metadata_pairs.append((None, None))
        else:
            data = None
            metadata = None
            if objects[i].get().HasData():
                data = Buffer.make(objects[i].get().GetData())
            if objects[i].get().HasMetadata():
                metadata = Buffer.make(
                    objects[i].get().GetMetadata()).to_pybytes()
            data_metadata_pairs.append((data, metadata))
    return data_metadata_pairs


cdef VectorToObjectRefs(const c_vector[CObjectID] &object_refs):
    result = []
    for i in range(object_refs.size()):
        result.append(ObjectRef(object_refs[i].Binary()))
    return result


cdef c_vector[CObjectID] ObjectRefsToVector(object_refs):
    """A helper function that converts a Python list of object refs to a vector.

    Args:
        object_refs (list): The Python list of object refs.

    Returns:
        The output vector.
    """
    cdef:
        c_vector[CObjectID] result
    for object_ref in object_refs:
        result.push_back((<ObjectRef>object_ref).native())
    return result


def compute_task_id(ObjectRef object_ref):
    return TaskID(object_ref.native().TaskId().Binary())


cdef increase_recursion_limit():
    """Double the recusion limit if current depth is close to the limit"""
    cdef:
        CPyThreadState * s = <CPyThreadState *> PyThreadState_Get()
        int current_depth = s.recursion_depth
        int current_limit = Py_GetRecursionLimit()
        int new_limit = current_limit * 2

    if current_limit - current_depth < 500:
        Py_SetRecursionLimit(new_limit)
        logger.debug("Increasing Python recursion limit to {} "
                     "current recursion depth is {}.".format(
                         new_limit, current_depth))


@cython.auto_pickle(False)
cdef class Language:
    cdef CLanguage lang

    def __cinit__(self, int32_t lang):
        self.lang = <CLanguage>lang

    @staticmethod
    cdef from_native(const CLanguage& lang):
        return Language(<int32_t>lang)

    def value(self):
        return <int32_t>self.lang

    def __eq__(self, other):
        return (isinstance(other, Language) and
                (<int32_t>self.lang) == (<int32_t>(<Language>other).lang))

    def __repr__(self):
        if <int32_t>self.lang == <int32_t>LANGUAGE_PYTHON:
            return "PYTHON"
        elif <int32_t>self.lang == <int32_t>LANGUAGE_CPP:
            return "CPP"
        elif <int32_t>self.lang == <int32_t>LANGUAGE_JAVA:
            return "JAVA"
        else:
            raise Exception("Unexpected error")

    def __reduce__(self):
        return Language, (<int32_t>self.lang,)

    PYTHON = Language.from_native(LANGUAGE_PYTHON)
    CPP = Language.from_native(LANGUAGE_CPP)
    JAVA = Language.from_native(LANGUAGE_JAVA)


cdef int prepare_resources(
        dict resource_dict,
        unordered_map[c_string, double] *resource_map) except -1:
    cdef:
        unordered_map[c_string, double] out
        c_string resource_name

    if resource_dict is None:
        raise ValueError("Must provide resource map.")

    for key, value in resource_dict.items():
        if not (isinstance(value, int) or isinstance(value, float)):
            raise ValueError("Resource quantities may only be ints or floats.")
        if value < 0:
            raise ValueError("Resource quantities may not be negative.")
        if value > 0:
            if (value >= 1 and isinstance(value, float)
                    and not value.is_integer()):
                raise ValueError(
                    "Resource quantities >1 must be whole numbers.")
            resource_map[0][key.encode("ascii")] = float(value)
    return 0


cdef prepare_args(
        CoreWorker core_worker,
        Language language, args, c_vector[unique_ptr[CTaskArg]] *args_vector):
    cdef:
        size_t size
        int64_t put_threshold
        shared_ptr[CBuffer] arg_data
        c_vector[CObjectID] inlined_ids

    worker = ray.worker.global_worker
    put_threshold = RayConfig.instance().max_direct_call_object_size()
    for arg in args:
        if isinstance(arg, ObjectRef):
            c_arg = (<ObjectRef>arg).native()
            args_vector.push_back(
                unique_ptr[CTaskArg](new CTaskArgByReference(
                    c_arg,
                    CCoreWorkerProcess.GetCoreWorker().GetOwnerAddress(
                        c_arg))))

        else:
            serialized_arg = worker.get_serialization_context().serialize(arg)
            metadata = serialized_arg.metadata
            metadata_fields = metadata.split(b",")
            if language != Language.PYTHON:
                if metadata_fields[0] not in [
                        ray_constants.OBJECT_METADATA_TYPE_CROSS_LANGUAGE,
                        ray_constants.OBJECT_METADATA_TYPE_RAW,
                        ray_constants.OBJECT_METADATA_TYPE_ACTOR_HANDLE]:
                    raise Exception("Can't transfer {} data to {}".format(
                        metadata_fields[0], language))
            size = serialized_arg.total_bytes

            # TODO(edoakes): any objects containing ObjectRefs are spilled to
            # plasma here. This is inefficient for small objects, but inlined
            # arguments aren't associated ObjectRefs right now so this is a
            # simple fix for reference counting purposes.
            if <int64_t>size <= put_threshold:
                arg_data = dynamic_pointer_cast[CBuffer, LocalMemoryBuffer](
                        make_shared[LocalMemoryBuffer](size))
                if size > 0:
                    (<SerializedObject>serialized_arg).write_to(
                        Buffer.make(arg_data))
                for object_ref in serialized_arg.contained_object_refs:
                    inlined_ids.push_back((<ObjectRef>object_ref).native())
                args_vector.push_back(
                    unique_ptr[CTaskArg](new CTaskArgByValue(
                        make_shared[CRayObject](
                            arg_data, string_to_buffer(metadata),
                            inlined_ids))))
                inlined_ids.clear()
            else:
                args_vector.push_back(unique_ptr[CTaskArg](
                    new CTaskArgByReference(CObjectID.FromBinary(
                        core_worker.put_serialized_object(serialized_arg)),
                        CCoreWorkerProcess.GetCoreWorker().GetRpcAddress())))


cdef raise_if_dependency_failed(arg):
    """This method is used to improve the readability of backtrace.

    With this method, the backtrace will always contain
    raise_if_dependency_failed when the task is failed with dependency
    failures.
    """
    if isinstance(arg, RayError):
        raise arg


cdef execute_task(
        CTaskType task_type,
        const c_string name,
        const CRayFunction &ray_function,
        const unordered_map[c_string, double] &c_resources,
        const c_vector[shared_ptr[CRayObject]] &c_args,
        const c_vector[CObjectID] &c_arg_reference_ids,
        const c_vector[CObjectID] &c_return_ids,
        const c_string debugger_breakpoint,
        c_vector[shared_ptr[CRayObject]] *returns):

    worker = ray.worker.global_worker
    manager = worker.function_actor_manager

    cdef:
        dict execution_infos = manager.execution_infos
        CoreWorker core_worker = worker.core_worker
        JobID job_id = core_worker.get_current_job_id()
        TaskID task_id = core_worker.get_current_task_id()
        CFiberEvent task_done_event

    # Automatically restrict the GPUs available to this task.
    ray.utils.set_cuda_visible_devices(ray.get_gpu_ids())

    # Helper method used to exit current asyncio actor.
    # This is called when a KeyboardInterrupt is received by the main thread.
    # Upon receiving a KeyboardInterrupt signal, Ray will exit the current
    # worker. If the worker is processing normal tasks, Ray treat it as task
    # cancellation from ray.cancel(object_ref). If the worker is an asyncio
    # actor, Ray will exit the actor.
    def exit_current_actor_if_asyncio():
        if core_worker.current_actor_is_asyncio():
            error = SystemExit(0)
            error.is_ray_terminate = True
            raise error

    function_descriptor = CFunctionDescriptorToPython(
        ray_function.GetFunctionDescriptor())

    if <int>task_type == <int>TASK_TYPE_ACTOR_CREATION_TASK:
        actor_class = manager.load_actor_class(job_id, function_descriptor)
        actor_id = core_worker.get_actor_id()
        worker.actors[actor_id] = actor_class.__new__(actor_class)

    execution_info = execution_infos.get(function_descriptor)
    if not execution_info:
        execution_info = manager.get_execution_info(
            job_id, function_descriptor)
        execution_infos[function_descriptor] = execution_info

    function_name = execution_info.function_name
    extra_data = (b'{"name": ' + function_name.encode("ascii") +
                  b' "task_id": ' + task_id.hex().encode("ascii") + b'}')

    task_name = name.decode("utf-8")
    title = f"ray::{task_name}"

    if <int>task_type == <int>TASK_TYPE_NORMAL_TASK:
        next_title = "ray::IDLE"
        function_executor = execution_info.function
    else:
        actor = worker.actors[core_worker.get_actor_id()]
        class_name = actor.__class__.__name__
        next_title = f"ray::{class_name}"
        pid = os.getpid()
        worker_name = f"ray_{class_name}_{pid}"
        if c_resources.find(b"object_store_memory") != c_resources.end():
            worker.core_worker.set_object_store_client_options(
                worker_name,
                int(ray_constants.from_memory_units(
                        dereference(
                            c_resources.find(b"object_store_memory")).second)))

        def function_executor(*arguments, **kwarguments):
            function = execution_info.function

            if core_worker.current_actor_is_asyncio():
                # Increase recursion limit if necessary. In asyncio mode,
                # we have many parallel callstacks (represented in fibers)
                # that's suspended for execution. Python interpreter will
                # mistakenly count each callstack towards recusion limit.
                # We don't need to worry about stackoverflow here because
                # the max number of callstacks is limited in direct actor
                # transport with max_concurrency flag.
                increase_recursion_limit()

                if inspect.iscoroutinefunction(function.method):
                    async_function = function
                else:
                    # Just execute the method if it's ray internal method.
                    if function.name.startswith("__ray"):
                        return function(actor, *arguments, **kwarguments)
                    async_function = sync_to_async(function)

                return core_worker.run_async_func_in_event_loop(
                    async_function, actor, *arguments, **kwarguments)

            return function(actor, *arguments, **kwarguments)

    with core_worker.profile_event(b"task", extra_data=extra_data):
        try:
            task_exception = False
            if not (<int>task_type == <int>TASK_TYPE_ACTOR_TASK
                    and function_name == "__ray_terminate__"):
                worker.reraise_actor_init_error()
                worker.memory_monitor.raise_if_low_memory()

            with core_worker.profile_event(b"task:deserialize_arguments"):
                if c_args.empty():
                    args, kwargs = [], {}
                else:
                    metadata_pairs = RayObjectsToDataMetadataPairs(c_args)
                    object_refs = VectorToObjectRefs(c_arg_reference_ids)

                    if core_worker.current_actor_is_asyncio():
                        # We deserialize objects in event loop thread to
                        # prevent segfaults. See #7799
                        async def deserialize_args():
                            return (ray.worker.global_worker
                                    .deserialize_objects(
                                        metadata_pairs, object_refs))
                        args = core_worker.run_async_func_in_event_loop(
                            deserialize_args)
                    else:
                        args = ray.worker.global_worker.deserialize_objects(
                            metadata_pairs, object_refs)

                    for arg in args:
                        raise_if_dependency_failed(arg)
                    args, kwargs = ray.signature.recover_args(args)

            if (<int>task_type == <int>TASK_TYPE_ACTOR_CREATION_TASK):
                actor = worker.actors[core_worker.get_actor_id()]
                class_name = actor.__class__.__name__
                actor_title = f"{class_name}({args!r}, {kwargs!r})"
                core_worker.set_actor_title(actor_title.encode("utf-8"))
            # Execute the task.
            with core_worker.profile_event(b"task:execute"):
                task_exception = True
                try:
                    with ray.worker._changeproctitle(title, next_title):
                        if debugger_breakpoint != b"":
                            ray.util.pdb.set_trace(
                                breakpoint_uuid=debugger_breakpoint)
                        if inspect.iscoroutinefunction(function_executor):
                            raise ValueError(
                                "'async def' should not be used for remote "
                                "tasks. You can wrap the async function with "
                                "`asyncio.get_event_loop.run_until(f())`. "
                                "See more at docs.ray.io/async_api.html")
                        outputs = function_executor(*args, **kwargs)
                        next_breakpoint = (
                            ray.worker.global_worker.debugger_breakpoint)
                        if next_breakpoint != b"":
                            # If this happens, the user typed "remote" and
                            # there were no more remote calls left in this
                            # task. In that case we just exit the debugger.
                            ray.experimental.internal_kv._internal_kv_put(
                                "RAY_PDB_{}".format(next_breakpoint),
                                "{\"exit_debugger\": true}")
                            ray.experimental.internal_kv._internal_kv_del(
                                "RAY_PDB_CONTINUE_{}".format(next_breakpoint)
                            )
                            ray.worker.global_worker.debugger_breakpoint = b""
                    task_exception = False
                except KeyboardInterrupt as e:
                    exit_current_actor_if_asyncio()
                    raise TaskCancelledError(
                            core_worker.get_current_task_id())
                if c_return_ids.size() == 1:
                    outputs = (outputs,)
            # Check for a cancellation that was called when the function
            # was exiting and was raised after the except block.
            if not check_signals().ok():
                exit_current_actor_if_asyncio()
                task_exception = True
                raise TaskCancelledError(
                            core_worker.get_current_task_id())
            # Store the outputs in the object store.
            with core_worker.profile_event(b"task:store_outputs"):
                core_worker.store_task_outputs(
                    worker, outputs, c_return_ids, returns)
        except Exception as error:
            # If the debugger is enabled, drop into the remote pdb here.
            if "RAY_PDB" in os.environ:
                ray.util.pdb.post_mortem()

            if (<int>task_type == <int>TASK_TYPE_ACTOR_CREATION_TASK):
                worker.mark_actor_init_failed(error)

            backtrace = ray.utils.format_error_message(
                traceback.format_exc(), task_exception=task_exception)
            if isinstance(error, RayTaskError):
                # Avoid recursive nesting of RayTaskError.
                failure_object = RayTaskError(function_name, backtrace,
                                              error.cause_cls, proctitle=title)
            else:
                failure_object = RayTaskError(function_name, backtrace,
                                              error.__class__, proctitle=title)
            errors = []
            for _ in range(c_return_ids.size()):
                errors.append(failure_object)
            core_worker.store_task_outputs(
                worker, errors, c_return_ids, returns)
            ray.utils.push_error_to_driver(
                worker,
                ray_constants.TASK_PUSH_ERROR,
                str(failure_object),
                job_id=worker.current_job_id)

    if execution_info.max_calls != 0:
        # Reset the state of the worker for the next task to execute.
        # Increase the task execution counter.
        manager.increase_task_counter(job_id, function_descriptor)

        # If we've reached the max number of executions for this worker, exit.
        task_counter = manager.get_task_counter(job_id, function_descriptor)
        if task_counter == execution_info.max_calls:
            exit = SystemExit(0)
            exit.is_ray_terminate = True
            raise exit


cdef CRayStatus task_execution_handler(
        CTaskType task_type,
        const c_string task_name,
        const CRayFunction &ray_function,
        const unordered_map[c_string, double] &c_resources,
        const c_vector[shared_ptr[CRayObject]] &c_args,
        const c_vector[CObjectID] &c_arg_reference_ids,
        const c_vector[CObjectID] &c_return_ids,
        const c_string debugger_breakpoint,
        c_vector[shared_ptr[CRayObject]] *returns) nogil:

    with gil:
        try:
            client_was_enabled = _disable_client_hook()
            try:
                # The call to execute_task should never raise an exception. If
                # it does, that indicates that there was an internal error.
                execute_task(task_type, task_name, ray_function, c_resources,
                             c_args, c_arg_reference_ids, c_return_ids,
                             debugger_breakpoint, returns)
            except Exception:
                traceback_str = traceback.format_exc() + (
                    "An unexpected internal error occurred while the worker "
                    "was executing a task.")
                ray.utils.push_error_to_driver(
                    ray.worker.global_worker,
                    "worker_crash",
                    traceback_str,
                    job_id=None)
                sys.exit(1)
        except SystemExit as e:
            # Tell the core worker to exit as soon as the result objects
            # are processed.
            if hasattr(e, "is_ray_terminate"):
                return CRayStatus.IntentionalSystemExit()
            else:
                logger.exception("SystemExit was raised from the worker")
                return CRayStatus.UnexpectedSystemExit()
        finally:
            _enable_client_hook(client_was_enabled)

    return CRayStatus.OK()

cdef c_bool kill_main_task() nogil:
    with gil:
        if setproctitle.getproctitle() != "ray::IDLE":
            _thread.interrupt_main()
            return True
        return False


cdef CRayStatus check_signals() nogil:
    with gil:
        try:
            PyErr_CheckSignals()
        except KeyboardInterrupt:
            return CRayStatus.Interrupted(b"")
    return CRayStatus.OK()


cdef void gc_collect() nogil:
    with gil:
        start = time.perf_counter()
        num_freed = gc.collect()
        end = time.perf_counter()
        if num_freed > 0:
            logger.debug(
                "gc.collect() freed {} refs in {} seconds".format(
                    num_freed, end - start))


cdef c_vector[c_string] spill_objects_handler(
        const c_vector[CObjectID]& object_ids_to_spill,
        const c_vector[c_string]& owner_addresses) nogil:
    cdef c_vector[c_string] return_urls
    with gil:
        object_refs = VectorToObjectRefs(object_ids_to_spill)
        try:
            with ray.worker._changeproctitle(
                    ray_constants.WORKER_PROCESS_TYPE_SPILL_WORKER,
                    ray_constants.WORKER_PROCESS_TYPE_SPILL_WORKER_IDLE):
                urls = external_storage.spill_objects(
                    object_refs, owner_addresses)
            for url in urls:
                return_urls.push_back(url)
        except Exception:
            exception_str = (
                "An unexpected internal error occurred while the IO worker "
                "was spilling objects.")
            logger.exception(exception_str)
            ray.utils.push_error_to_driver(
                ray.worker.global_worker,
                "spill_objects_error",
                traceback.format_exc() + exception_str,
                job_id=None)
        return return_urls


cdef int64_t restore_spilled_objects_handler(
        const c_vector[CObjectID]& object_ids_to_restore,
        const c_vector[c_string]& object_urls) nogil:
    cdef:
        int64_t bytes_restored = 0
    with gil:
        urls = []
        size = object_urls.size()
        for i in range(size):
            urls.append(object_urls[i])
        object_refs = VectorToObjectRefs(object_ids_to_restore)
        try:
            with ray.worker._changeproctitle(
                    ray_constants.WORKER_PROCESS_TYPE_RESTORE_WORKER,
                    ray_constants.WORKER_PROCESS_TYPE_RESTORE_WORKER_IDLE):
                bytes_restored = external_storage.restore_spilled_objects(
                    object_refs, urls)
        except Exception:
            exception_str = (
                "An unexpected internal error occurred while the IO worker "
                "was restoring spilled objects.")
            logger.exception(exception_str)
            ray.utils.push_error_to_driver(
                ray.worker.global_worker,
                "restore_spilled_objects_error",
                traceback.format_exc() + exception_str,
                job_id=None)
    return bytes_restored


cdef void delete_spilled_objects_handler(
        const c_vector[c_string]& object_urls,
        CWorkerType worker_type) nogil:
    with gil:
        urls = []
        size = object_urls.size()
        for i in range(size):
            urls.append(object_urls[i])
        try:
            # Get proctitle.
            if <int> worker_type == <int> WORKER_TYPE_SPILL_WORKER:
                original_proctitle = (
                    ray_constants.WORKER_PROCESS_TYPE_SPILL_WORKER_IDLE)
                proctitle = (
                    ray_constants.WORKER_PROCESS_TYPE_SPILL_WORKER_DELETE)
            elif <int> worker_type == <int> WORKER_TYPE_RESTORE_WORKER:
                original_proctitle = (
                    ray_constants.WORKER_PROCESS_TYPE_RESTORE_WORKER_IDLE)
                proctitle = (
                    ray_constants.WORKER_PROCESS_TYPE_RESTORE_WORKER_DELETE)
            else:
                assert False, ("This line shouldn't be reachable.")

            # Delete objects.
            with ray.worker._changeproctitle(
                    proctitle,
                    original_proctitle):
                external_storage.delete_spilled_objects(urls)
        except Exception:
            exception_str = (
                "An unexpected internal error occurred while the IO worker "
                "was deleting spilled objects.")
            logger.exception(exception_str)
            ray.utils.push_error_to_driver(
                ray.worker.global_worker,
                "delete_spilled_objects_error",
                traceback.format_exc() + exception_str,
                job_id=None)


# This function introduces ~2-7us of overhead per call (i.e., it can be called
# up to hundreds of thousands of times per second).
cdef void get_py_stack(c_string* stack_out) nogil:
    """Get the Python call site.

    This can be called from within C++ code to retrieve the file name and line
    number of the Python code that is calling into the core worker.
    """
    with gil:
        try:
            frame = inspect.currentframe()
        except ValueError:  # overhead of exception handling is about 20us
            stack_out[0] = "".encode("ascii")
            return
        msg_frames = []
        while frame and len(msg_frames) < 4:
            filename = frame.f_code.co_filename
            # Decode Ray internal frames to add annotations.
            if filename.endswith("ray/worker.py"):
                if frame.f_code.co_name == "put":
                    msg_frames = ["(put object) "]
            elif filename.endswith("ray/workers/default_worker.py"):
                pass
            elif filename.endswith("ray/remote_function.py"):
                # TODO(ekl) distinguish between task return objects and
                # arguments. This can only be done in the core worker.
                msg_frames = ["(task call) "]
            elif filename.endswith("ray/actor.py"):
                # TODO(ekl) distinguish between actor return objects and
                # arguments. This can only be done in the core worker.
                msg_frames = ["(actor call) "]
            elif filename.endswith("ray/serialization.py"):
                if frame.f_code.co_name == "id_deserializer":
                    msg_frames = ["(deserialize task arg) "]
            else:
                msg_frames.append("{}:{}:{}".format(
                    frame.f_code.co_filename, frame.f_code.co_name,
                    frame.f_lineno))
            frame = frame.f_back
        stack_out[0] = " | ".join(msg_frames).encode("ascii")

cdef shared_ptr[CBuffer] string_to_buffer(c_string& c_str):
    cdef shared_ptr[CBuffer] empty_metadata
    if c_str.size() == 0:
        return empty_metadata
    return dynamic_pointer_cast[
        CBuffer, LocalMemoryBuffer](
            make_shared[LocalMemoryBuffer](
                <uint8_t*>(c_str.data()), c_str.size(), True))


cdef void terminate_asyncio_thread() nogil:
    with gil:
        core_worker = ray.worker.global_worker.core_worker
        core_worker.destroy_event_loop_if_exists()


# An empty profile event context to be used when the timeline is disabled.
cdef class EmptyProfileEvent:
    def __enter__(self):
        pass

    def __exit__(self, *args):
        pass

cdef class CoreWorker:

    def __cinit__(self, worker_type, store_socket, raylet_socket,
                  JobID job_id, GcsClientOptions gcs_options, log_dir,
                  node_ip_address, node_manager_port, raylet_ip_address,
                  local_mode, driver_name, stdout_file, stderr_file,
                  serialized_job_config, metrics_agent_port):
        self.is_local_mode = local_mode

        cdef CCoreWorkerOptions options = CCoreWorkerOptions()
        if worker_type in (ray.LOCAL_MODE, ray.SCRIPT_MODE):
            self.is_driver = True
            options.worker_type = WORKER_TYPE_DRIVER
        elif worker_type == ray.WORKER_MODE:
            self.is_driver = False
            options.worker_type = WORKER_TYPE_WORKER
        elif worker_type == ray.SPILL_WORKER_MODE:
            self.is_driver = False
            options.worker_type = WORKER_TYPE_SPILL_WORKER
        elif worker_type == ray.RESTORE_WORKER_MODE:
            self.is_driver = False
            options.worker_type = WORKER_TYPE_RESTORE_WORKER
        else:
            raise ValueError(f"Unknown worker type: {worker_type}")
        options.language = LANGUAGE_PYTHON
        options.store_socket = store_socket.encode("ascii")
        options.raylet_socket = raylet_socket.encode("ascii")
        options.job_id = job_id.native()
        options.gcs_options = gcs_options.native()[0]
        options.enable_logging = True
        options.log_dir = log_dir.encode("utf-8")
        options.install_failure_signal_handler = True
        options.node_ip_address = node_ip_address.encode("utf-8")
        options.node_manager_port = node_manager_port
        options.raylet_ip_address = raylet_ip_address.encode("utf-8")
        options.driver_name = driver_name
        options.stdout_file = stdout_file
        options.stderr_file = stderr_file
        options.task_execution_callback = task_execution_handler
        options.check_signals = check_signals
        options.gc_collect = gc_collect
        options.spill_objects = spill_objects_handler
        options.restore_spilled_objects = restore_spilled_objects_handler
        options.delete_spilled_objects = delete_spilled_objects_handler
        options.get_lang_stack = get_py_stack
        options.ref_counting_enabled = True
        options.is_local_mode = local_mode
        options.num_workers = 1
        options.kill_main = kill_main_task
        options.terminate_asyncio_thread = terminate_asyncio_thread
        options.serialized_job_config = serialized_job_config
        options.metrics_agent_port = metrics_agent_port

        CCoreWorkerProcess.Initialize(options)

    def __dealloc__(self):
        with nogil:
            # If it's a worker, the core worker process should have been
            # shutdown. So we can't call
            # `CCoreWorkerProcess.GetCoreWorker().GetWorkerType()` here.
            # Instead, we use the cached `is_driver` flag to test if it's a
            # driver.
            if self.is_driver:
                CCoreWorkerProcess.Shutdown()

    def run_task_loop(self):
        with nogil:
            CCoreWorkerProcess.RunTaskExecutionLoop()

    def get_current_task_id(self):
        return TaskID(
            CCoreWorkerProcess.GetCoreWorker().GetCurrentTaskId().Binary())

    def get_current_job_id(self):
        return JobID(
            CCoreWorkerProcess.GetCoreWorker().GetCurrentJobId().Binary())

    def get_current_node_id(self):
        return NodeID(
            CCoreWorkerProcess.GetCoreWorker().GetCurrentNodeId().Binary())

    def get_actor_id(self):
        return ActorID(
            CCoreWorkerProcess.GetCoreWorker().GetActorId().Binary())

    def get_placement_group_id(self):
        return PlacementGroupID(
            CCoreWorkerProcess.GetCoreWorker()
            .GetCurrentPlacementGroupId().Binary())

    def should_capture_child_tasks_in_placement_group(self):
        return CCoreWorkerProcess.GetCoreWorker(
            ).ShouldCaptureChildTasksInPlacementGroup()

    def set_webui_display(self, key, message):
        CCoreWorkerProcess.GetCoreWorker().SetWebuiDisplay(key, message)

    def set_actor_title(self, title):
        CCoreWorkerProcess.GetCoreWorker().SetActorTitle(title)

    def get_plasma_event_handler(self):
        return self.plasma_event_handler

    def get_objects(self, object_refs, TaskID current_task_id,
                    int64_t timeout_ms=-1,
                    plasma_objects_only=False):
        cdef:
            c_vector[shared_ptr[CRayObject]] results
            CTaskID c_task_id = current_task_id.native()
            c_vector[CObjectID] c_object_ids = ObjectRefsToVector(object_refs)
            c_bool _plasma_objects_only = plasma_objects_only
        with nogil:
            check_status(CCoreWorkerProcess.GetCoreWorker().Get(
                c_object_ids, timeout_ms, &results, _plasma_objects_only))

        return RayObjectsToDataMetadataPairs(results)

    def get_if_local(self, object_refs):
        """Get objects from local plasma store directly
        without a fetch request to raylet."""
        cdef:
            c_vector[shared_ptr[CRayObject]] results
            c_vector[CObjectID] c_object_ids = ObjectRefsToVector(object_refs)
        with nogil:
            check_status(
                CCoreWorkerProcess.GetCoreWorker().GetIfLocal(
                    c_object_ids, &results))
        return RayObjectsToDataMetadataPairs(results)

    def object_exists(self, ObjectRef object_ref):
        cdef:
            c_bool has_object
            CObjectID c_object_id = object_ref.native()

        with nogil:
            check_status(CCoreWorkerProcess.GetCoreWorker().Contains(
                c_object_id, &has_object))

        return has_object

    cdef _create_put_buffer(self, shared_ptr[CBuffer] &metadata,
                            size_t data_size, ObjectRef object_ref,
                            c_vector[CObjectID] contained_ids,
                            CObjectID *c_object_id, shared_ptr[CBuffer] *data,
                            owner_address=None):
        cdef:
            CAddress c_owner_address

        if object_ref is None:
            with nogil:
                check_status(CCoreWorkerProcess.GetCoreWorker().CreateOwned(
                             metadata, data_size, contained_ids,
                             c_object_id, data))
        else:
            c_object_id[0] = object_ref.native()
            if owner_address is None:
                c_owner_address = CCoreWorkerProcess.GetCoreWorker(
                    ).GetRpcAddress()
            else:
                c_owner_address = CAddress()
                c_owner_address.ParseFromString(owner_address)
            with nogil:
                check_status(CCoreWorkerProcess.GetCoreWorker().CreateExisting(
                            metadata, data_size, c_object_id[0],
                            c_owner_address, data))

        # If data is nullptr, that means the ObjectRef already existed,
        # which we ignore.
        # TODO(edoakes): this is hacky, we should return the error instead
        # and deal with it here.
        return data.get() == NULL

    def put_file_like_object(
            self, metadata, data_size, file_like, ObjectRef object_ref,
            owner_address):
        """Directly create a new Plasma Store object from a file like
        object. This avoids extra memory copy.

        Args:
            metadata (bytes): The metadata of the object.
            data_size (int): The size of the data buffer.
            file_like: A python file object that provides the `readinto`
                interface.
            object_ref: The new ObjectRef.
            owner_address: Owner address for this object ref.
        """
        cdef:
            CObjectID c_object_id
            shared_ptr[CBuffer] data_buf
            shared_ptr[CBuffer] metadata_buf
            int64_t put_threshold
            c_bool put_small_object_in_memory_store
            c_vector[CObjectID] c_object_id_vector
        # TODO(suquark): This method does not support put objects to
        # in memory store currently.
        metadata_buf = string_to_buffer(metadata)
        object_already_exists = self._create_put_buffer(
            metadata_buf, data_size, object_ref,
            ObjectRefsToVector([]),
            &c_object_id, &data_buf, owner_address)
        if object_already_exists:
            logger.debug("Object already exists in 'put_file_like_object'.")
            return
        data = Buffer.make(data_buf)
        view = memoryview(data)
        index = 0
        while index < data_size:
            bytes_read = file_like.readinto(view[index:])
            index += bytes_read
        with nogil:
            # Using custom object refs is not supported because we
            # can't track their lifecycle, so we don't pin the object
            # in this case.
            check_status(
                CCoreWorkerProcess.GetCoreWorker().SealExisting(
                            c_object_id, pin_object=False))

    def put_serialized_object(self, serialized_object,
                              ObjectRef object_ref=None,
                              c_bool pin_object=True):
        cdef:
            CObjectID c_object_id
            shared_ptr[CBuffer] data
            shared_ptr[CBuffer] metadata
            int64_t put_threshold
            c_bool put_small_object_in_memory_store
            c_vector[CObjectID] c_object_id_vector

        metadata = string_to_buffer(serialized_object.metadata)
        put_threshold = RayConfig.instance().max_direct_call_object_size()
        put_small_object_in_memory_store = (
            RayConfig.instance().put_small_object_in_memory_store())
        total_bytes = serialized_object.total_bytes
        object_already_exists = self._create_put_buffer(
            metadata, total_bytes, object_ref,
            ObjectRefsToVector(serialized_object.contained_object_refs),
            &c_object_id, &data)

        if not object_already_exists:
            if total_bytes > 0:
                (<SerializedObject>serialized_object).write_to(
                    Buffer.make(data))
            if self.is_local_mode or (put_small_object_in_memory_store
               and <int64_t>total_bytes < put_threshold):
                c_object_id_vector.push_back(c_object_id)
                check_status(CCoreWorkerProcess.GetCoreWorker().Put(
                        CRayObject(data, metadata, c_object_id_vector),
                        c_object_id_vector, c_object_id))
            else:
                with nogil:
                    if object_ref is None:
                        check_status(
                            CCoreWorkerProcess.GetCoreWorker().SealOwned(
                                        c_object_id,
                                        pin_object))
                    else:
                        # Using custom object refs is not supported because we
                        # can't track their lifecycle, so we don't pin the
                        # object in this case.
                        check_status(
                            CCoreWorkerProcess.GetCoreWorker().SealExisting(
                                        c_object_id, pin_object=False))

        return c_object_id.Binary()

    def wait(self, object_refs, int num_returns, int64_t timeout_ms,
             TaskID current_task_id, c_bool fetch_local):
        cdef:
            c_vector[CObjectID] wait_ids
            c_vector[c_bool] results
            CTaskID c_task_id = current_task_id.native()

        wait_ids = ObjectRefsToVector(object_refs)
        with nogil:
            check_status(CCoreWorkerProcess.GetCoreWorker().Wait(
                wait_ids, num_returns, timeout_ms, &results, fetch_local))

        assert len(results) == len(object_refs)

        ready, not_ready = [], []
        for i, object_ref in enumerate(object_refs):
            if results[i]:
                ready.append(object_ref)
            else:
                not_ready.append(object_ref)

        return ready, not_ready

    def free_objects(self, object_refs, c_bool local_only):
        cdef:
            c_vector[CObjectID] free_ids = ObjectRefsToVector(object_refs)

        with nogil:
            check_status(CCoreWorkerProcess.GetCoreWorker().Delete(
                free_ids, local_only))

    def global_gc(self):
        with nogil:
            CCoreWorkerProcess.GetCoreWorker().TriggerGlobalGC()

    def set_object_store_client_options(self, client_name,
                                        int64_t limit_bytes):
        try:
            logger.debug("Setting plasma memory limit to {} for {}".format(
                limit_bytes, client_name))
            check_status(CCoreWorkerProcess.GetCoreWorker().SetClientOptions(
                client_name.encode("ascii"), limit_bytes))
        except RayError as e:
            self.dump_object_store_memory_usage()
            raise memory_monitor.RayOutOfMemoryError(
                "Failed to set object_store_memory={} for {}. The "
                "plasma store may have insufficient memory remaining "
                "to satisfy this limit (30% of object store memory is "
                "permanently reserved for shared usage). The current "
                "object store memory status is:\n\n{}".format(
                    limit_bytes, client_name, e))

    def dump_object_store_memory_usage(self):
        message = CCoreWorkerProcess.GetCoreWorker().MemoryUsageString()
        logger.warning("Local object store memory usage:\n{}\n".format(
            message.decode("utf-8")))

    def submit_task(self,
                    Language language,
                    FunctionDescriptor function_descriptor,
                    args,
                    c_string name,
                    int num_returns,
                    resources,
                    int max_retries,
                    PlacementGroupID placement_group_id,
                    int64_t placement_group_bundle_index,
                    c_bool placement_group_capture_child_tasks,
                    c_string debugger_breakpoint,
                    override_environment_variables):
        cdef:
            unordered_map[c_string, double] c_resources
            CRayFunction ray_function
            c_vector[unique_ptr[CTaskArg]] args_vector
            c_vector[CObjectID] return_ids
            CPlacementGroupID c_placement_group_id = \
                placement_group_id.native()
            unordered_map[c_string, c_string] \
                c_override_environment_variables = \
                override_environment_variables

        with self.profile_event(b"submit_task"):
            prepare_resources(resources, &c_resources)
            ray_function = CRayFunction(
                language.lang, function_descriptor.descriptor)
            prepare_args(self, language, args, &args_vector)

            # NOTE(edoakes): releasing the GIL while calling this method causes
            # segfaults. See relevant issue for details:
            # https://github.com/ray-project/ray/pull/12803
            CCoreWorkerProcess.GetCoreWorker().SubmitTask(
                ray_function, args_vector, CTaskOptions(
                    name, num_returns, c_resources,
                    c_override_environment_variables),
                &return_ids, max_retries,
                c_pair[CPlacementGroupID, int64_t](
                    c_placement_group_id, placement_group_bundle_index),
                placement_group_capture_child_tasks,
                debugger_breakpoint)

            return VectorToObjectRefs(return_ids)

    def create_actor(self,
                     Language language,
                     FunctionDescriptor function_descriptor,
                     args,
                     int64_t max_restarts,
                     int64_t max_task_retries,
                     resources,
                     placement_resources,
                     int32_t max_concurrency,
                     c_bool is_detached,
                     c_string name,
                     c_bool is_asyncio,
                     PlacementGroupID placement_group_id,
                     int64_t placement_group_bundle_index,
                     c_bool placement_group_capture_child_tasks,
                     c_string extension_data,
                     override_environment_variables
                     ):
        cdef:
            CRayFunction ray_function
            c_vector[unique_ptr[CTaskArg]] args_vector
            c_vector[c_string] dynamic_worker_options
            unordered_map[c_string, double] c_resources
            unordered_map[c_string, double] c_placement_resources
            CActorID c_actor_id
            CPlacementGroupID c_placement_group_id = \
                placement_group_id.native()
            unordered_map[c_string, c_string] \
                c_override_environment_variables = \
                override_environment_variables

        with self.profile_event(b"submit_task"):
            prepare_resources(resources, &c_resources)
            prepare_resources(placement_resources, &c_placement_resources)
            ray_function = CRayFunction(
                language.lang, function_descriptor.descriptor)
            prepare_args(self, language, args, &args_vector)

            with nogil:
                check_status(CCoreWorkerProcess.GetCoreWorker().CreateActor(
                    ray_function, args_vector,
                    CActorCreationOptions(
                        max_restarts, max_task_retries, max_concurrency,
                        c_resources, c_placement_resources,
                        dynamic_worker_options, is_detached, name, is_asyncio,
                        c_pair[CPlacementGroupID, int64_t](
                            c_placement_group_id,
                            placement_group_bundle_index),
                        placement_group_capture_child_tasks,
                        c_override_environment_variables),
                    extension_data,
                    &c_actor_id))

            return ActorID(c_actor_id.Binary())

    def create_placement_group(
                            self,
                            c_string name,
                            c_vector[unordered_map[c_string, double]] bundles,
                            c_string strategy,
                            c_bool is_detached):
        cdef:
            CPlacementGroupID c_placement_group_id
            CPlacementStrategy c_strategy

        if strategy == b"PACK":
            c_strategy = PLACEMENT_STRATEGY_PACK
        elif strategy == b"SPREAD":
            c_strategy = PLACEMENT_STRATEGY_SPREAD
        elif strategy == b"STRICT_PACK":
            c_strategy = PLACEMENT_STRATEGY_STRICT_PACK
        else:
            if strategy == b"STRICT_SPREAD":
                c_strategy = PLACEMENT_STRATEGY_STRICT_SPREAD
            else:
                raise TypeError(strategy)

        with nogil:
            check_status(
                        CCoreWorkerProcess.GetCoreWorker().
                        CreatePlacementGroup(
                            CPlacementGroupCreationOptions(
                                name,
                                c_strategy,
                                bundles,
                                is_detached
                            ),
                            &c_placement_group_id))

        return PlacementGroupID(c_placement_group_id.Binary())

    def remove_placement_group(self, PlacementGroupID placement_group_id):
        cdef:
            CPlacementGroupID c_placement_group_id = \
                placement_group_id.native()

        with nogil:
            check_status(
                CCoreWorkerProcess.GetCoreWorker().
                RemovePlacementGroup(c_placement_group_id))

    def wait_placement_group_ready(self,
                                   PlacementGroupID placement_group_id,
                                   int32_t timeout_seconds):
        cdef CRayStatus status
        cdef CPlacementGroupID cplacement_group_id = (
            CPlacementGroupID.FromBinary(placement_group_id.binary()))
        cdef int ctimeout_seconds = timeout_seconds
        with nogil:
            status = CCoreWorkerProcess.GetCoreWorker() \
                .WaitPlacementGroupReady(cplacement_group_id, ctimeout_seconds)
            if status.IsNotFound():
                raise Exception("Placement group {} does not exist.".format(
                    placement_group_id))
        return status.ok()

    def submit_actor_task(self,
                          Language language,
                          ActorID actor_id,
                          FunctionDescriptor function_descriptor,
                          args,
                          c_string name,
                          int num_returns,
                          double num_method_cpus):

        cdef:
            CActorID c_actor_id = actor_id.native()
            unordered_map[c_string, double] c_resources
            CRayFunction ray_function
            c_vector[unique_ptr[CTaskArg]] args_vector
            c_vector[CObjectID] return_ids

        with self.profile_event(b"submit_task"):
            if num_method_cpus > 0:
                c_resources[b"CPU"] = num_method_cpus
            ray_function = CRayFunction(
                language.lang, function_descriptor.descriptor)
            prepare_args(self, language, args, &args_vector)

            # NOTE(edoakes): releasing the GIL while calling this method causes
            # segfaults. See relevant issue for details:
            # https://github.com/ray-project/ray/pull/12803
            CCoreWorkerProcess.GetCoreWorker().SubmitActorTask(
                c_actor_id,
                ray_function,
                args_vector, CTaskOptions(name, num_returns, c_resources),
                &return_ids)

            return VectorToObjectRefs(return_ids)

    def kill_actor(self, ActorID actor_id, c_bool no_restart):
        cdef:
            CActorID c_actor_id = actor_id.native()

        with nogil:
            check_status(CCoreWorkerProcess.GetCoreWorker().KillActor(
                  c_actor_id, True, no_restart))

    def cancel_task(self, ObjectRef object_ref, c_bool force_kill,
                    c_bool recursive):
        cdef:
            CObjectID c_object_id = object_ref.native()
            CRayStatus status = CRayStatus.OK()

        status = CCoreWorkerProcess.GetCoreWorker().CancelTask(
                                            c_object_id, force_kill, recursive)

        if not status.ok():
            raise TypeError(status.message().decode())

    def resource_ids(self):
        cdef:
            ResourceMappingType resource_mapping = (
                CCoreWorkerProcess.GetCoreWorker().GetResourceIDs())
            unordered_map[
                c_string, c_vector[pair[int64_t, double]]
            ].iterator iterator = resource_mapping.begin()
            c_vector[pair[int64_t, double]] c_value

        resources_dict = {}
        while iterator != resource_mapping.end():
            key = decode(dereference(iterator).first)
            c_value = dereference(iterator).second
            ids_and_fractions = []
            for i in range(c_value.size()):
                ids_and_fractions.append(
                    (c_value[i].first, c_value[i].second))
            resources_dict[key] = ids_and_fractions
            postincrement(iterator)

        return resources_dict

    def profile_event(self, c_string event_type, object extra_data=None):
        if RayConfig.instance().enable_timeline():
            return ProfileEvent.make(
                CCoreWorkerProcess.GetCoreWorker().CreateProfileEvent(
                    event_type), extra_data)
        else:
            return EmptyProfileEvent()

    def remove_actor_handle_reference(self, ActorID actor_id):
        cdef:
            CActorID c_actor_id = actor_id.native()
        CCoreWorkerProcess.GetCoreWorker().RemoveActorHandleReference(
            c_actor_id)

    cdef make_actor_handle(self, ActorHandleSharedPtr c_actor_handle):
        worker = ray.worker.global_worker
        worker.check_connected()
        manager = worker.function_actor_manager

        actor_id = ActorID(dereference(c_actor_handle).GetActorID().Binary())
        job_id = JobID(dereference(c_actor_handle).CreationJobID().Binary())
        language = Language.from_native(
            dereference(c_actor_handle).ActorLanguage())
        actor_creation_function_descriptor = CFunctionDescriptorToPython(
            dereference(c_actor_handle).ActorCreationTaskFunctionDescriptor())
        if language == Language.PYTHON:
            assert isinstance(actor_creation_function_descriptor,
                              PythonFunctionDescriptor)
            # Load actor_method_cpu from actor handle's extension data.
            extension_data = <str>dereference(c_actor_handle).ExtensionData()
            if extension_data:
                actor_method_cpu = int(extension_data)
            else:
                actor_method_cpu = 0  # Actor is created by non Python worker.
            actor_class = manager.load_actor_class(
                job_id, actor_creation_function_descriptor)
            method_meta = ray.actor.ActorClassMethodMetadata.create(
                actor_class, actor_creation_function_descriptor)
            return ray.actor.ActorHandle(language, actor_id,
                                         method_meta.decorators,
                                         method_meta.signatures,
                                         method_meta.num_returns,
                                         actor_method_cpu,
                                         actor_creation_function_descriptor,
                                         worker.current_session_and_job)
        else:
            return ray.actor.ActorHandle(language, actor_id,
                                         {},  # method decorators
                                         {},  # method signatures
                                         {},  # method num_returns
                                         0,  # actor method cpu
                                         actor_creation_function_descriptor,
                                         worker.current_session_and_job)

    def deserialize_and_register_actor_handle(self, const c_string &bytes,
                                              ObjectRef
                                              outer_object_ref):
        cdef:
            CObjectID c_outer_object_id = (outer_object_ref.native() if
                                           outer_object_ref else
                                           CObjectID.Nil())
        c_actor_id = (CCoreWorkerProcess
                      .GetCoreWorker()
                      .DeserializeAndRegisterActorHandle(
                          bytes, c_outer_object_id))
        return self.make_actor_handle(
            CCoreWorkerProcess.GetCoreWorker().GetActorHandle(c_actor_id))

    def get_named_actor_handle(self, const c_string &name):
        cdef:
            pair[ActorHandleSharedPtr, CRayStatus] named_actor_handle_pair

        # We need it because GetNamedActorHandle needs
        # to call a method that holds the gil.
        with nogil:
            named_actor_handle_pair = (
                CCoreWorkerProcess.GetCoreWorker().GetNamedActorHandle(name))
        check_status(named_actor_handle_pair.second)

        return self.make_actor_handle(named_actor_handle_pair.first)

    def serialize_actor_handle(self, ActorID actor_id):
        cdef:
            c_string output
            CObjectID c_actor_handle_id
        check_status(CCoreWorkerProcess.GetCoreWorker().SerializeActorHandle(
            actor_id.native(), &output, &c_actor_handle_id))
        return output, ObjectRef(c_actor_handle_id.Binary())

    def add_object_ref_reference(self, ObjectRef object_ref):
        # Note: faster to not release GIL for short-running op.
        CCoreWorkerProcess.GetCoreWorker().AddLocalReference(
            object_ref.native())

    def remove_object_ref_reference(self, ObjectRef object_ref):
        # Note: faster to not release GIL for short-running op.
        CCoreWorkerProcess.GetCoreWorker().RemoveLocalReference(
            object_ref.native())

    def serialize_and_promote_object_ref(self, ObjectRef object_ref):
        cdef:
            CObjectID c_object_id = object_ref.native()
            CAddress c_owner_address = CAddress()
        CCoreWorkerProcess.GetCoreWorker().PromoteObjectToPlasma(c_object_id)
        CCoreWorkerProcess.GetCoreWorker().GetOwnershipInfo(
                c_object_id, &c_owner_address)
        return (object_ref,
                c_owner_address.SerializeAsString())

    def deserialize_and_register_object_ref(
            self, const c_string &object_ref_binary,
            ObjectRef outer_object_ref,
            const c_string &serialized_owner_address,
    ):
        cdef:
            CObjectID c_object_id = CObjectID.FromBinary(object_ref_binary)
            CObjectID c_outer_object_id = (outer_object_ref.native() if
                                           outer_object_ref else
                                           CObjectID.Nil())
            CAddress c_owner_address = CAddress()

        c_owner_address.ParseFromString(serialized_owner_address)
        (CCoreWorkerProcess.GetCoreWorker()
            .RegisterOwnershipInfoAndResolveFuture(
                c_object_id,
                c_outer_object_id,
                c_owner_address))

    cdef store_task_outputs(
            self, worker, outputs, const c_vector[CObjectID] return_ids,
            c_vector[shared_ptr[CRayObject]] *returns):
        cdef:
            c_vector[size_t] data_sizes
            c_vector[shared_ptr[CBuffer]] metadatas
            c_vector[c_vector[CObjectID]] contained_ids
            c_vector[CObjectID] return_ids_vector

        if return_ids.size() == 0:
            return

        serialized_objects = []
        for i in range(len(outputs)):
            return_id, output = return_ids[i], outputs[i]
            if isinstance(output, ray.actor.ActorHandle):
                raise Exception("Returning an actor handle from a remote "
                                "function is not allowed).")
            else:
                context = worker.get_serialization_context()
                serialized_object = context.serialize(output)
                data_sizes.push_back(serialized_object.total_bytes)
                metadata = serialized_object.metadata
                if ray.worker.global_worker.debugger_get_breakpoint:
                    breakpoint = (
                        ray.worker.global_worker.debugger_get_breakpoint)
                    metadata += (
                        b"," + ray_constants.OBJECT_METADATA_DEBUG_PREFIX +
                        breakpoint.encode())
                    # Reset debugging context of this worker.
                    ray.worker.global_worker.debugger_get_breakpoint = b""
                metadatas.push_back(string_to_buffer(metadata))
                serialized_objects.append(serialized_object)
                contained_ids.push_back(
                    ObjectRefsToVector(serialized_object.contained_object_refs)
                )

        with nogil:
            check_status(CCoreWorkerProcess.GetCoreWorker()
                         .AllocateReturnObjects(
                             return_ids, data_sizes, metadatas, contained_ids,
                             returns))

        for i, serialized_object in enumerate(serialized_objects):
            # A nullptr is returned if the object already exists.
            if returns[0][i].get() != NULL:
                if returns[0][i].get().HasData():
                    (<SerializedObject>serialized_object).write_to(
                        Buffer.make(returns[0][i].get().GetData()))
                if self.is_local_mode:
                    return_ids_vector.push_back(return_ids[i])
                    check_status(
                        CCoreWorkerProcess.GetCoreWorker().Put(
                            CRayObject(returns[0][i].get().GetData(),
                                       returns[0][i].get().GetMetadata(),
                                       return_ids_vector),
                            return_ids_vector, return_ids[i]))
                    return_ids_vector.clear()

    def create_or_get_event_loop(self):
        if self.async_event_loop is None:
            self.async_event_loop = get_new_event_loop()
            asyncio.set_event_loop(self.async_event_loop)

        if self.async_thread is None:
            self.async_thread = threading.Thread(
                target=lambda: self.async_event_loop.run_forever(),
                name="AsyncIO Thread"
            )
            # Making the thread a daemon causes it to exit
            # when the main thread exits.
            self.async_thread.daemon = True
            self.async_thread.start()

        return self.async_event_loop

    def run_async_func_in_event_loop(self, func, *args, **kwargs):
        cdef:
            CFiberEvent event
        loop = self.create_or_get_event_loop()
        coroutine = func(*args, **kwargs)
        if threading.get_ident() == self.async_thread.ident:
            future = asyncio.ensure_future(coroutine, loop)
        else:
            future = asyncio.run_coroutine_threadsafe(coroutine, loop)
        future.add_done_callback(lambda _: event.Notify())
        with nogil:
            (CCoreWorkerProcess.GetCoreWorker()
                .YieldCurrentFiber(event))
        return future.result()

    def destroy_event_loop_if_exists(self):
        if self.async_event_loop is not None:
            self.async_event_loop.stop()
        if self.async_thread is not None:
            self.async_thread.join()

    def current_actor_is_asyncio(self):
        return (CCoreWorkerProcess.GetCoreWorker().GetWorkerContext()
                .CurrentActorIsAsync())

    cdef yield_current_fiber(self, CFiberEvent &fiber_event):
        with nogil:
            CCoreWorkerProcess.GetCoreWorker().YieldCurrentFiber(fiber_event)

    def get_all_reference_counts(self):
        cdef:
            unordered_map[CObjectID, pair[size_t, size_t]] c_ref_counts
            unordered_map[CObjectID, pair[size_t, size_t]].iterator it

        c_ref_counts = (
            CCoreWorkerProcess.GetCoreWorker().GetAllReferenceCounts())
        it = c_ref_counts.begin()

        ref_counts = {}
        while it != c_ref_counts.end():
            object_ref = dereference(it).first.Hex()
            ref_counts[object_ref] = {
                "local": dereference(it).second.first,
                "submitted": dereference(it).second.second}
            postincrement(it)

        return ref_counts

    def set_get_async_callback(self, ObjectRef object_ref, callback):
        cpython.Py_INCREF(callback)
        CCoreWorkerProcess.GetCoreWorker().GetAsync(
            object_ref.native(),
            async_callback,
            <void*>callback
        )

    def push_error(self, JobID job_id, error_type, error_message,
                   double timestamp):
        check_status(CCoreWorkerProcess.GetCoreWorker().PushError(
            job_id.native(), error_type.encode("ascii"),
            error_message.encode("ascii"), timestamp))

    def set_resource(self, basestring resource_name,
                     double capacity, NodeID client_id):
        CCoreWorkerProcess.GetCoreWorker().SetResource(
            resource_name.encode("ascii"), capacity,
            CNodeID.FromBinary(client_id.binary()))

<<<<<<< HEAD
    def get_job_config(self):
        cdef CJobConfig c_job_config = \
            CCoreWorkerProcess.GetCoreWorker().GetJobConfig()
        job_config = ray.gcs_utils.JobConfig()
        job_config.ParseFromString(c_job_config.SerializeAsString())
        return job_config

cdef void async_set_result(shared_ptr[CRayObject] obj,
                           CObjectID object_ref,
                           void *future) with gil:
=======
cdef void async_callback(shared_ptr[CRayObject] obj,
                         CObjectID object_ref,
                         void *user_callback) with gil:
>>>>>>> 94a819d0
    cdef:
        c_vector[shared_ptr[CRayObject]] objects_to_deserialize

    # Object is retrieved from in memory store.
    # Here we go through the code path used to deserialize objects.
    objects_to_deserialize.push_back(obj)
    data_metadata_pairs = RayObjectsToDataMetadataPairs(
        objects_to_deserialize)
    ids_to_deserialize = [ObjectRef(object_ref.Binary())]
    result = ray.worker.global_worker.deserialize_objects(
        data_metadata_pairs, ids_to_deserialize)[0]

    py_callback = <object>user_callback
    py_callback(result)
    cpython.Py_DECREF(py_callback)<|MERGE_RESOLUTION|>--- conflicted
+++ resolved
@@ -1631,7 +1631,6 @@
             resource_name.encode("ascii"), capacity,
             CNodeID.FromBinary(client_id.binary()))
 
-<<<<<<< HEAD
     def get_job_config(self):
         cdef CJobConfig c_job_config = \
             CCoreWorkerProcess.GetCoreWorker().GetJobConfig()
@@ -1639,14 +1638,9 @@
         job_config.ParseFromString(c_job_config.SerializeAsString())
         return job_config
 
-cdef void async_set_result(shared_ptr[CRayObject] obj,
-                           CObjectID object_ref,
-                           void *future) with gil:
-=======
 cdef void async_callback(shared_ptr[CRayObject] obj,
                          CObjectID object_ref,
                          void *user_callback) with gil:
->>>>>>> 94a819d0
     cdef:
         c_vector[shared_ptr[CRayObject]] objects_to_deserialize
 
