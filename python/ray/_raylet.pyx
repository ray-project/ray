# cython: profile=False
# distutils: language = c++
# cython: embedsignature = True
# cython: language_level = 3
# cython: c_string_encoding = default

from cpython.exc cimport PyErr_CheckSignals

import asyncio
import copy
import gc
import inspect
import threading
import traceback
import time
import logging
import os
import pickle
import sys
import _thread
import setproctitle

from libc.stdint cimport (
    int32_t,
    int64_t,
    INT64_MAX,
    uint64_t,
    uint8_t,
)
from libcpp cimport bool as c_bool, nullptr
from libcpp.memory cimport (
    dynamic_pointer_cast,
    make_shared,
    shared_ptr,
    make_unique,
    unique_ptr,
)
from libcpp.string cimport string as c_string
from libcpp.utility cimport pair
from libcpp.unordered_map cimport unordered_map
from libcpp.vector cimport vector as c_vector
from libcpp.pair cimport pair as c_pair

from cython.operator import dereference, postincrement

from ray.includes.common cimport (
    CBuffer,
    CAddress,
    CObjectReference,
    CLanguage,
    CObjectReference,
    CRayObject,
    CRayStatus,
    CGcsClientOptions,
    CTaskArg,
    CTaskArgByReference,
    CTaskArgByValue,
    CTaskType,
    CPlacementStrategy,
    CRayFunction,
    CWorkerType,
    CJobConfig,
    move,
    LANGUAGE_CPP,
    LANGUAGE_JAVA,
    LANGUAGE_PYTHON,
    LocalMemoryBuffer,
    TASK_TYPE_NORMAL_TASK,
    TASK_TYPE_ACTOR_CREATION_TASK,
    TASK_TYPE_ACTOR_TASK,
    WORKER_TYPE_WORKER,
    WORKER_TYPE_DRIVER,
    WORKER_TYPE_SPILL_WORKER,
    WORKER_TYPE_RESTORE_WORKER,
    PLACEMENT_STRATEGY_PACK,
    PLACEMENT_STRATEGY_SPREAD,
    PLACEMENT_STRATEGY_STRICT_PACK,
    PLACEMENT_STRATEGY_STRICT_SPREAD,
)
from ray.includes.unique_ids cimport (
    CActorID,
    CObjectID,
    CNodeID,
    CPlacementGroupID,
)
from ray.includes.libcoreworker cimport (
    ActorHandleSharedPtr,
    CActorCreationOptions,
    CPlacementGroupCreationOptions,
    CCoreWorkerOptions,
    CCoreWorkerProcess,
    CTaskOptions,
    ResourceMappingType,
    CFiberEvent,
    CActorHandle,
)

from ray.includes.gcs_client cimport CGcsClient
from ray.includes.ray_config cimport RayConfig
from ray.includes.global_state_accessor cimport CGlobalStateAccessor

import ray
import ray._private.gcs_utils as gcs_utils
from ray import external_storage
from ray._private.async_compat import (
    sync_to_async, get_new_event_loop)
import ray._private.memory_monitor as memory_monitor
import ray.ray_constants as ray_constants
import ray._private.profiling as profiling
from ray.exceptions import (
    RayActorError,
    RayError,
    RaySystemError,
    RayTaskError,
    ObjectStoreFullError,
    GetTimeoutError,
    TaskCancelledError,
    AsyncioActorExit,
)
from ray._private.utils import decode
from ray._private.client_mode_hook import (
    disable_client_hook,
)
import msgpack

cimport cpython

include "includes/object_ref.pxi"
include "includes/unique_ids.pxi"
include "includes/ray_config.pxi"
include "includes/function_descriptor.pxi"
include "includes/buffer.pxi"
include "includes/common.pxi"
include "includes/serialization.pxi"
include "includes/libcoreworker.pxi"
include "includes/global_state_accessor.pxi"
include "includes/metric.pxi"
include "includes/gcs_client.pxi"

# Expose GCC & Clang macro to report
# whether C++ optimizations were enabled during compilation.
OPTIMIZED = __OPTIMIZE__

logger = logging.getLogger(__name__)

cdef int check_status(const CRayStatus& status) nogil except -1:
    if status.ok():
        return 0

    with gil:
        message = status.message().decode()

    if status.IsObjectStoreFull():
        raise ObjectStoreFullError(message)
    elif status.IsInterrupted():
        raise KeyboardInterrupt()
    elif status.IsTimedOut():
        raise GetTimeoutError(message)
    elif status.IsNotFound():
        raise ValueError(message)
    else:
        raise RaySystemError(message)

cdef RayObjectsToDataMetadataPairs(
        const c_vector[shared_ptr[CRayObject]] objects):
    data_metadata_pairs = []
    for i in range(objects.size()):
        # core_worker will return a nullptr for objects that couldn't be
        # retrieved from the store or if an object was an exception.
        if not objects[i].get():
            data_metadata_pairs.append((None, None))
        else:
            data = None
            metadata = None
            if objects[i].get().HasData():
                data = Buffer.make(objects[i].get().GetData())
            if objects[i].get().HasMetadata():
                metadata = Buffer.make(
                    objects[i].get().GetMetadata()).to_pybytes()
            data_metadata_pairs.append((data, metadata))
    return data_metadata_pairs


cdef VectorToObjectRefs(const c_vector[CObjectReference] &object_refs):
    result = []
    for i in range(object_refs.size()):
        result.append(ObjectRef(
            object_refs[i].object_id(),
            object_refs[i].owner_address().SerializeAsString(),
            object_refs[i].call_site()))
    return result


cdef c_vector[CObjectID] ObjectRefsToVector(object_refs):
    """A helper function that converts a Python list of object refs to a vector.

    Args:
        object_refs (list): The Python list of object refs.

    Returns:
        The output vector.
    """
    cdef:
        c_vector[CObjectID] result
    for object_ref in object_refs:
        result.push_back((<ObjectRef>object_ref).native())
    return result


def compute_task_id(ObjectRef object_ref):
    return TaskID(object_ref.native().TaskId().Binary())


cdef increase_recursion_limit():
    """Double the recusion limit if current depth is close to the limit"""
    cdef:
        CPyThreadState * s = <CPyThreadState *> PyThreadState_Get()
        int current_depth = s.recursion_depth
        int current_limit = Py_GetRecursionLimit()
        int new_limit = current_limit * 2

    if current_limit - current_depth < 500:
        Py_SetRecursionLimit(new_limit)
        logger.debug("Increasing Python recursion limit to {} "
                     "current recursion depth is {}.".format(
                         new_limit, current_depth))


cdef CObjectLocationPtrToDict(CObjectLocation* c_object_location):
    """A helper function that converts a CObjectLocation to a Python dict.

    Returns:
        A Dict with following attributes:
        - node_ids:
            The hex IDs of the nodes that have a copy of this object.
        - object_size:
            The size of data + metadata in bytes.
    """
    object_size = c_object_location.GetObjectSize()

    node_ids = set()
    c_node_ids = c_object_location.GetNodeIDs()
    for i in range(c_node_ids.size()):
        node_id = c_node_ids[i].Hex().decode("ascii")
        node_ids.add(node_id)

    # add primary_node_id into node_ids
    if not c_object_location.GetPrimaryNodeID().IsNil():
        node_ids.add(
            c_object_location.GetPrimaryNodeID().Hex().decode("ascii"))

    # add spilled_node_id into node_ids
    if not c_object_location.GetSpilledNodeID().IsNil():
        node_ids.add(
            c_object_location.GetSpilledNodeID().Hex().decode("ascii"))

    return {
        "node_ids": list(node_ids),
        "object_size": object_size,
    }


@cython.auto_pickle(False)
cdef class Language:
    cdef CLanguage lang

    def __cinit__(self, int32_t lang):
        self.lang = <CLanguage>lang

    @staticmethod
    cdef from_native(const CLanguage& lang):
        return Language(<int32_t>lang)

    def value(self):
        return <int32_t>self.lang

    def __eq__(self, other):
        return (isinstance(other, Language) and
                (<int32_t>self.lang) == (<int32_t>(<Language>other).lang))

    def __repr__(self):
        if <int32_t>self.lang == <int32_t>LANGUAGE_PYTHON:
            return "PYTHON"
        elif <int32_t>self.lang == <int32_t>LANGUAGE_CPP:
            return "CPP"
        elif <int32_t>self.lang == <int32_t>LANGUAGE_JAVA:
            return "JAVA"
        else:
            raise Exception("Unexpected error")

    def __reduce__(self):
        return Language, (<int32_t>self.lang,)

    PYTHON = Language.from_native(LANGUAGE_PYTHON)
    CPP = Language.from_native(LANGUAGE_CPP)
    JAVA = Language.from_native(LANGUAGE_JAVA)


cdef int prepare_resources(
        dict resource_dict,
        unordered_map[c_string, double] *resource_map) except -1:
    cdef:
        unordered_map[c_string, double] out
        c_string resource_name

    if resource_dict is None:
        raise ValueError("Must provide resource map.")

    for key, value in resource_dict.items():
        if not (isinstance(value, int) or isinstance(value, float)):
            raise ValueError("Resource quantities may only be ints or floats.")
        if value < 0:
            raise ValueError("Resource quantities may not be negative.")
        if value > 0:
            if (value >= 1 and isinstance(value, float)
                    and not value.is_integer()):
                raise ValueError(
                    "Resource quantities >1 must be whole numbers.")
            resource_map[0][key.encode("ascii")] = float(value)
    return 0


cdef prepare_args(
        CoreWorker core_worker,
        Language language, args, c_vector[unique_ptr[CTaskArg]] *args_vector):
    cdef:
        size_t size
        int64_t put_threshold
        int64_t rpc_inline_threshold
        int64_t total_inlined
        shared_ptr[CBuffer] arg_data
        c_vector[CObjectID] inlined_ids
        c_string put_arg_call_site
        c_vector[CObjectReference] inlined_refs

    worker = ray.worker.global_worker
    put_threshold = RayConfig.instance().max_direct_call_object_size()
    total_inlined = 0
    rpc_inline_threshold = RayConfig.instance().task_rpc_inlined_bytes_limit()
    for arg in args:
        if isinstance(arg, ObjectRef):
            c_arg = (<ObjectRef>arg).native()
            args_vector.push_back(
                unique_ptr[CTaskArg](new CTaskArgByReference(
                    c_arg,
                    CCoreWorkerProcess.GetCoreWorker().GetOwnerAddress(
                        c_arg),
                    arg.call_site())))

        else:
            serialized_arg = worker.get_serialization_context().serialize(arg)
            metadata = serialized_arg.metadata
            if language != Language.PYTHON:
                metadata_fields = metadata.split(b",")
                if metadata_fields[0] not in [
                        ray_constants.OBJECT_METADATA_TYPE_CROSS_LANGUAGE,
                        ray_constants.OBJECT_METADATA_TYPE_RAW,
                        ray_constants.OBJECT_METADATA_TYPE_ACTOR_HANDLE]:
                    raise Exception("Can't transfer {} data to {}".format(
                        metadata_fields[0], language))
            size = serialized_arg.total_bytes

            if RayConfig.instance().record_ref_creation_sites():
                get_py_stack(&put_arg_call_site)
            # TODO(edoakes): any objects containing ObjectRefs are spilled to
            # plasma here. This is inefficient for small objects, but inlined
            # arguments aren't associated ObjectRefs right now so this is a
            # simple fix for reference counting purposes.
            if <int64_t>size <= put_threshold and \
                    (<int64_t>size + total_inlined <= rpc_inline_threshold):
                arg_data = dynamic_pointer_cast[CBuffer, LocalMemoryBuffer](
                        make_shared[LocalMemoryBuffer](size))
                if size > 0:
                    (<SerializedObject>serialized_arg).write_to(
                        Buffer.make(arg_data))
                for object_ref in serialized_arg.contained_object_refs:
                    inlined_ids.push_back((<ObjectRef>object_ref).native())
                inlined_refs = (CCoreWorkerProcess.GetCoreWorker()
                                .GetObjectRefs(inlined_ids))
                args_vector.push_back(
                    unique_ptr[CTaskArg](new CTaskArgByValue(
                        make_shared[CRayObject](
                            arg_data, string_to_buffer(metadata),
                            inlined_refs))))
                inlined_ids.clear()
                total_inlined += <int64_t>size
            else:
                args_vector.push_back(unique_ptr[CTaskArg](
                    new CTaskArgByReference(CObjectID.FromBinary(
                        core_worker.put_serialized_object(
                            serialized_arg, inline_small_object=False)),
                        CCoreWorkerProcess.GetCoreWorker().GetRpcAddress(),
                        put_arg_call_site)))


cdef raise_if_dependency_failed(arg):
    """This method is used to improve the readability of backtrace.

    With this method, the backtrace will always contain
    raise_if_dependency_failed when the task is failed with dependency
    failures.
    """
    if isinstance(arg, RayError):
        raise arg


cdef execute_task(
        CTaskType task_type,
        const c_string name,
        const CRayFunction &ray_function,
        const unordered_map[c_string, double] &c_resources,
        const c_vector[shared_ptr[CRayObject]] &c_args,
        const c_vector[CObjectReference] &c_arg_refs,
        const c_vector[CObjectID] &c_return_ids,
        const c_string debugger_breakpoint,
        c_vector[shared_ptr[CRayObject]] *returns,
        c_bool *is_application_level_error):

    is_application_level_error[0] = False

    worker = ray.worker.global_worker
    manager = worker.function_actor_manager
    actor = None

    cdef:
        dict execution_infos = manager.execution_infos
        CoreWorker core_worker = worker.core_worker
        JobID job_id = core_worker.get_current_job_id()
        TaskID task_id = core_worker.get_current_task_id()
        CFiberEvent task_done_event

    # Automatically restrict the GPUs available to this task.
    ray._private.utils.set_cuda_visible_devices(ray.get_gpu_ids())

    # Helper method used to exit current asyncio actor.
    # This is called when a KeyboardInterrupt is received by the main thread.
    # Upon receiving a KeyboardInterrupt signal, Ray will exit the current
    # worker. If the worker is processing normal tasks, Ray treat it as task
    # cancellation from ray.cancel(object_ref). If the worker is an asyncio
    # actor, Ray will exit the actor.
    def exit_current_actor_if_asyncio():
        if core_worker.current_actor_is_asyncio():
            error = SystemExit(0)
            error.is_ray_terminate = True
            raise error

    function_descriptor = CFunctionDescriptorToPython(
        ray_function.GetFunctionDescriptor())

    if <int>task_type == <int>TASK_TYPE_ACTOR_CREATION_TASK:
        actor_class = manager.load_actor_class(job_id, function_descriptor)
        actor_id = core_worker.get_actor_id()
        actor = actor_class.__new__(actor_class)
        worker.actors[actor_id] = actor
        # Record the actor name via :actor_name: magic token in the log file.
        # This is used for the prefix in driver logs `(actor_repr pid=123)...`
        if (hasattr(actor_class, "__ray_actor_class__") and
                "__repr__" in actor_class.__ray_actor_class__.__dict__):
            print("{}{}".format(
                ray_constants.LOG_PREFIX_ACTOR_NAME, repr(actor)))
        else:
            print("{}{}".format(
                ray_constants.LOG_PREFIX_ACTOR_NAME, actor_class.__name__))

    execution_info = execution_infos.get(function_descriptor)
    if not execution_info:
        execution_info = manager.get_execution_info(
            job_id, function_descriptor)
        execution_infos[function_descriptor] = execution_info

    function_name = execution_info.function_name
    extra_data = (b'{"name": ' + function_name.encode("ascii") +
                  b' "task_id": ' + task_id.hex().encode("ascii") + b'}')

    task_name = name.decode("utf-8")
    title = f"ray::{task_name}"

    if <int>task_type == <int>TASK_TYPE_NORMAL_TASK:
        next_title = "ray::IDLE"
        function_executor = execution_info.function
        # Record the task name via :task_name: magic token in the log file.
        # This is used for the prefix in driver logs `(task_name pid=123) ...`
        print("{}{}".format(
            ray_constants.LOG_PREFIX_TASK_NAME, task_name.replace("()", "")))
    else:
        actor = worker.actors[core_worker.get_actor_id()]
        class_name = actor.__class__.__name__
        next_title = f"ray::{class_name}"
        pid = os.getpid()
        worker_name = f"ray_{class_name}_{pid}"
        if c_resources.find(b"object_store_memory") != c_resources.end():
            worker.core_worker.set_object_store_client_options(
                worker_name,
                int(ray_constants.from_memory_units(
                        dereference(
                            c_resources.find(b"object_store_memory")).second)))

        def function_executor(*arguments, **kwarguments):
            function = execution_info.function

            if core_worker.current_actor_is_asyncio():
                # Increase recursion limit if necessary. In asyncio mode,
                # we have many parallel callstacks (represented in fibers)
                # that's suspended for execution. Python interpreter will
                # mistakenly count each callstack towards recusion limit.
                # We don't need to worry about stackoverflow here because
                # the max number of callstacks is limited in direct actor
                # transport with max_concurrency flag.
                increase_recursion_limit()

                if inspect.iscoroutinefunction(function.method):
                    async_function = function
                else:
                    # Just execute the method if it's ray internal method.
                    if function.name.startswith("__ray"):
                        return function(actor, *arguments, **kwarguments)
                    async_function = sync_to_async(function)

                return core_worker.run_async_func_in_event_loop(
                    async_function, actor, *arguments, **kwarguments)

            return function(actor, *arguments, **kwarguments)

    with core_worker.profile_event(b"task", extra_data=extra_data):
        try:
            task_exception = False
            if not (<int>task_type == <int>TASK_TYPE_ACTOR_TASK
                    and function_name == "__ray_terminate__"):
                worker.memory_monitor.raise_if_low_memory()

            with core_worker.profile_event(b"task:deserialize_arguments"):
                if c_args.empty():
                    args, kwargs = [], {}
                else:
                    metadata_pairs = RayObjectsToDataMetadataPairs(c_args)
                    object_refs = VectorToObjectRefs(c_arg_refs)

                    if core_worker.current_actor_is_asyncio():
                        # We deserialize objects in event loop thread to
                        # prevent segfaults. See #7799
                        async def deserialize_args():
                            return (ray.worker.global_worker
                                    .deserialize_objects(
                                        metadata_pairs, object_refs))
                        args = core_worker.run_async_func_in_event_loop(
                            deserialize_args)
                    else:
                        args = ray.worker.global_worker.deserialize_objects(
                            metadata_pairs, object_refs)

                    for arg in args:
                        raise_if_dependency_failed(arg)
                    args, kwargs = ray._private.signature.recover_args(args)

            if (<int>task_type == <int>TASK_TYPE_ACTOR_CREATION_TASK):
                actor = worker.actors[core_worker.get_actor_id()]
                class_name = actor.__class__.__name__
                actor_title = f"{class_name}({args!r}, {kwargs!r})"
                core_worker.set_actor_title(actor_title.encode("utf-8"))
            # Execute the task.
            with core_worker.profile_event(b"task:execute"):
                task_exception = True
                try:
                    is_existing = core_worker.is_exiting()
                    if is_existing:
                        title = f"{title}::Exiting"
                        next_title = f"{next_title}::Exiting"
                    with ray.worker._changeproctitle(title, next_title):
                        if debugger_breakpoint != b"":
                            ray.util.pdb.set_trace(
                                breakpoint_uuid=debugger_breakpoint)
                        outputs = function_executor(*args, **kwargs)
                        next_breakpoint = (
                            ray.worker.global_worker.debugger_breakpoint)
                        if next_breakpoint != b"":
                            # If this happens, the user typed "remote" and
                            # there were no more remote calls left in this
                            # task. In that case we just exit the debugger.
                            ray.experimental.internal_kv._internal_kv_put(
                                "RAY_PDB_{}".format(next_breakpoint),
                                "{\"exit_debugger\": true}")
                            ray.experimental.internal_kv._internal_kv_del(
                                "RAY_PDB_CONTINUE_{}".format(next_breakpoint)
                            )
                            ray.worker.global_worker.debugger_breakpoint = b""
                    task_exception = False
                except AsyncioActorExit as e:
                    exit_current_actor_if_asyncio()
                except KeyboardInterrupt as e:
                    raise TaskCancelledError(
                            core_worker.get_current_task_id())
                except Exception as e:
                    is_application_level_error[0] = True
                    if core_worker.get_current_task_retry_exceptions():
                        logger.info("Task failed with retryable exception:"
                                    " {}.".format(
                                        core_worker.get_current_task_id()),
                                    exc_info=True)
                    raise e
                if c_return_ids.size() == 1:
                    outputs = (outputs,)
            # Check for a cancellation that was called when the function
            # was exiting and was raised after the except block.
            if not check_signals().ok():
                task_exception = True
                raise TaskCancelledError(
                            core_worker.get_current_task_id())
            if (c_return_ids.size() > 0 and
                    len(outputs) != int(c_return_ids.size())):
                raise ValueError(
                    "Task returned {} objects, but num_returns={}.".format(
                        len(outputs), c_return_ids.size()))
            # Store the outputs in the object store.
            with core_worker.profile_event(b"task:store_outputs"):
                core_worker.store_task_outputs(
                    worker, outputs, c_return_ids, returns)
        except Exception as error:
            # If the debugger is enabled, drop into the remote pdb here.
            if "RAY_PDB" in os.environ:
                ray.util.pdb.post_mortem()

            backtrace = ray._private.utils.format_error_message(
                traceback.format_exc(), task_exception=task_exception)

            # Generate the actor repr from the actor class.
            actor_repr = repr(actor) if actor else None

            if isinstance(error, RayTaskError):
                # Avoid recursive nesting of RayTaskError.
                failure_object = RayTaskError(function_name, backtrace,
                                              error.cause, proctitle=title,
                                              actor_repr=actor_repr)
            else:
                failure_object = RayTaskError(function_name, backtrace,
                                              error, proctitle=title,
                                              actor_repr=actor_repr)
            errors = []
            for _ in range(c_return_ids.size()):
                errors.append(failure_object)
            core_worker.store_task_outputs(
                worker, errors, c_return_ids, returns)
            ray._private.utils.push_error_to_driver(
                worker,
                ray_constants.TASK_PUSH_ERROR,
                str(failure_object),
                job_id=worker.current_job_id)
            if (<int>task_type == <int>TASK_TYPE_ACTOR_CREATION_TASK):
                raise RayActorError.from_task_error(failure_object)

    if execution_info.max_calls != 0:
        # Reset the state of the worker for the next task to execute.
        # Increase the task execution counter.
        manager.increase_task_counter(function_descriptor)
        # If we've reached the max number of executions for this worker, exit.
        task_counter = manager.get_task_counter(function_descriptor)
        if task_counter == execution_info.max_calls:
            exit = SystemExit(0)
            exit.is_ray_terminate = True
            raise exit

# return a protobuf-serialized ray_exception
cdef shared_ptr[LocalMemoryBuffer] ray_error_to_memory_buf(ray_error):
    cdef bytes py_bytes = ray_error.to_bytes()
    return make_shared[LocalMemoryBuffer](
        <uint8_t*>py_bytes, len(py_bytes), True)

cdef CRayStatus task_execution_handler(
        CTaskType task_type,
        const c_string task_name,
        const CRayFunction &ray_function,
        const unordered_map[c_string, double] &c_resources,
        const c_vector[shared_ptr[CRayObject]] &c_args,
        const c_vector[CObjectReference] &c_arg_refs,
        const c_vector[CObjectID] &c_return_ids,
        const c_string debugger_breakpoint,
        c_vector[shared_ptr[CRayObject]] *returns,
        shared_ptr[LocalMemoryBuffer] &creation_task_exception_pb_bytes,
        c_bool *is_application_level_error) nogil:
    with gil, disable_client_hook():
        try:
            try:
                # The call to execute_task should never raise an exception. If
                # it does, that indicates that there was an internal error.
                execute_task(task_type, task_name, ray_function, c_resources,
                             c_args, c_arg_refs, c_return_ids,
                             debugger_breakpoint, returns,
                             is_application_level_error)
            except Exception as e:
                sys_exit = SystemExit()
                if isinstance(e, RayActorError) and \
                   e.has_creation_task_error():
                    traceback_str = str(e)
                    logger.error("Exception raised "
                                 f"in creation task: {traceback_str}")
                    # Cython's bug that doesn't allow reference assignment,
                    # this is a workaroud.
                    # See https://github.com/cython/cython/issues/1863
                    (&creation_task_exception_pb_bytes)[0] = (
                        ray_error_to_memory_buf(e))
                    sys_exit.is_creation_task_error = True
                else:
                    traceback_str = traceback.format_exc() + (
                        "An unexpected internal error "
                        "occurred while the worker "
                        "was executing a task.")
                    ray._private.utils.push_error_to_driver(
                        ray.worker.global_worker,
                        "worker_crash",
                        traceback_str,
                        job_id=None)
                raise sys_exit
        except SystemExit as e:
            # Tell the core worker to exit as soon as the result objects
            # are processed.
            if hasattr(e, "is_ray_terminate"):
                return CRayStatus.IntentionalSystemExit()
            elif hasattr(e, "is_creation_task_error"):
                return CRayStatus.CreationTaskError()
            else:
                logger.exception("SystemExit was raised from the worker")
                return CRayStatus.UnexpectedSystemExit()

    return CRayStatus.OK()

cdef c_bool kill_main_task() nogil:
    with gil:
        if setproctitle.getproctitle() != "ray::IDLE":
            _thread.interrupt_main()
            return True
        return False


cdef CRayStatus check_signals() nogil:
    with gil:
        try:
            PyErr_CheckSignals()
        except KeyboardInterrupt:
            return CRayStatus.Interrupted(b"")
    return CRayStatus.OK()


cdef void gc_collect() nogil:
    with gil:
        start = time.perf_counter()
        num_freed = gc.collect()
        end = time.perf_counter()
        if num_freed > 0:
            logger.debug(
                "gc.collect() freed {} refs in {} seconds".format(
                    num_freed, end - start))


cdef c_vector[c_string] spill_objects_handler(
        const c_vector[CObjectReference]& object_refs_to_spill) nogil:
    cdef:
        c_vector[c_string] return_urls
        c_vector[c_string] owner_addresses

    with gil:
        object_refs = VectorToObjectRefs(object_refs_to_spill)
        for i in range(object_refs_to_spill.size()):
            owner_addresses.push_back(
                    object_refs_to_spill[i].owner_address()
                    .SerializeAsString())
        try:
            with ray.worker._changeproctitle(
                    ray_constants.WORKER_PROCESS_TYPE_SPILL_WORKER,
                    ray_constants.WORKER_PROCESS_TYPE_SPILL_WORKER_IDLE):
                urls = external_storage.spill_objects(
                    object_refs, owner_addresses)
            for url in urls:
                return_urls.push_back(url)
        except Exception as err:
            exception_str = (
                "An unexpected internal error occurred while the IO worker "
                "was spilling objects: {}".format(err))
            logger.exception(exception_str)
            ray._private.utils.push_error_to_driver(
                ray.worker.global_worker,
                "spill_objects_error",
                traceback.format_exc() + exception_str,
                job_id=None)
        return return_urls


cdef int64_t restore_spilled_objects_handler(
        const c_vector[CObjectReference]& object_refs_to_restore,
        const c_vector[c_string]& object_urls) nogil:
    cdef:
        int64_t bytes_restored = 0
    with gil:
        urls = []
        size = object_urls.size()
        for i in range(size):
            urls.append(object_urls[i])
        object_refs = VectorToObjectRefs(object_refs_to_restore)
        try:
            with ray.worker._changeproctitle(
                    ray_constants.WORKER_PROCESS_TYPE_RESTORE_WORKER,
                    ray_constants.WORKER_PROCESS_TYPE_RESTORE_WORKER_IDLE):
                bytes_restored = external_storage.restore_spilled_objects(
                    object_refs, urls)
        except Exception:
            exception_str = (
                "An unexpected internal error occurred while the IO worker "
                "was restoring spilled objects.")
            logger.exception(exception_str)
            if os.getenv("RAY_BACKEND_LOG_LEVEL") == "debug":
                ray._private.utils.push_error_to_driver(
                    ray.worker.global_worker,
                    "restore_objects_error",
                    traceback.format_exc() + exception_str,
                    job_id=None)
    return bytes_restored


cdef void delete_spilled_objects_handler(
        const c_vector[c_string]& object_urls,
        CWorkerType worker_type) nogil:
    with gil:
        urls = []
        size = object_urls.size()
        for i in range(size):
            urls.append(object_urls[i])
        try:
            # Get proctitle.
            if <int> worker_type == <int> WORKER_TYPE_SPILL_WORKER:
                original_proctitle = (
                    ray_constants.WORKER_PROCESS_TYPE_SPILL_WORKER_IDLE)
                proctitle = (
                    ray_constants.WORKER_PROCESS_TYPE_SPILL_WORKER_DELETE)
            elif <int> worker_type == <int> WORKER_TYPE_RESTORE_WORKER:
                original_proctitle = (
                    ray_constants.WORKER_PROCESS_TYPE_RESTORE_WORKER_IDLE)
                proctitle = (
                    ray_constants.WORKER_PROCESS_TYPE_RESTORE_WORKER_DELETE)
            else:
                assert False, ("This line shouldn't be reachable.")

            # Delete objects.
            with ray.worker._changeproctitle(
                    proctitle,
                    original_proctitle):
                external_storage.delete_spilled_objects(urls)
        except Exception:
            exception_str = (
                "An unexpected internal error occurred while the IO worker "
                "was deleting spilled objects.")
            logger.exception(exception_str)
            ray._private.utils.push_error_to_driver(
                ray.worker.global_worker,
                "delete_spilled_objects_error",
                traceback.format_exc() + exception_str,
                job_id=None)


cdef void unhandled_exception_handler(const CRayObject& error) nogil:
    with gil:
        worker = ray.worker.global_worker
        data = None
        metadata = None
        if error.HasData():
            data = Buffer.make(error.GetData())
        if error.HasMetadata():
            metadata = Buffer.make(error.GetMetadata()).to_pybytes()
        # TODO(ekl) why does passing a ObjectRef.nil() lead to shutdown errors?
        object_ids = [None]
        worker.raise_errors([(data, metadata)], object_ids)


# This function introduces ~2-7us of overhead per call (i.e., it can be called
# up to hundreds of thousands of times per second).
cdef void get_py_stack(c_string* stack_out) nogil:
    """Get the Python call site.

    This can be called from within C++ code to retrieve the file name and line
    number of the Python code that is calling into the core worker.
    """
    with gil:
        try:
            frame = inspect.currentframe()
        except ValueError:  # overhead of exception handling is about 20us
            stack_out[0] = "".encode("ascii")
            return
        msg_frames = []
        while frame and len(msg_frames) < 4:
            filename = frame.f_code.co_filename
            # Decode Ray internal frames to add annotations.
            if filename.endswith("ray/worker.py"):
                if frame.f_code.co_name == "put":
                    msg_frames = ["(put object) "]
            elif filename.endswith("ray/workers/default_worker.py"):
                pass
            elif filename.endswith("ray/remote_function.py"):
                # TODO(ekl) distinguish between task return objects and
                # arguments. This can only be done in the core worker.
                msg_frames = ["(task call) "]
            elif filename.endswith("ray/actor.py"):
                # TODO(ekl) distinguish between actor return objects and
                # arguments. This can only be done in the core worker.
                msg_frames = ["(actor call) "]
            elif filename.endswith("ray/serialization.py"):
                if frame.f_code.co_name == "id_deserializer":
                    msg_frames = ["(deserialize task arg) "]
            else:
                msg_frames.append("{}:{}:{}".format(
                    frame.f_code.co_filename, frame.f_code.co_name,
                    frame.f_lineno))
            frame = frame.f_back
        stack_out[0] = (ray_constants.CALL_STACK_LINE_DELIMITER
                        .join(msg_frames).encode("ascii"))

cdef shared_ptr[CBuffer] string_to_buffer(c_string& c_str):
    cdef shared_ptr[CBuffer] empty_metadata
    if c_str.size() == 0:
        return empty_metadata
    return dynamic_pointer_cast[
        CBuffer, LocalMemoryBuffer](
            make_shared[LocalMemoryBuffer](
                <uint8_t*>(c_str.data()), c_str.size(), True))


cdef void terminate_asyncio_thread() nogil:
    with gil:
        core_worker = ray.worker.global_worker.core_worker
        core_worker.destroy_event_loop_if_exists()


def connect_to_gcs(ip, port, password):
    return GcsClient.make_from_address(ip, port, password)


def disconnect_from_gcs(gcs_client):
    gcs_client.disconnect()


# An empty profile event context to be used when the timeline is disabled.
cdef class EmptyProfileEvent:
    def __enter__(self):
        pass

    def __exit__(self, *args):
        pass

cdef class CoreWorker:

    def __cinit__(self, worker_type, store_socket, raylet_socket,
                  JobID job_id, GcsClientOptions gcs_options, log_dir,
                  node_ip_address, node_manager_port, raylet_ip_address,
                  local_mode, driver_name, stdout_file, stderr_file,
                  serialized_job_config, metrics_agent_port, runtime_env_hash,
                  worker_shim_pid):
        self.is_local_mode = local_mode

        cdef CCoreWorkerOptions options = CCoreWorkerOptions()
        if worker_type in (ray.LOCAL_MODE, ray.SCRIPT_MODE):
            self.is_driver = True
            options.worker_type = WORKER_TYPE_DRIVER
        elif worker_type == ray.WORKER_MODE:
            self.is_driver = False
            options.worker_type = WORKER_TYPE_WORKER
        elif worker_type == ray.SPILL_WORKER_MODE:
            self.is_driver = False
            options.worker_type = WORKER_TYPE_SPILL_WORKER
        elif worker_type == ray.RESTORE_WORKER_MODE:
            self.is_driver = False
            options.worker_type = WORKER_TYPE_RESTORE_WORKER
        else:
            raise ValueError(f"Unknown worker type: {worker_type}")
        options.language = LANGUAGE_PYTHON
        options.store_socket = store_socket.encode("ascii")
        options.raylet_socket = raylet_socket.encode("ascii")
        options.job_id = job_id.native()
        options.gcs_options = gcs_options.native()[0]
        options.enable_logging = True
        options.log_dir = log_dir.encode("utf-8")
        options.install_failure_signal_handler = True
        # https://stackoverflow.com/questions/2356399/tell-if-python-is-in-interactive-mode
        options.interactive = hasattr(sys, "ps1")
        options.node_ip_address = node_ip_address.encode("utf-8")
        options.node_manager_port = node_manager_port
        options.raylet_ip_address = raylet_ip_address.encode("utf-8")
        options.driver_name = driver_name
        options.stdout_file = stdout_file
        options.stderr_file = stderr_file
        options.task_execution_callback = task_execution_handler
        options.check_signals = check_signals
        options.gc_collect = gc_collect
        options.spill_objects = spill_objects_handler
        options.restore_spilled_objects = restore_spilled_objects_handler
        options.delete_spilled_objects = delete_spilled_objects_handler
        options.unhandled_exception_handler = unhandled_exception_handler
        options.get_lang_stack = get_py_stack
        options.is_local_mode = local_mode
        options.num_workers = 1
        options.kill_main = kill_main_task
        options.terminate_asyncio_thread = terminate_asyncio_thread
        options.serialized_job_config = serialized_job_config
        options.metrics_agent_port = metrics_agent_port
        options.connect_on_start = False
        options.runtime_env_hash = runtime_env_hash
        options.worker_shim_pid = worker_shim_pid
        CCoreWorkerProcess.Initialize(options)

    def shutdown(self):
        with nogil:
            # If it's a worker, the core worker process should have been
            # shutdown. So we can't call
            # `CCoreWorkerProcess.GetCoreWorker().GetWorkerType()` here.
            # Instead, we use the cached `is_driver` flag to test if it's a
            # driver.
            if self.is_driver:
                CCoreWorkerProcess.Shutdown()

    def get_gcs_client(self):
        return GcsClient.make_from_existing(
            CCoreWorkerProcess.GetCoreWorker().GetGcsClient())

    def notify_raylet(self):
        with nogil:
            CCoreWorkerProcess.GetCoreWorker().ConnectToRaylet()

    def run_task_loop(self):
        with nogil:
            CCoreWorkerProcess.RunTaskExecutionLoop()

    def get_current_task_retry_exceptions(self):
        return CCoreWorkerProcess.GetCoreWorker(
            ).GetCurrentTaskRetryExceptions()

    def get_current_task_id(self):
        return TaskID(
            CCoreWorkerProcess.GetCoreWorker().GetCurrentTaskId().Binary())

    def get_current_job_id(self):
        return JobID(
            CCoreWorkerProcess.GetCoreWorker().GetCurrentJobId().Binary())

    def get_current_node_id(self):
        return NodeID(
            CCoreWorkerProcess.GetCoreWorker().GetCurrentNodeId().Binary())

    def get_actor_id(self):
        return ActorID(
            CCoreWorkerProcess.GetCoreWorker().GetActorId().Binary())

    def get_placement_group_id(self):
        return PlacementGroupID(
            CCoreWorkerProcess.GetCoreWorker()
            .GetCurrentPlacementGroupId().Binary())

    def get_worker_id(self):
        return WorkerID(
            CCoreWorkerProcess.GetCoreWorker().GetWorkerID().Binary())

    def should_capture_child_tasks_in_placement_group(self):
        return CCoreWorkerProcess.GetCoreWorker(
            ).ShouldCaptureChildTasksInPlacementGroup()

    def set_webui_display(self, key, message):
        CCoreWorkerProcess.GetCoreWorker().SetWebuiDisplay(key, message)

    def set_actor_title(self, title):
        CCoreWorkerProcess.GetCoreWorker().SetActorTitle(title)

    def get_plasma_event_handler(self):
        return self.plasma_event_handler

    def get_objects(self, object_refs, TaskID current_task_id,
                    int64_t timeout_ms=-1):
        cdef:
            c_vector[shared_ptr[CRayObject]] results
            CTaskID c_task_id = current_task_id.native()
            c_vector[CObjectID] c_object_ids = ObjectRefsToVector(object_refs)
        with nogil:
            check_status(CCoreWorkerProcess.GetCoreWorker().Get(
                c_object_ids, timeout_ms, &results))

        return RayObjectsToDataMetadataPairs(results)

    def get_if_local(self, object_refs):
        """Get objects from local plasma store directly
        without a fetch request to raylet."""
        cdef:
            c_vector[shared_ptr[CRayObject]] results
            c_vector[CObjectID] c_object_ids = ObjectRefsToVector(object_refs)
        with nogil:
            check_status(
                CCoreWorkerProcess.GetCoreWorker().GetIfLocal(
                    c_object_ids, &results))
        return RayObjectsToDataMetadataPairs(results)

    def object_exists(self, ObjectRef object_ref, memory_store_only=False):
        cdef:
            c_bool has_object
            c_bool is_in_plasma
            CObjectID c_object_id = object_ref.native()

        with nogil:
            check_status(CCoreWorkerProcess.GetCoreWorker().Contains(
                c_object_id, &has_object, &is_in_plasma))

        return has_object and (not memory_store_only or not is_in_plasma)

    cdef _create_put_buffer(self, shared_ptr[CBuffer] &metadata,
                            size_t data_size, ObjectRef object_ref,
                            c_vector[CObjectID] contained_ids,
                            CObjectID *c_object_id, shared_ptr[CBuffer] *data,
                            c_bool created_by_worker,
                            owner_address=None,
                            c_bool inline_small_object=True):
        cdef:
            unique_ptr[CAddress] c_owner_address

        c_owner_address = move(self._convert_python_address(owner_address))

        if object_ref is None:
            with nogil:
                check_status(CCoreWorkerProcess.GetCoreWorker().CreateOwned(
                             metadata, data_size, contained_ids,
                             c_object_id, data, created_by_worker,
                             move(c_owner_address),
                             inline_small_object))
        else:
            c_object_id[0] = object_ref.native()
            if owner_address is None:
                c_owner_address = make_unique[CAddress]()
                dereference(
                    c_owner_address
                ).CopyFrom(CCoreWorkerProcess.GetCoreWorker().GetRpcAddress())
            with nogil:
                check_status(CCoreWorkerProcess.GetCoreWorker().CreateExisting(
                            metadata, data_size, c_object_id[0],
                            dereference(c_owner_address), data,
                            created_by_worker))

        # If data is nullptr, that means the ObjectRef already existed,
        # which we ignore.
        # TODO(edoakes): this is hacky, we should return the error instead
        # and deal with it here.
        return data.get() == NULL

    cdef unique_ptr[CAddress] _convert_python_address(self, address=None):
        """ convert python address to `CAddress`, If not provided,
        return nullptr.

        Args:
            address: worker address.
        """
        cdef:
            unique_ptr[CAddress] c_address

        if address is not None:
            c_address = make_unique[CAddress]()
            dereference(c_address).ParseFromString(address)
        return move(c_address)

    def put_file_like_object(
            self, metadata, data_size, file_like, ObjectRef object_ref,
            owner_address):
        """Directly create a new Plasma Store object from a file like
        object. This avoids extra memory copy.

        Args:
            metadata (bytes): The metadata of the object.
            data_size (int): The size of the data buffer.
            file_like: A python file object that provides the `readinto`
                interface.
            object_ref: The new ObjectRef.
            owner_address: Owner address for this object ref.
        """
        cdef:
            CObjectID c_object_id
            shared_ptr[CBuffer] data_buf
            shared_ptr[CBuffer] metadata_buf
            int64_t put_threshold
            c_bool put_small_object_in_memory_store
            c_vector[CObjectID] c_object_id_vector
            unique_ptr[CAddress] c_owner_address
        # TODO(suquark): This method does not support put objects to
        # in memory store currently.
        metadata_buf = string_to_buffer(metadata)
        object_already_exists = self._create_put_buffer(
            metadata_buf, data_size, object_ref,
            ObjectRefsToVector([]),
            &c_object_id, &data_buf, False, owner_address)
        if object_already_exists:
            logger.debug("Object already exists in 'put_file_like_object'.")
            return
        data = Buffer.make(data_buf)
        view = memoryview(data)
        index = 0
        while index < data_size:
            bytes_read = file_like.readinto(view[index:])
            index += bytes_read
        c_owner_address = move(self._convert_python_address(owner_address))
        with nogil:
            # Using custom object refs is not supported because we
            # can't track their lifecycle, so we don't pin the object
            # in this case.
            check_status(
                CCoreWorkerProcess.GetCoreWorker().SealExisting(
                            c_object_id, pin_object=False,
                            owner_address=move(c_owner_address)))

    def put_serialized_object(self, serialized_object,
                              ObjectRef object_ref=None,
                              c_bool pin_object=True,
                              owner_address=None,
                              c_bool inline_small_object=True):
        cdef:
            CObjectID c_object_id
            shared_ptr[CBuffer] data
            shared_ptr[CBuffer] metadata
            int64_t put_threshold
            c_bool put_small_object_in_memory_store
            unique_ptr[CAddress] c_owner_address
            c_vector[CObjectID] contained_object_ids
            c_vector[CObjectReference] contained_object_refs

        metadata = string_to_buffer(serialized_object.metadata)
        put_threshold = RayConfig.instance().max_direct_call_object_size()
        put_small_object_in_memory_store = (
            RayConfig.instance().put_small_object_in_memory_store() and
            inline_small_object)
        total_bytes = serialized_object.total_bytes
        contained_object_ids = ObjectRefsToVector(
                serialized_object.contained_object_refs)
        object_already_exists = self._create_put_buffer(
            metadata, total_bytes, object_ref,
            contained_object_ids,
            &c_object_id, &data, True, owner_address, inline_small_object)

        if not object_already_exists:
            if total_bytes > 0:
                (<SerializedObject>serialized_object).write_to(
                    Buffer.make(data))
            if self.is_local_mode or (put_small_object_in_memory_store
               and <int64_t>total_bytes < put_threshold):
                contained_object_refs = (
                        CCoreWorkerProcess.GetCoreWorker().
                        GetObjectRefs(contained_object_ids))
                if owner_address is not None:
                    raise Exception(
                        "cannot put data into memory store directly"
                        " and assign owner at the same time")
                check_status(CCoreWorkerProcess.GetCoreWorker().Put(
                        CRayObject(data, metadata, contained_object_refs),
                        contained_object_ids, c_object_id))
            else:
                c_owner_address = move(self._convert_python_address(
                    owner_address))
                with nogil:
                    if object_ref is None:
                        check_status(
                            CCoreWorkerProcess.GetCoreWorker().SealOwned(
                                        c_object_id,
                                        pin_object,
                                        move(c_owner_address)))
                    else:
                        # Using custom object refs is not supported because we
                        # can't track their lifecycle, so we don't pin the
                        # object in this case.
                        check_status(
                            CCoreWorkerProcess.GetCoreWorker().SealExisting(
                                        c_object_id, pin_object=False,
                                        owner_address=move(c_owner_address)))

        return c_object_id.Binary()

    def wait(self, object_refs, int num_returns, int64_t timeout_ms,
             TaskID current_task_id, c_bool fetch_local):
        cdef:
            c_vector[CObjectID] wait_ids
            c_vector[c_bool] results
            CTaskID c_task_id = current_task_id.native()

        wait_ids = ObjectRefsToVector(object_refs)
        with nogil:
            check_status(CCoreWorkerProcess.GetCoreWorker().Wait(
                wait_ids, num_returns, timeout_ms, &results, fetch_local))

        assert len(results) == len(object_refs)

        ready, not_ready = [], []
        for i, object_ref in enumerate(object_refs):
            if results[i]:
                ready.append(object_ref)
            else:
                not_ready.append(object_ref)

        return ready, not_ready

    def free_objects(self, object_refs, c_bool local_only):
        cdef:
            c_vector[CObjectID] free_ids = ObjectRefsToVector(object_refs)

        with nogil:
            check_status(CCoreWorkerProcess.GetCoreWorker().Delete(
                free_ids, local_only))

    def get_object_locations(self, object_refs, int64_t timeout_ms):
        cdef:
            c_vector[shared_ptr[CObjectLocation]] results
            c_vector[CObjectID] lookup_ids = ObjectRefsToVector(object_refs)

        with nogil:
            check_status(
                CCoreWorkerProcess.GetCoreWorker().GetLocationFromOwner(
                    lookup_ids, timeout_ms, &results))

        object_locations = {}
        for i in range(results.size()):
            # core_worker will return a nullptr for objects that couldn't be
            # located
            if not results[i].get():
                continue
            else:
                object_locations[object_refs[i]] = \
                    CObjectLocationPtrToDict(results[i].get())
        return object_locations

    def global_gc(self):
        with nogil:
            CCoreWorkerProcess.GetCoreWorker().TriggerGlobalGC()

    def dump_object_store_memory_usage(self):
        message = CCoreWorkerProcess.GetCoreWorker().MemoryUsageString()
        logger.warning("Local object store memory usage:\n{}\n".format(
            message.decode("utf-8")))

    def submit_task(self,
                    Language language,
                    FunctionDescriptor function_descriptor,
                    args,
                    c_string name,
                    int num_returns,
                    resources,
                    int max_retries,
                    c_bool retry_exceptions,
                    PlacementGroupID placement_group_id,
                    int64_t placement_group_bundle_index,
                    c_bool placement_group_capture_child_tasks,
                    c_string debugger_breakpoint,
                    runtime_env_dict,
                    ):
        cdef:
            unordered_map[c_string, double] c_resources
            CRayFunction ray_function
            c_vector[unique_ptr[CTaskArg]] args_vector
            CPlacementGroupID c_placement_group_id = \
                placement_group_id.native()
            c_string c_serialized_runtime_env
<<<<<<< HEAD
=======
            unordered_map[c_string, c_string] \
                c_override_environment_variables = \
                override_environment_variables
            c_vector[CObjectReference] return_refs
>>>>>>> 7736cdd9

        with self.profile_event(b"submit_task"):
            c_serialized_runtime_env = \
                self.prepare_runtime_env(runtime_env_dict)
            prepare_resources(resources, &c_resources)
            ray_function = CRayFunction(
                language.lang, function_descriptor.descriptor)
            prepare_args(self, language, args, &args_vector)

            # NOTE(edoakes): releasing the GIL while calling this method causes
            # segfaults. See relevant issue for details:
            # https://github.com/ray-project/ray/pull/12803
            return_refs = CCoreWorkerProcess.GetCoreWorker().SubmitTask(
                ray_function, args_vector, CTaskOptions(
                    name, num_returns, c_resources,
                    b"",
<<<<<<< HEAD
                    c_serialized_runtime_env),
                &return_ids, max_retries,
=======
                    c_serialized_runtime_env,
                    c_override_environment_variables),
                max_retries, retry_exceptions,
>>>>>>> 7736cdd9
                c_pair[CPlacementGroupID, int64_t](
                    c_placement_group_id, placement_group_bundle_index),
                placement_group_capture_child_tasks,
                debugger_breakpoint)

            return VectorToObjectRefs(return_refs)

    def create_actor(self,
                     Language language,
                     FunctionDescriptor function_descriptor,
                     args,
                     int64_t max_restarts,
                     int64_t max_task_retries,
                     resources,
                     placement_resources,
                     int32_t max_concurrency,
                     c_bool is_detached,
                     c_string name,
                     c_string ray_namespace,
                     c_bool is_asyncio,
                     PlacementGroupID placement_group_id,
                     int64_t placement_group_bundle_index,
                     c_bool placement_group_capture_child_tasks,
                     c_string extension_data,
                     runtime_env_dict
                     ):
        cdef:
            CRayFunction ray_function
            c_vector[unique_ptr[CTaskArg]] args_vector
            c_vector[c_string] dynamic_worker_options
            unordered_map[c_string, double] c_resources
            unordered_map[c_string, double] c_placement_resources
            CActorID c_actor_id
            CPlacementGroupID c_placement_group_id = \
                placement_group_id.native()
            c_string c_serialized_runtime_env

        with self.profile_event(b"submit_task"):
            c_serialized_runtime_env = \
                self.prepare_runtime_env(runtime_env_dict)
            prepare_resources(resources, &c_resources)
            prepare_resources(placement_resources, &c_placement_resources)
            ray_function = CRayFunction(
                language.lang, function_descriptor.descriptor)
            prepare_args(self, language, args, &args_vector)

            with nogil:
                check_status(CCoreWorkerProcess.GetCoreWorker().CreateActor(
                    ray_function, args_vector,
                    CActorCreationOptions(
                        max_restarts, max_task_retries, max_concurrency,
                        c_resources, c_placement_resources,
                        dynamic_worker_options, is_detached, name,
                        ray_namespace,
                        is_asyncio,
                        c_pair[CPlacementGroupID, int64_t](
                            c_placement_group_id,
                            placement_group_bundle_index),
                        placement_group_capture_child_tasks,
                        c_serialized_runtime_env),
                    extension_data,
                    &c_actor_id))

            return ActorID(c_actor_id.Binary())

    def create_placement_group(
                            self,
                            c_string name,
                            c_vector[unordered_map[c_string, double]] bundles,
                            c_string strategy,
                            c_bool is_detached):
        cdef:
            CPlacementGroupID c_placement_group_id
            CPlacementStrategy c_strategy

        if strategy == b"PACK":
            c_strategy = PLACEMENT_STRATEGY_PACK
        elif strategy == b"SPREAD":
            c_strategy = PLACEMENT_STRATEGY_SPREAD
        elif strategy == b"STRICT_PACK":
            c_strategy = PLACEMENT_STRATEGY_STRICT_PACK
        else:
            if strategy == b"STRICT_SPREAD":
                c_strategy = PLACEMENT_STRATEGY_STRICT_SPREAD
            else:
                raise TypeError(strategy)

        with nogil:
            check_status(
                        CCoreWorkerProcess.GetCoreWorker().
                        CreatePlacementGroup(
                            CPlacementGroupCreationOptions(
                                name,
                                c_strategy,
                                bundles,
                                is_detached
                            ),
                            &c_placement_group_id))

        return PlacementGroupID(c_placement_group_id.Binary())

    def remove_placement_group(self, PlacementGroupID placement_group_id):
        cdef:
            CPlacementGroupID c_placement_group_id = \
                placement_group_id.native()

        with nogil:
            check_status(
                CCoreWorkerProcess.GetCoreWorker().
                RemovePlacementGroup(c_placement_group_id))

    def wait_placement_group_ready(self,
                                   PlacementGroupID placement_group_id,
                                   int32_t timeout_seconds):
        cdef CRayStatus status
        cdef CPlacementGroupID cplacement_group_id = (
            CPlacementGroupID.FromBinary(placement_group_id.binary()))
        cdef int ctimeout_seconds = timeout_seconds
        with nogil:
            status = CCoreWorkerProcess.GetCoreWorker() \
                .WaitPlacementGroupReady(cplacement_group_id, ctimeout_seconds)
            if status.IsNotFound():
                raise Exception("Placement group {} does not exist.".format(
                    placement_group_id))
        return status.ok()

    def submit_actor_task(self,
                          Language language,
                          ActorID actor_id,
                          FunctionDescriptor function_descriptor,
                          args,
                          c_string name,
                          int num_returns,
                          double num_method_cpus):

        cdef:
            CActorID c_actor_id = actor_id.native()
            unordered_map[c_string, double] c_resources
            CRayFunction ray_function
            c_vector[unique_ptr[CTaskArg]] args_vector
            c_vector[CObjectReference] return_refs

        with self.profile_event(b"submit_task"):
            if num_method_cpus > 0:
                c_resources[b"CPU"] = num_method_cpus
            ray_function = CRayFunction(
                language.lang, function_descriptor.descriptor)
            prepare_args(self, language, args, &args_vector)

            # NOTE(edoakes): releasing the GIL while calling this method causes
            # segfaults. See relevant issue for details:
            # https://github.com/ray-project/ray/pull/12803
            return_refs = CCoreWorkerProcess.GetCoreWorker().SubmitActorTask(
                c_actor_id,
                ray_function,
                args_vector, CTaskOptions(name, num_returns, c_resources))

            return VectorToObjectRefs(return_refs)

    def kill_actor(self, ActorID actor_id, c_bool no_restart):
        cdef:
            CActorID c_actor_id = actor_id.native()

        with nogil:
            check_status(CCoreWorkerProcess.GetCoreWorker().KillActor(
                  c_actor_id, True, no_restart))

    def cancel_task(self, ObjectRef object_ref, c_bool force_kill,
                    c_bool recursive):
        cdef:
            CObjectID c_object_id = object_ref.native()
            CRayStatus status = CRayStatus.OK()

        status = CCoreWorkerProcess.GetCoreWorker().CancelTask(
                                            c_object_id, force_kill, recursive)

        if not status.ok():
            raise TypeError(status.message().decode())

    def resource_ids(self):
        cdef:
            ResourceMappingType resource_mapping = (
                CCoreWorkerProcess.GetCoreWorker().GetResourceIDs())
            unordered_map[
                c_string, c_vector[pair[int64_t, double]]
            ].iterator iterator = resource_mapping.begin()
            c_vector[pair[int64_t, double]] c_value

        resources_dict = {}
        while iterator != resource_mapping.end():
            key = decode(dereference(iterator).first)
            c_value = dereference(iterator).second
            ids_and_fractions = []
            for i in range(c_value.size()):
                ids_and_fractions.append(
                    (c_value[i].first, c_value[i].second))
            resources_dict[key] = ids_and_fractions
            postincrement(iterator)

        return resources_dict

    def profile_event(self, c_string event_type, object extra_data=None):
        if RayConfig.instance().enable_timeline():
            return ProfileEvent.make(
                CCoreWorkerProcess.GetCoreWorker().CreateProfileEvent(
                    event_type), extra_data)
        else:
            return EmptyProfileEvent()

    def remove_actor_handle_reference(self, ActorID actor_id):
        cdef:
            CActorID c_actor_id = actor_id.native()
        CCoreWorkerProcess.GetCoreWorker().RemoveActorHandleReference(
            c_actor_id)

    cdef make_actor_handle(self, ActorHandleSharedPtr c_actor_handle):
        worker = ray.worker.global_worker
        worker.check_connected()
        manager = worker.function_actor_manager

        actor_id = ActorID(dereference(c_actor_handle).GetActorID().Binary())
        job_id = JobID(dereference(c_actor_handle).CreationJobID().Binary())
        language = Language.from_native(
            dereference(c_actor_handle).ActorLanguage())
        actor_creation_function_descriptor = CFunctionDescriptorToPython(
            dereference(c_actor_handle).ActorCreationTaskFunctionDescriptor())
        if language == Language.PYTHON:
            assert isinstance(actor_creation_function_descriptor,
                              PythonFunctionDescriptor)
            # Load actor_method_cpu from actor handle's extension data.
            extension_data = <str>dereference(c_actor_handle).ExtensionData()
            if extension_data:
                actor_method_cpu = int(extension_data)
            else:
                actor_method_cpu = 0  # Actor is created by non Python worker.
            actor_class = manager.load_actor_class(
                job_id, actor_creation_function_descriptor)
            method_meta = ray.actor.ActorClassMethodMetadata.create(
                actor_class, actor_creation_function_descriptor)
            return ray.actor.ActorHandle(language, actor_id,
                                         method_meta.decorators,
                                         method_meta.signatures,
                                         method_meta.num_returns,
                                         actor_method_cpu,
                                         actor_creation_function_descriptor,
                                         worker.current_session_and_job)
        else:
            return ray.actor.ActorHandle(language, actor_id,
                                         {},  # method decorators
                                         {},  # method signatures
                                         {},  # method num_returns
                                         0,  # actor method cpu
                                         actor_creation_function_descriptor,
                                         worker.current_session_and_job)

    def deserialize_and_register_actor_handle(self, const c_string &bytes,
                                              ObjectRef
                                              outer_object_ref):
        cdef:
            CObjectID c_outer_object_id = (outer_object_ref.native() if
                                           outer_object_ref else
                                           CObjectID.Nil())
        c_actor_id = (CCoreWorkerProcess
                      .GetCoreWorker()
                      .DeserializeAndRegisterActorHandle(
                          bytes, c_outer_object_id))
        return self.make_actor_handle(
            CCoreWorkerProcess.GetCoreWorker().GetActorHandle(c_actor_id))

    def get_named_actor_handle(self, const c_string &name,
                               const c_string &ray_namespace):
        cdef:
            pair[ActorHandleSharedPtr, CRayStatus] named_actor_handle_pair

        # We need it because GetNamedActorHandle needs
        # to call a method that holds the gil.
        with nogil:
            named_actor_handle_pair = (
                CCoreWorkerProcess.GetCoreWorker().GetNamedActorHandle(
                    name, ray_namespace))
        check_status(named_actor_handle_pair.second)

        return self.make_actor_handle(named_actor_handle_pair.first)

    def get_actor_handle(self, ActorID actor_id):
        cdef:
            CActorID c_actor_id = actor_id.native()
        return self.make_actor_handle(
            CCoreWorkerProcess.GetCoreWorker().GetActorHandle(c_actor_id))

    def list_named_actors(self, c_bool all_namespaces):
        """Returns (namespace, name) for named actors in the system.

        If all_namespaces is True, returns all actors in all namespaces,
        else returns only the actors in the current namespace.
        """
        cdef:
            pair[c_vector[pair[c_string, c_string]], CRayStatus] result_pair

        result_pair = CCoreWorkerProcess.GetCoreWorker().ListNamedActors(
            all_namespaces)
        check_status(result_pair.second)
        return [
            (namespace.decode("utf-8"),
             name.decode("utf-8")) for namespace, name in result_pair.first]

    def serialize_actor_handle(self, ActorID actor_id):
        cdef:
            c_string output
            CObjectID c_actor_handle_id
        check_status(CCoreWorkerProcess.GetCoreWorker().SerializeActorHandle(
            actor_id.native(), &output, &c_actor_handle_id))
        return output, ObjectRef(c_actor_handle_id.Binary())

    def add_object_ref_reference(self, ObjectRef object_ref):
        # Note: faster to not release GIL for short-running op.
        CCoreWorkerProcess.GetCoreWorker().AddLocalReference(
            object_ref.native())

    def remove_object_ref_reference(self, ObjectRef object_ref):
        cdef:
            CObjectID c_object_id = object_ref.native()
        # We need to release the gil since object destruction may call the
        # unhandled exception handler.
        with nogil:
            CCoreWorkerProcess.GetCoreWorker().RemoveLocalReference(
                c_object_id)

    def get_owner_address(self, ObjectRef object_ref):
        cdef:
            CObjectID c_object_id = object_ref.native()
        return CCoreWorkerProcess.GetCoreWorker().GetOwnerAddress(
                c_object_id).SerializeAsString()

    def serialize_and_promote_object_ref(self, ObjectRef object_ref):
        cdef:
            CObjectID c_object_id = object_ref.native()
            CAddress c_owner_address = CAddress()
            c_string serialized_object_status
        CCoreWorkerProcess.GetCoreWorker().PromoteObjectToPlasma(c_object_id)
        CCoreWorkerProcess.GetCoreWorker().GetOwnershipInfo(
                c_object_id, &c_owner_address, &serialized_object_status)
        return (object_ref,
                c_owner_address.SerializeAsString(),
                serialized_object_status)

    def deserialize_and_register_object_ref(
            self, const c_string &object_ref_binary,
            ObjectRef outer_object_ref,
            const c_string &serialized_owner_address,
            const c_string &serialized_object_status,
    ):
        cdef:
            CObjectID c_object_id = CObjectID.FromBinary(object_ref_binary)
            CObjectID c_outer_object_id = (outer_object_ref.native() if
                                           outer_object_ref else
                                           CObjectID.Nil())
            CAddress c_owner_address = CAddress()

        c_owner_address.ParseFromString(serialized_owner_address)
        (CCoreWorkerProcess.GetCoreWorker()
            .RegisterOwnershipInfoAndResolveFuture(
                c_object_id,
                c_outer_object_id,
                c_owner_address,
                serialized_object_status))

    cdef store_task_outputs(
            self, worker, outputs, const c_vector[CObjectID] return_ids,
            c_vector[shared_ptr[CRayObject]] *returns):
        cdef:
            CObjectID return_id
            size_t data_size
            shared_ptr[CBuffer] metadata
            c_vector[CObjectID] contained_id
            c_vector[CObjectID] return_ids_vector
            int64_t task_output_inlined_bytes

        if return_ids.size() == 0:
            return

        n_returns = len(outputs)
        returns.resize(n_returns)
        task_output_inlined_bytes = 0
        for i in range(n_returns):
            return_id, output = return_ids[i], outputs[i]
            context = worker.get_serialization_context()
            serialized_object = context.serialize(output)
            data_size = serialized_object.total_bytes
            metadata_str = serialized_object.metadata
            if ray.worker.global_worker.debugger_get_breakpoint:
                breakpoint = (
                    ray.worker.global_worker.debugger_get_breakpoint)
                metadata_str += (
                    b"," + ray_constants.OBJECT_METADATA_DEBUG_PREFIX +
                    breakpoint.encode())
                # Reset debugging context of this worker.
                ray.worker.global_worker.debugger_get_breakpoint = b""
            metadata = string_to_buffer(metadata_str)
            contained_id = ObjectRefsToVector(
                serialized_object.contained_object_refs)

            with nogil:
                check_status(
                    CCoreWorkerProcess.GetCoreWorker().AllocateReturnObject(
                        return_id, data_size, metadata, contained_id,
                        task_output_inlined_bytes, &returns[0][i]))

            if returns[0][i].get() != NULL:
                if returns[0][i].get().HasData():
                    (<SerializedObject>serialized_object).write_to(
                        Buffer.make(returns[0][i].get().GetData()))
                if self.is_local_mode:
                    return_ids_vector.push_back(return_ids[i])
                    check_status(
                        CCoreWorkerProcess.GetCoreWorker().Put(
                            CRayObject(returns[0][i].get().GetData(),
                                       returns[0][i].get().GetMetadata(),
                                       c_vector[CObjectReference]()),
                            c_vector[CObjectID](), return_ids[i]))
                    return_ids_vector.clear()

            with nogil:
                check_status(
                    CCoreWorkerProcess.GetCoreWorker().SealReturnObject(
                        return_id, returns[0][i]))

    def create_or_get_event_loop(self):
        if self.async_event_loop is None:
            self.async_event_loop = get_new_event_loop()
            asyncio.set_event_loop(self.async_event_loop)

        if self.async_thread is None:
            self.async_thread = threading.Thread(
                target=lambda: self.async_event_loop.run_forever(),
                name="AsyncIO Thread"
            )
            # Making the thread a daemon causes it to exit
            # when the main thread exits.
            self.async_thread.daemon = True
            self.async_thread.start()

        return self.async_event_loop

    def run_async_func_in_event_loop(self, func, *args, **kwargs):
        cdef:
            CFiberEvent event
        loop = self.create_or_get_event_loop()
        coroutine = func(*args, **kwargs)
        if threading.get_ident() == self.async_thread.ident:
            future = asyncio.ensure_future(coroutine, loop)
        else:
            future = asyncio.run_coroutine_threadsafe(coroutine, loop)
        future.add_done_callback(lambda _: event.Notify())
        with nogil:
            (CCoreWorkerProcess.GetCoreWorker()
                .YieldCurrentFiber(event))
        return future.result()

    def destroy_event_loop_if_exists(self):
        if self.async_event_loop is not None:
            self.async_event_loop.call_soon_threadsafe(
                self.async_event_loop.stop)
        if self.async_thread is not None:
            self.async_thread.join()

    def current_actor_is_asyncio(self):
        return (CCoreWorkerProcess.GetCoreWorker().GetWorkerContext()
                .CurrentActorIsAsync())

    def get_current_runtime_env_dict(self):
        # This should never change, so we can safely cache it to avoid ser/de
        if self.current_runtime_env_dict is None:
            if self.is_driver:
                self.current_runtime_env_dict = \
                    json.loads(self.get_job_config().serialized_runtime_env)
            else:
                self.current_runtime_env_dict = json.loads(
                    CCoreWorkerProcess.GetCoreWorker()
                    .GetWorkerContext()
                    .GetCurrentSerializedRuntimeEnv()
                )
        return self.current_runtime_env_dict

    def is_exiting(self):
        return CCoreWorkerProcess.GetCoreWorker().IsExiting()

    cdef yield_current_fiber(self, CFiberEvent &fiber_event):
        with nogil:
            CCoreWorkerProcess.GetCoreWorker().YieldCurrentFiber(fiber_event)

    def get_all_reference_counts(self):
        cdef:
            unordered_map[CObjectID, pair[size_t, size_t]] c_ref_counts
            unordered_map[CObjectID, pair[size_t, size_t]].iterator it

        c_ref_counts = (
            CCoreWorkerProcess.GetCoreWorker().GetAllReferenceCounts())
        it = c_ref_counts.begin()

        ref_counts = {}
        while it != c_ref_counts.end():
            object_ref = dereference(it).first.Hex()
            ref_counts[object_ref] = {
                "local": dereference(it).second.first,
                "submitted": dereference(it).second.second}
            postincrement(it)

        return ref_counts

    def set_get_async_callback(self, ObjectRef object_ref, callback):
        cpython.Py_INCREF(callback)
        CCoreWorkerProcess.GetCoreWorker().GetAsync(
            object_ref.native(),
            async_callback,
            <void*>callback
        )

    def push_error(self, JobID job_id, error_type, error_message,
                   double timestamp):
        check_status(CCoreWorkerProcess.GetCoreWorker().PushError(
            job_id.native(), error_type.encode("ascii"),
            error_message.encode("ascii"), timestamp))

    def get_job_config(self):
        cdef CJobConfig c_job_config
        # We can cache the deserialized job config object here because
        # the job config will not change after a job is submitted.
        if self.job_config is None:
            c_job_config = CCoreWorkerProcess.GetCoreWorker().GetJobConfig()
            self.job_config = gcs_utils.JobConfig()
            self.job_config.ParseFromString(c_job_config.SerializeAsString())
        return self.job_config

    def prepare_runtime_env(self, runtime_env_dict: dict) -> str:
        """Merge the given new runtime env with the current runtime env.

        If running in a driver, the current runtime env comes from the
        JobConfig.  Otherwise, we are running in a worker for an actor or
        task, and the current runtime env comes from the current TaskSpec.

        The child's runtime env dict is merged with the parents via a simple
        dict update, except for runtime_env["env_vars"], which is merged
        with runtime_env["env_vars"] of the parent rather than overwriting it.
        This is so that env vars set in the parent propagate to child actors
        and tasks even if a new env var is set in the child.

        Args:
            runtime_env_dict (dict): A runtime env for a child actor or task.
        Returns:
            The resulting merged JSON-serialized runtime env.
        """

        result_dict = copy.deepcopy(self.get_current_runtime_env_dict())

        result_env_vars = copy.deepcopy(result_dict.get("env_vars") or {})
        child_env_vars = runtime_env_dict.get("env_vars") or {}
        result_env_vars.update(child_env_vars)

        result_dict.update(runtime_env_dict)
        result_dict["env_vars"] = result_env_vars

        # NOTE(architkulkarni): This allows worker caching code in C++ to
        # check if a runtime env is empty without deserializing it.
        if result_dict["env_vars"] == {}:
            result_dict["env_vars"] = None
        if all(val is None for val in result_dict.values()):
            result_dict = {}

        # TODO(architkulkarni): We should just use RuntimeEnvDict here
        # so all the serialization and validation is done in one place
        return json.dumps(result_dict, sort_keys=True)

    def get_task_submission_stats(self):
        cdef:
            int64_t num_tasks_submitted
            int64_t num_leases_requested

        with nogil:
            num_tasks_submitted = (
                    CCoreWorkerProcess.GetCoreWorker().GetNumTasksSubmitted())
            num_leases_requested = (
                    CCoreWorkerProcess.GetCoreWorker().GetNumLeasesRequested())

        return (num_tasks_submitted, num_leases_requested)

cdef void async_callback(shared_ptr[CRayObject] obj,
                         CObjectID object_ref,
                         void *user_callback) with gil:
    cdef:
        c_vector[shared_ptr[CRayObject]] objects_to_deserialize

    # Object is retrieved from in memory store.
    # Here we go through the code path used to deserialize objects.
    objects_to_deserialize.push_back(obj)
    data_metadata_pairs = RayObjectsToDataMetadataPairs(
        objects_to_deserialize)
    ids_to_deserialize = [ObjectRef(object_ref.Binary())]
    result = ray.worker.global_worker.deserialize_objects(
        data_metadata_pairs, ids_to_deserialize)[0]

    py_callback = <object>user_callback
    py_callback(result)
    cpython.Py_DECREF(py_callback)<|MERGE_RESOLUTION|>--- conflicted
+++ resolved
@@ -1351,13 +1351,7 @@
             CPlacementGroupID c_placement_group_id = \
                 placement_group_id.native()
             c_string c_serialized_runtime_env
-<<<<<<< HEAD
-=======
-            unordered_map[c_string, c_string] \
-                c_override_environment_variables = \
-                override_environment_variables
             c_vector[CObjectReference] return_refs
->>>>>>> 7736cdd9
 
         with self.profile_event(b"submit_task"):
             c_serialized_runtime_env = \
@@ -1374,14 +1368,8 @@
                 ray_function, args_vector, CTaskOptions(
                     name, num_returns, c_resources,
                     b"",
-<<<<<<< HEAD
                     c_serialized_runtime_env),
-                &return_ids, max_retries,
-=======
-                    c_serialized_runtime_env,
-                    c_override_environment_variables),
                 max_retries, retry_exceptions,
->>>>>>> 7736cdd9
                 c_pair[CPlacementGroupID, int64_t](
                     c_placement_group_id, placement_group_bundle_index),
                 placement_group_capture_child_tasks,
