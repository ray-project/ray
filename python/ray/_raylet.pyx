--- conflicted
+++ resolved
@@ -1526,11 +1526,8 @@
                      c_string extension_data,
                      c_string serialized_runtime_env,
                      concurrency_groups_dict,
-<<<<<<< HEAD
                      int32_t max_pending_calls,
-=======
                      scheduling_strategy,
->>>>>>> 5b168a15
                      ):
         cdef:
             CRayFunction ray_function
