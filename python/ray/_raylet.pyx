--- conflicted
+++ resolved
@@ -902,12 +902,8 @@
                      Language language,
                      FunctionDescriptor function_descriptor,
                      args,
-<<<<<<< HEAD
-                     uint64_t max_reconstructions,
+                     int64_t max_restarts,
                      int64_t max_task_retries,
-=======
-                     int64_t max_restarts,
->>>>>>> 00325eb2
                      resources,
                      placement_resources,
                      int32_t max_concurrency,
@@ -934,11 +930,7 @@
                 check_status(CCoreWorkerProcess.GetCoreWorker().CreateActor(
                     ray_function, args_vector,
                     CActorCreationOptions(
-<<<<<<< HEAD
-                        max_reconstructions, max_task_retries, max_concurrency,
-=======
-                        max_restarts, max_concurrency,
->>>>>>> 00325eb2
+                        max_restarts, max_task_retries, max_concurrency,
                         c_resources, c_placement_resources,
                         dynamic_worker_options, is_detached, name, is_asyncio),
                     extension_data,
