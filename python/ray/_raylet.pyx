# cython: profile=False
# distutils: language = c++
# cython: embedsignature = True
# cython: language_level = 3
# cython: c_string_encoding = default

from cpython.exc cimport PyErr_CheckSignals

import asyncio
import gc
import inspect
import logging
import msgpack
import os
import pickle
import setproctitle
import sys
import threading
import time
import traceback
import _thread
import typing

from libc.stdint cimport (
    int32_t,
    int64_t,
    INT64_MAX,
    uint64_t,
    uint8_t,
)
from libcpp cimport bool as c_bool, nullptr
from libcpp.memory cimport (
    dynamic_pointer_cast,
    make_shared,
    shared_ptr,
    make_unique,
    unique_ptr,
)
from ray.includes.optional cimport (
    optional,
    nullopt,
    make_optional,
)

from libcpp.string cimport string as c_string
from libcpp.utility cimport pair
from libcpp.unordered_map cimport unordered_map
from libcpp.vector cimport vector as c_vector
from libcpp.pair cimport pair as c_pair

from cython.operator import dereference, postincrement

from ray.includes.common cimport (
    CBuffer,
    CAddress,
    CObjectReference,
    CLanguage,
    CObjectReference,
    CRayObject,
    CRayStatus,
    CGcsClientOptions,
    CTaskArg,
    CTaskArgByReference,
    CTaskArgByValue,
    CTaskType,
    CPlacementStrategy,
    CSchedulingStrategy,
    CPlacementGroupSchedulingStrategy,
    CNodeAffinitySchedulingStrategy,
    CRayFunction,
    CWorkerType,
    CJobConfig,
    CConcurrencyGroup,
    move,
    LANGUAGE_CPP,
    LANGUAGE_JAVA,
    LANGUAGE_PYTHON,
    LocalMemoryBuffer,
    TASK_TYPE_NORMAL_TASK,
    TASK_TYPE_ACTOR_CREATION_TASK,
    TASK_TYPE_ACTOR_TASK,
    WORKER_TYPE_WORKER,
    WORKER_TYPE_DRIVER,
    WORKER_TYPE_SPILL_WORKER,
    WORKER_TYPE_RESTORE_WORKER,
    PLACEMENT_STRATEGY_PACK,
    PLACEMENT_STRATEGY_SPREAD,
    PLACEMENT_STRATEGY_STRICT_PACK,
    PLACEMENT_STRATEGY_STRICT_SPREAD,
)
from ray.includes.unique_ids cimport (
    CActorID,
    CObjectID,
    CNodeID,
    CPlacementGroupID,
)
from ray.includes.libcoreworker cimport (
    ActorHandleSharedPtr,
    CActorCreationOptions,
    CPlacementGroupCreationOptions,
    CCoreWorkerOptions,
    CCoreWorkerProcess,
    CTaskOptions,
    ResourceMappingType,
    CFiberEvent,
    CActorHandle,
)

from ray.includes.ray_config cimport RayConfig
from ray.includes.global_state_accessor cimport CGlobalStateAccessor

from ray.includes.optional cimport (
    optional
)

import ray
from ray.exceptions import (
    RayActorError,
    RayError,
    RaySystemError,
    RayTaskError,
    ObjectStoreFullError,
    GetTimeoutError,
    TaskCancelledError,
    AsyncioActorExit,
    PendingCallsLimitExceeded,
)
from ray import external_storage
from ray.util.scheduling_strategies import (
    PlacementGroupSchedulingStrategy,
    NodeAffinitySchedulingStrategy,
)
import ray.ray_constants as ray_constants
from ray._private.async_compat import sync_to_async, get_new_event_loop
from ray._private.client_mode_hook import disable_client_hook
import ray._private.gcs_utils as gcs_utils
import ray._private.memory_monitor as memory_monitor
import ray._private.profiling as profiling
from ray._private.utils import decode

cimport cpython

include "includes/object_ref.pxi"
include "includes/unique_ids.pxi"
include "includes/ray_config.pxi"
include "includes/function_descriptor.pxi"
include "includes/buffer.pxi"
include "includes/common.pxi"
include "includes/serialization.pxi"
include "includes/libcoreworker.pxi"
include "includes/global_state_accessor.pxi"
include "includes/metric.pxi"

# Expose GCC & Clang macro to report
# whether C++ optimizations were enabled during compilation.
OPTIMIZED = __OPTIMIZE__

logger = logging.getLogger(__name__)

cdef int check_status(const CRayStatus& status) nogil except -1:
    if status.ok():
        return 0

    with gil:
        message = status.message().decode()

    if status.IsObjectStoreFull():
        raise ObjectStoreFullError(message)
    elif status.IsInterrupted():
        raise KeyboardInterrupt()
    elif status.IsTimedOut():
        raise GetTimeoutError(message)
    elif status.IsNotFound():
        raise ValueError(message)
    else:
        raise RaySystemError(message)

cdef RayObjectsToDataMetadataPairs(
        const c_vector[shared_ptr[CRayObject]] objects):
    data_metadata_pairs = []
    for i in range(objects.size()):
        # core_worker will return a nullptr for objects that couldn't be
        # retrieved from the store or if an object was an exception.
        if not objects[i].get():
            data_metadata_pairs.append((None, None))
        else:
            data = None
            metadata = None
            if objects[i].get().HasData():
                data = Buffer.make(objects[i].get().GetData())
            if objects[i].get().HasMetadata():
                metadata = Buffer.make(
                    objects[i].get().GetMetadata()).to_pybytes()
            data_metadata_pairs.append((data, metadata))
    return data_metadata_pairs


cdef VectorToObjectRefs(const c_vector[CObjectReference] &object_refs,
                        skip_adding_local_ref):
    result = []
    for i in range(object_refs.size()):
        result.append(ObjectRef(
            object_refs[i].object_id(),
            object_refs[i].owner_address().SerializeAsString(),
            object_refs[i].call_site(),
            skip_adding_local_ref=skip_adding_local_ref))
    return result


cdef c_vector[CObjectID] ObjectRefsToVector(object_refs):
    """A helper function that converts a Python list of object refs to a vector.

    Args:
        object_refs (list): The Python list of object refs.

    Returns:
        The output vector.
    """
    cdef:
        c_vector[CObjectID] result
    for object_ref in object_refs:
        result.push_back((<ObjectRef>object_ref).native())
    return result


def compute_task_id(ObjectRef object_ref):
    return TaskID(object_ref.native().TaskId().Binary())


cdef increase_recursion_limit():
    """Double the recusion limit if current depth is close to the limit"""
    cdef:
        CPyThreadState * s = <CPyThreadState *> PyThreadState_Get()
        int current_depth = s.recursion_depth
        int current_limit = Py_GetRecursionLimit()
        int new_limit = current_limit * 2

    if current_limit - current_depth < 500:
        Py_SetRecursionLimit(new_limit)
        logger.debug("Increasing Python recursion limit to {} "
                     "current recursion depth is {}.".format(
                         new_limit, current_depth))


cdef CObjectLocationPtrToDict(CObjectLocation* c_object_location):
    """A helper function that converts a CObjectLocation to a Python dict.

    Returns:
        A Dict with following attributes:
        - node_ids:
            The hex IDs of the nodes that have a copy of this object.
        - object_size:
            The size of data + metadata in bytes.
    """
    object_size = c_object_location.GetObjectSize()

    node_ids = set()
    c_node_ids = c_object_location.GetNodeIDs()
    for i in range(c_node_ids.size()):
        node_id = c_node_ids[i].Hex().decode("ascii")
        node_ids.add(node_id)

    # add primary_node_id into node_ids
    if not c_object_location.GetPrimaryNodeID().IsNil():
        node_ids.add(
            c_object_location.GetPrimaryNodeID().Hex().decode("ascii"))

    # add spilled_node_id into node_ids
    if not c_object_location.GetSpilledNodeID().IsNil():
        node_ids.add(
            c_object_location.GetSpilledNodeID().Hex().decode("ascii"))

    return {
        "node_ids": list(node_ids),
        "object_size": object_size,
    }


@cython.auto_pickle(False)
cdef class Language:
    cdef CLanguage lang

    def __cinit__(self, int32_t lang):
        self.lang = <CLanguage>lang

    @staticmethod
    cdef from_native(const CLanguage& lang):
        return Language(<int32_t>lang)

    def value(self):
        return <int32_t>self.lang

    def __eq__(self, other):
        return (isinstance(other, Language) and
                (<int32_t>self.lang) == (<int32_t>(<Language>other).lang))

    def __repr__(self):
        if <int32_t>self.lang == <int32_t>LANGUAGE_PYTHON:
            return "PYTHON"
        elif <int32_t>self.lang == <int32_t>LANGUAGE_CPP:
            return "CPP"
        elif <int32_t>self.lang == <int32_t>LANGUAGE_JAVA:
            return "JAVA"
        else:
            raise Exception("Unexpected error")

    def __reduce__(self):
        return Language, (<int32_t>self.lang,)

    PYTHON = Language.from_native(LANGUAGE_PYTHON)
    CPP = Language.from_native(LANGUAGE_CPP)
    JAVA = Language.from_native(LANGUAGE_JAVA)


cdef int prepare_resources(
        dict resource_dict,
        unordered_map[c_string, double] *resource_map) except -1:
    cdef:
        unordered_map[c_string, double] out
        c_string resource_name

    if resource_dict is None:
        raise ValueError("Must provide resource map.")

    for key, value in resource_dict.items():
        if not (isinstance(value, int) or isinstance(value, float)):
            raise ValueError("Resource quantities may only be ints or floats.")
        if value < 0:
            raise ValueError("Resource quantities may not be negative.")
        if value > 0:
            if (value >= 1 and isinstance(value, float)
                    and not value.is_integer()):
                raise ValueError(
                    "Resource quantities >1 must be whole numbers.")
            resource_map[0][key.encode("ascii")] = float(value)
    return 0

cdef c_vector[CFunctionDescriptor] prepare_function_descriptors(pyfd_list):
    cdef:
        c_vector[CFunctionDescriptor] fd_list
        CRayFunction ray_function

    for pyfd in pyfd_list:
        fd_list.push_back(CFunctionDescriptorBuilder.BuildPython(
            pyfd.module_name, pyfd.class_name, pyfd.function_name, b""))
    return fd_list


cdef int prepare_actor_concurrency_groups(
        dict concurrency_groups_dict,
        c_vector[CConcurrencyGroup] *concurrency_groups):

    cdef:
        CConcurrencyGroup cg
        c_vector[CFunctionDescriptor] c_fd_list

    if concurrency_groups_dict is None:
        raise ValueError("Must provide it...")

    for key, value in concurrency_groups_dict.items():
        c_fd_list = prepare_function_descriptors(value["function_descriptors"])
        cg = CConcurrencyGroup(
            key.encode("ascii"), value["max_concurrency"], c_fd_list)
        concurrency_groups.push_back(cg)
    return 1

cdef prepare_args_and_increment_put_refs(
        CoreWorker core_worker,
        Language language, args,
        c_vector[unique_ptr[CTaskArg]] *args_vector, function_descriptor,
        c_vector[CObjectID] *incremented_put_arg_ids):
    try:
        prepare_args_internal(core_worker, language, args, args_vector,
                              function_descriptor, incremented_put_arg_ids)
    except Exception as e:
        # An error occurred during arg serialization. We must remove the
        # initial local ref for all args that were successfully put into the
        # local plasma store. These objects will then get released.
        for put_arg_id in dereference(incremented_put_arg_ids):
            CCoreWorkerProcess.GetCoreWorker().RemoveLocalReference(
                put_arg_id)
        raise e

cdef prepare_args_internal(
        CoreWorker core_worker,
        Language language, args,
        c_vector[unique_ptr[CTaskArg]] *args_vector, function_descriptor,
        c_vector[CObjectID] *incremented_put_arg_ids):
    cdef:
        size_t size
        int64_t put_threshold
        int64_t rpc_inline_threshold
        int64_t total_inlined
        shared_ptr[CBuffer] arg_data
        c_vector[CObjectID] inlined_ids
        c_string put_arg_call_site
        c_vector[CObjectReference] inlined_refs

    worker = ray.worker.global_worker
    put_threshold = RayConfig.instance().max_direct_call_object_size()
    total_inlined = 0
    rpc_inline_threshold = RayConfig.instance().task_rpc_inlined_bytes_limit()
    for arg in args:
        if isinstance(arg, ObjectRef):
            c_arg = (<ObjectRef>arg).native()
            args_vector.push_back(
                unique_ptr[CTaskArg](new CTaskArgByReference(
                    c_arg,
                    CCoreWorkerProcess.GetCoreWorker().GetOwnerAddress(
                        c_arg),
                    arg.call_site())))

        else:
            try:
                serialized_arg = worker.get_serialization_context(
                ).serialize(arg)
            except TypeError as e:
                msg = (
                    "Could not serialize the argument "
                    f"{repr(arg)} for a task or actor "
                    f"{function_descriptor.repr}. Check "
                    "https://docs.ray.io/en/master/ray-core/objects/serialization.html#troubleshooting " # noqa
                    "for more information.")
                raise TypeError(msg) from e
            metadata = serialized_arg.metadata
            if language != Language.PYTHON:
                metadata_fields = metadata.split(b",")
                if metadata_fields[0] not in [
                        ray_constants.OBJECT_METADATA_TYPE_CROSS_LANGUAGE,
                        ray_constants.OBJECT_METADATA_TYPE_RAW,
                        ray_constants.OBJECT_METADATA_TYPE_ACTOR_HANDLE]:
                    raise Exception("Can't transfer {} data to {}".format(
                        metadata_fields[0], language))
            size = serialized_arg.total_bytes

            if RayConfig.instance().record_ref_creation_sites():
                get_py_stack(&put_arg_call_site)
            # TODO(edoakes): any objects containing ObjectRefs are spilled to
            # plasma here. This is inefficient for small objects, but inlined
            # arguments aren't associated ObjectRefs right now so this is a
            # simple fix for reference counting purposes.
            if <int64_t>size <= put_threshold and \
                    (<int64_t>size + total_inlined <= rpc_inline_threshold):
                arg_data = dynamic_pointer_cast[CBuffer, LocalMemoryBuffer](
                        make_shared[LocalMemoryBuffer](size))
                if size > 0:
                    (<SerializedObject>serialized_arg).write_to(
                        Buffer.make(arg_data))
                for object_ref in serialized_arg.contained_object_refs:
                    inlined_ids.push_back((<ObjectRef>object_ref).native())
                inlined_refs = (CCoreWorkerProcess.GetCoreWorker()
                                .GetObjectRefs(inlined_ids))
                args_vector.push_back(
                    unique_ptr[CTaskArg](new CTaskArgByValue(
                        make_shared[CRayObject](
                            arg_data, string_to_buffer(metadata),
                            inlined_refs))))
                inlined_ids.clear()
                total_inlined += <int64_t>size
            else:
                put_id = CObjectID.FromBinary(
                        core_worker.put_serialized_object_and_increment_local_ref(
                            serialized_arg, inline_small_object=False))
                args_vector.push_back(unique_ptr[CTaskArg](
                    new CTaskArgByReference(
                            put_id,
                            CCoreWorkerProcess.GetCoreWorker().GetRpcAddress(),
                            put_arg_call_site
                        )))
                incremented_put_arg_ids.push_back(put_id)


cdef raise_if_dependency_failed(arg):
    """This method is used to improve the readability of backtrace.

    With this method, the backtrace will always contain
    raise_if_dependency_failed when the task is failed with dependency
    failures.
    """
    if isinstance(arg, RayError):
        raise arg


cdef execute_task(
        CTaskType task_type,
        const c_string name,
        const CRayFunction &ray_function,
        const unordered_map[c_string, double] &c_resources,
        const c_vector[shared_ptr[CRayObject]] &c_args,
        const c_vector[CObjectReference] &c_arg_refs,
        const c_vector[CObjectID] &c_return_ids,
        const c_string debugger_breakpoint,
        c_vector[shared_ptr[CRayObject]] *returns,
        c_bool *is_application_level_error,
        # This parameter is only used for actor creation task to define
        # the concurrency groups of this actor.
        const c_vector[CConcurrencyGroup] &c_defined_concurrency_groups,
        const c_string c_name_of_concurrency_group_to_execute):

    is_application_level_error[0] = False

    worker = ray.worker.global_worker
    manager = worker.function_actor_manager
    actor = None
    cdef:
        dict execution_infos = manager.execution_infos
        CoreWorker core_worker = worker.core_worker
        JobID job_id = core_worker.get_current_job_id()
        TaskID task_id = core_worker.get_current_task_id()
        CFiberEvent task_done_event

    # Automatically restrict the GPUs available to this task.
    ray._private.utils.set_cuda_visible_devices(ray.get_gpu_ids())

    # Helper method used to exit current asyncio actor.
    # This is called when a KeyboardInterrupt is received by the main thread.
    # Upon receiving a KeyboardInterrupt signal, Ray will exit the current
    # worker. If the worker is processing normal tasks, Ray treat it as task
    # cancellation from ray.cancel(object_ref). If the worker is an asyncio
    # actor, Ray will exit the actor.
    def exit_current_actor_if_asyncio():
        if core_worker.current_actor_is_asyncio():
            error = SystemExit(0)
            error.is_ray_terminate = True
            error.ray_terminate_msg = "exit_actor() is called."
            raise error

    function_descriptor = CFunctionDescriptorToPython(
        ray_function.GetFunctionDescriptor())

    if <int>task_type == <int>TASK_TYPE_ACTOR_CREATION_TASK:
        actor_class = manager.load_actor_class(job_id, function_descriptor)
        actor_id = core_worker.get_actor_id()
        actor = actor_class.__new__(actor_class)
        worker.actors[actor_id] = actor
        if (<int>task_type == <int>TASK_TYPE_ACTOR_CREATION_TASK):
            # Record the actor class via :actor_name: magic token in the log.
            #
            # (Phase 1): this covers code run before __init__ finishes.
            # We need to handle this separately because `__repr__` may not be
            # runnable until after `__init__` (e.g., if it accesses fields
            # defined in the constructor).
            actor_magic_token = "{}{}\n".format(
                ray_constants.LOG_PREFIX_ACTOR_NAME, actor_class.__name__)
            # Flush to both .out and .err
            print(actor_magic_token, end="")
            print(actor_magic_token, file=sys.stderr, end="")

        # Initial eventloops for asyncio for this actor.
        if core_worker.current_actor_is_asyncio():
            core_worker.initialize_eventloops_for_actor_concurrency_group(
                c_defined_concurrency_groups)

    execution_info = execution_infos.get(function_descriptor)
    if not execution_info:
        execution_info = manager.get_execution_info(
            job_id, function_descriptor)
        execution_infos[function_descriptor] = execution_info

    function_name = execution_info.function_name
    extra_data = (b'{"name": ' + function_name.encode("ascii") +
                  b' "task_id": ' + task_id.hex().encode("ascii") + b'}')

    task_name = name.decode("utf-8")
    name_of_concurrency_group_to_execute = \
        c_name_of_concurrency_group_to_execute.decode("ascii")
    title = f"ray::{task_name}"

    if <int>task_type == <int>TASK_TYPE_NORMAL_TASK:
        next_title = "ray::IDLE"
        function_executor = execution_info.function
        # Record the task name via :task_name: magic token in the log file.
        # This is used for the prefix in driver logs `(task_name pid=123) ...`
        task_name_magic_token = "{}{}\n".format(
            ray_constants.LOG_PREFIX_TASK_NAME, task_name.replace("()", ""))
        # Print on both .out and .err
        print(task_name_magic_token, end="")
        print(task_name_magic_token, file=sys.stderr, end="")
    else:
        actor = worker.actors[core_worker.get_actor_id()]
        class_name = actor.__class__.__name__
        next_title = f"ray::{class_name}"
        pid = os.getpid()
        worker_name = f"ray_{class_name}_{pid}"
        if c_resources.find(b"object_store_memory") != c_resources.end():
            worker.core_worker.set_object_store_client_options(
                worker_name,
                int(ray_constants.from_memory_units(
                        dereference(
                            c_resources.find(b"object_store_memory")).second)))

        def function_executor(*arguments, **kwarguments):
            function = execution_info.function

            if core_worker.current_actor_is_asyncio():
                # Increase recursion limit if necessary. In asyncio mode,
                # we have many parallel callstacks (represented in fibers)
                # that's suspended for execution. Python interpreter will
                # mistakenly count each callstack towards recusion limit.
                # We don't need to worry about stackoverflow here because
                # the max number of callstacks is limited in direct actor
                # transport with max_concurrency flag.
                increase_recursion_limit()

                if inspect.iscoroutinefunction(function.method):
                    async_function = function
                else:
                    # Just execute the method if it's ray internal method.
                    if function.name.startswith("__ray"):
                        return function(actor, *arguments, **kwarguments)
                    async_function = sync_to_async(function)

                return core_worker.run_async_func_in_event_loop(
                    async_function, function_descriptor,
                    name_of_concurrency_group_to_execute, actor,
                    *arguments, **kwarguments)

            return function(actor, *arguments, **kwarguments)

    with core_worker.profile_event(b"task::" + name, extra_data=extra_data):
        try:
            task_exception = False
            if not (<int>task_type == <int>TASK_TYPE_ACTOR_TASK
                    and function_name == "__ray_terminate__"):
                worker.memory_monitor.raise_if_low_memory()

            with core_worker.profile_event(b"task:deserialize_arguments"):
                if c_args.empty():
                    args, kwargs = [], {}
                else:
                    metadata_pairs = RayObjectsToDataMetadataPairs(c_args)
                    object_refs = VectorToObjectRefs(
                            c_arg_refs,
                            skip_adding_local_ref=False)

                    if core_worker.current_actor_is_asyncio():
                        # We deserialize objects in event loop thread to
                        # prevent segfaults. See #7799
                        async def deserialize_args():
                            return (ray.worker.global_worker
                                    .deserialize_objects(
                                        metadata_pairs, object_refs))
                        args = core_worker.run_async_func_in_event_loop(
                            deserialize_args, function_descriptor,
                            name_of_concurrency_group_to_execute)
                    else:
                        args = ray.worker.global_worker.deserialize_objects(
                            metadata_pairs, object_refs)

                    for arg in args:
                        raise_if_dependency_failed(arg)
                    args, kwargs = ray._private.signature.recover_args(args)

            if (<int>task_type == <int>TASK_TYPE_ACTOR_CREATION_TASK):
                actor = worker.actors[core_worker.get_actor_id()]
                class_name = actor.__class__.__name__
                actor_title = f"{class_name}({args!r}, {kwargs!r})"
                core_worker.set_actor_title(actor_title.encode("utf-8"))
            # Execute the task.
            with core_worker.profile_event(b"task:execute"):
                task_exception = True
                try:
                    is_existing = core_worker.is_exiting()
                    if is_existing:
                        title = f"{title}::Exiting"
                        next_title = f"{next_title}::Exiting"
                    with ray.worker._changeproctitle(title, next_title):
                        if debugger_breakpoint != b"":
                            ray.util.pdb.set_trace(
                                breakpoint_uuid=debugger_breakpoint)
                        outputs = function_executor(*args, **kwargs)
                        next_breakpoint = (
                            ray.worker.global_worker.debugger_breakpoint)
                        if next_breakpoint != b"":
                            # If this happens, the user typed "remote" and
                            # there were no more remote calls left in this
                            # task. In that case we just exit the debugger.
                            ray.experimental.internal_kv._internal_kv_put(
                                "RAY_PDB_{}".format(next_breakpoint),
                                "{\"exit_debugger\": true}",
                                namespace=ray_constants.KV_NAMESPACE_PDB
                            )
                            ray.experimental.internal_kv._internal_kv_del(
                                "RAY_PDB_CONTINUE_{}".format(next_breakpoint),
                                namespace=ray_constants.KV_NAMESPACE_PDB
                            )
                            ray.worker.global_worker.debugger_breakpoint = b""
                    task_exception = False
                except AsyncioActorExit as e:
                    exit_current_actor_if_asyncio()
                except KeyboardInterrupt as e:
                    raise TaskCancelledError(
                            core_worker.get_current_task_id())
                except Exception as e:
                    is_application_level_error[0] = True
                    if core_worker.get_current_task_retry_exceptions():
                        logger.info("Task failed with retryable exception:"
                                    " {}.".format(
                                        core_worker.get_current_task_id()),
                                    exc_info=True)
                    raise e
<<<<<<< HEAD
                if c_return_ids.size() == 1 and not inspect.isgenerator(outputs):
=======
                if c_return_ids.size() == 1:
>>>>>>> 9b65d553
                    # If there is only one return specified, we should return
                    # all return values as a single object.
                    outputs = (outputs,)
            if (<int>task_type == <int>TASK_TYPE_ACTOR_CREATION_TASK):
                # Record actor repr via :actor_name: magic token in the log.
                #
                # (Phase 2): after `__init__` finishes, we override the
                # log prefix with the full repr of the actor. The log monitor
                # will pick up the updated token.
                if (hasattr(actor_class, "__ray_actor_class__") and
                        "__repr__" in
                        actor_class.__ray_actor_class__.__dict__):
                    actor_magic_token = "{}{}\n".format(
                        ray_constants.LOG_PREFIX_ACTOR_NAME, repr(actor))
                    # Flush on both stdout and stderr.
                    print(actor_magic_token, end="")
                    print(actor_magic_token, file=sys.stderr, end="")
            # Check for a cancellation that was called when the function
            # was exiting and was raised after the except block.
            if not check_signals().ok():
                task_exception = True
                raise TaskCancelledError(
                            core_worker.get_current_task_id())

            if (c_return_ids.size() > 0 and
                    not inspect.isgenerator(outputs) and
                    len(outputs) != int(c_return_ids.size())):
                raise ValueError(
                    "Task returned {} objects, but num_returns={}.".format(
                        len(outputs), c_return_ids.size()))

            # Store the outputs in the object store.
            with core_worker.profile_event(b"task:store_outputs"):
                core_worker.store_task_outputs(
                    worker, outputs, c_return_ids, returns)
        except Exception as error:
            # If the debugger is enabled, drop into the remote pdb here.
            if "RAY_PDB" in os.environ:
                ray.util.pdb.post_mortem()

            backtrace = ray._private.utils.format_error_message(
                traceback.format_exc(), task_exception=task_exception)

            # Generate the actor repr from the actor class.
            actor_repr = repr(actor) if actor else None

            if isinstance(error, RayTaskError):
                # Avoid recursive nesting of RayTaskError.
                failure_object = RayTaskError(function_name, backtrace,
                                              error.cause, proctitle=title,
                                              actor_repr=actor_repr)
            else:
                failure_object = RayTaskError(function_name, backtrace,
                                              error, proctitle=title,
                                              actor_repr=actor_repr)
            errors = []
            for _ in range(c_return_ids.size()):
                errors.append(failure_object)
            core_worker.store_task_outputs(
                worker, errors, c_return_ids, returns)
            ray._private.utils.push_error_to_driver(
                worker,
                ray_constants.TASK_PUSH_ERROR,
                str(failure_object),
                job_id=worker.current_job_id)
            if (<int>task_type == <int>TASK_TYPE_ACTOR_CREATION_TASK):
                raise RayActorError.from_task_error(failure_object)

    if execution_info.max_calls != 0:
        # Reset the state of the worker for the next task to execute.
        # Increase the task execution counter.
        manager.increase_task_counter(function_descriptor)
        # If we've reached the max number of executions for this worker, exit.
        task_counter = manager.get_task_counter(function_descriptor)
        if task_counter == execution_info.max_calls:
            exit = SystemExit(0)
            exit.is_ray_terminate = True
            exit.ray_terminate_msg = (
                "max_call has reached, "
                f"max_calls: {execution_info.max_calls}")
            raise exit

cdef shared_ptr[LocalMemoryBuffer] ray_error_to_memory_buf(ray_error):
    cdef bytes py_bytes = ray_error.to_bytes()
    return make_shared[LocalMemoryBuffer](
        <uint8_t*>py_bytes, len(py_bytes), True)

cdef CRayStatus task_execution_handler(
        CTaskType task_type,
        const c_string task_name,
        const CRayFunction &ray_function,
        const unordered_map[c_string, double] &c_resources,
        const c_vector[shared_ptr[CRayObject]] &c_args,
        const c_vector[CObjectReference] &c_arg_refs,
        const c_vector[CObjectID] &c_return_ids,
        const c_string debugger_breakpoint,
        c_vector[shared_ptr[CRayObject]] *returns,
        shared_ptr[LocalMemoryBuffer] &creation_task_exception_pb_bytes,
        c_bool *is_application_level_error,
        const c_vector[CConcurrencyGroup] &defined_concurrency_groups,
        const c_string name_of_concurrency_group_to_execute) nogil:
    with gil, disable_client_hook():
        try:
            try:
                # The call to execute_task should never raise an exception. If
                # it does, that indicates that there was an internal error.
                execute_task(task_type, task_name, ray_function, c_resources,
                             c_args, c_arg_refs, c_return_ids,
                             debugger_breakpoint, returns,
                             is_application_level_error,
                             defined_concurrency_groups,
                             name_of_concurrency_group_to_execute)
            except Exception as e:
                sys_exit = SystemExit()
                if isinstance(e, RayActorError) and \
                   e.actor_init_failed:
                    traceback_str = str(e)
                    logger.error("Exception raised "
                                 f"in creation task: {traceback_str}")
                    # Cython's bug that doesn't allow reference assignment,
                    # this is a workaroud.
                    # See https://github.com/cython/cython/issues/1863
                    (&creation_task_exception_pb_bytes)[0] = (
                        ray_error_to_memory_buf(e))
                    sys_exit.is_creation_task_error = True
                    sys_exit.init_error_message = (
                        "Exception raised from an actor init method. "
                        f"Traceback: {str(e)}")
                else:
                    traceback_str = traceback.format_exc() + (
                        "An unexpected internal error "
                        "occurred while the worker "
                        "was executing a task.")
                    ray._private.utils.push_error_to_driver(
                        ray.worker.global_worker,
                        "worker_crash",
                        traceback_str,
                        job_id=None)
                    sys_exit.unexpected_error_traceback = traceback_str
                raise sys_exit
        except SystemExit as e:
            # Tell the core worker to exit as soon as the result objects
            # are processed.
            if hasattr(e, "is_ray_terminate"):
                return CRayStatus.IntentionalSystemExit(e.ray_terminate_msg)
            elif hasattr(e, "is_creation_task_error"):
                return CRayStatus.CreationTaskError(e.init_error_message)
            elif e.code is not None and e.code == 0:
                # This means the system exit was
                # normal based on the python convention.
                # https://docs.python.org/3/library/sys.html#sys.exit
                return CRayStatus.IntentionalSystemExit(
                    f"Worker exits with an exit code {e.code}.")
            else:
                msg = f"Worker exits with an exit code {e.code}."
                # In K8s, SIGTERM likely means we hit memory limits, so print
                # a more informative message there.
                if "KUBERNETES_SERVICE_HOST" in os.environ:
                    msg += (
                        " The worker may have exceeded K8s pod memory limits.")
                if hasattr(e, "unexpected_error_traceback"):
                    msg += (f"\n {e.unexpected_error_traceback}")
                logger.exception(msg)
                return CRayStatus.UnexpectedSystemExit(msg)

    return CRayStatus.OK()

cdef c_bool kill_main_task() nogil:
    with gil:
        if setproctitle.getproctitle() != "ray::IDLE":
            _thread.interrupt_main()
            return True
        return False


cdef CRayStatus check_signals() nogil:
    with gil:
        try:
            PyErr_CheckSignals()
        except KeyboardInterrupt:
            return CRayStatus.Interrupted(b"")
    return CRayStatus.OK()


cdef void gc_collect(c_bool triggered_by_global_gc) nogil:
    with gil:
        start = time.perf_counter()
        num_freed = gc.collect()
        end = time.perf_counter()
        if num_freed > 0:
            logger.debug(
                "gc.collect() freed {} refs in {} seconds".format(
                    num_freed, end - start))


cdef c_vector[c_string] spill_objects_handler(
        const c_vector[CObjectReference]& object_refs_to_spill) nogil:
    cdef:
        c_vector[c_string] return_urls
        c_vector[c_string] owner_addresses

    with gil:
        object_refs = VectorToObjectRefs(
                object_refs_to_spill,
                skip_adding_local_ref=False)
        for i in range(object_refs_to_spill.size()):
            owner_addresses.push_back(
                    object_refs_to_spill[i].owner_address()
                    .SerializeAsString())
        try:
            with ray.worker._changeproctitle(
                    ray_constants.WORKER_PROCESS_TYPE_SPILL_WORKER,
                    ray_constants.WORKER_PROCESS_TYPE_SPILL_WORKER_IDLE):
                urls = external_storage.spill_objects(
                    object_refs, owner_addresses)
            for url in urls:
                return_urls.push_back(url)
        except Exception as err:
            exception_str = (
                "An unexpected internal error occurred while the IO worker "
                "was spilling objects: {}".format(err))
            logger.exception(exception_str)
            ray._private.utils.push_error_to_driver(
                ray.worker.global_worker,
                "spill_objects_error",
                traceback.format_exc() + exception_str,
                job_id=None)
        return return_urls


cdef int64_t restore_spilled_objects_handler(
        const c_vector[CObjectReference]& object_refs_to_restore,
        const c_vector[c_string]& object_urls) nogil:
    cdef:
        int64_t bytes_restored = 0
    with gil:
        urls = []
        size = object_urls.size()
        for i in range(size):
            urls.append(object_urls[i])
        object_refs = VectorToObjectRefs(
                object_refs_to_restore,
                skip_adding_local_ref=False)
        try:
            with ray.worker._changeproctitle(
                    ray_constants.WORKER_PROCESS_TYPE_RESTORE_WORKER,
                    ray_constants.WORKER_PROCESS_TYPE_RESTORE_WORKER_IDLE):
                bytes_restored = external_storage.restore_spilled_objects(
                    object_refs, urls)
        except Exception:
            exception_str = (
                "An unexpected internal error occurred while the IO worker "
                "was restoring spilled objects.")
            logger.exception(exception_str)
            if os.getenv("RAY_BACKEND_LOG_LEVEL") == "debug":
                ray._private.utils.push_error_to_driver(
                    ray.worker.global_worker,
                    "restore_objects_error",
                    traceback.format_exc() + exception_str,
                    job_id=None)
    return bytes_restored


cdef void delete_spilled_objects_handler(
        const c_vector[c_string]& object_urls,
        CWorkerType worker_type) nogil:
    with gil:
        urls = []
        size = object_urls.size()
        for i in range(size):
            urls.append(object_urls[i])
        try:
            # Get proctitle.
            if <int> worker_type == <int> WORKER_TYPE_SPILL_WORKER:
                original_proctitle = (
                    ray_constants.WORKER_PROCESS_TYPE_SPILL_WORKER_IDLE)
                proctitle = (
                    ray_constants.WORKER_PROCESS_TYPE_SPILL_WORKER_DELETE)
            elif <int> worker_type == <int> WORKER_TYPE_RESTORE_WORKER:
                original_proctitle = (
                    ray_constants.WORKER_PROCESS_TYPE_RESTORE_WORKER_IDLE)
                proctitle = (
                    ray_constants.WORKER_PROCESS_TYPE_RESTORE_WORKER_DELETE)
            else:
                assert False, ("This line shouldn't be reachable.")

            # Delete objects.
            with ray.worker._changeproctitle(
                    proctitle,
                    original_proctitle):
                external_storage.delete_spilled_objects(urls)
        except Exception:
            exception_str = (
                "An unexpected internal error occurred while the IO worker "
                "was deleting spilled objects.")
            logger.exception(exception_str)
            ray._private.utils.push_error_to_driver(
                ray.worker.global_worker,
                "delete_spilled_objects_error",
                traceback.format_exc() + exception_str,
                job_id=None)


cdef void unhandled_exception_handler(const CRayObject& error) nogil:
    with gil:
        worker = ray.worker.global_worker
        data = None
        metadata = None
        if error.HasData():
            data = Buffer.make(error.GetData())
        if error.HasMetadata():
            metadata = Buffer.make(error.GetMetadata()).to_pybytes()
        # TODO(ekl) why does passing a ObjectRef.nil() lead to shutdown errors?
        object_ids = [None]
        worker.raise_errors([(data, metadata)], object_ids)


# This function introduces ~2-7us of overhead per call (i.e., it can be called
# up to hundreds of thousands of times per second).
cdef void get_py_stack(c_string* stack_out) nogil:
    """Get the Python call site.

    This can be called from within C++ code to retrieve the file name and line
    number of the Python code that is calling into the core worker.
    """
    with gil:
        try:
            frame = inspect.currentframe()
        except ValueError:  # overhead of exception handling is about 20us
            stack_out[0] = "".encode("ascii")
            return
        msg_frames = []
        while frame and len(msg_frames) < 4:
            filename = frame.f_code.co_filename
            # Decode Ray internal frames to add annotations.
            if filename.endswith("ray/worker.py"):
                if frame.f_code.co_name == "put":
                    msg_frames = ["(put object) "]
            elif filename.endswith("ray/workers/default_worker.py"):
                pass
            elif filename.endswith("ray/remote_function.py"):
                # TODO(ekl) distinguish between task return objects and
                # arguments. This can only be done in the core worker.
                msg_frames = ["(task call) "]
            elif filename.endswith("ray/actor.py"):
                # TODO(ekl) distinguish between actor return objects and
                # arguments. This can only be done in the core worker.
                msg_frames = ["(actor call) "]
            elif filename.endswith("ray/serialization.py"):
                if frame.f_code.co_name == "id_deserializer":
                    msg_frames = ["(deserialize task arg) "]
            else:
                msg_frames.append("{}:{}:{}".format(
                    frame.f_code.co_filename, frame.f_code.co_name,
                    frame.f_lineno))
            frame = frame.f_back
        stack_out[0] = (ray_constants.CALL_STACK_LINE_DELIMITER
                        .join(msg_frames).encode("ascii"))

cdef shared_ptr[CBuffer] string_to_buffer(c_string& c_str):
    cdef shared_ptr[CBuffer] empty_metadata
    if c_str.size() == 0:
        return empty_metadata
    return dynamic_pointer_cast[
        CBuffer, LocalMemoryBuffer](
            make_shared[LocalMemoryBuffer](
                <uint8_t*>(c_str.data()), c_str.size(), True))


cdef void terminate_asyncio_thread() nogil:
    with gil:
        core_worker = ray.worker.global_worker.core_worker
        core_worker.stop_and_join_asyncio_threads_if_exist()


# An empty profile event context to be used when the timeline is disabled.
cdef class EmptyProfileEvent:
    def __enter__(self):
        pass

    def __exit__(self, *args):
        pass

cdef class CoreWorker:

    def __cinit__(self, worker_type, store_socket, raylet_socket,
                  JobID job_id, GcsClientOptions gcs_options, log_dir,
                  node_ip_address, node_manager_port, raylet_ip_address,
                  local_mode, driver_name, stdout_file, stderr_file,
                  serialized_job_config, metrics_agent_port, runtime_env_hash,
                  startup_token):
        self.is_local_mode = local_mode

        cdef CCoreWorkerOptions options = CCoreWorkerOptions()
        if worker_type in (ray.LOCAL_MODE, ray.SCRIPT_MODE):
            self.is_driver = True
            options.worker_type = WORKER_TYPE_DRIVER
        elif worker_type == ray.WORKER_MODE:
            self.is_driver = False
            options.worker_type = WORKER_TYPE_WORKER
        elif worker_type == ray.SPILL_WORKER_MODE:
            self.is_driver = False
            options.worker_type = WORKER_TYPE_SPILL_WORKER
        elif worker_type == ray.RESTORE_WORKER_MODE:
            self.is_driver = False
            options.worker_type = WORKER_TYPE_RESTORE_WORKER
        else:
            raise ValueError(f"Unknown worker type: {worker_type}")
        options.language = LANGUAGE_PYTHON
        options.store_socket = store_socket.encode("ascii")
        options.raylet_socket = raylet_socket.encode("ascii")
        options.job_id = job_id.native()
        options.gcs_options = gcs_options.native()[0]
        options.enable_logging = True
        options.log_dir = log_dir.encode("utf-8")
        options.install_failure_signal_handler = True
        # https://stackoverflow.com/questions/2356399/tell-if-python-is-in-interactive-mode
        options.interactive = hasattr(sys, "ps1")
        options.node_ip_address = node_ip_address.encode("utf-8")
        options.node_manager_port = node_manager_port
        options.raylet_ip_address = raylet_ip_address.encode("utf-8")
        options.driver_name = driver_name
        options.stdout_file = stdout_file
        options.stderr_file = stderr_file
        options.task_execution_callback = task_execution_handler
        options.check_signals = check_signals
        options.gc_collect = gc_collect
        options.spill_objects = spill_objects_handler
        options.restore_spilled_objects = restore_spilled_objects_handler
        options.delete_spilled_objects = delete_spilled_objects_handler
        options.unhandled_exception_handler = unhandled_exception_handler
        options.get_lang_stack = get_py_stack
        options.is_local_mode = local_mode
        options.kill_main = kill_main_task
        options.terminate_asyncio_thread = terminate_asyncio_thread
        options.serialized_job_config = serialized_job_config
        options.metrics_agent_port = metrics_agent_port
        options.connect_on_start = False
        options.runtime_env_hash = runtime_env_hash
        options.startup_token = startup_token
        CCoreWorkerProcess.Initialize(options)

        self.cgname_to_eventloop_dict = None
        self.fd_to_cgname_dict = None
        self.eventloop_for_default_cg = None

    def shutdown(self):
        with nogil:
            # If it's a worker, the core worker process should have been
            # shutdown. So we can't call
            # `CCoreWorkerProcess.GetCoreWorker().GetWorkerType()` here.
            # Instead, we use the cached `is_driver` flag to test if it's a
            # driver.
            if self.is_driver:
                CCoreWorkerProcess.Shutdown()

    def notify_raylet(self):
        with nogil:
            CCoreWorkerProcess.GetCoreWorker().ConnectToRaylet()

    def run_task_loop(self):
        with nogil:
            CCoreWorkerProcess.RunTaskExecutionLoop()

    def get_current_task_retry_exceptions(self):
        return CCoreWorkerProcess.GetCoreWorker(
            ).GetCurrentTaskRetryExceptions()

    def get_current_task_id(self):
        return TaskID(
            CCoreWorkerProcess.GetCoreWorker().GetCurrentTaskId().Binary())

    def get_current_job_id(self):
        return JobID(
            CCoreWorkerProcess.GetCoreWorker().GetCurrentJobId().Binary())

    def get_current_node_id(self):
        return NodeID(
            CCoreWorkerProcess.GetCoreWorker().GetCurrentNodeId().Binary())

    def get_actor_id(self):
        return ActorID(
            CCoreWorkerProcess.GetCoreWorker().GetActorId().Binary())

    def get_placement_group_id(self):
        return PlacementGroupID(
            CCoreWorkerProcess.GetCoreWorker()
            .GetCurrentPlacementGroupId().Binary())

    def get_worker_id(self):
        return WorkerID(
            CCoreWorkerProcess.GetCoreWorker().GetWorkerID().Binary())

    def should_capture_child_tasks_in_placement_group(self):
        return CCoreWorkerProcess.GetCoreWorker(
            ).ShouldCaptureChildTasksInPlacementGroup()

    def set_webui_display(self, key, message):
        CCoreWorkerProcess.GetCoreWorker().SetWebuiDisplay(key, message)

    def set_actor_title(self, title):
        CCoreWorkerProcess.GetCoreWorker().SetActorTitle(title)

    def get_plasma_event_handler(self):
        return self.plasma_event_handler

    def get_objects(self, object_refs, TaskID current_task_id,
                    int64_t timeout_ms=-1):
        cdef:
            c_vector[shared_ptr[CRayObject]] results
            CTaskID c_task_id = current_task_id.native()
            c_vector[CObjectID] c_object_ids = ObjectRefsToVector(object_refs)
        with nogil:
            check_status(CCoreWorkerProcess.GetCoreWorker().Get(
                c_object_ids, timeout_ms, &results))

        return RayObjectsToDataMetadataPairs(results)

    def get_if_local(self, object_refs):
        """Get objects from local plasma store directly
        without a fetch request to raylet."""
        cdef:
            c_vector[shared_ptr[CRayObject]] results
            c_vector[CObjectID] c_object_ids = ObjectRefsToVector(object_refs)
        with nogil:
            check_status(
                CCoreWorkerProcess.GetCoreWorker().GetIfLocal(
                    c_object_ids, &results))
        return RayObjectsToDataMetadataPairs(results)

    def object_exists(self, ObjectRef object_ref, memory_store_only=False):
        cdef:
            c_bool has_object
            c_bool is_in_plasma
            CObjectID c_object_id = object_ref.native()

        with nogil:
            check_status(CCoreWorkerProcess.GetCoreWorker().Contains(
                c_object_id, &has_object, &is_in_plasma))

        return has_object and (not memory_store_only or not is_in_plasma)

    cdef _create_put_buffer(self, shared_ptr[CBuffer] &metadata,
                            size_t data_size, ObjectRef object_ref,
                            c_vector[CObjectID] contained_ids,
                            CObjectID *c_object_id, shared_ptr[CBuffer] *data,
                            c_bool created_by_worker,
                            owner_address=None,
                            c_bool inline_small_object=True):
        cdef:
            unique_ptr[CAddress] c_owner_address

        c_owner_address = move(self._convert_python_address(owner_address))

        if object_ref is None:
            with nogil:
                check_status(CCoreWorkerProcess.GetCoreWorker()
                             .CreateOwnedAndIncrementLocalRef(
                             metadata, data_size, contained_ids,
                             c_object_id, data, created_by_worker,
                             move(c_owner_address),
                             inline_small_object))
        else:
            c_object_id[0] = object_ref.native()
            if owner_address is None:
                c_owner_address = make_unique[CAddress]()
                dereference(
                    c_owner_address
                ).CopyFrom(CCoreWorkerProcess.GetCoreWorker().GetRpcAddress())
            with nogil:
                check_status(CCoreWorkerProcess.GetCoreWorker().CreateExisting(
                            metadata, data_size, c_object_id[0],
                            dereference(c_owner_address), data,
                            created_by_worker))

        # If data is nullptr, that means the ObjectRef already existed,
        # which we ignore.
        # TODO(edoakes): this is hacky, we should return the error instead
        # and deal with it here.
        return data.get() == NULL

    cdef unique_ptr[CAddress] _convert_python_address(self, address=None):
        """ convert python address to `CAddress`, If not provided,
        return nullptr.

        Args:
            address: worker address.
        """
        cdef:
            unique_ptr[CAddress] c_address

        if address is not None:
            c_address = make_unique[CAddress]()
            dereference(c_address).ParseFromString(address)
        return move(c_address)

    def put_file_like_object(
            self, metadata, data_size, file_like, ObjectRef object_ref,
            owner_address):
        """Directly create a new Plasma Store object from a file like
        object. This avoids extra memory copy.

        Args:
            metadata (bytes): The metadata of the object.
            data_size (int): The size of the data buffer.
            file_like: A python file object that provides the `readinto`
                interface.
            object_ref: The new ObjectRef.
            owner_address: Owner address for this object ref.
        """
        cdef:
            CObjectID c_object_id = object_ref.native()
            shared_ptr[CBuffer] data_buf
            shared_ptr[CBuffer] metadata_buf
            int64_t put_threshold
            unique_ptr[CAddress] c_owner_address = move(self._convert_python_address(
                    object_ref.owner_address()))

        # TODO(suquark): This method does not support put objects to
        # in memory store currently.
        metadata_buf = string_to_buffer(metadata)

        status = CCoreWorkerProcess.GetCoreWorker().CreateExisting(
                    metadata_buf, data_size, object_ref.native(),
                    dereference(c_owner_address), &data_buf,
                    False)
        if not status.ok():
            logger.debug("Error putting restored object into plasma.")
            return
        if data_buf == NULL:
            logger.debug("Object already exists in 'put_file_like_object'.")
            return
        data = Buffer.make(data_buf)
        view = memoryview(data)
        index = 0
        while index < data_size:
            bytes_read = file_like.readinto(view[index:])
            index += bytes_read
        with nogil:
            # Using custom object refs is not supported because we
            # can't track their lifecycle, so we don't pin the object
            # in this case.
            check_status(
                CCoreWorkerProcess.GetCoreWorker().SealExisting(
                            c_object_id, pin_object=False,
                            owner_address=c_owner_address))

    def put_serialized_object_and_increment_local_ref(self, serialized_object,
                                                      ObjectRef object_ref=None,
                                                      c_bool pin_object=True,
                                                      owner_address=None,
                                                      c_bool inline_small_object=True):
        cdef:
            CObjectID c_object_id
            shared_ptr[CBuffer] data
            shared_ptr[CBuffer] metadata
            int64_t put_threshold
            unique_ptr[CAddress] c_owner_address
            c_vector[CObjectID] contained_object_ids
            c_vector[CObjectReference] contained_object_refs

        metadata = string_to_buffer(serialized_object.metadata)
        put_threshold = RayConfig.instance().max_direct_call_object_size()
        total_bytes = serialized_object.total_bytes
        contained_object_ids = ObjectRefsToVector(
                serialized_object.contained_object_refs)
        object_already_exists = self._create_put_buffer(
            metadata, total_bytes, object_ref,
            contained_object_ids,
            &c_object_id, &data, True, owner_address, inline_small_object)

        if not object_already_exists:
            if total_bytes > 0:
                (<SerializedObject>serialized_object).write_to(
                    Buffer.make(data))
            if self.is_local_mode:
                contained_object_refs = (
                        CCoreWorkerProcess.GetCoreWorker().
                        GetObjectRefs(contained_object_ids))
                if owner_address is not None:
                    raise Exception(
                        "cannot put data into memory store directly"
                        " and assign owner at the same time")
                check_status(CCoreWorkerProcess.GetCoreWorker().Put(
                        CRayObject(data, metadata, contained_object_refs),
                        contained_object_ids, c_object_id))
            else:
                c_owner_address = move(self._convert_python_address(
                    owner_address))
                with nogil:
                    if object_ref is None:
                        check_status(
                            CCoreWorkerProcess.GetCoreWorker().SealOwned(
                                        c_object_id,
                                        pin_object,
                                        move(c_owner_address)))
                    else:
                        # Using custom object refs is not supported because we
                        # can't track their lifecycle, so we don't pin the
                        # object in this case.
                        check_status(
                            CCoreWorkerProcess.GetCoreWorker().SealExisting(
                                        c_object_id, pin_object=False,
                                        owner_address=move(c_owner_address)))

        return c_object_id.Binary()

    def wait(self, object_refs, int num_returns, int64_t timeout_ms,
             TaskID current_task_id, c_bool fetch_local):
        cdef:
            c_vector[CObjectID] wait_ids
            c_vector[c_bool] results
            CTaskID c_task_id = current_task_id.native()

        wait_ids = ObjectRefsToVector(object_refs)
        with nogil:
            check_status(CCoreWorkerProcess.GetCoreWorker().Wait(
                wait_ids, num_returns, timeout_ms, &results, fetch_local))

        assert len(results) == len(object_refs)

        ready, not_ready = [], []
        for i, object_ref in enumerate(object_refs):
            if results[i]:
                ready.append(object_ref)
            else:
                not_ready.append(object_ref)

        return ready, not_ready

    def free_objects(self, object_refs, c_bool local_only):
        cdef:
            c_vector[CObjectID] free_ids = ObjectRefsToVector(object_refs)

        with nogil:
            check_status(CCoreWorkerProcess.GetCoreWorker().Delete(
                free_ids, local_only))

    def get_object_locations(self, object_refs, int64_t timeout_ms):
        cdef:
            c_vector[shared_ptr[CObjectLocation]] results
            c_vector[CObjectID] lookup_ids = ObjectRefsToVector(object_refs)

        with nogil:
            check_status(
                CCoreWorkerProcess.GetCoreWorker().GetLocationFromOwner(
                    lookup_ids, timeout_ms, &results))

        object_locations = {}
        for i in range(results.size()):
            # core_worker will return a nullptr for objects that couldn't be
            # located
            if not results[i].get():
                continue
            else:
                object_locations[object_refs[i]] = \
                    CObjectLocationPtrToDict(results[i].get())
        return object_locations

    def global_gc(self):
        with nogil:
            CCoreWorkerProcess.GetCoreWorker().TriggerGlobalGC()

    def dump_object_store_memory_usage(self):
        message = CCoreWorkerProcess.GetCoreWorker().MemoryUsageString()
        logger.warning("Local object store memory usage:\n{}\n".format(
            message.decode("utf-8")))

    cdef python_scheduling_strategy_to_c(
            self, python_scheduling_strategy,
            CSchedulingStrategy *c_scheduling_strategy):
        cdef:
            CPlacementGroupSchedulingStrategy \
                *c_placement_group_scheduling_strategy
            CNodeAffinitySchedulingStrategy *c_node_affinity_scheduling_strategy
        assert python_scheduling_strategy is not None
        if python_scheduling_strategy == "DEFAULT":
            c_scheduling_strategy[0].mutable_default_scheduling_strategy()
        elif python_scheduling_strategy == "SPREAD":
            c_scheduling_strategy[0].mutable_spread_scheduling_strategy()
        elif isinstance(python_scheduling_strategy,
                        PlacementGroupSchedulingStrategy):
            c_placement_group_scheduling_strategy = \
                c_scheduling_strategy[0] \
                .mutable_placement_group_scheduling_strategy()
            c_placement_group_scheduling_strategy[0].set_placement_group_id(
                python_scheduling_strategy
                .placement_group.id.binary())
            c_placement_group_scheduling_strategy[0] \
                .set_placement_group_bundle_index(
                    python_scheduling_strategy.placement_group_bundle_index)
            c_placement_group_scheduling_strategy[0]\
                .set_placement_group_capture_child_tasks(
                    python_scheduling_strategy
                    .placement_group_capture_child_tasks)
        elif isinstance(python_scheduling_strategy,
                        NodeAffinitySchedulingStrategy):
            c_node_affinity_scheduling_strategy = \
                c_scheduling_strategy[0] \
                .mutable_node_affinity_scheduling_strategy()
            c_node_affinity_scheduling_strategy[0].set_node_id(
                NodeID.from_hex(python_scheduling_strategy.node_id).binary())
            c_node_affinity_scheduling_strategy[0].set_soft(
                python_scheduling_strategy.soft)
        else:
            raise ValueError(
                f"Invalid scheduling_strategy value "
                f"{python_scheduling_strategy}. "
                f"Valid values are [\"DEFAULT\""
                f" | \"SPREAD\""
                f" | PlacementGroupSchedulingStrategy"
                f" | NodeAffinitySchedulingStrategy]")

    def submit_task(self,
                    Language language,
                    FunctionDescriptor function_descriptor,
                    args,
                    c_string name,
                    int num_returns,
                    resources,
                    int max_retries,
                    c_bool retry_exceptions,
                    scheduling_strategy,
                    c_string debugger_breakpoint,
                    c_string serialized_runtime_env_info,
                    ):
        cdef:
            unordered_map[c_string, double] c_resources
            CRayFunction ray_function
            c_vector[unique_ptr[CTaskArg]] args_vector
            c_vector[CObjectReference] return_refs
            CSchedulingStrategy c_scheduling_strategy
            c_vector[CObjectID] incremented_put_arg_ids

        self.python_scheduling_strategy_to_c(
            scheduling_strategy, &c_scheduling_strategy)

        with self.profile_event(b"submit_task"):
            prepare_resources(resources, &c_resources)
            ray_function = CRayFunction(
                language.lang, function_descriptor.descriptor)
            prepare_args_and_increment_put_refs(
                self, language, args, &args_vector, function_descriptor,
                &incremented_put_arg_ids)

            # NOTE(edoakes): releasing the GIL while calling this method causes
            # segfaults. See relevant issue for details:
            # https://github.com/ray-project/ray/pull/12803
            return_refs = CCoreWorkerProcess.GetCoreWorker().SubmitTask(
                ray_function, args_vector, CTaskOptions(
                    name, num_returns, c_resources,
                    b"",
                    serialized_runtime_env_info),
                max_retries, retry_exceptions,
                c_scheduling_strategy,
                debugger_breakpoint)

            # These arguments were serialized and put into the local object
            # store during task submission. The backend increments their local
            # ref count initially to ensure that they remain in scope until we
            # add to their submitted task ref count. Now that the task has
            # been submitted, it's safe to remove the initial local ref.
            for put_arg_id in incremented_put_arg_ids:
                CCoreWorkerProcess.GetCoreWorker().RemoveLocalReference(
                    put_arg_id)

            # The initial local reference is already acquired internally when
            # adding the pending task.
            return VectorToObjectRefs(return_refs, skip_adding_local_ref=True)

    def create_actor(self,
                     Language language,
                     FunctionDescriptor function_descriptor,
                     args,
                     int64_t max_restarts,
                     int64_t max_task_retries,
                     resources,
                     placement_resources,
                     int32_t max_concurrency,
                     is_detached,
                     c_string name,
                     c_string ray_namespace,
                     c_bool is_asyncio,
                     c_string extension_data,
                     c_string serialized_runtime_env_info,
                     concurrency_groups_dict,
                     int32_t max_pending_calls,
                     scheduling_strategy,
                     ):
        cdef:
            CRayFunction ray_function
            c_vector[unique_ptr[CTaskArg]] args_vector
            c_vector[c_string] dynamic_worker_options
            unordered_map[c_string, double] c_resources
            unordered_map[c_string, double] c_placement_resources
            CActorID c_actor_id
            c_vector[CConcurrencyGroup] c_concurrency_groups
            CSchedulingStrategy c_scheduling_strategy
            c_vector[CObjectID] incremented_put_arg_ids
            optional[c_bool] is_detached_optional = nullopt

        self.python_scheduling_strategy_to_c(
            scheduling_strategy, &c_scheduling_strategy)

        with self.profile_event(b"submit_task"):
            prepare_resources(resources, &c_resources)
            prepare_resources(placement_resources, &c_placement_resources)
            ray_function = CRayFunction(
                language.lang, function_descriptor.descriptor)
            prepare_args_and_increment_put_refs(
                self, language, args, &args_vector, function_descriptor,
                &incremented_put_arg_ids)
            prepare_actor_concurrency_groups(
                concurrency_groups_dict, &c_concurrency_groups)

            if is_detached is not None:
                is_detached_optional = make_optional[c_bool](
                    True if is_detached else False)

            with nogil:
                status = CCoreWorkerProcess.GetCoreWorker().CreateActor(
                    ray_function, args_vector,
                    CActorCreationOptions(
                        max_restarts, max_task_retries, max_concurrency,
                        c_resources, c_placement_resources,
                        dynamic_worker_options, is_detached_optional, name,
                        ray_namespace,
                        is_asyncio,
                        c_scheduling_strategy,
                        serialized_runtime_env_info,
                        c_concurrency_groups,
                        # execute out of order for
                        # async or threaded actors.
                        is_asyncio or max_concurrency > 1,
                        max_pending_calls),
                    extension_data,
                    &c_actor_id)

            # These arguments were serialized and put into the local object
            # store during task submission. The backend increments their local
            # ref count initially to ensure that they remain in scope until we
            # add to their submitted task ref count. Now that the task has
            # been submitted, it's safe to remove the initial local ref.
            for put_arg_id in incremented_put_arg_ids:
                CCoreWorkerProcess.GetCoreWorker().RemoveLocalReference(
                    put_arg_id)

            check_status(status)

            return ActorID(c_actor_id.Binary())

    def create_placement_group(
                            self,
                            c_string name,
                            c_vector[unordered_map[c_string, double]] bundles,
                            c_string strategy,
                            c_bool is_detached):
        cdef:
            CPlacementGroupID c_placement_group_id
            CPlacementStrategy c_strategy

        if strategy == b"PACK":
            c_strategy = PLACEMENT_STRATEGY_PACK
        elif strategy == b"SPREAD":
            c_strategy = PLACEMENT_STRATEGY_SPREAD
        elif strategy == b"STRICT_PACK":
            c_strategy = PLACEMENT_STRATEGY_STRICT_PACK
        else:
            if strategy == b"STRICT_SPREAD":
                c_strategy = PLACEMENT_STRATEGY_STRICT_SPREAD
            else:
                raise TypeError(strategy)

        with nogil:
            check_status(
                        CCoreWorkerProcess.GetCoreWorker().
                        CreatePlacementGroup(
                            CPlacementGroupCreationOptions(
                                name,
                                c_strategy,
                                bundles,
                                is_detached
                            ),
                            &c_placement_group_id))

        return PlacementGroupID(c_placement_group_id.Binary())

    def remove_placement_group(self, PlacementGroupID placement_group_id):
        cdef:
            CPlacementGroupID c_placement_group_id = \
                placement_group_id.native()

        with nogil:
            check_status(
                CCoreWorkerProcess.GetCoreWorker().
                RemovePlacementGroup(c_placement_group_id))

    def wait_placement_group_ready(self,
                                   PlacementGroupID placement_group_id,
                                   int32_t timeout_seconds):
        cdef CRayStatus status
        cdef CPlacementGroupID cplacement_group_id = (
            CPlacementGroupID.FromBinary(placement_group_id.binary()))
        cdef int ctimeout_seconds = timeout_seconds
        with nogil:
            status = CCoreWorkerProcess.GetCoreWorker() \
                .WaitPlacementGroupReady(cplacement_group_id, ctimeout_seconds)
            if status.IsNotFound():
                raise Exception("Placement group {} does not exist.".format(
                    placement_group_id))
        return status.ok()

    def submit_actor_task(self,
                          Language language,
                          ActorID actor_id,
                          FunctionDescriptor function_descriptor,
                          args,
                          c_string name,
                          int num_returns,
                          double num_method_cpus,
                          c_string concurrency_group_name):

        cdef:
            CActorID c_actor_id = actor_id.native()
            unordered_map[c_string, double] c_resources
            CRayFunction ray_function
            c_vector[unique_ptr[CTaskArg]] args_vector
            optional[c_vector[CObjectReference]] return_refs
            c_vector[CObjectID] incremented_put_arg_ids

        with self.profile_event(b"submit_task"):
            if num_method_cpus > 0:
                c_resources[b"CPU"] = num_method_cpus
            ray_function = CRayFunction(
                language.lang, function_descriptor.descriptor)
            prepare_args_and_increment_put_refs(
                self, language, args, &args_vector, function_descriptor,
                &incremented_put_arg_ids)

            # NOTE(edoakes): releasing the GIL while calling this method causes
            # segfaults. See relevant issue for details:
            # https://github.com/ray-project/ray/pull/12803
            return_refs = CCoreWorkerProcess.GetCoreWorker().SubmitActorTask(
                c_actor_id,
                ray_function,
                args_vector,
                CTaskOptions(
                    name, num_returns, c_resources, concurrency_group_name))
            # These arguments were serialized and put into the local object
            # store during task submission. The backend increments their local
            # ref count initially to ensure that they remain in scope until we
            # add to their submitted task ref count. Now that the task has
            # been submitted, it's safe to remove the initial local ref.
            for put_arg_id in incremented_put_arg_ids:
                CCoreWorkerProcess.GetCoreWorker().RemoveLocalReference(
                    put_arg_id)

            if return_refs.has_value():
                # The initial local reference is already acquired internally
                # when adding the pending task.
                return VectorToObjectRefs(return_refs.value(),
                                          skip_adding_local_ref=True)
            else:
                actor = self.get_actor_handle(actor_id)
                actor_handle = (CCoreWorkerProcess.GetCoreWorker()
                                .GetActorHandle(c_actor_id))
                raise PendingCallsLimitExceeded("The task {} could not be "
                                                "submitted to {} because more "
                                                "than {} tasks are queued on "
                                                "the actor. This limit "
                                                "can be adjusted with the "
                                                "`max_pending_calls` actor "
                                                "option.".format(
                                                    function_descriptor
                                                    .function_name,
                                                    repr(actor),
                                                    (dereference(actor_handle)
                                                        .MaxPendingCalls())
                                                ))

    def kill_actor(self, ActorID actor_id, c_bool no_restart):
        cdef:
            CActorID c_actor_id = actor_id.native()

        with nogil:
            check_status(CCoreWorkerProcess.GetCoreWorker().KillActor(
                  c_actor_id, True, no_restart))

    def cancel_task(self, ObjectRef object_ref, c_bool force_kill,
                    c_bool recursive):
        cdef:
            CObjectID c_object_id = object_ref.native()
            CRayStatus status = CRayStatus.OK()

        status = CCoreWorkerProcess.GetCoreWorker().CancelTask(
                                            c_object_id, force_kill, recursive)

        if not status.ok():
            raise TypeError(status.message().decode())

    def resource_ids(self):
        cdef:
            ResourceMappingType resource_mapping = (
                CCoreWorkerProcess.GetCoreWorker().GetResourceIDs())
            unordered_map[
                c_string, c_vector[pair[int64_t, double]]
            ].iterator iterator = resource_mapping.begin()
            c_vector[pair[int64_t, double]] c_value

        resources_dict = {}
        while iterator != resource_mapping.end():
            key = decode(dereference(iterator).first)
            c_value = dereference(iterator).second
            ids_and_fractions = []
            for i in range(c_value.size()):
                ids_and_fractions.append(
                    (c_value[i].first, c_value[i].second))
            resources_dict[key] = ids_and_fractions
            postincrement(iterator)

        return resources_dict

    def profile_event(self, c_string event_type, object extra_data=None):
        if RayConfig.instance().enable_timeline():
            return ProfileEvent.make(
                CCoreWorkerProcess.GetCoreWorker().CreateProfileEvent(
                    event_type), extra_data)
        else:
            return EmptyProfileEvent()

    def remove_actor_handle_reference(self, ActorID actor_id):
        cdef:
            CActorID c_actor_id = actor_id.native()
        CCoreWorkerProcess.GetCoreWorker().RemoveActorHandleReference(
            c_actor_id)

    cdef make_actor_handle(self, ActorHandleSharedPtr c_actor_handle):
        worker = ray.worker.global_worker
        worker.check_connected()
        manager = worker.function_actor_manager

        actor_id = ActorID(dereference(c_actor_handle).GetActorID().Binary())
        job_id = JobID(dereference(c_actor_handle).CreationJobID().Binary())
        language = Language.from_native(
            dereference(c_actor_handle).ActorLanguage())
        actor_creation_function_descriptor = CFunctionDescriptorToPython(
            dereference(c_actor_handle).ActorCreationTaskFunctionDescriptor())
        if language == Language.PYTHON:
            assert isinstance(actor_creation_function_descriptor,
                              PythonFunctionDescriptor)
            # Load actor_method_cpu from actor handle's extension data.
            extension_data = <str>dereference(c_actor_handle).ExtensionData()
            if extension_data:
                actor_method_cpu = int(extension_data)
            else:
                actor_method_cpu = 0  # Actor is created by non Python worker.
            actor_class = manager.load_actor_class(
                job_id, actor_creation_function_descriptor)
            method_meta = ray.actor.ActorClassMethodMetadata.create(
                actor_class, actor_creation_function_descriptor)
            return ray.actor.ActorHandle(language, actor_id,
                                         method_meta.decorators,
                                         method_meta.signatures,
                                         method_meta.num_returns,
                                         actor_method_cpu,
                                         actor_creation_function_descriptor,
                                         worker.current_session_and_job)
        else:
            return ray.actor.ActorHandle(language, actor_id,
                                         {},  # method decorators
                                         {},  # method signatures
                                         {},  # method num_returns
                                         0,  # actor method cpu
                                         actor_creation_function_descriptor,
                                         worker.current_session_and_job)

    def deserialize_and_register_actor_handle(self, const c_string &bytes,
                                              ObjectRef
                                              outer_object_ref):
        cdef:
            CObjectID c_outer_object_id = (outer_object_ref.native() if
                                           outer_object_ref else
                                           CObjectID.Nil())
        c_actor_id = (CCoreWorkerProcess
                      .GetCoreWorker()
                      .DeserializeAndRegisterActorHandle(
                          bytes, c_outer_object_id))
        return self.make_actor_handle(
            CCoreWorkerProcess.GetCoreWorker().GetActorHandle(c_actor_id))

    def get_named_actor_handle(self, const c_string &name,
                               const c_string &ray_namespace):
        cdef:
            pair[ActorHandleSharedPtr, CRayStatus] named_actor_handle_pair

        # We need it because GetNamedActorHandle needs
        # to call a method that holds the gil.
        with nogil:
            named_actor_handle_pair = (
                CCoreWorkerProcess.GetCoreWorker().GetNamedActorHandle(
                    name, ray_namespace))
        check_status(named_actor_handle_pair.second)

        return self.make_actor_handle(named_actor_handle_pair.first)

    def get_actor_handle(self, ActorID actor_id):
        cdef:
            CActorID c_actor_id = actor_id.native()
        return self.make_actor_handle(
            CCoreWorkerProcess.GetCoreWorker().GetActorHandle(c_actor_id))

    def list_named_actors(self, c_bool all_namespaces):
        """Returns (namespace, name) for named actors in the system.

        If all_namespaces is True, returns all actors in all namespaces,
        else returns only the actors in the current namespace.
        """
        cdef:
            pair[c_vector[pair[c_string, c_string]], CRayStatus] result_pair

        result_pair = CCoreWorkerProcess.GetCoreWorker().ListNamedActors(
            all_namespaces)
        check_status(result_pair.second)
        return [
            (namespace.decode("utf-8"),
             name.decode("utf-8")) for namespace, name in result_pair.first]

    def serialize_actor_handle(self, ActorID actor_id):
        cdef:
            c_string output
            CObjectID c_actor_handle_id
        check_status(CCoreWorkerProcess.GetCoreWorker().SerializeActorHandle(
            actor_id.native(), &output, &c_actor_handle_id))
        return output, ObjectRef(c_actor_handle_id.Binary())

    def add_object_ref_reference(self, ObjectRef object_ref):
        # Note: faster to not release GIL for short-running op.
        CCoreWorkerProcess.GetCoreWorker().AddLocalReference(
            object_ref.native())

    def remove_object_ref_reference(self, ObjectRef object_ref):
        cdef:
            CObjectID c_object_id = object_ref.native()
        # We need to release the gil since object destruction may call the
        # unhandled exception handler.
        with nogil:
            CCoreWorkerProcess.GetCoreWorker().RemoveLocalReference(
                c_object_id)

    def get_owner_address(self, ObjectRef object_ref):
        cdef:
            CObjectID c_object_id = object_ref.native()
        return CCoreWorkerProcess.GetCoreWorker().GetOwnerAddress(
                c_object_id).SerializeAsString()

    def serialize_object_ref(self, ObjectRef object_ref):
        cdef:
            CObjectID c_object_id = object_ref.native()
            CAddress c_owner_address = CAddress()
            c_string serialized_object_status
        CCoreWorkerProcess.GetCoreWorker().GetOwnershipInfo(
                c_object_id, &c_owner_address, &serialized_object_status)
        return (object_ref,
                c_owner_address.SerializeAsString(),
                serialized_object_status)

    def deserialize_and_register_object_ref(
            self, const c_string &object_ref_binary,
            ObjectRef outer_object_ref,
            const c_string &serialized_owner_address,
            const c_string &serialized_object_status,
    ):
        cdef:
            CObjectID c_object_id = CObjectID.FromBinary(object_ref_binary)
            CObjectID c_outer_object_id = (outer_object_ref.native() if
                                           outer_object_ref else
                                           CObjectID.Nil())
            CAddress c_owner_address = CAddress()

        c_owner_address.ParseFromString(serialized_owner_address)
        (CCoreWorkerProcess.GetCoreWorker()
            .RegisterOwnershipInfoAndResolveFuture(
                c_object_id,
                c_outer_object_id,
                c_owner_address,
                serialized_object_status))

    cdef store_task_output(self, serialized_object, const CObjectID &return_id,
                           size_t data_size, shared_ptr[CBuffer] &metadata,
                           const c_vector[CObjectID] &contained_id,
                           int64_t *task_output_inlined_bytes,
                           shared_ptr[CRayObject] *return_ptr):
        """Store a task return value in plasma or as an inlined object."""
        with nogil:
            check_status(
                CCoreWorkerProcess.GetCoreWorker().AllocateReturnObject(
                    return_id, data_size, metadata, contained_id,
                    task_output_inlined_bytes, return_ptr))

        if return_ptr.get() != NULL:
            if return_ptr.get().HasData():
                (<SerializedObject>serialized_object).write_to(
                    Buffer.make(return_ptr.get().GetData()))
            if self.is_local_mode:
                check_status(
                    CCoreWorkerProcess.GetCoreWorker().Put(
                        CRayObject(return_ptr.get().GetData(),
                                   return_ptr.get().GetMetadata(),
                                   c_vector[CObjectReference]()),
                        c_vector[CObjectID](), return_id))
            else:
                with nogil:
                    check_status(
                        CCoreWorkerProcess.GetCoreWorker().SealReturnObject(
                            return_id, return_ptr[0]))
            return True
        else:
            with nogil:
                success = (CCoreWorkerProcess.GetCoreWorker()
                           .PinExistingReturnObject(return_id, return_ptr))
            return success

    cdef store_task_outputs(
            self, worker, outputs, const c_vector[CObjectID] return_ids,
            c_vector[shared_ptr[CRayObject]] *returns):
        cdef:
            CObjectID return_id
            size_t data_size
            shared_ptr[CBuffer] metadata
            c_vector[CObjectID] contained_id
            int64_t task_output_inlined_bytes

        if return_ids.size() == 0:
            return

        n_returns = return_ids.size()
        returns.resize(n_returns)
        task_output_inlined_bytes = 0
        for i, output in enumerate(outputs):
            if i >= n_returns:
                raise ValueError(
                    "Task returned more than num_returns={} objects.".format(
                        n_returns))

            return_id = return_ids[i]
            context = worker.get_serialization_context()
            serialized_object = context.serialize(output)
            data_size = serialized_object.total_bytes
            metadata_str = serialized_object.metadata
            if ray.worker.global_worker.debugger_get_breakpoint:
                breakpoint = (
                    ray.worker.global_worker.debugger_get_breakpoint)
                metadata_str += (
                    b"," + ray_constants.OBJECT_METADATA_DEBUG_PREFIX +
                    breakpoint.encode())
                # Reset debugging context of this worker.
                ray.worker.global_worker.debugger_get_breakpoint = b""
            metadata = string_to_buffer(metadata_str)
            contained_id = ObjectRefsToVector(
                serialized_object.contained_object_refs)

            if not self.store_task_output(
                    serialized_object, return_id,
                    data_size, metadata, contained_id,
                    &task_output_inlined_bytes, &returns[0][i]):
                # If the object already exists, but we fail to pin the copy, it
                # means the existing copy might've gotten evicted. Try to
                # create another copy.
                self.store_task_output(
                        serialized_object, return_id, data_size, metadata,
                        contained_id, &task_output_inlined_bytes,
                        &returns[0][i])

        i += 1
        if i < n_returns:
            raise ValueError(
                    "Task returned {} objects, but num_returns={}.".format(
                        i, n_returns))

    cdef c_function_descriptors_to_python(
            self,
            const c_vector[CFunctionDescriptor] &c_function_descriptors):

        ret = []
        for i in range(c_function_descriptors.size()):
            ret.append(CFunctionDescriptorToPython(c_function_descriptors[i]))
        return ret

    cdef initialize_eventloops_for_actor_concurrency_group(
            self,
            const c_vector[CConcurrencyGroup] &c_defined_concurrency_groups):

        cdef:
            CConcurrencyGroup c_concurrency_group
            c_vector[CFunctionDescriptor] c_function_descriptors

        self.cgname_to_eventloop_dict = {}
        self.fd_to_cgname_dict = {}

        self.eventloop_for_default_cg = get_new_event_loop()
        self.thread_for_default_cg = threading.Thread(
            target=lambda: self.eventloop_for_default_cg.run_forever(),
            name="AsyncIO Thread: default"
            )
        self.thread_for_default_cg.start()

        for i in range(c_defined_concurrency_groups.size()):
            c_concurrency_group = c_defined_concurrency_groups[i]
            cg_name = c_concurrency_group.GetName().decode("ascii")
            function_descriptors = self.c_function_descriptors_to_python(
                c_concurrency_group.GetFunctionDescriptors())

            async_eventloop = get_new_event_loop()
            async_thread = threading.Thread(
                target=lambda: async_eventloop.run_forever(),
                name="AsyncIO Thread: {}".format(cg_name)
            )
            async_thread.start()

            self.cgname_to_eventloop_dict[cg_name] = {
                "eventloop": async_eventloop,
                "thread": async_thread,
            }

            for fd in function_descriptors:
                self.fd_to_cgname_dict[fd] = cg_name

    def get_event_loop(self, function_descriptor, specified_cgname):
        # __init__ will be invoked in default eventloop
        if function_descriptor.function_name == "__init__":
            return self.eventloop_for_default_cg, self.thread_for_default_cg

        if specified_cgname is not None:
            if specified_cgname in self.cgname_to_eventloop_dict:
                this_group = self.cgname_to_eventloop_dict[specified_cgname]
                return (this_group["eventloop"], this_group["thread"])

        if function_descriptor in self.fd_to_cgname_dict:
            curr_cgname = self.fd_to_cgname_dict[function_descriptor]
            if curr_cgname in self.cgname_to_eventloop_dict:
                return (
                    self.cgname_to_eventloop_dict[curr_cgname]["eventloop"],
                    self.cgname_to_eventloop_dict[curr_cgname]["thread"])
            else:
                raise ValueError(
                    "The function {} is defined to be executed "
                    "in the concurrency group {} . But there is no this group."
                    .format(function_descriptor, curr_cgname))

        return self.eventloop_for_default_cg, self.thread_for_default_cg

    def run_async_func_in_event_loop(
          self, func, function_descriptor, specified_cgname, *args, **kwargs):

        cdef:
            CFiberEvent event
        eventloop, async_thread = self.get_event_loop(
            function_descriptor, specified_cgname)
        coroutine = func(*args, **kwargs)
        if threading.get_ident() == async_thread.ident:
            future = asyncio.ensure_future(coroutine, eventloop)
        else:
            future = asyncio.run_coroutine_threadsafe(coroutine, eventloop)
        future.add_done_callback(lambda _: event.Notify())
        with nogil:
            (CCoreWorkerProcess.GetCoreWorker()
                .YieldCurrentFiber(event))
        return future.result()

    def stop_and_join_asyncio_threads_if_exist(self):
        event_loops = []
        threads = []
        if self.eventloop_for_default_cg is not None:
            event_loops.append(self.eventloop_for_default_cg)
        if self.thread_for_default_cg is not None:
            threads.append(self.thread_for_default_cg)
        if self.cgname_to_eventloop_dict:
            for event_loop_and_thread in self.cgname_to_eventloop_dict.values():
                event_loops.append(event_loop_and_thread["eventloop"])
                threads.append(event_loop_and_thread["thread"])
        for event_loop in event_loops:
            event_loop.call_soon_threadsafe(
                event_loop.stop)
        for thread in threads:
            thread.join()

    def current_actor_is_asyncio(self):
        return (CCoreWorkerProcess.GetCoreWorker().GetWorkerContext()
                .CurrentActorIsAsync())

    def get_current_runtime_env(self) -> str:
        # This should never change, so we can safely cache it to avoid ser/de
        if self.current_runtime_env is None:
            if self.is_driver:
                job_config = self.get_job_config()
                serialized_env = job_config.runtime_env_info \
                                           .serialized_runtime_env
            else:
                serialized_env = CCoreWorkerProcess.GetCoreWorker() \
                        .GetWorkerContext().GetCurrentSerializedRuntimeEnv() \
                        .decode("utf-8")

            self.current_runtime_env = serialized_env

        return self.current_runtime_env

    def is_exiting(self):
        return CCoreWorkerProcess.GetCoreWorker().IsExiting()

    cdef yield_current_fiber(self, CFiberEvent &fiber_event):
        with nogil:
            CCoreWorkerProcess.GetCoreWorker().YieldCurrentFiber(fiber_event)

    def get_all_reference_counts(self):
        cdef:
            unordered_map[CObjectID, pair[size_t, size_t]] c_ref_counts
            unordered_map[CObjectID, pair[size_t, size_t]].iterator it

        c_ref_counts = (
            CCoreWorkerProcess.GetCoreWorker().GetAllReferenceCounts())
        it = c_ref_counts.begin()

        ref_counts = {}
        while it != c_ref_counts.end():
            object_ref = dereference(it).first.Hex()
            ref_counts[object_ref] = {
                "local": dereference(it).second.first,
                "submitted": dereference(it).second.second}
            postincrement(it)

        return ref_counts

    def get_actor_call_stats(self):
        cdef:
            unordered_map[c_string, c_vector[uint64_t]] c_tasks_count

        c_tasks_count = (
            CCoreWorkerProcess.GetCoreWorker().GetActorCallStats())
        it = c_tasks_count.begin()

        tasks_count = dict()
        while it != c_tasks_count.end():
            func_name = <unicode>dereference(it).first
            counters = dereference(it).second
            tasks_count[func_name] = {
                "pending": counters[0],
                "running": counters[1],
                "finished": counters[2],
            }
            postincrement(it)
        return tasks_count

    def set_get_async_callback(self, ObjectRef object_ref, callback):
        cpython.Py_INCREF(callback)
        CCoreWorkerProcess.GetCoreWorker().GetAsync(
            object_ref.native(),
            async_callback,
            <void*>callback
        )

    def push_error(self, JobID job_id, error_type, error_message,
                   double timestamp):
        check_status(CCoreWorkerProcess.GetCoreWorker().PushError(
            job_id.native(), error_type.encode("utf-8"),
            error_message.encode("utf-8"), timestamp))

    def get_job_config(self):
        cdef CJobConfig c_job_config
        # We can cache the deserialized job config object here because
        # the job config will not change after a job is submitted.
        if self.job_config is None:
            c_job_config = CCoreWorkerProcess.GetCoreWorker().GetJobConfig()
            self.job_config = gcs_utils.JobConfig()
            self.job_config.ParseFromString(c_job_config.SerializeAsString())
        return self.job_config

    def get_task_submission_stats(self):
        cdef:
            int64_t num_tasks_submitted
            int64_t num_leases_requested

        with nogil:
            num_tasks_submitted = (
                    CCoreWorkerProcess.GetCoreWorker().GetNumTasksSubmitted())
            num_leases_requested = (
                    CCoreWorkerProcess.GetCoreWorker().GetNumLeasesRequested())

        return (num_tasks_submitted, num_leases_requested)

cdef void async_callback(shared_ptr[CRayObject] obj,
                         CObjectID object_ref,
                         void *user_callback) with gil:
    cdef:
        c_vector[shared_ptr[CRayObject]] objects_to_deserialize

    # Object is retrieved from in memory store.
    # Here we go through the code path used to deserialize objects.
    objects_to_deserialize.push_back(obj)
    data_metadata_pairs = RayObjectsToDataMetadataPairs(
        objects_to_deserialize)
    ids_to_deserialize = [ObjectRef(object_ref.Binary())]
    result = ray.worker.global_worker.deserialize_objects(
        data_metadata_pairs, ids_to_deserialize)[0]

    py_callback = <object>user_callback
    py_callback(result)
    cpython.Py_DECREF(py_callback)<|MERGE_RESOLUTION|>--- conflicted
+++ resolved
@@ -699,11 +699,7 @@
                                         core_worker.get_current_task_id()),
                                     exc_info=True)
                     raise e
-<<<<<<< HEAD
-                if c_return_ids.size() == 1 and not inspect.isgenerator(outputs):
-=======
                 if c_return_ids.size() == 1:
->>>>>>> 9b65d553
                     # If there is only one return specified, we should return
                     # all return values as a single object.
                     outputs = (outputs,)
