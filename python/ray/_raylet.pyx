# cython: profile=False
# distutils: language = c++
# cython: embedsignature = True
# cython: language_level = 3
# cython: c_string_encoding = default

from cpython.exc cimport PyErr_CheckSignals

import asyncio
from functools import wraps
import gc
import inspect
import logging
import msgpack
import io
import os
import pickle
import random
import signal
import sys
import threading
import time
import traceback
import _thread
import typing
from typing import (
    Any,
    AsyncGenerator,
    Awaitable,
    Callable,
    Dict,
    Generator,
    Optional,
    Tuple,
    Union,
    NamedTuple,
    TypedDict
)

import contextvars
import concurrent.futures
import collections

from libc.stdint cimport (
    int32_t,
    int64_t,
    INT64_MAX,
    uint64_t,
    uint8_t,
)
from libcpp cimport bool as c_bool, nullptr
from libcpp.memory cimport (
    dynamic_pointer_cast,
    make_shared,
    shared_ptr,
    make_unique,
    unique_ptr,
)
from ray.includes.optional cimport (
    optional,
    nullopt,
    make_optional,
)

from libcpp.functional cimport function
from libcpp.string cimport string as c_string
from libcpp.utility cimport pair
from libcpp.unordered_map cimport unordered_map
from libcpp.vector cimport vector as c_vector
from libcpp.pair cimport pair as c_pair

from cpython.object cimport PyTypeObject
from cython.operator import dereference, postincrement
from cpython.pystate cimport (
    PyGILState_Ensure,
    PyGILState_Release,
    PyGILState_STATE,
)

from ray.includes.common cimport (
    CBuffer,
    CAddress,
    CObjectReference,
    CLanguage,
    CObjectReference,
    CWorkerExitType,
    CRayObject,
    CRayStatus,
    CActorTableData,
    CErrorTableData,
    CGcsClientOptions,
    CGcsNodeInfo,
    CJobTableData,
    CLogBatch,
    CTaskArg,
    CTaskArgByReference,
    CTaskArgByValue,
    CTaskType,
    CPlacementStrategy,
    CPythonFunction,
    CSchedulingStrategy,
    CPlacementGroupSchedulingStrategy,
    CNodeAffinitySchedulingStrategy,
    CNodeLabelSchedulingStrategy,
    CLabelMatchExpressions,
    CLabelMatchExpression,
    CLabelIn,
    CLabelNotIn,
    CLabelExists,
    CLabelDoesNotExist,
    CLabelOperator,
    CRayFunction,
    CWorkerType,
    CJobConfig,
    CConcurrencyGroup,
    CGrpcStatusCode,
    CLineageReconstructionTask,
    move,
    LANGUAGE_CPP,
    LANGUAGE_JAVA,
    LANGUAGE_PYTHON,
    LocalMemoryBuffer,
    TASK_TYPE_NORMAL_TASK,
    TASK_TYPE_ACTOR_CREATION_TASK,
    TASK_TYPE_ACTOR_TASK,
    WORKER_TYPE_WORKER,
    WORKER_TYPE_DRIVER,
    WORKER_TYPE_SPILL_WORKER,
    WORKER_TYPE_RESTORE_WORKER,
    PLACEMENT_STRATEGY_PACK,
    PLACEMENT_STRATEGY_SPREAD,
    PLACEMENT_STRATEGY_STRICT_PACK,
    PLACEMENT_STRATEGY_STRICT_SPREAD,
    CChannelType,
    RAY_ERROR_INFO_CHANNEL,
    RAY_LOG_CHANNEL,
    GCS_ACTOR_CHANNEL,
    PythonGetLogBatchLines,
    WORKER_EXIT_TYPE_USER_ERROR,
    WORKER_EXIT_TYPE_SYSTEM_ERROR,
    WORKER_EXIT_TYPE_INTENTIONAL_SYSTEM_ERROR,
    kResourceUnitScaling,
    kImplicitResourcePrefix,
    kWorkerSetupHookKeyName,
    PythonGetNodeLabels,
    PythonGetResourcesTotal,
    kGcsPidKey,
    CTensorTransport,
    TENSOR_TRANSPORT_OBJECT_STORE,
)
from ray.includes.unique_ids cimport (
    CActorID,
    CClusterID,
    CNodeID,
    CObjectID,
    CPlacementGroupID,
    ObjectIDIndexType,
)
from ray.includes.libcoreworker cimport (
    ActorHandleSharedPtr,
    CActorCreationOptions,
    CPlacementGroupCreationOptions,
    CCoreWorkerOptions,
    CCoreWorkerProcess,
    CTaskOptions,
    ResourceMappingType,
    CFiberEvent,
    CActorHandle,
    CGeneratorBackpressureWaiter,
    CReaderRefInfo,
)
from ray.includes.stream_redirection cimport (
    CStreamRedirectionOptions,
    RedirectStdoutOncePerProcess,
    RedirectStderrOncePerProcess,
)

from ray.includes.ray_config cimport RayConfig
from ray.includes.global_state_accessor cimport CGlobalStateAccessor
from ray.includes.global_state_accessor cimport (
    RedisDelKeyPrefixSync,
    RedisGetKeySync
)
from ray.includes.optional cimport (
    optional, nullopt
)

import ray
from ray.exceptions import (
    RayActorError,
    ActorDiedError,
    RayError,
    RaySystemError,
    RayTaskError,
    ObjectStoreFullError,
    OutOfDiskError,
    GetTimeoutError,
    TaskCancelledError,
    AsyncioActorExit,
    PendingCallsLimitExceeded,
    RpcError,
    ObjectRefStreamEndOfStreamError,
    RayChannelError,
    RayChannelTimeoutError,
)
from ray._private import external_storage
from ray.util.scheduling_strategies import (
    PlacementGroupSchedulingStrategy,
    NodeAffinitySchedulingStrategy,
    NodeLabelSchedulingStrategy,
    In,
    NotIn,
    Exists,
    DoesNotExist,
)
import ray._private.ray_constants as ray_constants
import ray.cloudpickle as ray_pickle
from ray.core.generated.common_pb2 import ActorDiedErrorContext
from ray.core.generated.gcs_pb2 import JobTableData, GcsNodeInfo, ActorTableData
from ray.core.generated.gcs_service_pb2 import GetAllResourceUsageReply
from ray._private.async_compat import (
    sync_to_async,
    get_new_event_loop,
    is_async_func,
    has_async_methods,
)
from ray._private.client_mode_hook import disable_client_hook
import ray.core.generated.common_pb2 as common_pb2
import ray._private.memory_monitor as memory_monitor
import ray._private.profiling as profiling
from ray._common.utils import decode
from ray._private.utils import DeferSigint
from ray._private.object_ref_generator import DynamicObjectRefGenerator
from ray._common.network_utils import build_address, parse_address
from ray.util.annotations import PublicAPI
from ray._private.custom_types import TensorTransportEnum

cimport cpython

include "includes/object_ref.pxi"
include "includes/unique_ids.pxi"
include "includes/ray_config.pxi"
include "includes/function_descriptor.pxi"
include "includes/buffer.pxi"
include "includes/common.pxi"
include "includes/gcs_client.pxi"
include "includes/serialization.pxi"
include "includes/libcoreworker.pxi"
include "includes/global_state_accessor.pxi"
include "includes/metric.pxi"
include "includes/setproctitle.pxi"

# Expose GCC & Clang macro to report
# whether C++ optimizations were enabled during compilation.
OPTIMIZED = __OPTIMIZE__

GRPC_STATUS_CODE_UNAVAILABLE = CGrpcStatusCode.UNAVAILABLE
GRPC_STATUS_CODE_UNKNOWN = CGrpcStatusCode.UNKNOWN
GRPC_STATUS_CODE_DEADLINE_EXCEEDED = CGrpcStatusCode.DEADLINE_EXCEEDED
GRPC_STATUS_CODE_RESOURCE_EXHAUSTED = CGrpcStatusCode.RESOURCE_EXHAUSTED
GRPC_STATUS_CODE_UNIMPLEMENTED = CGrpcStatusCode.UNIMPLEMENTED

logger = logging.getLogger(__name__)

# The currently running task, if any. These are used to synchronize task
# interruption for ray.cancel.
current_task_id = None
current_task_id_lock = threading.Lock()

job_config_initialized = False
job_config_initialization_lock = threading.Lock()

# It is used to indicate optional::nullopt for
# AllocateDynamicReturnId.
cdef optional[ObjectIDIndexType] NULL_PUT_INDEX = nullopt
# This argument is used to obtain the correct task id inside
# an asyncio task. It is because task_id can be obtained
# by the worker_context_ API, which is per thread, not per
# asyncio task. TODO(sang): We should properly fix it.
# Note that the context var is recommended to be defined
# in the top module.
# https://docs.python.org/3/library/contextvars.html#contextvars.ContextVar
# It is thread-safe.
async_task_id = contextvars.ContextVar('async_task_id', default=None)
async_task_name = contextvars.ContextVar('async_task_name', default=None)
async_task_function_name = contextvars.ContextVar('async_task_function_name',
                                                  default=None)

class LocationPtrDict(TypedDict):
    node_ids: list[str]
    object_size: int
    did_spill: bool

class RefCountDict(TypedDict):
    local: int
    submitted: int

class GcsErrorPollDict(TypedDict):
    job_id:bytes
    type:str
    error_message:str
    timestamp:float

class GcsLogPollDict(TypedDict):
    ip:str
    pid:str
    job:str
    is_err:bool
    lines:list[str]
    actor_name:str
    task_name:str


@PublicAPI
class ObjectRefGenerator:
    """A generator to obtain object references
    from a task in a streaming manner.

    The class is compatible with generator and
    async generator interface.

    The class is not thread-safe.

    Do not initialize the class and create an instance directly.
    The instance should be created by `.remote`.

    >>> gen = generator_task.remote()
    >>> next(gen)
    >>> await gen.__anext__()
    """
    def __init__(self, generator_ref: ObjectRef, worker: "Worker"):
        # The reference to a generator task.
        self._generator_ref = generator_ref
        # The exception raised from a generator task.
        self._generator_task_exception = None
        # Ray's worker class. ray._private.worker.global_worker
        self.worker = worker
        self.worker.check_connected()
        assert hasattr(worker, "core_worker")

    """
    Public APIs
    """

    def __iter__(self) -> "ObjectRefGenerator":
        return self

    def __next__(self) -> ObjectRef:
        """Waits until a next ref is available and returns the object ref.

        Raises StopIteration if there's no more objects
        to generate.

        The object ref will contain an exception if the task fails.
        When the generator task returns N objects, it can return
        up to N + 1 objects (if there's a system failure, the
        last object will contain a system level exception).
        """
        return self._next_sync()

    def send(self, value):
        raise NotImplementedError("`gen.send` is not supported.")

    def throw(self, value, val=None, tb=None):
        raise NotImplementedError("`gen.throw` is not supported.")

    def close(self):
        raise NotImplementedError("`gen.close` is not supported.")

    def __aiter__(self) -> "ObjectRefGenerator":
        return self

    async def __anext__(self):
        return await self._next_async()

    async def asend(self, value):
        raise NotImplementedError("`gen.asend` is not supported.")

    async def athrow(self, value, val=None, tb=None):
        raise NotImplementedError("`gen.athrow` is not supported.")

    async def aclose(self):
        raise NotImplementedError("`gen.aclose` is not supported.")

    def completed(self) -> ObjectRef:
        """Returns an object ref that is ready when
        a generator task completes.

        If the task is failed unexpectedly (e.g., worker failure),
        the `ray.get(gen.completed())` raises an exception.

        The function returns immediately.

        >>> ray.get(gen.completed())
        """
        return self._generator_ref

    def next_ready(self) -> bool:
        """If True, it means the output of next(gen) is ready and
        ray.get(next(gen)) returns immediately. False otherwise.

        It returns False when next(gen) raises a StopIteration
        (this condition should be checked using is_finished).

        The function returns immediately.
        """
        self.worker.check_connected()
        core_worker = self.worker.core_worker

        if self.is_finished():
            return False

        expected_ref, is_ready = core_worker.peek_object_ref_stream(
            self._generator_ref)

        if is_ready:
            return True

        ready, _ = ray.wait(
            [expected_ref], timeout=0, fetch_local=False)
        return len(ready) > 0

    def is_finished(self) -> bool:
        """If True, it means the generator is finished
        and all output is taken. False otherwise.

        When True, if next(gen) is called, it will raise StopIteration
        or StopAsyncIteration

        The function returns immediately.
        """
        self.worker.check_connected()
        core_worker = self.worker.core_worker

        finished = core_worker.is_object_ref_stream_finished(
            self._generator_ref)

        if finished:
            if self._generator_task_exception:
                return True
            else:
                # We should try ray.get on a generator ref.
                # If it raises an exception and
                # _generator_task_exception is not set,
                # this means the last ref is not taken yet.
                try:
                    ray.get(self._generator_ref)
                except Exception:
                    # The exception from _generator_ref
                    # hasn't been taken yet.
                    return False
                else:
                    return True
        else:
            return False

    """
    Private APIs
    """

    def _get_next_ref(self) -> ObjectRef:
        """Return the next reference from a generator.

        Note that the ObjectID generated from a generator
        is always deterministic.
        """
        self.worker.check_connected()
        core_worker = self.worker.core_worker
        return core_worker.peek_object_ref_stream(
            self._generator_ref)[0]

    def _next_sync(
        self,
        timeout_s: Optional[int | float] = None
    ) -> ObjectRef:
        """Waits for timeout_s and returns the object ref if available.

        If an object is not available within the given timeout, it
        returns a nil object reference.

        If -1 timeout is provided, it means it waits infinitely.

        Waiting is implemented as busy waiting.

        Raises StopIteration if there's no more objects
        to generate.

        The object ref will contain an exception if the task fails.
        When the generator task returns N objects, it can return
        up to N + 1 objects (if there's a system failure, the
        last object will contain a system level exception).

        Args:
            timeout_s: If the next object is not ready within
                this timeout, it returns the nil object ref.
        """
        core_worker = self.worker.core_worker

        # Wait for the next ObjectRef to become ready.
        expected_ref, is_ready = core_worker.peek_object_ref_stream(
            self._generator_ref)

        if not is_ready:
            _, unready = ray.wait(
                [expected_ref], timeout=timeout_s, fetch_local=False)
            if len(unready) > 0:
                return ObjectRef.nil()

        try:
            ref = core_worker.try_read_next_object_ref_stream(
                self._generator_ref)
            assert not ref.is_nil()
        except ObjectRefStreamEndOfStreamError:
            if self._generator_task_exception:
                # Exception has been returned.
                raise StopIteration

            try:
                # The generator ref contains an exception
                # if there's any failure. It contains nothing otherwise.
                # In that case, it should raise StopIteration.
                ray.get(self._generator_ref)
            except Exception as e:
                self._generator_task_exception = e
                return self._generator_ref
            else:
                # The task finished without an exception.
                raise StopIteration
        return ref

    async def _suppress_exceptions(self, ref: ObjectRef) -> None:
        # Wrap a streamed ref to avoid asyncio warnings about not retrieving
        # the exception when we are just waiting for the ref to become ready.
        # The exception will get returned (or warned) to the user once they
        # actually await the ref.
        try:
            await ref
        except Exception:
            pass

    async def _next_async(
            self,
            timeout_s: Optional[int | float] = None
    ):
        """Same API as _next_sync, but it is for async context."""
        core_worker = self.worker.core_worker
        ref, is_ready = core_worker.peek_object_ref_stream(
            self._generator_ref)

        if not is_ready:
            # TODO(swang): Avoid fetching the value.
            ready, unready = await asyncio.wait(
                [asyncio.create_task(self._suppress_exceptions(ref))],
                timeout=timeout_s
            )
            if len(unready) > 0:
                return ObjectRef.nil()

        try:
            ref = core_worker.try_read_next_object_ref_stream(
                self._generator_ref)
            assert not ref.is_nil()
        except ObjectRefStreamEndOfStreamError:
            if self._generator_task_exception:
                # Exception has been returned. raise StopIteration.
                raise StopAsyncIteration

            try:
                # The generator ref contains an exception
                # if there's any failure. It contains nothing otherwise.
                # In that case, it should raise StopIteration.
                await self._generator_ref
            except Exception as e:
                self._generator_task_exception = e
                return self._generator_ref
            else:
                # meaning the task succeed without failure raise StopIteration.
                raise StopAsyncIteration

        return ref

    def __del__(self):
        if hasattr(self.worker, "core_worker"):
            # The stream is created when a task is first submitted.
            # NOTE: This can be called multiple times
            # because python doesn't guarantee __del__ is called
            # only once.
            self.worker.core_worker.async_delete_object_ref_stream(self._generator_ref)

    def __getstate__(self):
        raise TypeError(
            "You cannot return or pass a generator to other task. "
            "Serializing a ObjectRefGenerator is not allowed.")


# Update the type names of the extension type so they are
# ray.{ObjectRef, ObjectRefGenerator} instead of ray._raylet.*
# For ObjectRefGenerator that can be done directly since it is
# a full Python class. For ObjectRef we need to update the
# tp_name since it is a C extension class and not a full class.
cdef PyTypeObject* object_ref_py_type = <PyTypeObject*>ObjectRef
object_ref_py_type.tp_name = "ray.ObjectRef"
ObjectRefGenerator.__module__ = "ray"


# For backward compatibility.
StreamingObjectRefGenerator = ObjectRefGenerator

cdef c_bool is_plasma_object(shared_ptr[CRayObject] obj):
    """Return True if the given object is a plasma object."""
    assert obj.get() != NULL
    if (obj.get().GetData().get() != NULL
            and obj.get().GetData().get().IsPlasmaBuffer()):
        return True
    return False


class SerializedRayObject(NamedTuple):
    data: Optional[Buffer]
    metadata: Optional[Buffer]
    # If set to None, use the default object store transport. Data will be
    # either inlined in `data` or found in the plasma object store.
    tensor_transport: Optional[TensorTransportEnum]


cdef RayObjectsToSerializedRayObjects(
        const c_vector[shared_ptr[CRayObject]] objects, object_refs: Optional[List[ObjectRef]] = None):
    serialized_ray_objects = []
    for i in range(objects.size()):
        # core_worker will return a nullptr for objects that couldn't be
        # retrieved from the store or if an object was an exception.
        if not objects[i].get():
            serialized_ray_objects.append(SerializedRayObject(None, None, None))
        else:
            data = None
            metadata = None
            if objects[i].get().HasData():
                data = Buffer.make(objects[i].get().GetData())
            if objects[i].get().HasMetadata():
                metadata = Buffer.make(
                    objects[i].get().GetMetadata()).to_pybytes()
            tensor_transport = TensorTransportEnum(<int>(objects[i].get().GetTensorTransport()))
            if (
                tensor_transport == TensorTransportEnum.OBJECT_STORE
                and object_refs is not None
            ):
                tensor_transport = TensorTransportEnum(object_refs[i].tensor_transport())
            serialized_ray_objects.append(SerializedRayObject(data, metadata, tensor_transport))
    return serialized_ray_objects


cdef VectorToObjectRefs(const c_vector[CObjectReference] &object_refs,
                        skip_adding_local_ref):
    result = []
    for i in range(object_refs.size()):
        tensor_transport_val = <int>object_refs[i].tensor_transport()
        result.append(ObjectRef(
            object_refs[i].object_id(),
            object_refs[i].owner_address().SerializeAsString(),
            object_refs[i].call_site(),
            skip_adding_local_ref=skip_adding_local_ref,
            tensor_transport_val=tensor_transport_val))
    return result


cdef c_vector[CObjectID] ObjectRefsToVector(object_refs):
    """A helper function that converts a Python list of object refs to a vector.

    Args:
        object_refs (list): The Python list of object refs.

    Returns:
        The output vector.
    """
    cdef:
        c_vector[CObjectID] result
    for object_ref in object_refs:
        result.push_back((<ObjectRef>object_ref).native())
    return result


def _get_actor_serialized_owner_address_or_none(actor_table_data: bytes):
    cdef:
        CActorTableData data

    data.ParseFromString(actor_table_data)

    if data.address().worker_id() == b"":
        return None
    else:
        return data.address().SerializeAsString()


def compute_task_id(ObjectRef object_ref):
    return TaskID(object_ref.native().TaskId().Binary())


cdef increase_recursion_limit():
    """Double the recusion limit if current depth is close to the limit"""
    cdef:
        CPyThreadState * s = <CPyThreadState *> PyThreadState_Get()
        int current_limit = Py_GetRecursionLimit()
        int new_limit = current_limit * 2
        cdef extern from *:
            """
#if PY_VERSION_HEX >= 0x30C0000
    #define CURRENT_DEPTH(x) ((x)->py_recursion_limit - (x)->py_recursion_remaining)
#elif PY_VERSION_HEX >= 0x30B00A4
    #define CURRENT_DEPTH(x)  ((x)->recursion_limit - (x)->recursion_remaining)
#else
    #define CURRENT_DEPTH(x)  ((x)->recursion_depth)
#endif
            """
            int CURRENT_DEPTH(CPyThreadState *x)

        int current_depth = CURRENT_DEPTH(s)
    if current_limit - current_depth < 500:
        Py_SetRecursionLimit(new_limit)
        logger.debug("Increasing Python recursion limit to {} "
                     "current recursion depth is {}.".format(
                         new_limit, current_depth))


cdef CObjectLocationPtrToDict(CObjectLocation* c_object_location):
    """A helper function that converts a CObjectLocation to a Python dict.

    Returns:
        A Dict with following attributes:
        - node_ids:
            The hex IDs of the nodes that have a copy of this object.
        - object_size:
            The size of data + metadata in bytes. Can be None if it's -1 in the source.
        - did_spill:
            Whether or not this object was spilled.
    """
    object_size = c_object_location.GetObjectSize()
    if object_size <= 0:
        object_size = None
    did_spill = c_object_location.GetDidSpill()

    node_ids = set()
    c_node_ids = c_object_location.GetNodeIDs()
    for i in range(c_node_ids.size()):
        node_id = c_node_ids[i].Hex().decode("ascii")
        node_ids.add(node_id)

    # add primary_node_id into node_ids
    if not c_object_location.GetPrimaryNodeID().IsNil():
        node_ids.add(
            c_object_location.GetPrimaryNodeID().Hex().decode("ascii"))

    # add spilled_node_id into node_ids
    if not c_object_location.GetSpilledNodeID().IsNil():
        node_ids.add(
            c_object_location.GetSpilledNodeID().Hex().decode("ascii"))

    return {
        "node_ids": list(node_ids),
        "object_size": object_size,
        "did_spill": did_spill,
    }


@cython.auto_pickle(False)
cdef class Language:
    cdef CLanguage lang

    def __cinit__(self, int32_t lang):
        self.lang = <CLanguage>lang

    @staticmethod
    cdef from_native(const CLanguage& lang):
        return Language(<int32_t>lang)

    def value(self):
        return <int32_t>self.lang

    def __eq__(self, other):
        return (isinstance(other, Language) and
                (<int32_t>self.lang) == (<int32_t>(<Language>other).lang))

    def __repr__(self):
        if <int32_t>self.lang == <int32_t>LANGUAGE_PYTHON:
            return "PYTHON"
        elif <int32_t>self.lang == <int32_t>LANGUAGE_CPP:
            return "CPP"
        elif <int32_t>self.lang == <int32_t>LANGUAGE_JAVA:
            return "JAVA"
        else:
            raise Exception("Unexpected error")

    def __reduce__(self):
        return Language, (<int32_t>self.lang,)

    PYTHON = Language.from_native(LANGUAGE_PYTHON)
    CPP = Language.from_native(LANGUAGE_CPP)
    JAVA = Language.from_native(LANGUAGE_JAVA)


cdef int prepare_labels(
        dict label_dict,
        unordered_map[c_string, c_string] *label_map) except -1:

    if label_dict is None:
        return 0

    for key, value in label_dict.items():
        if not isinstance(key, str):
            raise ValueError(f"Label key must be string, but got {type(key)}")
        if not isinstance(value, str):
            raise ValueError(f"Label value must be string, but got {type(value)}")
        label_map[0][key.encode("utf-8")] = value.encode("utf-8")

    return 0

cdef int prepare_label_selector(
        dict label_selector_dict,
        unordered_map[c_string, c_string] *label_selector) except -1:

    if label_selector_dict is None:
        return 0

    for key, value in label_selector_dict.items():
        if not isinstance(key, str):
            raise ValueError(f"Label selector key type must be string, but got {type(key)}")
        if not isinstance(value, str):
            raise ValueError(f"Label selector value must be string, but got {type(value)}")
        if key == "":
            raise ValueError("Label selector key must be a non-empty string.")
        if (value.startswith("in(") and value.endswith(")")) or \
           (value.startswith("!in(") and value.endswith(")")):
            inner = value[value.index("(")+1:-1].strip()
            if not inner:
                raise ValueError(f"No values provided for Label Selector '{value[:value.index('(')]}' operator on key '{key}'.")
        label_selector[0][key.encode("utf-8")] = value.encode("utf-8")

    return 0


cdef int prepare_resources(
        dict resource_dict,
        unordered_map[c_string, double] *resource_map) except -1:
    cdef:
        c_string resource_name
        list unit_resources

    if resource_dict is None:
        raise ValueError("Must provide resource map.")

    for key, value in resource_dict.items():
        if not (isinstance(value, int) or isinstance(value, float)):
            raise ValueError("Resource quantities may only be ints or floats.")
        if value < 0:
            raise ValueError("Resource quantities may not be negative.")
        if value > 0:
            unit_resources = (
                f"{RayConfig.instance().predefined_unit_instance_resources()\
                .decode('utf-8')},"
                f"{RayConfig.instance().custom_unit_instance_resources()\
                .decode('utf-8')}"
            ).split(",")

            if (value >= 1 and isinstance(value, float)
                    and not value.is_integer() and str(key) in unit_resources):
                raise ValueError(
                    f"{key} resource quantities >1 must",
                    f" be whole numbers. The specified quantity {value} is invalid.")
            resource_map[0][key.encode("ascii")] = float(value)
    return 0

cdef c_vector[CFunctionDescriptor] prepare_function_descriptors(pyfd_list):
    cdef:
        c_vector[CFunctionDescriptor] fd_list
        CRayFunction ray_function

    for pyfd in pyfd_list:
        fd_list.push_back(CFunctionDescriptorBuilder.BuildPython(
            pyfd.module_name, pyfd.class_name, pyfd.function_name, b""))
    return fd_list


cdef int prepare_actor_concurrency_groups(
        dict concurrency_groups_dict,
        c_vector[CConcurrencyGroup] *concurrency_groups):

    cdef:
        CConcurrencyGroup cg
        c_vector[CFunctionDescriptor] c_fd_list

    if concurrency_groups_dict is None:
        raise ValueError("Must provide it...")

    for key, value in concurrency_groups_dict.items():
        c_fd_list = prepare_function_descriptors(value["function_descriptors"])
        cg = CConcurrencyGroup(
            key.encode("ascii"), value["max_concurrency"], c_fd_list)
        concurrency_groups.push_back(cg)
    return 1


def raise_sys_exit_with_custom_error_message(
        ray_terminate_msg: str,
        exit_code: int = 0) -> None:
    """It is equivalent to sys.exit, but it can contain
    a custom message. Custom message is reported to
    raylet and is accessible via GCS (from `ray get workers`).

    Note that sys.exit == raise SystemExit. I.e., this API
    simply raises SystemExit with a custom error message accessible
    via `e.ray_terminate_msg`.

    Args:
        ray_terminate_msg: The error message to propagate to GCS.
        exit_code: The exit code. If it is not 0, it is considered
            as a system error.
    """
    # Raising SystemExit(0) is equivalent to
    # sys.exit(0).
    # https://docs.python.org/3/library/exceptions.html#SystemExit
    e = SystemExit(exit_code)
    e.ray_terminate_msg = ray_terminate_msg
    raise e


cdef prepare_args_and_increment_put_refs(
        CoreWorker core_worker,
        Language language, args,
        c_vector[unique_ptr[CTaskArg]] *args_vector, function_descriptor,
        c_vector[CObjectID] *incremented_put_arg_ids):
    try:
        prepare_args_internal(core_worker, language, args, args_vector,
                              function_descriptor, incremented_put_arg_ids)
    except Exception as e:
        # An error occurred during arg serialization. We must remove the
        # initial local ref for all args that were successfully put into the
        # local plasma store. These objects will then get released.
        for put_arg_id in dereference(incremented_put_arg_ids):
            CCoreWorkerProcess.GetCoreWorker().RemoveLocalReference(
                put_arg_id)
        raise e

cdef prepare_args_internal(
        CoreWorker core_worker,
        Language language, args,
        c_vector[unique_ptr[CTaskArg]] *args_vector, function_descriptor,
        c_vector[CObjectID] *incremented_put_arg_ids):
    cdef:
        size_t size
        int64_t put_threshold
        int64_t rpc_inline_threshold
        int64_t total_inlined
        shared_ptr[CBuffer] arg_data
        c_vector[CObjectID] inlined_ids
        c_string put_arg_call_site
        c_vector[CObjectReference] inlined_refs
        CAddress c_owner_address
        CRayStatus op_status

    worker = ray._private.worker.global_worker
    put_threshold = RayConfig.instance().max_direct_call_object_size()
    total_inlined = 0
    rpc_inline_threshold = RayConfig.instance().task_rpc_inlined_bytes_limit()
    serialization_context = worker.get_serialization_context()
    for arg in args:
        from ray.experimental.compiled_dag_ref import CompiledDAGRef
        if isinstance(arg, CompiledDAGRef):
            raise TypeError("CompiledDAGRef cannot be used as Ray task/actor argument.")
        if isinstance(arg, ObjectRef):
            c_arg = (<ObjectRef>arg).native()
            op_status = CCoreWorkerProcess.GetCoreWorker().GetOwnerAddress(
                    c_arg, &c_owner_address)
            check_status(op_status)
            c_tensor_transport = (<ObjectRef>arg).c_tensor_transport()
            args_vector.push_back(
                unique_ptr[CTaskArg](new CTaskArgByReference(
                    c_arg,
                    c_owner_address,
                    arg.call_site(),
                    c_tensor_transport)))

        else:
            try:
                serialized_arg = serialization_context.serialize(arg)
            except TypeError as e:
                sio = io.StringIO()
                ray.util.inspect_serializability(arg, print_file=sio)
                msg = (
                    "Could not serialize the argument "
                    f"{repr(arg)} for a task or actor "
                    f"{function_descriptor.repr}:\n"
                    f"{sio.getvalue()}")
                raise TypeError(msg) from e
            metadata = serialized_arg.metadata
            if language != Language.PYTHON:
                metadata_fields = metadata.split(b",")
                if metadata_fields[0] not in [
                        ray_constants.OBJECT_METADATA_TYPE_CROSS_LANGUAGE,
                        ray_constants.OBJECT_METADATA_TYPE_RAW,
                        ray_constants.OBJECT_METADATA_TYPE_ACTOR_HANDLE]:
                    raise Exception("Can't transfer {} data to {}".format(
                        metadata_fields[0], language))
            size = serialized_arg.total_bytes

            if RayConfig.instance().record_ref_creation_sites():
                get_py_stack(&put_arg_call_site)
            # TODO(edoakes): any objects containing ObjectRefs are spilled to
            # plasma here. This is inefficient for small objects, but inlined
            # arguments aren't associated ObjectRefs right now so this is a
            # simple fix for reference counting purposes.
            if <int64_t>size <= put_threshold and \
                    (<int64_t>size + total_inlined <= rpc_inline_threshold):
                arg_data = dynamic_pointer_cast[CBuffer, LocalMemoryBuffer](
                        make_shared[LocalMemoryBuffer](size))
                if size > 0:
                    (<SerializedObject>serialized_arg).write_to(
                        Buffer.make(arg_data))
                for object_ref in serialized_arg.contained_object_refs:
                    inlined_ids.push_back((<ObjectRef>object_ref).native())
                inlined_refs = (CCoreWorkerProcess.GetCoreWorker()
                                .GetObjectRefs(inlined_ids))
                args_vector.push_back(
                    unique_ptr[CTaskArg](new CTaskArgByValue(
                        make_shared[CRayObject](
                            arg_data, string_to_buffer(metadata),
                            inlined_refs))))
                inlined_ids.clear()
                total_inlined += <int64_t>size
            else:
                put_id = CObjectID.FromBinary(
                        core_worker.put_serialized_object_and_increment_local_ref(
                            serialized_arg, inline_small_object=False))
                args_vector.push_back(unique_ptr[CTaskArg](
                    new CTaskArgByReference(
                            put_id,
                            CCoreWorkerProcess.GetCoreWorker().GetRpcAddress(),
                            put_arg_call_site,
                            TENSOR_TRANSPORT_OBJECT_STORE
                        )))
                incremented_put_arg_ids.push_back(put_id)

cdef raise_if_dependency_failed(arg):
    """This method is used to improve the readability of backtrace.

    With this method, the backtrace will always contain
    raise_if_dependency_failed when the task is failed with dependency
    failures.
    """
    if isinstance(arg, RayError):
        raise arg


def serialize_retry_exception_allowlist(retry_exception_allowlist, function_descriptor):
    try:
        return ray_pickle.dumps(retry_exception_allowlist)
    except TypeError as e:
        msg = (
            "Could not serialize the retry exception allowlist"
            f"{retry_exception_allowlist} for task {function_descriptor.repr}. "
            "See "
            "https://docs.ray.io/en/master/ray-core/objects/serialization.html#troubleshooting " # noqa
            "for more information.")
        raise TypeError(msg) from e


cdef c_bool determine_if_retryable(
    c_bool should_retry_exceptions,
    e: BaseException,
    const c_string serialized_retry_exception_allowlist,
    FunctionDescriptor function_descriptor,
):
    """Determine if the provided exception is retryable, according to the
    (possibly null) serialized exception allowlist.

    If the serialized exception allowlist is an empty string or is None once
    deserialized, the exception is considered retryable and we return True.

    This method can raise an exception if:
        - Deserialization of exception allowlist fails (TypeError)
        - Exception allowlist is not None and not a tuple (AssertionError)
    """
    if not should_retry_exceptions:
        return False
    if len(serialized_retry_exception_allowlist) == 0:
        # No exception allowlist specified, default to all retryable.
        return True

    # Deserialize exception allowlist and check that the exception is in the allowlist.
    try:
        exception_allowlist = ray_pickle.loads(
            serialized_retry_exception_allowlist,
        )
    except TypeError as inner_e:
        # Exception allowlist deserialization failed.
        msg = (
            "Could not deserialize the retry exception allowlist "
            f"for task {function_descriptor.repr}. "
            "Check "
            "https://docs.ray.io/en/master/ray-core/objects/serialization.html#troubleshooting " # noqa
            "for more information.")
        raise TypeError(msg) from inner_e

    if exception_allowlist is None:
        # No exception allowlist specified, default to all retryable.
        return True

    # Python API should have converted the list of exceptions to a tuple.
    assert isinstance(exception_allowlist, tuple)

    # For exceptions raised when running UDFs in Ray Data, we need to unwrap the special
    # exception type thrown by Ray Data in order to get the underlying exception.
    if isinstance(e, ray.exceptions.UserCodeException):
        e = e.__cause__
    # Check that e is in allowlist.
    return isinstance(e, exception_allowlist)

cdef store_task_errors(
        worker,
        exc,
        task_exception,
        actor,
        actor_id,
        function_name,
        CTaskType task_type,
        proctitle,
        const CAddress &caller_address,
        c_vector[c_pair[CObjectID, shared_ptr[CRayObject]]] *returns,
        c_string* application_error,
        CTensorTransport c_tensor_transport=TENSOR_TRANSPORT_OBJECT_STORE):
    cdef:
        CoreWorker core_worker = worker.core_worker

    # If the debugger is enabled, drop into the remote pdb here.
    if ray.util.pdb._is_ray_debugger_post_mortem_enabled():
        ray.util.pdb._post_mortem()

    backtrace = ray._private.utils.format_error_message(
        "".join(traceback.format_exception(type(exc), exc, exc.__traceback__)),
        task_exception=task_exception)

    # Generate the actor repr from the actor class.
    actor_repr = repr(actor) if actor else None

    if actor_id is None or actor_id.is_nil():
        actor_id = None
    else:
        actor_id = actor_id.hex()

    if isinstance(exc, RayTaskError):
        # Avoid recursive nesting of RayTaskError.
        failure_object = RayTaskError(function_name, backtrace,
                                      exc.cause, proctitle=proctitle,
                                      actor_repr=actor_repr,
                                      actor_id=actor_id)
    else:
        failure_object = RayTaskError(function_name, backtrace,
                                      exc, proctitle=proctitle,
                                      actor_repr=actor_repr,
                                      actor_id=actor_id)

    # Pass the failure object back to the CoreWorker.
    # We also cap the size of the error message to the last
    # MAX_APPLICATION_ERROR_LEN characters of the error message.
    if application_error != NULL:
        application_error[0] = str(failure_object)[
            -ray_constants.MAX_APPLICATION_ERROR_LEN:]

    errors = []
    for _ in range(returns[0].size()):
        errors.append(failure_object)

    num_errors_stored = core_worker.store_task_outputs(
        worker, errors,
        caller_address,
        returns,
        None,  # ref_generator_id
        c_tensor_transport)

    if (<int>task_type == <int>TASK_TYPE_ACTOR_CREATION_TASK):
        raise ActorDiedError.from_task_error(failure_object)
    return num_errors_stored


cdef class StreamingGeneratorExecutionContext:
    """The context to run a streaming generator function.

    Make sure you always call `initialize` API before
    accessing any fields.

    Args:
        generator: The generator to run.
        generator_id: The object ref id of the generator task.
        task_type: The type of the task. E.g., actor task, normal task.
        caller_address: The address of the caller. By our protocol,
            the caller of the streaming generator task is always
            the owner, so we can also call it "owner address".
        task_id: The task ID of the generator task.
        serialized_retry_exception_allowlist: A list of
            exceptions that are allowed to retry this generator task.
        function_name: The name of the generator function. Used for
            writing an error message.
        function_descriptor: The function descriptor of
            the generator function. Used for writing an error message.
        title: The process title of the generator task. Used for
            writing an error message.
        actor: The instance of the actor created in this worker.
            It is used to write an error message.
        actor_id: The ID of the actor. It is used to write an error message.
        return_size: The number of static returns.
        attempt_number: The number of times the current task is retried.
            0 means it is the first execution of the task.
        should_retry_exceptions: True if the task should be
            retried upon exceptions.
        streaming_generator_returns(out): A list of a pair of (ObjectID,
        is_plasma_object) that are generated by a streaming generator
        task.
        is_retryable_error(out): It is set to True if the generator
            raises an exception, and the error is retryable.
        application_error(out): It is set if the generator raises an
            application error.
        generator_backpressure_num_objects: The backpressure threshold
            for streaming generator. The stremaing generator pauses if
            total number of unconsumed objects exceed this threshold.
    """

    cdef:
        # -- Arguments that are not passed--
        # Whether or not a generator is async
        object is_async
        # True if `initialize` API has been called. False otherwise.
        object _is_initialized
        # -- Arguments that are passed. See the docstring for details --
        object generator
        CObjectID generator_id
        CTaskType task_type
        CAddress caller_address
        TaskID task_id
        c_string serialized_retry_exception_allowlist
        object function_name
        object function_descriptor
        object title
        object actor
        object actor_id
        object name_of_concurrency_group_to_execute
        object return_size
        uint64_t attempt_number
        c_bool should_retry_exceptions
        c_vector[c_pair[CObjectID, c_bool]] *streaming_generator_returns
        c_bool *is_retryable_error
        c_string *application_error
        shared_ptr[CGeneratorBackpressureWaiter] waiter

    def initialize(self, generator: Union[Generator, AsyncGenerator]):
        # We couldn't make this a part of `make` method because
        # It looks like we cannot pass generator to cdef
        # function (`make`) in Cython.
        self.generator = generator
        self.is_async = inspect.isasyncgen(generator)
        self._is_initialized = True

    def is_initialized(self):
        return self._is_initialized

    @staticmethod
    cdef make(
        const CObjectID &generator_id,
        CTaskType task_type,
        const CAddress &caller_address,
        TaskID task_id,
        const c_string &serialized_retry_exception_allowlist,
        function_name: str,
        function_descriptor: FunctionDescriptor,
        title: str,
        actor: object,
        actor_id: ActorID,
        name_of_concurrency_group_to_execute: str,
        return_size: int,
        uint64_t attempt_number,
        c_bool should_retry_exceptions,
        c_vector[c_pair[CObjectID, c_bool]] *streaming_generator_returns,
        c_bool *is_retryable_error,
        c_string *application_error,
        int64_t generator_backpressure_num_objects,
    ):
        cdef StreamingGeneratorExecutionContext self = (
            StreamingGeneratorExecutionContext())
        self.function_name = function_name
        self.function_descriptor = function_descriptor
        self.title = title
        self.actor = actor
        self.actor_id = actor_id
        self.name_of_concurrency_group_to_execute = name_of_concurrency_group_to_execute
        self.return_size = return_size
        self._is_initialized = False
        self.generator_id = generator_id
        self.task_type = task_type
        self.caller_address = caller_address
        self.task_id = task_id
        self.serialized_retry_exception_allowlist = serialized_retry_exception_allowlist
        self.attempt_number = attempt_number
        self.streaming_generator_returns = streaming_generator_returns
        self.is_retryable_error = is_retryable_error
        self.application_error = application_error
        self.should_retry_exceptions = should_retry_exceptions

        self.waiter = make_shared[CGeneratorBackpressureWaiter](
            generator_backpressure_num_objects,
            check_signals
        )

        return self

cdef report_streaming_generator_output(
    StreamingGeneratorExecutionContext context,
    output: object,
    generator_index: int64_t,
    interrupt_signal_event: Optional[threading.Event],
):
    """Report a given generator output to a caller.

    Args:
        context: Streaming generator's execution context.
        output: The output yielded from a
            generator or raised as an exception.
        generator_index: index of the output element in the
            generated sequence
    """
    worker = ray._private.worker.global_worker

    cdef:
        # Ray Object created from an output.
        c_pair[CObjectID, shared_ptr[CRayObject]] return_obj

    # Report the intermediate result if there was no error.
    create_generator_return_obj(
        output,
        context.generator_id,
        worker,
        context.caller_address,
        context.task_id,
        context.return_size,
        generator_index,
        context.is_async,
        &return_obj)

    # Del output here so that we can GC the memory
    # usage asap.
    del output

    # NOTE: Once interrupting event is set by the caller, we can NOT access
    #       externally provided data-structures, and have to interrupt the execution
    if interrupt_signal_event is not None and interrupt_signal_event.is_set():
        return

    context.streaming_generator_returns[0].push_back(
        c_pair[CObjectID, c_bool](
            return_obj.first,
            is_plasma_object(return_obj.second)))

    with nogil:
        check_status(CCoreWorkerProcess.GetCoreWorker().ReportGeneratorItemReturns(
            return_obj,
            context.generator_id,
            context.caller_address,
            generator_index,
            context.attempt_number,
            context.waiter))


cdef report_streaming_generator_exception(
    StreamingGeneratorExecutionContext context,
    e: Exception,
    generator_index: int64_t,
    interrupt_signal_event: Optional[threading.Event],
):
    """Report a given generator exception to a caller.

    Args:
        context: Streaming generator's execution context.
        output_or_exception: The output yielded from a
            generator or raised as an exception.
        generator_index: index of the output element in the
            generated sequence
    """
    worker = ray._private.worker.global_worker

    cdef:
        # Ray Object created from an output.
        c_pair[CObjectID, shared_ptr[CRayObject]] return_obj

    create_generator_error_object(
        e,
        worker,
        context.task_type,
        context.caller_address,
        context.task_id,
        context.serialized_retry_exception_allowlist,
        context.function_name,
        context.function_descriptor,
        context.title,
        context.actor,
        context.actor_id,
        context.return_size,
        generator_index,
        context.is_async,
        context.should_retry_exceptions,
        &return_obj,
        context.is_retryable_error,
        context.application_error
    )

    # Del exception here so that we can GC the memory
    # usage asap.
    del e

    # NOTE: Once interrupting event is set by the caller, we can NOT access
    #       externally provided data-structures, and have to interrupt the execution
    if interrupt_signal_event is not None and interrupt_signal_event.is_set():
        return

    context.streaming_generator_returns[0].push_back(
        c_pair[CObjectID, c_bool](
            return_obj.first,
            is_plasma_object(return_obj.second)))

    with nogil:
        check_status(CCoreWorkerProcess.GetCoreWorker().ReportGeneratorItemReturns(
            return_obj,
            context.generator_id,
            context.caller_address,
            generator_index,
            context.attempt_number,
            context.waiter))

cdef execute_streaming_generator_sync(StreamingGeneratorExecutionContext context):
    """Execute a given generator and streaming-report the
        result to the given caller_address.

    The output from the generator will be stored to the in-memory
    or plasma object store. The generated return objects will be
    reported to the owner of the task as soon as they are generated.

    It means when this method is used, the result of each generator
    will be reported and available from the given "caller address"
    before the task is finished.

    Args:
        context: The context to execute streaming generator.
    """
    cdef:
        int64_t gen_index = 0
        CRayStatus return_status

    assert context.is_initialized()
    # Generator task should only have 1 return object ref,
    # which contains None or exceptions (if system error occurs).
    assert context.return_size == 1

    gen = context.generator

    try:
        for output in gen:
            report_streaming_generator_output(context, output, gen_index, None)
            gen_index += 1
    except Exception as e:
        report_streaming_generator_exception(context, e, gen_index, None)

    # The caller gets object values through the reports. If we finish the task
    # before sending the report is complete, then we may fail before the report
    # is sent to the caller. Then, the caller would never be able to ray.get
    # the yield'ed ObjectRef. Therefore, we must wait for all in-flight object
    # reports to complete before finishing the task.
    with nogil:
        return_status = context.waiter.get().WaitAllObjectsReported()
    check_status(return_status)


async def execute_streaming_generator_async(
        context: StreamingGeneratorExecutionContext):
    """Execute a given generator and report the
        result to the given caller_address in a streaming (ie as
        soon as become available) fashion.

    This method is same as `execute_streaming_generator_sync`,
    but it should be used inside an async event loop.

    NOTE: since this function runs inside an event loop thread,
    some of core worker APIs will be executed inside
    the event loop thread as well.

    E.g., core_worker.SealOwned can be called.

    At this time, if we access worker_context_ API from core worker,
    it can cause problems because worker_context_ is configured
    per thread (it is a bug & tech debt).

    Args:
        context: The context to execute streaming generator.
    """
    cdef:
        int64_t cur_generator_index = 0
        CRayStatus return_status

    assert context.is_initialized()
    # Generator task should only have 1 return object ref,
    # which contains None or exceptions (if system error occurs).
    assert context.return_size == 1

    gen = context.generator

    loop = asyncio.get_running_loop()
    worker = ray._private.worker.global_worker

    executor = worker.core_worker.get_event_loop_executor()
    interrupt_signal_event = threading.Event()

    try:
        try:
            async for output in gen:
                # NOTE: Report of streaming generator output is done in a
                # standalone thread-pool to avoid blocking the event loop,
                # since serializing and actual RPC I/O is done with "nogil". We
                # still wait for the report to finish to ensure that the task
                # does not modify the output before we serialize it.
                #
                # Note that the RPC is sent asynchronously, and we do not wait
                # for the reply here. The exception is if the user specified a
                # backpressure threshold for the streaming generator, and we
                # are currently under backpressure. Then we need to wait for an
                # ack from the caller (the reply for a possibly previous report
                # RPC) that they have consumed more ObjectRefs.
                await loop.run_in_executor(
                    executor,
                    report_streaming_generator_output,
                    context,
                    output,
                    cur_generator_index,
                    interrupt_signal_event,
                )
                cur_generator_index += 1
        except Exception as e:
            # Report the exception to the owner of the task.
            report_streaming_generator_exception(context, e, cur_generator_index, None)

    except BaseException as be:
        # NOTE: PLEASE READ CAREFULLY BEFORE CHANGING
        #
        # Upon encountering any failures in reporting generator's output we have to
        # make sure that any already scheduled (onto thread-pool executor), but not
        # finished tasks are canceled before re-throwing the exception to avoid
        # use-after-free failures where tasks could potentially access data-structures
        # that are already cleaned by the caller.
        #
        # For that we set an event to interrupt already scheduled tasks (that have
        # not finished executing), therefore interrupting their execution and
        # making sure that externally provided data-structures are not
        # accessed after this point
        #
        # For more details, please check out
        # https://github.com/ray-project/ray/issues/43771
        interrupt_signal_event.set()

        raise

    # The caller gets object values through the reports. If we finish the task
    # before sending the report is complete, then we may fail before the report
    # is sent to the caller. Then, the caller would never be able to ray.get
    # the yield'ed ObjectRef. Therefore, we must wait for all in-flight object
    # reports to complete before finishing the task.
    with nogil:
        return_status = context.waiter.get().WaitAllObjectsReported()
    check_status(return_status)


cdef create_generator_return_obj(
        output,
        const CObjectID &generator_id,
        worker: "Worker",
        const CAddress &caller_address,
        TaskID task_id,
        return_size,
        generator_index,
        is_async,
        c_pair[CObjectID, shared_ptr[CRayObject]] *return_object):
    """Create a generator return object based on a given output.

    Args:
        output: The output from a next(generator).
        generator_id: The object ref id of the generator task.
        worker: The Python worker class inside worker.py
        caller_address: The address of the caller. By our protocol,
            the caller of the streaming generator task is always
            the owner, so we can also call it "owner address".
        task_id: The task ID of the generator task.
        return_size: The number of static returns.
        generator_index: The index of a current error object.
        is_async: Whether or not the given object is created within
            an async actor.
        return_object(out): A Ray Object that contains the given output.
    """
    cdef:
        c_vector[c_pair[CObjectID, shared_ptr[CRayObject]]] intermediate_result
        CoreWorker core_worker = worker.core_worker

    return_id = core_worker.allocate_dynamic_return_id_for_generator(
        caller_address,
        task_id.native(),
        return_size,
        generator_index,
        is_async,
    )
    intermediate_result.push_back(
            c_pair[CObjectID, shared_ptr[CRayObject]](
                return_id, shared_ptr[CRayObject]()))
    core_worker.store_task_outputs(
        worker, [output],
        caller_address,
        &intermediate_result,
        generator_id.Binary())

    return_object[0] = intermediate_result.back()


cdef create_generator_error_object(
        e: Exception,
        worker: "Worker",
        CTaskType task_type,
        const CAddress &caller_address,
        TaskID task_id,
        const c_string &serialized_retry_exception_allowlist,
        function_name,
        function_descriptor,
        title,
        actor,
        actor_id,
        return_size,
        generator_index,
        is_async,
        c_bool should_retry_exceptions,
        c_pair[CObjectID, shared_ptr[CRayObject]] *error_object,
        c_bool *is_retryable_error,
        c_string *application_error):
    """Create a generator error object.

    This API sets is_retryable_error and application_error,
    It also creates and returns a new RayObject that
    contains the exception `e`.

    Args:
        e: The exception raised from a generator.
        worker: The Python worker class inside worker.py
        task_type: The type of the task. E.g., actor task, normal task.
        caller_address: The address of the caller. By our protocol,
            the caller of the streaming generator task is always
            the owner, so we can also call it "owner address".
        task_id: The task ID of the generator task.
        serialized_retry_exception_allowlist: A list of
            exceptions that are allowed to retry this generator task.
        function_name: The name of the generator function. Used for
            writing an error message.
        function_descriptor: The function descriptor of
            the generator function. Used for writing an error message.
        title: The process title of the generator task. Used for
            writing an error message.
        actor: The instance of the actor created in this worker.
            It is used to write an error message.
        actor_id: The ID of the actor. It is used to write an error message.
        return_size: The number of static returns.
        generator_index: The index of a current error object.
        is_async: Whether or not the given object is created within
            an async actor.
        error_object(out): A Ray Object that contains the given error exception.
        is_retryable_error(out): It is set to True if the generator
            raises an exception, and the error is retryable.
        application_error(out): It is set if the generator raises an
            application error.
    """
    cdef:
        c_vector[c_pair[CObjectID, shared_ptr[CRayObject]]] intermediate_result
        CoreWorker core_worker = worker.core_worker

    is_retryable_error[0] = determine_if_retryable(
        should_retry_exceptions,
        e,
        serialized_retry_exception_allowlist,
        function_descriptor,
    )

    if is_retryable_error[0]:
        logger.debug(
            "Task failed with retryable exception:"
            " {}.".format(task_id), exc_info=True)
        # Raise an exception directly and halt the execution
        # because there's no need to set the exception
        # for the return value when the task is retryable.
        raise e

    logger.debug(
        "Task failed with unretryable exception:"
        " {}.".format(task_id), exc_info=True)

    error_id = core_worker.allocate_dynamic_return_id_for_generator(
        caller_address,
        task_id.native(),
        return_size,
        generator_index,
        is_async,
    )
    intermediate_result.push_back(
            c_pair[CObjectID, shared_ptr[CRayObject]](
                error_id, shared_ptr[CRayObject]()))
    store_task_errors(
                worker, e,
                True,  # task_exception
                actor,  # actor
                actor_id,  # actor id
                function_name, task_type, title,
                caller_address,
                &intermediate_result, application_error)

    error_object[0] = intermediate_result.back()


cdef execute_dynamic_generator_and_store_task_outputs(
        generator,
        const CObjectID &generator_id,
        CTaskType task_type,
        const c_string &serialized_retry_exception_allowlist,
        c_vector[c_pair[CObjectID, shared_ptr[CRayObject]]] *dynamic_returns,
        c_bool *is_retryable_error,
        c_string *application_error,
        c_bool is_reattempt,
        function_name,
        function_descriptor,
        title,
        const CAddress &caller_address,
        c_bool should_retry_exceptions):
    worker = ray._private.worker.global_worker
    cdef:
        CoreWorker core_worker = worker.core_worker

    try:
        core_worker.store_task_outputs(
            worker, generator,
            caller_address,
            dynamic_returns,
            generator_id.Binary())
    except Exception as error:
        is_retryable_error[0] = determine_if_retryable(
            should_retry_exceptions,
            error,
            serialized_retry_exception_allowlist,
            function_descriptor,
        )
        if is_retryable_error[0]:
            logger.info("Task failed with retryable exception:"
                        " {}.".format(
                            core_worker.get_current_task_id()),
                        exc_info=True)
            raise error
        else:
            logger.debug("Task failed with unretryable exception:"
                         " {}.".format(
                             core_worker.get_current_task_id()),
                         exc_info=True)

            if not is_reattempt:
                # If this is the first execution, we should
                # generate one additional ObjectRef. This last
                # ObjectRef will contain the error.
                error_id = (CCoreWorkerProcess.GetCoreWorker()
                            .AllocateDynamicReturnId(
                                caller_address, CTaskID.Nil(), NULL_PUT_INDEX))
                dynamic_returns[0].push_back(
                        c_pair[CObjectID, shared_ptr[CRayObject]](
                            error_id, shared_ptr[CRayObject]()))

            # If a generator task fails mid-execution, we fail the
            # dynamically generated nested ObjectRefs instead of
            # the top-level DynamicObjectRefGenerator.
            num_errors_stored = store_task_errors(
                        worker, error,
                        False,  # task_exception
                        None,  # actor
                        None,  # actor id
                        function_name, task_type, title, caller_address,
                        dynamic_returns, application_error)
            if num_errors_stored == 0:
                assert is_reattempt
                # TODO(swang): The generator task failed and we
                # also failed to store the error in any of its
                # return values. This should only occur if the
                # generator task was re-executed and returned more
                # values than the initial execution.
                logger.error(
                    "Unhandled error: Re-executed generator task "
                    "returned more than the "
                    f"{dynamic_returns[0].size()} values returned "
                    "by the first execution.\n"
                    "See https://github.com/ray-project/ray/issues/28688.")


cdef void execute_task(
        const CAddress &caller_address,
        CTaskType task_type,
        const c_string name,
        const CRayFunction &ray_function,
        const unordered_map[c_string, double] &c_resources,
        const c_vector[shared_ptr[CRayObject]] &c_args,
        const c_vector[CObjectReference] &c_arg_refs,
        const c_string debugger_breakpoint,
        const c_string serialized_retry_exception_allowlist,
        c_vector[c_pair[CObjectID, shared_ptr[CRayObject]]] *returns,
        c_vector[c_pair[CObjectID, shared_ptr[CRayObject]]] *dynamic_returns,
        c_vector[c_pair[CObjectID, c_bool]] *streaming_generator_returns,
        c_bool *is_retryable_error,
        c_string *application_error,
        # This parameter is only used for actor creation task to define
        # the concurrency groups of this actor.
        const c_vector[CConcurrencyGroup] &c_defined_concurrency_groups,
        const c_string c_name_of_concurrency_group_to_execute,
        c_bool is_reattempt,
        execution_info,
        title,
        task_name,
        c_bool is_streaming_generator,
        c_bool should_retry_exceptions,
        int64_t generator_backpressure_num_objects,
        CTensorTransport c_tensor_transport) except *:
    worker = ray._private.worker.global_worker
    manager = worker.function_actor_manager
    actor = None
    actor_id = None
    cdef:
        CoreWorker core_worker = worker.core_worker
        JobID job_id = core_worker.get_current_job_id()
        TaskID task_id = core_worker.get_current_task_id()
        uint64_t attempt_number = core_worker.get_current_task_attempt_number()
        c_vector[shared_ptr[CRayObject]] dynamic_return_ptrs

    # Helper method used to exit current asyncio actor.
    # This is called when a KeyboardInterrupt is received by the main thread.
    # Upon receiving a KeyboardInterrupt signal, Ray will exit the current
    # worker. If the worker is processing normal tasks, Ray treat it as task
    # cancellation from ray.cancel(object_ref). If the worker is an asyncio
    # actor, Ray will exit the actor.
    def exit_current_actor_if_asyncio():
        if core_worker.current_actor_is_asyncio():
            raise_sys_exit_with_custom_error_message("exit_actor() is called.")

    function_descriptor = CFunctionDescriptorToPython(
        ray_function.GetFunctionDescriptor())
    function_name = execution_info.function_name
    extra_data = (b'{"name": "' + function_name.encode("ascii") +
                  b'", "task_id": "' + task_id.hex().encode("ascii") + b'"}')

    name_of_concurrency_group_to_execute = \
        c_name_of_concurrency_group_to_execute.decode("ascii")

    if <int>task_type == <int>TASK_TYPE_NORMAL_TASK:
        next_title = "ray::IDLE"
        function_executor = execution_info.function
        # Record the task name via :task_name: magic token in the log file.
        # This is used for the prefix in driver logs `(task_name pid=123) ...`
        task_name_magic_token = "{}{}\n".format(
            ray_constants.LOG_PREFIX_TASK_NAME, task_name.replace("()", ""))
        # Print on both .out and .err
        print(task_name_magic_token, end="")
        print(task_name_magic_token, file=sys.stderr, end="")
    else:
        actor_id = core_worker.get_actor_id()
        actor = worker.actors[actor_id]
        class_name = actor.__class__.__name__
        next_title = f"ray::{class_name}"

        def function_executor(*arguments, **kwarguments):
            function = execution_info.function

            if core_worker.current_actor_is_asyncio():
                if not has_async_methods(actor.__class__):
                    error_message = (
                        "Failed to create actor. You set the async flag, "
                        "but the actor does not "
                        "have any coroutine functions.")
                    raise ActorDiedError(
                        ActorDiedErrorContext(
                            error_message=error_message,
                            actor_id=core_worker.get_actor_id().binary(),
                            class_name=class_name
                            )
                        )

                if is_async_func(function.method):
                    async_function = function
                else:
                    # Just execute the method if it's ray internal method.
                    if function.name.startswith("__ray"):
                        return function(actor, *arguments, **kwarguments)
                    async_function = sync_to_async(function)

                if inspect.isasyncgenfunction(function.method):
                    # The coroutine will be handled separately by
                    # execute_dynamic_generator_and_store_task_outputs
                    return async_function(actor, *arguments, **kwarguments)
                else:
                    return core_worker.run_async_func_or_coro_in_event_loop(
                        async_function, function_descriptor,
                        name_of_concurrency_group_to_execute, task_id=task_id,
                        task_name=task_name, func_args=(actor, *arguments),
                        func_kwargs=kwarguments)

            return function(actor, *arguments, **kwarguments)

    with core_worker.profile_event(b"task::" + name, extra_data=extra_data), \
         ray._private.worker._changeproctitle(title, next_title):
        task_exception = False
        try:
            with core_worker.profile_event(b"task:deserialize_arguments"):
                if c_args.empty():
                    args, kwargs = [], {}
                else:
                    object_refs = VectorToObjectRefs(
                            c_arg_refs,
                            skip_adding_local_ref=False)
                    metadata_pairs = RayObjectsToSerializedRayObjects(c_args, object_refs)
                    if core_worker.current_actor_is_asyncio():
                        # We deserialize objects in event loop thread to
                        # prevent segfaults. See #7799
                        async def deserialize_args():
                            return (ray._private.worker.global_worker
                                    .deserialize_objects(
                                        metadata_pairs, object_refs))
                        args = core_worker.run_async_func_or_coro_in_event_loop(
                            deserialize_args, function_descriptor,
                            name_of_concurrency_group_to_execute)
                    else:
                        # Defer task cancellation (SIGINT) until after the task argument
                        # deserialization context has been left.
                        # NOTE (Clark): We defer SIGINT until after task argument
                        # deserialization completes to keep from interrupting
                        # non-reentrant imports that may be re-entered during error
                        # serialization or storage.
                        # See https://github.com/ray-project/ray/issues/30453.
                        # NOTE (Clark): Signal handlers can only be registered on the
                        # main thread.
                        with DeferSigint.create_if_main_thread():
                            args = (ray._private.worker.global_worker
                                    .deserialize_objects(
                                        metadata_pairs, object_refs))

                    for arg in args:
                        raise_if_dependency_failed(arg)
                    args, kwargs = ray._common.signature.recover_args(args)

            if (<int>task_type == <int>TASK_TYPE_ACTOR_CREATION_TASK):
                actor_id = core_worker.get_actor_id()
                actor = worker.actors[actor_id]

            worker.record_task_log_start(task_id, attempt_number)

            # Execute the task.
            with core_worker.profile_event(b"task:execute"):
                task_exception = True
                task_exception_instance = None
                try:
                    if debugger_breakpoint != b"":
                        ray.util.pdb.set_trace(
                            breakpoint_uuid=debugger_breakpoint)
                    outputs = function_executor(*args, **kwargs)

                    if is_streaming_generator:
                        # Streaming generator always has a single return value
                        # which is the generator task return.
                        assert returns[0].size() == 1

                        is_async_gen = inspect.isasyncgen(outputs)
                        is_sync_gen = inspect.isgenerator(outputs)

                        if (not is_sync_gen
                                and not is_async_gen):
                            raise ValueError(
                                    "Functions with "
                                    "@ray.remote(num_returns=\"streaming\" "
                                    "must return a generator")
                        context = StreamingGeneratorExecutionContext.make(
                                returns[0][0].first,  # generator object ID.
                                task_type,
                                caller_address,
                                task_id,
                                serialized_retry_exception_allowlist,
                                function_name,
                                function_descriptor,
                                title,
                                actor,
                                actor_id,
                                name_of_concurrency_group_to_execute,
                                returns[0].size(),
                                attempt_number,
                                should_retry_exceptions,
                                streaming_generator_returns,
                                is_retryable_error,
                                application_error,
                                generator_backpressure_num_objects)
                        # We cannot pass generator to cdef in Cython for some reasons.
                        # It is a workaround.
                        context.initialize(outputs)

                        if is_async_gen:
                            if generator_backpressure_num_objects != -1:
                                raise ValueError(
                                    "_generator_backpressure_num_objects is "
                                    "not supported for an async actor."
                                )
                            # Note that the report RPCs are called inside an
                            # event loop thread.
                            core_worker.run_async_func_or_coro_in_event_loop(
                                execute_streaming_generator_async(context),
                                function_descriptor,
                                name_of_concurrency_group_to_execute,
                                task_id=task_id,
                                task_name=task_name)
                        else:
                            execute_streaming_generator_sync(context)

                        # Streaming generator output is not used, so set it to None.
                        outputs = None

                    next_breakpoint = (
                        ray._private.worker.global_worker.debugger_breakpoint)
                    if next_breakpoint != b"":
                        # If this happens, the user typed "remote" and
                        # there were no more remote calls left in this
                        # task. In that case we just exit the debugger.
                        ray.experimental.internal_kv._internal_kv_put(
                            "RAY_PDB_{}".format(next_breakpoint),
                            "{\"exit_debugger\": true}",
                            namespace=ray_constants.KV_NAMESPACE_PDB
                        )
                        ray.experimental.internal_kv._internal_kv_del(
                            "RAY_PDB_CONTINUE_{}".format(next_breakpoint),
                            namespace=ray_constants.KV_NAMESPACE_PDB
                        )
                        (ray._private.worker.global_worker
                         .debugger_breakpoint) = b""
                    task_exception = False
                except AsyncioActorExit as e:
                    exit_current_actor_if_asyncio()
                except (KeyboardInterrupt, SystemExit):
                    # Special casing these two because Ray can raise them
                    raise
                except BaseException as e:
                    is_retryable_error[0] = determine_if_retryable(
                                    should_retry_exceptions,
                                    e,
                                    serialized_retry_exception_allowlist,
                                    function_descriptor,
                                )
                    if is_retryable_error[0]:
                        logger.debug("Task failed with retryable exception:"
                                     " {}.".format(
                                        core_worker.get_current_task_id()),
                                     exc_info=True)
                    else:
                        logger.debug("Task failed with unretryable exception:"
                                     " {}.".format(
                                        core_worker.get_current_task_id()),
                                     exc_info=True)
                    task_exception_instance = e
                finally:
                    # Record the end of the task log.
                    worker.record_task_log_end(task_id, attempt_number)
                    if task_exception_instance is not None:
                        raise task_exception_instance
                    if core_worker.get_current_actor_should_exit():
                        raise_sys_exit_with_custom_error_message("exit_actor() is called.")

                if (returns[0].size() == 1
                        and not inspect.isgenerator(outputs)
                        and not inspect.isasyncgen(outputs)):
                    # If there is only one return specified, we should return
                    # all return values as a single object.
                    outputs = (outputs,)
            if (<int>task_type == <int>TASK_TYPE_ACTOR_CREATION_TASK):
                # Record actor repr via :actor_name: magic token in the log.
                #
                # (Phase 2): after `__init__` finishes, we override the
                # log prefix with the full repr of the actor. The log monitor
                # will pick up the updated token.
                actor_class = manager.load_actor_class(job_id, function_descriptor)
                if (hasattr(actor_class, "__ray_actor_class__") and
                        (actor_class.__ray_actor_class__.__repr__
                         != object.__repr__)):
                    actor_repr = repr(actor)
                    actor_magic_token = "{}{}\n".format(
                        ray_constants.LOG_PREFIX_ACTOR_NAME, actor_repr)
                    # Flush on both stdout and stderr.
                    print(actor_magic_token, end="")
                    print(actor_magic_token, file=sys.stderr, end="")

                    # Sets the actor repr name for the actor so other components
                    # like GCS has such info.
                    core_worker.set_actor_repr_name(actor_repr)

            if (returns[0].size() > 0
                    and not inspect.isgenerator(outputs)
                    and not inspect.isasyncgen(outputs)
                    and len(outputs) != int(returns[0].size())):
                raise ValueError(
                    "Task returned {} objects, but num_returns={}.".format(
                        len(outputs), returns[0].size()))

            # Store the outputs in the object store.
            with core_worker.profile_event(b"task:store_outputs"):
                # TODO(sang): Remove it once we use streaming generator
                # by default.
                if dynamic_returns != NULL and not is_streaming_generator:
                    if not inspect.isgenerator(outputs):
                        raise ValueError(
                                "Functions with "
                                "@ray.remote(num_returns=\"dynamic\" must return a "
                                "generator")
                    task_exception = True

                    execute_dynamic_generator_and_store_task_outputs(
                            outputs,
                            returns[0][0].first,
                            task_type,
                            serialized_retry_exception_allowlist,
                            dynamic_returns,
                            is_retryable_error,
                            application_error,
                            is_reattempt,
                            function_name,
                            function_descriptor,
                            title,
                            caller_address,
                            should_retry_exceptions)

                    task_exception = False
                    dynamic_refs = collections.deque()
                    for idx in range(dynamic_returns.size()):
                        dynamic_refs.append(ObjectRef(
                            dynamic_returns[0][idx].first.Binary(),
                            caller_address.SerializeAsString(),
                        ))
                    # Swap out the generator for an ObjectRef generator.
                    outputs = (DynamicObjectRefGenerator(dynamic_refs), )

                # TODO(swang): For generator tasks, iterating over outputs will
                # actually run the task. We should run the usual handlers for
                # task cancellation, retrying on application exception, etc. for
                # all generator tasks, both static and dynamic.
                core_worker.store_task_outputs(
                    worker, outputs,
                    caller_address,
                    returns,
                    None, # ref_generator_id
                    c_tensor_transport
                )
        except (KeyboardInterrupt, SystemExit):
            # Special casing these two because Ray can raise them
            raise
        except BaseException as e:
            num_errors_stored = store_task_errors(
                    worker, e, task_exception, actor, actor_id, function_name,
                    task_type, title, caller_address, returns, application_error, c_tensor_transport)
            if returns[0].size() > 0 and num_errors_stored == 0:
                logger.exception(
                        "Unhandled error: Task threw exception, but all "
                        f"{returns[0].size()} return values already created. "
                        "This should only occur when using generator tasks.\n"
                        "See https://github.com/ray-project/ray/issues/28689.")


cdef execute_task_with_cancellation_handler(
        const CAddress &caller_address,
        CTaskType task_type,
        const c_string name,
        const CRayFunction &ray_function,
        const unordered_map[c_string, double] &c_resources,
        const c_vector[shared_ptr[CRayObject]] &c_args,
        const c_vector[CObjectReference] &c_arg_refs,
        const c_string debugger_breakpoint,
        const c_string serialized_retry_exception_allowlist,
        c_vector[c_pair[CObjectID, shared_ptr[CRayObject]]] *returns,
        c_vector[c_pair[CObjectID, shared_ptr[CRayObject]]] *dynamic_returns,
        c_vector[c_pair[CObjectID, c_bool]] *streaming_generator_returns,
        c_bool *is_retryable_error,
        c_string *application_error,
        # This parameter is only used for actor creation task to define
        # the concurrency groups of this actor.
        const c_vector[CConcurrencyGroup] &c_defined_concurrency_groups,
        const c_string c_name_of_concurrency_group_to_execute,
        c_bool is_reattempt,
        c_bool is_streaming_generator,
        c_bool should_retry_exceptions,
        int64_t generator_backpressure_num_objects,
        CTensorTransport c_tensor_transport):

    is_retryable_error[0] = False

    worker = ray._private.worker.global_worker
    manager = worker.function_actor_manager
    cdef:
        dict execution_infos = manager.execution_infos
        CoreWorker core_worker = worker.core_worker
        JobID job_id = core_worker.get_current_job_id()
        TaskID task_id = core_worker.get_current_task_id()
        c_vector[shared_ptr[CRayObject]] dynamic_return_ptrs

    task_name = name.decode("utf-8")
    title = f"ray::{task_name}"

    # Automatically restrict the GPUs (CUDA), neuron_core, TPU accelerator
    # runtime_ids, OMP_NUM_THREADS to restrict availability to this task.
    # Once actor is created, users can change the visible accelerator ids within
    # an actor task and we don't want to reset it.
    if (<int>task_type != <int>TASK_TYPE_ACTOR_TASK):
        original_visible_accelerator_env_vars = ray._private.utils.set_visible_accelerator_ids()
        omp_num_threads_overriden = ray._private.utils.set_omp_num_threads_if_unset()
    else:
        original_visible_accelerator_env_vars = None
        omp_num_threads_overriden = False

    # Initialize the actor if this is an actor creation task. We do this here
    # before setting the current task ID so that we can get the execution info,
    # in case executing the main task throws an exception.
    function_descriptor = CFunctionDescriptorToPython(
        ray_function.GetFunctionDescriptor())
    if <int>task_type == <int>TASK_TYPE_ACTOR_CREATION_TASK:
        actor_class = manager.load_actor_class(job_id, function_descriptor)
        actor_id = core_worker.get_actor_id()
        actor = actor_class.__new__(actor_class)
        worker.actors[actor_id] = actor

        # Record the actor class via :actor_name: magic token in the log.
        #
        # (Phase 1): this covers code run before __init__ finishes.
        # We need to handle this separately because `__repr__` may not be
        # runnable until after `__init__` (e.g., if it accesses fields
        # defined in the constructor).
        actor_magic_token = "{}{}\n".format(
            ray_constants.LOG_PREFIX_ACTOR_NAME, actor_class.__name__)
        # Flush to both .out and .err
        print(actor_magic_token, end="")
        print(actor_magic_token, file=sys.stderr, end="")

        # Initial eventloops for asyncio for this actor.
        if core_worker.current_actor_is_asyncio():
            core_worker.initialize_eventloops_for_actor_concurrency_group(
                c_defined_concurrency_groups)

    execution_info = execution_infos.get(function_descriptor)
    if not execution_info:
        execution_info = manager.get_execution_info(
            job_id, function_descriptor)
        execution_infos[function_descriptor] = execution_info

    global current_task_id

    try:
        task_id = (ray._private.worker.
                   global_worker.core_worker.get_current_task_id())
        # Set the current task ID, which is checked by a separate thread during
        # task cancellation. We must do this inside the try block so that, if
        # the task is interrupted because of cancellation, we will catch the
        # interrupt error here.
        with current_task_id_lock:
            current_task_id = task_id

        execute_task(caller_address,
                     task_type,
                     name,
                     ray_function,
                     c_resources,
                     c_args,
                     c_arg_refs,
                     debugger_breakpoint,
                     serialized_retry_exception_allowlist,
                     returns,
                     dynamic_returns,
                     streaming_generator_returns,
                     is_retryable_error,
                     application_error,
                     c_defined_concurrency_groups,
                     c_name_of_concurrency_group_to_execute,
                     is_reattempt, execution_info, title, task_name,
                     is_streaming_generator,
                     should_retry_exceptions,
                     generator_backpressure_num_objects,
                     c_tensor_transport)

        # Check for cancellation.
        PyErr_CheckSignals()

    except KeyboardInterrupt as e:
        # Catch and handle task cancellation, which will result in an interrupt being
        # raised.
        e = TaskCancelledError(
            core_worker.get_current_task_id()).with_traceback(e.__traceback__)

        actor = None
        actor_id = core_worker.get_actor_id()
        if not actor_id.is_nil():
            actor = worker.actors[actor_id]

        store_task_errors(
                worker, e,
                # Task cancellation can happen anytime so we don't really need
                # to differentiate between mid-task or not.
                False,  # task_exception
                actor,
                actor_id,
                execution_info.function_name,
                task_type, title, caller_address,
                returns,
                # application_error: we are passing NULL since we don't want the
                # cancel tasks to fail.
                NULL)
    finally:
        with current_task_id_lock:
            current_task_id = None

        if (<int>task_type == <int>TASK_TYPE_NORMAL_TASK):
            if original_visible_accelerator_env_vars:
                # Reset the visible accelerator env vars for normal tasks, since they may be reused.
                ray._private.utils.reset_visible_accelerator_env_vars(original_visible_accelerator_env_vars)
            if omp_num_threads_overriden:
                # Reset the OMP_NUM_THREADS environ if it was set.
                os.environ.pop("OMP_NUM_THREADS", None)


    if execution_info.max_calls != 0:
        # Reset the state of the worker for the next task to execute.
        # Increase the task execution counter.
        manager.increase_task_counter(function_descriptor)
        # If we've reached the max number of executions for this worker, exit.
        task_counter = manager.get_task_counter(function_descriptor)
        if task_counter == execution_info.max_calls:
            raise_sys_exit_with_custom_error_message(
                f"Exited because worker reached max_calls={execution_info.max_calls}"
                " for this method.")

cdef void free_actor_object_callback(const CObjectID &c_object_id) nogil:
    with gil:
        object_id = c_object_id.Hex().decode()
        gpu_object_manager = ray._private.worker.global_worker.gpu_object_manager
        gpu_object_manager.gpu_object_store.pop_object(object_id)

cdef shared_ptr[LocalMemoryBuffer] ray_error_to_memory_buf(ray_error):
    cdef bytes py_bytes = ray_error.to_bytes()
    return make_shared[LocalMemoryBuffer](
        <uint8_t*>py_bytes, len(py_bytes), True)

cdef void pygilstate_release(PyGILState_STATE gstate) nogil:
    with gil:
        PyGILState_Release(gstate)

cdef function[void()] initialize_pygilstate_for_thread() nogil:
    """
    This function initializes a C++ thread to make it be considered as a
    Python thread from the Python interpreter's perspective, regardless of whether
    it is executing Python code or not. This function must be called in a thread
    before executing any Ray tasks on that thread.

    Returns:
        A function that calls `PyGILState_Release` to release the GIL state.
        This function should be called in a thread before the thread exits.

    Reference: https://docs.python.org/3/c-api/init.html#non-python-created-threads
    """
    cdef function[void()] callback
    with gil:
        gstate = PyGILState_Ensure()
        callback = bind(pygilstate_release, ref(gstate))
    return callback

cdef CRayStatus task_execution_handler(
        const CAddress &caller_address,
        CTaskType task_type,
        const c_string task_name,
        const CRayFunction &ray_function,
        const unordered_map[c_string, double] &c_resources,
        const c_vector[shared_ptr[CRayObject]] &c_args,
        const c_vector[CObjectReference] &c_arg_refs,
        const c_string debugger_breakpoint,
        const c_string serialized_retry_exception_allowlist,
        c_vector[c_pair[CObjectID, shared_ptr[CRayObject]]] *returns,
        c_vector[c_pair[CObjectID, shared_ptr[CRayObject]]] *dynamic_returns,
        c_vector[c_pair[CObjectID, c_bool]] *streaming_generator_returns,
        shared_ptr[LocalMemoryBuffer] &creation_task_exception_pb_bytes,
        c_bool *is_retryable_error,
        c_string *application_error,
        const c_vector[CConcurrencyGroup] &defined_concurrency_groups,
        const c_string name_of_concurrency_group_to_execute,
        c_bool is_reattempt,
        c_bool is_streaming_generator,
        c_bool should_retry_exceptions,
        int64_t generator_backpressure_num_objects,
        CTensorTransport c_tensor_transport) nogil:
    with gil, disable_client_hook():
        # Initialize job_config if it hasn't already.
        # Setup system paths configured in job_config.
        maybe_initialize_job_config()

        try:
            try:
                # Exceptions, including task cancellation, should be handled
                # internal to this call. If it does raise an exception, that
                # indicates that there was an internal error.
                execute_task_with_cancellation_handler(
                        caller_address,
                        task_type, task_name,
                        ray_function, c_resources,
                        c_args, c_arg_refs,
                        debugger_breakpoint,
                        serialized_retry_exception_allowlist,
                        returns,
                        dynamic_returns,
                        streaming_generator_returns,
                        is_retryable_error,
                        application_error,
                        defined_concurrency_groups,
                        name_of_concurrency_group_to_execute,
                        is_reattempt,
                        is_streaming_generator,
                        should_retry_exceptions,
                        generator_backpressure_num_objects,
                        c_tensor_transport)
            except Exception as e:
                sys_exit = SystemExit()
                if isinstance(e, RayActorError) and \
                   e.actor_init_failed:
                    traceback_str = str(e)
                    logger.error("Exception raised "
                                 f"in creation task: {traceback_str}")
                    creation_task_exception_pb_bytes = ray_error_to_memory_buf(e)
                    sys_exit.is_creation_task_error = True
                    sys_exit.init_error_message = (
                        "Exception raised from an actor init method. "
                        f"Traceback: {str(e)}")
                else:
                    traceback_str = traceback.format_exc() + (
                        "An unexpected internal error "
                        "occurred while the worker "
                        "was executing a task.")
                    ray._private.utils.push_error_to_driver(
                        ray._private.worker.global_worker,
                        "worker_crash",
                        traceback_str,
                        job_id=None)
                    sys_exit.unexpected_error_traceback = traceback_str
                raise sys_exit
        except SystemExit as e:
            # Tell the core worker to exit as soon as the result objects
            # are processed.
            if hasattr(e, "is_creation_task_error"):
                return CRayStatus.CreationTaskError(e.init_error_message)
            elif e.code is not None and e.code == 0:
                # This means the system exit was
                # normal based on the python convention.
                # https://docs.python.org/3/library/sys.html#sys.exit
                msg = f"Worker exits with an exit code {e.code}."
                if hasattr(e, "ray_terminate_msg"):
                    msg += (f" {e.ray_terminate_msg}")
                return CRayStatus.IntentionalSystemExit(msg)
            else:
                msg = f"Worker exits with an exit code {e.code}."
                # In K8s, SIGTERM likely means we hit memory limits, so print
                # a more informative message there.
                if "KUBERNETES_SERVICE_HOST" in os.environ:
                    msg += (
                        " The worker may have exceeded K8s pod memory limits.")
                if hasattr(e, "ray_terminate_msg"):
                    msg += (f" {e.ray_terminate_msg}")
                if hasattr(e, "unexpected_error_traceback"):
                    msg += (f" {e.unexpected_error_traceback}")
                return CRayStatus.UnexpectedSystemExit(msg)

    return CRayStatus.OK()

cdef c_bool kill_main_task(const CTaskID &task_id) nogil:
    with gil:
        task_id_to_kill = TaskID(task_id.Binary())
        with current_task_id_lock:
            if current_task_id != task_id_to_kill:
                return False
            _thread.interrupt_main()
            return True


cdef CRayStatus check_signals() nogil:
    with gil:
        # The Python exceptions are not handled if it is raised from cdef,
        # so we have to handle it here.
        try:
            if sys.is_finalizing():
                return CRayStatus.IntentionalSystemExit(
                    "Python is exiting.".encode("utf-8")
                )
            PyErr_CheckSignals()
        except KeyboardInterrupt:
            return CRayStatus.Interrupted(b"")
        except SystemExit as e:
            error_msg = (
                "SystemExit is raised (sys.exit is called).")
            if e.code is not None:
                error_msg += f" Exit code: {e.code}."
            else:
                error_msg += " Exit code was not specified."

            if hasattr(e, "ray_terminate_msg"):
                error_msg += f" {e.ray_terminate_msg}"

            if e.code and e.code == 0:
                return CRayStatus.IntentionalSystemExit(error_msg.encode("utf-8"))
            else:
                return CRayStatus.UnexpectedSystemExit(error_msg.encode("utf-8"))
        # By default, if signals raise an exception, Python just prints them.
        # To keep the same behavior, we don't handle any other exceptions.

    return CRayStatus.OK()


cdef void gc_collect(c_bool triggered_by_global_gc) nogil:
    with gil:
        start = time.perf_counter()
        num_freed = gc.collect()
        end = time.perf_counter()
        if num_freed > 0:
            logger.debug(
                "gc.collect() freed {} refs in {} seconds".format(
                    num_freed, end - start))


cdef c_vector[c_string] spill_objects_handler(
        const c_vector[CObjectReference]& object_refs_to_spill) nogil:
    cdef:
        c_vector[c_string] return_urls
        c_vector[c_string] owner_addresses

    with gil:
        object_refs = VectorToObjectRefs(
                object_refs_to_spill,
                skip_adding_local_ref=False)
        for i in range(object_refs_to_spill.size()):
            owner_addresses.push_back(
                    object_refs_to_spill[i].owner_address()
                    .SerializeAsString())
        try:
            with ray._private.worker._changeproctitle(
                    ray_constants.WORKER_PROCESS_TYPE_SPILL_WORKER,
                    ray_constants.WORKER_PROCESS_TYPE_SPILL_WORKER_IDLE):
                urls = external_storage.spill_objects(
                    object_refs, owner_addresses)
            for url in urls:
                return_urls.push_back(url)
        except Exception as err:
            exception_str = (
                "An unexpected internal error occurred while the IO worker "
                "was spilling objects: {}".format(err))
            logger.exception(exception_str)
            ray._private.utils.push_error_to_driver(
                ray._private.worker.global_worker,
                "spill_objects_error",
                traceback.format_exc() + exception_str,
                job_id=None)
        return return_urls


cdef int64_t restore_spilled_objects_handler(
        const c_vector[CObjectReference]& object_refs_to_restore,
        const c_vector[c_string]& object_urls) nogil:
    cdef:
        int64_t bytes_restored = 0
    with gil:
        urls = []
        size = object_urls.size()
        for i in range(size):
            urls.append(object_urls[i])
        object_refs = VectorToObjectRefs(
                object_refs_to_restore,
                skip_adding_local_ref=False)
        try:
            with ray._private.worker._changeproctitle(
                    ray_constants.WORKER_PROCESS_TYPE_RESTORE_WORKER,
                    ray_constants.WORKER_PROCESS_TYPE_RESTORE_WORKER_IDLE):
                bytes_restored = external_storage.restore_spilled_objects(
                    object_refs, urls)
        except Exception:
            exception_str = (
                "An unexpected internal error occurred while the IO worker "
                "was restoring spilled objects.")
            logger.exception(exception_str)
            if os.getenv("RAY_BACKEND_LOG_LEVEL") == "debug":
                ray._private.utils.push_error_to_driver(
                    ray._private.worker.global_worker,
                    "restore_objects_error",
                    traceback.format_exc() + exception_str,
                    job_id=None)
    return bytes_restored


cdef void delete_spilled_objects_handler(
        const c_vector[c_string]& object_urls,
        CWorkerType worker_type) nogil:
    with gil:
        urls = []
        size = object_urls.size()
        for i in range(size):
            urls.append(object_urls[i])
        try:
            # Get proctitle.
            if <int> worker_type == <int> WORKER_TYPE_SPILL_WORKER:
                original_proctitle = (
                    ray_constants.WORKER_PROCESS_TYPE_SPILL_WORKER_IDLE)
                proctitle = (
                    ray_constants.WORKER_PROCESS_TYPE_SPILL_WORKER_DELETE)
            elif <int> worker_type == <int> WORKER_TYPE_RESTORE_WORKER:
                original_proctitle = (
                    ray_constants.WORKER_PROCESS_TYPE_RESTORE_WORKER_IDLE)
                proctitle = (
                    ray_constants.WORKER_PROCESS_TYPE_RESTORE_WORKER_DELETE)
            else:
                assert False, ("This line shouldn't be reachable.")

            # Delete objects.
            with ray._private.worker._changeproctitle(
                    proctitle,
                    original_proctitle):
                external_storage.delete_spilled_objects(urls)
        except Exception:
            exception_str = (
                "An unexpected internal error occurred while the IO worker "
                "was deleting spilled objects.")
            logger.exception(exception_str)
            ray._private.utils.push_error_to_driver(
                ray._private.worker.global_worker,
                "delete_spilled_objects_error",
                traceback.format_exc() + exception_str,
                job_id=None)


cdef c_bool cancel_async_actor_task(const CTaskID &c_task_id) nogil:
    """Attempt to cancel a task running in this asyncio actor.

    Returns True if the task was currently running and was cancelled, else False.

    Note that the underlying asyncio task may not actually have been cancelled: it
    could already have completed or else might not gracefully handle cancellation.
    The return value only indicates that the task was found and cancelled.
    """
    with gil:
        task_id = TaskID(c_task_id.Binary())
        worker = ray._private.worker.global_worker
        fut = worker.core_worker.get_future_for_running_task(task_id)
        if fut is None:
            # Either the task hasn't started executing yet or already finished.
            return False

        fut.cancel()
        return True


cdef void unhandled_exception_handler(const CRayObject& error) nogil:
    with gil:
        worker = ray._private.worker.global_worker
        data = None
        metadata = None
        if error.HasData():
            data = Buffer.make(error.GetData())
        if error.HasMetadata():
            metadata = Buffer.make(error.GetMetadata()).to_pybytes()
        # TODO(ekl) why does passing a ObjectRef.nil() lead to shutdown errors?
        object_ids = [None]
        worker.raise_errors([SerializedRayObject(data, metadata, TensorTransportEnum.OBJECT_STORE)], object_ids)


def maybe_initialize_job_config():
    with job_config_initialization_lock:
        global job_config_initialized
        if job_config_initialized:
            return
        # Add code search path to sys.path, set load_code_from_local.
        core_worker = ray._private.worker.global_worker.core_worker
        code_search_path = core_worker.get_job_config().code_search_path
        load_code_from_local = False
        if code_search_path:
            load_code_from_local = True
            for p in code_search_path:
                if os.path.isfile(p):
                    p = os.path.dirname(p)
                sys.path.insert(0, p)
        ray._private.worker.global_worker.set_load_code_from_local(load_code_from_local)

        # Add driver's system path to sys.path
        py_driver_sys_path = core_worker.get_job_config().py_driver_sys_path
        if py_driver_sys_path:
            for p in py_driver_sys_path:
                sys.path.insert(0, p)

        # Cache and set the current job id.
        job_id = core_worker.get_current_job_id()
        ray._private.worker.global_worker.set_cached_job_id(job_id)

        # Record the task name via :task_name: magic token in the log file.
        # This is used for the prefix in driver logs `(task_name pid=123) ...`
        job_id_magic_token = "{}{}\n".format(
            ray_constants.LOG_PREFIX_JOB_ID, job_id.hex())
        # Print on both .out and .err
        print(job_id_magic_token, end="")
        print(job_id_magic_token, file=sys.stderr, end="")

        # Configure worker process's Python logging.
        serialized_py_logging_config = \
            core_worker.get_job_config().serialized_py_logging_config
        if serialized_py_logging_config:
            logging_config = pickle.loads(serialized_py_logging_config)
            try:
                logging_config._apply()
            except Exception as e:
                backtrace = \
                    "".join(traceback.format_exception(type(e), e, e.__traceback__))
                core_worker.drain_and_exit_worker("user", backtrace)
        job_config_initialized = True


# This function introduces ~2-7us of overhead per call (i.e., it can be called
# up to hundreds of thousands of times per second).
cdef void get_py_stack(c_string* stack_out) nogil:
    """Get the Python call site.

    This can be called from within C++ code to retrieve the file name and line
    number of the Python code that is calling into the core worker.
    """
    with gil:
        try:
            frame = inspect.currentframe()
        except ValueError:  # overhead of exception handling is about 20us
            stack_out[0] = "".encode("ascii")
            return
        msg_frames = []
        while frame and len(msg_frames) < 4:
            filename = frame.f_code.co_filename
            # Decode Ray internal frames to add annotations.
            if filename.endswith("_private/worker.py"):
                if frame.f_code.co_name == "put":
                    msg_frames = ["(put object) "]
            elif filename.endswith("_private/workers/default_worker.py"):
                pass
            elif filename.endswith("ray/remote_function.py"):
                # TODO(ekl) distinguish between task return objects and
                # arguments. This can only be done in the core worker.
                msg_frames = ["(task call) "]
            elif filename.endswith("ray/actor.py"):
                # TODO(ekl) distinguish between actor return objects and
                # arguments. This can only be done in the core worker.
                msg_frames = ["(actor call) "]
            elif filename.endswith("_private/serialization.py"):
                if frame.f_code.co_name == "id_deserializer":
                    msg_frames = ["(deserialize task arg) "]
            else:
                msg_frames.append("{}:{}:{}".format(
                    frame.f_code.co_filename, frame.f_code.co_name,
                    frame.f_lineno))
            frame = frame.f_back
        stack_out[0] = (ray_constants.CALL_STACK_LINE_DELIMITER
                        .join(msg_frames).encode("ascii"))

cdef shared_ptr[CBuffer] string_to_buffer(c_string& c_str):
    cdef shared_ptr[CBuffer] empty_metadata
    if c_str.size() == 0:
        return empty_metadata
    return dynamic_pointer_cast[
        CBuffer, LocalMemoryBuffer](
            make_shared[LocalMemoryBuffer](
                <uint8_t*>(c_str.data()), c_str.size(), True))


cdef void terminate_asyncio_thread() nogil:
    with gil:
        core_worker = ray._private.worker.global_worker.core_worker
        core_worker.stop_and_join_asyncio_threads_if_exist()


cdef void call_actor_shutdown() noexcept nogil:
    """C++ wrapper function that calls the Python actor shutdown callback."""
    with gil:
        _call_actor_shutdown()


def _call_actor_shutdown():
    """Internal function that calls actor's __ray_shutdown__ method."""
    try:
        worker = ray._private.worker.global_worker

        if not worker.actors:
            return

        actor_id, actor_instance = next(iter(worker.actors.items()))
        if actor_instance is not None:
            # Only call __ray_shutdown__ if the method exists and is callable
            # This preserves backward compatibility: actors without __ray_shutdown__
            # use Python's normal exit flow (including atexit handlers)
            if hasattr(actor_instance, '__ray_shutdown__') and callable(getattr(actor_instance, '__ray_shutdown__')):
                try:
                    actor_instance.__ray_shutdown__()
                except Exception:
                    logger.exception("Error during actor __ray_shutdown__ method")
            # Always clean up the actor instance
            worker.actors.pop(actor_id, None)
    except Exception:
        # Catch any system-level exceptions to prevent propagation to C++
        logger.exception("System error during actor shutdown callback")


cdef class StreamRedirector:
    @staticmethod
    def redirect_stdout(const c_string &file_path, uint64_t rotation_max_size, uint64_t rotation_max_file_count, c_bool tee_to_stdout, c_bool tee_to_stderr):
        cdef CStreamRedirectionOptions opt = CStreamRedirectionOptions()
        opt.file_path = file_path
        opt.rotation_max_size = rotation_max_size
        opt.rotation_max_file_count = rotation_max_file_count
        opt.tee_to_stdout = tee_to_stdout
        opt.tee_to_stderr = tee_to_stderr
        RedirectStdoutOncePerProcess(opt)

    @staticmethod
    def redirect_stderr(const c_string &file_path, uint64_t rotation_max_size, uint64_t rotation_max_file_count, c_bool tee_to_stdout, c_bool tee_to_stderr):
        cdef CStreamRedirectionOptions opt = CStreamRedirectionOptions()
        opt.file_path = file_path
        opt.rotation_max_size = rotation_max_size
        opt.rotation_max_file_count = rotation_max_file_count
        opt.tee_to_stdout = tee_to_stdout
        opt.tee_to_stderr = tee_to_stderr
        RedirectStderrOncePerProcess(opt)

# An empty profile event context to be used when the timeline is disabled.
cdef class EmptyProfileEvent:
    def __enter__(self):
        pass

    def __exit__(self, *args):
        pass


cdef class GcsClient:
    """
    Client to the GCS server.

    This is a thin wrapper around InnerGcsClient with only call frequency collection.
    """

    cdef InnerGcsClient inner

    def __cinit__(self, address: str,
                  cluster_id: Optional[str] = None):
        # For timeout (DEADLINE_EXCEEDED): retries once with timeout_ms.
        #
        # For other RpcError (UNAVAILABLE, UNKNOWN): retries indefinitely until it
        # thinks GCS is down and kills the whole process.
        timeout_ms = RayConfig.instance().py_gcs_connect_timeout_s() * 1000
        self.inner = InnerGcsClient.standalone(address, cluster_id, timeout_ms)

    def __getattr__(self, name):
        # We collect the frequency of each method call.
        if "TEST_RAY_COLLECT_KV_FREQUENCY" in os.environ:
            with ray._private.utils._CALLED_FREQ_LOCK:
                ray._private.utils._CALLED_FREQ[name] += 1
        return getattr(self.inner, name)


cdef class _GcsSubscriber:
    """Cython wrapper class of C++ `ray::gcs::PythonGcsSubscriber`."""
    cdef:
        shared_ptr[CPythonGcsSubscriber] inner

    def _construct(self, address, channel, worker_id):
        cdef:
            c_worker_id = worker_id or b""
        # subscriber_id needs to match the binary format of a random
        # SubscriberID / UniqueID, which is 28 (kUniqueIDSize) random bytes.
        subscriber_id = bytes(bytearray(random.getrandbits(8) for _ in range(28)))
        gcs_address, gcs_port = parse_address(address)
        self.inner.reset(new CPythonGcsSubscriber(
            gcs_address, int(gcs_port), channel, subscriber_id, c_worker_id))

    def subscribe(self):
        """Registers a subscription for the subscriber's channel type.

        Before the registration, published messages in the channel will not be
        saved for the subscriber.
        """
        with nogil:
            check_status(self.inner.get().Subscribe())

    @property
    def last_batch_size(self):
        """Batch size of the result from last poll.

        Used to indicate whether the subscriber can keep up.
        """
        return self.inner.get().last_batch_size()

    def close(self):
        """Closes the subscriber and its active subscription."""
        with nogil:
            check_status(self.inner.get().Close())


cdef class GcsErrorSubscriber(_GcsSubscriber):
    """Subscriber to error info. Thread safe.

    Usage example:
        subscriber = GcsErrorSubscriber()
        # Subscribe to the error channel.
        subscriber.subscribe()
        ...
        while running:
            error_id, error_data = subscriber.poll()
            ......
        # Unsubscribe from the error channels.
        subscriber.close()
    """

    def __init__(self, address, worker_id=None):
        self._construct(address, RAY_ERROR_INFO_CHANNEL, worker_id)

    def poll(self, timeout=None):
        """Polls for new error messages.

        Returns:
            A tuple of error message ID and dict describing the error,
            or None, None if polling times out or subscriber closed.
        """
        cdef:
            CErrorTableData error_data
            c_string key_id
            int64_t timeout_ms = round(1000 * timeout) if timeout else -1

        with nogil:
            check_status(self.inner.get().PollError(&key_id, timeout_ms, &error_data))

        if key_id == b"":
            return None, None

        return (bytes(key_id), {
            "job_id": error_data.job_id(),
            "type": error_data.type().decode(),
            "error_message": error_data.error_message().decode(),
            "timestamp": error_data.timestamp(),
        })


cdef class GcsLogSubscriber(_GcsSubscriber):
    """Subscriber to logs. Thread safe.

    Usage example:
        subscriber = GcsLogSubscriber()
        # Subscribe to the log channel.
        subscriber.subscribe()
        ...
        while running:
            log = subscriber.poll()
            ......
        # Unsubscribe from the log channel.
        subscriber.close()
    """

    def __init__(self, address, worker_id=None):
        self._construct(address, RAY_LOG_CHANNEL, worker_id)

    def poll(self, timeout=None):
        """Polls for new log messages.

        Returns:
            A dict containing a batch of log lines and their metadata.
        """
        cdef:
            CLogBatch log_batch
            c_string key_id
            int64_t timeout_ms = round(1000 * timeout) if timeout else -1
            c_vector[c_string] c_log_lines
            c_string c_log_line

        with nogil:
            check_status(self.inner.get().PollLogs(&key_id, timeout_ms, &log_batch))

        result = {
            "ip": log_batch.ip().decode(),
            "pid": log_batch.pid().decode(),
            "job": log_batch.job_id().decode(),
            "is_err": log_batch.is_error(),
            "actor_name": log_batch.actor_name().decode(),
            "task_name": log_batch.task_name().decode(),
        }

<<<<<<< HEAD

# This class should only be used for tests
cdef class _TestOnly_GcsActorSubscriber(_GcsSubscriber):
    """Subscriber to actor updates. Thread safe.

    Usage example:
        subscriber = GcsActorSubscriber()
        # Subscribe to the actor channel.
        subscriber.subscribe()
        ...
        while running:
            actor_data = subscriber.poll()
            ......
        # Unsubscribe from the channel.
        subscriber.close()
    """

    def __init__(self, address, worker_id=None):
        self._construct(address, GCS_ACTOR_CHANNEL, worker_id)

    def poll(self, timeout=None):
        """Polls for new actor messages.

        Returns:
            A list of (key_id, ActorTableData) tuples for new actor messages
        """
        cdef:
            CActorTableData actor_data
            c_string key_id
            int64_t timeout_ms = round(1000 * timeout) if timeout else -1

=======
>>>>>>> 3c9b3ed9
        with nogil:
            c_log_lines = PythonGetLogBatchLines(move(log_batch))

        log_lines = []
        for c_log_line in c_log_lines:
            log_lines.append(c_log_line.decode())

        result["lines"] = log_lines
        return result


cdef class CoreWorker:

    def __cinit__(self, worker_type, store_socket, raylet_socket,
                  JobID job_id, GcsClientOptions gcs_options, log_dir,
                  node_ip_address, node_manager_port,
                  local_mode, driver_name,
                  serialized_job_config, metrics_agent_port, runtime_env_hash,
                  startup_token, session_name, cluster_id, entrypoint,
                  worker_launch_time_ms, worker_launched_time_ms, debug_source, enable_resource_isolation):
        self.is_local_mode = local_mode

        cdef CCoreWorkerOptions options = CCoreWorkerOptions()
        if worker_type in (ray.LOCAL_MODE, ray.SCRIPT_MODE):
            self.is_driver = True
            options.worker_type = WORKER_TYPE_DRIVER
        elif worker_type == ray.WORKER_MODE:
            self.is_driver = False
            options.worker_type = WORKER_TYPE_WORKER
        elif worker_type == ray.SPILL_WORKER_MODE:
            self.is_driver = False
            options.worker_type = WORKER_TYPE_SPILL_WORKER
        elif worker_type == ray.RESTORE_WORKER_MODE:
            self.is_driver = False
            options.worker_type = WORKER_TYPE_RESTORE_WORKER
        else:
            raise ValueError(f"Unknown worker type: {worker_type}")
        options.language = LANGUAGE_PYTHON
        options.store_socket = store_socket.encode("ascii")
        options.raylet_socket = raylet_socket.encode("ascii")
        options.job_id = job_id.native()
        options.gcs_options = gcs_options.native()[0]
        options.enable_logging = True
        options.log_dir = log_dir.encode("utf-8")
        options.install_failure_signal_handler = True
        # https://stackoverflow.com/questions/2356399/tell-if-python-is-in-interactive-mode
        options.interactive = hasattr(sys, "ps1")
        options.node_ip_address = node_ip_address.encode("utf-8")
        options.node_manager_port = node_manager_port
        options.driver_name = driver_name
        options.initialize_thread_callback = initialize_pygilstate_for_thread
        options.task_execution_callback = task_execution_handler
        options.free_actor_object_callback = free_actor_object_callback
        options.check_signals = check_signals
        options.gc_collect = gc_collect
        options.spill_objects = spill_objects_handler
        options.restore_spilled_objects = restore_spilled_objects_handler
        options.delete_spilled_objects = delete_spilled_objects_handler
        options.unhandled_exception_handler = unhandled_exception_handler
        options.cancel_async_actor_task = cancel_async_actor_task
        options.get_lang_stack = get_py_stack
        options.is_local_mode = local_mode
        options.kill_main = kill_main_task
        options.terminate_asyncio_thread = terminate_asyncio_thread
        options.actor_shutdown_callback = call_actor_shutdown
        options.serialized_job_config = serialized_job_config
        options.metrics_agent_port = metrics_agent_port
        options.runtime_env_hash = runtime_env_hash
        options.startup_token = startup_token
        options.session_name = session_name
        options.cluster_id = CClusterID.FromHex(cluster_id)
        options.entrypoint = entrypoint
        options.worker_launch_time_ms = worker_launch_time_ms
        options.worker_launched_time_ms = worker_launched_time_ms
        options.debug_source = debug_source
        options.enable_resource_isolation = enable_resource_isolation
        CCoreWorkerProcess.Initialize(options)

        self.cgname_to_eventloop_dict = None
        self.fd_to_cgname_dict = None
        self.eventloop_for_default_cg = None
        self.current_runtime_env = None
        self._task_id_to_future_lock = threading.Lock()
        self._task_id_to_future = {}
        self.event_loop_executor = None

    def shutdown_driver(self):
        # If it's a worker, the core worker process should have been
        # shutdown. So we can't call
        # `CCoreWorkerProcess.GetCoreWorker().GetWorkerType()` here.
        # Instead, we use the cached `is_driver` flag to test if it's a
        # driver.
        assert self.is_driver
        with nogil:
            CCoreWorkerProcess.Shutdown()

    def run_task_loop(self):
        with nogil:
            CCoreWorkerProcess.RunTaskExecutionLoop()

    def drain_and_exit_worker(self, exit_type: str, c_string detail):
        """
        Exit the current worker process. This API should only be used by
        a worker. If this API is called, the worker will wait to finish
        currently executing task, initiate the shutdown, and stop
        itself gracefully. The given exit_type and detail will be
        reported to GCS, and any worker failure error will contain them.

        The behavior of this API while a task is running is undefined.
        Avoid using the API when a task is still running.
        """
        cdef:
            CWorkerExitType c_exit_type
            cdef const shared_ptr[LocalMemoryBuffer] null_ptr

        if exit_type == "user":
            c_exit_type = WORKER_EXIT_TYPE_USER_ERROR
        elif exit_type == "system":
            c_exit_type = WORKER_EXIT_TYPE_SYSTEM_ERROR
        elif exit_type == "intentional_system_exit":
            c_exit_type = WORKER_EXIT_TYPE_INTENTIONAL_SYSTEM_ERROR
        else:
            raise ValueError(f"Invalid exit type: {exit_type}")
        assert not self.is_driver
        with nogil:
            CCoreWorkerProcess.GetCoreWorker().Exit(c_exit_type, detail, null_ptr)

    def get_current_task_name(self) -> str:
        """Return the current task name.

        If it is a normal task, it returns the task name from the main thread.
        If it is a threaded actor, it returns the task name for the current thread.
        If it is async actor, it returns the task name stored in contextVar for
        the current asyncio task.
        """
        # We can only obtain the correct task name within asyncio task
        # via async_task_name contextvar. We try this first.
        # It is needed because the core worker's GetCurrentTask API
        # doesn't have asyncio context, thus it cannot return the
        # correct task name.
        task_name = async_task_name.get()
        if task_name is None:
            # if it is not within asyncio context, fallback to TaskName
            # obtainable from core worker.
            task_name = CCoreWorkerProcess.GetCoreWorker().GetCurrentTaskName() \
                .decode("utf-8")
        return task_name

    def get_current_task_function_name(self) -> str:
        """Return the current task function.

        If it is a normal task, it returns the task function from the main thread.
        If it is a threaded actor, it returns the task function for the current thread.
        If it is async actor, it returns the task function stored in contextVar for
        the current asyncio task.
        """
        # We can only obtain the correct task function within asyncio task
        # via async_task_function_name contextvar. We try this first.
        # It is needed because the core Worker's GetCurrentTask API
        # doesn't have asyncio context, thus it cannot return the
        # correct task function.
        task_function_name = async_task_function_name.get()
        if task_function_name is None:
            # if it is not within asyncio context, fallback to TaskName
            # obtainable from core worker.
            task_function_name = CCoreWorkerProcess.GetCoreWorker() \
                .GetCurrentTaskFunctionName().decode("utf-8")
        return task_function_name

    def get_current_task_id(self) -> TaskID:
        """Return the current task ID.

        If it is a normal task, it returns the TaskID from the main thread.
        If it is a threaded actor, it returns the TaskID for the current thread.
        If it is async actor, it returns the TaskID stored in contextVar for
        the current asyncio task.
        """
        # We can only obtain the correct task ID within asyncio task
        # via async_task_id contextvar. We try this first.
        # It is needed because the core Worker's GetCurrentTaskId API
        # doesn't have asyncio context, thus it cannot return the
        # correct TaskID.
        task_id = async_task_id.get()
        if task_id is None:
            # if it is not within asyncio context, fallback to TaskID
            # obtainable from core worker.
            task_id = TaskID(
                CCoreWorkerProcess.GetCoreWorker().GetCurrentTaskId().Binary())
        return task_id

    def get_current_task_attempt_number(self):
        return CCoreWorkerProcess.GetCoreWorker().GetCurrentTaskAttemptNumber()

    def get_task_depth(self):
        return CCoreWorkerProcess.GetCoreWorker().GetTaskDepth()

    def get_current_job_id(self):
        return JobID(
            CCoreWorkerProcess.GetCoreWorker().GetCurrentJobId().Binary())

    def get_current_node_id(self):
        return NodeID(
            CCoreWorkerProcess.GetCoreWorker().GetCurrentNodeId().Binary())

    def get_actor_id(self):
        return ActorID(
            CCoreWorkerProcess.GetCoreWorker().GetActorId().Binary())

    def get_actor_name(self):
        return CCoreWorkerProcess.GetCoreWorker().GetActorName()

    def get_placement_group_id(self):
        return PlacementGroupID(
            CCoreWorkerProcess.GetCoreWorker()
            .GetCurrentPlacementGroupId().Binary())

    def get_worker_id(self):
        return WorkerID(
            CCoreWorkerProcess.GetCoreWorker().GetWorkerID().Binary())

    def should_capture_child_tasks_in_placement_group(self):
        return CCoreWorkerProcess.GetCoreWorker(
            ).ShouldCaptureChildTasksInPlacementGroup()

    def update_task_is_debugger_paused(self, TaskID task_id, is_debugger_paused):
        cdef:
            CTaskID c_task_id = task_id.native()

        return CCoreWorkerProcess.GetCoreWorker(
            ).UpdateTaskIsDebuggerPaused(c_task_id, is_debugger_paused)

    def set_webui_display(self, key, message):
        CCoreWorkerProcess.GetCoreWorker().SetWebuiDisplay(key, message)

    def set_actor_repr_name(self, repr_name):
        CCoreWorkerProcess.GetCoreWorker().SetActorReprName(repr_name)

    def get_objects(self, object_refs, int64_t timeout_ms=-1):
        cdef:
            c_vector[shared_ptr[CRayObject]] results
            c_vector[CObjectID] c_object_ids = ObjectRefsToVector(object_refs)
        with nogil:
            op_status = CCoreWorkerProcess.GetCoreWorker().Get(
                c_object_ids, timeout_ms, results)
        check_status(op_status)

        return RayObjectsToSerializedRayObjects(results)

    def get_if_local(self, object_refs):
        """Get objects from local plasma store directly
        without a fetch request to raylet."""
        cdef:
            c_vector[shared_ptr[CRayObject]] results
            c_vector[CObjectID] c_object_ids = ObjectRefsToVector(object_refs)
        with nogil:
            check_status(
                CCoreWorkerProcess.GetCoreWorker().GetIfLocal(
                    c_object_ids, &results))
        return RayObjectsToSerializedRayObjects(results)

    def object_exists(self, ObjectRef object_ref, memory_store_only=False):
        cdef:
            c_bool has_object
            c_bool is_in_plasma
            CObjectID c_object_id = object_ref.native()

        with nogil:
            check_status(CCoreWorkerProcess.GetCoreWorker().Contains(
                c_object_id, &has_object, &is_in_plasma))

        return has_object and (not memory_store_only or not is_in_plasma)

    cdef unique_ptr[CAddress] _convert_python_address(self, address=None):
        """ convert python address to `CAddress`, If not provided,
        return nullptr.

        Args:
            address: worker address.
        """
        cdef:
            unique_ptr[CAddress] c_address

        if address is not None:
            c_address = make_unique[CAddress]()
            dereference(c_address).ParseFromString(address)
        return move(c_address)

    def put_file_like_object(
            self, metadata, data_size, file_like, ObjectRef object_ref,
            owner_address):
        """Directly create a new Plasma Store object from a file like
        object. This avoids extra memory copy.

        Args:
            metadata (bytes): The metadata of the object.
            data_size (int): The size of the data buffer.
            file_like: A python file object that provides the `readinto`
                interface.
            object_ref: The new ObjectRef.
            owner_address: Owner address for this object ref.
        """
        cdef:
            CObjectID c_object_id = object_ref.native()
            shared_ptr[CBuffer] data_buf
            shared_ptr[CBuffer] metadata_buf
            unique_ptr[CAddress] c_owner_address = self._convert_python_address(
                    object_ref.owner_address())

        # TODO(suquark): This method does not support put objects to
        # in memory store currently.
        metadata_buf = string_to_buffer(metadata)

        status = CCoreWorkerProcess.GetCoreWorker().CreateExisting(
                    metadata_buf, data_size, object_ref.native(),
                    dereference(c_owner_address), &data_buf,
                    False)
        if not status.ok():
            logger.debug("Error putting restored object into plasma.")
            return
        if data_buf == NULL:
            logger.debug("Object already exists in 'put_file_like_object'.")
            return
        data = Buffer.make(data_buf)
        view = memoryview(data)
        index = 0
        while index < data_size:
            bytes_read = file_like.readinto(view[index:])
            index += bytes_read
        with nogil:
            # Using custom object refs is not supported because we
            # can't track their lifecycle, so we don't pin the object
            # in this case.
            check_status(
                CCoreWorkerProcess.GetCoreWorker().SealExisting(
                            c_object_id, pin_object=False,
                            generator_id=CObjectID.Nil(),
                            owner_address=c_owner_address))

    def experimental_channel_put_serialized(self, serialized_object,
                                            ObjectRef object_ref,
                                            num_readers,
                                            timeout_ms):
        cdef:
            CObjectID c_object_id = object_ref.native()
            shared_ptr[CBuffer] data
            unique_ptr[CAddress] null_owner_address
            uint64_t data_size = serialized_object.total_bytes
            int64_t c_num_readers = num_readers
            int64_t c_timeout_ms = timeout_ms

        metadata = string_to_buffer(serialized_object.metadata)
        with nogil:
            check_status(CCoreWorkerProcess.GetCoreWorker()
                         .ExperimentalChannelWriteAcquire(
                             c_object_id,
                             metadata,
                             data_size,
                             c_num_readers,
                             c_timeout_ms,
                             &data,
                             ))
        if data_size > 0:
            (<SerializedObject>serialized_object).write_to(
                Buffer.make(data))

        with nogil:
            check_status(CCoreWorkerProcess.GetCoreWorker()
                         .ExperimentalChannelWriteRelease(
                             c_object_id,
                             ))

    def experimental_channel_set_error(self, ObjectRef object_ref):
        cdef:
            CObjectID c_object_id = object_ref.native()
            CRayStatus status

        with nogil:
            status = (CCoreWorkerProcess.GetCoreWorker()
                      .ExperimentalChannelSetError(c_object_id))
        return status.ok()

    def experimental_channel_register_writer(self,
                                             ObjectRef writer_ref,
                                             remote_reader_ref_info):
        cdef:
            CObjectID c_writer_ref = writer_ref.native()
            c_vector[CNodeID] c_remote_reader_nodes
            c_vector[CReaderRefInfo] c_remote_reader_ref_info
            CReaderRefInfo c_reader_ref_info

        for node_id, reader_ref_info in remote_reader_ref_info.items():
            c_reader_ref_info = CReaderRefInfo()
            c_reader_ref_info.reader_ref_id = (
                <ObjectRef>reader_ref_info.reader_ref).native()
            c_reader_ref_info.owner_reader_actor_id = (
                <ActorID>reader_ref_info.ref_owner_actor_id).native()
            num_reader_actors = reader_ref_info.num_reader_actors
            assert num_reader_actors != 0
            c_reader_ref_info.num_reader_actors = num_reader_actors
            c_remote_reader_ref_info.push_back(c_reader_ref_info)
            c_remote_reader_nodes.push_back(CNodeID.FromHex(node_id))

        with nogil:
            CCoreWorkerProcess.GetCoreWorker().ExperimentalRegisterMutableObjectWriter(
                    c_writer_ref,
                    c_remote_reader_nodes,
            )
            check_status(
                    CCoreWorkerProcess.GetCoreWorker()
                    .ExperimentalRegisterMutableObjectReaderRemote(
                        c_writer_ref,
                        c_remote_reader_ref_info,
                    ))

    def experimental_channel_register_reader(self, ObjectRef object_ref):
        cdef:
            CObjectID c_object_id = object_ref.native()

        with nogil:
            check_status(
                CCoreWorkerProcess.GetCoreWorker()
                .ExperimentalRegisterMutableObjectReader(c_object_id))

    def put_object(
            self,
            serialized_object,
            *,
            c_bool pin_object,
            owner_address,
            c_bool inline_small_object,
            c_bool _is_experimental_channel,
    ):
        """Create an object reference with the current worker as the owner.
        """
        created_object = self.put_serialized_object_and_increment_local_ref(
            serialized_object, pin_object, owner_address, inline_small_object, _is_experimental_channel)
        if owner_address is None:
            owner_address = CCoreWorkerProcess.GetCoreWorker().GetRpcAddress().SerializeAsString()

        # skip_adding_local_ref is True because it's already added through the call to
        # put_serialized_object_and_increment_local_ref.
        return ObjectRef(
            created_object,
            owner_address,
            skip_adding_local_ref=True
        )

    def put_serialized_object_and_increment_local_ref(
            self,
            serialized_object,
            c_bool pin_object=True,
            owner_address=None,
            c_bool inline_small_object=True,
            c_bool _is_experimental_channel=False,
            ):
        cdef:
            CObjectID c_object_id
            shared_ptr[CBuffer] data
            c_vector[CObjectReference] contained_object_refs
            shared_ptr[CBuffer] metadata = string_to_buffer(
                serialized_object.metadata)
            unique_ptr[CAddress] c_owner_address = self._convert_python_address(
                owner_address)
            c_vector[CObjectID] contained_object_ids = ObjectRefsToVector(
                serialized_object.contained_object_refs)
            size_t total_bytes = serialized_object.total_bytes

        with nogil:
            check_status(CCoreWorkerProcess.GetCoreWorker()
                .CreateOwnedAndIncrementLocalRef(
                    _is_experimental_channel,
                    metadata,
                    total_bytes,
                    contained_object_ids,
                    &c_object_id,
                    &data,
                    c_owner_address,
                    inline_small_object))

        if (data.get() == NULL):
            # Object already exists
            return c_object_id.Binary()

        logger.debug(
            f"Serialized object size of {c_object_id.Hex()} is {total_bytes} bytes")

        if total_bytes > 0:
            (<SerializedObject>serialized_object).write_to(
                Buffer.make(data))
        if self.is_local_mode:
            contained_object_refs = (
                    CCoreWorkerProcess.GetCoreWorker().
                    GetObjectRefs(contained_object_ids))
            if owner_address is not None:
                raise Exception(
                    "cannot put data into memory store directly"
                    " and assign owner at the same time")
            check_status(CCoreWorkerProcess.GetCoreWorker().Put(
                    CRayObject(data, metadata, contained_object_refs),
                    contained_object_ids, c_object_id))
        else:
            with nogil:
                check_status(
                    CCoreWorkerProcess.GetCoreWorker().SealOwned(
                                c_object_id,
                                pin_object,
                                move(c_owner_address)))
        return c_object_id.Binary()

    def wait(self,
             object_refs_or_generators,
             int num_returns,
             int64_t timeout_ms,
             c_bool fetch_local):
        cdef:
            c_vector[CObjectID] wait_ids
            c_vector[c_bool] results

        object_refs = []
        for ref_or_generator in object_refs_or_generators:
            if (not isinstance(ref_or_generator, ObjectRef)
                    and not isinstance(ref_or_generator, ObjectRefGenerator)):
                raise TypeError(
                    "wait() expected a list of ray.ObjectRef "
                    "or ObjectRefGenerator, "
                    f"got list containing {type(ref_or_generator)}"
                )

            if isinstance(ref_or_generator, ObjectRefGenerator):
                # Before calling wait,
                # get the next reference from a generator.
                object_refs.append(ref_or_generator._get_next_ref())
            else:
                object_refs.append(ref_or_generator)

        wait_ids = ObjectRefsToVector(object_refs)
        with nogil:
            op_status = CCoreWorkerProcess.GetCoreWorker().Wait(
                wait_ids, num_returns, timeout_ms, &results, fetch_local)
        check_status(op_status)

        assert len(results) == len(object_refs)

        ready, not_ready = [], []
        for i, object_ref_or_generator in enumerate(object_refs_or_generators):
            if results[i]:
                ready.append(object_ref_or_generator)
            else:
                not_ready.append(object_ref_or_generator)

        return ready, not_ready

    def free_objects(self, object_refs, c_bool local_only):
        cdef:
            c_vector[CObjectID] free_ids = ObjectRefsToVector(object_refs)

        with nogil:
            check_status(CCoreWorkerProcess.GetCoreWorker().
                         Delete(free_ids, local_only))

    def get_local_ongoing_lineage_reconstruction_tasks(self):
        cdef:
            unordered_map[CLineageReconstructionTask, uint64_t] tasks
            unordered_map[CLineageReconstructionTask, uint64_t].iterator it

        with nogil:
            tasks = (CCoreWorkerProcess.GetCoreWorker().
                     GetLocalOngoingLineageReconstructionTasks())

        result = []
        it = tasks.begin()
        while it != tasks.end():
            task = common_pb2.LineageReconstructionTask()
            task.ParseFromString(dereference(it).first.SerializeAsString())
            result.append((task, dereference(it).second))
            postincrement(it)

        return result

    def get_local_object_locations(self, object_refs):
        cdef:
            c_vector[optional[CObjectLocation]] results
            c_vector[CObjectID] lookup_ids = ObjectRefsToVector(object_refs)

        with nogil:
            check_status(
                CCoreWorkerProcess.GetCoreWorker().GetLocalObjectLocations(
                    lookup_ids, &results))

        object_locations = {}
        for i in range(results.size()):
            # core_worker will return a nullptr for objects that couldn't be
            # located
            if not results[i].has_value():
                continue
            else:
                object_locations[object_refs[i]] = \
                    CObjectLocationPtrToDict(&results[i].value())
        return object_locations

    def get_object_locations(self, object_refs, int64_t timeout_ms):
        cdef:
            c_vector[shared_ptr[CObjectLocation]] results
            c_vector[CObjectID] lookup_ids = ObjectRefsToVector(object_refs)

        with nogil:
            check_status(
                CCoreWorkerProcess.GetCoreWorker().GetLocationFromOwner(
                    lookup_ids, timeout_ms, &results))

        object_locations = {}
        for i in range(results.size()):
            # core_worker will return a nullptr for objects that couldn't be
            # located
            if not results[i].get():
                continue
            else:
                object_locations[object_refs[i]] = \
                    CObjectLocationPtrToDict(results[i].get())
        return object_locations

    def global_gc(self):
        with nogil:
            CCoreWorkerProcess.GetCoreWorker().TriggerGlobalGC()

    def log_plasma_usage(self):
        """Logs the current usage of the Plasma Store.
        Makes an unretriable blocking IPC to the Plasma Store.

        Raises an error if cannot connect to the Plasma Store. This should
        be fatal for the worker.
        """
        cdef:
            c_string result
        status = CCoreWorkerProcess.GetCoreWorker().GetPlasmaUsage(result)
        check_status(status)
        logger.warning("Plasma Store Usage:\n{}\n".format(
            result.decode("utf-8")))

    def get_memory_store_size(self):
        return CCoreWorkerProcess.GetCoreWorker().GetMemoryStoreSize()

    cdef python_label_match_expressions_to_c(
            self, python_expressions,
            CLabelMatchExpressions *c_expressions):
        cdef:
            CLabelMatchExpression* c_expression
            CLabelIn * c_label_in
            CLabelNotIn * c_label_not_in

        for expression in python_expressions:
            c_expression = c_expressions[0].add_expressions()
            c_expression.set_key(expression.key)
            if isinstance(expression.operator, In):
                c_label_in = c_expression.mutable_operator_()[0].mutable_label_in()
                for value in expression.operator.values:
                    c_label_in[0].add_values(value)
            elif isinstance(expression.operator, NotIn):
                c_label_not_in = \
                    c_expression.mutable_operator_()[0].mutable_label_not_in()
                for value in expression.operator.values:
                    c_label_not_in[0].add_values(value)
            elif isinstance(expression.operator, Exists):
                c_expression.mutable_operator_()[0].mutable_label_exists()
            elif isinstance(expression.operator, DoesNotExist):
                c_expression.mutable_operator_()[0].mutable_label_does_not_exist()

    cdef python_scheduling_strategy_to_c(
            self, python_scheduling_strategy,
            CSchedulingStrategy *c_scheduling_strategy):
        cdef:
            CPlacementGroupSchedulingStrategy \
                *c_placement_group_scheduling_strategy
            CNodeAffinitySchedulingStrategy *c_node_affinity_scheduling_strategy
            CNodeLabelSchedulingStrategy *c_node_label_scheduling_strategy
        assert python_scheduling_strategy is not None
        if python_scheduling_strategy == "DEFAULT":
            c_scheduling_strategy[0].mutable_default_scheduling_strategy()
        elif python_scheduling_strategy == "SPREAD":
            c_scheduling_strategy[0].mutable_spread_scheduling_strategy()
        elif isinstance(python_scheduling_strategy,
                        PlacementGroupSchedulingStrategy):
            c_placement_group_scheduling_strategy = \
                c_scheduling_strategy[0] \
                .mutable_placement_group_scheduling_strategy()
            c_placement_group_scheduling_strategy[0].set_placement_group_id(
                python_scheduling_strategy
                .placement_group.id.binary())
            c_placement_group_scheduling_strategy[0] \
                .set_placement_group_bundle_index(
                    python_scheduling_strategy.placement_group_bundle_index)
            c_placement_group_scheduling_strategy[0]\
                .set_placement_group_capture_child_tasks(
                    python_scheduling_strategy
                    .placement_group_capture_child_tasks)
        elif isinstance(python_scheduling_strategy,
                        NodeAffinitySchedulingStrategy):
            c_node_affinity_scheduling_strategy = \
                c_scheduling_strategy[0] \
                .mutable_node_affinity_scheduling_strategy()
            c_node_affinity_scheduling_strategy[0].set_node_id(
                NodeID.from_hex(python_scheduling_strategy.node_id).binary())
            c_node_affinity_scheduling_strategy[0].set_soft(
                python_scheduling_strategy.soft)
            c_node_affinity_scheduling_strategy[0].set_spill_on_unavailable(
                python_scheduling_strategy._spill_on_unavailable)
            c_node_affinity_scheduling_strategy[0].set_fail_on_unavailable(
                python_scheduling_strategy._fail_on_unavailable)
        elif isinstance(python_scheduling_strategy,
                        NodeLabelSchedulingStrategy):
            c_node_label_scheduling_strategy = \
                c_scheduling_strategy[0] \
                .mutable_node_label_scheduling_strategy()
            self.python_label_match_expressions_to_c(
                python_scheduling_strategy.hard,
                c_node_label_scheduling_strategy[0].mutable_hard())
            self.python_label_match_expressions_to_c(
                python_scheduling_strategy.soft,
                c_node_label_scheduling_strategy[0].mutable_soft())
        else:
            raise ValueError(
                f"Invalid scheduling_strategy value "
                f"{python_scheduling_strategy}. "
                f"Valid values are [\"DEFAULT\""
                f" | \"SPREAD\""
                f" | PlacementGroupSchedulingStrategy"
                f" | NodeAffinitySchedulingStrategy]")

    def submit_task(self,
                    Language language,
                    FunctionDescriptor function_descriptor,
                    args,
                    c_string name,
                    int num_returns,
                    resources,
                    int max_retries,
                    c_bool retry_exceptions,
                    retry_exception_allowlist,
                    scheduling_strategy,
                    c_string debugger_breakpoint,
                    c_string serialized_runtime_env_info,
                    int64_t generator_backpressure_num_objects,
                    c_bool enable_task_events,
                    labels,
                    label_selector):
        cdef:
            unordered_map[c_string, double] c_resources
            unordered_map[c_string, c_string] c_labels
            unordered_map[c_string, c_string] c_label_selector
            CRayFunction ray_function
            CTaskOptions task_options
            c_vector[unique_ptr[CTaskArg]] args_vector
            c_vector[CObjectReference] return_refs
            CSchedulingStrategy c_scheduling_strategy
            c_vector[CObjectID] incremented_put_arg_ids
            c_string serialized_retry_exception_allowlist
            CTaskID current_c_task_id
            TaskID current_task = self.get_current_task_id()
            c_string call_site

        self.python_scheduling_strategy_to_c(
            scheduling_strategy, &c_scheduling_strategy)

        serialized_retry_exception_allowlist = serialize_retry_exception_allowlist(
            retry_exception_allowlist,
            function_descriptor)

        if RayConfig.instance().record_task_actor_creation_sites():
            # TODO(ryw): unify with get_py_stack used by record_ref_creation_sites.
            call_site = ''.join(traceback.format_stack())

        with self.profile_event(b"submit_task"):
            prepare_resources(resources, &c_resources)
            prepare_labels(labels, &c_labels)
            prepare_label_selector(label_selector, &c_label_selector)
            ray_function = CRayFunction(
                language.lang, function_descriptor.descriptor)
            prepare_args_and_increment_put_refs(
                self, language, args, &args_vector, function_descriptor,
                &incremented_put_arg_ids)

            task_options = CTaskOptions(
                name, num_returns, c_resources,
                b"",
                generator_backpressure_num_objects,
                serialized_runtime_env_info,
                enable_task_events,
                c_labels,
                c_label_selector,
                # `tensor_transport` is currently only supported in Ray Actor tasks.
                # For Ray tasks, we always use `OBJECT_STORE`.
                TENSOR_TRANSPORT_OBJECT_STORE)

            current_c_task_id = current_task.native()

            with nogil:
                return_refs = CCoreWorkerProcess.GetCoreWorker().SubmitTask(
                    ray_function, args_vector, task_options,
                    max_retries, retry_exceptions,
                    c_scheduling_strategy,
                    debugger_breakpoint,
                    serialized_retry_exception_allowlist,
                    call_site,
                    current_c_task_id,
                )

            # These arguments were serialized and put into the local object
            # store during task submission. The backend increments their local
            # ref count initially to ensure that they remain in scope until we
            # add to their submitted task ref count. Now that the task has
            # been submitted, it's safe to remove the initial local ref.
            for put_arg_id in incremented_put_arg_ids:
                CCoreWorkerProcess.GetCoreWorker().RemoveLocalReference(
                    put_arg_id)

            # The initial local reference is already acquired internally when
            # adding the pending task.
            return VectorToObjectRefs(return_refs, skip_adding_local_ref=True)

    def create_actor(self,
                     Language language,
                     FunctionDescriptor function_descriptor,
                     args,
                     int64_t max_restarts,
                     int64_t max_task_retries,
                     resources,
                     placement_resources,
                     int32_t max_concurrency,
                     is_detached,
                     c_string name,
                     c_string ray_namespace,
                     c_bool is_asyncio,
                     c_string extension_data,
                     c_string serialized_runtime_env_info,
                     concurrency_groups_dict,
                     int32_t max_pending_calls,
                     scheduling_strategy,
                     c_bool enable_task_events,
                     labels,
                     label_selector,
                     c_bool allow_out_of_order_execution,
                     ):
        cdef:
            CRayFunction ray_function
            c_vector[unique_ptr[CTaskArg]] args_vector
            c_vector[c_string] dynamic_worker_options
            unordered_map[c_string, double] c_resources
            unordered_map[c_string, double] c_placement_resources
            CActorID c_actor_id
            c_vector[CConcurrencyGroup] c_concurrency_groups
            CSchedulingStrategy c_scheduling_strategy
            c_vector[CObjectID] incremented_put_arg_ids
            optional[c_bool] is_detached_optional = nullopt
            unordered_map[c_string, c_string] c_labels
            unordered_map[c_string, c_string] c_label_selector
            c_string call_site

        self.python_scheduling_strategy_to_c(
            scheduling_strategy, &c_scheduling_strategy)

        if RayConfig.instance().record_task_actor_creation_sites():
            # TODO(ryw): unify with get_py_stack used by record_ref_creation_sites.
            call_site = ''.join(traceback.format_stack())

        with self.profile_event(b"submit_task"):
            prepare_resources(resources, &c_resources)
            prepare_resources(placement_resources, &c_placement_resources)
            prepare_labels(labels, &c_labels)
            prepare_label_selector(label_selector, &c_label_selector)
            ray_function = CRayFunction(
                language.lang, function_descriptor.descriptor)
            prepare_args_and_increment_put_refs(
                self, language, args, &args_vector, function_descriptor,
                &incremented_put_arg_ids)
            prepare_actor_concurrency_groups(
                concurrency_groups_dict, &c_concurrency_groups)

            if is_detached is not None:
                is_detached_optional = make_optional[c_bool](
                    True if is_detached else False)

            with nogil:
                status = CCoreWorkerProcess.GetCoreWorker().CreateActor(
                    ray_function, args_vector,
                    CActorCreationOptions(
                        max_restarts, max_task_retries, max_concurrency,
                        c_resources, c_placement_resources,
                        dynamic_worker_options, is_detached_optional, name,
                        ray_namespace,
                        is_asyncio,
                        c_scheduling_strategy,
                        serialized_runtime_env_info,
                        c_concurrency_groups,
                        allow_out_of_order_execution,
                        max_pending_calls,
                        enable_task_events,
                        c_labels,
                        c_label_selector),
                    extension_data,
                    call_site,
                    &c_actor_id,
                )

            # These arguments were serialized and put into the local object
            # store during task submission. The backend increments their local
            # ref count initially to ensure that they remain in scope until we
            # add to their submitted task ref count. Now that the task has
            # been submitted, it's safe to remove the initial local ref.
            for put_arg_id in incremented_put_arg_ids:
                CCoreWorkerProcess.GetCoreWorker().RemoveLocalReference(
                    put_arg_id)

            check_status(status)

            return ActorID(c_actor_id.Binary())

    def create_placement_group(
                            self,
                            c_string name,
                            c_vector[unordered_map[c_string, double]] bundles,
                            c_string strategy,
                            c_bool is_detached,
                            soft_target_node_id,
                            c_vector[unordered_map[c_string, c_string]] bundle_label_selector):
        cdef:
            CPlacementGroupID c_placement_group_id
            CPlacementStrategy c_strategy
            CNodeID c_soft_target_node_id = CNodeID.Nil()

        if strategy == b"PACK":
            c_strategy = PLACEMENT_STRATEGY_PACK
        elif strategy == b"SPREAD":
            c_strategy = PLACEMENT_STRATEGY_SPREAD
        elif strategy == b"STRICT_PACK":
            c_strategy = PLACEMENT_STRATEGY_STRICT_PACK
        else:
            if strategy == b"STRICT_SPREAD":
                c_strategy = PLACEMENT_STRATEGY_STRICT_SPREAD
            else:
                raise TypeError(strategy)

        if soft_target_node_id is not None:
            c_soft_target_node_id = CNodeID.FromHex(soft_target_node_id)

        with nogil:
            check_status(
                        CCoreWorkerProcess.GetCoreWorker().
                        CreatePlacementGroup(
                            CPlacementGroupCreationOptions(
                                name,
                                c_strategy,
                                bundles,
                                is_detached,
                                c_soft_target_node_id,
                                bundle_label_selector),
                            &c_placement_group_id))

        return PlacementGroupID(c_placement_group_id.Binary())

    def remove_placement_group(self, PlacementGroupID placement_group_id):
        cdef:
            CPlacementGroupID c_placement_group_id = \
                placement_group_id.native()

        with nogil:
            check_status(
                CCoreWorkerProcess.GetCoreWorker().
                RemovePlacementGroup(c_placement_group_id))

    def wait_placement_group_ready(self,
                                   PlacementGroupID placement_group_id,
                                   int64_t timeout_seconds):
        cdef CRayStatus status
        cdef CPlacementGroupID cplacement_group_id = (
            CPlacementGroupID.FromBinary(placement_group_id.binary()))
        cdef int64_t ctimeout_seconds = timeout_seconds
        with nogil:
            status = CCoreWorkerProcess.GetCoreWorker() \
                .WaitPlacementGroupReady(cplacement_group_id, ctimeout_seconds)
            if status.IsNotFound():
                raise Exception("Placement group {} does not exist.".format(
                    placement_group_id))
        return status.ok()

    def submit_actor_task(self,
                          Language language,
                          ActorID actor_id,
                          FunctionDescriptor function_descriptor,
                          args,
                          c_string name,
                          int num_returns,
                          int max_retries,
                          c_bool retry_exceptions,
                          retry_exception_allowlist,
                          double num_method_cpus,
                          c_string concurrency_group_name,
                          int64_t generator_backpressure_num_objects,
                          c_bool enable_task_events,
                          int py_tensor_transport):

        cdef:
            CActorID c_actor_id = actor_id.native()
            unordered_map[c_string, double] c_resources
            CRayFunction ray_function
            c_vector[unique_ptr[CTaskArg]] args_vector
            c_vector[CObjectReference] return_refs
            c_vector[CObjectID] incremented_put_arg_ids
            CTaskID current_c_task_id = CTaskID.Nil()
            TaskID current_task = self.get_current_task_id()
            c_string serialized_retry_exception_allowlist
            c_string serialized_runtime_env = b"{}"
            unordered_map[c_string, c_string] c_labels
            unordered_map[c_string, c_string] c_label_selector
            c_string call_site
            CTensorTransport c_tensor_transport_val

        serialized_retry_exception_allowlist = serialize_retry_exception_allowlist(
            retry_exception_allowlist,
            function_descriptor)

        if RayConfig.instance().record_task_actor_creation_sites():
            call_site = ''.join(traceback.format_stack())

        c_tensor_transport_val = <CTensorTransport>py_tensor_transport

        with self.profile_event(b"submit_task"):
            if num_method_cpus > 0:
                c_resources[b"CPU"] = num_method_cpus
            ray_function = CRayFunction(
                language.lang, function_descriptor.descriptor)
            prepare_args_and_increment_put_refs(
                self, language, args, &args_vector, function_descriptor,
                &incremented_put_arg_ids)

            current_c_task_id = current_task.native()

            with nogil:
                status = CCoreWorkerProcess.GetCoreWorker().SubmitActorTask(
                    c_actor_id,
                    ray_function,
                    args_vector,
                    CTaskOptions(
                        name,
                        num_returns,
                        c_resources,
                        concurrency_group_name,
                        generator_backpressure_num_objects,
                        serialized_runtime_env,
                        enable_task_events,
                        c_labels,
                        c_label_selector,
                        c_tensor_transport_val),
                    max_retries,
                    retry_exceptions,
                    serialized_retry_exception_allowlist,
                    call_site,
                    return_refs,
                    current_c_task_id,
                )

            # These arguments were serialized and put into the local object
            # store during task submission. The backend increments their local
            # ref count initially to ensure that they remain in scope until we
            # add to their submitted task ref count. Now that the task has
            # been submitted, it's safe to remove the initial local ref.
            for put_arg_id in incremented_put_arg_ids:
                CCoreWorkerProcess.GetCoreWorker().RemoveLocalReference(
                    put_arg_id)

            if status.ok():
                # The initial local reference is already acquired internally
                # when adding the pending task.
                return VectorToObjectRefs(return_refs,
                                          skip_adding_local_ref=True)
            else:
                if status.IsOutOfResource():
                    actor = self.get_actor_handle(actor_id)
                    actor_handle = (CCoreWorkerProcess.GetCoreWorker()
                                    .GetActorHandle(c_actor_id))
                    raise PendingCallsLimitExceeded(
                        f"The task {function_descriptor.function_name} could not be "
                        f"submitted to {repr(actor)} because more than"
                        f" {(dereference(actor_handle).MaxPendingCalls())}"
                        " tasks are queued on the actor. This limit can be adjusted"
                        " with the `max_pending_calls` actor option.")
                else:
                    raise Exception(f"Failed to submit task to actor {actor_id} "
                                    f"due to {status.message()}")

    def kill_actor(self, ActorID actor_id, c_bool no_restart):
        cdef:
            CActorID c_actor_id = actor_id.native()

        with nogil:
            check_status(CCoreWorkerProcess.GetCoreWorker().KillActor(
                  c_actor_id, True, no_restart))

    def cancel_task(self, ObjectRef object_ref, c_bool force_kill,
                    c_bool recursive):
        cdef:
            CObjectID c_object_id = object_ref.native()
            CRayStatus status = CRayStatus.OK()

        with nogil:
            status = CCoreWorkerProcess.GetCoreWorker().CancelTask(
                                            c_object_id, force_kill, recursive)

        if status.IsInvalidArgument():
            raise ValueError(status.message().decode())

        if not status.ok():
            raise TypeError(status.message().decode())

    def resource_ids(self):
        cdef:
            ResourceMappingType resource_mapping = (
                CCoreWorkerProcess.GetCoreWorker().GetResourceIDs())
            unordered_map[
                c_string, c_vector[pair[int64_t, double]]
            ].iterator iterator = resource_mapping.begin()
            c_vector[pair[int64_t, double]] c_value

        resources_dict = {}
        while iterator != resource_mapping.end():
            key = decode(dereference(iterator).first)
            c_value = dereference(iterator).second
            ids_and_fractions = []
            for i in range(c_value.size()):
                ids_and_fractions.append(
                    (c_value[i].first, c_value[i].second))
            resources_dict[key] = ids_and_fractions
            postincrement(iterator)

        return resources_dict

    def profile_event(self, c_string event_type, object extra_data=None):
        if RayConfig.instance().enable_timeline():
            return ProfileEvent.make(
                CCoreWorkerProcess.GetCoreWorker().CreateProfileEvent(
                    event_type), extra_data)
        else:
            return EmptyProfileEvent()

    def remove_actor_handle_reference(self, ActorID actor_id):
        cdef:
            CActorID c_actor_id = actor_id.native()
        CCoreWorkerProcess.GetCoreWorker().RemoveActorHandleReference(
            c_actor_id)

    def get_local_actor_state(self, ActorID actor_id):
        cdef:
            CActorID c_actor_id = actor_id.native()
            optional[int] state = nullopt
        state = CCoreWorkerProcess.GetCoreWorker().GetLocalActorState(c_actor_id)
        if state.has_value():
            return state.value()
        else:
            return None

    cdef make_actor_handle(self, ActorHandleSharedPtr c_actor_handle,
                           c_bool weak_ref):
        worker = ray._private.worker.global_worker
        worker.check_connected()
        manager = worker.function_actor_manager

        actor_id = ActorID(dereference(c_actor_handle).GetActorID().Binary())
        job_id = JobID(dereference(c_actor_handle).CreationJobID().Binary())
        language = Language.from_native(
            dereference(c_actor_handle).ActorLanguage())
        actor_creation_function_descriptor = CFunctionDescriptorToPython(
            dereference(c_actor_handle).ActorCreationTaskFunctionDescriptor())
        max_task_retries = dereference(c_actor_handle).MaxTaskRetries()
        enable_task_events = dereference(c_actor_handle).EnableTaskEvents()
        allow_out_of_order_execution = dereference(c_actor_handle).AllowOutOfOrderExecution()
        if language == Language.PYTHON:
            assert isinstance(actor_creation_function_descriptor,
                              PythonFunctionDescriptor)
            # Load actor_method_cpu from actor handle's extension data.
            extension_data = <str>dereference(c_actor_handle).ExtensionData()
            if extension_data:
                actor_method_cpu = int(extension_data)
            else:
                actor_method_cpu = 0  # Actor is created by non Python worker.
            actor_class = manager.load_actor_class(
                job_id, actor_creation_function_descriptor)
            method_meta = ray.actor._ActorClassMethodMetadata.create(
                actor_class, actor_creation_function_descriptor)
            return ray.actor.ActorHandle(language, actor_id, max_task_retries,
                                         enable_task_events,
                                         method_meta.method_is_generator,
                                         method_meta.decorators,
                                         method_meta.signatures,
                                         method_meta.num_returns,
                                         method_meta.max_task_retries,
                                         method_meta.retry_exceptions,
                                         method_meta.generator_backpressure_num_objects, # noqa
                                         method_meta.enable_task_events,
                                         # TODO(swang): Pass
                                         # enable_tensor_transport when
                                         # serializing an ActorHandle and
                                         # sending to another actor.
                                         False,  # enable_tensor_transport
                                         method_meta.method_name_to_tensor_transport,
                                         actor_method_cpu,
                                         actor_creation_function_descriptor,
                                         worker.current_cluster_and_job,
                                         weak_ref=weak_ref,
                                         allow_out_of_order_execution=allow_out_of_order_execution)
        else:
            return ray.actor.ActorHandle(language, actor_id,
                                         0,   # max_task_retries,
                                         True,  # enable_task_events
                                         {},  # method is_generator
                                         {},  # method decorators
                                         {},  # method signatures
                                         {},  # method num_returns
                                         {},  # method max_task_retries
                                         {},  # method retry_exceptions
                                         {},  # generator_backpressure_num_objects
                                         {},  # enable_task_events
                                         False,  # enable_tensor_transport
                                         None,  # method_name_to_tensor_transport
                                         0,  # actor method cpu
                                         actor_creation_function_descriptor,
                                         worker.current_cluster_and_job,
                                         weak_ref=weak_ref,
                                         allow_out_of_order_execution=allow_out_of_order_execution,
                                         )

    def deserialize_and_register_actor_handle(self, const c_string &bytes,
                                              ObjectRef
                                              outer_object_ref,
                                              c_bool weak_ref):
        cdef:
            CObjectID c_outer_object_id = (outer_object_ref.native() if
                                           outer_object_ref else
                                           CObjectID.Nil())
        c_actor_id = (CCoreWorkerProcess
                      .GetCoreWorker()
                      .DeserializeAndRegisterActorHandle(
                          bytes, c_outer_object_id,
                          add_local_ref=not weak_ref))
        return self.make_actor_handle(
            CCoreWorkerProcess.GetCoreWorker().GetActorHandle(c_actor_id),
            weak_ref)

    def get_named_actor_handle(self, const c_string &name,
                               const c_string &ray_namespace):
        cdef:
            pair[ActorHandleSharedPtr, CRayStatus] named_actor_handle_pair

        # We need it because GetNamedActorHandle needs
        # to call a method that holds the gil.
        with nogil:
            named_actor_handle_pair = (
                CCoreWorkerProcess.GetCoreWorker().GetNamedActorHandle(
                    name, ray_namespace))
        check_status(named_actor_handle_pair.second)

        return self.make_actor_handle(named_actor_handle_pair.first,
                                      weak_ref=True)

    def get_actor_handle(self, ActorID actor_id):
        cdef:
            CActorID c_actor_id = actor_id.native()
        return self.make_actor_handle(
            CCoreWorkerProcess.GetCoreWorker().GetActorHandle(c_actor_id),
            weak_ref=True)

    def list_named_actors(self, c_bool all_namespaces):
        """Returns (namespace, name) for named actors in the system.

        If all_namespaces is True, returns all actors in all namespaces,
        else returns only the actors in the current namespace.
        """
        cdef:
            pair[c_vector[pair[c_string, c_string]], CRayStatus] result_pair

        with nogil:
            result_pair = CCoreWorkerProcess.GetCoreWorker().ListNamedActors(
                all_namespaces)
        check_status(result_pair.second)
        return [
            (namespace.decode("utf-8"),
             name.decode("utf-8")) for namespace, name in result_pair.first]

    def serialize_actor_handle(self, ActorID actor_id):
        cdef:
            c_string output
            CObjectID c_actor_handle_id
        check_status(CCoreWorkerProcess.GetCoreWorker().SerializeActorHandle(
            actor_id.native(), &output, &c_actor_handle_id))
        return output, ObjectRef(c_actor_handle_id.Binary())

    def add_object_ref_reference(self, ObjectRef object_ref):
        # Note: faster to not release GIL for short-running op.
        CCoreWorkerProcess.GetCoreWorker().AddLocalReference(
            object_ref.native())

    def remove_object_ref_reference(self, ObjectRef object_ref):
        cdef:
            CObjectID c_object_id = object_ref.native()
        # We need to release the gil since object destruction may call the
        # unhandled exception handler.
        with nogil:
            CCoreWorkerProcess.GetCoreWorker().RemoveLocalReference(
                c_object_id)

    def get_owner_address(self, ObjectRef object_ref):
        cdef:
            CObjectID c_object_id = object_ref.native()
            CAddress c_owner_address
        op_status = CCoreWorkerProcess.GetCoreWorker().GetOwnerAddress(
                c_object_id, &c_owner_address)
        check_status(op_status)
        return c_owner_address.SerializeAsString()

    def serialize_object_ref(self, ObjectRef object_ref):
        cdef:
            CObjectID c_object_id = object_ref.native()
            CAddress c_owner_address = CAddress()
            c_string serialized_object_status
        op_status = CCoreWorkerProcess.GetCoreWorker().GetOwnershipInfo(
                c_object_id, &c_owner_address, &serialized_object_status)
        check_status(op_status)
        return (object_ref,
                c_owner_address.SerializeAsString(),
                serialized_object_status)

    def deserialize_and_register_object_ref(
            self, const c_string &object_ref_binary,
            ObjectRef outer_object_ref,
            const c_string &serialized_owner_address,
            const c_string &serialized_object_status,
    ):
        cdef:
            CObjectID c_object_id = CObjectID.FromBinary(object_ref_binary)
            CObjectID c_outer_object_id = (outer_object_ref.native() if
                                           outer_object_ref else
                                           CObjectID.Nil())
            CAddress c_owner_address = CAddress()

        c_owner_address.ParseFromString(serialized_owner_address)
        (CCoreWorkerProcess.GetCoreWorker()
            .RegisterOwnershipInfoAndResolveFuture(
                c_object_id,
                c_outer_object_id,
                c_owner_address,
                serialized_object_status))

    cdef store_task_output(self, serialized_object, const CObjectID &return_id,
                           const CObjectID &generator_id,
                           size_t data_size, shared_ptr[CBuffer] &metadata,
                           const c_vector[CObjectID] &contained_id,
                           const CAddress &caller_address,
                           int64_t *task_output_inlined_bytes,
                           shared_ptr[CRayObject] *return_ptr):
        """Store a task return value in plasma or as an inlined object."""
        with nogil:
            check_status(
                CCoreWorkerProcess.GetCoreWorker().AllocateReturnObject(
                    return_id, data_size, metadata, contained_id, caller_address,
                    task_output_inlined_bytes, return_ptr))

        if return_ptr.get() != NULL:
            if return_ptr.get().HasData():
                (<SerializedObject>serialized_object).write_to(
                    Buffer.make(return_ptr.get().GetData()))
            if self.is_local_mode:
                check_status(
                    CCoreWorkerProcess.GetCoreWorker().Put(
                        CRayObject(return_ptr.get().GetData(),
                                   return_ptr.get().GetMetadata(),
                                   c_vector[CObjectReference]()),
                        c_vector[CObjectID](), return_id))
            else:
                with nogil:
                    check_status(
                        CCoreWorkerProcess.GetCoreWorker().SealReturnObject(
                            return_id, return_ptr[0], generator_id, caller_address))
            return True
        else:
            with nogil:
                success = (
                    CCoreWorkerProcess.GetCoreWorker().PinExistingReturnObject(
                        return_id, return_ptr, generator_id, caller_address))
            return success

    cdef store_task_outputs(self,
                            worker, outputs,
                            const CAddress &caller_address,
                            c_vector[c_pair[CObjectID, shared_ptr[CRayObject]]]
                            *returns,
                            ref_generator_id=None,
                            CTensorTransport c_tensor_transport=TENSOR_TRANSPORT_OBJECT_STORE):
        cdef:
            CObjectID return_id
            size_t data_size
            shared_ptr[CBuffer] metadata
            c_vector[CObjectID] contained_id
            int64_t task_output_inlined_bytes
            int64_t num_returns = -1
            CObjectID c_ref_generator_id = CObjectID.Nil()
            shared_ptr[CRayObject] *return_ptr

        if ref_generator_id:
            c_ref_generator_id = CObjectID.FromBinary(ref_generator_id)

        num_outputs_stored = 0
        if not c_ref_generator_id.IsNil():
            # The task specified a dynamic number of return values. Determine
            # the expected number of return values.
            if returns[0].size() > 0:
                # We are re-executing the task. We should return the same
                # number of objects as before.
                num_returns = returns[0].size()
            else:
                # This is the first execution of the task, so we don't know how
                # many return objects it should have yet.
                # NOTE(swang): returns could also be empty if the task returned
                # an empty generator and was re-executed. However, this should
                # not happen because we never reconstruct empty
                # DynamicObjectRefGenerators (since these aren't stored in plasma).
                num_returns = -1
        else:
            # The task specified how many return values it should have.
            num_returns = returns[0].size()

        if num_returns == 0:
            return num_outputs_stored

        task_output_inlined_bytes = 0
        i = -1
        for i, output in enumerate(outputs):
            if num_returns >= 0 and i >= num_returns:
                raise ValueError(
                    "Task returned more than num_returns={} objects.".format(
                        num_returns))
            # TODO(sang): Remove it when the streaming generator is
            # enabled by default.
            while i >= returns[0].size():
                return_id = (CCoreWorkerProcess.GetCoreWorker()
                             .AllocateDynamicReturnId(
                                caller_address, CTaskID.Nil(), NULL_PUT_INDEX))
                returns[0].push_back(
                        c_pair[CObjectID, shared_ptr[CRayObject]](
                            return_id, shared_ptr[CRayObject]()))
            assert i < returns[0].size()
            return_id = returns[0][i].first
            if returns[0][i].second == nullptr:
                returns[0][i].second = shared_ptr[CRayObject]()
            return_ptr = &returns[0][i].second

            # Skip return values that we already created.  This can occur if
            # there were multiple return values, and we initially errored while
            # trying to create one of them.
            if (return_ptr.get() != NULL and return_ptr.get().GetData().get()
                    != NULL):
                continue

            context = worker.get_serialization_context()

            # TODO(kevin85421): We should consider unifying both serialization logic in the future
            # when GPU objects are more stable. We currently separate the logic to ensure
            # GPU object-related logic does not affect the normal object serialization logic.
            if <int>c_tensor_transport != <int>TENSOR_TRANSPORT_OBJECT_STORE:
                # `output` contains tensors. We need to retrieve these tensors from `output`
                # and store them in the GPUObjectManager.
                serialized_object = context.serialize_and_store_gpu_objects(output, return_id.Hex())
            else:
                serialized_object = context.serialize(output)
            data_size = serialized_object.total_bytes
            metadata_str = serialized_object.metadata
            if ray._private.worker.global_worker.debugger_get_breakpoint:
                breakpoint = (
                    ray._private.worker.global_worker.debugger_get_breakpoint)
                metadata_str += (
                    b"," + ray_constants.OBJECT_METADATA_DEBUG_PREFIX +
                    breakpoint.encode())
                # Reset debugging context of this worker.
                ray._private.worker.global_worker.debugger_get_breakpoint = b""
            metadata = string_to_buffer(metadata_str)
            contained_id = ObjectRefsToVector(
                serialized_object.contained_object_refs)

            if not self.store_task_output(
                    serialized_object,
                    return_id,
                    c_ref_generator_id,
                    data_size,
                    metadata,
                    contained_id,
                    caller_address,
                    &task_output_inlined_bytes,
                    return_ptr):
                # If the object already exists, but we fail to pin the copy, it
                # means the existing copy might've gotten evicted. Try to
                # create another copy.
                self.store_task_output(
                        serialized_object,
                        return_id,
                        c_ref_generator_id,
                        data_size,
                        metadata,
                        contained_id,
                        caller_address,
                        &task_output_inlined_bytes,
                        return_ptr)
            num_outputs_stored += 1

        i += 1
        if i < num_returns:
            raise ValueError(
                    "Task returned {} objects, but num_returns={}.".format(
                        i, num_returns))

        return num_outputs_stored

    cdef c_function_descriptors_to_python(
            self,
            const c_vector[CFunctionDescriptor] &c_function_descriptors):

        ret = []
        for i in range(c_function_descriptors.size()):
            ret.append(CFunctionDescriptorToPython(c_function_descriptors[i]))
        return ret

    cdef initialize_eventloops_for_actor_concurrency_group(
            self,
            const c_vector[CConcurrencyGroup] &c_defined_concurrency_groups):

        cdef:
            CConcurrencyGroup c_concurrency_group
            c_vector[CFunctionDescriptor] c_function_descriptors

        self.cgname_to_eventloop_dict = {}
        self.fd_to_cgname_dict = {}

        self.eventloop_for_default_cg = get_new_event_loop()
        self.thread_for_default_cg = threading.Thread(
            target=lambda: self.eventloop_for_default_cg.run_forever(),
            name="AsyncIO Thread: default"
            )
        self.thread_for_default_cg.start()

        for i in range(c_defined_concurrency_groups.size()):
            c_concurrency_group = c_defined_concurrency_groups[i]
            cg_name = c_concurrency_group.GetName().decode("ascii")
            function_descriptors = self.c_function_descriptors_to_python(
                c_concurrency_group.GetFunctionDescriptors())

            async_eventloop = get_new_event_loop()
            async_thread = threading.Thread(
                target=lambda: async_eventloop.run_forever(),
                name="AsyncIO Thread: {}".format(cg_name)
            )
            async_thread.start()

            self.cgname_to_eventloop_dict[cg_name] = {
                "eventloop": async_eventloop,
                "thread": async_thread,
            }

            for fd in function_descriptors:
                self.fd_to_cgname_dict[fd] = cg_name

    def get_event_loop_executor(self) -> concurrent.futures.ThreadPoolExecutor:
        if self.event_loop_executor is None:
            # NOTE: We're deliberately allocating thread-pool executor with
            #       a single thread, provided that many of its use-cases are
            #       not thread-safe yet (for ex, reporting streaming generator output)
            self.event_loop_executor = concurrent.futures.ThreadPoolExecutor(max_workers=1)
        return self.event_loop_executor

    def reset_event_loop_executor(self, executor: concurrent.futures.ThreadPoolExecutor):
        self.event_loop_executor = executor

    def get_event_loop(self, function_descriptor, specified_cgname):
        # __init__ will be invoked in default eventloop
        if function_descriptor.function_name == "__init__":
            return self.eventloop_for_default_cg, self.thread_for_default_cg

        if specified_cgname is not None:
            if specified_cgname in self.cgname_to_eventloop_dict:
                this_group = self.cgname_to_eventloop_dict[specified_cgname]
                return (this_group["eventloop"], this_group["thread"])

        if function_descriptor in self.fd_to_cgname_dict:
            curr_cgname = self.fd_to_cgname_dict[function_descriptor]
            if curr_cgname in self.cgname_to_eventloop_dict:
                return (
                    self.cgname_to_eventloop_dict[curr_cgname]["eventloop"],
                    self.cgname_to_eventloop_dict[curr_cgname]["thread"])
            else:
                raise ValueError(
                    "The function {} is defined to be executed "
                    "in the concurrency group {} . But there is no this group."
                    .format(function_descriptor, curr_cgname))

        return self.eventloop_for_default_cg, self.thread_for_default_cg

    def run_async_func_or_coro_in_event_loop(
          self,
          func_or_coro: Union[Callable[[Any, Any], Awaitable[Any]], Awaitable],
          function_descriptor: FunctionDescriptor,
          specified_cgname: str,
          *,
          task_id: Optional[TaskID] = None,
          task_name: Optional[str] = None,
          func_args: Optional[Tuple] = None,
          func_kwargs: Optional[Dict] = None,
    ):
        """Run the async function or coroutine to the event loop.

        The event loop is running in a separate thread.

        Args:
            func_or_coro: Async function (not a generator) or awaitable objects.
            function_descriptor: The function descriptor.
            specified_cgname: The name of a concurrent group.
            task_id: The task ID to track the future. If None is provided
                the future is not tracked with a task ID.
                (e.g., When we deserialize the arguments, we don't want to
                track the task_id -> future mapping).
            func_args: The arguments for the async function.
            func_kwargs: The keyword arguments for the async function.

        NOTE: func_args and func_kwargs are intentionally passed as a tuple/dict and
        not unpacked to avoid collisions between system arguments and user-provided
        arguments. See https://github.com/ray-project/ray/issues/41272.
        """
        cdef:
            CFiberEvent event

        if func_args is None:
            func_args = tuple()
        if func_kwargs is None:
            func_kwargs = dict()

        # Increase recursion limit if necessary. In asyncio mode,
        # we have many parallel callstacks (represented in fibers)
        # that's suspended for execution. Python interpreter will
        # mistakenly count each callstack towards recusion limit.
        # We don't need to worry about stackoverflow here because
        # the max number of callstacks is limited in direct actor
        # transport with max_concurrency flag.
        increase_recursion_limit()

        eventloop, async_thread = self.get_event_loop(
            function_descriptor, specified_cgname)

        async def async_func():
            try:
                if task_id:
                    async_task_id.set(task_id)
                if task_name is not None:
                    async_task_name.set(task_name)
                async_task_function_name.set(function_descriptor.repr)

                if inspect.isawaitable(func_or_coro):
                    coroutine = func_or_coro
                else:
                    coroutine = func_or_coro(*func_args, **func_kwargs)

                return await coroutine
            finally:
                event.Notify()

        future = asyncio.run_coroutine_threadsafe(async_func(), eventloop)
        if task_id:
            with self._task_id_to_future_lock:
                self._task_id_to_future[task_id] = future

        with nogil:
            (CCoreWorkerProcess.GetCoreWorker()
                .YieldCurrentFiber(event))
        try:
            result = future.result()
        except concurrent.futures.CancelledError:
            raise TaskCancelledError(task_id)
        finally:
            if task_id:
                with self._task_id_to_future_lock:
                    self._task_id_to_future.pop(task_id)
        return result

    def stop_and_join_asyncio_threads_if_exist(self):
        event_loops = []
        threads = []
        if self.event_loop_executor:
            self.event_loop_executor.shutdown(
                wait=True, cancel_futures=True)
        if self.eventloop_for_default_cg is not None:
            event_loops.append(self.eventloop_for_default_cg)
        if self.thread_for_default_cg is not None:
            threads.append(self.thread_for_default_cg)
        if self.cgname_to_eventloop_dict:
            for event_loop_and_thread in self.cgname_to_eventloop_dict.values():
                event_loops.append(event_loop_and_thread["eventloop"])
                threads.append(event_loop_and_thread["thread"])
        for event_loop in event_loops:
            event_loop.call_soon_threadsafe(
                event_loop.stop)
        for thread in threads:
            thread.join()

    def current_actor_is_asyncio(self):
        return (CCoreWorkerProcess.GetCoreWorker().GetWorkerContext()
                .CurrentActorIsAsync())

    def set_current_actor_should_exit(self):
        return (CCoreWorkerProcess.GetCoreWorker().GetWorkerContext()
                .SetCurrentActorShouldExit())

    def get_current_actor_should_exit(self):
        return (CCoreWorkerProcess.GetCoreWorker().GetWorkerContext()
                .GetCurrentActorShouldExit())

    def current_actor_max_concurrency(self):
        return (CCoreWorkerProcess.GetCoreWorker().GetWorkerContext()
                .CurrentActorMaxConcurrency())

    def get_current_root_detached_actor_id(self) -> ActorID:
        # This is only used in test
        return ActorID(CCoreWorkerProcess.GetCoreWorker().GetWorkerContext()
                       .GetRootDetachedActorID().Binary())

    def get_future_for_running_task(self, task_id: Optional[TaskID]) -> Optional[concurrent.futures.Future]:
        """Get the future corresponding to a running task (or None).

        The underyling asyncio task might be queued, running, or completed.
        """
        with self._task_id_to_future_lock:
            return self._task_id_to_future.get(task_id)

    def get_current_runtime_env(self) -> str:
        # This should never change, so we can safely cache it to avoid ser/de
        if self.current_runtime_env is None:
            if self.is_driver:
                job_config = self.get_job_config()
                serialized_env = job_config.runtime_env_info \
                                           .serialized_runtime_env
            else:
                serialized_env = CCoreWorkerProcess.GetCoreWorker() \
                        .GetWorkerContext().GetCurrentSerializedRuntimeEnv() \
                        .decode("utf-8")

            self.current_runtime_env = serialized_env

        return self.current_runtime_env

    def get_pending_children_task_ids(self, parent_task_id: TaskID):
        cdef:
            CTaskID c_parent_task_id = parent_task_id.native()
            c_vector[CTaskID] ret
            c_vector[CTaskID].iterator it

        result = []

        with nogil:
            ret = CCoreWorkerProcess.GetCoreWorker().GetPendingChildrenTasks(
                c_parent_task_id)

        it = ret.begin()
        while it != ret.end():
            result.append(TaskID(dereference(it).Binary()))
            postincrement(it)

        return result

    def get_all_reference_counts(self):
        cdef:
            unordered_map[CObjectID, pair[size_t, size_t]] c_ref_counts
            unordered_map[CObjectID, pair[size_t, size_t]].iterator it

        c_ref_counts = (
            CCoreWorkerProcess.GetCoreWorker().GetAllReferenceCounts())
        it = c_ref_counts.begin()

        ref_counts = {}
        while it != c_ref_counts.end():
            object_ref = dereference(it).first.Hex()
            ref_counts[object_ref] = {
                "local": dereference(it).second.first,
                "submitted": dereference(it).second.second}
            postincrement(it)

        return ref_counts

    def set_get_async_callback(self, ObjectRef object_ref, user_callback: Callable):
        # NOTE: we need to manually increment the Python reference count to avoid the
        # callback object being garbage collected before it's called by the core worker.
        # This means we *must* guarantee that the ref is manually decremented to avoid
        # a leak.
        cpython.Py_INCREF(user_callback)
        CCoreWorkerProcess.GetCoreWorker().GetAsync(
            object_ref.native(),
            async_callback,
            <void*>user_callback
        )

    def push_error(self, JobID job_id, error_type, error_message,
                   double timestamp):
        check_status(CCoreWorkerProcess.GetCoreWorker().PushError(
            job_id.native(), error_type.encode("utf-8"),
            error_message.encode("utf-8"), timestamp))

    def get_job_config(self):
        cdef CJobConfig c_job_config
        # We can cache the deserialized job config object here because
        # the job config will not change after a job is submitted.
        if self.job_config is None:
            c_job_config = CCoreWorkerProcess.GetCoreWorker().GetJobConfig()
            self.job_config = common_pb2.JobConfig()
            self.job_config.ParseFromString(c_job_config.SerializeAsString())
        return self.job_config

    def get_local_memory_store_bytes_used(self):
        cdef:
            int64_t num_bytes_used

        with nogil:
            num_bytes_used = (
                    CCoreWorkerProcess.GetCoreWorker().GetLocalMemoryStoreBytesUsed())
        return num_bytes_used

    def record_task_log_start(
            self, task_id: TaskID, int attempt_number,
            stdout_path, stderr_path,
            int64_t out_start_offset, int64_t err_start_offset):
        cdef:
            CTaskID c_task_id = task_id.native()
            c_string c_stdout_path = stdout_path.encode("utf-8")
            c_string c_stderr_path = stderr_path.encode("utf-8")

        with nogil:
            CCoreWorkerProcess.GetCoreWorker() \
                .RecordTaskLogStart(c_task_id, attempt_number,
                                    c_stdout_path, c_stderr_path,
                                    out_start_offset, err_start_offset)

    def record_task_log_end(
            self, task_id: TaskID, int attempt_number,
            int64_t out_end_offset, int64_t err_end_offset):
        cdef:
            CTaskID c_task_id = task_id.native()

        with nogil:
            CCoreWorkerProcess.GetCoreWorker() \
                .RecordTaskLogEnd(c_task_id, attempt_number,
                                  out_end_offset, err_end_offset)

    cdef CObjectID allocate_dynamic_return_id_for_generator(
            self,
            const CAddress &owner_address,
            const CTaskID &task_id,
            return_size,
            generator_index,
            is_async_actor):
        """Allocate a dynamic return ID for a generator task.

        NOTE: When is_async_actor is True,
        this API SHOULD NOT BE called
        within an async actor's event IO thread. The caller MUST ensure
        this for correctness. It is due to the limitation WorkerContext
        API when async actor is used.
        See https://github.com/ray-project/ray/issues/10324 for further details.

        Args:
            owner_address: The address of the owner (caller) of the
                generator task.
            task_id: The task ID of the generator task.
            return_size: The size of the static return from the task.
            generator_index: The index of dynamically generated object
                ref.
            is_async_actor: True if the allocation is for async actor.
                If async actor is used, we should calculate the
                put_index ourselves.
        """
        # Generator only has 1 static return.
        assert return_size == 1
        if is_async_actor:
            # This part of code has a couple of assumptions.
            # - This API is not called within an asyncio event loop
            #   thread.
            # - Ray object ref is generated by incrementing put_index
            #   whenever a new return value is added or ray.put is called.
            #
            # When an async actor is used, it uses its own thread to execute
            # async tasks. That means all the ray.put will use a put_index
            # scoped to a asyncio event loop thread.
            # This means the execution thread that this API will be called
            # will only create "return" objects. That means if we use
            # return_size + genreator_index as a put_index, it is guaranteed
            # to be unique.
            #
            # Why do we need it?
            #
            # We have to provide a put_index ourselves here because
            # the current implementation only has 1 worker context at any
            # given time, meaning WorkerContext::TaskID & WorkerContext::PutIndex
            # both could be incorrect (duplicated) when this API is called.
            return CCoreWorkerProcess.GetCoreWorker().AllocateDynamicReturnId(
                owner_address,
                task_id,
                # Should add 1 because put index is always incremented
                # before it is used. So if you have 1 return object
                # the next index will be 2.
                make_optional[ObjectIDIndexType](
                    <int>1 + <int>return_size + <int>generator_index)  # put_index
            )
        else:
            return CCoreWorkerProcess.GetCoreWorker().AllocateDynamicReturnId(
                owner_address,
                task_id,
                make_optional[ObjectIDIndexType](
                    <int>1 + <int>return_size + <int>generator_index))

    def async_delete_object_ref_stream(self, ObjectRef generator_id):
        cdef:
            CObjectID c_generator_id = generator_id.native()

        with nogil:
            CCoreWorkerProcess.GetCoreWorker().AsyncDelObjectRefStream(c_generator_id)

    def try_read_next_object_ref_stream(self, ObjectRef generator_id):
        cdef:
            CObjectID c_generator_id = generator_id.native()
            CObjectReference c_object_ref

        with nogil:
            check_status(
                CCoreWorkerProcess.GetCoreWorker().TryReadObjectRefStream(
                    c_generator_id, &c_object_ref))

        return ObjectRef(
            c_object_ref.object_id(),
            c_object_ref.owner_address().SerializeAsString(),
            "",
            # Already added when the ref is updated.
            skip_adding_local_ref=True)

    def is_object_ref_stream_finished(self, ObjectRef generator_id):
        cdef:
            CObjectID c_generator_id = generator_id.native()
            c_bool finished

        with nogil:
            finished = CCoreWorkerProcess.GetCoreWorker().StreamingGeneratorIsFinished(
                c_generator_id)
        return finished

    def peek_object_ref_stream(self, ObjectRef generator_id):
        cdef:
            CObjectID c_generator_id = generator_id.native()
            pair[CObjectReference, c_bool] c_object_ref_and_is_ready_pair

        with nogil:
            c_object_ref_and_is_ready_pair = (
                    CCoreWorkerProcess.GetCoreWorker().PeekObjectRefStream(
                        c_generator_id))

        return (ObjectRef(
                    c_object_ref_and_is_ready_pair.first.object_id(),
                    c_object_ref_and_is_ready_pair.first.owner_address().SerializeAsString()), # noqa
                c_object_ref_and_is_ready_pair.second)

cdef void async_callback(shared_ptr[CRayObject] obj,
                         CObjectID object_ref,
                         void *user_callback_ptr) with gil:
    cdef:
        c_vector[shared_ptr[CRayObject]] objects_to_deserialize

    try:
        # Object is retrieved from in memory store.
        # Here we go through the code path used to deserialize objects.
        objects_to_deserialize.push_back(obj)
        serialized_ray_objects = RayObjectsToSerializedRayObjects(
            objects_to_deserialize)
        ids_to_deserialize = [ObjectRef(object_ref.Binary())]
        result = ray._private.worker.global_worker.deserialize_objects(
            serialized_ray_objects, ids_to_deserialize)[0]

        user_callback = <object>user_callback_ptr
        user_callback(result)
    except Exception:
        # Only log the error here because this callback is called from Cpp
        # and Cython will ignore the exception anyway
        logger.exception(f"failed to run async callback (user func)")
    finally:
        # NOTE: we manually increment the Python reference count of the callback when
        # registering it in the core worker, so we must decrement here to avoid a leak.
        cpython.Py_DECREF(user_callback)


# Note this deletes keys with prefix `RAY{key_prefix}@`
# Example: with key_prefix = `default`, we remove all `RAYdefault@...` keys.
def del_key_prefix_from_storage(host, port, username, password, use_ssl, key_prefix):
    return RedisDelKeyPrefixSync(host, port, username, password, use_ssl, key_prefix)


def get_session_key_from_storage(host, port, username, password, use_ssl, config, key):
    """
    Get the session key from the storage.
    Intended to be used for session_name only.
    Args:
        host: The address of the owner (caller) of the
            generator task.
        port: The task ID of the generator task.
        username: The Redis username.
        password: The Redis password.
        use_ssl: Whether to use SSL.
        config: The Ray config. Used to get storage namespace.
        key: The key to retrieve.
    """
    cdef:
        c_string data
    result = RedisGetKeySync(
        host, port, username, password, use_ssl, config, key, &data)
    if result:
        return data
    else:
        logger.info("Could not retrieve session key from storage.")
        return None<|MERGE_RESOLUTION|>--- conflicted
+++ resolved
@@ -2994,40 +2994,6 @@
             "task_name": log_batch.task_name().decode(),
         }
 
-<<<<<<< HEAD
-
-# This class should only be used for tests
-cdef class _TestOnly_GcsActorSubscriber(_GcsSubscriber):
-    """Subscriber to actor updates. Thread safe.
-
-    Usage example:
-        subscriber = GcsActorSubscriber()
-        # Subscribe to the actor channel.
-        subscriber.subscribe()
-        ...
-        while running:
-            actor_data = subscriber.poll()
-            ......
-        # Unsubscribe from the channel.
-        subscriber.close()
-    """
-
-    def __init__(self, address, worker_id=None):
-        self._construct(address, GCS_ACTOR_CHANNEL, worker_id)
-
-    def poll(self, timeout=None):
-        """Polls for new actor messages.
-
-        Returns:
-            A list of (key_id, ActorTableData) tuples for new actor messages
-        """
-        cdef:
-            CActorTableData actor_data
-            c_string key_id
-            int64_t timeout_ms = round(1000 * timeout) if timeout else -1
-
-=======
->>>>>>> 3c9b3ed9
         with nogil:
             c_log_lines = PythonGetLogBatchLines(move(log_batch))
 
