--- conflicted
+++ resolved
@@ -97,18 +97,15 @@
     PLACEMENT_STRATEGY_SPREAD,
     PLACEMENT_STRATEGY_STRICT_PACK,
     PLACEMENT_STRATEGY_STRICT_SPREAD,
-<<<<<<< HEAD
     CChannelType,
     RAY_ERROR_INFO_CHANNEL,
     RAY_LOG_CHANNEL,
     RAY_PYTHON_FUNCTION_CHANNEL,
     PythonGetLogBatchLines,
-=======
     WORKER_EXIT_TYPE_USER_ERROR,
     WORKER_EXIT_TYPE_SYSTEM_ERROR,
     kResourceUnitScaling,
     kWorkerSetupHookKeyName,
->>>>>>> 37fa98f3
 )
 from ray.includes.unique_ids cimport (
     CActorID,
