--- conflicted
+++ resolved
@@ -51,11 +51,8 @@
     CClientID,
 )
 import ray
-<<<<<<< HEAD
-=======
 import ray.experimental.signal as ray_signal
 from ray import profiling
->>>>>>> 200b92f6
 from ray.includes.libcoreworker cimport (
     CCoreWorker, CTaskOptions, ResourceMappingType)
 from ray.includes.task cimport CTaskSpec
@@ -351,16 +348,6 @@
     def is_worker(self):
         return self.client.IsWorker()
 
-<<<<<<< HEAD
-cdef CRayStatus execute_task(const CRayFunction &ray_function,
-                             const c_vector[shared_ptr[CRayObject]] &args,
-                             int num_returns,
-                             const CTaskSpec &c_task_spec,
-                             c_vector[shared_ptr[CRayObject]] *returns) nogil:
-    with gil:
-        ray.worker.global_worker._wait_for_and_process_task(
-            TaskSpec.make(c_task_spec))
-=======
 cdef list deserialize_args(const c_vector[CTaskArg] &args):
     with profiling.profile("task:deserialize_arguments"):
         result = []
@@ -491,7 +478,6 @@
         worker.core_worker.set_current_task_id(TaskID.nil())
         worker.task_context.task_index = 0
         worker.task_context.put_index = 1
->>>>>>> 200b92f6
 
     return CRayStatus.OK()
 
@@ -510,13 +496,8 @@
             LANGUAGE_PYTHON, store_socket.encode("ascii"),
             raylet_socket.encode("ascii"), job_id.native(),
             gcs_options.native()[0], log_dir.encode("utf-8"),
-<<<<<<< HEAD
-            node_ip_address.encode("utf-8"), execute_task, False))
-        self.core_worker.get().Profiler().get().Start()
-=======
             node_ip_address.encode("utf-8"), execute_normal_task,
             execute_actor_task, False))
->>>>>>> 200b92f6
 
     def disconnect(self):
         with nogil:
@@ -746,14 +727,9 @@
         return resources_dict
 
     def profile_event(self, event_type, dict extra_data):
-<<<<<<< HEAD
-        return ProfileEvent.make(self.core_worker.get().Profiler(),
-                                 event_type.encode("ascii"), extra_data)
-=======
         cdef:
             c_string c_event_type = event_type.encode("ascii")
 
         return ProfileEvent.make(
             self.core_worker.get().CreateProfileEvent(c_event_type),
-            extra_data)
->>>>>>> 200b92f6
+            extra_data)