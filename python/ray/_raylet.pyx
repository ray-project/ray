--- conflicted
+++ resolved
@@ -309,15 +309,8 @@
                 inlined_ids.clear()
             else:
                 args_vector.push_back(
-<<<<<<< HEAD
-                    CTaskArg.PassByReference(
-                        (CObjectID.FromBinary(
-                            core_worker.put_serialized_cobject(
-                                serialized_arg)))))
-=======
                     CTaskArg.PassByReference((CObjectID.FromBinary(
                         core_worker.put_serialized_cobject(serialized_arg)))))
->>>>>>> 9fc3e2e5
 
 cdef deserialize_args(
         const c_vector[shared_ptr[CRayObject]] &c_args,
@@ -698,14 +691,8 @@
     def put_serialized_object(self, serialized_object,
                               ObjectID object_id=None,
                               c_bool pin_object=True):
-<<<<<<< HEAD
-        return ObjectID(
-            self.put_serialized_cobject(
-                serialized_object, object_id, pin_object))
-=======
         return ObjectID(self.put_serialized_cobject(
             serialized_object, object_id, pin_object))
->>>>>>> 9fc3e2e5
 
     def put_serialized_cobject(self, serialized_object,
                                ObjectID object_id=None,
