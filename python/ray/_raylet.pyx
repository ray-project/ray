--- conflicted
+++ resolved
@@ -259,7 +259,6 @@
         raise ValueError("Must provide resource map.")
 
     for key, value in resource_dict.items():
-        assert (isinstance(value, int) or isinstance(value, float))
         if not (isinstance(value, int) or isinstance(value, float)):
             raise ValueError("Resource quantities may only be ints or floats.")
         if value > 0:
@@ -468,6 +467,9 @@
         with nogil:
             self.core_worker.get().SetCurrentTaskId(c_task_id)
 
+    def get_current_task_id(self):
+        return TaskID(self.core_worker.get().GetCurrentTaskId().Binary())
+
     def set_current_job_id(self, JobID job_id):
         cdef:
             CJobID c_job_id = job_id.native()
@@ -599,18 +601,8 @@
             check_status(self.core_worker.get().Objects().Delete(
                 free_ids, local_only, delete_creating_tasks))
 
-<<<<<<< HEAD
     def set_object_store_client_options(self, c_string client_name,
                                         int64_t limit_bytes):
-=======
-    def get_current_task_id(self):
-        return TaskID(self.core_worker.get().GetCurrentTaskId().Binary())
-
-    def set_current_task_id(self, TaskID task_id):
-        cdef:
-            CTaskID c_task_id = task_id.native()
-
->>>>>>> 61e5d674
         with nogil:
             check_status(self.core_worker.get().Objects().SetClientOptions(
                 client_name, limit_bytes))
