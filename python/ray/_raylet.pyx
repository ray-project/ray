# cython: profile=False
# distutils: language = c++
# cython: embedsignature = True
# cython: language_level = 3
# cython: c_string_encoding = default

from cpython.exc cimport PyErr_CheckSignals

import asyncio
import gc
import inspect
import logging
import msgpack
import os
import pickle
import setproctitle
import signal
import sys
import threading
import time
import traceback
import _thread
import typing

from libc.stdint cimport (
    int32_t,
    int64_t,
    INT64_MAX,
    uint64_t,
    uint8_t,
)
from libcpp cimport bool as c_bool, nullptr
from libcpp.memory cimport (
    dynamic_pointer_cast,
    make_shared,
    shared_ptr,
    make_unique,
    unique_ptr,
)
from ray.includes.optional cimport (
    optional,
    nullopt,
    make_optional,
)

from libcpp.string cimport string as c_string
from libcpp.utility cimport pair
from libcpp.unordered_map cimport unordered_map
from libcpp.vector cimport vector as c_vector
from libcpp.pair cimport pair as c_pair

from cython.operator import dereference, postincrement

from ray.includes.common cimport (
    CBuffer,
    CAddress,
    CObjectReference,
    CLanguage,
    CObjectReference,
    CRayObject,
    CRayStatus,
    CGcsClientOptions,
    CTaskArg,
    CTaskArgByReference,
    CTaskArgByValue,
    CTaskType,
    CPlacementStrategy,
    CSchedulingStrategy,
    CPlacementGroupSchedulingStrategy,
    CNodeAffinitySchedulingStrategy,
    CRayFunction,
    CWorkerType,
    CJobConfig,
    CConcurrencyGroup,
    move,
    LANGUAGE_CPP,
    LANGUAGE_JAVA,
    LANGUAGE_PYTHON,
    LocalMemoryBuffer,
    TASK_TYPE_NORMAL_TASK,
    TASK_TYPE_ACTOR_CREATION_TASK,
    TASK_TYPE_ACTOR_TASK,
    WORKER_TYPE_WORKER,
    WORKER_TYPE_DRIVER,
    WORKER_TYPE_SPILL_WORKER,
    WORKER_TYPE_RESTORE_WORKER,
    PLACEMENT_STRATEGY_PACK,
    PLACEMENT_STRATEGY_SPREAD,
    PLACEMENT_STRATEGY_STRICT_PACK,
    PLACEMENT_STRATEGY_STRICT_SPREAD,
)
from ray.includes.unique_ids cimport (
    CActorID,
    CObjectID,
    CNodeID,
    CPlacementGroupID,
)
from ray.includes.libcoreworker cimport (
    ActorHandleSharedPtr,
    CActorCreationOptions,
    CPlacementGroupCreationOptions,
    CCoreWorkerOptions,
    CCoreWorkerProcess,
    CTaskOptions,
    ResourceMappingType,
    CFiberEvent,
    CActorHandle,
)

from ray.includes.ray_config cimport RayConfig
from ray.includes.global_state_accessor cimport CGlobalStateAccessor
from ray.includes.global_state_accessor cimport RedisDelKeySync
from ray.includes.optional cimport (
    optional
)

import ray
from ray.exceptions import (
    RayActorError,
    RayError,
    RaySystemError,
    RayTaskError,
    ObjectStoreFullError,
    OutOfDiskError,
    GetTimeoutError,
    TaskCancelledError,
    AsyncioActorExit,
    PendingCallsLimitExceeded,
)
from ray._private import external_storage
from ray.util.scheduling_strategies import (
    PlacementGroupSchedulingStrategy,
    NodeAffinitySchedulingStrategy,
)
import ray._private.ray_constants as ray_constants
import ray.cloudpickle as ray_pickle
from ray.core.generated.common_pb2 import ActorDiedErrorContext
from ray._private.async_compat import sync_to_async, get_new_event_loop
from ray._private.client_mode_hook import disable_client_hook
import ray._private.gcs_utils as gcs_utils
import ray._private.memory_monitor as memory_monitor
import ray._private.profiling as profiling
from ray._private.utils import decode, DeferSigint

cimport cpython

include "includes/object_ref.pxi"
include "includes/unique_ids.pxi"
include "includes/ray_config.pxi"
include "includes/function_descriptor.pxi"
include "includes/buffer.pxi"
include "includes/common.pxi"
include "includes/serialization.pxi"
include "includes/libcoreworker.pxi"
include "includes/global_state_accessor.pxi"
include "includes/metric.pxi"

# Expose GCC & Clang macro to report
# whether C++ optimizations were enabled during compilation.
OPTIMIZED = __OPTIMIZE__

logger = logging.getLogger(__name__)

# The currently executing task, if any. These are used to synchronize task
# interruption for ray.cancel.
current_task_id = None
current_task_id_lock = threading.Lock()

job_config_initialized = False
job_config_initialization_lock = threading.Lock()


class ObjectRefGenerator:
    def __init__(self, refs):
        # TODO(swang): As an optimization, can also store the generator
        # ObjectID so that we don't need to keep individual ref counts for the
        # inner ObjectRefs.
        self._refs = refs

    def __iter__(self):
        while self._refs:
            yield self._refs.pop(0)

    def __len__(self):
        return len(self._refs)


cdef int check_status(const CRayStatus& status) nogil except -1:
    if status.ok():
        return 0

    with gil:
        message = status.message().decode()

    if status.IsObjectStoreFull():
        raise ObjectStoreFullError(message)
    elif status.IsOutOfDisk():
        raise OutOfDiskError(message)
    elif status.IsInterrupted():
        raise KeyboardInterrupt()
    elif status.IsTimedOut():
        raise GetTimeoutError(message)
    elif status.IsNotFound():
        raise ValueError(message)
    elif status.IsObjectNotFound():
        raise ValueError(message)
    elif status.IsObjectUnknownOwner():
        raise ValueError(message)
    else:
        raise RaySystemError(message)

cdef RayObjectsToDataMetadataPairs(
        const c_vector[shared_ptr[CRayObject]] objects):
    data_metadata_pairs = []
    for i in range(objects.size()):
        # core_worker will return a nullptr for objects that couldn't be
        # retrieved from the store or if an object was an exception.
        if not objects[i].get():
            data_metadata_pairs.append((None, None))
        else:
            data = None
            metadata = None
            if objects[i].get().HasData():
                data = Buffer.make(objects[i].get().GetData())
            if objects[i].get().HasMetadata():
                metadata = Buffer.make(
                    objects[i].get().GetMetadata()).to_pybytes()
            data_metadata_pairs.append((data, metadata))
    return data_metadata_pairs


cdef VectorToObjectRefs(const c_vector[CObjectReference] &object_refs,
                        skip_adding_local_ref):
    result = []
    for i in range(object_refs.size()):
        result.append(ObjectRef(
            object_refs[i].object_id(),
            object_refs[i].owner_address().SerializeAsString(),
            object_refs[i].call_site(),
            skip_adding_local_ref=skip_adding_local_ref))
    return result


cdef c_vector[CObjectID] ObjectRefsToVector(object_refs):
    """A helper function that converts a Python list of object refs to a vector.

    Args:
        object_refs (list): The Python list of object refs.

    Returns:
        The output vector.
    """
    cdef:
        c_vector[CObjectID] result
    for object_ref in object_refs:
        result.push_back((<ObjectRef>object_ref).native())
    return result


def compute_task_id(ObjectRef object_ref):
    return TaskID(object_ref.native().TaskId().Binary())


cdef increase_recursion_limit():
    """Double the recusion limit if current depth is close to the limit"""
    cdef:
        CPyThreadState * s = <CPyThreadState *> PyThreadState_Get()
        int current_limit = Py_GetRecursionLimit()
        int new_limit = current_limit * 2
        cdef extern from *:
            """
#if PY_VERSION_HEX >= 0x30B00A4
    #define CURRENT_DEPTH(x)  ((x)->recursion_limit - (x)->recursion_remaining)
#else
    #define CURRENT_DEPTH(x)  ((x)->recursion_depth)
#endif
            """
            int CURRENT_DEPTH(CPyThreadState *x)

        int current_depth = CURRENT_DEPTH(s)

    if current_limit - current_depth < 500:
        Py_SetRecursionLimit(new_limit)
        logger.debug("Increasing Python recursion limit to {} "
                     "current recursion depth is {}.".format(
                         new_limit, current_depth))


cdef CObjectLocationPtrToDict(CObjectLocation* c_object_location):
    """A helper function that converts a CObjectLocation to a Python dict.

    Returns:
        A Dict with following attributes:
        - node_ids:
            The hex IDs of the nodes that have a copy of this object.
        - object_size:
            The size of data + metadata in bytes.
    """
    object_size = c_object_location.GetObjectSize()

    node_ids = set()
    c_node_ids = c_object_location.GetNodeIDs()
    for i in range(c_node_ids.size()):
        node_id = c_node_ids[i].Hex().decode("ascii")
        node_ids.add(node_id)

    # add primary_node_id into node_ids
    if not c_object_location.GetPrimaryNodeID().IsNil():
        node_ids.add(
            c_object_location.GetPrimaryNodeID().Hex().decode("ascii"))

    # add spilled_node_id into node_ids
    if not c_object_location.GetSpilledNodeID().IsNil():
        node_ids.add(
            c_object_location.GetSpilledNodeID().Hex().decode("ascii"))

    return {
        "node_ids": list(node_ids),
        "object_size": object_size,
    }


@cython.auto_pickle(False)
cdef class Language:
    cdef CLanguage lang

    def __cinit__(self, int32_t lang):
        self.lang = <CLanguage>lang

    @staticmethod
    cdef from_native(const CLanguage& lang):
        return Language(<int32_t>lang)

    def value(self):
        return <int32_t>self.lang

    def __eq__(self, other):
        return (isinstance(other, Language) and
                (<int32_t>self.lang) == (<int32_t>(<Language>other).lang))

    def __repr__(self):
        if <int32_t>self.lang == <int32_t>LANGUAGE_PYTHON:
            return "PYTHON"
        elif <int32_t>self.lang == <int32_t>LANGUAGE_CPP:
            return "CPP"
        elif <int32_t>self.lang == <int32_t>LANGUAGE_JAVA:
            return "JAVA"
        else:
            raise Exception("Unexpected error")

    def __reduce__(self):
        return Language, (<int32_t>self.lang,)

    PYTHON = Language.from_native(LANGUAGE_PYTHON)
    CPP = Language.from_native(LANGUAGE_CPP)
    JAVA = Language.from_native(LANGUAGE_JAVA)


cdef int prepare_resources(
        dict resource_dict,
        unordered_map[c_string, double] *resource_map) except -1:
    cdef:
        unordered_map[c_string, double] out
        c_string resource_name

    if resource_dict is None:
        raise ValueError("Must provide resource map.")

    for key, value in resource_dict.items():
        if not (isinstance(value, int) or isinstance(value, float)):
            raise ValueError("Resource quantities may only be ints or floats.")
        if value < 0:
            raise ValueError("Resource quantities may not be negative.")
        if value > 0:
            if (value >= 1 and isinstance(value, float)
                    and not value.is_integer()):
                raise ValueError(
                    "Resource quantities >1 must be whole numbers.")
            resource_map[0][key.encode("ascii")] = float(value)
    return 0

cdef c_vector[CFunctionDescriptor] prepare_function_descriptors(pyfd_list):
    cdef:
        c_vector[CFunctionDescriptor] fd_list
        CRayFunction ray_function

    for pyfd in pyfd_list:
        fd_list.push_back(CFunctionDescriptorBuilder.BuildPython(
            pyfd.module_name, pyfd.class_name, pyfd.function_name, b""))
    return fd_list


cdef int prepare_actor_concurrency_groups(
        dict concurrency_groups_dict,
        c_vector[CConcurrencyGroup] *concurrency_groups):

    cdef:
        CConcurrencyGroup cg
        c_vector[CFunctionDescriptor] c_fd_list

    if concurrency_groups_dict is None:
        raise ValueError("Must provide it...")

    for key, value in concurrency_groups_dict.items():
        c_fd_list = prepare_function_descriptors(value["function_descriptors"])
        cg = CConcurrencyGroup(
            key.encode("ascii"), value["max_concurrency"], c_fd_list)
        concurrency_groups.push_back(cg)
    return 1

cdef prepare_args_and_increment_put_refs(
        CoreWorker core_worker,
        Language language, args,
        c_vector[unique_ptr[CTaskArg]] *args_vector, function_descriptor,
        c_vector[CObjectID] *incremented_put_arg_ids):
    try:
        prepare_args_internal(core_worker, language, args, args_vector,
                              function_descriptor, incremented_put_arg_ids)
    except Exception as e:
        # An error occurred during arg serialization. We must remove the
        # initial local ref for all args that were successfully put into the
        # local plasma store. These objects will then get released.
        for put_arg_id in dereference(incremented_put_arg_ids):
            CCoreWorkerProcess.GetCoreWorker().RemoveLocalReference(
                put_arg_id)
        raise e

cdef prepare_args_internal(
        CoreWorker core_worker,
        Language language, args,
        c_vector[unique_ptr[CTaskArg]] *args_vector, function_descriptor,
        c_vector[CObjectID] *incremented_put_arg_ids):
    cdef:
        size_t size
        int64_t put_threshold
        int64_t rpc_inline_threshold
        int64_t total_inlined
        shared_ptr[CBuffer] arg_data
        c_vector[CObjectID] inlined_ids
        c_string put_arg_call_site
        c_vector[CObjectReference] inlined_refs
        CAddress c_owner_address
        CRayStatus op_status

    worker = ray._private.worker.global_worker
    put_threshold = RayConfig.instance().max_direct_call_object_size()
    total_inlined = 0
    rpc_inline_threshold = RayConfig.instance().task_rpc_inlined_bytes_limit()
    for arg in args:
        if isinstance(arg, ObjectRef):
            c_arg = (<ObjectRef>arg).native()
            op_status = CCoreWorkerProcess.GetCoreWorker().GetOwnerAddress(
                    c_arg, &c_owner_address)
            check_status(op_status)
            args_vector.push_back(
                unique_ptr[CTaskArg](new CTaskArgByReference(
                    c_arg,
                    c_owner_address,
                    arg.call_site())))

        else:
            try:
                serialized_arg = worker.get_serialization_context(
                ).serialize(arg)
            except TypeError as e:
                msg = (
                    "Could not serialize the argument "
                    f"{repr(arg)} for a task or actor "
                    f"{function_descriptor.repr}. Check "
                    "https://docs.ray.io/en/master/ray-core/objects/serialization.html#troubleshooting " # noqa
                    "for more information.")
                raise TypeError(msg) from e
            metadata = serialized_arg.metadata
            if language != Language.PYTHON:
                metadata_fields = metadata.split(b",")
                if metadata_fields[0] not in [
                        ray_constants.OBJECT_METADATA_TYPE_CROSS_LANGUAGE,
                        ray_constants.OBJECT_METADATA_TYPE_RAW,
                        ray_constants.OBJECT_METADATA_TYPE_ACTOR_HANDLE]:
                    raise Exception("Can't transfer {} data to {}".format(
                        metadata_fields[0], language))
            size = serialized_arg.total_bytes

            if RayConfig.instance().record_ref_creation_sites():
                get_py_stack(&put_arg_call_site)
            # TODO(edoakes): any objects containing ObjectRefs are spilled to
            # plasma here. This is inefficient for small objects, but inlined
            # arguments aren't associated ObjectRefs right now so this is a
            # simple fix for reference counting purposes.
            if <int64_t>size <= put_threshold and \
                    (<int64_t>size + total_inlined <= rpc_inline_threshold):
                arg_data = dynamic_pointer_cast[CBuffer, LocalMemoryBuffer](
                        make_shared[LocalMemoryBuffer](size))
                if size > 0:
                    (<SerializedObject>serialized_arg).write_to(
                        Buffer.make(arg_data))
                for object_ref in serialized_arg.contained_object_refs:
                    inlined_ids.push_back((<ObjectRef>object_ref).native())
                inlined_refs = (CCoreWorkerProcess.GetCoreWorker()
                                .GetObjectRefs(inlined_ids))
                args_vector.push_back(
                    unique_ptr[CTaskArg](new CTaskArgByValue(
                        make_shared[CRayObject](
                            arg_data, string_to_buffer(metadata),
                            inlined_refs))))
                inlined_ids.clear()
                total_inlined += <int64_t>size
            else:
                put_id = CObjectID.FromBinary(
                        core_worker.put_serialized_object_and_increment_local_ref(
                            serialized_arg, inline_small_object=False))
                args_vector.push_back(unique_ptr[CTaskArg](
                    new CTaskArgByReference(
                            put_id,
                            CCoreWorkerProcess.GetCoreWorker().GetRpcAddress(),
                            put_arg_call_site
                        )))
                incremented_put_arg_ids.push_back(put_id)


cdef raise_if_dependency_failed(arg):
    """This method is used to improve the readability of backtrace.

    With this method, the backtrace will always contain
    raise_if_dependency_failed when the task is failed with dependency
    failures.
    """
    if isinstance(arg, RayError):
        raise arg


cdef c_bool determine_if_retryable(
    Exception e,
    const c_string serialized_retry_exception_allowlist,
    FunctionDescriptor function_descriptor,
):
    """Determine if the provided exception is retryable, according to the
    (possibly null) serialized exception allowlist.

    If the serialized exception allowlist is an empty string or is None once
    deserialized, the exception is considered retryable and we return True.

    This method can raise an exception if:
        - Deserialization of exception allowlist fails (TypeError)
        - Exception allowlist is not None and not a tuple (AssertionError)
    """
    if len(serialized_retry_exception_allowlist) == 0:
        # No exception allowlist specified, default to all retryable.
        return True

    # Deserialize exception allowlist and check that the exception is in the allowlist.
    try:
        exception_allowlist = ray_pickle.loads(
            serialized_retry_exception_allowlist,
        )
    except TypeError as inner_e:
        # Exception allowlist deserialization failed.
        msg = (
            "Could not deserialize the retry exception allowlist "
            f"for task {function_descriptor.repr}. "
            "Check "
            "https://docs.ray.io/en/master/ray-core/objects/serialization.html#troubleshooting " # noqa
            "for more information.")
        raise TypeError(msg) from inner_e

    if exception_allowlist is None:
        # No exception allowlist specified, default to all retryable.
        return True

    # Python API should have converted the list of exceptions to a tuple.
    assert isinstance(exception_allowlist, tuple)

    # Check that e is in allowlist.
    return isinstance(e, exception_allowlist)

cdef store_task_errors(
        worker,
        exc,
        task_exception,
        actor,
        function_name,
        CTaskType task_type,
        proctitle,
        c_vector[c_pair[CObjectID, shared_ptr[CRayObject]]] *returns,
        c_string* application_error,
        ):
    cdef:
        CoreWorker core_worker = worker.core_worker

    # If the debugger is enabled, drop into the remote pdb here.
    if ray.util.pdb._is_ray_debugger_enabled():
        ray.util.pdb._post_mortem()

    backtrace = ray._private.utils.format_error_message(
        "".join(traceback.format_exception(type(exc), exc, exc.__traceback__)),
        task_exception=task_exception)

    # Generate the actor repr from the actor class.
    actor_repr = repr(actor) if actor else None

    if isinstance(exc, RayTaskError):
        # Avoid recursive nesting of RayTaskError.
        failure_object = RayTaskError(function_name, backtrace,
                                      exc.cause, proctitle=proctitle,
                                      actor_repr=actor_repr)
    else:
        failure_object = RayTaskError(function_name, backtrace,
                                      exc, proctitle=proctitle,
                                      actor_repr=actor_repr)

    # Pass the failure object back to the CoreWorker.
    # We also cap the size of the error message to the last
    # MAX_APPLICATION_ERROR_LEN characters of the error message.
<<<<<<< HEAD
    application_error[0] = str(failure_object)[
        -ray_constants.MAX_APPLICATION_ERROR_LEN:]
=======
    if application_error != NULL:
        application_error[0] = str(failure_object)[
            -ray_constants.MAX_APPLICATION_ERROR_LEN:]
>>>>>>> ce513076

    errors = []
    for _ in range(returns[0].size()):
        errors.append(failure_object)
    num_errors_stored = core_worker.store_task_outputs(
        worker, errors,
        returns)

    ray._private.utils.push_error_to_driver(
        worker,
        ray_constants.TASK_PUSH_ERROR,
        str(failure_object),
        job_id=worker.current_job_id)
    if (<int>task_type == <int>TASK_TYPE_ACTOR_CREATION_TASK):
        raise RayActorError.from_task_error(failure_object)
    return num_errors_stored

cdef execute_dynamic_generator_and_store_task_outputs(
        generator,
        const CObjectID &generator_id,
        CTaskType task_type,
        const c_string &serialized_retry_exception_allowlist,
        c_vector[c_pair[CObjectID, shared_ptr[CRayObject]]] *dynamic_returns,
        c_bool *is_retryable_error,
        c_string *application_error,
        c_bool is_reattempt,
        function_name,
        function_descriptor,
        title):
    worker = ray._private.worker.global_worker
    cdef:
        CoreWorker core_worker = worker.core_worker

    try:
        core_worker.store_task_outputs(
            worker, generator,
            dynamic_returns,
            generator_id)
    except Exception as error:
        is_retryable_error[0] = determine_if_retryable(
            error,
            serialized_retry_exception_allowlist,
            function_descriptor,
        )
        if (
            is_retryable_error[0]
            and core_worker.get_current_task_retry_exceptions()
        ):
            logger.info("Task failed with retryable exception:"
                        " {}.".format(
                            core_worker.get_current_task_id()),
                        exc_info=True)
            raise error
        else:
            logger.debug("Task failed with unretryable exception:"
                         " {}.".format(
                             core_worker.get_current_task_id()),
                         exc_info=True)

            if not is_reattempt:
                # If this is the first execution, we should
                # generate one additional ObjectRef. This last
                # ObjectRef will contain the error.
                error_id = (CCoreWorkerProcess.GetCoreWorker()
                            .AllocateDynamicReturnId())
                dynamic_returns[0].push_back(
                        c_pair[CObjectID, shared_ptr[CRayObject]](
                            error_id, shared_ptr[CRayObject]()))

            # If a generator task fails mid-execution, we fail the
            # dynamically generated nested ObjectRefs instead of
            # the top-level ObjectRefGenerator.
            num_errors_stored = store_task_errors(
                        worker, error,
                        False,  # task_exception
                        None,  # actor
                        function_name, task_type, title,
                        dynamic_returns, application_error)
            if num_errors_stored == 0:
                assert is_reattempt
                # TODO(swang): The generator task failed and we
                # also failed to store the error in any of its
                # return values. This should only occur if the
                # generator task was re-executed and returned more
                # values than the initial execution.
                logger.error(
                    "Unhandled error: Re-executed generator task "
                    "returned more than the "
                    f"{dynamic_returns[0].size()} values returned "
                    "by the first execution.\n"
                    "See https://github.com/ray-project/ray/issues/28688.")


cdef void execute_task(
        const CAddress &caller_address,
        CTaskType task_type,
        const c_string name,
        const CRayFunction &ray_function,
        const unordered_map[c_string, double] &c_resources,
        const c_vector[shared_ptr[CRayObject]] &c_args,
        const c_vector[CObjectReference] &c_arg_refs,
        const c_string debugger_breakpoint,
        const c_string serialized_retry_exception_allowlist,
        c_vector[c_pair[CObjectID, shared_ptr[CRayObject]]] *returns,
        c_vector[c_pair[CObjectID, shared_ptr[CRayObject]]] *dynamic_returns,
        c_bool *is_retryable_error,
        c_string *application_error,
        # This parameter is only used for actor creation task to define
        # the concurrency groups of this actor.
        const c_vector[CConcurrencyGroup] &c_defined_concurrency_groups,
        const c_string c_name_of_concurrency_group_to_execute,
        c_bool is_reattempt,
        execution_info,
        title,
        task_name) except *:
    worker = ray._private.worker.global_worker
    manager = worker.function_actor_manager
    actor = None
    cdef:
        CoreWorker core_worker = worker.core_worker
        JobID job_id = core_worker.get_current_job_id()
        TaskID task_id = core_worker.get_current_task_id()
        CFiberEvent task_done_event
        c_vector[shared_ptr[CRayObject]] dynamic_return_ptrs

    # Helper method used to exit current asyncio actor.
    # This is called when a KeyboardInterrupt is received by the main thread.
    # Upon receiving a KeyboardInterrupt signal, Ray will exit the current
    # worker. If the worker is processing normal tasks, Ray treat it as task
    # cancellation from ray.cancel(object_ref). If the worker is an asyncio
    # actor, Ray will exit the actor.
    def exit_current_actor_if_asyncio():
        if core_worker.current_actor_is_asyncio():
            error = SystemExit(0)
            error.is_ray_terminate = True
            error.ray_terminate_msg = "exit_actor() is called."
            raise error

    function_descriptor = CFunctionDescriptorToPython(
        ray_function.GetFunctionDescriptor())
    function_name = execution_info.function_name
    extra_data = (b'{"name": "' + function_name.encode("ascii") +
                  b'", "task_id": "' + task_id.hex().encode("ascii") + b'"}')

    name_of_concurrency_group_to_execute = \
        c_name_of_concurrency_group_to_execute.decode("ascii")

    if <int>task_type == <int>TASK_TYPE_NORMAL_TASK:
        next_title = "ray::IDLE"
        function_executor = execution_info.function
        # Record the task name via :task_name: magic token in the log file.
        # This is used for the prefix in driver logs `(task_name pid=123) ...`
        task_name_magic_token = "{}{}\n".format(
            ray_constants.LOG_PREFIX_TASK_NAME, task_name.replace("()", ""))
        # Print on both .out and .err
        print(task_name_magic_token, end="")
        print(task_name_magic_token, file=sys.stderr, end="")
    else:
        actor = worker.actors[core_worker.get_actor_id()]
        class_name = actor.__class__.__name__
        next_title = f"ray::{class_name}"

        def function_executor(*arguments, **kwarguments):
            function = execution_info.function

            if core_worker.current_actor_is_asyncio():
                if len(inspect.getmembers(
                        actor.__class__,
                        predicate=inspect.iscoroutinefunction)) == 0:
                    error_message = (
                        "Failed to create actor. The failure reason "
                        "is that you set the async flag, but the actor does not "
                        "have any coroutine functions.")
                    raise RayActorError(
                        ActorDiedErrorContext(
                            error_message=error_message,
                            actor_id=core_worker.get_actor_id(),
                            class_name=class_name
                            )
                        )
                # Increase recursion limit if necessary. In asyncio mode,
                # we have many parallel callstacks (represented in fibers)
                # that's suspended for execution. Python interpreter will
                # mistakenly count each callstack towards recusion limit.
                # We don't need to worry about stackoverflow here because
                # the max number of callstacks is limited in direct actor
                # transport with max_concurrency flag.
                increase_recursion_limit()

                if inspect.iscoroutinefunction(function.method):
                    async_function = function
                else:
                    # Just execute the method if it's ray internal method.
                    if function.name.startswith("__ray"):
                        return function(actor, *arguments, **kwarguments)
                    async_function = sync_to_async(function)

                return core_worker.run_async_func_in_event_loop(
                    async_function, function_descriptor,
                    name_of_concurrency_group_to_execute, actor,
                    *arguments, **kwarguments)

            return function(actor, *arguments, **kwarguments)

    with core_worker.profile_event(b"task::" + name, extra_data=extra_data):
        try:
            with core_worker.profile_event(b"task:deserialize_arguments"):
                if c_args.empty():
                    args, kwargs = [], {}
                else:
                    metadata_pairs = RayObjectsToDataMetadataPairs(c_args)
                    object_refs = VectorToObjectRefs(
                            c_arg_refs,
                            skip_adding_local_ref=False)
                    if core_worker.current_actor_is_asyncio():
                        # We deserialize objects in event loop thread to
                        # prevent segfaults. See #7799
                        async def deserialize_args():
                            return (ray._private.worker.global_worker
                                    .deserialize_objects(
                                        metadata_pairs, object_refs))
                        args = core_worker.run_async_func_in_event_loop(
                            deserialize_args, function_descriptor,
                            name_of_concurrency_group_to_execute)
                    else:
                        # Defer task cancellation (SIGINT) until after the task argument
                        # deserialization context has been left.
                        # NOTE (Clark): We defer SIGINT until after task argument
                        # deserialization completes to keep from interrupting
                        # non-reentrant imports that may be re-entered during error
                        # serialization or storage.
                        # See https://github.com/ray-project/ray/issues/30453.
                        # NOTE (Clark): Signal handlers can only be registered on the
                        # main thread.
                        with DeferSigint.create_if_main_thread():
                            args = (ray._private.worker.global_worker
                                    .deserialize_objects(
                                        metadata_pairs, object_refs))

                    for arg in args:
                        raise_if_dependency_failed(arg)
                    args, kwargs = ray._private.signature.recover_args(args)

            if (<int>task_type == <int>TASK_TYPE_ACTOR_CREATION_TASK):
                actor = worker.actors[core_worker.get_actor_id()]
                class_name = actor.__class__.__name__
                actor_title = f"{class_name}({args!r}, {kwargs!r})"
                core_worker.set_actor_title(actor_title.encode("utf-8"))

            worker.record_task_log_start()
            # Execute the task.
            with core_worker.profile_event(b"task:execute"):
                task_exception = True
                try:
                    is_exiting = core_worker.is_exiting()
                    if is_exiting:
                        title = f"{title}::Exiting"
                        next_title = f"{next_title}::Exiting"
                    with ray._private.worker._changeproctitle(title, next_title):
                        if debugger_breakpoint != b"":
                            ray.util.pdb.set_trace(
                                breakpoint_uuid=debugger_breakpoint)
                        outputs = function_executor(*args, **kwargs)
                        next_breakpoint = (
                            ray._private.worker.global_worker.debugger_breakpoint)
                        if next_breakpoint != b"":
                            # If this happens, the user typed "remote" and
                            # there were no more remote calls left in this
                            # task. In that case we just exit the debugger.
                            ray.experimental.internal_kv._internal_kv_put(
                                "RAY_PDB_{}".format(next_breakpoint),
                                "{\"exit_debugger\": true}",
                                namespace=ray_constants.KV_NAMESPACE_PDB
                            )
                            ray.experimental.internal_kv._internal_kv_del(
                                "RAY_PDB_CONTINUE_{}".format(next_breakpoint),
                                namespace=ray_constants.KV_NAMESPACE_PDB
                            )
                            (ray._private.worker.global_worker
                             .debugger_breakpoint) = b""
                    task_exception = False
                except AsyncioActorExit as e:
                    exit_current_actor_if_asyncio()
                except Exception as e:
                    is_retryable_error[0] = determine_if_retryable(
                        e,
                        serialized_retry_exception_allowlist,
                        function_descriptor,
                    )
                    if (
                        is_retryable_error[0]
                        and core_worker.get_current_task_retry_exceptions()
                    ):
                        logger.debug("Task failed with retryable exception:"
                                     " {}.".format(
                                        core_worker.get_current_task_id()),
                                     exc_info=True)
                    else:
                        logger.debug("Task failed with unretryable exception:"
                                     " {}.".format(
                                        core_worker.get_current_task_id()),
                                     exc_info=True)
                    raise e
                finally:
                    # Record the task logs end offsets regardless of
                    # task execution results.
                    worker.record_task_log_end()

                if returns[0].size() == 1 and not inspect.isgenerator(outputs):
                    # If there is only one return specified, we should return
                    # all return values as a single object.
                    outputs = (outputs,)
            if (<int>task_type == <int>TASK_TYPE_ACTOR_CREATION_TASK):
                # Record actor repr via :actor_name: magic token in the log.
                #
                # (Phase 2): after `__init__` finishes, we override the
                # log prefix with the full repr of the actor. The log monitor
                # will pick up the updated token.
                actor_class = manager.load_actor_class(job_id, function_descriptor)
                if (hasattr(actor_class, "__ray_actor_class__") and
                        (actor_class.__ray_actor_class__.__repr__
                         != object.__repr__)):
                    actor_repr = repr(actor)
                    actor_magic_token = "{}{}\n".format(
                        ray_constants.LOG_PREFIX_ACTOR_NAME, actor_repr)
                    # Flush on both stdout and stderr.
                    print(actor_magic_token, end="")
                    print(actor_magic_token, file=sys.stderr, end="")

                    # Sets the actor repr name for the actor so other components
                    # like GCS has such info.
                    core_worker.set_actor_repr_name(actor_repr)

            if (returns[0].size() > 0 and
                    not inspect.isgenerator(outputs) and
                    len(outputs) != int(returns[0].size())):
                raise ValueError(
                    "Task returned {} objects, but num_returns={}.".format(
                        len(outputs), returns[0].size()))

            # Store the outputs in the object store.
            with core_worker.profile_event(b"task:store_outputs"):
                num_returns = returns[0].size()
                if dynamic_returns != NULL:
                    if not inspect.isgenerator(outputs):
                        raise ValueError(
                                "Functions with "
                                "@ray.remote(num_returns=\"dynamic\" must return a "
                                "generator")
                    task_exception = True

                    execute_dynamic_generator_and_store_task_outputs(
                            outputs,
                            returns[0][0].first,
                            task_type,
                            serialized_retry_exception_allowlist,
                            dynamic_returns,
                            is_retryable_error,
                            application_error,
                            is_reattempt,
                            function_name,
                            function_descriptor,
                            title)

                    task_exception = False
                    dynamic_refs = []
                    for idx in range(dynamic_returns.size()):
                        dynamic_refs.append(ObjectRef(
                            dynamic_returns[0][idx].first.Binary(),
                            caller_address.SerializeAsString(),
                        ))
                    # Swap out the generator for an ObjectRef generator.
                    outputs = (ObjectRefGenerator(dynamic_refs), )

                # TODO(swang): For generator tasks, iterating over outputs will
                # actually run the task. We should run the usual handlers for
                # task cancellation, retrying on application exception, etc. for
                # all generator tasks, both static and dynamic.
                core_worker.store_task_outputs(
                    worker, outputs,
                    returns)
        except Exception as e:
            num_errors_stored = store_task_errors(
                    worker, e, task_exception, actor, function_name,
                    task_type, title, returns, application_error)
            if returns[0].size() > 0 and num_errors_stored == 0:
                logger.exception(
                        "Unhandled error: Task threw exception, but all "
                        f"{returns[0].size()} return values already created. "
                        "This should only occur when using generator tasks.\n"
                        "See https://github.com/ray-project/ray/issues/28689.")


cdef execute_task_with_cancellation_handler(
        const CAddress &caller_address,
        CTaskType task_type,
        const c_string name,
        const CRayFunction &ray_function,
        const unordered_map[c_string, double] &c_resources,
        const c_vector[shared_ptr[CRayObject]] &c_args,
        const c_vector[CObjectReference] &c_arg_refs,
        const c_string debugger_breakpoint,
        const c_string serialized_retry_exception_allowlist,
        c_vector[c_pair[CObjectID, shared_ptr[CRayObject]]] *returns,
        c_vector[c_pair[CObjectID, shared_ptr[CRayObject]]] *dynamic_returns,
        c_bool *is_retryable_error,
        c_string *application_error,
        # This parameter is only used for actor creation task to define
        # the concurrency groups of this actor.
        const c_vector[CConcurrencyGroup] &c_defined_concurrency_groups,
        const c_string c_name_of_concurrency_group_to_execute,
        c_bool is_reattempt):

    is_retryable_error[0] = False

    worker = ray._private.worker.global_worker
    manager = worker.function_actor_manager
    cdef:
        dict execution_infos = manager.execution_infos
        CoreWorker core_worker = worker.core_worker
        JobID job_id = core_worker.get_current_job_id()
        TaskID task_id = core_worker.get_current_task_id()
        CFiberEvent task_done_event
        c_vector[shared_ptr[CRayObject]] dynamic_return_ptrs

    task_name = name.decode("utf-8")
    title = f"ray::{task_name}"

    # Automatically restrict the GPUs available to this task.
    ray._private.utils.set_cuda_visible_devices(ray.get_gpu_ids())

    # Automatically configure OMP_NUM_THREADS to the assigned CPU number.
    # It will be unset after the task execution if it was overwridden here.
    # No-op if already set.
    omp_num_threads_overriden = ray._private.utils.set_omp_num_threads_if_unset()

    # Initialize the actor if this is an actor creation task. We do this here
    # before setting the current task ID so that we can get the execution info,
    # in case executing the main task throws an exception.
    function_descriptor = CFunctionDescriptorToPython(
        ray_function.GetFunctionDescriptor())
    if <int>task_type == <int>TASK_TYPE_ACTOR_CREATION_TASK:
        actor_class = manager.load_actor_class(job_id, function_descriptor)
        actor_id = core_worker.get_actor_id()
        actor = actor_class.__new__(actor_class)
        worker.actors[actor_id] = actor
        # Record the actor class via :actor_name: magic token in the log.
        #
        # (Phase 1): this covers code run before __init__ finishes.
        # We need to handle this separately because `__repr__` may not be
        # runnable until after `__init__` (e.g., if it accesses fields
        # defined in the constructor).
        actor_magic_token = "{}{}\n".format(
            ray_constants.LOG_PREFIX_ACTOR_NAME, actor_class.__name__)
        # Flush to both .out and .err
        print(actor_magic_token, end="")
        print(actor_magic_token, file=sys.stderr, end="")

        # Initial eventloops for asyncio for this actor.
        if core_worker.current_actor_is_asyncio():
            core_worker.initialize_eventloops_for_actor_concurrency_group(
                c_defined_concurrency_groups)

    execution_info = execution_infos.get(function_descriptor)
    if not execution_info:
        execution_info = manager.get_execution_info(
            job_id, function_descriptor)
        execution_infos[function_descriptor] = execution_info

    global current_task_id

    try:
        task_id = (ray._private.worker.
                   global_worker.core_worker.get_current_task_id())
        # Set the current task ID, which is checked by a separate thread during
        # task cancellation. We must do this inside the try block so that, if
        # the task is interrupted because of cancellation, we will catch the
        # interrupt error here.
        with current_task_id_lock:
            current_task_id = task_id

        execute_task(caller_address,
                     task_type,
                     name,
                     ray_function,
                     c_resources,
                     c_args,
                     c_arg_refs,
                     debugger_breakpoint,
                     serialized_retry_exception_allowlist,
                     returns,
                     dynamic_returns,
                     is_retryable_error,
                     application_error,
                     c_defined_concurrency_groups,
                     c_name_of_concurrency_group_to_execute,
                     is_reattempt, execution_info, title, task_name)

        # Check for cancellation.
        PyErr_CheckSignals()

    except KeyboardInterrupt as e:
        # Catch and handle task cancellation, which will result in an interrupt being
        # raised.
        e = TaskCancelledError(
            core_worker.get_current_task_id()).with_traceback(e.__traceback__)

        actor = None
        actor_id = core_worker.get_actor_id()
        if not actor_id.is_nil():
            actor = core_worker.actors[actor_id]

        store_task_errors(
                worker, e,
                # Task cancellation can happen anytime so we don't really need
                # to differentiate between mid-task or not.
                False,  # task_exception
                actor, execution_info.function_name,
<<<<<<< HEAD
                task_type, title, returns, application_error)
=======
                task_type, title, returns,
                # application_error: we are passing NULL since we don't want the
                # cancel tasks to fail.
                NULL)
>>>>>>> ce513076
    finally:
        with current_task_id_lock:
            current_task_id = None

        if omp_num_threads_overriden:
            # Reset the OMP_NUM_THREADS environ if it was set.
            os.environ.pop("OMP_NUM_THREADS", None)

    if execution_info.max_calls != 0:
        # Reset the state of the worker for the next task to execute.
        # Increase the task execution counter.
        manager.increase_task_counter(function_descriptor)
        # If we've reached the max number of executions for this worker, exit.
        task_counter = manager.get_task_counter(function_descriptor)
        if task_counter == execution_info.max_calls:
            exit = SystemExit(0)
            exit.is_ray_terminate = True
            exit.ray_terminate_msg = (
                "max_call has reached, "
                f"max_calls: {execution_info.max_calls}")
            raise exit

cdef shared_ptr[LocalMemoryBuffer] ray_error_to_memory_buf(ray_error):
    cdef bytes py_bytes = ray_error.to_bytes()
    return make_shared[LocalMemoryBuffer](
        <uint8_t*>py_bytes, len(py_bytes), True)

cdef CRayStatus task_execution_handler(
        const CAddress &caller_address,
        CTaskType task_type,
        const c_string task_name,
        const CRayFunction &ray_function,
        const unordered_map[c_string, double] &c_resources,
        const c_vector[shared_ptr[CRayObject]] &c_args,
        const c_vector[CObjectReference] &c_arg_refs,
        const c_string debugger_breakpoint,
        const c_string serialized_retry_exception_allowlist,
        c_vector[c_pair[CObjectID, shared_ptr[CRayObject]]] *returns,
        c_vector[c_pair[CObjectID, shared_ptr[CRayObject]]] *dynamic_returns,
        shared_ptr[LocalMemoryBuffer] &creation_task_exception_pb_bytes,
        c_bool *is_retryable_error,
        c_string *application_error,
        const c_vector[CConcurrencyGroup] &defined_concurrency_groups,
        const c_string name_of_concurrency_group_to_execute,
        c_bool is_reattempt) nogil:

    with gil, disable_client_hook():
        # Initialize job_config if it hasn't already.
        # Setup system paths configured in job_config.
        maybe_initialize_job_config()

        try:
            try:
                # Exceptions, including task cancellation, should be handled
                # internal to this call. If it does raise an exception, that
                # indicates that there was an internal error.
                execute_task_with_cancellation_handler(
                        caller_address,
                        task_type, task_name,
                        ray_function, c_resources,
                        c_args, c_arg_refs,
                        debugger_breakpoint,
                        serialized_retry_exception_allowlist,
                        returns,
                        dynamic_returns,
                        is_retryable_error,
                        application_error,
                        defined_concurrency_groups,
                        name_of_concurrency_group_to_execute,
                        is_reattempt)
            except Exception as e:
                sys_exit = SystemExit()
                if isinstance(e, RayActorError) and \
                   e.actor_init_failed:
                    traceback_str = str(e)
                    logger.error("Exception raised "
                                 f"in creation task: {traceback_str}")
                    # Cython's bug that doesn't allow reference assignment,
                    # this is a workaroud.
                    # See https://github.com/cython/cython/issues/1863
                    (&creation_task_exception_pb_bytes)[0] = (
                        ray_error_to_memory_buf(e))
                    sys_exit.is_creation_task_error = True
                    sys_exit.init_error_message = (
                        "Exception raised from an actor init method. "
                        f"Traceback: {str(e)}")
                else:
                    traceback_str = traceback.format_exc() + (
                        "An unexpected internal error "
                        "occurred while the worker "
                        "was executing a task.")
                    ray._private.utils.push_error_to_driver(
                        ray._private.worker.global_worker,
                        "worker_crash",
                        traceback_str,
                        job_id=None)
                    sys_exit.unexpected_error_traceback = traceback_str
                raise sys_exit
        except SystemExit as e:
            # Tell the core worker to exit as soon as the result objects
            # are processed.
            if hasattr(e, "is_ray_terminate"):
                return CRayStatus.IntentionalSystemExit(e.ray_terminate_msg)
            elif hasattr(e, "is_creation_task_error"):
                return CRayStatus.CreationTaskError(e.init_error_message)
            elif e.code is not None and e.code == 0:
                # This means the system exit was
                # normal based on the python convention.
                # https://docs.python.org/3/library/sys.html#sys.exit
                return CRayStatus.IntentionalSystemExit(
                    f"Worker exits with an exit code {e.code}.")
            else:
                msg = f"Worker exits with an exit code {e.code}."
                # In K8s, SIGTERM likely means we hit memory limits, so print
                # a more informative message there.
                if "KUBERNETES_SERVICE_HOST" in os.environ:
                    msg += (
                        " The worker may have exceeded K8s pod memory limits.")
                if hasattr(e, "unexpected_error_traceback"):
                    msg += (f"\n {e.unexpected_error_traceback}")
                logger.exception(msg)
                return CRayStatus.UnexpectedSystemExit(msg)

    return CRayStatus.OK()

cdef c_bool kill_main_task(const CTaskID &task_id) nogil:
    with gil:
        task_id_to_kill = TaskID(task_id.Binary())
        with current_task_id_lock:
            if current_task_id != task_id_to_kill:
                return False
            _thread.interrupt_main()
            return True


cdef CRayStatus check_signals() nogil:
    with gil:
        try:
            PyErr_CheckSignals()
        except KeyboardInterrupt:
            return CRayStatus.Interrupted(b"")
    return CRayStatus.OK()


cdef void gc_collect(c_bool triggered_by_global_gc) nogil:
    with gil:
        start = time.perf_counter()
        num_freed = gc.collect()
        end = time.perf_counter()
        if num_freed > 0:
            logger.debug(
                "gc.collect() freed {} refs in {} seconds".format(
                    num_freed, end - start))


cdef c_vector[c_string] spill_objects_handler(
        const c_vector[CObjectReference]& object_refs_to_spill) nogil:
    cdef:
        c_vector[c_string] return_urls
        c_vector[c_string] owner_addresses

    with gil:
        object_refs = VectorToObjectRefs(
                object_refs_to_spill,
                skip_adding_local_ref=False)
        for i in range(object_refs_to_spill.size()):
            owner_addresses.push_back(
                    object_refs_to_spill[i].owner_address()
                    .SerializeAsString())
        try:
            with ray._private.worker._changeproctitle(
                    ray_constants.WORKER_PROCESS_TYPE_SPILL_WORKER,
                    ray_constants.WORKER_PROCESS_TYPE_SPILL_WORKER_IDLE):
                urls = external_storage.spill_objects(
                    object_refs, owner_addresses)
            for url in urls:
                return_urls.push_back(url)
        except Exception as err:
            exception_str = (
                "An unexpected internal error occurred while the IO worker "
                "was spilling objects: {}".format(err))
            logger.exception(exception_str)
            ray._private.utils.push_error_to_driver(
                ray._private.worker.global_worker,
                "spill_objects_error",
                traceback.format_exc() + exception_str,
                job_id=None)
        return return_urls


cdef int64_t restore_spilled_objects_handler(
        const c_vector[CObjectReference]& object_refs_to_restore,
        const c_vector[c_string]& object_urls) nogil:
    cdef:
        int64_t bytes_restored = 0
    with gil:
        urls = []
        size = object_urls.size()
        for i in range(size):
            urls.append(object_urls[i])
        object_refs = VectorToObjectRefs(
                object_refs_to_restore,
                skip_adding_local_ref=False)
        try:
            with ray._private.worker._changeproctitle(
                    ray_constants.WORKER_PROCESS_TYPE_RESTORE_WORKER,
                    ray_constants.WORKER_PROCESS_TYPE_RESTORE_WORKER_IDLE):
                bytes_restored = external_storage.restore_spilled_objects(
                    object_refs, urls)
        except Exception:
            exception_str = (
                "An unexpected internal error occurred while the IO worker "
                "was restoring spilled objects.")
            logger.exception(exception_str)
            if os.getenv("RAY_BACKEND_LOG_LEVEL") == "debug":
                ray._private.utils.push_error_to_driver(
                    ray._private.worker.global_worker,
                    "restore_objects_error",
                    traceback.format_exc() + exception_str,
                    job_id=None)
    return bytes_restored


cdef void delete_spilled_objects_handler(
        const c_vector[c_string]& object_urls,
        CWorkerType worker_type) nogil:
    with gil:
        urls = []
        size = object_urls.size()
        for i in range(size):
            urls.append(object_urls[i])
        try:
            # Get proctitle.
            if <int> worker_type == <int> WORKER_TYPE_SPILL_WORKER:
                original_proctitle = (
                    ray_constants.WORKER_PROCESS_TYPE_SPILL_WORKER_IDLE)
                proctitle = (
                    ray_constants.WORKER_PROCESS_TYPE_SPILL_WORKER_DELETE)
            elif <int> worker_type == <int> WORKER_TYPE_RESTORE_WORKER:
                original_proctitle = (
                    ray_constants.WORKER_PROCESS_TYPE_RESTORE_WORKER_IDLE)
                proctitle = (
                    ray_constants.WORKER_PROCESS_TYPE_RESTORE_WORKER_DELETE)
            else:
                assert False, ("This line shouldn't be reachable.")

            # Delete objects.
            with ray._private.worker._changeproctitle(
                    proctitle,
                    original_proctitle):
                external_storage.delete_spilled_objects(urls)
        except Exception:
            exception_str = (
                "An unexpected internal error occurred while the IO worker "
                "was deleting spilled objects.")
            logger.exception(exception_str)
            ray._private.utils.push_error_to_driver(
                ray._private.worker.global_worker,
                "delete_spilled_objects_error",
                traceback.format_exc() + exception_str,
                job_id=None)


cdef void unhandled_exception_handler(const CRayObject& error) nogil:
    with gil:
        worker = ray._private.worker.global_worker
        data = None
        metadata = None
        if error.HasData():
            data = Buffer.make(error.GetData())
        if error.HasMetadata():
            metadata = Buffer.make(error.GetMetadata()).to_pybytes()
        # TODO(ekl) why does passing a ObjectRef.nil() lead to shutdown errors?
        object_ids = [None]
        worker.raise_errors([(data, metadata)], object_ids)


def maybe_initialize_job_config():
    with job_config_initialization_lock:
        global job_config_initialized
        if job_config_initialized:
            return
        # Add code search path to sys.path, set load_code_from_local.
        core_worker = ray._private.worker.global_worker.core_worker
        code_search_path = core_worker.get_job_config().code_search_path
        load_code_from_local = False
        if code_search_path:
            load_code_from_local = True
            for p in code_search_path:
                if os.path.isfile(p):
                    p = os.path.dirname(p)
                sys.path.insert(0, p)
        ray._private.worker.global_worker.set_load_code_from_local(load_code_from_local)

        # Add driver's system path to sys.path
        py_driver_sys_path = core_worker.get_job_config().py_driver_sys_path
        if py_driver_sys_path:
            for p in py_driver_sys_path:
                sys.path.insert(0, p)

        # Record the task name via :task_name: magic token in the log file.
        # This is used for the prefix in driver logs `(task_name pid=123) ...`
        job_id_magic_token = "{}{}\n".format(
            ray_constants.LOG_PREFIX_JOB_ID, core_worker.get_current_job_id().hex())
        # Print on both .out and .err
        print(job_id_magic_token, end="")
        print(job_id_magic_token, file=sys.stderr, end="")

        # Only start import thread after job_config is initialized
        ray._private.worker.start_import_thread()

        job_config_initialized = True


# This function introduces ~2-7us of overhead per call (i.e., it can be called
# up to hundreds of thousands of times per second).
cdef void get_py_stack(c_string* stack_out) nogil:
    """Get the Python call site.

    This can be called from within C++ code to retrieve the file name and line
    number of the Python code that is calling into the core worker.
    """
    with gil:
        try:
            frame = inspect.currentframe()
        except ValueError:  # overhead of exception handling is about 20us
            stack_out[0] = "".encode("ascii")
            return
        msg_frames = []
        while frame and len(msg_frames) < 4:
            filename = frame.f_code.co_filename
            # Decode Ray internal frames to add annotations.
            if filename.endswith("_private/worker.py"):
                if frame.f_code.co_name == "put":
                    msg_frames = ["(put object) "]
            elif filename.endswith("_private/workers/default_worker.py"):
                pass
            elif filename.endswith("ray/remote_function.py"):
                # TODO(ekl) distinguish between task return objects and
                # arguments. This can only be done in the core worker.
                msg_frames = ["(task call) "]
            elif filename.endswith("ray/actor.py"):
                # TODO(ekl) distinguish between actor return objects and
                # arguments. This can only be done in the core worker.
                msg_frames = ["(actor call) "]
            elif filename.endswith("_private/serialization.py"):
                if frame.f_code.co_name == "id_deserializer":
                    msg_frames = ["(deserialize task arg) "]
            else:
                msg_frames.append("{}:{}:{}".format(
                    frame.f_code.co_filename, frame.f_code.co_name,
                    frame.f_lineno))
            frame = frame.f_back
        stack_out[0] = (ray_constants.CALL_STACK_LINE_DELIMITER
                        .join(msg_frames).encode("ascii"))

cdef shared_ptr[CBuffer] string_to_buffer(c_string& c_str):
    cdef shared_ptr[CBuffer] empty_metadata
    if c_str.size() == 0:
        return empty_metadata
    return dynamic_pointer_cast[
        CBuffer, LocalMemoryBuffer](
            make_shared[LocalMemoryBuffer](
                <uint8_t*>(c_str.data()), c_str.size(), True))


cdef void terminate_asyncio_thread() nogil:
    with gil:
        core_worker = ray._private.worker.global_worker.core_worker
        core_worker.stop_and_join_asyncio_threads_if_exist()


# An empty profile event context to be used when the timeline is disabled.
cdef class EmptyProfileEvent:
    def __enter__(self):
        pass

    def __exit__(self, *args):
        pass

cdef class CoreWorker:

    def __cinit__(self, worker_type, store_socket, raylet_socket,
                  JobID job_id, GcsClientOptions gcs_options, log_dir,
                  node_ip_address, node_manager_port, raylet_ip_address,
                  local_mode, driver_name, stdout_file, stderr_file,
                  serialized_job_config, metrics_agent_port, runtime_env_hash,
                  startup_token, session_name, entrypoint,
                  worker_launch_time_ms, worker_launched_time_ms):
        self.is_local_mode = local_mode

        cdef CCoreWorkerOptions options = CCoreWorkerOptions()
        if worker_type in (ray.LOCAL_MODE, ray.SCRIPT_MODE):
            self.is_driver = True
            options.worker_type = WORKER_TYPE_DRIVER
        elif worker_type == ray.WORKER_MODE:
            self.is_driver = False
            options.worker_type = WORKER_TYPE_WORKER
        elif worker_type == ray.SPILL_WORKER_MODE:
            self.is_driver = False
            options.worker_type = WORKER_TYPE_SPILL_WORKER
        elif worker_type == ray.RESTORE_WORKER_MODE:
            self.is_driver = False
            options.worker_type = WORKER_TYPE_RESTORE_WORKER
        else:
            raise ValueError(f"Unknown worker type: {worker_type}")
        options.language = LANGUAGE_PYTHON
        options.store_socket = store_socket.encode("ascii")
        options.raylet_socket = raylet_socket.encode("ascii")
        options.job_id = job_id.native()
        options.gcs_options = gcs_options.native()[0]
        options.enable_logging = True
        options.log_dir = log_dir.encode("utf-8")
        options.install_failure_signal_handler = True
        # https://stackoverflow.com/questions/2356399/tell-if-python-is-in-interactive-mode
        options.interactive = hasattr(sys, "ps1")
        options.node_ip_address = node_ip_address.encode("utf-8")
        options.node_manager_port = node_manager_port
        options.raylet_ip_address = raylet_ip_address.encode("utf-8")
        options.driver_name = driver_name
        options.stdout_file = stdout_file
        options.stderr_file = stderr_file
        options.task_execution_callback = task_execution_handler
        options.check_signals = check_signals
        options.gc_collect = gc_collect
        options.spill_objects = spill_objects_handler
        options.restore_spilled_objects = restore_spilled_objects_handler
        options.delete_spilled_objects = delete_spilled_objects_handler
        options.unhandled_exception_handler = unhandled_exception_handler
        options.get_lang_stack = get_py_stack
        options.is_local_mode = local_mode
        options.kill_main = kill_main_task
        options.terminate_asyncio_thread = terminate_asyncio_thread
        options.serialized_job_config = serialized_job_config
        options.metrics_agent_port = metrics_agent_port
        options.connect_on_start = False
        options.runtime_env_hash = runtime_env_hash
        options.startup_token = startup_token
        options.session_name = session_name
        options.entrypoint = entrypoint
        options.worker_launch_time_ms = worker_launch_time_ms
        options.worker_launched_time_ms = worker_launched_time_ms
        CCoreWorkerProcess.Initialize(options)

        self.cgname_to_eventloop_dict = None
        self.fd_to_cgname_dict = None
        self.eventloop_for_default_cg = None

    def shutdown(self):
        with nogil:
            # If it's a worker, the core worker process should have been
            # shutdown. So we can't call
            # `CCoreWorkerProcess.GetCoreWorker().GetWorkerType()` here.
            # Instead, we use the cached `is_driver` flag to test if it's a
            # driver.
            if self.is_driver:
                CCoreWorkerProcess.Shutdown()

    def notify_raylet(self):
        with nogil:
            CCoreWorkerProcess.GetCoreWorker().ConnectToRaylet()

    def run_task_loop(self):
        with nogil:
            CCoreWorkerProcess.RunTaskExecutionLoop()

    def get_current_task_retry_exceptions(self):
        return CCoreWorkerProcess.GetCoreWorker(
            ).GetCurrentTaskRetryExceptions()

    def get_current_task_id(self):
        return TaskID(
            CCoreWorkerProcess.GetCoreWorker().GetCurrentTaskId().Binary())

    def get_task_depth(self):
        return CCoreWorkerProcess.GetCoreWorker().GetTaskDepth()

    def get_current_job_id(self):
        return JobID(
            CCoreWorkerProcess.GetCoreWorker().GetCurrentJobId().Binary())

    def get_current_node_id(self):
        return NodeID(
            CCoreWorkerProcess.GetCoreWorker().GetCurrentNodeId().Binary())

    def get_actor_id(self):
        return ActorID(
            CCoreWorkerProcess.GetCoreWorker().GetActorId().Binary())

    def get_placement_group_id(self):
        return PlacementGroupID(
            CCoreWorkerProcess.GetCoreWorker()
            .GetCurrentPlacementGroupId().Binary())

    def get_worker_id(self):
        return WorkerID(
            CCoreWorkerProcess.GetCoreWorker().GetWorkerID().Binary())

    def should_capture_child_tasks_in_placement_group(self):
        return CCoreWorkerProcess.GetCoreWorker(
            ).ShouldCaptureChildTasksInPlacementGroup()

    def set_webui_display(self, key, message):
        CCoreWorkerProcess.GetCoreWorker().SetWebuiDisplay(key, message)

    def set_actor_title(self, title):
        CCoreWorkerProcess.GetCoreWorker().SetActorTitle(title)

    def set_actor_repr_name(self, repr_name):
        CCoreWorkerProcess.GetCoreWorker().SetActorReprName(repr_name)

    def get_plasma_event_handler(self):
        return self.plasma_event_handler

    def get_objects(self, object_refs, TaskID current_task_id,
                    int64_t timeout_ms=-1):
        cdef:
            c_vector[shared_ptr[CRayObject]] results
            CTaskID c_task_id = current_task_id.native()
            c_vector[CObjectID] c_object_ids = ObjectRefsToVector(object_refs)
        with nogil:
            op_status = CCoreWorkerProcess.GetCoreWorker().Get(
                c_object_ids, timeout_ms, &results)
        check_status(op_status)

        return RayObjectsToDataMetadataPairs(results)

    def get_if_local(self, object_refs):
        """Get objects from local plasma store directly
        without a fetch request to raylet."""
        cdef:
            c_vector[shared_ptr[CRayObject]] results
            c_vector[CObjectID] c_object_ids = ObjectRefsToVector(object_refs)
        with nogil:
            check_status(
                CCoreWorkerProcess.GetCoreWorker().GetIfLocal(
                    c_object_ids, &results))
        return RayObjectsToDataMetadataPairs(results)

    def object_exists(self, ObjectRef object_ref, memory_store_only=False):
        cdef:
            c_bool has_object
            c_bool is_in_plasma
            CObjectID c_object_id = object_ref.native()

        with nogil:
            check_status(CCoreWorkerProcess.GetCoreWorker().Contains(
                c_object_id, &has_object, &is_in_plasma))

        return has_object and (not memory_store_only or not is_in_plasma)

    cdef _create_put_buffer(self, shared_ptr[CBuffer] &metadata,
                            size_t data_size, ObjectRef object_ref,
                            c_vector[CObjectID] contained_ids,
                            CObjectID *c_object_id, shared_ptr[CBuffer] *data,
                            c_bool created_by_worker,
                            owner_address=None,
                            c_bool inline_small_object=True):
        cdef:
            unique_ptr[CAddress] c_owner_address

        c_owner_address = move(self._convert_python_address(owner_address))

        if object_ref is None:
            with nogil:
                check_status(CCoreWorkerProcess.GetCoreWorker()
                             .CreateOwnedAndIncrementLocalRef(
                             metadata, data_size, contained_ids,
                             c_object_id, data, created_by_worker,
                             move(c_owner_address),
                             inline_small_object))
        else:
            c_object_id[0] = object_ref.native()
            if owner_address is None:
                c_owner_address = make_unique[CAddress]()
                dereference(
                    c_owner_address
                ).CopyFrom(CCoreWorkerProcess.GetCoreWorker().GetRpcAddress())
            with nogil:
                check_status(CCoreWorkerProcess.GetCoreWorker().CreateExisting(
                            metadata, data_size, c_object_id[0],
                            dereference(c_owner_address), data,
                            created_by_worker))

        # If data is nullptr, that means the ObjectRef already existed,
        # which we ignore.
        # TODO(edoakes): this is hacky, we should return the error instead
        # and deal with it here.
        return data.get() == NULL

    cdef unique_ptr[CAddress] _convert_python_address(self, address=None):
        """ convert python address to `CAddress`, If not provided,
        return nullptr.

        Args:
            address: worker address.
        """
        cdef:
            unique_ptr[CAddress] c_address

        if address is not None:
            c_address = make_unique[CAddress]()
            dereference(c_address).ParseFromString(address)
        return move(c_address)

    def put_file_like_object(
            self, metadata, data_size, file_like, ObjectRef object_ref,
            owner_address):
        """Directly create a new Plasma Store object from a file like
        object. This avoids extra memory copy.

        Args:
            metadata (bytes): The metadata of the object.
            data_size (int): The size of the data buffer.
            file_like: A python file object that provides the `readinto`
                interface.
            object_ref: The new ObjectRef.
            owner_address: Owner address for this object ref.
        """
        cdef:
            CObjectID c_object_id = object_ref.native()
            shared_ptr[CBuffer] data_buf
            shared_ptr[CBuffer] metadata_buf
            int64_t put_threshold
            unique_ptr[CAddress] c_owner_address = move(self._convert_python_address(
                    object_ref.owner_address()))

        # TODO(suquark): This method does not support put objects to
        # in memory store currently.
        metadata_buf = string_to_buffer(metadata)

        status = CCoreWorkerProcess.GetCoreWorker().CreateExisting(
                    metadata_buf, data_size, object_ref.native(),
                    dereference(c_owner_address), &data_buf,
                    False)
        if not status.ok():
            logger.debug("Error putting restored object into plasma.")
            return
        if data_buf == NULL:
            logger.debug("Object already exists in 'put_file_like_object'.")
            return
        data = Buffer.make(data_buf)
        view = memoryview(data)
        index = 0
        while index < data_size:
            bytes_read = file_like.readinto(view[index:])
            index += bytes_read
        with nogil:
            # Using custom object refs is not supported because we
            # can't track their lifecycle, so we don't pin the object
            # in this case.
            check_status(
                CCoreWorkerProcess.GetCoreWorker().SealExisting(
                            c_object_id, pin_object=False,
                            generator_id=CObjectID.Nil(),
                            owner_address=c_owner_address))

    def put_serialized_object_and_increment_local_ref(self, serialized_object,
                                                      ObjectRef object_ref=None,
                                                      c_bool pin_object=True,
                                                      owner_address=None,
                                                      c_bool inline_small_object=True):
        cdef:
            CObjectID c_object_id
            shared_ptr[CBuffer] data
            shared_ptr[CBuffer] metadata
            int64_t put_threshold
            unique_ptr[CAddress] c_owner_address
            c_vector[CObjectID] contained_object_ids
            c_vector[CObjectReference] contained_object_refs

        metadata = string_to_buffer(serialized_object.metadata)
        put_threshold = RayConfig.instance().max_direct_call_object_size()
        total_bytes = serialized_object.total_bytes
        contained_object_ids = ObjectRefsToVector(
                serialized_object.contained_object_refs)
        object_already_exists = self._create_put_buffer(
            metadata, total_bytes, object_ref,
            contained_object_ids,
            &c_object_id, &data, True, owner_address, inline_small_object)

        if not object_already_exists:
            if total_bytes > 0:
                (<SerializedObject>serialized_object).write_to(
                    Buffer.make(data))
            if self.is_local_mode:
                contained_object_refs = (
                        CCoreWorkerProcess.GetCoreWorker().
                        GetObjectRefs(contained_object_ids))
                if owner_address is not None:
                    raise Exception(
                        "cannot put data into memory store directly"
                        " and assign owner at the same time")
                check_status(CCoreWorkerProcess.GetCoreWorker().Put(
                        CRayObject(data, metadata, contained_object_refs),
                        contained_object_ids, c_object_id))
            else:
                c_owner_address = move(self._convert_python_address(
                    owner_address))
                with nogil:
                    if object_ref is None:
                        check_status(
                            CCoreWorkerProcess.GetCoreWorker().SealOwned(
                                        c_object_id,
                                        pin_object,
                                        move(c_owner_address)))
                    else:
                        # Using custom object refs is not supported because we
                        # can't track their lifecycle, so we don't pin the
                        # object in this case.
                        check_status(
                            CCoreWorkerProcess.GetCoreWorker().SealExisting(
                                        c_object_id, pin_object=False,
                                        generator_id=CObjectID.Nil(),
                                        owner_address=move(c_owner_address)))

        return c_object_id.Binary()

    def wait(self, object_refs, int num_returns, int64_t timeout_ms,
             TaskID current_task_id, c_bool fetch_local):
        cdef:
            c_vector[CObjectID] wait_ids
            c_vector[c_bool] results
            CTaskID c_task_id = current_task_id.native()

        wait_ids = ObjectRefsToVector(object_refs)
        with nogil:
            op_status = CCoreWorkerProcess.GetCoreWorker().Wait(
                wait_ids, num_returns, timeout_ms, &results, fetch_local)
        check_status(op_status)

        assert len(results) == len(object_refs)

        ready, not_ready = [], []
        for i, object_ref in enumerate(object_refs):
            if results[i]:
                ready.append(object_ref)
            else:
                not_ready.append(object_ref)

        return ready, not_ready

    def free_objects(self, object_refs, c_bool local_only):
        cdef:
            c_vector[CObjectID] free_ids = ObjectRefsToVector(object_refs)

        with nogil:
            check_status(CCoreWorkerProcess.GetCoreWorker().Delete(
                free_ids, local_only))

    def get_object_locations(self, object_refs, int64_t timeout_ms):
        cdef:
            c_vector[shared_ptr[CObjectLocation]] results
            c_vector[CObjectID] lookup_ids = ObjectRefsToVector(object_refs)

        with nogil:
            check_status(
                CCoreWorkerProcess.GetCoreWorker().GetLocationFromOwner(
                    lookup_ids, timeout_ms, &results))

        object_locations = {}
        for i in range(results.size()):
            # core_worker will return a nullptr for objects that couldn't be
            # located
            if not results[i].get():
                continue
            else:
                object_locations[object_refs[i]] = \
                    CObjectLocationPtrToDict(results[i].get())
        return object_locations

    def global_gc(self):
        with nogil:
            CCoreWorkerProcess.GetCoreWorker().TriggerGlobalGC()

    def dump_object_store_memory_usage(self):
        message = CCoreWorkerProcess.GetCoreWorker().MemoryUsageString()
        logger.warning("Local object store memory usage:\n{}\n".format(
            message.decode("utf-8")))

    cdef python_scheduling_strategy_to_c(
            self, python_scheduling_strategy,
            CSchedulingStrategy *c_scheduling_strategy):
        cdef:
            CPlacementGroupSchedulingStrategy \
                *c_placement_group_scheduling_strategy
            CNodeAffinitySchedulingStrategy *c_node_affinity_scheduling_strategy
        assert python_scheduling_strategy is not None
        if python_scheduling_strategy == "DEFAULT":
            c_scheduling_strategy[0].mutable_default_scheduling_strategy()
        elif python_scheduling_strategy == "SPREAD":
            c_scheduling_strategy[0].mutable_spread_scheduling_strategy()
        elif isinstance(python_scheduling_strategy,
                        PlacementGroupSchedulingStrategy):
            c_placement_group_scheduling_strategy = \
                c_scheduling_strategy[0] \
                .mutable_placement_group_scheduling_strategy()
            c_placement_group_scheduling_strategy[0].set_placement_group_id(
                python_scheduling_strategy
                .placement_group.id.binary())
            c_placement_group_scheduling_strategy[0] \
                .set_placement_group_bundle_index(
                    python_scheduling_strategy.placement_group_bundle_index)
            c_placement_group_scheduling_strategy[0]\
                .set_placement_group_capture_child_tasks(
                    python_scheduling_strategy
                    .placement_group_capture_child_tasks)
        elif isinstance(python_scheduling_strategy,
                        NodeAffinitySchedulingStrategy):
            c_node_affinity_scheduling_strategy = \
                c_scheduling_strategy[0] \
                .mutable_node_affinity_scheduling_strategy()
            c_node_affinity_scheduling_strategy[0].set_node_id(
                NodeID.from_hex(python_scheduling_strategy.node_id).binary())
            c_node_affinity_scheduling_strategy[0].set_soft(
                python_scheduling_strategy.soft)
        else:
            raise ValueError(
                f"Invalid scheduling_strategy value "
                f"{python_scheduling_strategy}. "
                f"Valid values are [\"DEFAULT\""
                f" | \"SPREAD\""
                f" | PlacementGroupSchedulingStrategy"
                f" | NodeAffinitySchedulingStrategy]")

    def submit_task(self,
                    Language language,
                    FunctionDescriptor function_descriptor,
                    args,
                    c_string name,
                    int num_returns,
                    resources,
                    int max_retries,
                    c_bool retry_exceptions,
                    retry_exception_allowlist,
                    scheduling_strategy,
                    c_string debugger_breakpoint,
                    c_string serialized_runtime_env_info,
                    ):
        cdef:
            unordered_map[c_string, double] c_resources
            CRayFunction ray_function
            CTaskOptions task_options
            c_vector[unique_ptr[CTaskArg]] args_vector
            c_vector[CObjectReference] return_refs
            CSchedulingStrategy c_scheduling_strategy
            c_vector[CObjectID] incremented_put_arg_ids
            c_string serialized_retry_exception_allowlist

        self.python_scheduling_strategy_to_c(
            scheduling_strategy, &c_scheduling_strategy)

        try:
            serialized_retry_exception_allowlist = ray_pickle.dumps(
                retry_exception_allowlist,
            )
        except TypeError as e:
            msg = (
                "Could not serialize the retry exception allowlist"
                f"{retry_exception_allowlist} for task {function_descriptor.repr}. "
                "Check "
                "https://docs.ray.io/en/master/ray-core/objects/serialization.html#troubleshooting " # noqa
                "for more information.")
            raise TypeError(msg) from e

        with self.profile_event(b"submit_task"):
            prepare_resources(resources, &c_resources)
            ray_function = CRayFunction(
                language.lang, function_descriptor.descriptor)
            prepare_args_and_increment_put_refs(
                self, language, args, &args_vector, function_descriptor,
                &incremented_put_arg_ids)

            task_options = CTaskOptions(
                name, num_returns, c_resources,
                b"",
                serialized_runtime_env_info)
            with nogil:
                return_refs = CCoreWorkerProcess.GetCoreWorker().SubmitTask(
                    ray_function, args_vector, task_options,
                    max_retries, retry_exceptions,
                    c_scheduling_strategy,
                    debugger_breakpoint,
                    serialized_retry_exception_allowlist,
                )

            # These arguments were serialized and put into the local object
            # store during task submission. The backend increments their local
            # ref count initially to ensure that they remain in scope until we
            # add to their submitted task ref count. Now that the task has
            # been submitted, it's safe to remove the initial local ref.
            for put_arg_id in incremented_put_arg_ids:
                CCoreWorkerProcess.GetCoreWorker().RemoveLocalReference(
                    put_arg_id)

            # The initial local reference is already acquired internally when
            # adding the pending task.
            return VectorToObjectRefs(return_refs, skip_adding_local_ref=True)

    def create_actor(self,
                     Language language,
                     FunctionDescriptor function_descriptor,
                     args,
                     int64_t max_restarts,
                     int64_t max_task_retries,
                     resources,
                     placement_resources,
                     int32_t max_concurrency,
                     is_detached,
                     c_string name,
                     c_string ray_namespace,
                     c_bool is_asyncio,
                     c_string extension_data,
                     c_string serialized_runtime_env_info,
                     concurrency_groups_dict,
                     int32_t max_pending_calls,
                     scheduling_strategy,
                     ):
        cdef:
            CRayFunction ray_function
            c_vector[unique_ptr[CTaskArg]] args_vector
            c_vector[c_string] dynamic_worker_options
            unordered_map[c_string, double] c_resources
            unordered_map[c_string, double] c_placement_resources
            CActorID c_actor_id
            c_vector[CConcurrencyGroup] c_concurrency_groups
            CSchedulingStrategy c_scheduling_strategy
            c_vector[CObjectID] incremented_put_arg_ids
            optional[c_bool] is_detached_optional = nullopt

        self.python_scheduling_strategy_to_c(
            scheduling_strategy, &c_scheduling_strategy)

        with self.profile_event(b"submit_task"):
            prepare_resources(resources, &c_resources)
            prepare_resources(placement_resources, &c_placement_resources)
            ray_function = CRayFunction(
                language.lang, function_descriptor.descriptor)
            prepare_args_and_increment_put_refs(
                self, language, args, &args_vector, function_descriptor,
                &incremented_put_arg_ids)
            prepare_actor_concurrency_groups(
                concurrency_groups_dict, &c_concurrency_groups)

            if is_detached is not None:
                is_detached_optional = make_optional[c_bool](
                    True if is_detached else False)

            with nogil:
                status = CCoreWorkerProcess.GetCoreWorker().CreateActor(
                    ray_function, args_vector,
                    CActorCreationOptions(
                        max_restarts, max_task_retries, max_concurrency,
                        c_resources, c_placement_resources,
                        dynamic_worker_options, is_detached_optional, name,
                        ray_namespace,
                        is_asyncio,
                        c_scheduling_strategy,
                        serialized_runtime_env_info,
                        c_concurrency_groups,
                        # execute out of order for
                        # async or threaded actors.
                        is_asyncio or max_concurrency > 1,
                        max_pending_calls),
                    extension_data,
                    &c_actor_id)

            # These arguments were serialized and put into the local object
            # store during task submission. The backend increments their local
            # ref count initially to ensure that they remain in scope until we
            # add to their submitted task ref count. Now that the task has
            # been submitted, it's safe to remove the initial local ref.
            for put_arg_id in incremented_put_arg_ids:
                CCoreWorkerProcess.GetCoreWorker().RemoveLocalReference(
                    put_arg_id)

            check_status(status)

            return ActorID(c_actor_id.Binary())

    def create_placement_group(
                            self,
                            c_string name,
                            c_vector[unordered_map[c_string, double]] bundles,
                            c_string strategy,
                            c_bool is_detached,
                            double max_cpu_fraction_per_node):
        cdef:
            CPlacementGroupID c_placement_group_id
            CPlacementStrategy c_strategy

        if strategy == b"PACK":
            c_strategy = PLACEMENT_STRATEGY_PACK
        elif strategy == b"SPREAD":
            c_strategy = PLACEMENT_STRATEGY_SPREAD
        elif strategy == b"STRICT_PACK":
            c_strategy = PLACEMENT_STRATEGY_STRICT_PACK
        else:
            if strategy == b"STRICT_SPREAD":
                c_strategy = PLACEMENT_STRATEGY_STRICT_SPREAD
            else:
                raise TypeError(strategy)

        with nogil:
            check_status(
                        CCoreWorkerProcess.GetCoreWorker().
                        CreatePlacementGroup(
                            CPlacementGroupCreationOptions(
                                name,
                                c_strategy,
                                bundles,
                                is_detached,
                                max_cpu_fraction_per_node),
                            &c_placement_group_id))

        return PlacementGroupID(c_placement_group_id.Binary())

    def remove_placement_group(self, PlacementGroupID placement_group_id):
        cdef:
            CPlacementGroupID c_placement_group_id = \
                placement_group_id.native()

        with nogil:
            check_status(
                CCoreWorkerProcess.GetCoreWorker().
                RemovePlacementGroup(c_placement_group_id))

    def wait_placement_group_ready(self,
                                   PlacementGroupID placement_group_id,
                                   int64_t timeout_seconds):
        cdef CRayStatus status
        cdef CPlacementGroupID cplacement_group_id = (
            CPlacementGroupID.FromBinary(placement_group_id.binary()))
        cdef int64_t ctimeout_seconds = timeout_seconds
        with nogil:
            status = CCoreWorkerProcess.GetCoreWorker() \
                .WaitPlacementGroupReady(cplacement_group_id, ctimeout_seconds)
            if status.IsNotFound():
                raise Exception("Placement group {} does not exist.".format(
                    placement_group_id))
        return status.ok()

    def submit_actor_task(self,
                          Language language,
                          ActorID actor_id,
                          FunctionDescriptor function_descriptor,
                          args,
                          c_string name,
                          int num_returns,
                          double num_method_cpus,
                          c_string concurrency_group_name):

        cdef:
            CActorID c_actor_id = actor_id.native()
            unordered_map[c_string, double] c_resources
            CRayFunction ray_function
            c_vector[unique_ptr[CTaskArg]] args_vector
            optional[c_vector[CObjectReference]] return_refs
            c_vector[CObjectID] incremented_put_arg_ids

        with self.profile_event(b"submit_task"):
            if num_method_cpus > 0:
                c_resources[b"CPU"] = num_method_cpus
            ray_function = CRayFunction(
                language.lang, function_descriptor.descriptor)
            prepare_args_and_increment_put_refs(
                self, language, args, &args_vector, function_descriptor,
                &incremented_put_arg_ids)

            with nogil:
                return_refs = CCoreWorkerProcess.GetCoreWorker().SubmitActorTask(
                    c_actor_id,
                    ray_function,
                    args_vector,
                    CTaskOptions(
                        name, num_returns, c_resources, concurrency_group_name))
            # These arguments were serialized and put into the local object
            # store during task submission. The backend increments their local
            # ref count initially to ensure that they remain in scope until we
            # add to their submitted task ref count. Now that the task has
            # been submitted, it's safe to remove the initial local ref.
            for put_arg_id in incremented_put_arg_ids:
                CCoreWorkerProcess.GetCoreWorker().RemoveLocalReference(
                    put_arg_id)

            if return_refs.has_value():
                # The initial local reference is already acquired internally
                # when adding the pending task.
                return VectorToObjectRefs(return_refs.value(),
                                          skip_adding_local_ref=True)
            else:
                actor = self.get_actor_handle(actor_id)
                actor_handle = (CCoreWorkerProcess.GetCoreWorker()
                                .GetActorHandle(c_actor_id))
                raise PendingCallsLimitExceeded("The task {} could not be "
                                                "submitted to {} because more "
                                                "than {} tasks are queued on "
                                                "the actor. This limit "
                                                "can be adjusted with the "
                                                "`max_pending_calls` actor "
                                                "option.".format(
                                                    function_descriptor
                                                    .function_name,
                                                    repr(actor),
                                                    (dereference(actor_handle)
                                                        .MaxPendingCalls())
                                                ))

    def kill_actor(self, ActorID actor_id, c_bool no_restart):
        cdef:
            CActorID c_actor_id = actor_id.native()

        with nogil:
            check_status(CCoreWorkerProcess.GetCoreWorker().KillActor(
                  c_actor_id, True, no_restart))

    def cancel_task(self, ObjectRef object_ref, c_bool force_kill,
                    c_bool recursive):
        cdef:
            CObjectID c_object_id = object_ref.native()
            CRayStatus status = CRayStatus.OK()

        status = CCoreWorkerProcess.GetCoreWorker().CancelTask(
                                            c_object_id, force_kill, recursive)

        if not status.ok():
            raise TypeError(status.message().decode())

    def resource_ids(self):
        cdef:
            ResourceMappingType resource_mapping = (
                CCoreWorkerProcess.GetCoreWorker().GetResourceIDs())
            unordered_map[
                c_string, c_vector[pair[int64_t, double]]
            ].iterator iterator = resource_mapping.begin()
            c_vector[pair[int64_t, double]] c_value

        resources_dict = {}
        while iterator != resource_mapping.end():
            key = decode(dereference(iterator).first)
            c_value = dereference(iterator).second
            ids_and_fractions = []
            for i in range(c_value.size()):
                ids_and_fractions.append(
                    (c_value[i].first, c_value[i].second))
            resources_dict[key] = ids_and_fractions
            postincrement(iterator)

        return resources_dict

    def profile_event(self, c_string event_type, object extra_data=None):
        if RayConfig.instance().enable_timeline():
            return ProfileEvent.make(
                CCoreWorkerProcess.GetCoreWorker().CreateProfileEvent(
                    event_type), extra_data)
        else:
            return EmptyProfileEvent()

    def remove_actor_handle_reference(self, ActorID actor_id):
        cdef:
            CActorID c_actor_id = actor_id.native()
        CCoreWorkerProcess.GetCoreWorker().RemoveActorHandleReference(
            c_actor_id)

    cdef make_actor_handle(self, ActorHandleSharedPtr c_actor_handle):
        worker = ray._private.worker.global_worker
        worker.check_connected()
        manager = worker.function_actor_manager

        actor_id = ActorID(dereference(c_actor_handle).GetActorID().Binary())
        job_id = JobID(dereference(c_actor_handle).CreationJobID().Binary())
        language = Language.from_native(
            dereference(c_actor_handle).ActorLanguage())
        actor_creation_function_descriptor = CFunctionDescriptorToPython(
            dereference(c_actor_handle).ActorCreationTaskFunctionDescriptor())
        if language == Language.PYTHON:
            assert isinstance(actor_creation_function_descriptor,
                              PythonFunctionDescriptor)
            # Load actor_method_cpu from actor handle's extension data.
            extension_data = <str>dereference(c_actor_handle).ExtensionData()
            if extension_data:
                actor_method_cpu = int(extension_data)
            else:
                actor_method_cpu = 0  # Actor is created by non Python worker.
            actor_class = manager.load_actor_class(
                job_id, actor_creation_function_descriptor)
            method_meta = ray.actor._ActorClassMethodMetadata.create(
                actor_class, actor_creation_function_descriptor)
            return ray.actor.ActorHandle(language, actor_id,
                                         method_meta.decorators,
                                         method_meta.signatures,
                                         method_meta.num_returns,
                                         actor_method_cpu,
                                         actor_creation_function_descriptor,
                                         worker.current_session_and_job)
        else:
            return ray.actor.ActorHandle(language, actor_id,
                                         {},  # method decorators
                                         {},  # method signatures
                                         {},  # method num_returns
                                         0,  # actor method cpu
                                         actor_creation_function_descriptor,
                                         worker.current_session_and_job)

    def deserialize_and_register_actor_handle(self, const c_string &bytes,
                                              ObjectRef
                                              outer_object_ref):
        cdef:
            CObjectID c_outer_object_id = (outer_object_ref.native() if
                                           outer_object_ref else
                                           CObjectID.Nil())
        c_actor_id = (CCoreWorkerProcess
                      .GetCoreWorker()
                      .DeserializeAndRegisterActorHandle(
                          bytes, c_outer_object_id))
        return self.make_actor_handle(
            CCoreWorkerProcess.GetCoreWorker().GetActorHandle(c_actor_id))

    def get_named_actor_handle(self, const c_string &name,
                               const c_string &ray_namespace):
        cdef:
            pair[ActorHandleSharedPtr, CRayStatus] named_actor_handle_pair

        # We need it because GetNamedActorHandle needs
        # to call a method that holds the gil.
        with nogil:
            named_actor_handle_pair = (
                CCoreWorkerProcess.GetCoreWorker().GetNamedActorHandle(
                    name, ray_namespace))
        check_status(named_actor_handle_pair.second)

        return self.make_actor_handle(named_actor_handle_pair.first)

    def get_actor_handle(self, ActorID actor_id):
        cdef:
            CActorID c_actor_id = actor_id.native()
        return self.make_actor_handle(
            CCoreWorkerProcess.GetCoreWorker().GetActorHandle(c_actor_id))

    def list_named_actors(self, c_bool all_namespaces):
        """Returns (namespace, name) for named actors in the system.

        If all_namespaces is True, returns all actors in all namespaces,
        else returns only the actors in the current namespace.
        """
        cdef:
            pair[c_vector[pair[c_string, c_string]], CRayStatus] result_pair

        result_pair = CCoreWorkerProcess.GetCoreWorker().ListNamedActors(
            all_namespaces)
        check_status(result_pair.second)
        return [
            (namespace.decode("utf-8"),
             name.decode("utf-8")) for namespace, name in result_pair.first]

    def serialize_actor_handle(self, ActorID actor_id):
        cdef:
            c_string output
            CObjectID c_actor_handle_id
        check_status(CCoreWorkerProcess.GetCoreWorker().SerializeActorHandle(
            actor_id.native(), &output, &c_actor_handle_id))
        return output, ObjectRef(c_actor_handle_id.Binary())

    def add_object_ref_reference(self, ObjectRef object_ref):
        # Note: faster to not release GIL for short-running op.
        CCoreWorkerProcess.GetCoreWorker().AddLocalReference(
            object_ref.native())

    def remove_object_ref_reference(self, ObjectRef object_ref):
        cdef:
            CObjectID c_object_id = object_ref.native()
        # We need to release the gil since object destruction may call the
        # unhandled exception handler.
        with nogil:
            CCoreWorkerProcess.GetCoreWorker().RemoveLocalReference(
                c_object_id)

    def get_owner_address(self, ObjectRef object_ref):
        cdef:
            CObjectID c_object_id = object_ref.native()
            CAddress c_owner_address
        op_status = CCoreWorkerProcess.GetCoreWorker().GetOwnerAddress(
                c_object_id, &c_owner_address)
        check_status(op_status)
        return c_owner_address.SerializeAsString()

    def serialize_object_ref(self, ObjectRef object_ref):
        cdef:
            CObjectID c_object_id = object_ref.native()
            CAddress c_owner_address = CAddress()
            c_string serialized_object_status
        op_status = CCoreWorkerProcess.GetCoreWorker().GetOwnershipInfo(
                c_object_id, &c_owner_address, &serialized_object_status)
        check_status(op_status)
        return (object_ref,
                c_owner_address.SerializeAsString(),
                serialized_object_status)

    def deserialize_and_register_object_ref(
            self, const c_string &object_ref_binary,
            ObjectRef outer_object_ref,
            const c_string &serialized_owner_address,
            const c_string &serialized_object_status,
    ):
        cdef:
            CObjectID c_object_id = CObjectID.FromBinary(object_ref_binary)
            CObjectID c_outer_object_id = (outer_object_ref.native() if
                                           outer_object_ref else
                                           CObjectID.Nil())
            CAddress c_owner_address = CAddress()

        c_owner_address.ParseFromString(serialized_owner_address)
        (CCoreWorkerProcess.GetCoreWorker()
            .RegisterOwnershipInfoAndResolveFuture(
                c_object_id,
                c_outer_object_id,
                c_owner_address,
                serialized_object_status))

    cdef store_task_output(self, serialized_object, const CObjectID &return_id,
                           const CObjectID &generator_id,
                           size_t data_size, shared_ptr[CBuffer] &metadata,
                           const c_vector[CObjectID] &contained_id,
                           int64_t *task_output_inlined_bytes,
                           shared_ptr[CRayObject] *return_ptr):
        """Store a task return value in plasma or as an inlined object."""
        with nogil:
            check_status(
                CCoreWorkerProcess.GetCoreWorker().AllocateReturnObject(
                    return_id, data_size, metadata, contained_id,
                    task_output_inlined_bytes, return_ptr))

        if return_ptr.get() != NULL:
            if return_ptr.get().HasData():
                (<SerializedObject>serialized_object).write_to(
                    Buffer.make(return_ptr.get().GetData()))
            if self.is_local_mode:
                check_status(
                    CCoreWorkerProcess.GetCoreWorker().Put(
                        CRayObject(return_ptr.get().GetData(),
                                   return_ptr.get().GetMetadata(),
                                   c_vector[CObjectReference]()),
                        c_vector[CObjectID](), return_id))
            else:
                with nogil:
                    check_status(
                        CCoreWorkerProcess.GetCoreWorker().SealReturnObject(
                            return_id, return_ptr[0], generator_id))
            return True
        else:
            with nogil:
                success = (CCoreWorkerProcess.GetCoreWorker()
                           .PinExistingReturnObject(
                                   return_id, return_ptr, generator_id))
            return success

    cdef store_task_outputs(self,
                            worker, outputs,
                            c_vector[c_pair[CObjectID, shared_ptr[CRayObject]]]
                            *returns,
                            CObjectID ref_generator_id=CObjectID.Nil()):
        cdef:
            CObjectID return_id
            size_t data_size
            shared_ptr[CBuffer] metadata
            c_vector[CObjectID] contained_id
            int64_t task_output_inlined_bytes
            int64_t num_returns = -1
            shared_ptr[CRayObject] *return_ptr
        num_outputs_stored = 0
        if not ref_generator_id.IsNil():
            # The task specified a dynamic number of return values. Determine
            # the expected number of return values.
            if returns[0].size() > 0:
                # We are re-executing the task. We should return the same
                # number of objects as before.
                num_returns = returns[0].size()
            else:
                # This is the first execution of the task, so we don't know how
                # many return objects it should have yet.
                # NOTE(swang): returns could also be empty if the task returned
                # an empty generator and was re-executed. However, this should
                # not happen because we never reconstruct empty
                # ObjectRefGenerators (since these are not stored in plasma).
                num_returns = -1
        else:
            # The task specified how many return values it should have.
            num_returns = returns[0].size()

        if num_returns == 0:
            return num_outputs_stored

        task_output_inlined_bytes = 0
        i = -1
        for i, output in enumerate(outputs):
            if num_returns >= 0 and i >= num_returns:
                raise ValueError(
                    "Task returned more than num_returns={} objects.".format(
                        num_returns))
            while i >= returns[0].size():
                return_id = (CCoreWorkerProcess.GetCoreWorker()
                             .AllocateDynamicReturnId())
                returns[0].push_back(
                        c_pair[CObjectID, shared_ptr[CRayObject]](
                            return_id, shared_ptr[CRayObject]()))
            assert i < returns[0].size()
            return_id = returns[0][i].first
            if returns[0][i].second == nullptr:
                returns[0][i].second = shared_ptr[CRayObject]()
            return_ptr = &returns[0][i].second

            # Skip return values that we already created.  This can occur if
            # there were multiple return values, and we initially errored while
            # trying to create one of them.
            if (return_ptr.get() != NULL and return_ptr.get().GetData().get()
                    != NULL):
                continue

            context = worker.get_serialization_context()

            serialized_object = context.serialize(output)
            data_size = serialized_object.total_bytes
            metadata_str = serialized_object.metadata
            if ray._private.worker.global_worker.debugger_get_breakpoint:
                breakpoint = (
                    ray._private.worker.global_worker.debugger_get_breakpoint)
                metadata_str += (
                    b"," + ray_constants.OBJECT_METADATA_DEBUG_PREFIX +
                    breakpoint.encode())
                # Reset debugging context of this worker.
                ray._private.worker.global_worker.debugger_get_breakpoint = b""
            metadata = string_to_buffer(metadata_str)
            contained_id = ObjectRefsToVector(
                serialized_object.contained_object_refs)

            if not self.store_task_output(
                    serialized_object, return_id,
                    ref_generator_id,
                    data_size, metadata, contained_id,
                    &task_output_inlined_bytes, return_ptr):
                # If the object already exists, but we fail to pin the copy, it
                # means the existing copy might've gotten evicted. Try to
                # create another copy.
                self.store_task_output(
                        serialized_object, return_id,
                        ref_generator_id,
                        data_size, metadata,
                        contained_id, &task_output_inlined_bytes,
                        return_ptr)
            num_outputs_stored += 1

        i += 1
        if i < num_returns:
            raise ValueError(
                    "Task returned {} objects, but num_returns={}.".format(
                        i, num_returns))

        return num_outputs_stored

    cdef c_function_descriptors_to_python(
            self,
            const c_vector[CFunctionDescriptor] &c_function_descriptors):

        ret = []
        for i in range(c_function_descriptors.size()):
            ret.append(CFunctionDescriptorToPython(c_function_descriptors[i]))
        return ret

    cdef initialize_eventloops_for_actor_concurrency_group(
            self,
            const c_vector[CConcurrencyGroup] &c_defined_concurrency_groups):

        cdef:
            CConcurrencyGroup c_concurrency_group
            c_vector[CFunctionDescriptor] c_function_descriptors

        self.cgname_to_eventloop_dict = {}
        self.fd_to_cgname_dict = {}

        self.eventloop_for_default_cg = get_new_event_loop()
        self.thread_for_default_cg = threading.Thread(
            target=lambda: self.eventloop_for_default_cg.run_forever(),
            name="AsyncIO Thread: default"
            )
        self.thread_for_default_cg.start()

        for i in range(c_defined_concurrency_groups.size()):
            c_concurrency_group = c_defined_concurrency_groups[i]
            cg_name = c_concurrency_group.GetName().decode("ascii")
            function_descriptors = self.c_function_descriptors_to_python(
                c_concurrency_group.GetFunctionDescriptors())

            async_eventloop = get_new_event_loop()
            async_thread = threading.Thread(
                target=lambda: async_eventloop.run_forever(),
                name="AsyncIO Thread: {}".format(cg_name)
            )
            async_thread.start()

            self.cgname_to_eventloop_dict[cg_name] = {
                "eventloop": async_eventloop,
                "thread": async_thread,
            }

            for fd in function_descriptors:
                self.fd_to_cgname_dict[fd] = cg_name

    def get_event_loop(self, function_descriptor, specified_cgname):
        # __init__ will be invoked in default eventloop
        if function_descriptor.function_name == "__init__":
            return self.eventloop_for_default_cg, self.thread_for_default_cg

        if specified_cgname is not None:
            if specified_cgname in self.cgname_to_eventloop_dict:
                this_group = self.cgname_to_eventloop_dict[specified_cgname]
                return (this_group["eventloop"], this_group["thread"])

        if function_descriptor in self.fd_to_cgname_dict:
            curr_cgname = self.fd_to_cgname_dict[function_descriptor]
            if curr_cgname in self.cgname_to_eventloop_dict:
                return (
                    self.cgname_to_eventloop_dict[curr_cgname]["eventloop"],
                    self.cgname_to_eventloop_dict[curr_cgname]["thread"])
            else:
                raise ValueError(
                    "The function {} is defined to be executed "
                    "in the concurrency group {} . But there is no this group."
                    .format(function_descriptor, curr_cgname))

        return self.eventloop_for_default_cg, self.thread_for_default_cg

    def run_async_func_in_event_loop(
          self, func, function_descriptor, specified_cgname, *args, **kwargs):

        cdef:
            CFiberEvent event
        eventloop, async_thread = self.get_event_loop(
            function_descriptor, specified_cgname)
        coroutine = func(*args, **kwargs)
        future = asyncio.run_coroutine_threadsafe(coroutine, eventloop)
        future.add_done_callback(lambda _: event.Notify())
        with nogil:
            (CCoreWorkerProcess.GetCoreWorker()
                .YieldCurrentFiber(event))
        return future.result()

    def stop_and_join_asyncio_threads_if_exist(self):
        event_loops = []
        threads = []
        if self.eventloop_for_default_cg is not None:
            event_loops.append(self.eventloop_for_default_cg)
        if self.thread_for_default_cg is not None:
            threads.append(self.thread_for_default_cg)
        if self.cgname_to_eventloop_dict:
            for event_loop_and_thread in self.cgname_to_eventloop_dict.values():
                event_loops.append(event_loop_and_thread["eventloop"])
                threads.append(event_loop_and_thread["thread"])
        for event_loop in event_loops:
            event_loop.call_soon_threadsafe(
                event_loop.stop)
        for thread in threads:
            thread.join()

    def current_actor_is_asyncio(self):
        return (CCoreWorkerProcess.GetCoreWorker().GetWorkerContext()
                .CurrentActorIsAsync())

    def get_current_runtime_env(self) -> str:
        # This should never change, so we can safely cache it to avoid ser/de
        if self.current_runtime_env is None:
            if self.is_driver:
                job_config = self.get_job_config()
                serialized_env = job_config.runtime_env_info \
                                           .serialized_runtime_env
            else:
                serialized_env = CCoreWorkerProcess.GetCoreWorker() \
                        .GetWorkerContext().GetCurrentSerializedRuntimeEnv() \
                        .decode("utf-8")

            self.current_runtime_env = serialized_env

        return self.current_runtime_env

    def is_exiting(self):
        return CCoreWorkerProcess.GetCoreWorker().IsExiting()

    cdef yield_current_fiber(self, CFiberEvent &fiber_event):
        with nogil:
            CCoreWorkerProcess.GetCoreWorker().YieldCurrentFiber(fiber_event)

    def get_all_reference_counts(self):
        cdef:
            unordered_map[CObjectID, pair[size_t, size_t]] c_ref_counts
            unordered_map[CObjectID, pair[size_t, size_t]].iterator it

        c_ref_counts = (
            CCoreWorkerProcess.GetCoreWorker().GetAllReferenceCounts())
        it = c_ref_counts.begin()

        ref_counts = {}
        while it != c_ref_counts.end():
            object_ref = dereference(it).first.Hex()
            ref_counts[object_ref] = {
                "local": dereference(it).second.first,
                "submitted": dereference(it).second.second}
            postincrement(it)

        return ref_counts

    def get_actor_call_stats(self):
        cdef:
            unordered_map[c_string, c_vector[int64_t]] c_tasks_count

        c_tasks_count = (
            CCoreWorkerProcess.GetCoreWorker().GetActorCallStats())
        it = c_tasks_count.begin()

        tasks_count = dict()
        while it != c_tasks_count.end():
            func_name = <unicode>dereference(it).first
            counters = dereference(it).second
            tasks_count[func_name] = {
                "pending": counters[0],
                "running": counters[1],
                "finished": counters[2],
            }
            postincrement(it)
        return tasks_count

    def set_get_async_callback(self, ObjectRef object_ref, callback):
        cpython.Py_INCREF(callback)
        CCoreWorkerProcess.GetCoreWorker().GetAsync(
            object_ref.native(),
            async_callback,
            <void*>callback
        )

    def push_error(self, JobID job_id, error_type, error_message,
                   double timestamp):
        check_status(CCoreWorkerProcess.GetCoreWorker().PushError(
            job_id.native(), error_type.encode("utf-8"),
            error_message.encode("utf-8"), timestamp))

    def get_job_config(self):
        cdef CJobConfig c_job_config
        # We can cache the deserialized job config object here because
        # the job config will not change after a job is submitted.
        if self.job_config is None:
            c_job_config = CCoreWorkerProcess.GetCoreWorker().GetJobConfig()
            self.job_config = gcs_utils.JobConfig()
            self.job_config.ParseFromString(c_job_config.SerializeAsString())
        return self.job_config

    def get_task_submission_stats(self):
        cdef:
            int64_t num_tasks_submitted
            int64_t num_leases_requested

        with nogil:
            num_tasks_submitted = (
                    CCoreWorkerProcess.GetCoreWorker().GetNumTasksSubmitted())
            num_leases_requested = (
                    CCoreWorkerProcess.GetCoreWorker().GetNumLeasesRequested())

        return (num_tasks_submitted, num_leases_requested)

    def record_task_log_start(self, stdout_path, stderr_path,
                              int64_t out_start_offset, int64_t err_start_offset):
        CCoreWorkerProcess.GetCoreWorker() \
            .RecordTaskLogStart(stdout_path, stderr_path,
                                out_start_offset, err_start_offset)

    def record_task_log_end(self, int64_t out_end_offset, int64_t err_end_offset):
        CCoreWorkerProcess.GetCoreWorker() \
            .RecordTaskLogEnd(out_end_offset, err_end_offset)

cdef void async_callback(shared_ptr[CRayObject] obj,
                         CObjectID object_ref,
                         void *user_callback) with gil:
    cdef:
        c_vector[shared_ptr[CRayObject]] objects_to_deserialize

    # Object is retrieved from in memory store.
    # Here we go through the code path used to deserialize objects.
    objects_to_deserialize.push_back(obj)
    data_metadata_pairs = RayObjectsToDataMetadataPairs(
        objects_to_deserialize)
    ids_to_deserialize = [ObjectRef(object_ref.Binary())]
    result = ray._private.worker.global_worker.deserialize_objects(
        data_metadata_pairs, ids_to_deserialize)[0]

    py_callback = <object>user_callback
    py_callback(result)
    cpython.Py_DECREF(py_callback)


def del_key_from_storage(host, port, password, use_ssl, key):
    return RedisDelKeySync(host, port, password, use_ssl, key)<|MERGE_RESOLUTION|>--- conflicted
+++ resolved
@@ -611,14 +611,9 @@
     # Pass the failure object back to the CoreWorker.
     # We also cap the size of the error message to the last
     # MAX_APPLICATION_ERROR_LEN characters of the error message.
-<<<<<<< HEAD
-    application_error[0] = str(failure_object)[
-        -ray_constants.MAX_APPLICATION_ERROR_LEN:]
-=======
     if application_error != NULL:
         application_error[0] = str(failure_object)[
             -ray_constants.MAX_APPLICATION_ERROR_LEN:]
->>>>>>> ce513076
 
     errors = []
     for _ in range(returns[0].size()):
@@ -1137,14 +1132,10 @@
                 # to differentiate between mid-task or not.
                 False,  # task_exception
                 actor, execution_info.function_name,
-<<<<<<< HEAD
-                task_type, title, returns, application_error)
-=======
                 task_type, title, returns,
                 # application_error: we are passing NULL since we don't want the
                 # cancel tasks to fail.
                 NULL)
->>>>>>> ce513076
     finally:
         with current_task_id_lock:
             current_task_id = None
