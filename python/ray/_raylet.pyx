--- conflicted
+++ resolved
@@ -2705,348 +2705,7 @@
                 ray._private.utils._CALLED_FREQ[name] += 1
         return getattr(self.inner, name)
 
-<<<<<<< HEAD
-cdef class OldGcsClient:
-    """Old Cython wrapper class of C++ `ray::gcs::PythonGcsClient`."""
-    cdef:
-        shared_ptr[CPythonGcsClient] inner
-        object address
-        object _nums_reconnect_retry
-        ClusterID cluster_id
-
-    def __cinit__(self, address,
-                  nums_reconnect_retry,
-                  cluster_id: str = None):
-        cdef GcsClientOptions gcs_options
-        if cluster_id:
-            gcs_options = GcsClientOptions.create(
-                address, cluster_id, allow_cluster_id_nil=False,
-                fetch_cluster_id_if_nil=False)
-        else:
-            gcs_options = GcsClientOptions.create(
-                address, None, allow_cluster_id_nil=True, fetch_cluster_id_if_nil=True)
-        self.inner.reset(new CPythonGcsClient(dereference(gcs_options.native())))
-        self.address = address
-        self._nums_reconnect_retry = nums_reconnect_retry
-        if cluster_id is None:
-            self.cluster_id = ClusterID.nil()
-        else:
-            self.cluster_id = ClusterID.from_hex(cluster_id)
-        self._connect(RayConfig.instance().py_gcs_connect_timeout_s())
-
-    def _connect(self, timeout_s=None):
-        cdef:
-            int64_t timeout_ms = round(1000 * timeout_s) if timeout_s else -1
-            size_t num_retries = self._nums_reconnect_retry
-        with nogil:
-            status = self.inner.get().Connect(timeout_ms, num_retries)
-
-        check_status(status)
-
-        result_c_cluster_id = self.inner.get().GetClusterId()
-        result_cluster_id = ClusterID(result_c_cluster_id.Binary())
-        if self.cluster_id.is_nil():
-            self.cluster_id = result_cluster_id
-        else:
-            assert self.cluster_id == result_cluster_id
-
-    @property
-    def cluster_id(self):
-        return self.cluster_id
-
-    @property
-    def address(self):
-        return self.address
-
-    @property
-    def _nums_reconnect_retry(self):
-        return self._nums_reconnect_retry
-
-    @_auto_reconnect
-    def check_alive(
-        self, node_ips: c_vector[c_string], timeout: Optional[float] = None
-    ):
-        cdef:
-            int64_t timeout_ms = round(1000 * timeout) if timeout else -1
-            c_vector[c_bool] c_result
-        with nogil:
-            check_status(self.inner.get().CheckAlive(node_ips, timeout_ms, c_result))
-        result = []
-        for r in c_result:
-            result.append(r)
-        return result
-
-    @_auto_reconnect
-    def internal_kv_get(self, c_string key, namespace=None, timeout=None):
-        cdef:
-            c_string ns = namespace or b""
-            int64_t timeout_ms = round(1000 * timeout) if timeout else -1
-            c_string value
-            CRayStatus status
-        with nogil:
-            status = self.inner.get().InternalKVGet(ns, key, timeout_ms, value)
-        if status.IsKeyError():
-            return None
-        else:
-            check_status(status)
-            return value
-
-    @_auto_reconnect
-    def internal_kv_multi_get(self, keys, namespace=None, timeout=None):
-        cdef:
-            c_string ns = namespace or b""
-            c_vector[c_string] c_keys
-            c_string c_key
-            int64_t timeout_ms = round(1000 * timeout) if timeout else -1
-            unordered_map[c_string, c_string] c_result
-            unordered_map[c_string, c_string].iterator it
-
-        for c_key in keys:
-            c_keys.push_back(c_key)
-        with nogil:
-            check_status(self.inner.get().InternalKVMultiGet(
-                ns, c_keys, timeout_ms, c_result))
-
-        result = {}
-        it = c_result.begin()
-        while it != c_result.end():
-            key = dereference(it).first
-            value = dereference(it).second
-            result[key] = value
-            postincrement(it)
-        return result
-
-    @_auto_reconnect
-    def internal_kv_put(self, c_string key, c_string value, c_bool overwrite=False,
-                        namespace=None, timeout=None):
-        cdef:
-            c_string ns = namespace or b""
-            int64_t timeout_ms = round(1000 * timeout) if timeout else -1
-            int num_added = 0
-        with nogil:
-            check_status(self.inner.get().InternalKVPut(
-                ns, key, value, overwrite, timeout_ms, num_added))
-
-        return num_added
-
-    @_auto_reconnect
-    def internal_kv_del(self, c_string key, c_bool del_by_prefix,
-                        namespace=None, timeout=None):
-        cdef:
-            c_string ns = namespace or b""
-            int64_t timeout_ms = round(1000 * timeout) if timeout else -1
-            int num_deleted = 0
-        with nogil:
-            check_status(self.inner.get().InternalKVDel(
-                ns, key, del_by_prefix, timeout_ms, num_deleted))
-
-        return num_deleted
-
-    @_auto_reconnect
-    def internal_kv_keys(self, c_string prefix, namespace=None, timeout=None):
-        cdef:
-            c_string ns = namespace or b""
-            int64_t timeout_ms = round(1000 * timeout) if timeout else -1
-            c_vector[c_string] keys
-            c_string key
-
-        with nogil:
-            check_status(self.inner.get().InternalKVKeys(
-                ns, prefix, timeout_ms, keys))
-
-        result = []
-
-        for key in keys:
-            result.append(key)
-
-        return result
-
-    @_auto_reconnect
-    def internal_kv_exists(self, c_string key, namespace=None, timeout=None):
-        cdef:
-            c_string ns = namespace or b""
-            int64_t timeout_ms = round(1000 * timeout) if timeout else -1
-            c_bool exists = False
-        with nogil:
-            check_status(self.inner.get().InternalKVExists(
-                ns, key, timeout_ms, exists))
-        return exists
-
-    @_auto_reconnect
-    def pin_runtime_env_uri(self, str uri, int expiration_s, timeout=None):
-        cdef:
-            int64_t timeout_ms = round(1000 * timeout) if timeout else -1
-            c_string c_uri = uri.encode()
-        with nogil:
-            check_status(self.inner.get().PinRuntimeEnvUri(
-                c_uri, expiration_s, timeout_ms))
-
-    @_auto_reconnect
-    def get_all_node_info(self, timeout=None) -> Dict[NodeID, GcsNodeInfo]:
-        cdef:
-            int64_t timeout_ms = round(1000 * timeout) if timeout else -1
-            CGcsNodeInfo c_node_info
-            c_vector[CGcsNodeInfo] c_node_infos
-            c_vector[c_string] serialized_node_infos
-        with nogil:
-            check_status(self.inner.get().GetAllNodeInfo(timeout_ms, c_node_infos))
-            for c_node_info in c_node_infos:
-                serialized_node_infos.push_back(c_node_info.SerializeAsString())
-
-        result = {}
-        for serialized in serialized_node_infos:
-            node_info = GcsNodeInfo()
-            node_info.ParseFromString(serialized)
-            result[NodeID.from_binary(node_info.node_id)] = node_info
-        return result
-
-    @_auto_reconnect
-    def get_all_job_info(
-        self, *, job_or_submission_id: str = None, skip_submission_job_info_field=False,
-        skip_is_running_tasks_field=False, timeout=None
-    ) -> Dict[JobID, JobTableData]:
-        # Ideally we should use json_format.MessageToDict(job_info),
-        # but `job_info` is a cpp pb message not a python one.
-        # Manually converting each and every protobuf field is out of question,
-        # so we serialize the pb to string to cross the FFI interface.
-        cdef:
-            c_string c_job_or_submission_id
-            optional[c_string] c_optional_job_or_submission_id = nullopt
-            int64_t timeout_ms = round(1000 * timeout) if timeout else -1
-            c_bool c_skip_submission_job_info_field = skip_submission_job_info_field
-            c_bool c_skip_is_running_tasks_field = skip_is_running_tasks_field
-            CJobTableData c_job_info
-            c_vector[CJobTableData] c_job_infos
-            c_vector[c_string] serialized_job_infos
-        if job_or_submission_id:
-            c_job_or_submission_id = job_or_submission_id
-            c_optional_job_or_submission_id = \
-                make_optional[c_string](c_job_or_submission_id)
-        with nogil:
-            check_status(self.inner.get().GetAllJobInfo(
-                c_optional_job_or_submission_id, c_skip_submission_job_info_field,
-                c_skip_is_running_tasks_field, timeout_ms, c_job_infos))
-            for c_job_info in c_job_infos:
-                serialized_job_infos.push_back(c_job_info.SerializeAsString())
-        result = {}
-        for serialized in serialized_job_infos:
-            job_info = JobTableData()
-            job_info.ParseFromString(serialized)
-            result[JobID.from_binary(job_info.job_id)] = job_info
-        return result
-
-    @_auto_reconnect
-    def get_all_resource_usage(self, timeout=None) -> GetAllResourceUsageReply:
-        cdef:
-            int64_t timeout_ms = round(1000 * timeout) if timeout else -1
-            c_string serialized_reply
-
-        with nogil:
-            check_status(self.inner.get().GetAllResourceUsage(
-                timeout_ms, serialized_reply))
-
-        reply = GetAllResourceUsageReply()
-        reply.ParseFromString(serialized_reply)
-        return reply
-    ########################################################
-    # Interface for rpc::autoscaler::AutoscalerStateService
-    ########################################################
-
-    @_auto_reconnect
-    def request_cluster_resource_constraint(
-            self,
-            bundles: c_vector[unordered_map[c_string, cython.double]],
-            count_array: c_vector[int64_t],
-            timeout_s=None):
-        cdef:
-            int64_t timeout_ms = round(1000 * timeout_s) if timeout_s else -1
-        with nogil:
-            check_status(self.inner.get().RequestClusterResourceConstraint(
-                timeout_ms, bundles, count_array))
-
-    @_auto_reconnect
-    def get_cluster_resource_state(
-            self,
-            timeout_s=None):
-        cdef:
-            int64_t timeout_ms = round(1000 * timeout_s) if timeout_s else -1
-            c_string serialized_reply
-        with nogil:
-            check_status(self.inner.get().GetClusterResourceState(timeout_ms,
-                         serialized_reply))
-
-        return serialized_reply
-
-    @_auto_reconnect
-    def get_cluster_status(
-            self,
-            timeout_s=None):
-        cdef:
-            int64_t timeout_ms = round(1000 * timeout_s) if timeout_s else -1
-            c_string serialized_reply
-        with nogil:
-            check_status(self.inner.get().GetClusterStatus(timeout_ms,
-                         serialized_reply))
-
-        return serialized_reply
-
-    @_auto_reconnect
-    def report_autoscaling_state(
-        self,
-        serialzied_state: c_string,
-        timeout_s=None
-    ):
-        """Report autoscaling state to GCS"""
-        cdef:
-            int64_t timeout_ms = round(1000 * timeout_s) if timeout_s else -1
-        with nogil:
-            check_status(self.inner.get().ReportAutoscalingState(
-                timeout_ms, serialzied_state))
-
-    @_auto_reconnect
-    def drain_node(
-            self,
-            node_id: c_string,
-            reason: int32_t,
-            reason_message: c_string,
-            deadline_timestamp_ms: int64_t):
-        """Send the DrainNode request to GCS.
-
-        This is only for testing.
-        """
-        cdef:
-            int64_t timeout_ms = -1
-            c_bool is_accepted = False
-            c_string rejection_reason_message
-        with nogil:
-            check_status(self.inner.get().DrainNode(
-                node_id, reason, reason_message,
-                deadline_timestamp_ms, timeout_ms, is_accepted,
-                rejection_reason_message))
-
-        return (is_accepted, rejection_reason_message.decode())
-
-    @_auto_reconnect
-    def drain_nodes(self, node_ids, timeout=None):
-        cdef:
-            c_vector[c_string] c_node_ids
-            int64_t timeout_ms = round(1000 * timeout) if timeout else -1
-            c_vector[c_string] c_drained_node_ids
-        for node_id in node_ids:
-            c_node_ids.push_back(node_id)
-        with nogil:
-            check_status(self.inner.get().DrainNodes(
-                c_node_ids, timeout_ms, c_drained_node_ids))
-        result = []
-        for drain_node_id in c_drained_node_ids:
-            result.append(drain_node_id)
-        return result
-
-    #############################################################
-    # Interface for rpc::autoscaler::AutoscalerStateService ends
-    #############################################################
-=======
->>>>>>> eb7dd041
+
 cdef class GcsPublisher:
     """Cython wrapper class of C++ `ray::gcs::PythonGcsPublisher`."""
     cdef:
