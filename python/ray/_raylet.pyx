--- conflicted
+++ resolved
@@ -1474,12 +1474,6 @@
             unordered_map[c_string, double] c_resources
             CRayFunction ray_function
             c_vector[unique_ptr[CTaskArg]] args_vector
-<<<<<<< HEAD
-            c_vector[c_string] c_runtime_env_uris = runtime_env_uris
-=======
-            CPlacementGroupID c_placement_group_id = \
-                placement_group_id.native()
->>>>>>> b872fdaa
             c_vector[CObjectReference] return_refs
             CSchedulingStrategy c_scheduling_strategy
 
@@ -1532,12 +1526,6 @@
             unordered_map[c_string, double] c_resources
             unordered_map[c_string, double] c_placement_resources
             CActorID c_actor_id
-<<<<<<< HEAD
-            c_vector[c_string] c_runtime_env_uris = runtime_env_uris
-=======
-            CPlacementGroupID c_placement_group_id = \
-                placement_group_id.native()
->>>>>>> b872fdaa
             c_vector[CConcurrencyGroup] c_concurrency_groups
             CSchedulingStrategy c_scheduling_strategy
 
