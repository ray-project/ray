# cython: profile=False
# distutils: language = c++
# cython: embedsignature = True
# cython: language_level = 3

from cpython.exc cimport PyErr_CheckSignals

import numpy
import time
import logging
import os
import sys

from libc.stdint cimport (
    int32_t,
    int64_t,
    INT64_MAX,
    uint64_t,
    uint8_t,
)
from libcpp cimport bool as c_bool
from libcpp.memory cimport (
    dynamic_pointer_cast,
    make_shared,
    shared_ptr,
    unique_ptr,
)
from libcpp.string cimport string as c_string
from libcpp.utility cimport pair
from libcpp.unordered_map cimport unordered_map
from libcpp.vector cimport vector as c_vector

from cython.operator import dereference, postincrement

from ray.includes.common cimport (
    CLanguage,
    CRayObject,
    CRayStatus,
    CGcsClientOptions,
    CTaskArg,
    CTaskType,
    CRayFunction,
    LocalMemoryBuffer,
    move,
    LANGUAGE_CPP,
    LANGUAGE_JAVA,
    LANGUAGE_PYTHON,
    LocalMemoryBuffer,
    TASK_TYPE_NORMAL_TASK,
    TASK_TYPE_ACTOR_CREATION_TASK,
    TASK_TYPE_ACTOR_TASK,
    WORKER_TYPE_WORKER,
    WORKER_TYPE_DRIVER,
)
from ray.includes.libraylet cimport (
    CRayletClient,
    GCSProfileEvent,
    GCSProfileTableData,
    WaitResultPair,
)
from ray.includes.unique_ids cimport (
    CActorID,
    CActorCheckpointID,
    CObjectID,
    CClientID,
)
from ray.includes.libcoreworker cimport (
    CActorCreationOptions,
    CCoreWorker,
    CTaskOptions,
    ResourceMappingType,
)
from ray.includes.task cimport CTaskSpec
from ray.includes.ray_config cimport RayConfig

import ray
import ray.experimental.signal as ray_signal
import ray.memory_monitor as memory_monitor
import ray.ray_constants as ray_constants
from ray import profiling
from ray.exceptions import (
    RayError,
    RayletError,
    RayTaskError,
    ObjectStoreFullError
)
from ray.function_manager import FunctionDescriptor
from ray.utils import decode
from ray.ray_constants import (
    DEFAULT_PUT_OBJECT_DELAY,
    DEFAULT_PUT_OBJECT_RETRIES,
    RAW_BUFFER_METADATA,
    PICKLE5_BUFFER_METADATA,
)

# pyarrow cannot be imported until after _raylet finishes initializing
# (see ray/__init__.py for details).
# Unfortunately, Cython won't compile if 'pyarrow' is undefined, so we
# "forward declare" it here and then replace it with a reference to the
# imported package from ray/__init__.py.
# TODO(edoakes): Fix this.
pyarrow = None

cimport cpython

include "includes/unique_ids.pxi"
include "includes/ray_config.pxi"
include "includes/task.pxi"
include "includes/buffer.pxi"
include "includes/common.pxi"
include "includes/serialization.pxi"
include "includes/libcoreworker.pxi"


logger = logging.getLogger(__name__)


if cpython.PY_MAJOR_VERSION >= 3:
    import pickle
else:
    import cPickle as pickle


cdef int check_status(const CRayStatus& status) nogil except -1:
    if status.ok():
        return 0

    with gil:
        message = status.message().decode()

    if status.IsObjectStoreFull():
        raise ObjectStoreFullError(message)
    elif status.IsInterrupted():
        raise KeyboardInterrupt()
    else:
        raise RayletError(message)

cdef RayObjectsToDataMetadataPairs(
        const c_vector[shared_ptr[CRayObject]] objects):
    data_metadata_pairs = []
    for i in range(objects.size()):
        # core_worker will return a nullptr for objects that couldn't be
        # retrieved from the store or if an object was an exception.
        if not objects[i].get():
            data_metadata_pairs.append((None, None))
        else:
            data = None
            metadata = None
            if objects[i].get().HasData():
                data = Buffer.make(objects[i].get().GetData())
            if objects[i].get().HasMetadata():
                metadata = Buffer.make(
                    objects[i].get().GetMetadata()).to_pybytes()
            data_metadata_pairs.append((data, metadata))
    return data_metadata_pairs


cdef VectorToObjectIDs(const c_vector[CObjectID] &object_ids):
    result = []
    for i in range(object_ids.size()):
        result.append(ObjectID(object_ids[i].Binary()))
    return result


cdef c_vector[CObjectID] ObjectIDsToVector(object_ids):
    """A helper function that converts a Python list of object IDs to a vector.

    Args:
        object_ids (list): The Python list of object IDs.

    Returns:
        The output vector.
    """
    cdef:
        ObjectID object_id
        c_vector[CObjectID] result
    for object_id in object_ids:
        result.push_back(object_id.native())
    return result


def compute_task_id(ObjectID object_id):
    return TaskID(object_id.native().TaskId().Binary())


cdef c_bool is_simple_value(value, int64_t *num_elements_contained):
    num_elements_contained[0] += 1

    if num_elements_contained[0] >= RayConfig.instance().num_elements_limit():
        return False

    if (cpython.PyInt_Check(value) or cpython.PyLong_Check(value) or
            value is False or value is True or cpython.PyFloat_Check(value) or
            value is None):
        return True

    if cpython.PyBytes_CheckExact(value):
        num_elements_contained[0] += cpython.PyBytes_Size(value)
        return (num_elements_contained[0] <
                RayConfig.instance().num_elements_limit())

    if cpython.PyUnicode_CheckExact(value):
        num_elements_contained[0] += cpython.PyUnicode_GET_SIZE(value)
        return (num_elements_contained[0] <
                RayConfig.instance().num_elements_limit())

    if (cpython.PyList_CheckExact(value) and
            cpython.PyList_Size(value) < RayConfig.instance().size_limit()):
        for item in value:
            if not is_simple_value(item, num_elements_contained):
                return False
        return (num_elements_contained[0] <
                RayConfig.instance().num_elements_limit())

    if (cpython.PyDict_CheckExact(value) and
            cpython.PyDict_Size(value) < RayConfig.instance().size_limit()):
        # TODO(suquark): Using "items" in Python2 is not very efficient.
        for k, v in value.items():
            if not (is_simple_value(k, num_elements_contained) and
                    is_simple_value(v, num_elements_contained)):
                return False
        return (num_elements_contained[0] <
                RayConfig.instance().num_elements_limit())

    if (cpython.PyTuple_CheckExact(value) and
            cpython.PyTuple_Size(value) < RayConfig.instance().size_limit()):
        for item in value:
            if not is_simple_value(item, num_elements_contained):
                return False
        return (num_elements_contained[0] <
                RayConfig.instance().num_elements_limit())

    if isinstance(value, numpy.ndarray):
        if value.dtype == "O":
            return False
        num_elements_contained[0] += value.nbytes
        return (num_elements_contained[0] <
                RayConfig.instance().num_elements_limit())

    return False


def check_simple_value(value):
    """Check if value is simple enough to be send by value.

    This method checks if a Python object is sufficiently simple that it can
    be serialized and passed by value as an argument to a task (without being
    put in the object store). The details of which objects are sufficiently
    simple are defined by this method and are not particularly important.
    But for performance reasons, it is better to place "small" objects in
    the task itself and "large" objects in the object store.

    Args:
        value: Python object that should be checked.

    Returns:
        True if the value should be send by value, False otherwise.
    """

    cdef int64_t num_elements_contained = 0
    return is_simple_value(value, &num_elements_contained)


cdef class Language:
    cdef CLanguage lang

    def __cinit__(self, int32_t lang):
        self.lang = <CLanguage>lang

    @staticmethod
    cdef from_native(const CLanguage& lang):
        return Language(<int32_t>lang)

    def __eq__(self, other):
        return (isinstance(other, Language) and
                (<int32_t>self.lang) == (<int32_t>other.lang))

    def __repr__(self):
        if <int32_t>self.lang == <int32_t>LANGUAGE_PYTHON:
            return "PYTHON"
        elif <int32_t>self.lang == <int32_t>LANGUAGE_CPP:
            return "CPP"
        elif <int32_t>self.lang == <int32_t>LANGUAGE_JAVA:
            return "JAVA"
        else:
            raise Exception("Unexpected error")


# Programming language enum values.
cdef Language LANG_PYTHON = Language.from_native(LANGUAGE_PYTHON)
cdef Language LANG_CPP = Language.from_native(LANGUAGE_CPP)
cdef Language LANG_JAVA = Language.from_native(LANGUAGE_JAVA)


cdef int prepare_resources(
        dict resource_dict,
        unordered_map[c_string, double] *resource_map) except -1:
    cdef:
        unordered_map[c_string, double] out
        c_string resource_name

    if resource_dict is None:
        raise ValueError("Must provide resource map.")

    for key, value in resource_dict.items():
        if not (isinstance(value, int) or isinstance(value, float)):
            raise ValueError("Resource quantities may only be ints or floats.")
        if value < 0:
            raise ValueError("Resource quantities may not be negative.")
        if value > 0:
            if (value >= 1 and isinstance(value, float)
                    and not value.is_integer()):
                raise ValueError(
                    "Resource quantities >1 must be whole numbers.")
            resource_map[0][key.encode("ascii")] = float(value)
    return 0


cdef c_vector[c_string] string_vector_from_list(list string_list):
    cdef:
        c_vector[c_string] out
    for s in string_list:
        if not isinstance(s, bytes):
            raise TypeError("string_list elements must be bytes")
        out.push_back(s)
    return out


cdef void prepare_args(list args, c_vector[CTaskArg] *args_vector):
    cdef:
        c_string pickled_str
        shared_ptr[CBuffer] arg_data
        shared_ptr[CBuffer] arg_metadata

    for arg in args:
        if isinstance(arg, ObjectID):
            args_vector.push_back(
                CTaskArg.PassByReference((<ObjectID>arg).native()))
        elif not ray._raylet.check_simple_value(arg):
            args_vector.push_back(
                CTaskArg.PassByReference((<ObjectID>ray.put(arg)).native()))
        else:
            pickled_str = pickle.dumps(
                arg, protocol=pickle.HIGHEST_PROTOCOL)
            # TODO(edoakes): This makes a copy that could be avoided.
            arg_data = dynamic_pointer_cast[CBuffer, LocalMemoryBuffer](
                    make_shared[LocalMemoryBuffer](
                        <uint8_t*>(pickled_str.data()),
                        pickled_str.size(),
                        True))
            args_vector.push_back(
                CTaskArg.PassByValue(
                    make_shared[CRayObject](arg_data, arg_metadata)))


cdef class RayletClient:
    cdef CRayletClient* client

    def __cinit__(self, CoreWorker core_worker):
        # The core worker and raylet client need to share an underlying
        # raylet client, so we take a reference to the core worker's client
        # here. The client is a raw pointer because it is only a temporary
        # workaround and will be removed once the core worker transition is
        # complete, so we don't want to change the unique_ptr in core worker
        # to a shared_ptr. This means the core worker *must* be
        # initialized before the raylet client.
        self.client = &core_worker.core_worker.get().GetRayletClient()

    def fetch_or_reconstruct(self, object_ids,
                             c_bool fetch_only,
                             TaskID current_task_id=TaskID.nil()):
        cdef c_vector[CObjectID] fetch_ids = ObjectIDsToVector(object_ids)
        check_status(self.client.FetchOrReconstruct(
            fetch_ids, fetch_only, current_task_id.native()))

    def push_error(self, JobID job_id, error_type, error_message,
                   double timestamp):
        check_status(self.client.PushError(job_id.native(),
                                           error_type.encode("ascii"),
                                           error_message.encode("ascii"),
                                           timestamp))

    def prepare_actor_checkpoint(self, ActorID actor_id):
        cdef:
            CActorCheckpointID checkpoint_id
            CActorID c_actor_id = actor_id.native()

        # PrepareActorCheckpoint will wait for raylet's reply, release
        # the GIL so other Python threads can run.
        with nogil:
            check_status(self.client.PrepareActorCheckpoint(
                c_actor_id, checkpoint_id))
        return ActorCheckpointID(checkpoint_id.Binary())

    def notify_actor_resumed_from_checkpoint(self, ActorID actor_id,
                                             ActorCheckpointID checkpoint_id):
        check_status(self.client.NotifyActorResumedFromCheckpoint(
            actor_id.native(), checkpoint_id.native()))

    def set_resource(self, basestring resource_name,
                     double capacity, ClientID client_id):
        self.client.SetResource(resource_name.encode("ascii"), capacity,
                                CClientID.FromBinary(client_id.binary()))

    @property
    def job_id(self):
        return JobID(self.client.GetJobID().Binary())

    @property
    def is_worker(self):
        return self.client.IsWorker()

cdef deserialize_args(
        const c_vector[shared_ptr[CRayObject]] &c_args,
        const c_vector[CObjectID] &arg_reference_ids):
    cdef:
        c_vector[shared_ptr[CRayObject]] by_reference_objects

    if c_args.size() == 0:
        return [], {}

    args = []
    by_reference_ids = []
    by_reference_indices = []
    for i in range(c_args.size()):
        # Passed by value.
        if arg_reference_ids[i].IsNil():
            data = Buffer.make(c_args[i].get().GetData())
            if (c_args[i].get().HasMetadata()
                and Buffer.make(
                    c_args[i].get().GetMetadata()).to_pybytes()
                    == RAW_BUFFER_METADATA):
                args.append(data)
            else:
                args.append(pickle.loads(data.to_pybytes()))
        # Passed by reference.
        else:
            by_reference_ids.append(
                ObjectID(arg_reference_ids[i].Binary()))
            by_reference_indices.append(i)
            by_reference_objects.push_back(c_args[i])
            args.append(None)

    data_metadata_pairs = RayObjectsToDataMetadataPairs(
        by_reference_objects)
    for i, arg in enumerate(
        ray.worker.global_worker.deserialize_objects(
            data_metadata_pairs, by_reference_ids)):
        args[by_reference_indices[i]] = arg

    for arg in args:
        if isinstance(arg, RayError):
            raise arg

    return ray.signature.recover_args(args)


cdef _store_task_outputs(
        worker, return_ids, outputs,
        c_bool return_outputs_directly,
        c_vector[shared_ptr[CRayObject]] *returns):

    # Direct actor call returns are not placed in the object store directly,
    # but returned to the core worker.
    if return_outputs_directly:
        return_buffer = []
    else:
        return_buffer = None

    for i in range(len(return_ids)):
        return_id, output = return_ids[i], outputs[i]
        if isinstance(output, ray.actor.ActorHandle):
            raise Exception("Returning an actor handle from a remote "
                            "function is not allowed).")
        if output is ray.experimental.no_return.NoReturn:
            if not worker.core_worker.object_exists(return_id):
                raise RuntimeError(
                    "Attempting to return 'ray.experimental.NoReturn' "
                    "from a remote function, but the corresponding "
                    "ObjectID does not exist in the local object store.")
        else:
            worker.put_object(
                output, object_id=return_id, return_buffer=return_buffer)

    if return_outputs_directly:
        assert len(return_ids) == len(return_buffer), \
            (return_ids, return_buffer)
        push_objects_into_return_vector(return_buffer, returns)


cdef execute_task(
        CTaskType task_type,
        const CRayFunction &ray_function,
        const unordered_map[c_string, double] &c_resources,
        const c_vector[shared_ptr[CRayObject]] &c_args,
        const c_vector[CObjectID] &c_arg_reference_ids,
        const c_vector[CObjectID] &c_return_ids,
        c_bool return_outputs_directly,
        c_vector[shared_ptr[CRayObject]] *returns):

    worker = ray.worker.global_worker
    manager = worker.function_actor_manager

    cdef:
        dict execution_infos = manager.execution_infos
        CoreWorker core_worker = worker.core_worker
        JobID job_id = core_worker.get_current_job_id()
        CTaskID task_id = core_worker.core_worker.get().GetCurrentTaskId()

    # Automatically restrict the GPUs available to this task.
    ray.utils.set_cuda_visible_devices(ray.get_gpu_ids())

    descriptor = tuple(ray_function.GetFunctionDescriptor())

    if <int>task_type == <int>TASK_TYPE_ACTOR_CREATION_TASK:
        function_descriptor = FunctionDescriptor.from_bytes_list(
            ray_function.GetFunctionDescriptor())
        actor_class = manager.load_actor_class(job_id, function_descriptor)
        actor_id = core_worker.get_actor_id()
        worker.actors[actor_id] = actor_class.__new__(actor_class)
        worker.actor_checkpoint_info[actor_id] = (
            ray.worker.ActorCheckpointInfo(
                num_tasks_since_last_checkpoint=0,
                last_checkpoint_timestamp=int(1000 * time.time()),
                checkpoint_ids=[]))

    execution_info = execution_infos.get(descriptor)
    if not execution_info:
        function_descriptor = FunctionDescriptor.from_bytes_list(
            ray_function.GetFunctionDescriptor())
        execution_info = manager.get_execution_info(job_id, function_descriptor)
        execution_infos[descriptor] = execution_info

    function_name = execution_info.function_name
    extra_data = (b'{"name": ' + function_name.encode("ascii") +
                  b' "task_id": ' + task_id.Hex() + b'}')

    if <int>task_type == <int>TASK_TYPE_NORMAL_TASK:
        title = "ray_worker:{}()".format(function_name)
        next_title = "ray_worker"
        function_executor = execution_info.function
    else:
        actor = worker.actors[core_worker.get_actor_id()]
        class_name = actor.__class__.__name__
        title = "ray_{}:{}()".format(class_name, function_name)
        next_title = "ray_{}".format(class_name)
        worker_name = "ray_{}_{}".format(class_name, os.getpid())
        if c_resources.find(b"memory") != c_resources.end():
            worker.memory_monitor.set_heap_limit(
                worker_name,
                ray_constants.from_memory_units(
                    dereference(c_resources.find(b"memory")).second))
        if c_resources.find(b"object_store_memory") != c_resources.end():
            worker.core_worker.set_object_store_client_options(
                worker_name,
                int(ray_constants.from_memory_units(
                        dereference(
                            c_resources.find(b"object_store_memory")).second)))

        def function_executor(*arguments, **kwarguments):
            return execution_info.function(actor, *arguments, **kwarguments)

    return_ids = VectorToObjectIDs(c_return_ids)
    with core_worker.profile_event(b"task", extra_data=extra_data):
        try:
            task_exception = False
            if not (<int>task_type == <int>TASK_TYPE_ACTOR_TASK
                    and function_name == "__ray_terminate__"):
                worker.reraise_actor_init_error()
                worker.memory_monitor.raise_if_low_memory()

            with core_worker.profile_event(b"task:deserialize_arguments"):
                args, kwargs = deserialize_args(c_args, c_arg_reference_ids)

            # Execute the task.
            with ray.worker._changeproctitle(title, next_title):
                with core_worker.profile_event(b"task:execute"):
                    task_exception = True
                    outputs = function_executor(*args, **kwargs)
                    task_exception = False
                    if len(return_ids) == 1:
                        outputs = (outputs,)

            # Store the outputs in the object store.
<<<<<<< HEAD
            with profiling.profile("task:store_outputs"):
                _store_task_outputs(
                    worker, return_ids, outputs, return_outputs_directly,
                    returns)

=======
            with core_worker.profile_event(b"task:store_outputs"):
                _store_task_outputs(worker, return_ids, outputs)
>>>>>>> 80c01617
        except Exception as error:
            if (<int>task_type == <int>TASK_TYPE_ACTOR_CREATION_TASK):
                worker.mark_actor_init_failed(error)

            backtrace = ray.utils.format_error_message(
                traceback.format_exc(), task_exception=task_exception)
            if isinstance(error, RayTaskError):
                # Avoid recursive nesting of RayTaskError.
                failure_object = RayTaskError(function_name, backtrace,
                                              error.cause_cls)
            else:
                failure_object = RayTaskError(function_name, backtrace,
                                              error.__class__)
            _store_task_outputs(
                worker, return_ids, [failure_object] * len(return_ids),
                return_outputs_directly, returns)
            ray.utils.push_error_to_driver(
                worker,
                ray_constants.TASK_PUSH_ERROR,
                str(failure_object),
                job_id=worker.current_job_id)

            # Send signal with the error.
            ray_signal.send(ray_signal.ErrorSignal(str(failure_object)))

    # Don't need to reset `current_job_id` if the worker is an
    # actor. Because the following tasks should all have the
    # same driver id.
    if <int>task_type == <int>TASK_TYPE_NORMAL_TASK:
        # Reset signal counters so that the next task can get
        # all past signals.
        ray_signal.reset()

    if execution_info.max_calls != 0:
        function_descriptor = FunctionDescriptor.from_bytes_list(
            ray_function.GetFunctionDescriptor())

        # Reset the state of the worker for the next task to execute.
        # Increase the task execution counter.
        manager.increase_task_counter(job_id, function_descriptor)

        # If we've reached the max number of executions for this worker, exit.
        task_counter = manager.get_task_counter(job_id, function_descriptor)
        if task_counter == execution_info.max_calls:
            worker.core_worker.disconnect()
            sys.exit(0)


cdef CRayStatus task_execution_handler(
        CTaskType task_type,
        const CRayFunction &ray_function,
        const unordered_map[c_string, double] &c_resources,
        const c_vector[shared_ptr[CRayObject]] &c_args,
        const c_vector[CObjectID] &c_arg_reference_ids,
        const c_vector[CObjectID] &c_return_ids,
        c_bool return_results_directly,
        c_vector[shared_ptr[CRayObject]] *returns) nogil:

    with gil:
        try:
            # The call to execute_task should never raise an exception. If it
            # does, that indicates that there was an unexpected internal error.
            execute_task(task_type, ray_function, c_resources, c_args,
                         c_arg_reference_ids, c_return_ids,
                         return_results_directly, returns)
        except Exception:
            traceback_str = traceback.format_exc() + (
                "An unexpected internal error occurred while the worker was"
                "executing a task.")
            ray.utils.push_error_to_driver(
                ray.worker.global_worker,
                "worker_crash",
                traceback_str,
                job_id=None)
            # TODO(rkn): Note that if the worker was in the middle of executing
            # a task, then any worker or driver that is blocking in a get call
            # and waiting for the output of that task will hang. We need to
            # address this.
            sys.exit(1)

    return CRayStatus.OK()

cdef CRayStatus check_signals() nogil:
    with gil:
        try:
            PyErr_CheckSignals()
        except KeyboardInterrupt:
            return CRayStatus.Interrupted(b"")
    return CRayStatus.OK()


cdef void push_objects_into_return_vector(
        py_objects,
        c_vector[shared_ptr[CRayObject]] *returns):

    cdef:
        shared_ptr[CBuffer] data
        shared_ptr[CBuffer] metadata
        shared_ptr[CRayObject] ray_object
        int64_t data_size

    for serialized_object in py_objects:
        data_size = serialized_object.total_bytes
        data = dynamic_pointer_cast[
            CBuffer, LocalMemoryBuffer](
                make_shared[LocalMemoryBuffer](
                    <uint8_t*>NULL, data_size, True))
        stream = pyarrow.FixedSizeBufferWriter(
            pyarrow.py_buffer(Buffer.make(data)))
        serialized_object.write_to(stream)
        ray_object = make_shared[CRayObject](data, metadata)
        returns.push_back(ray_object)


cdef class CoreWorker:
    cdef unique_ptr[CCoreWorker] core_worker

    def __cinit__(self, is_driver, store_socket, raylet_socket,
                  JobID job_id, GcsClientOptions gcs_options, log_dir,
                  node_ip_address):
        assert pyarrow is not None, ("Expected pyarrow to be imported from "
                                     "outside _raylet. See __init__.py for "
                                     "details.")

        self.core_worker.reset(new CCoreWorker(
            WORKER_TYPE_DRIVER if is_driver else WORKER_TYPE_WORKER,
            LANGUAGE_PYTHON, store_socket.encode("ascii"),
            raylet_socket.encode("ascii"), job_id.native(),
            gcs_options.native()[0], log_dir.encode("utf-8"),
            node_ip_address.encode("utf-8"), task_execution_handler,
            check_signals))

    def disconnect(self):
        with nogil:
            self.core_worker.get().Disconnect()

    def run_task_loop(self):
        with nogil:
            self.core_worker.get().StartExecutingTasks()

    def get_current_task_id(self):
        return TaskID(self.core_worker.get().GetCurrentTaskId().Binary())

    def get_current_job_id(self):
        return JobID(self.core_worker.get().GetCurrentJobId().Binary())

    def get_actor_id(self):
        return ActorID(self.core_worker.get().GetActorId().Binary())

    def get_objects(self, object_ids, TaskID current_task_id,
                    int64_t timeout_ms=-1):
        cdef:
            c_vector[shared_ptr[CRayObject]] results
            CTaskID c_task_id = current_task_id.native()
            c_vector[CObjectID] c_object_ids = ObjectIDsToVector(object_ids)

        with nogil:
            check_status(self.core_worker.get().Objects().Get(
                c_object_ids, timeout_ms, &results))

        return RayObjectsToDataMetadataPairs(results)

    def object_exists(self, ObjectID object_id):
        cdef:
            c_bool has_object
            CObjectID c_object_id = object_id.native()

        with nogil:
            check_status(self.core_worker.get().Objects().Contains(
                c_object_id, &has_object))

        return has_object

    cdef _create_put_buffer(self, shared_ptr[CBuffer] &metadata,
                            size_t data_size, ObjectID object_id,
                            CObjectID *c_object_id, shared_ptr[CBuffer] *data):
        delay = ray_constants.DEFAULT_PUT_OBJECT_DELAY
        for attempt in reversed(
                range(ray_constants.DEFAULT_PUT_OBJECT_RETRIES)):
            try:
                if object_id is None:
                    with nogil:
                        check_status(self.core_worker.get().Objects().Create(
                                    metadata, data_size, c_object_id, data))
                else:
                    c_object_id[0] = object_id.native()
                    with nogil:
                        check_status(self.core_worker.get().Objects().Create(
                                    metadata, data_size, c_object_id[0], data))
                break
            except ObjectStoreFullError as e:
                if attempt:
                    logger.warning("Waiting {} seconds for space to free up "
                                   "in the object store.".format(delay))
                    time.sleep(delay)
                    delay *= 2
                else:
                    self.dump_object_store_memory_usage()
                    raise e

        # If data is nullptr, that means the ObjectID already existed,
        # which we ignore.
        # TODO(edoakes): this is hacky, we should return the error instead
        # and deal with it here.
        return data.get() == NULL

    def put_serialized_object(self, serialized_object, ObjectID object_id=None,
                              int memcopy_threads=6):
        cdef:
            CObjectID c_object_id
            shared_ptr[CBuffer] data
            shared_ptr[CBuffer] metadata

        object_already_exists = self._create_put_buffer(
            metadata, serialized_object.total_bytes,
            object_id, &c_object_id, &data)
        if not object_already_exists:
            stream = pyarrow.FixedSizeBufferWriter(
                pyarrow.py_buffer(Buffer.make(data)))
            stream.set_memcopy_threads(memcopy_threads)
            serialized_object.write_to(stream)

            with nogil:
                check_status(
                    self.core_worker.get().Objects().Seal(c_object_id))

        return ObjectID(c_object_id.Binary())

    def put_raw_buffer(self, c_string value, ObjectID object_id=None,
                       int memcopy_threads=6):
        cdef:
            c_string metadata_str = RAW_BUFFER_METADATA
            CObjectID c_object_id
            shared_ptr[CBuffer] data
            shared_ptr[CBuffer] metadata = dynamic_pointer_cast[
                CBuffer, LocalMemoryBuffer](
                    make_shared[LocalMemoryBuffer](
                        <uint8_t*>(metadata_str.data()), metadata_str.size()))

        object_already_exists = self._create_put_buffer(
            metadata, value.size(), object_id, &c_object_id, &data)
        if not object_already_exists:
            stream = pyarrow.FixedSizeBufferWriter(
                pyarrow.py_buffer(Buffer.make(data)))
            stream.set_memcopy_threads(memcopy_threads)
            stream.write(pyarrow.py_buffer(value))

            with nogil:
                check_status(
                    self.core_worker.get().Objects().Seal(c_object_id))

        return ObjectID(c_object_id.Binary())

    def put_pickle5_buffers(self, c_string inband,
                            Pickle5Writer writer, ObjectID object_id=None,
                            int memcopy_threads=6):
        cdef:
            CObjectID c_object_id
            c_string metadata_str = PICKLE5_BUFFER_METADATA
            shared_ptr[CBuffer] data
            shared_ptr[CBuffer] metadata = dynamic_pointer_cast[
                CBuffer, LocalMemoryBuffer](
                    make_shared[LocalMemoryBuffer](
                        <uint8_t*>(metadata_str.data()), metadata_str.size()))

        object_already_exists = self._create_put_buffer(
            metadata, writer.get_total_bytes(inband),
            object_id, &c_object_id, &data)
        if not object_already_exists:
            writer.write_to(inband, data, memcopy_threads)
            with nogil:
                check_status(
                    self.core_worker.get().Objects().Seal(c_object_id))

        return ObjectID(c_object_id.Binary())

    def wait(self, object_ids, int num_returns, int64_t timeout_ms,
             TaskID current_task_id):
        cdef:
            WaitResultPair result
            c_vector[CObjectID] wait_ids
            c_vector[c_bool] results
            CTaskID c_task_id = current_task_id.native()

        wait_ids = ObjectIDsToVector(object_ids)
        with nogil:
            check_status(self.core_worker.get().Objects().Wait(
                wait_ids, num_returns, timeout_ms, &results))

        assert len(results) == len(object_ids)

        ready, not_ready = [], []
        for i, object_id in enumerate(object_ids):
            if results[i]:
                ready.append(object_id)
            else:
                not_ready.append(object_id)

        return ready, not_ready

    def free_objects(self, object_ids, c_bool local_only,
                     c_bool delete_creating_tasks):
        cdef:
            c_vector[CObjectID] free_ids = ObjectIDsToVector(object_ids)

        with nogil:
            check_status(self.core_worker.get().Objects().Delete(
                free_ids, local_only, delete_creating_tasks))

    def set_object_store_client_options(self, client_name,
                                        int64_t limit_bytes):
        try:
            logger.debug("Setting plasma memory limit to {} for {}".format(
                limit_bytes, client_name))
            check_status(self.core_worker.get().Objects().SetClientOptions(
                client_name.encode("ascii"), limit_bytes))
        except RayError as e:
            self.dump_object_store_memory_usage()
            raise memory_monitor.RayOutOfMemoryError(
                "Failed to set object_store_memory={} for {}. The "
                "plasma store may have insufficient memory remaining "
                "to satisfy this limit (30% of object store memory is "
                "permanently reserved for shared usage). The current "
                "object store memory status is:\n\n{}".format(
                    limit_bytes, client_name, e))

    def dump_object_store_memory_usage(self):
        message = self.core_worker.get().Objects().MemoryUsageString()
        logger.warning("Local object store memory usage:\n{}\n".format(
            message.decode("utf-8")))

    def submit_task(self,
                    function_descriptor,
                    args,
                    int num_return_vals,
                    resources):
        cdef:
            unordered_map[c_string, double] c_resources
            CTaskOptions task_options
            CRayFunction ray_function
            c_vector[CTaskArg] args_vector
            c_vector[CObjectID] return_ids

        with self.profile_event(b"submit_task"):
            prepare_resources(resources, &c_resources)
            task_options = CTaskOptions(num_return_vals, c_resources)
            ray_function = CRayFunction(
                LANGUAGE_PYTHON, string_vector_from_list(function_descriptor))
            prepare_args(args, &args_vector)

            with nogil:
                check_status(self.core_worker.get().SubmitTask(
                    ray_function, args_vector, task_options, &return_ids))

            return VectorToObjectIDs(return_ids)

    def create_actor(self,
                     function_descriptor,
                     args,
                     uint64_t max_reconstructions,
                     resources,
                     placement_resources,
                     c_bool is_direct_call):
        cdef:
            CRayFunction ray_function
            c_vector[CTaskArg] args_vector
            c_vector[c_string] dynamic_worker_options
            unordered_map[c_string, double] c_resources
            unordered_map[c_string, double] c_placement_resources
            CActorID c_actor_id

        with self.profile_event(b"submit_task"):
            prepare_resources(resources, &c_resources)
            prepare_resources(placement_resources, &c_placement_resources)
            ray_function = CRayFunction(
                LANGUAGE_PYTHON, string_vector_from_list(function_descriptor))
            prepare_args(args, &args_vector)

            with nogil:
                check_status(self.core_worker.get().CreateActor(
                    ray_function, args_vector,
                    CActorCreationOptions(
                        max_reconstructions, is_direct_call, c_resources,
                        c_placement_resources, dynamic_worker_options),
                    &c_actor_id))

            return ActorID(c_actor_id.Binary())

    def submit_actor_task(self,
                          ActorID actor_id,
                          function_descriptor,
                          args,
                          int num_return_vals,
                          resources):

        cdef:
            CActorID c_actor_id = actor_id.native()
            unordered_map[c_string, double] c_resources
            CTaskOptions task_options
            CRayFunction ray_function
            c_vector[CTaskArg] args_vector
            c_vector[CObjectID] return_ids

        with self.profile_event(b"submit_task"):
            prepare_resources(resources, &c_resources)
            task_options = CTaskOptions(num_return_vals, c_resources)
            ray_function = CRayFunction(
                LANGUAGE_PYTHON, string_vector_from_list(function_descriptor))
            prepare_args(args, &args_vector)

            with nogil:
                check_status(self.core_worker.get().SubmitActorTask(
                      c_actor_id,
                      ray_function,
                      args_vector, task_options, &return_ids))

            return VectorToObjectIDs(return_ids)

    def resource_ids(self):
        cdef:
            ResourceMappingType resource_mapping = (
                self.core_worker.get().GetResourceIDs())
            unordered_map[
                c_string, c_vector[pair[int64_t, double]]
            ].iterator iterator = resource_mapping.begin()
            c_vector[pair[int64_t, double]] c_value

        resources_dict = {}
        while iterator != resource_mapping.end():
            key = decode(dereference(iterator).first)
            c_value = dereference(iterator).second
            ids_and_fractions = []
            for i in range(c_value.size()):
                ids_and_fractions.append(
                    (c_value[i].first, c_value[i].second))
            resources_dict[key] = ids_and_fractions
            postincrement(iterator)

        return resources_dict

    def profile_event(self, c_string event_type, object extra_data=None):
        return ProfileEvent.make(
            self.core_worker.get().CreateProfileEvent(event_type),
            extra_data)

    def deserialize_and_register_actor_handle(self, const c_string &bytes):
        c_actor_id = self.core_worker.get().DeserializeAndRegisterActorHandle(
            bytes)
        actor_id = ActorID(c_actor_id.Binary())
        return actor_id

    def serialize_actor_handle(self, ActorID actor_id):
        cdef:
            CActorID c_actor_id = actor_id.native()
            c_string output
        check_status(self.core_worker.get().SerializeActorHandle(
            c_actor_id, &output))
        return output

    def add_active_object_id(self, ObjectID object_id):
        cdef:
            CObjectID c_object_id = object_id.native()
        with nogil:
            self.core_worker.get().AddActiveObjectID(c_object_id)

    def remove_active_object_id(self, ObjectID object_id):
        cdef:
            CObjectID c_object_id = object_id.native()
        with nogil:
            self.core_worker.get().RemoveActiveObjectID(c_object_id)<|MERGE_RESOLUTION|>--- conflicted
+++ resolved
@@ -528,7 +528,8 @@
     if not execution_info:
         function_descriptor = FunctionDescriptor.from_bytes_list(
             ray_function.GetFunctionDescriptor())
-        execution_info = manager.get_execution_info(job_id, function_descriptor)
+        execution_info = manager.get_execution_info(
+            job_id, function_descriptor)
         execution_infos[descriptor] = execution_info
 
     function_name = execution_info.function_name
@@ -582,16 +583,10 @@
                         outputs = (outputs,)
 
             # Store the outputs in the object store.
-<<<<<<< HEAD
-            with profiling.profile("task:store_outputs"):
+            with core_worker.profile_event(b"task:store_outputs"):
                 _store_task_outputs(
                     worker, return_ids, outputs, return_outputs_directly,
                     returns)
-
-=======
-            with core_worker.profile_event(b"task:store_outputs"):
-                _store_task_outputs(worker, return_ids, outputs)
->>>>>>> 80c01617
         except Exception as error:
             if (<int>task_type == <int>TASK_TYPE_ACTOR_CREATION_TASK):
                 worker.mark_actor_init_failed(error)
