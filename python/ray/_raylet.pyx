# cython: profile=False
# distutils: language = c++
# cython: embedsignature = True
# cython: language_level = 3
# cython: c_string_encoding = default

from cpython.exc cimport PyErr_CheckSignals

import asyncio
import numpy
import gc
import inspect
import threading
import traceback
import time
import logging
import os
import pickle
import sys

from libc.stdint cimport (
    int32_t,
    int64_t,
    INT64_MAX,
    uint64_t,
    uint8_t,
)
from libcpp cimport bool as c_bool
from libcpp.memory cimport (
    dynamic_pointer_cast,
    make_shared,
    shared_ptr,
    unique_ptr,
)
from libcpp.string cimport string as c_string
from libcpp.utility cimport pair
from libcpp.unordered_map cimport unordered_map
from libcpp.vector cimport vector as c_vector

from cython.operator import dereference, postincrement

from ray.includes.common cimport (
    CBuffer,
    CAddress,
    CLanguage,
    CRayObject,
    CRayStatus,
    CGcsClientOptions,
    CTaskArg,
    CTaskType,
    CRayFunction,
    LocalMemoryBuffer,
    move,
    LANGUAGE_CPP,
    LANGUAGE_JAVA,
    LANGUAGE_PYTHON,
    LocalMemoryBuffer,
    TASK_TYPE_NORMAL_TASK,
    TASK_TYPE_ACTOR_CREATION_TASK,
    TASK_TYPE_ACTOR_TASK,
    WORKER_TYPE_WORKER,
    WORKER_TYPE_DRIVER,
)
from ray.includes.unique_ids cimport (
    CActorID,
    CActorCheckpointID,
    CObjectID,
    CClientID,
)
from ray.includes.libcoreworker cimport (
    CActorCreationOptions,
    CCoreWorkerOptions,
    CCoreWorkerProcess,
    CTaskOptions,
    ResourceMappingType,
    CFiberEvent,
    CActorHandle,
)
from ray.includes.ray_config cimport RayConfig

import ray
from ray.async_compat import (sync_to_async,
                              AsyncGetResponse, AsyncMonitorState)
import ray.memory_monitor as memory_monitor
import ray.ray_constants as ray_constants
from ray import profiling
from ray.exceptions import (
    RayError,
    RayletError,
    RayTaskError,
    ObjectStoreFullError,
    RayTimeoutError,
)
from ray.utils import decode
import gc
import msgpack

cimport cpython

include "includes/unique_ids.pxi"
include "includes/ray_config.pxi"
include "includes/function_descriptor.pxi"
include "includes/buffer.pxi"
include "includes/common.pxi"
include "includes/serialization.pxi"
include "includes/libcoreworker.pxi"


logger = logging.getLogger(__name__)


def set_internal_config(dict options):
    cdef:
        unordered_map[c_string, c_string] c_options

    if options is None:
        return

    for key, value in options.items():
        c_options[str(key).encode("ascii")] = str(value).encode("ascii")

    RayConfig.instance().initialize(c_options)


cdef int check_status(const CRayStatus& status) nogil except -1:
    if status.ok():
        return 0

    with gil:
        message = status.message().decode()

    if status.IsObjectStoreFull():
        raise ObjectStoreFullError(message)
    elif status.IsInterrupted():
        raise KeyboardInterrupt()
    elif status.IsTimedOut():
        raise RayTimeoutError(message)
    else:
        raise RayletError(message)

cdef RayObjectsToDataMetadataPairs(
        const c_vector[shared_ptr[CRayObject]] objects):
    data_metadata_pairs = []
    for i in range(objects.size()):
        # core_worker will return a nullptr for objects that couldn't be
        # retrieved from the store or if an object was an exception.
        if not objects[i].get():
            data_metadata_pairs.append((None, None))
        else:
            data = None
            metadata = None
            if objects[i].get().HasData():
                data = Buffer.make(objects[i].get().GetData())
            if objects[i].get().HasMetadata():
                metadata = Buffer.make(
                    objects[i].get().GetMetadata()).to_pybytes()
            data_metadata_pairs.append((data, metadata))
    return data_metadata_pairs


cdef VectorToObjectIDs(const c_vector[CObjectID] &object_ids):
    result = []
    for i in range(object_ids.size()):
        result.append(ObjectID(object_ids[i].Binary()))
    return result


cdef c_vector[CObjectID] ObjectIDsToVector(object_ids):
    """A helper function that converts a Python list of object IDs to a vector.

    Args:
        object_ids (list): The Python list of object IDs.

    Returns:
        The output vector.
    """
    cdef:
        c_vector[CObjectID] result
    for object_id in object_ids:
        result.push_back((<ObjectID>object_id).native())
    return result


def compute_task_id(ObjectID object_id):
    return TaskID(object_id.native().TaskId().Binary())


cdef increase_recursion_limit():
    """Double the recusion limit if current depth is close to the limit"""
    cdef:
        CPyThreadState * s = <CPyThreadState *> PyThreadState_Get()
        int current_depth = s.recursion_depth
        int current_limit = Py_GetRecursionLimit()
        int new_limit = current_limit * 2

    if current_limit - current_depth < 500:
        Py_SetRecursionLimit(new_limit)
        logger.debug("Increasing Python recursion limit to {} "
                     "current recursion depth is {}.".format(
                         new_limit, current_depth))


@cython.auto_pickle(False)
cdef class Language:
    cdef CLanguage lang

    def __cinit__(self, int32_t lang):
        self.lang = <CLanguage>lang

    @staticmethod
    cdef from_native(const CLanguage& lang):
        return Language(<int32_t>lang)

    def __eq__(self, other):
        return (isinstance(other, Language) and
                (<int32_t>self.lang) == (<int32_t>(<Language>other).lang))

    def __repr__(self):
        if <int32_t>self.lang == <int32_t>LANGUAGE_PYTHON:
            return "PYTHON"
        elif <int32_t>self.lang == <int32_t>LANGUAGE_CPP:
            return "CPP"
        elif <int32_t>self.lang == <int32_t>LANGUAGE_JAVA:
            return "JAVA"
        else:
            raise Exception("Unexpected error")

    def __reduce__(self):
        return Language, (<int32_t>self.lang,)

    PYTHON = Language.from_native(LANGUAGE_PYTHON)
    CPP = Language.from_native(LANGUAGE_CPP)
    JAVA = Language.from_native(LANGUAGE_JAVA)


cdef int prepare_resources(
        dict resource_dict,
        unordered_map[c_string, double] *resource_map) except -1:
    cdef:
        unordered_map[c_string, double] out
        c_string resource_name

    if resource_dict is None:
        raise ValueError("Must provide resource map.")

    for key, value in resource_dict.items():
        if not (isinstance(value, int) or isinstance(value, float)):
            raise ValueError("Resource quantities may only be ints or floats.")
        if value < 0:
            raise ValueError("Resource quantities may not be negative.")
        if value > 0:
            if (value >= 1 and isinstance(value, float)
                    and not value.is_integer()):
                raise ValueError(
                    "Resource quantities >1 must be whole numbers.")
            resource_map[0][key.encode("ascii")] = float(value)
    return 0


cdef prepare_args(
        CoreWorker core_worker,
        Language language, args, c_vector[CTaskArg] *args_vector):
    cdef:
        size_t size
        int64_t put_threshold
        shared_ptr[CBuffer] arg_data
        c_vector[CObjectID] inlined_ids

    worker = ray.worker.global_worker
    put_threshold = RayConfig.instance().max_direct_call_object_size()
    for arg in args:
        if isinstance(arg, ObjectID):
            args_vector.push_back(
                CTaskArg.PassByReference((<ObjectID>arg).native()))

        else:
            serialized_arg = worker.get_serialization_context().serialize(arg)
            metadata = serialized_arg.metadata
            if language != Language.PYTHON:
                if metadata not in [
                        ray_constants.OBJECT_METADATA_TYPE_CROSS_LANGUAGE,
                        ray_constants.OBJECT_METADATA_TYPE_RAW]:
                    raise Exception("Can't transfer {} data to {}".format(
                        metadata, language))
            size = serialized_arg.total_bytes

            # TODO(edoakes): any objects containing ObjectIDs are spilled to
            # plasma here. This is inefficient for small objects, but inlined
            # arguments aren't associated ObjectIDs right now so this is a
            # simple fix for reference counting purposes.
            if <int64_t>size <= put_threshold:
                arg_data = dynamic_pointer_cast[CBuffer, LocalMemoryBuffer](
                        make_shared[LocalMemoryBuffer](size))
                if size > 0:
                    (<SerializedObject>serialized_arg).write_to(
                        Buffer.make(arg_data))
                for object_id in serialized_arg.contained_object_ids:
                    inlined_ids.push_back((<ObjectID>object_id).native())
                args_vector.push_back(
                    CTaskArg.PassByValue(make_shared[CRayObject](
                        arg_data, string_to_buffer(metadata),
                        inlined_ids)))
                inlined_ids.clear()
            else:
                args_vector.push_back(
                    CTaskArg.PassByReference((CObjectID.FromBinary(
                        core_worker.put_serialized_object(serialized_arg)))))


cdef execute_task(
        CTaskType task_type,
        const CRayFunction &ray_function,
        const unordered_map[c_string, double] &c_resources,
        const c_vector[shared_ptr[CRayObject]] &c_args,
        const c_vector[CObjectID] &c_arg_reference_ids,
        const c_vector[CObjectID] &c_return_ids,
        c_vector[shared_ptr[CRayObject]] *returns):

    worker = ray.worker.global_worker
    manager = worker.function_actor_manager

    cdef:
        dict execution_infos = manager.execution_infos
        CoreWorker core_worker = worker.core_worker
        JobID job_id = core_worker.get_current_job_id()
        TaskID task_id = core_worker.get_current_task_id()
        CFiberEvent task_done_event

    # Automatically restrict the GPUs available to this task.
    ray.utils.set_cuda_visible_devices(ray.get_gpu_ids())

    function_descriptor = CFunctionDescriptorToPython(
        ray_function.GetFunctionDescriptor())

    if <int>task_type == <int>TASK_TYPE_ACTOR_CREATION_TASK:
        actor_class = manager.load_actor_class(job_id, function_descriptor)
        actor_id = core_worker.get_actor_id()
        worker.actors[actor_id] = actor_class.__new__(actor_class)
        worker.actor_checkpoint_info[actor_id] = (
            ray.worker.ActorCheckpointInfo(
                num_tasks_since_last_checkpoint=0,
                last_checkpoint_timestamp=int(1000 * time.time()),
                checkpoint_ids=[]))

    execution_info = execution_infos.get(function_descriptor)
    if not execution_info:
        execution_info = manager.get_execution_info(
            job_id, function_descriptor)
        execution_infos[function_descriptor] = execution_info

    function_name = execution_info.function_name
    extra_data = (b'{"name": ' + function_name.encode("ascii") +
                  b' "task_id": ' + task_id.hex().encode("ascii") + b'}')

    if <int>task_type == <int>TASK_TYPE_NORMAL_TASK:
        title = "ray::{}()".format(function_name)
        next_title = "ray::IDLE"
        function_executor = execution_info.function
    else:
        actor = worker.actors[core_worker.get_actor_id()]
        class_name = actor.__class__.__name__
        title = "ray::{}.{}()".format(class_name, function_name)
        next_title = "ray::{}".format(class_name)
        worker_name = "ray_{}_{}".format(class_name, os.getpid())
        if c_resources.find(b"memory") != c_resources.end():
            worker.memory_monitor.set_heap_limit(
                worker_name,
                ray_constants.from_memory_units(
                    dereference(c_resources.find(b"memory")).second))
        if c_resources.find(b"object_store_memory") != c_resources.end():
            worker.core_worker.set_object_store_client_options(
                worker_name,
                int(ray_constants.from_memory_units(
                        dereference(
                            c_resources.find(b"object_store_memory")).second)))

        def function_executor(*arguments, **kwarguments):
            function = execution_info.function

            if core_worker.current_actor_is_asyncio():
                # Increase recursion limit if necessary. In asyncio mode,
                # we have many parallel callstacks (represented in fibers)
                # that's suspended for execution. Python interpreter will
                # mistakenly count each callstack towards recusion limit.
                # We don't need to worry about stackoverflow here because
                # the max number of callstacks is limited in direct actor
                # transport with max_concurrency flag.
                increase_recursion_limit()

                if inspect.iscoroutinefunction(function.method):
                    async_function = function
                else:
                    # Just execute the method if it's ray internal method.
                    if function.name.startswith("__ray"):
                        return function(actor, *arguments, **kwarguments)
                    async_function = sync_to_async(function)

                coroutine = async_function(actor, *arguments, **kwarguments)
                loop = core_worker.create_or_get_event_loop()
                monitor_state = loop.monitor_state
                monitor_state.register_coroutine(coroutine,
                                                 str(function.method))
                future = asyncio.run_coroutine_threadsafe(coroutine, loop)

                def callback(future):
                    task_done_event.Notify()
                    monitor_state.unregister_coroutine(coroutine)

                future.add_done_callback(callback)
                core_worker.yield_current_fiber(task_done_event)

                return future.result()

            return function(actor, *arguments, **kwarguments)

    with core_worker.profile_event(b"task", extra_data=extra_data):
        try:
            task_exception = False
            if not (<int>task_type == <int>TASK_TYPE_ACTOR_TASK
                    and function_name == "__ray_terminate__"):
                worker.reraise_actor_init_error()
                worker.memory_monitor.raise_if_low_memory()

            with core_worker.profile_event(b"task:deserialize_arguments"):
                if c_args.empty():
                    args, kwargs = [], {}
                else:
                    metadata_pairs = RayObjectsToDataMetadataPairs(c_args)
                    object_ids = VectorToObjectIDs(c_arg_reference_ids)

                    if core_worker.current_actor_is_asyncio():
                        # We deserialize objects in event loop thread to
                        # prevent segfaults. See #7799
                        def deserialize_args():
                            return (ray.worker.global_worker
                                    .deserialize_objects(
                                        metadata_pairs, object_ids))
                        args = core_worker.run_function_in_event_loop(
                            deserialize_args)
                    else:
                        args = ray.worker.global_worker.deserialize_objects(
                            metadata_pairs, object_ids)

                    for arg in args:
                        if isinstance(arg, RayError):
                            raise arg
                    args, kwargs = ray.signature.recover_args(args)

            if (<int>task_type == <int>TASK_TYPE_ACTOR_CREATION_TASK):
                actor = worker.actors[core_worker.get_actor_id()]
                class_name = actor.__class__.__name__
                actor_title = "{}({}, {})".format(
                    class_name, repr(args), repr(kwargs))
                core_worker.set_actor_title(actor_title.encode("utf-8"))
            # Execute the task.
            with ray.worker._changeproctitle(title, next_title):
                with core_worker.profile_event(b"task:execute"):
                    task_exception = True
                    outputs = function_executor(*args, **kwargs)
                    task_exception = False
                    if c_return_ids.size() == 1:
                        outputs = (outputs,)
            # Store the outputs in the object store.
            with core_worker.profile_event(b"task:store_outputs"):
                core_worker.store_task_outputs(
                    worker, outputs, c_return_ids, returns)
        except Exception as error:
            if (<int>task_type == <int>TASK_TYPE_ACTOR_CREATION_TASK):
                worker.mark_actor_init_failed(error)

            backtrace = ray.utils.format_error_message(
                traceback.format_exc(), task_exception=task_exception)
            if isinstance(error, RayTaskError):
                # Avoid recursive nesting of RayTaskError.
                failure_object = RayTaskError(function_name, backtrace,
                                              error.cause_cls, proctitle=title)
            else:
                failure_object = RayTaskError(function_name, backtrace,
                                              error.__class__, proctitle=title)
            errors = []
            for _ in range(c_return_ids.size()):
                errors.append(failure_object)
            core_worker.store_task_outputs(
                worker, errors, c_return_ids, returns)
            ray.utils.push_error_to_driver(
                worker,
                ray_constants.TASK_PUSH_ERROR,
                str(failure_object),
                job_id=worker.current_job_id)

    if execution_info.max_calls != 0:
        # Reset the state of the worker for the next task to execute.
        # Increase the task execution counter.
        manager.increase_task_counter(job_id, function_descriptor)

        # If we've reached the max number of executions for this worker, exit.
        task_counter = manager.get_task_counter(job_id, function_descriptor)
        if task_counter == execution_info.max_calls:
            exit = SystemExit(0)
            exit.is_ray_terminate = True
            raise exit


cdef CRayStatus task_execution_handler(
        CTaskType task_type,
        const CRayFunction &ray_function,
        const unordered_map[c_string, double] &c_resources,
        const c_vector[shared_ptr[CRayObject]] &c_args,
        const c_vector[CObjectID] &c_arg_reference_ids,
        const c_vector[CObjectID] &c_return_ids,
        c_vector[shared_ptr[CRayObject]] *returns) nogil:

    with gil:
        try:
            try:
                # The call to execute_task should never raise an exception. If
                # it does, that indicates that there was an internal error.
                execute_task(task_type, ray_function, c_resources, c_args,
                             c_arg_reference_ids, c_return_ids, returns)
            except Exception:
                traceback_str = traceback.format_exc() + (
                    "An unexpected internal error occurred while the worker "
                    "was executing a task.")
                ray.utils.push_error_to_driver(
                    ray.worker.global_worker,
                    "worker_crash",
                    traceback_str,
                    job_id=None)
                sys.exit(1)
        except SystemExit as e:
            # Tell the core worker to exit as soon as the result objects
            # are processed.
            if hasattr(e, "is_ray_terminate"):
                return CRayStatus.IntentionalSystemExit()
            else:
                logger.exception("SystemExit was raised from the worker")
                return CRayStatus.UnexpectedSystemExit()

    return CRayStatus.OK()

cdef void async_plasma_callback(CObjectID object_id,
                                int64_t data_size,
                                int64_t metadata_size) with gil:
    core_worker = ray.worker.global_worker.core_worker
    event_handler = core_worker.get_plasma_event_handler()
    if event_handler is not None:
        obj_id = ObjectID(object_id.Binary())
        if data_size > 0 and obj_id:
            # This must be asynchronous to allow objects to avoid blocking
            # the IO thread.
            event_handler._loop.call_soon_threadsafe(
                event_handler._complete_future, obj_id)

cdef CRayStatus check_signals() nogil:
    with gil:
        try:
            PyErr_CheckSignals()
        except KeyboardInterrupt:
            return CRayStatus.Interrupted(b"")
    return CRayStatus.OK()


cdef void gc_collect() nogil:
    with gil:
        start = time.perf_counter()
        num_freed = gc.collect()
        end = time.perf_counter()
        if num_freed > 0:
            logger.info(
                "gc.collect() freed {} refs in {} seconds".format(
                    num_freed, end - start))


# This function introduces ~2-7us of overhead per call (i.e., it can be called
# up to hundreds of thousands of times per second).
cdef void get_py_stack(c_string* stack_out) nogil:
    """Get the Python call site.

    This can be called from within C++ code to retrieve the file name and line
    number of the Python code that is calling into the core worker.
    """

    with gil:
        try:
            frame = inspect.currentframe()
        except ValueError:  # overhead of exception handling is about 20us
            stack_out[0] = "".encode("ascii")
            return

        msg = ""
        while frame:
            filename = frame.f_code.co_filename
            # Decode Ray internal frames to add annotations.
            if filename.endswith("ray/worker.py"):
                if frame.f_code.co_name == "put":
                    msg = "(put object) "
            elif filename.endswith("ray/workers/default_worker.py"):
                pass
            elif filename.endswith("ray/remote_function.py"):
                # TODO(ekl) distinguish between task return objects and
                # arguments. This can only be done in the core worker.
                msg = "(task call) "
            elif filename.endswith("ray/actor.py"):
                # TODO(ekl) distinguish between actor return objects and
                # arguments. This can only be done in the core worker.
                msg = "(actor call) "
            elif filename.endswith("ray/serialization.py"):
                if frame.f_code.co_name == "id_deserializer":
                    msg = "(deserialize task arg) "
            else:
                msg += "{}:{}:{}".format(
                    frame.f_code.co_filename, frame.f_code.co_name,
                    frame.f_lineno)
                break
            frame = frame.f_back
        stack_out[0] = msg.encode("ascii")


cdef shared_ptr[CBuffer] string_to_buffer(c_string& c_str):
    cdef shared_ptr[CBuffer] empty_metadata
    if c_str.size() == 0:
        return empty_metadata
    return dynamic_pointer_cast[
        CBuffer, LocalMemoryBuffer](
            make_shared[LocalMemoryBuffer](
                <uint8_t*>(c_str.data()), c_str.size(), True))


cdef class CoreWorker:

    def __cinit__(self, is_driver, store_socket, raylet_socket,
                  JobID job_id, GcsClientOptions gcs_options, log_dir,
<<<<<<< HEAD
                  node_ip_address, node_manager_port, worker_port):

        self.core_worker.reset(new CCoreWorker(
            WORKER_TYPE_DRIVER if is_driver else WORKER_TYPE_WORKER,
            LANGUAGE_PYTHON, store_socket.encode("ascii"),
            raylet_socket.encode("ascii"), job_id.native(),
            gcs_options.native()[0], log_dir.encode("utf-8"),
            node_ip_address.encode("utf-8"), node_manager_port,
            worker_port or 0,
            task_execution_handler, check_signals, gc_collect,
            get_py_stack, True))
=======
                  node_ip_address, node_manager_port, local_mode,
                  driver_name, stdout_file, stderr_file):
        self.is_driver = is_driver
        self.is_local_mode = local_mode

        cdef CCoreWorkerOptions options = CCoreWorkerOptions()
        options.worker_type = (
            WORKER_TYPE_DRIVER if is_driver else WORKER_TYPE_WORKER)
        options.language = LANGUAGE_PYTHON
        options.store_socket = store_socket.encode("ascii")
        options.raylet_socket = raylet_socket.encode("ascii")
        options.job_id = job_id.native()
        options.gcs_options = gcs_options.native()[0]
        options.log_dir = log_dir.encode("utf-8")
        options.install_failure_signal_handler = True
        options.node_ip_address = node_ip_address.encode("utf-8")
        options.node_manager_port = node_manager_port
        options.driver_name = driver_name
        options.stdout_file = stdout_file
        options.stderr_file = stderr_file
        options.task_execution_callback = task_execution_handler
        options.check_signals = check_signals
        options.gc_collect = gc_collect
        options.get_lang_stack = get_py_stack
        options.ref_counting_enabled = True
        options.is_local_mode = local_mode
        options.num_workers = 1

        CCoreWorkerProcess.Initialize(options)

    def __dealloc__(self):
        with nogil:
            # If it's a worker, the core worker process should have been
            # shutdown. So we can't call
            # `CCoreWorkerProcess.GetCoreWorker().GetWorkerType()` here.
            # Instead, we use the cached `is_driver` flag to test if it's a
            # driver.
            if self.is_driver:
                CCoreWorkerProcess.Shutdown()
>>>>>>> c222d64c

    def run_task_loop(self):
        with nogil:
            CCoreWorkerProcess.RunTaskExecutionLoop()

    def get_current_task_id(self):
        return TaskID(
            CCoreWorkerProcess.GetCoreWorker().GetCurrentTaskId().Binary())

    def get_current_job_id(self):
        return JobID(
            CCoreWorkerProcess.GetCoreWorker().GetCurrentJobId().Binary())

    def get_actor_id(self):
        return ActorID(
            CCoreWorkerProcess.GetCoreWorker().GetActorId().Binary())

    def set_webui_display(self, key, message):
        CCoreWorkerProcess.GetCoreWorker().SetWebuiDisplay(key, message)

    def set_actor_title(self, title):
        CCoreWorkerProcess.GetCoreWorker().SetActorTitle(title)

    def set_plasma_added_callback(self, plasma_event_handler):
        self.plasma_event_handler = plasma_event_handler
        CCoreWorkerProcess.GetCoreWorker().SetPlasmaAddedCallback(
            async_plasma_callback)

    def subscribe_to_plasma_object(self, ObjectID object_id):
        CCoreWorkerProcess.GetCoreWorker().SubscribeToPlasmaAdd(
            object_id.native())

    def get_plasma_event_handler(self):
        return self.plasma_event_handler

    def get_objects(self, object_ids, TaskID current_task_id,
                    int64_t timeout_ms=-1):
        cdef:
            c_vector[shared_ptr[CRayObject]] results
            CTaskID c_task_id = current_task_id.native()
            c_vector[CObjectID] c_object_ids = ObjectIDsToVector(object_ids)

        with nogil:
            check_status(CCoreWorkerProcess.GetCoreWorker().Get(
                c_object_ids, timeout_ms, &results))

        return RayObjectsToDataMetadataPairs(results)

    def object_exists(self, ObjectID object_id):
        cdef:
            c_bool has_object
            CObjectID c_object_id = object_id.native()

        with nogil:
            check_status(CCoreWorkerProcess.GetCoreWorker().Contains(
                c_object_id, &has_object))

        return has_object

    cdef _create_put_buffer(self, shared_ptr[CBuffer] &metadata,
                            size_t data_size, ObjectID object_id,
                            c_vector[CObjectID] contained_ids,
                            CObjectID *c_object_id, shared_ptr[CBuffer] *data):
        if object_id is None:
            with nogil:
                check_status(CCoreWorkerProcess.GetCoreWorker().Create(
                             metadata, data_size, contained_ids,
                             c_object_id, data))
        else:
            c_object_id[0] = object_id.native()
            with nogil:
                check_status(CCoreWorkerProcess.GetCoreWorker().Create(
                            metadata, data_size,
                            c_object_id[0], data))

        # If data is nullptr, that means the ObjectID already existed,
        # which we ignore.
        # TODO(edoakes): this is hacky, we should return the error instead
        # and deal with it here.
        return data.get() == NULL

    def put_serialized_object(self, serialized_object,
                              ObjectID object_id=None,
                              c_bool pin_object=True):
        cdef:
            CObjectID c_object_id
            shared_ptr[CBuffer] data
            shared_ptr[CBuffer] metadata
            c_vector[CObjectID] c_object_id_vector

        metadata = string_to_buffer(serialized_object.metadata)
        total_bytes = serialized_object.total_bytes
        object_already_exists = self._create_put_buffer(
            metadata, total_bytes, object_id,
            ObjectIDsToVector(serialized_object.contained_object_ids),
            &c_object_id, &data)

        if not object_already_exists:
            if total_bytes > 0:
                (<SerializedObject>serialized_object).write_to(
                    Buffer.make(data))
            if self.is_local_mode:
                c_object_id_vector.push_back(c_object_id)
                check_status(CCoreWorkerProcess.GetCoreWorker().Put(
                        CRayObject(data, metadata, c_object_id_vector),
                        c_object_id_vector, c_object_id))
            else:
                with nogil:
                    # Using custom object IDs is not supported because we can't
                    # track their lifecycle, so we don't pin the object in this
                    # case.
                    check_status(CCoreWorkerProcess.GetCoreWorker().Seal(
                                    c_object_id,
                                    pin_object and object_id is None))

        return c_object_id.Binary()

    def wait(self, object_ids, int num_returns, int64_t timeout_ms,
             TaskID current_task_id):
        cdef:
            c_vector[CObjectID] wait_ids
            c_vector[c_bool] results
            CTaskID c_task_id = current_task_id.native()

        wait_ids = ObjectIDsToVector(object_ids)
        with nogil:
            check_status(CCoreWorkerProcess.GetCoreWorker().Wait(
                wait_ids, num_returns, timeout_ms, &results))

        assert len(results) == len(object_ids)

        ready, not_ready = [], []
        for i, object_id in enumerate(object_ids):
            if results[i]:
                ready.append(object_id)
            else:
                not_ready.append(object_id)

        return ready, not_ready

    def free_objects(self, object_ids, c_bool local_only,
                     c_bool delete_creating_tasks):
        cdef:
            c_vector[CObjectID] free_ids = ObjectIDsToVector(object_ids)

        with nogil:
            check_status(CCoreWorkerProcess.GetCoreWorker().Delete(
                free_ids, local_only, delete_creating_tasks))

    def global_gc(self):
        with nogil:
            CCoreWorkerProcess.GetCoreWorker().TriggerGlobalGC()

    def set_object_store_client_options(self, client_name,
                                        int64_t limit_bytes):
        try:
            logger.debug("Setting plasma memory limit to {} for {}".format(
                limit_bytes, client_name))
            check_status(CCoreWorkerProcess.GetCoreWorker().SetClientOptions(
                client_name.encode("ascii"), limit_bytes))
        except RayError as e:
            self.dump_object_store_memory_usage()
            raise memory_monitor.RayOutOfMemoryError(
                "Failed to set object_store_memory={} for {}. The "
                "plasma store may have insufficient memory remaining "
                "to satisfy this limit (30% of object store memory is "
                "permanently reserved for shared usage). The current "
                "object store memory status is:\n\n{}".format(
                    limit_bytes, client_name, e))

    def dump_object_store_memory_usage(self):
        message = CCoreWorkerProcess.GetCoreWorker().MemoryUsageString()
        logger.warning("Local object store memory usage:\n{}\n".format(
            message.decode("utf-8")))

    def submit_task(self,
                    Language language,
                    FunctionDescriptor function_descriptor,
                    args,
                    int num_return_vals,
                    resources,
                    int max_retries):
        cdef:
            unordered_map[c_string, double] c_resources
            CTaskOptions task_options
            CRayFunction ray_function
            c_vector[CTaskArg] args_vector
            c_vector[CObjectID] return_ids

        with self.profile_event(b"submit_task"):
            prepare_resources(resources, &c_resources)
            task_options = CTaskOptions(
                num_return_vals, c_resources)
            ray_function = CRayFunction(
                language.lang, function_descriptor.descriptor)
            prepare_args(self, language, args, &args_vector)

            with nogil:
                check_status(CCoreWorkerProcess.GetCoreWorker().SubmitTask(
                    ray_function, args_vector, task_options, &return_ids,
                    max_retries))

            return VectorToObjectIDs(return_ids)

    def create_actor(self,
                     Language language,
                     FunctionDescriptor function_descriptor,
                     args,
                     uint64_t max_reconstructions,
                     resources,
                     placement_resources,
                     int32_t max_concurrency,
                     c_bool is_detached,
                     c_bool is_asyncio,
                     c_string extension_data):
        cdef:
            CRayFunction ray_function
            c_vector[CTaskArg] args_vector
            c_vector[c_string] dynamic_worker_options
            unordered_map[c_string, double] c_resources
            unordered_map[c_string, double] c_placement_resources
            CActorID c_actor_id

        with self.profile_event(b"submit_task"):
            prepare_resources(resources, &c_resources)
            prepare_resources(placement_resources, &c_placement_resources)
            ray_function = CRayFunction(
                language.lang, function_descriptor.descriptor)
            prepare_args(self, language, args, &args_vector)

            with nogil:
                check_status(CCoreWorkerProcess.GetCoreWorker().CreateActor(
                    ray_function, args_vector,
                    CActorCreationOptions(
                        max_reconstructions, max_concurrency,
                        c_resources, c_placement_resources,
                        dynamic_worker_options, is_detached, is_asyncio),
                    extension_data,
                    &c_actor_id))

            return ActorID(c_actor_id.Binary())

    def submit_actor_task(self,
                          Language language,
                          ActorID actor_id,
                          FunctionDescriptor function_descriptor,
                          args,
                          int num_return_vals,
                          double num_method_cpus):

        cdef:
            CActorID c_actor_id = actor_id.native()
            unordered_map[c_string, double] c_resources
            CTaskOptions task_options
            CRayFunction ray_function
            c_vector[CTaskArg] args_vector
            c_vector[CObjectID] return_ids

        with self.profile_event(b"submit_task"):
            if num_method_cpus > 0:
                c_resources[b"CPU"] = num_method_cpus
            task_options = CTaskOptions(num_return_vals, c_resources)
            ray_function = CRayFunction(
                language.lang, function_descriptor.descriptor)
            prepare_args(self, language, args, &args_vector)

            with nogil:
                check_status(
                    CCoreWorkerProcess.GetCoreWorker().SubmitActorTask(
                        c_actor_id,
                        ray_function,
                        args_vector, task_options, &return_ids))

            return VectorToObjectIDs(return_ids)

    def kill_actor(self, ActorID actor_id, c_bool no_reconstruction):
        cdef:
            CActorID c_actor_id = actor_id.native()

        with nogil:
            check_status(CCoreWorkerProcess.GetCoreWorker().KillActor(
                  c_actor_id, True, no_reconstruction))

    def resource_ids(self):
        cdef:
            ResourceMappingType resource_mapping = (
                CCoreWorkerProcess.GetCoreWorker().GetResourceIDs())
            unordered_map[
                c_string, c_vector[pair[int64_t, double]]
            ].iterator iterator = resource_mapping.begin()
            c_vector[pair[int64_t, double]] c_value

        resources_dict = {}
        while iterator != resource_mapping.end():
            key = decode(dereference(iterator).first)
            c_value = dereference(iterator).second
            ids_and_fractions = []
            for i in range(c_value.size()):
                ids_and_fractions.append(
                    (c_value[i].first, c_value[i].second))
            resources_dict[key] = ids_and_fractions
            postincrement(iterator)

        return resources_dict

    def profile_event(self, c_string event_type, object extra_data=None):
        return ProfileEvent.make(
            CCoreWorkerProcess.GetCoreWorker().CreateProfileEvent(event_type),
            extra_data)

    def remove_actor_handle_reference(self, ActorID actor_id):
        cdef:
            CActorID c_actor_id = actor_id.native()
        CCoreWorkerProcess.GetCoreWorker().RemoveActorHandleReference(
            c_actor_id)

    def deserialize_and_register_actor_handle(self, const c_string &bytes,
                                              ObjectID
                                              outer_object_id):
        cdef:
            CActorHandle* c_actor_handle
            CObjectID c_outer_object_id = (outer_object_id.native() if
                                           outer_object_id else
                                           CObjectID.Nil())
        worker = ray.worker.global_worker
        worker.check_connected()
        manager = worker.function_actor_manager
        c_actor_id = (CCoreWorkerProcess.GetCoreWorker()
                      .DeserializeAndRegisterActorHandle(
                          bytes, c_outer_object_id))
        check_status(CCoreWorkerProcess.GetCoreWorker().GetActorHandle(
            c_actor_id, &c_actor_handle))
        actor_id = ActorID(c_actor_id.Binary())
        job_id = JobID(c_actor_handle.CreationJobID().Binary())
        language = Language.from_native(c_actor_handle.ActorLanguage())
        actor_creation_function_descriptor = \
            CFunctionDescriptorToPython(
                c_actor_handle.ActorCreationTaskFunctionDescriptor())
        if language == Language.PYTHON:
            assert isinstance(actor_creation_function_descriptor,
                              PythonFunctionDescriptor)
            # Load actor_method_cpu from actor handle's extension data.
            extension_data = <str>c_actor_handle.ExtensionData()
            if extension_data:
                actor_method_cpu = int(extension_data)
            else:
                actor_method_cpu = 0  # Actor is created by non Python worker.
            actor_class = manager.load_actor_class(
                job_id, actor_creation_function_descriptor)
            method_meta = ray.actor.ActorClassMethodMetadata.create(
                actor_class, actor_creation_function_descriptor)
            return ray.actor.ActorHandle(language, actor_id,
                                         method_meta.decorators,
                                         method_meta.signatures,
                                         method_meta.num_return_vals,
                                         actor_method_cpu,
                                         actor_creation_function_descriptor,
                                         worker.current_session_and_job)
        else:
            return ray.actor.ActorHandle(language, actor_id,
                                         {},  # method decorators
                                         {},  # method signatures
                                         {},  # method num_return_vals
                                         0,  # actor method cpu
                                         actor_creation_function_descriptor,
                                         worker.current_session_and_job)

    def serialize_actor_handle(self, ActorID actor_id):
        cdef:
            c_string output
            CObjectID c_actor_handle_id
        check_status(CCoreWorkerProcess.GetCoreWorker().SerializeActorHandle(
            actor_id.native(), &output, &c_actor_handle_id))
        return output, ObjectID(c_actor_handle_id.Binary())

    def add_object_id_reference(self, ObjectID object_id):
        # Note: faster to not release GIL for short-running op.
        CCoreWorkerProcess.GetCoreWorker().AddLocalReference(
            object_id.native())

    def remove_object_id_reference(self, ObjectID object_id):
        # Note: faster to not release GIL for short-running op.
        CCoreWorkerProcess.GetCoreWorker().RemoveLocalReference(
            object_id.native())

    def serialize_and_promote_object_id(self, ObjectID object_id):
        cdef:
            CObjectID c_object_id = object_id.native()
            CTaskID c_owner_id = CTaskID.Nil()
            CAddress c_owner_address = CAddress()
        CCoreWorkerProcess.GetCoreWorker().PromoteToPlasmaAndGetOwnershipInfo(
                c_object_id, &c_owner_id, &c_owner_address)
        return (object_id,
                TaskID(c_owner_id.Binary()),
                c_owner_address.SerializeAsString())

    def deserialize_and_register_object_id(
            self, const c_string &object_id_binary, ObjectID outer_object_id,
            const c_string &owner_id_binary,
            const c_string &serialized_owner_address):
        cdef:
            CObjectID c_object_id = CObjectID.FromBinary(object_id_binary)
            CObjectID c_outer_object_id = (outer_object_id.native() if
                                           outer_object_id else
                                           CObjectID.Nil())
            CTaskID c_owner_id = CTaskID.FromBinary(owner_id_binary)
            CAddress c_owner_address = CAddress()

        c_owner_address.ParseFromString(serialized_owner_address)
        (CCoreWorkerProcess.GetCoreWorker()
            .RegisterOwnershipInfoAndResolveFuture(
                c_object_id,
                c_outer_object_id,
                c_owner_id,
                c_owner_address))

    cdef store_task_outputs(
            self, worker, outputs, const c_vector[CObjectID] return_ids,
            c_vector[shared_ptr[CRayObject]] *returns):
        cdef:
            c_vector[size_t] data_sizes
            c_vector[shared_ptr[CBuffer]] metadatas
            c_vector[c_vector[CObjectID]] contained_ids
            c_vector[CObjectID] return_ids_vector

        if return_ids.size() == 0:
            return

        serialized_objects = []
        for i in range(len(outputs)):
            return_id, output = return_ids[i], outputs[i]
            if isinstance(output, ray.actor.ActorHandle):
                raise Exception("Returning an actor handle from a remote "
                                "function is not allowed).")
            else:
                context = worker.get_serialization_context()
                serialized_object = context.serialize(output)
                data_sizes.push_back(serialized_object.total_bytes)
                metadatas.push_back(
                    string_to_buffer(serialized_object.metadata))
                serialized_objects.append(serialized_object)
                contained_ids.push_back(
                    ObjectIDsToVector(serialized_object.contained_object_ids))

        with nogil:
            check_status(CCoreWorkerProcess.GetCoreWorker()
                         .AllocateReturnObjects(
                             return_ids, data_sizes, metadatas, contained_ids,
                             returns))

        for i, serialized_object in enumerate(serialized_objects):
            # A nullptr is returned if the object already exists.
            if returns[0][i].get() != NULL:
                if returns[0][i].get().HasData():
                    (<SerializedObject>serialized_object).write_to(
                        Buffer.make(returns[0][i].get().GetData()))
                if self.is_local_mode:
                    return_ids_vector.push_back(return_ids[i])
                    check_status(
                        CCoreWorkerProcess.GetCoreWorker().Put(
                            CRayObject(returns[0][i].get().GetData(),
                                       returns[0][i].get().GetMetadata(),
                                       return_ids_vector),
                            return_ids_vector, return_ids[i]))
                    return_ids_vector.clear()

    def create_or_get_event_loop(self):
        if self.async_event_loop is None:
            self.async_event_loop = asyncio.new_event_loop()
            asyncio.set_event_loop(self.async_event_loop)
            # Initialize the async plasma connection.
            # Delayed import due to async_api depends on _raylet.
            from ray.experimental.async_api import _async_init
            self.async_event_loop.run_until_complete(_async_init())

            # Create and attach the monitor object
            monitor_state = AsyncMonitorState(self.async_event_loop)
            self.async_event_loop.monitor_state = monitor_state

        if self.async_thread is None:
            self.async_thread = threading.Thread(
                target=lambda: self.async_event_loop.run_forever()
            )
            # Making the thread a daemon causes it to exit
            # when the main thread exits.
            self.async_thread.daemon = True
            self.async_thread.start()

        return self.async_event_loop

    def run_function_in_event_loop(self, func):
        cdef:
            CFiberEvent event
        loop = self.create_or_get_event_loop()
        coroutine = sync_to_async(func)()
        future = asyncio.run_coroutine_threadsafe(coroutine, loop)
        future.add_done_callback(lambda _: event.Notify())
        with nogil:
            (CCoreWorkerProcess.GetCoreWorker()
                .YieldCurrentFiber(event))
        return future.result()

    def destory_event_loop_if_exists(self):
        if self.async_event_loop is not None:
            self.async_event_loop.stop()
        if self.async_thread is not None:
            self.async_thread.join()

    def current_actor_is_asyncio(self):
        return (CCoreWorkerProcess.GetCoreWorker().GetWorkerContext()
                .CurrentActorIsAsync())

    cdef yield_current_fiber(self, CFiberEvent &fiber_event):
        with nogil:
            CCoreWorkerProcess.GetCoreWorker().YieldCurrentFiber(fiber_event)

    def get_all_reference_counts(self):
        cdef:
            unordered_map[CObjectID, pair[size_t, size_t]] c_ref_counts
            unordered_map[CObjectID, pair[size_t, size_t]].iterator it

        c_ref_counts = (
            CCoreWorkerProcess.GetCoreWorker().GetAllReferenceCounts())
        it = c_ref_counts.begin()

        ref_counts = {}
        while it != c_ref_counts.end():
            object_id = dereference(it).first.Hex()
            ref_counts[object_id] = {
                "local": dereference(it).second.first,
                "submitted": dereference(it).second.second}
            postincrement(it)

        return ref_counts

    def in_memory_store_get_async(self, ObjectID object_id, future):
        CCoreWorkerProcess.GetCoreWorker().GetAsync(
            object_id.native(),
            async_set_result_callback,
            async_retry_with_plasma_callback,
            <void*>future)

    def push_error(self, JobID job_id, error_type, error_message,
                   double timestamp):
        check_status(CCoreWorkerProcess.GetCoreWorker().PushError(
            job_id.native(), error_type.encode("ascii"),
            error_message.encode("ascii"), timestamp))

    def prepare_actor_checkpoint(self, ActorID actor_id):
        cdef:
            CActorCheckpointID checkpoint_id
            CActorID c_actor_id = actor_id.native()

        # PrepareActorCheckpoint will wait for raylet's reply, release
        # the GIL so other Python threads can run.
        with nogil:
            check_status(
                CCoreWorkerProcess.GetCoreWorker()
                .PrepareActorCheckpoint(c_actor_id, &checkpoint_id))
        return ActorCheckpointID(checkpoint_id.Binary())

    def notify_actor_resumed_from_checkpoint(self, ActorID actor_id,
                                             ActorCheckpointID checkpoint_id):
        check_status(
            CCoreWorkerProcess.GetCoreWorker()
            .NotifyActorResumedFromCheckpoint(
                actor_id.native(), checkpoint_id.native()))

    def set_resource(self, basestring resource_name,
                     double capacity, ClientID client_id):
        CCoreWorkerProcess.GetCoreWorker().SetResource(
            resource_name.encode("ascii"), capacity,
            CClientID.FromBinary(client_id.binary()))

cdef void async_set_result_callback(shared_ptr[CRayObject] obj,
                                    CObjectID object_id,
                                    void *future) with gil:
    cdef:
        c_vector[shared_ptr[CRayObject]] objects_to_deserialize

    py_future = <object>(future)
    loop = py_future._loop

    # Object is retrieved from in memory store.
    # Here we go through the code path used to deserialize objects.
    objects_to_deserialize.push_back(obj)
    data_metadata_pairs = RayObjectsToDataMetadataPairs(
        objects_to_deserialize)
    ids_to_deserialize = [ObjectID(object_id.Binary())]
    objects = ray.worker.global_worker.deserialize_objects(
        data_metadata_pairs, ids_to_deserialize)
    loop.call_soon_threadsafe(lambda: py_future.set_result(
        AsyncGetResponse(
            plasma_fallback_id=None, result=objects[0])))

cdef void async_retry_with_plasma_callback(shared_ptr[CRayObject] obj,
                                           CObjectID object_id,
                                           void *future) with gil:
    py_future = <object>(future)
    loop = py_future._loop
    loop.call_soon_threadsafe(lambda: py_future.set_result(
                AsyncGetResponse(
                    plasma_fallback_id=ObjectID(object_id.Binary()),
                    result=None)))<|MERGE_RESOLUTION|>--- conflicted
+++ resolved
@@ -630,20 +630,7 @@
 
     def __cinit__(self, is_driver, store_socket, raylet_socket,
                   JobID job_id, GcsClientOptions gcs_options, log_dir,
-<<<<<<< HEAD
-                  node_ip_address, node_manager_port, worker_port):
-
-        self.core_worker.reset(new CCoreWorker(
-            WORKER_TYPE_DRIVER if is_driver else WORKER_TYPE_WORKER,
-            LANGUAGE_PYTHON, store_socket.encode("ascii"),
-            raylet_socket.encode("ascii"), job_id.native(),
-            gcs_options.native()[0], log_dir.encode("utf-8"),
-            node_ip_address.encode("utf-8"), node_manager_port,
-            worker_port or 0,
-            task_execution_handler, check_signals, gc_collect,
-            get_py_stack, True))
-=======
-                  node_ip_address, node_manager_port, local_mode,
+                  node_ip_address, node_manager_port, worker_port, local_mode,
                   driver_name, stdout_file, stderr_file):
         self.is_driver = is_driver
         self.is_local_mode = local_mode
@@ -682,7 +669,6 @@
             # driver.
             if self.is_driver:
                 CCoreWorkerProcess.Shutdown()
->>>>>>> c222d64c
 
     def run_task_loop(self):
         with nogil:
