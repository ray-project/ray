# cython: profile=False
# distutils: language = c++
# cython: embedsignature = True
# cython: language_level = 3
# cython: c_string_encoding = default

from cpython.exc cimport PyErr_CheckSignals

import asyncio
import numpy
import gc
import inspect
import threading
import time
import logging
import os
import pickle
import sys

from libc.stdint cimport (
    int32_t,
    int64_t,
    INT64_MAX,
    uint64_t,
    uint8_t,
)
from libcpp cimport bool as c_bool
from libcpp.memory cimport (
    dynamic_pointer_cast,
    make_shared,
    shared_ptr,
    unique_ptr,
)
from libcpp.string cimport string as c_string
from libcpp.utility cimport pair
from libcpp.unordered_map cimport unordered_map
from libcpp.vector cimport vector as c_vector

from cython.operator import dereference, postincrement

from ray.includes.common cimport (
    CBuffer,
    CAddress,
    CLanguage,
    CRayObject,
    CRayStatus,
    CGcsClientOptions,
    CTaskArg,
    CTaskType,
    CRayFunction,
    LocalMemoryBuffer,
    move,
    LANGUAGE_CPP,
    LANGUAGE_JAVA,
    LANGUAGE_PYTHON,
    LocalMemoryBuffer,
    TASK_TYPE_NORMAL_TASK,
    TASK_TYPE_ACTOR_CREATION_TASK,
    TASK_TYPE_ACTOR_TASK,
    WORKER_TYPE_WORKER,
    WORKER_TYPE_DRIVER,
)
from ray.includes.unique_ids cimport (
    CActorID,
    CActorCheckpointID,
    CObjectID,
    CClientID,
)
from ray.includes.libcoreworker cimport (
    CActorCreationOptions,
    CCoreWorker,
    CTaskOptions,
    ResourceMappingType,
    CFiberEvent,
    CActorHandle,
)
from ray.includes.task cimport CTaskSpec
from ray.includes.ray_config cimport RayConfig

import ray
from ray.async_compat import (sync_to_async,
                              AsyncGetResponse, AsyncMonitorState)
import ray.memory_monitor as memory_monitor
import ray.ray_constants as ray_constants
from ray import profiling
from ray.exceptions import (
    RayError,
    RayletError,
    RayTaskError,
    ObjectStoreFullError,
    RayTimeoutError,
)
from ray.utils import decode

cimport cpython

include "includes/unique_ids.pxi"
include "includes/ray_config.pxi"
include "includes/function_descriptor.pxi"
include "includes/task.pxi"
include "includes/buffer.pxi"
include "includes/common.pxi"
include "includes/serialization.pxi"
include "includes/libcoreworker.pxi"


logger = logging.getLogger(__name__)

MEMCOPY_THREADS = 6


def set_internal_config(dict options):
    cdef:
        unordered_map[c_string, c_string] c_options

    if options is None:
        return

    for key, value in options.items():
        c_options[str(key).encode("ascii")] = str(value).encode("ascii")

    RayConfig.instance().initialize(c_options)


cdef int check_status(const CRayStatus& status) nogil except -1:
    if status.ok():
        return 0

    with gil:
        message = status.message().decode()

    if status.IsObjectStoreFull():
        raise ObjectStoreFullError(message)
    elif status.IsInterrupted():
        raise KeyboardInterrupt()
    elif status.IsTimedOut():
        raise RayTimeoutError(message)
    else:
        raise RayletError(message)

cdef RayObjectsToDataMetadataPairs(
        const c_vector[shared_ptr[CRayObject]] objects):
    data_metadata_pairs = []
    for i in range(objects.size()):
        # core_worker will return a nullptr for objects that couldn't be
        # retrieved from the store or if an object was an exception.
        if not objects[i].get():
            data_metadata_pairs.append((None, None))
        else:
            data = None
            metadata = None
            if objects[i].get().HasData():
                data = Buffer.make(objects[i].get().GetData())
            if objects[i].get().HasMetadata():
                metadata = Buffer.make(
                    objects[i].get().GetMetadata()).to_pybytes()
            data_metadata_pairs.append((data, metadata))
    return data_metadata_pairs


cdef VectorToObjectIDs(const c_vector[CObjectID] &object_ids):
    result = []
    for i in range(object_ids.size()):
        result.append(ObjectID(object_ids[i].Binary()))
    return result


cdef c_vector[CObjectID] ObjectIDsToVector(object_ids):
    """A helper function that converts a Python list of object IDs to a vector.

    Args:
        object_ids (list): The Python list of object IDs.

    Returns:
        The output vector.
    """
    cdef:
        c_vector[CObjectID] result
    for object_id in object_ids:
        result.push_back((<ObjectID>object_id).native())
    return result


def compute_task_id(ObjectID object_id):
    return TaskID(object_id.native().TaskId().Binary())


cdef increase_recursion_limit():
    """Double the recusion limit if current depth is close to the limit"""
    cdef:
        CPyThreadState * s = <CPyThreadState *> PyThreadState_Get()
        int current_depth = s.recursion_depth
        int current_limit = Py_GetRecursionLimit()
        int new_limit = current_limit * 2

    if current_limit - current_depth < 500:
        Py_SetRecursionLimit(new_limit)
        logger.debug("Increasing Python recursion limit to {} "
                     "current recursion depth is {}.".format(
                         new_limit, current_depth))


@cython.auto_pickle(False)
cdef class Language:
    cdef CLanguage lang

    def __cinit__(self, int32_t lang):
        self.lang = <CLanguage>lang

    @staticmethod
    cdef from_native(const CLanguage& lang):
        return Language(<int32_t>lang)

    def __eq__(self, other):
        return (isinstance(other, Language) and
                (<int32_t>self.lang) == (<int32_t>(<Language>other).lang))

    def __repr__(self):
        if <int32_t>self.lang == <int32_t>LANGUAGE_PYTHON:
            return "PYTHON"
        elif <int32_t>self.lang == <int32_t>LANGUAGE_CPP:
            return "CPP"
        elif <int32_t>self.lang == <int32_t>LANGUAGE_JAVA:
            return "JAVA"
        else:
            raise Exception("Unexpected error")

    def __reduce__(self):
        return Language, (<int32_t>self.lang,)

    PYTHON = Language.from_native(LANGUAGE_PYTHON)
    CPP = Language.from_native(LANGUAGE_CPP)
    JAVA = Language.from_native(LANGUAGE_JAVA)


cdef int prepare_resources(
        dict resource_dict,
        unordered_map[c_string, double] *resource_map) except -1:
    cdef:
        unordered_map[c_string, double] out
        c_string resource_name

    if resource_dict is None:
        raise ValueError("Must provide resource map.")

    for key, value in resource_dict.items():
        if not (isinstance(value, int) or isinstance(value, float)):
            raise ValueError("Resource quantities may only be ints or floats.")
        if value < 0:
            raise ValueError("Resource quantities may not be negative.")
        if value > 0:
            if (value >= 1 and isinstance(value, float)
                    and not value.is_integer()):
                raise ValueError(
                    "Resource quantities >1 must be whole numbers.")
            resource_map[0][key.encode("ascii")] = float(value)
    return 0


cdef void prepare_args(
        CoreWorker core_worker, args, c_vector[CTaskArg] *args_vector):
    cdef:
        size_t size
        int64_t put_threshold
        shared_ptr[CBuffer] arg_data
        c_vector[CObjectID] inlined_ids

    worker = ray.worker.global_worker
    put_threshold = RayConfig.instance().max_direct_call_object_size()
    for arg in args:
        if isinstance(arg, ObjectID):
            args_vector.push_back(
                CTaskArg.PassByReference((<ObjectID>arg).native()))

        else:
            serialized_arg = worker.get_serialization_context().serialize(arg)
            size = serialized_arg.total_bytes

            # TODO(edoakes): any objects containing ObjectIDs are spilled to
            # plasma here. This is inefficient for small objects, but inlined
            # arguments aren't associated ObjectIDs right now so this is a
            # simple fix for reference counting purposes.
            if <int64_t>size <= put_threshold:
                arg_data = dynamic_pointer_cast[CBuffer, LocalMemoryBuffer](
                        make_shared[LocalMemoryBuffer](size))
                write_serialized_object(serialized_arg, arg_data)
                for object_id in serialized_arg.contained_object_ids:
                    inlined_ids.push_back((<ObjectID>object_id).native())
                args_vector.push_back(
                    CTaskArg.PassByValue(make_shared[CRayObject](
                        arg_data, string_to_buffer(serialized_arg.metadata),
                        inlined_ids)))
                inlined_ids.clear()
            else:
                args_vector.push_back(
                    CTaskArg.PassByReference((CObjectID.FromBinary(
                        core_worker.put_serialized_object(serialized_arg)))))

cdef deserialize_args(
        const c_vector[shared_ptr[CRayObject]] &c_args,
        const c_vector[CObjectID] &arg_reference_ids):
    if c_args.empty():
        return [], {}

    args = ray.worker.global_worker.deserialize_objects(
             RayObjectsToDataMetadataPairs(c_args),
             VectorToObjectIDs(arg_reference_ids))

    for arg in args:
        if isinstance(arg, RayError):
            raise arg

    return ray.signature.recover_args(args)


cdef execute_task(
        CTaskType task_type,
        const CRayFunction &ray_function,
        const unordered_map[c_string, double] &c_resources,
        const c_vector[shared_ptr[CRayObject]] &c_args,
        const c_vector[CObjectID] &c_arg_reference_ids,
        const c_vector[CObjectID] &c_return_ids,
        c_vector[shared_ptr[CRayObject]] *returns):

    worker = ray.worker.global_worker
    manager = worker.function_actor_manager

    cdef:
        dict execution_infos = manager.execution_infos
        CoreWorker core_worker = worker.core_worker
        JobID job_id = core_worker.get_current_job_id()
        CTaskID task_id = core_worker.core_worker.get().GetCurrentTaskId()
        CFiberEvent fiber_event

    # Automatically restrict the GPUs available to this task.
    ray.utils.set_cuda_visible_devices(ray.get_gpu_ids())

    function_descriptor = CFunctionDescriptorToPython(
        ray_function.GetFunctionDescriptor())

    if <int>task_type == <int>TASK_TYPE_ACTOR_CREATION_TASK:
        actor_class = manager.load_actor_class(job_id, function_descriptor)
        actor_id = core_worker.get_actor_id()
        worker.actors[actor_id] = actor_class.__new__(actor_class)
        worker.actor_checkpoint_info[actor_id] = (
            ray.worker.ActorCheckpointInfo(
                num_tasks_since_last_checkpoint=0,
                last_checkpoint_timestamp=int(1000 * time.time()),
                checkpoint_ids=[]))

    execution_info = execution_infos.get(function_descriptor)
    if not execution_info:
        execution_info = manager.get_execution_info(
            job_id, function_descriptor)
        execution_infos[function_descriptor] = execution_info

    function_name = execution_info.function_name
    extra_data = (b'{"name": ' + function_name.encode("ascii") +
                  b' "task_id": ' + task_id.Hex() + b'}')

    if <int>task_type == <int>TASK_TYPE_NORMAL_TASK:
        title = "ray::{}()".format(function_name)
        next_title = "ray::IDLE"
        function_executor = execution_info.function
    else:
        actor = worker.actors[core_worker.get_actor_id()]
        class_name = actor.__class__.__name__
        title = "ray::{}.{}()".format(class_name, function_name)
        next_title = "ray::{}".format(class_name)
        worker_name = "ray_{}_{}".format(class_name, os.getpid())
        if c_resources.find(b"memory") != c_resources.end():
            worker.memory_monitor.set_heap_limit(
                worker_name,
                ray_constants.from_memory_units(
                    dereference(c_resources.find(b"memory")).second))
        if c_resources.find(b"object_store_memory") != c_resources.end():
            worker.core_worker.set_object_store_client_options(
                worker_name,
                int(ray_constants.from_memory_units(
                        dereference(
                            c_resources.find(b"object_store_memory")).second)))

        def function_executor(*arguments, **kwarguments):
            function = execution_info.function

            if core_worker.current_actor_is_asyncio():
                # Increase recursion limit if necessary. In asyncio mode,
                # we have many parallel callstacks (represented in fibers)
                # that's suspended for execution. Python interpreter will
                # mistakenly count each callstack towards recusion limit.
                # We don't need to worry about stackoverflow here because
                # the max number of callstacks is limited in direct actor
                # transport with max_concurrency flag.
                increase_recursion_limit()

                if inspect.iscoroutinefunction(function.method):
                    async_function = function
                else:
                    # Just execute the method if it's ray internal method.
                    if function.name.startswith("__ray"):
                        return function(actor, *arguments, **kwarguments)
                    async_function = sync_to_async(function)

                coroutine = async_function(actor, *arguments, **kwarguments)
                loop = core_worker.create_or_get_event_loop()
                monitor_state = loop.monitor_state
                monitor_state.register_coroutine(coroutine,
                                                 str(function.method))
                future = asyncio.run_coroutine_threadsafe(coroutine, loop)

                def callback(future):
                    fiber_event.Notify()
                    monitor_state.unregister_coroutine(coroutine)

                future.add_done_callback(callback)
                with nogil:
                    (core_worker.core_worker.get()
                        .YieldCurrentFiber(fiber_event))

                return future.result()

            return function(actor, *arguments, **kwarguments)

    with core_worker.profile_event(b"task", extra_data=extra_data):
        try:
            task_exception = False
            if not (<int>task_type == <int>TASK_TYPE_ACTOR_TASK
                    and function_name == "__ray_terminate__"):
                worker.reraise_actor_init_error()
                worker.memory_monitor.raise_if_low_memory()

            with core_worker.profile_event(b"task:deserialize_arguments"):
                args, kwargs = deserialize_args(c_args, c_arg_reference_ids)
            if (<int>task_type == <int>TASK_TYPE_ACTOR_CREATION_TASK):
                actor = worker.actors[core_worker.get_actor_id()]
                class_name = actor.__class__.__name__
                actor_title = "{}({}, {})".format(
                    class_name, repr(args), repr(kwargs))
                core_worker.set_actor_title(actor_title.encode("utf-8"))
            # Execute the task.
            with ray.worker._changeproctitle(title, next_title):
                with core_worker.profile_event(b"task:execute"):
                    task_exception = True
                    outputs = function_executor(*args, **kwargs)
                    task_exception = False
                    if c_return_ids.size() == 1:
                        outputs = (outputs,)

            # Store the outputs in the object store.
            with core_worker.profile_event(b"task:store_outputs"):
                core_worker.store_task_outputs(
                    worker, outputs, c_return_ids, returns)
        except Exception as error:
            if (<int>task_type == <int>TASK_TYPE_ACTOR_CREATION_TASK):
                worker.mark_actor_init_failed(error)

            backtrace = ray.utils.format_error_message(
                traceback.format_exc(), task_exception=task_exception)
            if isinstance(error, RayTaskError):
                # Avoid recursive nesting of RayTaskError.
                failure_object = RayTaskError(function_name, backtrace,
                                              error.cause_cls)
            else:
                failure_object = RayTaskError(function_name, backtrace,
                                              error.__class__)
            errors = []
            for _ in range(c_return_ids.size()):
                errors.append(failure_object)
            core_worker.store_task_outputs(
                worker, errors, c_return_ids, returns)
            ray.utils.push_error_to_driver(
                worker,
                ray_constants.TASK_PUSH_ERROR,
                str(failure_object),
                job_id=worker.current_job_id)

    if execution_info.max_calls != 0:
        # Reset the state of the worker for the next task to execute.
        # Increase the task execution counter.
        manager.increase_task_counter(job_id, function_descriptor)

        # If we've reached the max number of executions for this worker, exit.
        task_counter = manager.get_task_counter(job_id, function_descriptor)
        if task_counter == execution_info.max_calls:
            exit = SystemExit(0)
            exit.is_ray_terminate = True
            raise exit


cdef CRayStatus task_execution_handler(
        CTaskType task_type,
        const CRayFunction &ray_function,
        const unordered_map[c_string, double] &c_resources,
        const c_vector[shared_ptr[CRayObject]] &c_args,
        const c_vector[CObjectID] &c_arg_reference_ids,
        const c_vector[CObjectID] &c_return_ids,
        c_vector[shared_ptr[CRayObject]] *returns,
        const CWorkerID &c_worker_id) nogil:

    with gil:
        try:
            try:
                # The call to execute_task should never raise an exception. If
                # it does, that indicates that there was an internal error.
                execute_task(task_type, ray_function, c_resources, c_args,
                             c_arg_reference_ids, c_return_ids, returns)
            except Exception:
                traceback_str = traceback.format_exc() + (
                    "An unexpected internal error occurred while the worker "
                    "was executing a task.")
                ray.utils.push_error_to_driver(
                    ray.worker.global_worker,
                    "worker_crash",
                    traceback_str,
                    job_id=None)
                sys.exit(1)
        except SystemExit as e:
            # Tell the core worker to exit as soon as the result objects
            # are processed.
            if hasattr(e, "is_ray_terminate"):
                return CRayStatus.IntentionalSystemExit()
            else:
                logger.exception("SystemExit was raised from the worker")
                return CRayStatus.UnexpectedSystemExit()

    return CRayStatus.OK()

cdef void async_plasma_callback(CObjectID object_id,
                                int64_t data_size,
                                int64_t metadata_size) with gil:
    message = [tuple([ObjectID(object_id.Binary()), data_size, metadata_size])]
    core_worker = ray.worker.global_worker.core_worker
    event_handler = core_worker.get_plasma_event_handler()
    if event_handler is not None:
        event_handler.process_notifications(message)

cdef CRayStatus check_signals() nogil:
    with gil:
        try:
            PyErr_CheckSignals()
        except KeyboardInterrupt:
            return CRayStatus.Interrupted(b"")
    return CRayStatus.OK()


cdef void gc_collect() nogil:
    with gil:
        start = time.perf_counter()
        num_freed = gc.collect()
        end = time.perf_counter()
        if num_freed > 0:
            logger.info(
                "gc.collect() freed {} refs in {} seconds".format(
                    num_freed, end - start))


cdef shared_ptr[CBuffer] string_to_buffer(c_string& c_str):
    cdef shared_ptr[CBuffer] empty_metadata
    if c_str.size() == 0:
        return empty_metadata
    return dynamic_pointer_cast[
        CBuffer, LocalMemoryBuffer](
            make_shared[LocalMemoryBuffer](
                <uint8_t*>(c_str.data()), c_str.size(), True))


cdef write_serialized_object(
        serialized_object, const shared_ptr[CBuffer]& buf):
    from ray.serialization import Pickle5SerializedObject, RawSerializedObject

    if isinstance(serialized_object, RawSerializedObject):
        if buf.get() != NULL and buf.get().Size() > 0:
            size = serialized_object.total_bytes
            if MEMCOPY_THREADS > 1 and size > kMemcopyDefaultThreshold:
                parallel_memcopy(buf.get().Data(),
                                 <const uint8_t*> serialized_object.value,
                                 size, kMemcopyDefaultBlocksize,
                                 MEMCOPY_THREADS)
            else:
                memcpy(buf.get().Data(),
                       <const uint8_t*>serialized_object.value, size)

    elif isinstance(serialized_object, Pickle5SerializedObject):
        (<Pickle5Writer>serialized_object.writer).write_to(
            serialized_object.inband, buf, MEMCOPY_THREADS)
    else:
        raise TypeError("Unsupported serialization type.")


cdef class CoreWorker:

    def __cinit__(self, is_driver, store_socket, raylet_socket,
                  JobID job_id, GcsClientOptions gcs_options, log_dir,
                  node_ip_address, node_manager_port):

        self.core_worker.reset(new CCoreWorker(
            WORKER_TYPE_DRIVER if is_driver else WORKER_TYPE_WORKER,
            LANGUAGE_PYTHON, store_socket.encode("ascii"),
            raylet_socket.encode("ascii"), job_id.native(),
            gcs_options.native()[0], log_dir.encode("utf-8"),
            node_ip_address.encode("utf-8"), node_manager_port,
            task_execution_handler, check_signals, gc_collect, True))

    def run_task_loop(self):
        with nogil:
            self.core_worker.get().StartExecutingTasks()

    def get_current_task_id(self):
        return TaskID(self.core_worker.get().GetCurrentTaskId().Binary())

    def get_current_job_id(self):
        return JobID(self.core_worker.get().GetCurrentJobId().Binary())

    def get_actor_id(self):
        return ActorID(self.core_worker.get().GetActorId().Binary())

    def set_webui_display(self, key, message):
        self.core_worker.get().SetWebuiDisplay(key, message)

    def set_actor_title(self, title):
        self.core_worker.get().SetActorTitle(title)

    def set_plasma_added_callback(self, plasma_event_handler):
        self.plasma_event_handler = plasma_event_handler
        self.core_worker.get().SetPlasmaAddedCallback(async_plasma_callback)

    def subscribe_to_plasma_object(self, ObjectID object_id):
        self.core_worker.get().SubscribeToPlasmaAdd(object_id.native())

    def get_plasma_event_handler(self):
        return self.plasma_event_handler

    def get_objects(self, object_ids, TaskID current_task_id,
                    int64_t timeout_ms=-1):
        cdef:
            c_vector[shared_ptr[CRayObject]] results
            CTaskID c_task_id = current_task_id.native()
            c_vector[CObjectID] c_object_ids = ObjectIDsToVector(object_ids)

        with nogil:
            check_status(self.core_worker.get().Get(
                c_object_ids, timeout_ms, &results))

        return RayObjectsToDataMetadataPairs(results)

    def object_exists(self, ObjectID object_id):
        cdef:
            c_bool has_object
            CObjectID c_object_id = object_id.native()

        with nogil:
            check_status(self.core_worker.get().Contains(
                c_object_id, &has_object))

        return has_object

    cdef _create_put_buffer(self, shared_ptr[CBuffer] &metadata,
                            size_t data_size, ObjectID object_id,
                            c_vector[CObjectID] contained_ids,
                            CObjectID *c_object_id, shared_ptr[CBuffer] *data):
        if object_id is None:
            with nogil:
                check_status(self.core_worker.get().Create(
                             metadata, data_size, contained_ids,
                             c_object_id, data))
        else:
            c_object_id[0] = object_id.native()
            with nogil:
                check_status(self.core_worker.get().Create(
                            metadata, data_size,
                            c_object_id[0], data))

        # If data is nullptr, that means the ObjectID already existed,
        # which we ignore.
        # TODO(edoakes): this is hacky, we should return the error instead
        # and deal with it here.
        return data.get() == NULL

    def put_serialized_object(self, serialized_object,
                              ObjectID object_id=None,
                              c_bool pin_object=True):
        cdef:
            CObjectID c_object_id
            shared_ptr[CBuffer] data
            shared_ptr[CBuffer] metadata

        metadata = string_to_buffer(serialized_object.metadata)
        total_bytes = serialized_object.total_bytes
        object_already_exists = self._create_put_buffer(
            metadata, total_bytes, object_id,
            ObjectIDsToVector(serialized_object.contained_object_ids),
            &c_object_id, &data)

        if not object_already_exists:
            write_serialized_object(serialized_object, data)
            with nogil:
                # Using custom object IDs is not supported because we can't
                # track their lifecycle, so don't pin the object in that case.
                check_status(
                    self.core_worker.get().Seal(
                        c_object_id, pin_object and object_id is None))

        return c_object_id.Binary()

    def wait(self, object_ids, int num_returns, int64_t timeout_ms,
             TaskID current_task_id):
        cdef:
            c_vector[CObjectID] wait_ids
            c_vector[c_bool] results
            CTaskID c_task_id = current_task_id.native()

        wait_ids = ObjectIDsToVector(object_ids)
        with nogil:
            check_status(self.core_worker.get().Wait(
                wait_ids, num_returns, timeout_ms, &results))

        assert len(results) == len(object_ids)

        ready, not_ready = [], []
        for i, object_id in enumerate(object_ids):
            if results[i]:
                ready.append(object_id)
            else:
                not_ready.append(object_id)

        return ready, not_ready

    def free_objects(self, object_ids, c_bool local_only,
                     c_bool delete_creating_tasks):
        cdef:
            c_vector[CObjectID] free_ids = ObjectIDsToVector(object_ids)

        with nogil:
            check_status(self.core_worker.get().Delete(
                free_ids, local_only, delete_creating_tasks))

    def global_gc(self):
        with nogil:
            self.core_worker.get().TriggerGlobalGC()

    def set_object_store_client_options(self, client_name,
                                        int64_t limit_bytes):
        try:
            logger.debug("Setting plasma memory limit to {} for {}".format(
                limit_bytes, client_name))
            check_status(self.core_worker.get().SetClientOptions(
                client_name.encode("ascii"), limit_bytes))
        except RayError as e:
            self.dump_object_store_memory_usage()
            raise memory_monitor.RayOutOfMemoryError(
                "Failed to set object_store_memory={} for {}. The "
                "plasma store may have insufficient memory remaining "
                "to satisfy this limit (30% of object store memory is "
                "permanently reserved for shared usage). The current "
                "object store memory status is:\n\n{}".format(
                    limit_bytes, client_name, e))

    def dump_object_store_memory_usage(self):
        message = self.core_worker.get().MemoryUsageString()
        logger.warning("Local object store memory usage:\n{}\n".format(
            message.decode("utf-8")))

    def submit_task(self,
                    Language language,
                    FunctionDescriptor function_descriptor,
                    args,
                    int num_return_vals,
                    resources,
                    int max_retries):
        cdef:
            unordered_map[c_string, double] c_resources
            CTaskOptions task_options
            CRayFunction ray_function
            c_vector[CTaskArg] args_vector
            c_vector[CObjectID] return_ids

        with self.profile_event(b"submit_task"):
            prepare_resources(resources, &c_resources)
            task_options = CTaskOptions(
                num_return_vals, True, c_resources)
            ray_function = CRayFunction(
                language.lang, function_descriptor.descriptor)
            prepare_args(self, args, &args_vector)

            with nogil:
                check_status(self.core_worker.get().SubmitTask(
                    ray_function, args_vector, task_options, &return_ids,
                    max_retries))

            return VectorToObjectIDs(return_ids)

    def create_actor(self,
                     Language language,
                     FunctionDescriptor function_descriptor,
                     args,
                     uint64_t max_reconstructions,
                     resources,
                     placement_resources,
                     int32_t max_concurrency,
                     c_bool is_detached,
                     c_bool is_asyncio,
                     c_string extension_data):
        cdef:
            CRayFunction ray_function
            c_vector[CTaskArg] args_vector
            c_vector[c_string] dynamic_worker_options
            unordered_map[c_string, double] c_resources
            unordered_map[c_string, double] c_placement_resources
            CActorID c_actor_id

        with self.profile_event(b"submit_task"):
            prepare_resources(resources, &c_resources)
            prepare_resources(placement_resources, &c_placement_resources)
            ray_function = CRayFunction(
                language.lang, function_descriptor.descriptor)
            prepare_args(self, args, &args_vector)

            with nogil:
                check_status(self.core_worker.get().CreateActor(
                    ray_function, args_vector,
                    CActorCreationOptions(
                        max_reconstructions, True, max_concurrency,
                        c_resources, c_placement_resources,
                        dynamic_worker_options, is_detached, is_asyncio),
                    extension_data,
                    &c_actor_id))

            return ActorID(c_actor_id.Binary())

    def submit_actor_task(self,
                          Language language,
                          ActorID actor_id,
                          FunctionDescriptor function_descriptor,
                          args,
                          int num_return_vals,
                          double num_method_cpus):

        cdef:
            CActorID c_actor_id = actor_id.native()
            unordered_map[c_string, double] c_resources
            CTaskOptions task_options
            CRayFunction ray_function
            c_vector[CTaskArg] args_vector
            c_vector[CObjectID] return_ids

        with self.profile_event(b"submit_task"):
            if num_method_cpus > 0:
                c_resources[b"CPU"] = num_method_cpus
            task_options = CTaskOptions(num_return_vals, False, c_resources)
            ray_function = CRayFunction(
                language.lang, function_descriptor.descriptor)
            prepare_args(self, args, &args_vector)

            with nogil:
                check_status(self.core_worker.get().SubmitActorTask(
                      c_actor_id,
                      ray_function,
                      args_vector, task_options, &return_ids))

            return VectorToObjectIDs(return_ids)

    def kill_actor(self, ActorID actor_id, c_bool no_reconstruction):
        cdef:
            CActorID c_actor_id = actor_id.native()

        with nogil:
            check_status(self.core_worker.get().KillActor(
<<<<<<< HEAD
                  c_actor_id, True))
=======
                  c_actor_id, True, no_reconstruction))
>>>>>>> 17d9a93f

    def resource_ids(self):
        cdef:
            ResourceMappingType resource_mapping = (
                self.core_worker.get().GetResourceIDs())
            unordered_map[
                c_string, c_vector[pair[int64_t, double]]
            ].iterator iterator = resource_mapping.begin()
            c_vector[pair[int64_t, double]] c_value

        resources_dict = {}
        while iterator != resource_mapping.end():
            key = decode(dereference(iterator).first)
            c_value = dereference(iterator).second
            ids_and_fractions = []
            for i in range(c_value.size()):
                ids_and_fractions.append(
                    (c_value[i].first, c_value[i].second))
            resources_dict[key] = ids_and_fractions
            postincrement(iterator)

        return resources_dict

    def profile_event(self, c_string event_type, object extra_data=None):
        return ProfileEvent.make(
            self.core_worker.get().CreateProfileEvent(event_type),
            extra_data)

    def remove_actor_handle_reference(self, ActorID actor_id):
        cdef:
            CActorID c_actor_id = actor_id.native()
        self.core_worker.get().RemoveActorHandleReference(c_actor_id)

    def deserialize_and_register_actor_handle(self, const c_string &bytes,
                                              ObjectID
                                              outer_object_id):
        cdef:
            CActorHandle* c_actor_handle
            CObjectID c_outer_object_id = (outer_object_id.native() if
                                           outer_object_id else
                                           CObjectID.Nil())
        worker = ray.worker.get_global_worker()
        worker.check_connected()
        manager = worker.function_actor_manager
        c_actor_id = self.core_worker.get().DeserializeAndRegisterActorHandle(
            bytes, c_outer_object_id)
        check_status(self.core_worker.get().GetActorHandle(
            c_actor_id, &c_actor_handle))
        actor_id = ActorID(c_actor_id.Binary())
        job_id = JobID(c_actor_handle.CreationJobID().Binary())
        language = Language.from_native(c_actor_handle.ActorLanguage())
        actor_creation_function_descriptor = \
            CFunctionDescriptorToPython(
                c_actor_handle.ActorCreationTaskFunctionDescriptor())
        if language == Language.PYTHON:
            assert isinstance(actor_creation_function_descriptor,
                              PythonFunctionDescriptor)
            # Load actor_method_cpu from actor handle's extension data.
            extension_data = <str>c_actor_handle.ExtensionData()
            if extension_data:
                actor_method_cpu = int(extension_data)
            else:
                actor_method_cpu = 0  # Actor is created by non Python worker.
            actor_class = manager.load_actor_class(
                job_id, actor_creation_function_descriptor)
            method_meta = ray.actor.ActorClassMethodMetadata.create(
                actor_class, actor_creation_function_descriptor)
            return ray.actor.ActorHandle(language, actor_id,
                                         method_meta.decorators,
                                         method_meta.signatures,
                                         method_meta.num_return_vals,
                                         actor_method_cpu,
                                         actor_creation_function_descriptor,
                                         worker.current_session_and_job)
        else:
            return ray.actor.ActorHandle(language, actor_id,
                                         {},  # method decorators
                                         {},  # method signatures
                                         {},  # method num_return_vals
                                         0,  # actor method cpu
                                         actor_creation_function_descriptor,
                                         worker.current_session_and_job)

    def serialize_actor_handle(self, ActorID actor_id):
        cdef:
            c_string output
            CObjectID c_actor_handle_id
        check_status(self.core_worker.get().SerializeActorHandle(
            actor_id.native(), &output, &c_actor_handle_id))
        return output, ObjectID(c_actor_handle_id.Binary())

    def add_object_id_reference(self, ObjectID object_id):
        # Note: faster to not release GIL for short-running op.
        self.core_worker.get().AddLocalReference(object_id.native())

    def remove_object_id_reference(self, ObjectID object_id):
        # Note: faster to not release GIL for short-running op.
        self.core_worker.get().RemoveLocalReference(object_id.native())

    def serialize_and_promote_object_id(self, ObjectID object_id):
        cdef:
            CObjectID c_object_id = object_id.native()
            CTaskID c_owner_id = CTaskID.Nil()
            CAddress c_owner_address = CAddress()
        self.core_worker.get().PromoteToPlasmaAndGetOwnershipInfo(
                c_object_id, &c_owner_id, &c_owner_address)
        return (object_id,
                TaskID(c_owner_id.Binary()),
                c_owner_address.SerializeAsString())

    def deserialize_and_register_object_id(
            self, const c_string &object_id_binary, ObjectID outer_object_id,
            const c_string &owner_id_binary,
            const c_string &serialized_owner_address):
        cdef:
            CObjectID c_object_id = CObjectID.FromBinary(object_id_binary)
            CObjectID c_outer_object_id = (outer_object_id.native() if
                                           outer_object_id else
                                           CObjectID.Nil())
            CTaskID c_owner_id = CTaskID.FromBinary(owner_id_binary)
            CAddress c_owner_address = CAddress()

        c_owner_address.ParseFromString(serialized_owner_address)
        self.core_worker.get().RegisterOwnershipInfoAndResolveFuture(
                c_object_id,
                c_outer_object_id,
                c_owner_id,
                c_owner_address)

    cdef store_task_outputs(
            self, worker, outputs, const c_vector[CObjectID] return_ids,
            c_vector[shared_ptr[CRayObject]] *returns):
        cdef:
            c_vector[size_t] data_sizes
            c_vector[shared_ptr[CBuffer]] metadatas
            c_vector[c_vector[CObjectID]] contained_ids

        if return_ids.size() == 0:
            return

        serialized_objects = []
        for i in range(len(outputs)):
            return_id, output = return_ids[i], outputs[i]
            if isinstance(output, ray.actor.ActorHandle):
                raise Exception("Returning an actor handle from a remote "
                                "function is not allowed).")
            else:
                context = worker.get_serialization_context()
                serialized_object = context.serialize(output)
                data_sizes.push_back(serialized_object.total_bytes)
                metadatas.push_back(
                    string_to_buffer(serialized_object.metadata))
                serialized_objects.append(serialized_object)
                contained_ids.push_back(
                    ObjectIDsToVector(serialized_object.contained_object_ids))

        with nogil:
            check_status(self.core_worker.get().AllocateReturnObjects(
                return_ids, data_sizes, metadatas, contained_ids, returns))

        for i, serialized_object in enumerate(serialized_objects):
            # A nullptr is returned if the object already exists.
            if returns[0][i].get() != NULL:
                write_serialized_object(
                    serialized_object, returns[0][i].get().GetData())

    def create_or_get_event_loop(self):
        if self.async_event_loop is None:
            self.async_event_loop = asyncio.new_event_loop()
            asyncio.set_event_loop(self.async_event_loop)
            # Initialize the async plasma connection.
            # Delayed import due to async_api depends on _raylet.
            from ray.experimental.async_api import _async_init
            self.async_event_loop.run_until_complete(_async_init())

            # Create and attach the monitor object
            monitor_state = AsyncMonitorState(self.async_event_loop)
            self.async_event_loop.monitor_state = monitor_state

        if self.async_thread is None:
            self.async_thread = threading.Thread(
                target=lambda: self.async_event_loop.run_forever()
            )
            # Making the thread a daemon causes it to exit
            # when the main thread exits.
            self.async_thread.daemon = True
            self.async_thread.start()

        return self.async_event_loop

    def destory_event_loop_if_exists(self):
        if self.async_event_loop is not None:
            self.async_event_loop.stop()
        if self.async_thread is not None:
            self.async_thread.join()

    def current_actor_is_asyncio(self):
        return self.core_worker.get().GetWorkerContext().CurrentActorIsAsync()

    def get_all_reference_counts(self):
        cdef:
            unordered_map[CObjectID, pair[size_t, size_t]] c_ref_counts
            unordered_map[CObjectID, pair[size_t, size_t]].iterator it

        c_ref_counts = self.core_worker.get().GetAllReferenceCounts()
        it = c_ref_counts.begin()

        ref_counts = {}
        while it != c_ref_counts.end():
            object_id = dereference(it).first.Hex()
            ref_counts[object_id] = {
                "local": dereference(it).second.first,
                "submitted": dereference(it).second.second}
            postincrement(it)

        return ref_counts

    def in_memory_store_get_async(self, ObjectID object_id, future):
        self.core_worker.get().GetAsync(
            object_id.native(),
            async_set_result_callback,
            async_retry_with_plasma_callback,
            <void*>future)

    def push_error(self, JobID job_id, error_type, error_message,
                   double timestamp):
        check_status(self.core_worker.get().PushError(
            job_id.native(), error_type.encode("ascii"),
            error_message.encode("ascii"), timestamp))

    def prepare_actor_checkpoint(self, ActorID actor_id):
        cdef:
            CActorCheckpointID checkpoint_id
            CActorID c_actor_id = actor_id.native()

        # PrepareActorCheckpoint will wait for raylet's reply, release
        # the GIL so other Python threads can run.
        with nogil:
            check_status(self.core_worker.get().PrepareActorCheckpoint(
                c_actor_id, &checkpoint_id))
        return ActorCheckpointID(checkpoint_id.Binary())

    def notify_actor_resumed_from_checkpoint(self, ActorID actor_id,
                                             ActorCheckpointID checkpoint_id):
        check_status(self.core_worker.get().NotifyActorResumedFromCheckpoint(
            actor_id.native(), checkpoint_id.native()))

    def set_resource(self, basestring resource_name,
                     double capacity, ClientID client_id):
        self.core_worker.get().SetResource(
            resource_name.encode("ascii"), capacity,
            CClientID.FromBinary(client_id.binary()))

cdef void async_set_result_callback(shared_ptr[CRayObject] obj,
                                    CObjectID object_id,
                                    void *future) with gil:
    cdef:
        c_vector[shared_ptr[CRayObject]] objects_to_deserialize

    py_future = <object>(future)
    loop = py_future._loop

    # Object is retrieved from in memory store.
    # Here we go through the code path used to deserialize objects.
    objects_to_deserialize.push_back(obj)
    data_metadata_pairs = RayObjectsToDataMetadataPairs(
        objects_to_deserialize)
    ids_to_deserialize = [ObjectID(object_id.Binary())]
    objects = ray.worker.global_worker.deserialize_objects(
        data_metadata_pairs, ids_to_deserialize)
    loop.call_soon_threadsafe(lambda: py_future.set_result(
        AsyncGetResponse(
            plasma_fallback_id=None, result=objects[0])))

cdef void async_retry_with_plasma_callback(shared_ptr[CRayObject] obj,
                                           CObjectID object_id,
                                           void *future) with gil:
    py_future = <object>(future)
    loop = py_future._loop
    loop.call_soon_threadsafe(lambda: py_future.set_result(
                AsyncGetResponse(
                    plasma_fallback_id=ObjectID(object_id.Binary()),
                    result=None)))<|MERGE_RESOLUTION|>--- conflicted
+++ resolved
@@ -865,11 +865,7 @@
 
         with nogil:
             check_status(self.core_worker.get().KillActor(
-<<<<<<< HEAD
-                  c_actor_id, True))
-=======
                   c_actor_id, True, no_reconstruction))
->>>>>>> 17d9a93f
 
     def resource_ids(self):
         cdef:
