# cython: profile=False
# distutils: language = c++
# cython: embedsignature = True
# cython: language_level = 3
# cython: c_string_encoding = default

from cpython.exc cimport PyErr_CheckSignals

import asyncio
import copy
import gc
import inspect
import threading
import traceback
import time
import logging
import os
import pickle
import sys
import _thread
import setproctitle

from libc.stdint cimport (
    int32_t,
    int64_t,
    INT64_MAX,
    uint64_t,
    uint8_t,
)
from libcpp cimport bool as c_bool, nullptr
from libcpp.memory cimport (
    dynamic_pointer_cast,
    make_shared,
    shared_ptr,
    make_unique,
    unique_ptr,
)
from libcpp.string cimport string as c_string
from libcpp.utility cimport pair
from libcpp.unordered_map cimport unordered_map
from libcpp.vector cimport vector as c_vector
from libcpp.pair cimport pair as c_pair

from cython.operator import dereference, postincrement

from ray.includes.common cimport (
    CBuffer,
    CAddress,
    CObjectReference,
    CLanguage,
    CObjectReference,
    CRayObject,
    CRayStatus,
    CGcsClientOptions,
    CTaskArg,
    CTaskArgByReference,
    CTaskArgByValue,
    CTaskType,
    CPlacementStrategy,
    CRayFunction,
    CWorkerType,
    CJobConfig,
    move,
    LANGUAGE_CPP,
    LANGUAGE_JAVA,
    LANGUAGE_PYTHON,
    LocalMemoryBuffer,
    TASK_TYPE_NORMAL_TASK,
    TASK_TYPE_ACTOR_CREATION_TASK,
    TASK_TYPE_ACTOR_TASK,
    WORKER_TYPE_WORKER,
    WORKER_TYPE_DRIVER,
    WORKER_TYPE_SPILL_WORKER,
    WORKER_TYPE_RESTORE_WORKER,
    WORKER_TYPE_UTIL_WORKER,
    PLACEMENT_STRATEGY_PACK,
    PLACEMENT_STRATEGY_SPREAD,
    PLACEMENT_STRATEGY_STRICT_PACK,
    PLACEMENT_STRATEGY_STRICT_SPREAD,
)
from ray.includes.unique_ids cimport (
    CActorID,
    CObjectID,
    CNodeID,
    CPlacementGroupID,
)
from ray.includes.libcoreworker cimport (
    ActorHandleSharedPtr,
    CActorCreationOptions,
    CPlacementGroupCreationOptions,
    CCoreWorkerOptions,
    CCoreWorkerProcess,
    CTaskOptions,
    ResourceMappingType,
    CFiberEvent,
    CActorHandle,
)

from ray.includes.gcs_client cimport CGcsClient
from ray.includes.ray_config cimport RayConfig
from ray.includes.global_state_accessor cimport CGlobalStateAccessor

import ray
import ray._private.gcs_utils as gcs_utils
import ray._private.util_worker_handlers as util_worker_handlers
from ray import external_storage
from ray._private.async_compat import (
    sync_to_async, get_new_event_loop)
import ray._private.memory_monitor as memory_monitor
import ray.ray_constants as ray_constants
import ray._private.profiling as profiling
from ray.exceptions import (
    RayActorError,
    RayError,
    RaySystemError,
    RayTaskError,
    ObjectStoreFullError,
    GetTimeoutError,
    TaskCancelledError,
    AsyncioActorExit,
)
from ray._private.utils import decode
from ray._private.client_mode_hook import (
    disable_client_hook,
)
import msgpack

cimport cpython

include "includes/object_ref.pxi"
include "includes/unique_ids.pxi"
include "includes/ray_config.pxi"
include "includes/function_descriptor.pxi"
include "includes/buffer.pxi"
include "includes/common.pxi"
include "includes/serialization.pxi"
include "includes/libcoreworker.pxi"
include "includes/global_state_accessor.pxi"
include "includes/metric.pxi"
include "includes/gcs_client.pxi"

# Expose GCC & Clang macro to report
# whether C++ optimizations were enabled during compilation.
OPTIMIZED = __OPTIMIZE__

logger = logging.getLogger(__name__)

cdef int check_status(const CRayStatus& status) nogil except -1:
    if status.ok():
        return 0

    with gil:
        message = status.message().decode()

    if status.IsObjectStoreFull():
        raise ObjectStoreFullError(message)
    elif status.IsInterrupted():
        raise KeyboardInterrupt()
    elif status.IsTimedOut():
        raise GetTimeoutError(message)
    elif status.IsNotFound():
        raise ValueError(message)
    else:
        raise RaySystemError(message)

cdef RayObjectsToDataMetadataPairs(
        const c_vector[shared_ptr[CRayObject]] objects):
    data_metadata_pairs = []
    for i in range(objects.size()):
        # core_worker will return a nullptr for objects that couldn't be
        # retrieved from the store or if an object was an exception.
        if not objects[i].get():
            data_metadata_pairs.append((None, None))
        else:
            data = None
            metadata = None
            if objects[i].get().HasData():
                data = Buffer.make(objects[i].get().GetData())
            if objects[i].get().HasMetadata():
                metadata = Buffer.make(
                    objects[i].get().GetMetadata()).to_pybytes()
            data_metadata_pairs.append((data, metadata))
    return data_metadata_pairs


cdef VectorToObjectRefs(const c_vector[CObjectReference] &object_refs):
    result = []
    for i in range(object_refs.size()):
        result.append(ObjectRef(object_refs[i].object_id(),
                                object_refs[i].call_site()))
    return result


cdef c_vector[CObjectID] ObjectRefsToVector(object_refs):
    """A helper function that converts a Python list of object refs to a vector.

    Args:
        object_refs (list): The Python list of object refs.

    Returns:
        The output vector.
    """
    cdef:
        c_vector[CObjectID] result
    for object_ref in object_refs:
        result.push_back((<ObjectRef>object_ref).native())
    return result


def compute_task_id(ObjectRef object_ref):
    return TaskID(object_ref.native().TaskId().Binary())


cdef increase_recursion_limit():
    """Double the recusion limit if current depth is close to the limit"""
    cdef:
        CPyThreadState * s = <CPyThreadState *> PyThreadState_Get()
        int current_depth = s.recursion_depth
        int current_limit = Py_GetRecursionLimit()
        int new_limit = current_limit * 2

    if current_limit - current_depth < 500:
        Py_SetRecursionLimit(new_limit)
        logger.debug("Increasing Python recursion limit to {} "
                     "current recursion depth is {}.".format(
                         new_limit, current_depth))


cdef CObjectLocationPtrToDict(CObjectLocation* c_object_location):
    """A helper function that converts a CObjectLocation to a Python dict.

    Returns:
        A Dict with following attributes:
        - node_ids:
            The hex IDs of the nodes that have a copy of this object.
        - object_size:
            The size of data + metadata in bytes.
    """
    object_size = c_object_location.GetObjectSize()

    node_ids = set()
    c_node_ids = c_object_location.GetNodeIDs()
    for i in range(c_node_ids.size()):
        node_id = c_node_ids[i].Hex().decode("ascii")
        node_ids.add(node_id)

    # add primary_node_id into node_ids
    if not c_object_location.GetPrimaryNodeID().IsNil():
        node_ids.add(
            c_object_location.GetPrimaryNodeID().Hex().decode("ascii"))

    # add spilled_node_id into node_ids
    if not c_object_location.GetSpilledNodeID().IsNil():
        node_ids.add(
            c_object_location.GetSpilledNodeID().Hex().decode("ascii"))

    return {
        "node_ids": list(node_ids),
        "object_size": object_size,
    }


@cython.auto_pickle(False)
cdef class Language:
    cdef CLanguage lang

    def __cinit__(self, int32_t lang):
        self.lang = <CLanguage>lang

    @staticmethod
    cdef from_native(const CLanguage& lang):
        return Language(<int32_t>lang)

    def value(self):
        return <int32_t>self.lang

    def __eq__(self, other):
        return (isinstance(other, Language) and
                (<int32_t>self.lang) == (<int32_t>(<Language>other).lang))

    def __repr__(self):
        if <int32_t>self.lang == <int32_t>LANGUAGE_PYTHON:
            return "PYTHON"
        elif <int32_t>self.lang == <int32_t>LANGUAGE_CPP:
            return "CPP"
        elif <int32_t>self.lang == <int32_t>LANGUAGE_JAVA:
            return "JAVA"
        else:
            raise Exception("Unexpected error")

    def __reduce__(self):
        return Language, (<int32_t>self.lang,)

    PYTHON = Language.from_native(LANGUAGE_PYTHON)
    CPP = Language.from_native(LANGUAGE_CPP)
    JAVA = Language.from_native(LANGUAGE_JAVA)


cdef int prepare_resources(
        dict resource_dict,
        unordered_map[c_string, double] *resource_map) except -1:
    cdef:
        unordered_map[c_string, double] out
        c_string resource_name

    if resource_dict is None:
        raise ValueError("Must provide resource map.")

    for key, value in resource_dict.items():
        if not (isinstance(value, int) or isinstance(value, float)):
            raise ValueError("Resource quantities may only be ints or floats.")
        if value < 0:
            raise ValueError("Resource quantities may not be negative.")
        if value > 0:
            if (value >= 1 and isinstance(value, float)
                    and not value.is_integer()):
                raise ValueError(
                    "Resource quantities >1 must be whole numbers.")
            resource_map[0][key.encode("ascii")] = float(value)
    return 0


cdef prepare_args(
        CoreWorker core_worker,
        Language language, args, c_vector[unique_ptr[CTaskArg]] *args_vector):
    cdef:
        size_t size
        int64_t put_threshold
        int64_t rpc_inline_threshold
        int64_t total_inlined
        shared_ptr[CBuffer] arg_data
        c_vector[CObjectID] inlined_ids
        c_string put_arg_call_site
        c_vector[CObjectReference] inlined_refs

    worker = ray.worker.global_worker
    put_threshold = RayConfig.instance().max_direct_call_object_size()
    total_inlined = 0
    rpc_inline_threshold = RayConfig.instance().task_rpc_inlined_bytes_limit()
    for arg in args:
        if isinstance(arg, ObjectRef):
            c_arg = (<ObjectRef>arg).native()
            args_vector.push_back(
                unique_ptr[CTaskArg](new CTaskArgByReference(
                    c_arg,
                    CCoreWorkerProcess.GetCoreWorker().GetOwnerAddress(
                        c_arg),
                    arg.call_site())))

        else:
            serialized_arg = worker.get_serialization_context().serialize(arg)
            metadata = serialized_arg.metadata
            if language != Language.PYTHON:
                metadata_fields = metadata.split(b",")
                if metadata_fields[0] not in [
                        ray_constants.OBJECT_METADATA_TYPE_CROSS_LANGUAGE,
                        ray_constants.OBJECT_METADATA_TYPE_RAW,
                        ray_constants.OBJECT_METADATA_TYPE_ACTOR_HANDLE]:
                    raise Exception("Can't transfer {} data to {}".format(
                        metadata_fields[0], language))
            size = serialized_arg.total_bytes

            if RayConfig.instance().record_ref_creation_sites():
                get_py_stack(&put_arg_call_site)
            # TODO(edoakes): any objects containing ObjectRefs are spilled to
            # plasma here. This is inefficient for small objects, but inlined
            # arguments aren't associated ObjectRefs right now so this is a
            # simple fix for reference counting purposes.
            if <int64_t>size <= put_threshold and \
                    (<int64_t>size + total_inlined <= rpc_inline_threshold):
                arg_data = dynamic_pointer_cast[CBuffer, LocalMemoryBuffer](
                        make_shared[LocalMemoryBuffer](size))
                if size > 0:
                    (<SerializedObject>serialized_arg).write_to(
                        Buffer.make(arg_data))
                for object_ref in serialized_arg.contained_object_refs:
                    inlined_ids.push_back((<ObjectRef>object_ref).native())
                inlined_refs = (CCoreWorkerProcess.GetCoreWorker()
                                .GetObjectRefs(inlined_ids))
                args_vector.push_back(
                    unique_ptr[CTaskArg](new CTaskArgByValue(
                        make_shared[CRayObject](
                            arg_data, string_to_buffer(metadata),
                            inlined_refs))))
                inlined_ids.clear()
                total_inlined += <int64_t>size
            else:
                args_vector.push_back(unique_ptr[CTaskArg](
                    new CTaskArgByReference(CObjectID.FromBinary(
                        core_worker.put_serialized_object(
                            serialized_arg, inline_small_object=False)),
                        CCoreWorkerProcess.GetCoreWorker().GetRpcAddress(),
                        put_arg_call_site)))


cdef raise_if_dependency_failed(arg):
    """This method is used to improve the readability of backtrace.

    With this method, the backtrace will always contain
    raise_if_dependency_failed when the task is failed with dependency
    failures.
    """
    if isinstance(arg, RayError):
        raise arg


cdef execute_task(
        CTaskType task_type,
        const c_string name,
        const CRayFunction &ray_function,
        const unordered_map[c_string, double] &c_resources,
        const c_vector[shared_ptr[CRayObject]] &c_args,
        const c_vector[CObjectReference] &c_arg_refs,
        const c_vector[CObjectID] &c_return_ids,
        const c_string debugger_breakpoint,
        c_vector[shared_ptr[CRayObject]] *returns,
        c_bool *is_application_level_error):

    is_application_level_error[0] = False

    worker = ray.worker.global_worker
    manager = worker.function_actor_manager
    actor = None

    cdef:
        dict execution_infos = manager.execution_infos
        CoreWorker core_worker = worker.core_worker
        JobID job_id = core_worker.get_current_job_id()
        TaskID task_id = core_worker.get_current_task_id()
        CFiberEvent task_done_event

    # Automatically restrict the GPUs available to this task.
    ray._private.utils.set_cuda_visible_devices(ray.get_gpu_ids())

    # Helper method used to exit current asyncio actor.
    # This is called when a KeyboardInterrupt is received by the main thread.
    # Upon receiving a KeyboardInterrupt signal, Ray will exit the current
    # worker. If the worker is processing normal tasks, Ray treat it as task
    # cancellation from ray.cancel(object_ref). If the worker is an asyncio
    # actor, Ray will exit the actor.
    def exit_current_actor_if_asyncio():
        if core_worker.current_actor_is_asyncio():
            error = SystemExit(0)
            error.is_ray_terminate = True
            raise error

    function_descriptor = CFunctionDescriptorToPython(
        ray_function.GetFunctionDescriptor())

    if <int>task_type == <int>TASK_TYPE_ACTOR_CREATION_TASK:
        actor_class = manager.load_actor_class(job_id, function_descriptor)
        actor_id = core_worker.get_actor_id()
        actor = actor_class.__new__(actor_class)
        worker.actors[actor_id] = actor
        # Record the actor name via :actor_name: magic token in the log file.
        # This is used for the prefix in driver logs `(actor_repr pid=123)...`
        if (hasattr(actor_class, "__ray_actor_class__") and
                "__repr__" in actor_class.__ray_actor_class__.__dict__):
            print("{}{}".format(
                ray_constants.LOG_PREFIX_ACTOR_NAME, repr(actor)))
        else:
            print("{}{}".format(
                ray_constants.LOG_PREFIX_ACTOR_NAME, actor_class.__name__))

    execution_info = execution_infos.get(function_descriptor)
    if not execution_info:
        execution_info = manager.get_execution_info(
            job_id, function_descriptor)
        execution_infos[function_descriptor] = execution_info

    function_name = execution_info.function_name
    extra_data = (b'{"name": ' + function_name.encode("ascii") +
                  b' "task_id": ' + task_id.hex().encode("ascii") + b'}')

    task_name = name.decode("utf-8")
    title = f"ray::{task_name}"

    if <int>task_type == <int>TASK_TYPE_NORMAL_TASK:
        next_title = "ray::IDLE"
        function_executor = execution_info.function
        # Record the task name via :task_name: magic token in the log file.
        # This is used for the prefix in driver logs `(task_name pid=123) ...`
        print("{}{}".format(
            ray_constants.LOG_PREFIX_TASK_NAME, task_name.replace("()", "")))
    else:
        actor = worker.actors[core_worker.get_actor_id()]
        class_name = actor.__class__.__name__
        next_title = f"ray::{class_name}"
        pid = os.getpid()
        worker_name = f"ray_{class_name}_{pid}"
        if c_resources.find(b"object_store_memory") != c_resources.end():
            worker.core_worker.set_object_store_client_options(
                worker_name,
                int(ray_constants.from_memory_units(
                        dereference(
                            c_resources.find(b"object_store_memory")).second)))

        def function_executor(*arguments, **kwarguments):
            function = execution_info.function

            if core_worker.current_actor_is_asyncio():
                # Increase recursion limit if necessary. In asyncio mode,
                # we have many parallel callstacks (represented in fibers)
                # that's suspended for execution. Python interpreter will
                # mistakenly count each callstack towards recusion limit.
                # We don't need to worry about stackoverflow here because
                # the max number of callstacks is limited in direct actor
                # transport with max_concurrency flag.
                increase_recursion_limit()

                if inspect.iscoroutinefunction(function.method):
                    async_function = function
                else:
                    # Just execute the method if it's ray internal method.
                    if function.name.startswith("__ray"):
                        return function(actor, *arguments, **kwarguments)
                    async_function = sync_to_async(function)

                return core_worker.run_async_func_in_event_loop(
                    async_function, actor, *arguments, **kwarguments)

            return function(actor, *arguments, **kwarguments)

    with core_worker.profile_event(b"task", extra_data=extra_data):
        try:
            task_exception = False
            if not (<int>task_type == <int>TASK_TYPE_ACTOR_TASK
                    and function_name == "__ray_terminate__"):
                worker.memory_monitor.raise_if_low_memory()

            with core_worker.profile_event(b"task:deserialize_arguments"):
                if c_args.empty():
                    args, kwargs = [], {}
                else:
                    metadata_pairs = RayObjectsToDataMetadataPairs(c_args)
                    object_refs = VectorToObjectRefs(c_arg_refs)

                    if core_worker.current_actor_is_asyncio():
                        # We deserialize objects in event loop thread to
                        # prevent segfaults. See #7799
                        async def deserialize_args():
                            return (ray.worker.global_worker
                                    .deserialize_objects(
                                        metadata_pairs, object_refs))
                        args = core_worker.run_async_func_in_event_loop(
                            deserialize_args)
                    else:
                        args = ray.worker.global_worker.deserialize_objects(
                            metadata_pairs, object_refs)

                    for arg in args:
                        raise_if_dependency_failed(arg)
                    args, kwargs = ray._private.signature.recover_args(args)

            if (<int>task_type == <int>TASK_TYPE_ACTOR_CREATION_TASK):
                actor = worker.actors[core_worker.get_actor_id()]
                class_name = actor.__class__.__name__
                actor_title = f"{class_name}({args!r}, {kwargs!r})"
                core_worker.set_actor_title(actor_title.encode("utf-8"))
            # Execute the task.
            with core_worker.profile_event(b"task:execute"):
                task_exception = True
                try:
                    is_existing = core_worker.is_exiting()
                    if is_existing:
                        title = f"{title}::Exiting"
                        next_title = f"{next_title}::Exiting"
                    with ray.worker._changeproctitle(title, next_title):
                        if debugger_breakpoint != b"":
                            ray.util.pdb.set_trace(
                                breakpoint_uuid=debugger_breakpoint)
                        outputs = function_executor(*args, **kwargs)
                        next_breakpoint = (
                            ray.worker.global_worker.debugger_breakpoint)
                        if next_breakpoint != b"":
                            # If this happens, the user typed "remote" and
                            # there were no more remote calls left in this
                            # task. In that case we just exit the debugger.
                            ray.experimental.internal_kv._internal_kv_put(
                                "RAY_PDB_{}".format(next_breakpoint),
                                "{\"exit_debugger\": true}")
                            ray.experimental.internal_kv._internal_kv_del(
                                "RAY_PDB_CONTINUE_{}".format(next_breakpoint)
                            )
                            ray.worker.global_worker.debugger_breakpoint = b""
                    task_exception = False
                except AsyncioActorExit as e:
                    exit_current_actor_if_asyncio()
                except KeyboardInterrupt as e:
                    raise TaskCancelledError(
                            core_worker.get_current_task_id())
                except Exception as e:
                    is_application_level_error[0] = True
                    raise e
                if c_return_ids.size() == 1:
                    outputs = (outputs,)
            # Check for a cancellation that was called when the function
            # was exiting and was raised after the except block.
            if not check_signals().ok():
                task_exception = True
                raise TaskCancelledError(
                            core_worker.get_current_task_id())
            if (c_return_ids.size() > 0 and
                    len(outputs) != int(c_return_ids.size())):
                raise ValueError(
                    "Task returned {} objects, but num_returns={}.".format(
                        len(outputs), c_return_ids.size()))
            # Store the outputs in the object store.
            with core_worker.profile_event(b"task:store_outputs"):
                core_worker.store_task_outputs(
                    worker, outputs, c_return_ids, returns)
        except Exception as error:
            # If the debugger is enabled, drop into the remote pdb here.
            if "RAY_PDB" in os.environ:
                ray.util.pdb.post_mortem()

            backtrace = ray._private.utils.format_error_message(
                traceback.format_exc(), task_exception=task_exception)

            # Generate the actor repr from the actor class.
            actor_repr = repr(actor) if actor else None

            if isinstance(error, RayTaskError):
                # Avoid recursive nesting of RayTaskError.
                failure_object = RayTaskError(function_name, backtrace,
                                              error.cause, proctitle=title,
                                              actor_repr=actor_repr)
            else:
                failure_object = RayTaskError(function_name, backtrace,
                                              error, proctitle=title,
                                              actor_repr=actor_repr)
            errors = []
            for _ in range(c_return_ids.size()):
                errors.append(failure_object)
            core_worker.store_task_outputs(
                worker, errors, c_return_ids, returns)
            ray._private.utils.push_error_to_driver(
                worker,
                ray_constants.TASK_PUSH_ERROR,
                str(failure_object),
                job_id=worker.current_job_id)
            if (<int>task_type == <int>TASK_TYPE_ACTOR_CREATION_TASK):
                raise RayActorError.from_task_error(failure_object)

    if execution_info.max_calls != 0:
        # Reset the state of the worker for the next task to execute.
        # Increase the task execution counter.
        manager.increase_task_counter(function_descriptor)
        # If we've reached the max number of executions for this worker, exit.
        task_counter = manager.get_task_counter(function_descriptor)
        if task_counter == execution_info.max_calls:
            exit = SystemExit(0)
            exit.is_ray_terminate = True
            raise exit

# return a protobuf-serialized ray_exception
cdef shared_ptr[LocalMemoryBuffer] ray_error_to_memory_buf(ray_error):
    cdef bytes py_bytes = ray_error.to_bytes()
    return make_shared[LocalMemoryBuffer](
        <uint8_t*>py_bytes, len(py_bytes), True)

cdef CRayStatus task_execution_handler(
        CTaskType task_type,
        const c_string task_name,
        const CRayFunction &ray_function,
        const unordered_map[c_string, double] &c_resources,
        const c_vector[shared_ptr[CRayObject]] &c_args,
        const c_vector[CObjectReference] &c_arg_refs,
        const c_vector[CObjectID] &c_return_ids,
        const c_string debugger_breakpoint,
        c_vector[shared_ptr[CRayObject]] *returns,
        shared_ptr[LocalMemoryBuffer] &creation_task_exception_pb_bytes,
        c_bool *is_application_level_error) nogil:
    with gil, disable_client_hook():
        try:
            try:
                # The call to execute_task should never raise an exception. If
                # it does, that indicates that there was an internal error.
                execute_task(task_type, task_name, ray_function, c_resources,
<<<<<<< HEAD
                             c_args, c_arg_refs, c_return_ids,
                             debugger_breakpoint, returns)
=======
                             c_args, c_arg_reference_ids, c_return_ids,
                             debugger_breakpoint, returns,
                             is_application_level_error)
>>>>>>> 0326bbb3
            except Exception as e:
                sys_exit = SystemExit()
                if isinstance(e, RayActorError) and \
                   e.has_creation_task_error():
                    traceback_str = str(e)
                    logger.error("Exception raised "
                                 f"in creation task: {traceback_str}")
                    # Cython's bug that doesn't allow reference assignment,
                    # this is a workaroud.
                    # See https://github.com/cython/cython/issues/1863
                    (&creation_task_exception_pb_bytes)[0] = (
                        ray_error_to_memory_buf(e))
                    sys_exit.is_creation_task_error = True
                else:
                    traceback_str = traceback.format_exc() + (
                        "An unexpected internal error "
                        "occurred while the worker "
                        "was executing a task.")
                    ray._private.utils.push_error_to_driver(
                        ray.worker.global_worker,
                        "worker_crash",
                        traceback_str,
                        job_id=None)
                raise sys_exit
        except SystemExit as e:
            # Tell the core worker to exit as soon as the result objects
            # are processed.
            if hasattr(e, "is_ray_terminate"):
                return CRayStatus.IntentionalSystemExit()
            elif hasattr(e, "is_creation_task_error"):
                return CRayStatus.CreationTaskError()
            else:
                logger.exception("SystemExit was raised from the worker")
                return CRayStatus.UnexpectedSystemExit()

    return CRayStatus.OK()

cdef c_bool kill_main_task() nogil:
    with gil:
        if setproctitle.getproctitle() != "ray::IDLE":
            _thread.interrupt_main()
            return True
        return False


cdef CRayStatus check_signals() nogil:
    with gil:
        try:
            PyErr_CheckSignals()
        except KeyboardInterrupt:
            return CRayStatus.Interrupted(b"")
    return CRayStatus.OK()


cdef void gc_collect() nogil:
    with gil:
        start = time.perf_counter()
        num_freed = gc.collect()
        end = time.perf_counter()
        if num_freed > 0:
            logger.debug(
                "gc.collect() freed {} refs in {} seconds".format(
                    num_freed, end - start))


cdef void run_on_util_worker_handler(
        c_string req,
        c_vector[c_string] args) nogil:
    with gil:
        util_worker_handlers.dispatch(
            req.decode(), [arg.decode() for arg in args])


cdef c_vector[c_string] spill_objects_handler(
        const c_vector[CObjectReference]& object_refs_to_spill) nogil:
    cdef:
        c_vector[c_string] return_urls
        c_vector[c_string] owner_addresses

    with gil:
        object_refs = VectorToObjectRefs(object_refs_to_spill)
        for i in range(object_refs_to_spill.size()):
            owner_addresses.push_back(
                    object_refs_to_spill[i].owner_address()
                    .SerializeAsString())
        try:
            with ray.worker._changeproctitle(
                    ray_constants.WORKER_PROCESS_TYPE_SPILL_WORKER,
                    ray_constants.WORKER_PROCESS_TYPE_SPILL_WORKER_IDLE):
                urls = external_storage.spill_objects(
                    object_refs, owner_addresses)
            for url in urls:
                return_urls.push_back(url)
        except Exception as err:
            exception_str = (
                "An unexpected internal error occurred while the IO worker "
                "was spilling objects: {}".format(err))
            logger.exception(exception_str)
            ray._private.utils.push_error_to_driver(
                ray.worker.global_worker,
                "spill_objects_error",
                traceback.format_exc() + exception_str,
                job_id=None)
        return return_urls


cdef int64_t restore_spilled_objects_handler(
        const c_vector[CObjectReference]& object_refs_to_restore,
        const c_vector[c_string]& object_urls) nogil:
    cdef:
        int64_t bytes_restored = 0
    with gil:
        urls = []
        size = object_urls.size()
        for i in range(size):
            urls.append(object_urls[i])
        object_refs = VectorToObjectRefs(object_refs_to_restore)
        try:
            with ray.worker._changeproctitle(
                    ray_constants.WORKER_PROCESS_TYPE_RESTORE_WORKER,
                    ray_constants.WORKER_PROCESS_TYPE_RESTORE_WORKER_IDLE):
                bytes_restored = external_storage.restore_spilled_objects(
                    object_refs, urls)
        except Exception:
            exception_str = (
                "An unexpected internal error occurred while the IO worker "
                "was restoring spilled objects.")
            logger.exception(exception_str)
            if os.getenv("RAY_BACKEND_LOG_LEVEL") == "debug":
                ray._private.utils.push_error_to_driver(
                    ray.worker.global_worker,
                    "restore_objects_error",
                    traceback.format_exc() + exception_str,
                    job_id=None)
    return bytes_restored


cdef void delete_spilled_objects_handler(
        const c_vector[c_string]& object_urls,
        CWorkerType worker_type) nogil:
    with gil:
        urls = []
        size = object_urls.size()
        for i in range(size):
            urls.append(object_urls[i])
        try:
            # Get proctitle.
            if <int> worker_type == <int> WORKER_TYPE_SPILL_WORKER:
                original_proctitle = (
                    ray_constants.WORKER_PROCESS_TYPE_SPILL_WORKER_IDLE)
                proctitle = (
                    ray_constants.WORKER_PROCESS_TYPE_SPILL_WORKER_DELETE)
            elif <int> worker_type == <int> WORKER_TYPE_RESTORE_WORKER:
                original_proctitle = (
                    ray_constants.WORKER_PROCESS_TYPE_RESTORE_WORKER_IDLE)
                proctitle = (
                    ray_constants.WORKER_PROCESS_TYPE_RESTORE_WORKER_DELETE)
            else:
                assert False, ("This line shouldn't be reachable.")

            # Delete objects.
            with ray.worker._changeproctitle(
                    proctitle,
                    original_proctitle):
                external_storage.delete_spilled_objects(urls)
        except Exception:
            exception_str = (
                "An unexpected internal error occurred while the IO worker "
                "was deleting spilled objects.")
            logger.exception(exception_str)
            ray._private.utils.push_error_to_driver(
                ray.worker.global_worker,
                "delete_spilled_objects_error",
                traceback.format_exc() + exception_str,
                job_id=None)


cdef void unhandled_exception_handler(const CRayObject& error) nogil:
    with gil:
        worker = ray.worker.global_worker
        data = None
        metadata = None
        if error.HasData():
            data = Buffer.make(error.GetData())
        if error.HasMetadata():
            metadata = Buffer.make(error.GetMetadata()).to_pybytes()
        # TODO(ekl) why does passing a ObjectRef.nil() lead to shutdown errors?
        object_ids = [None]
        worker.raise_errors([(data, metadata)], object_ids)


# This function introduces ~2-7us of overhead per call (i.e., it can be called
# up to hundreds of thousands of times per second).
cdef void get_py_stack(c_string* stack_out) nogil:
    """Get the Python call site.

    This can be called from within C++ code to retrieve the file name and line
    number of the Python code that is calling into the core worker.
    """
    with gil:
        try:
            frame = inspect.currentframe()
        except ValueError:  # overhead of exception handling is about 20us
            stack_out[0] = "".encode("ascii")
            return
        msg_frames = []
        while frame and len(msg_frames) < 4:
            filename = frame.f_code.co_filename
            # Decode Ray internal frames to add annotations.
            if filename.endswith("ray/worker.py"):
                if frame.f_code.co_name == "put":
                    msg_frames = ["(put object) "]
            elif filename.endswith("ray/workers/default_worker.py"):
                pass
            elif filename.endswith("ray/remote_function.py"):
                # TODO(ekl) distinguish between task return objects and
                # arguments. This can only be done in the core worker.
                msg_frames = ["(task call) "]
            elif filename.endswith("ray/actor.py"):
                # TODO(ekl) distinguish between actor return objects and
                # arguments. This can only be done in the core worker.
                msg_frames = ["(actor call) "]
            elif filename.endswith("ray/serialization.py"):
                if frame.f_code.co_name == "id_deserializer":
                    msg_frames = ["(deserialize task arg) "]
            else:
                msg_frames.append("{}:{}:{}".format(
                    frame.f_code.co_filename, frame.f_code.co_name,
                    frame.f_lineno))
            frame = frame.f_back
        stack_out[0] = (ray_constants.CALL_STACK_LINE_DELIMITER
                        .join(msg_frames).encode("ascii"))

cdef shared_ptr[CBuffer] string_to_buffer(c_string& c_str):
    cdef shared_ptr[CBuffer] empty_metadata
    if c_str.size() == 0:
        return empty_metadata
    return dynamic_pointer_cast[
        CBuffer, LocalMemoryBuffer](
            make_shared[LocalMemoryBuffer](
                <uint8_t*>(c_str.data()), c_str.size(), True))


cdef void terminate_asyncio_thread() nogil:
    with gil:
        core_worker = ray.worker.global_worker.core_worker
        core_worker.destroy_event_loop_if_exists()


def connect_to_gcs(ip, port, password):
    return GcsClient.make_from_address(ip, port, password)


def disconnect_from_gcs(gcs_client):
    gcs_client.disconnect()


# An empty profile event context to be used when the timeline is disabled.
cdef class EmptyProfileEvent:
    def __enter__(self):
        pass

    def __exit__(self, *args):
        pass

cdef class CoreWorker:

    def __cinit__(self, worker_type, store_socket, raylet_socket,
                  JobID job_id, GcsClientOptions gcs_options, log_dir,
                  node_ip_address, node_manager_port, raylet_ip_address,
                  local_mode, driver_name, stdout_file, stderr_file,
                  serialized_job_config, metrics_agent_port, runtime_env_hash,
                  worker_shim_pid):
        self.is_local_mode = local_mode

        cdef CCoreWorkerOptions options = CCoreWorkerOptions()
        if worker_type in (ray.LOCAL_MODE, ray.SCRIPT_MODE):
            self.is_driver = True
            options.worker_type = WORKER_TYPE_DRIVER
        elif worker_type == ray.WORKER_MODE:
            self.is_driver = False
            options.worker_type = WORKER_TYPE_WORKER
        elif worker_type == ray.SPILL_WORKER_MODE:
            self.is_driver = False
            options.worker_type = WORKER_TYPE_SPILL_WORKER
        elif worker_type == ray.RESTORE_WORKER_MODE:
            self.is_driver = False
            options.worker_type = WORKER_TYPE_RESTORE_WORKER
        elif worker_type == ray.UTIL_WORKER_MODE:
            self.is_driver = False
            options.worker_type = WORKER_TYPE_UTIL_WORKER
        else:
            raise ValueError(f"Unknown worker type: {worker_type}")
        options.language = LANGUAGE_PYTHON
        options.store_socket = store_socket.encode("ascii")
        options.raylet_socket = raylet_socket.encode("ascii")
        options.job_id = job_id.native()
        options.gcs_options = gcs_options.native()[0]
        options.enable_logging = True
        options.log_dir = log_dir.encode("utf-8")
        options.install_failure_signal_handler = True
        # https://stackoverflow.com/questions/2356399/tell-if-python-is-in-interactive-mode
        options.interactive = hasattr(sys, "ps1")
        options.node_ip_address = node_ip_address.encode("utf-8")
        options.node_manager_port = node_manager_port
        options.raylet_ip_address = raylet_ip_address.encode("utf-8")
        options.driver_name = driver_name
        options.stdout_file = stdout_file
        options.stderr_file = stderr_file
        options.task_execution_callback = task_execution_handler
        options.check_signals = check_signals
        options.gc_collect = gc_collect
        options.spill_objects = spill_objects_handler
        options.restore_spilled_objects = restore_spilled_objects_handler
        options.delete_spilled_objects = delete_spilled_objects_handler
        options.run_on_util_worker_handler = run_on_util_worker_handler
        options.unhandled_exception_handler = unhandled_exception_handler
        options.get_lang_stack = get_py_stack
        options.is_local_mode = local_mode
        options.num_workers = 1
        options.kill_main = kill_main_task
        options.terminate_asyncio_thread = terminate_asyncio_thread
        options.serialized_job_config = serialized_job_config
        options.metrics_agent_port = metrics_agent_port
        options.connect_on_start = False
        options.runtime_env_hash = runtime_env_hash
        options.worker_shim_pid = worker_shim_pid
        CCoreWorkerProcess.Initialize(options)

    def shutdown(self):
        with nogil:
            # If it's a worker, the core worker process should have been
            # shutdown. So we can't call
            # `CCoreWorkerProcess.GetCoreWorker().GetWorkerType()` here.
            # Instead, we use the cached `is_driver` flag to test if it's a
            # driver.
            if self.is_driver:
                CCoreWorkerProcess.Shutdown()

    def get_gcs_client(self):
        return GcsClient.make_from_existing(
            CCoreWorkerProcess.GetCoreWorker().GetGcsClient())

    def notify_raylet(self):
        with nogil:
            CCoreWorkerProcess.GetCoreWorker().ConnectToRaylet()

    def run_task_loop(self):
        with nogil:
            CCoreWorkerProcess.RunTaskExecutionLoop()

    def get_current_task_id(self):
        return TaskID(
            CCoreWorkerProcess.GetCoreWorker().GetCurrentTaskId().Binary())

    def get_current_job_id(self):
        return JobID(
            CCoreWorkerProcess.GetCoreWorker().GetCurrentJobId().Binary())

    def get_current_node_id(self):
        return NodeID(
            CCoreWorkerProcess.GetCoreWorker().GetCurrentNodeId().Binary())

    def get_actor_id(self):
        return ActorID(
            CCoreWorkerProcess.GetCoreWorker().GetActorId().Binary())

    def get_placement_group_id(self):
        return PlacementGroupID(
            CCoreWorkerProcess.GetCoreWorker()
            .GetCurrentPlacementGroupId().Binary())

    def get_worker_id(self):
        return WorkerID(
            CCoreWorkerProcess.GetCoreWorker().GetWorkerID().Binary())

    def should_capture_child_tasks_in_placement_group(self):
        return CCoreWorkerProcess.GetCoreWorker(
            ).ShouldCaptureChildTasksInPlacementGroup()

    def set_webui_display(self, key, message):
        CCoreWorkerProcess.GetCoreWorker().SetWebuiDisplay(key, message)

    def set_actor_title(self, title):
        CCoreWorkerProcess.GetCoreWorker().SetActorTitle(title)

    def get_plasma_event_handler(self):
        return self.plasma_event_handler

    def get_objects(self, object_refs, TaskID current_task_id,
                    int64_t timeout_ms=-1):
        cdef:
            c_vector[shared_ptr[CRayObject]] results
            CTaskID c_task_id = current_task_id.native()
            c_vector[CObjectID] c_object_ids = ObjectRefsToVector(object_refs)
        with nogil:
            check_status(CCoreWorkerProcess.GetCoreWorker().Get(
                c_object_ids, timeout_ms, &results))

        return RayObjectsToDataMetadataPairs(results)

    def get_if_local(self, object_refs):
        """Get objects from local plasma store directly
        without a fetch request to raylet."""
        cdef:
            c_vector[shared_ptr[CRayObject]] results
            c_vector[CObjectID] c_object_ids = ObjectRefsToVector(object_refs)
        with nogil:
            check_status(
                CCoreWorkerProcess.GetCoreWorker().GetIfLocal(
                    c_object_ids, &results))
        return RayObjectsToDataMetadataPairs(results)

    def object_exists(self, ObjectRef object_ref, memory_store_only=False):
        cdef:
            c_bool has_object
            c_bool is_in_plasma
            CObjectID c_object_id = object_ref.native()

        with nogil:
            check_status(CCoreWorkerProcess.GetCoreWorker().Contains(
                c_object_id, &has_object, &is_in_plasma))

        return has_object and (not memory_store_only or not is_in_plasma)

    cdef _create_put_buffer(self, shared_ptr[CBuffer] &metadata,
                            size_t data_size, ObjectRef object_ref,
                            c_vector[CObjectID] contained_ids,
                            CObjectID *c_object_id, shared_ptr[CBuffer] *data,
                            c_bool created_by_worker,
                            owner_address=None,
                            c_bool inline_small_object=True):
        cdef:
            unique_ptr[CAddress] c_owner_address

        c_owner_address = move(self._convert_python_address(owner_address))

        if object_ref is None:
            with nogil:
                check_status(CCoreWorkerProcess.GetCoreWorker().CreateOwned(
                             metadata, data_size, contained_ids,
                             c_object_id, data, created_by_worker,
                             move(c_owner_address),
                             inline_small_object))
        else:
            c_object_id[0] = object_ref.native()
            if owner_address is None:
                c_owner_address = make_unique[CAddress]()
                dereference(
                    c_owner_address
                ).CopyFrom(CCoreWorkerProcess.GetCoreWorker().GetRpcAddress())
            with nogil:
                check_status(CCoreWorkerProcess.GetCoreWorker().CreateExisting(
                            metadata, data_size, c_object_id[0],
                            dereference(c_owner_address), data,
                            created_by_worker))

        # If data is nullptr, that means the ObjectRef already existed,
        # which we ignore.
        # TODO(edoakes): this is hacky, we should return the error instead
        # and deal with it here.
        return data.get() == NULL

    cdef unique_ptr[CAddress] _convert_python_address(self, address=None):
        """ convert python address to `CAddress`, If not provided,
        return nullptr.

        Args:
            address: worker address.
        """
        cdef:
            unique_ptr[CAddress] c_address

        if address is not None:
            c_address = make_unique[CAddress]()
            dereference(c_address).ParseFromString(address)
        return move(c_address)

    def put_file_like_object(
            self, metadata, data_size, file_like, ObjectRef object_ref,
            owner_address):
        """Directly create a new Plasma Store object from a file like
        object. This avoids extra memory copy.

        Args:
            metadata (bytes): The metadata of the object.
            data_size (int): The size of the data buffer.
            file_like: A python file object that provides the `readinto`
                interface.
            object_ref: The new ObjectRef.
            owner_address: Owner address for this object ref.
        """
        cdef:
            CObjectID c_object_id
            shared_ptr[CBuffer] data_buf
            shared_ptr[CBuffer] metadata_buf
            int64_t put_threshold
            c_bool put_small_object_in_memory_store
            c_vector[CObjectID] c_object_id_vector
            unique_ptr[CAddress] c_owner_address
        # TODO(suquark): This method does not support put objects to
        # in memory store currently.
        metadata_buf = string_to_buffer(metadata)
        object_already_exists = self._create_put_buffer(
            metadata_buf, data_size, object_ref,
            ObjectRefsToVector([]),
            &c_object_id, &data_buf, False, owner_address)
        if object_already_exists:
            logger.debug("Object already exists in 'put_file_like_object'.")
            return
        data = Buffer.make(data_buf)
        view = memoryview(data)
        index = 0
        while index < data_size:
            bytes_read = file_like.readinto(view[index:])
            index += bytes_read
        c_owner_address = move(self._convert_python_address(owner_address))
        with nogil:
            # Using custom object refs is not supported because we
            # can't track their lifecycle, so we don't pin the object
            # in this case.
            check_status(
                CCoreWorkerProcess.GetCoreWorker().SealExisting(
                            c_object_id, pin_object=False,
                            owner_address=move(c_owner_address)))

    def put_serialized_object(self, serialized_object,
                              ObjectRef object_ref=None,
                              c_bool pin_object=True,
                              owner_address=None,
                              c_bool inline_small_object=True):
        cdef:
            CObjectID c_object_id
            shared_ptr[CBuffer] data
            shared_ptr[CBuffer] metadata
            int64_t put_threshold
            c_bool put_small_object_in_memory_store
            unique_ptr[CAddress] c_owner_address
            c_vector[CObjectID] contained_object_ids
            c_vector[CObjectReference] contained_object_refs

        metadata = string_to_buffer(serialized_object.metadata)
        put_threshold = RayConfig.instance().max_direct_call_object_size()
        put_small_object_in_memory_store = (
            RayConfig.instance().put_small_object_in_memory_store() and
            inline_small_object)
        total_bytes = serialized_object.total_bytes
        contained_object_ids = ObjectRefsToVector(
                serialized_object.contained_object_refs)
        object_already_exists = self._create_put_buffer(
            metadata, total_bytes, object_ref,
            contained_object_ids,
            &c_object_id, &data, True, owner_address, inline_small_object)

        if not object_already_exists:
            if total_bytes > 0:
                (<SerializedObject>serialized_object).write_to(
                    Buffer.make(data))
            if self.is_local_mode or (put_small_object_in_memory_store
               and <int64_t>total_bytes < put_threshold):
                contained_object_refs = (
                        CCoreWorkerProcess.GetCoreWorker().
                        GetObjectRefs(contained_object_ids))
                if owner_address is not None:
                    raise Exception(
                        "cannot put data into memory store directly"
                        " and assign owner at the same time")
                check_status(CCoreWorkerProcess.GetCoreWorker().Put(
                        CRayObject(data, metadata, contained_object_refs),
                        contained_object_ids, c_object_id))
            else:
                c_owner_address = move(self._convert_python_address(
                    owner_address))
                with nogil:
                    if object_ref is None:
                        check_status(
                            CCoreWorkerProcess.GetCoreWorker().SealOwned(
                                        c_object_id,
                                        pin_object,
                                        move(c_owner_address)))
                    else:
                        # Using custom object refs is not supported because we
                        # can't track their lifecycle, so we don't pin the
                        # object in this case.
                        check_status(
                            CCoreWorkerProcess.GetCoreWorker().SealExisting(
                                        c_object_id, pin_object=False,
                                        owner_address=move(c_owner_address)))

        return c_object_id.Binary()

    def wait(self, object_refs, int num_returns, int64_t timeout_ms,
             TaskID current_task_id, c_bool fetch_local):
        cdef:
            c_vector[CObjectID] wait_ids
            c_vector[c_bool] results
            CTaskID c_task_id = current_task_id.native()

        wait_ids = ObjectRefsToVector(object_refs)
        with nogil:
            check_status(CCoreWorkerProcess.GetCoreWorker().Wait(
                wait_ids, num_returns, timeout_ms, &results, fetch_local))

        assert len(results) == len(object_refs)

        ready, not_ready = [], []
        for i, object_ref in enumerate(object_refs):
            if results[i]:
                ready.append(object_ref)
            else:
                not_ready.append(object_ref)

        return ready, not_ready

    def free_objects(self, object_refs, c_bool local_only):
        cdef:
            c_vector[CObjectID] free_ids = ObjectRefsToVector(object_refs)

        with nogil:
            check_status(CCoreWorkerProcess.GetCoreWorker().Delete(
                free_ids, local_only))

    def get_object_locations(self, object_refs, int64_t timeout_ms):
        cdef:
            c_vector[shared_ptr[CObjectLocation]] results
            c_vector[CObjectID] lookup_ids = ObjectRefsToVector(object_refs)

        with nogil:
            check_status(
                CCoreWorkerProcess.GetCoreWorker().GetLocationFromOwner(
                    lookup_ids, timeout_ms, &results))

        object_locations = {}
        for i in range(results.size()):
            # core_worker will return a nullptr for objects that couldn't be
            # located
            if not results[i].get():
                continue
            else:
                object_locations[object_refs[i]] = \
                    CObjectLocationPtrToDict(results[i].get())
        return object_locations

    def global_gc(self):
        with nogil:
            CCoreWorkerProcess.GetCoreWorker().TriggerGlobalGC()

    def dump_object_store_memory_usage(self):
        message = CCoreWorkerProcess.GetCoreWorker().MemoryUsageString()
        logger.warning("Local object store memory usage:\n{}\n".format(
            message.decode("utf-8")))

    def submit_task(self,
                    Language language,
                    FunctionDescriptor function_descriptor,
                    args,
                    c_string name,
                    int num_returns,
                    resources,
                    int max_retries,
                    c_bool retry_exceptions,
                    PlacementGroupID placement_group_id,
                    int64_t placement_group_bundle_index,
                    c_bool placement_group_capture_child_tasks,
                    c_string debugger_breakpoint,
                    runtime_env_dict,
                    override_environment_variables
                    ):
        cdef:
            unordered_map[c_string, double] c_resources
            CRayFunction ray_function
            c_vector[unique_ptr[CTaskArg]] args_vector
            CPlacementGroupID c_placement_group_id = \
                placement_group_id.native()
            c_string c_serialized_runtime_env
            unordered_map[c_string, c_string] \
                c_override_environment_variables = \
                override_environment_variables
            c_vector[CObjectReference] return_refs

        with self.profile_event(b"submit_task"):
            c_serialized_runtime_env = \
                self.prepare_runtime_env(runtime_env_dict)
            prepare_resources(resources, &c_resources)
            ray_function = CRayFunction(
                language.lang, function_descriptor.descriptor)
            prepare_args(self, language, args, &args_vector)

            # NOTE(edoakes): releasing the GIL while calling this method causes
            # segfaults. See relevant issue for details:
            # https://github.com/ray-project/ray/pull/12803
            return_refs = CCoreWorkerProcess.GetCoreWorker().SubmitTask(
                ray_function, args_vector, CTaskOptions(
                    name, num_returns, c_resources,
                    b"",
                    c_serialized_runtime_env,
                    c_override_environment_variables),
<<<<<<< HEAD
                max_retries,
=======
                &return_ids, max_retries, retry_exceptions,
>>>>>>> 0326bbb3
                c_pair[CPlacementGroupID, int64_t](
                    c_placement_group_id, placement_group_bundle_index),
                placement_group_capture_child_tasks,
                debugger_breakpoint)

            return VectorToObjectRefs(return_refs)

    def create_actor(self,
                     Language language,
                     FunctionDescriptor function_descriptor,
                     args,
                     int64_t max_restarts,
                     int64_t max_task_retries,
                     resources,
                     placement_resources,
                     int32_t max_concurrency,
                     c_bool is_detached,
                     c_string name,
                     c_string ray_namespace,
                     c_bool is_asyncio,
                     PlacementGroupID placement_group_id,
                     int64_t placement_group_bundle_index,
                     c_bool placement_group_capture_child_tasks,
                     c_string extension_data,
                     runtime_env_dict,
                     override_environment_variables
                     ):
        cdef:
            CRayFunction ray_function
            c_vector[unique_ptr[CTaskArg]] args_vector
            c_vector[c_string] dynamic_worker_options
            unordered_map[c_string, double] c_resources
            unordered_map[c_string, double] c_placement_resources
            CActorID c_actor_id
            CPlacementGroupID c_placement_group_id = \
                placement_group_id.native()
            c_string c_serialized_runtime_env
            unordered_map[c_string, c_string] \
                c_override_environment_variables = \
                override_environment_variables

        with self.profile_event(b"submit_task"):
            c_serialized_runtime_env = \
                self.prepare_runtime_env(runtime_env_dict)
            prepare_resources(resources, &c_resources)
            prepare_resources(placement_resources, &c_placement_resources)
            ray_function = CRayFunction(
                language.lang, function_descriptor.descriptor)
            prepare_args(self, language, args, &args_vector)

            with nogil:
                check_status(CCoreWorkerProcess.GetCoreWorker().CreateActor(
                    ray_function, args_vector,
                    CActorCreationOptions(
                        max_restarts, max_task_retries, max_concurrency,
                        c_resources, c_placement_resources,
                        dynamic_worker_options, is_detached, name,
                        ray_namespace,
                        is_asyncio,
                        c_pair[CPlacementGroupID, int64_t](
                            c_placement_group_id,
                            placement_group_bundle_index),
                        placement_group_capture_child_tasks,
                        c_serialized_runtime_env,
                        c_override_environment_variables),
                    extension_data,
                    &c_actor_id))

            return ActorID(c_actor_id.Binary())

    def create_placement_group(
                            self,
                            c_string name,
                            c_vector[unordered_map[c_string, double]] bundles,
                            c_string strategy,
                            c_bool is_detached):
        cdef:
            CPlacementGroupID c_placement_group_id
            CPlacementStrategy c_strategy

        if strategy == b"PACK":
            c_strategy = PLACEMENT_STRATEGY_PACK
        elif strategy == b"SPREAD":
            c_strategy = PLACEMENT_STRATEGY_SPREAD
        elif strategy == b"STRICT_PACK":
            c_strategy = PLACEMENT_STRATEGY_STRICT_PACK
        else:
            if strategy == b"STRICT_SPREAD":
                c_strategy = PLACEMENT_STRATEGY_STRICT_SPREAD
            else:
                raise TypeError(strategy)

        with nogil:
            check_status(
                        CCoreWorkerProcess.GetCoreWorker().
                        CreatePlacementGroup(
                            CPlacementGroupCreationOptions(
                                name,
                                c_strategy,
                                bundles,
                                is_detached
                            ),
                            &c_placement_group_id))

        return PlacementGroupID(c_placement_group_id.Binary())

    def remove_placement_group(self, PlacementGroupID placement_group_id):
        cdef:
            CPlacementGroupID c_placement_group_id = \
                placement_group_id.native()

        with nogil:
            check_status(
                CCoreWorkerProcess.GetCoreWorker().
                RemovePlacementGroup(c_placement_group_id))

    def wait_placement_group_ready(self,
                                   PlacementGroupID placement_group_id,
                                   int32_t timeout_seconds):
        cdef CRayStatus status
        cdef CPlacementGroupID cplacement_group_id = (
            CPlacementGroupID.FromBinary(placement_group_id.binary()))
        cdef int ctimeout_seconds = timeout_seconds
        with nogil:
            status = CCoreWorkerProcess.GetCoreWorker() \
                .WaitPlacementGroupReady(cplacement_group_id, ctimeout_seconds)
            if status.IsNotFound():
                raise Exception("Placement group {} does not exist.".format(
                    placement_group_id))
        return status.ok()

    def submit_actor_task(self,
                          Language language,
                          ActorID actor_id,
                          FunctionDescriptor function_descriptor,
                          args,
                          c_string name,
                          int num_returns,
                          double num_method_cpus):

        cdef:
            CActorID c_actor_id = actor_id.native()
            unordered_map[c_string, double] c_resources
            CRayFunction ray_function
            c_vector[unique_ptr[CTaskArg]] args_vector
            c_vector[CObjectReference] return_refs

        with self.profile_event(b"submit_task"):
            if num_method_cpus > 0:
                c_resources[b"CPU"] = num_method_cpus
            ray_function = CRayFunction(
                language.lang, function_descriptor.descriptor)
            prepare_args(self, language, args, &args_vector)

            # NOTE(edoakes): releasing the GIL while calling this method causes
            # segfaults. See relevant issue for details:
            # https://github.com/ray-project/ray/pull/12803
            return_refs = CCoreWorkerProcess.GetCoreWorker().SubmitActorTask(
                c_actor_id,
                ray_function,
                args_vector, CTaskOptions(name, num_returns, c_resources))

            return VectorToObjectRefs(return_refs)

    def kill_actor(self, ActorID actor_id, c_bool no_restart):
        cdef:
            CActorID c_actor_id = actor_id.native()

        with nogil:
            check_status(CCoreWorkerProcess.GetCoreWorker().KillActor(
                  c_actor_id, True, no_restart))

    def cancel_task(self, ObjectRef object_ref, c_bool force_kill,
                    c_bool recursive):
        cdef:
            CObjectID c_object_id = object_ref.native()
            CRayStatus status = CRayStatus.OK()

        status = CCoreWorkerProcess.GetCoreWorker().CancelTask(
                                            c_object_id, force_kill, recursive)

        if not status.ok():
            raise TypeError(status.message().decode())

    def resource_ids(self):
        cdef:
            ResourceMappingType resource_mapping = (
                CCoreWorkerProcess.GetCoreWorker().GetResourceIDs())
            unordered_map[
                c_string, c_vector[pair[int64_t, double]]
            ].iterator iterator = resource_mapping.begin()
            c_vector[pair[int64_t, double]] c_value

        resources_dict = {}
        while iterator != resource_mapping.end():
            key = decode(dereference(iterator).first)
            c_value = dereference(iterator).second
            ids_and_fractions = []
            for i in range(c_value.size()):
                ids_and_fractions.append(
                    (c_value[i].first, c_value[i].second))
            resources_dict[key] = ids_and_fractions
            postincrement(iterator)

        return resources_dict

    def profile_event(self, c_string event_type, object extra_data=None):
        if RayConfig.instance().enable_timeline():
            return ProfileEvent.make(
                CCoreWorkerProcess.GetCoreWorker().CreateProfileEvent(
                    event_type), extra_data)
        else:
            return EmptyProfileEvent()

    def remove_actor_handle_reference(self, ActorID actor_id):
        cdef:
            CActorID c_actor_id = actor_id.native()
        CCoreWorkerProcess.GetCoreWorker().RemoveActorHandleReference(
            c_actor_id)

    cdef make_actor_handle(self, ActorHandleSharedPtr c_actor_handle):
        worker = ray.worker.global_worker
        worker.check_connected()
        manager = worker.function_actor_manager

        actor_id = ActorID(dereference(c_actor_handle).GetActorID().Binary())
        job_id = JobID(dereference(c_actor_handle).CreationJobID().Binary())
        language = Language.from_native(
            dereference(c_actor_handle).ActorLanguage())
        actor_creation_function_descriptor = CFunctionDescriptorToPython(
            dereference(c_actor_handle).ActorCreationTaskFunctionDescriptor())
        if language == Language.PYTHON:
            assert isinstance(actor_creation_function_descriptor,
                              PythonFunctionDescriptor)
            # Load actor_method_cpu from actor handle's extension data.
            extension_data = <str>dereference(c_actor_handle).ExtensionData()
            if extension_data:
                actor_method_cpu = int(extension_data)
            else:
                actor_method_cpu = 0  # Actor is created by non Python worker.
            actor_class = manager.load_actor_class(
                job_id, actor_creation_function_descriptor)
            method_meta = ray.actor.ActorClassMethodMetadata.create(
                actor_class, actor_creation_function_descriptor)
            return ray.actor.ActorHandle(language, actor_id,
                                         method_meta.decorators,
                                         method_meta.signatures,
                                         method_meta.num_returns,
                                         actor_method_cpu,
                                         actor_creation_function_descriptor,
                                         worker.current_session_and_job)
        else:
            return ray.actor.ActorHandle(language, actor_id,
                                         {},  # method decorators
                                         {},  # method signatures
                                         {},  # method num_returns
                                         0,  # actor method cpu
                                         actor_creation_function_descriptor,
                                         worker.current_session_and_job)

    def deserialize_and_register_actor_handle(self, const c_string &bytes,
                                              ObjectRef
                                              outer_object_ref):
        cdef:
            CObjectID c_outer_object_id = (outer_object_ref.native() if
                                           outer_object_ref else
                                           CObjectID.Nil())
        c_actor_id = (CCoreWorkerProcess
                      .GetCoreWorker()
                      .DeserializeAndRegisterActorHandle(
                          bytes, c_outer_object_id))
        return self.make_actor_handle(
            CCoreWorkerProcess.GetCoreWorker().GetActorHandle(c_actor_id))

    def get_named_actor_handle(self, const c_string &name,
                               const c_string &ray_namespace):
        cdef:
            pair[ActorHandleSharedPtr, CRayStatus] named_actor_handle_pair

        # We need it because GetNamedActorHandle needs
        # to call a method that holds the gil.
        with nogil:
            named_actor_handle_pair = (
                CCoreWorkerProcess.GetCoreWorker().GetNamedActorHandle(
                    name, ray_namespace))
        check_status(named_actor_handle_pair.second)

        return self.make_actor_handle(named_actor_handle_pair.first)

    def get_actor_handle(self, ActorID actor_id):
        cdef:
            CActorID c_actor_id = actor_id.native()
        return self.make_actor_handle(
            CCoreWorkerProcess.GetCoreWorker().GetActorHandle(c_actor_id))

    def list_named_actors(self, c_bool all_namespaces):
        """Returns (namespace, name) for named actors in the system.

        If all_namespaces is True, returns all actors in all namespaces,
        else returns only the actors in the current namespace.
        """
        cdef:
            pair[c_vector[pair[c_string, c_string]], CRayStatus] result_pair

        result_pair = CCoreWorkerProcess.GetCoreWorker().ListNamedActors(
            all_namespaces)
        check_status(result_pair.second)
        return [
            (namespace.decode("utf-8"),
             name.decode("utf-8")) for namespace, name in result_pair.first]

    def serialize_actor_handle(self, ActorID actor_id):
        cdef:
            c_string output
            CObjectID c_actor_handle_id
        check_status(CCoreWorkerProcess.GetCoreWorker().SerializeActorHandle(
            actor_id.native(), &output, &c_actor_handle_id))
        return output, ObjectRef(c_actor_handle_id.Binary())

    def add_object_ref_reference(self, ObjectRef object_ref):
        # Note: faster to not release GIL for short-running op.
        CCoreWorkerProcess.GetCoreWorker().AddLocalReference(
            object_ref.native())

    def remove_object_ref_reference(self, ObjectRef object_ref):
        cdef:
            CObjectID c_object_id = object_ref.native()
        # We need to release the gil since object destruction may call the
        # unhandled exception handler.
        with nogil:
            CCoreWorkerProcess.GetCoreWorker().RemoveLocalReference(
                c_object_id)

    def serialize_and_promote_object_ref(self, ObjectRef object_ref):
        cdef:
            CObjectID c_object_id = object_ref.native()
            CAddress c_owner_address = CAddress()
            c_string serialized_object_status
        CCoreWorkerProcess.GetCoreWorker().PromoteObjectToPlasma(c_object_id)
        CCoreWorkerProcess.GetCoreWorker().GetOwnershipInfo(
                c_object_id, &c_owner_address, &serialized_object_status)
        return (object_ref,
                c_owner_address.SerializeAsString(),
                serialized_object_status)

    def deserialize_and_register_object_ref(
            self, const c_string &object_ref_binary,
            ObjectRef outer_object_ref,
            const c_string &serialized_owner_address,
            const c_string &serialized_object_status,
    ):
        cdef:
            CObjectID c_object_id = CObjectID.FromBinary(object_ref_binary)
            CObjectID c_outer_object_id = (outer_object_ref.native() if
                                           outer_object_ref else
                                           CObjectID.Nil())
            CAddress c_owner_address = CAddress()

        c_owner_address.ParseFromString(serialized_owner_address)
        (CCoreWorkerProcess.GetCoreWorker()
            .RegisterOwnershipInfoAndResolveFuture(
                c_object_id,
                c_outer_object_id,
                c_owner_address,
                serialized_object_status))

    cdef store_task_outputs(
            self, worker, outputs, const c_vector[CObjectID] return_ids,
            c_vector[shared_ptr[CRayObject]] *returns):
        cdef:
            CObjectID return_id
            size_t data_size
            shared_ptr[CBuffer] metadata
            c_vector[CObjectID] contained_id
            c_vector[CObjectID] return_ids_vector
            int64_t task_output_inlined_bytes

        if return_ids.size() == 0:
            return

        n_returns = len(outputs)
        returns.resize(n_returns)
        task_output_inlined_bytes = 0
        for i in range(n_returns):
            return_id, output = return_ids[i], outputs[i]
            context = worker.get_serialization_context()
            serialized_object = context.serialize(output)
            data_size = serialized_object.total_bytes
            metadata_str = serialized_object.metadata
            if ray.worker.global_worker.debugger_get_breakpoint:
                breakpoint = (
                    ray.worker.global_worker.debugger_get_breakpoint)
                metadata_str += (
                    b"," + ray_constants.OBJECT_METADATA_DEBUG_PREFIX +
                    breakpoint.encode())
                # Reset debugging context of this worker.
                ray.worker.global_worker.debugger_get_breakpoint = b""
            metadata = string_to_buffer(metadata_str)
            contained_id = ObjectRefsToVector(
                serialized_object.contained_object_refs)

            with nogil:
                check_status(
                    CCoreWorkerProcess.GetCoreWorker().AllocateReturnObject(
                        return_id, data_size, metadata, contained_id,
                        task_output_inlined_bytes, &returns[0][i]))

            if returns[0][i].get() != NULL:
                if returns[0][i].get().HasData():
                    (<SerializedObject>serialized_object).write_to(
                        Buffer.make(returns[0][i].get().GetData()))
                if self.is_local_mode:
                    return_ids_vector.push_back(return_ids[i])
                    check_status(
                        CCoreWorkerProcess.GetCoreWorker().Put(
                            CRayObject(returns[0][i].get().GetData(),
                                       returns[0][i].get().GetMetadata(),
                                       c_vector[CObjectReference]()),
                            c_vector[CObjectID](), return_ids[i]))
                    return_ids_vector.clear()

            with nogil:
                check_status(
                    CCoreWorkerProcess.GetCoreWorker().SealReturnObject(
                        return_id, returns[0][i]))

    def create_or_get_event_loop(self):
        if self.async_event_loop is None:
            self.async_event_loop = get_new_event_loop()
            asyncio.set_event_loop(self.async_event_loop)

        if self.async_thread is None:
            self.async_thread = threading.Thread(
                target=lambda: self.async_event_loop.run_forever(),
                name="AsyncIO Thread"
            )
            # Making the thread a daemon causes it to exit
            # when the main thread exits.
            self.async_thread.daemon = True
            self.async_thread.start()

        return self.async_event_loop

    def run_async_func_in_event_loop(self, func, *args, **kwargs):
        cdef:
            CFiberEvent event
        loop = self.create_or_get_event_loop()
        coroutine = func(*args, **kwargs)
        if threading.get_ident() == self.async_thread.ident:
            future = asyncio.ensure_future(coroutine, loop)
        else:
            future = asyncio.run_coroutine_threadsafe(coroutine, loop)
        future.add_done_callback(lambda _: event.Notify())
        with nogil:
            (CCoreWorkerProcess.GetCoreWorker()
                .YieldCurrentFiber(event))
        return future.result()

    def destroy_event_loop_if_exists(self):
        if self.async_event_loop is not None:
            self.async_event_loop.stop()
        if self.async_thread is not None:
            self.async_thread.join()

    def current_actor_is_asyncio(self):
        return (CCoreWorkerProcess.GetCoreWorker().GetWorkerContext()
                .CurrentActorIsAsync())

    def get_current_runtime_env_dict(self):
        # This should never change, so we can safely cache it to avoid ser/de
        if self.current_runtime_env_dict is None:
            if self.is_driver:
                self.current_runtime_env_dict = \
                    json.loads(self.get_job_config().serialized_runtime_env)
            else:
                self.current_runtime_env_dict = json.loads(
                    CCoreWorkerProcess.GetCoreWorker()
                    .GetWorkerContext()
                    .GetCurrentSerializedRuntimeEnv()
                )
        return self.current_runtime_env_dict

    def is_exiting(self):
        return CCoreWorkerProcess.GetCoreWorker().IsExiting()

    cdef yield_current_fiber(self, CFiberEvent &fiber_event):
        with nogil:
            CCoreWorkerProcess.GetCoreWorker().YieldCurrentFiber(fiber_event)

    def get_all_reference_counts(self):
        cdef:
            unordered_map[CObjectID, pair[size_t, size_t]] c_ref_counts
            unordered_map[CObjectID, pair[size_t, size_t]].iterator it

        c_ref_counts = (
            CCoreWorkerProcess.GetCoreWorker().GetAllReferenceCounts())
        it = c_ref_counts.begin()

        ref_counts = {}
        while it != c_ref_counts.end():
            object_ref = dereference(it).first.Hex()
            ref_counts[object_ref] = {
                "local": dereference(it).second.first,
                "submitted": dereference(it).second.second}
            postincrement(it)

        return ref_counts

    def set_get_async_callback(self, ObjectRef object_ref, callback):
        cpython.Py_INCREF(callback)
        CCoreWorkerProcess.GetCoreWorker().GetAsync(
            object_ref.native(),
            async_callback,
            <void*>callback
        )

    def push_error(self, JobID job_id, error_type, error_message,
                   double timestamp):
        check_status(CCoreWorkerProcess.GetCoreWorker().PushError(
            job_id.native(), error_type.encode("ascii"),
            error_message.encode("ascii"), timestamp))

    def set_resource(self, basestring resource_name,
                     double capacity, NodeID client_id):
        CCoreWorkerProcess.GetCoreWorker().SetResource(
            resource_name.encode("ascii"), capacity,
            CNodeID.FromBinary(client_id.binary()))

    def get_job_config(self):
        cdef CJobConfig c_job_config
        # We can cache the deserialized job config object here because
        # the job config will not change after a job is submitted.
        if self.job_config is None:
            c_job_config = CCoreWorkerProcess.GetCoreWorker().GetJobConfig()
            self.job_config = gcs_utils.JobConfig()
            self.job_config.ParseFromString(c_job_config.SerializeAsString())
        return self.job_config

    def prepare_runtime_env(self, runtime_env_dict: dict) -> str:
        """Merge the given new runtime env with the current runtime env.

        If running in a driver, the current runtime env comes from the
        JobConfig.  Otherwise, we are running in a worker for an actor or
        task, and the current runtime env comes from the current TaskSpec.

        The child's runtime env dict is merged with the parents via a simple
        dict update, except for runtime_env["env_vars"], which is merged
        with runtime_env["env_vars"] of the parent rather than overwriting it.
        This is so that env vars set in the parent propagate to child actors
        and tasks even if a new env var is set in the child.

        Args:
            runtime_env_dict (dict): A runtime env for a child actor or task.
        Returns:
            The resulting merged JSON-serialized runtime env.
        """

        result_dict = copy.deepcopy(self.get_current_runtime_env_dict())

        result_env_vars = copy.deepcopy(result_dict.get("env_vars") or {})
        child_env_vars = runtime_env_dict.get("env_vars") or {}
        result_env_vars.update(child_env_vars)

        result_dict.update(runtime_env_dict)
        result_dict["env_vars"] = result_env_vars

        # NOTE(architkulkarni): This allows worker caching code in C++ to
        # check if a runtime env is empty without deserializing it.
        if result_dict["env_vars"] == {}:
            result_dict["env_vars"] = None
        if all(val is None for val in result_dict.values()):
            result_dict = {}

        # TODO(architkulkarni): We should just use RuntimeEnvDict here
        # so all the serialization and validation is done in one place
        return json.dumps(result_dict, sort_keys=True)

    def get_task_submission_stats(self):
        cdef:
            int64_t num_tasks_submitted
            int64_t num_leases_requested

        with nogil:
            num_tasks_submitted = (
                    CCoreWorkerProcess.GetCoreWorker().GetNumTasksSubmitted())
            num_leases_requested = (
                    CCoreWorkerProcess.GetCoreWorker().GetNumLeasesRequested())

        return (num_tasks_submitted, num_leases_requested)

cdef void async_callback(shared_ptr[CRayObject] obj,
                         CObjectID object_ref,
                         void *user_callback) with gil:
    cdef:
        c_vector[shared_ptr[CRayObject]] objects_to_deserialize

    # Object is retrieved from in memory store.
    # Here we go through the code path used to deserialize objects.
    objects_to_deserialize.push_back(obj)
    data_metadata_pairs = RayObjectsToDataMetadataPairs(
        objects_to_deserialize)
    ids_to_deserialize = [ObjectRef(object_ref.Binary())]
    result = ray.worker.global_worker.deserialize_objects(
        data_metadata_pairs, ids_to_deserialize)[0]

    py_callback = <object>user_callback
    py_callback(result)
    cpython.Py_DECREF(py_callback)<|MERGE_RESOLUTION|>--- conflicted
+++ resolved
@@ -677,14 +677,9 @@
                 # The call to execute_task should never raise an exception. If
                 # it does, that indicates that there was an internal error.
                 execute_task(task_type, task_name, ray_function, c_resources,
-<<<<<<< HEAD
                              c_args, c_arg_refs, c_return_ids,
-                             debugger_breakpoint, returns)
-=======
-                             c_args, c_arg_reference_ids, c_return_ids,
                              debugger_breakpoint, returns,
                              is_application_level_error)
->>>>>>> 0326bbb3
             except Exception as e:
                 sys_exit = SystemExit()
                 if isinstance(e, RayActorError) and \
@@ -1382,11 +1377,7 @@
                     b"",
                     c_serialized_runtime_env,
                     c_override_environment_variables),
-<<<<<<< HEAD
-                max_retries,
-=======
-                &return_ids, max_retries, retry_exceptions,
->>>>>>> 0326bbb3
+                max_retries, retry_exceptions,
                 c_pair[CPlacementGroupID, int64_t](
                     c_placement_group_id, placement_group_bundle_index),
                 placement_group_capture_child_tasks,
