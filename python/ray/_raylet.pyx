# cython: profile=False
# distutils: language = c++
# cython: embedsignature = True
# cython: language_level = 3
# cython: c_string_encoding = default

from cpython.exc cimport PyErr_CheckSignals

import asyncio
import gc
import inspect
import logging
import msgpack
import io
import os
import pickle
import random
import sys
import threading
import time
import traceback
import _thread
from typing import (
    Any,
    AsyncGenerator,
    Awaitable,
    Callable,
    Dict,
    Generator,
    Optional,
    Tuple,
    Union,
    NamedTuple,
)

import contextvars
import concurrent.futures
import collections

from libc.stdint cimport (
    int32_t,
    int64_t,
    uint64_t,
    uint8_t,
)
from libcpp cimport bool as c_bool, nullptr
from libcpp.memory cimport (
    dynamic_pointer_cast,
    make_shared,
    shared_ptr,
    make_unique,
    unique_ptr,
)
from ray.includes.optional cimport (
    optional,
    nullopt,
    make_optional,
)

from libcpp.functional cimport function
from libcpp.string cimport string as c_string
from libcpp.utility cimport pair
from libcpp.unordered_map cimport unordered_map
from libcpp.vector cimport vector as c_vector
from libcpp.pair cimport pair as c_pair

from cpython.object cimport PyTypeObject
from cython.operator import dereference, postincrement
from cpython.pystate cimport (
    PyGILState_Ensure,
    PyGILState_Release,
    PyGILState_STATE,
)

from ray.includes.common cimport (
    CBuffer,
    CAddress,
    CObjectReference,
    CLanguage,
    CObjectReference,
    CWorkerExitType,
    CRayObject,
    CRayStatus,
    CStatusOr,
    CActorTableData,
    CErrorTableData,
    CFallbackOption,
    CGcsClientOptions,
    CGcsNodeInfo,
    CJobTableData,
    CLabelSelector,
    CLogBatch,
    CTaskArg,
    CTaskArgByReference,
    CTaskArgByValue,
    CTaskType,
    CPlacementStrategy,
    CSchedulingStrategy,
    CPlacementGroupSchedulingStrategy,
    CNodeAffinitySchedulingStrategy,
    CNodeLabelSchedulingStrategy,
    CLabelMatchExpressions,
    CLabelMatchExpression,
    CLabelIn,
    CLabelNotIn,
    CRayFunction,
    CWorkerType,
    CJobConfig,
    CConcurrencyGroup,
    CGrpcStatusCode,
    CLineageReconstructionTask,
    move,
    LANGUAGE_CPP,
    LANGUAGE_JAVA,
    LANGUAGE_PYTHON,
    LocalMemoryBuffer,
    TASK_TYPE_NORMAL_TASK,
    TASK_TYPE_ACTOR_CREATION_TASK,
    TASK_TYPE_ACTOR_TASK,
    WORKER_TYPE_WORKER,
    WORKER_TYPE_DRIVER,
    WORKER_TYPE_SPILL_WORKER,
    WORKER_TYPE_RESTORE_WORKER,
    PLACEMENT_STRATEGY_PACK,
    PLACEMENT_STRATEGY_SPREAD,
    PLACEMENT_STRATEGY_STRICT_PACK,
    PLACEMENT_STRATEGY_STRICT_SPREAD,
    RAY_ERROR_INFO_CHANNEL,
    RAY_LOG_CHANNEL,
    PythonGetLogBatchLines,
    WORKER_EXIT_TYPE_USER_ERROR,
    WORKER_EXIT_TYPE_SYSTEM_ERROR,
    WORKER_EXIT_TYPE_INTENTIONAL_SYSTEM_ERROR,
    kResourceUnitScaling,
    kImplicitResourcePrefix,
    kWorkerSetupHookKeyName,
    PythonGetNodeLabels,
    PythonGetResourcesTotal,
    kGcsPidKey,
<<<<<<< HEAD
    CTensorTransport,
    TENSOR_TRANSPORT_OBJECT_STORE,
    GetPortFileName,
    PersistPort,
    WaitForPersistedPort,
    CWaitForPersistedPortResult,
=======
>>>>>>> efb34a67
)
from ray.includes.unique_ids cimport (
    CActorID,
    CClusterID,
    CNodeID,
    CObjectID,
    CPlacementGroupID,
    ObjectIDIndexType,
)
from ray.includes.libcoreworker cimport (
    ActorHandleSharedPtr,
    CActorCreationOptions,
    CPlacementGroupCreationOptions,
    CCoreWorkerOptions,
    CCoreWorkerProcess,
    CTaskOptions,
    ResourceMappingType,
    CFiberEvent,
    CGeneratorBackpressureWaiter,
    CReaderRefInfo,
)
from ray.includes.stream_redirection cimport (
    CStreamRedirectionOptions,
    RedirectStdoutOncePerProcess,
    RedirectStderrOncePerProcess,
)

from ray.includes.ray_config cimport RayConfig
from ray.includes.global_state_accessor cimport CGlobalStateAccessor
from ray.includes.global_state_accessor cimport (
    RedisDelKeyPrefixSync,
    RedisGetKeySync
)

cimport cpython

include "includes/network_util.pxi"
include "includes/object_ref.pxi"
include "includes/unique_ids.pxi"
include "includes/ray_config.pxi"
include "includes/function_descriptor.pxi"
include "includes/buffer.pxi"
include "includes/common.pxi"
include "includes/gcs_client.pxi"
include "includes/serialization.pxi"
include "includes/libcoreworker.pxi"
include "includes/global_state_accessor.pxi"
include "includes/metric.pxi"
include "includes/setproctitle.pxi"
include "includes/raylet_client.pxi"
include "includes/gcs_subscriber.pxi"
include "includes/rpc_token_authentication.pxi"

import ray
from ray.exceptions import (
    RayActorError,
    ActorDiedError,
    RayError,
    RaySystemError,
    RayTaskError,
    ObjectStoreFullError,
    OutOfDiskError,
    GetTimeoutError,
    TaskCancelledError,
    AsyncioActorExit,
    PendingCallsLimitExceeded,
    RpcError,
    ObjectRefStreamEndOfStreamError,
    RayChannelError,
    RayChannelTimeoutError,
)
from ray._private import external_storage
from ray.util.scheduling_strategies import (
    PlacementGroupSchedulingStrategy,
    NodeAffinitySchedulingStrategy,
    NodeLabelSchedulingStrategy,
    In,
    NotIn,
    Exists,
    DoesNotExist,
)
import ray._private.ray_constants as ray_constants
import ray.cloudpickle as ray_pickle
from ray.core.generated.common_pb2 import ActorDiedErrorContext
from ray.core.generated.gcs_service_pb2 import GetAllResourceUsageReply
from ray._private.async_compat import (
    sync_to_async,
    get_new_event_loop,
    is_async_func,
    has_async_methods,
)
from ray._private.client_mode_hook import disable_client_hook
import ray.core.generated.common_pb2 as common_pb2
from ray._common.utils import decode
from ray._private.utils import DeferSigint
from ray._private.object_ref_generator import ObjectRefGenerator, DynamicObjectRefGenerator
from ray._private.gc_collect_manager import PythonGCThread

# Expose GCC & Clang macro to report
# whether C++ optimizations were enabled during compilation.
OPTIMIZED = __OPTIMIZE__

GRPC_STATUS_CODE_UNAVAILABLE = CGrpcStatusCode.UNAVAILABLE
GRPC_STATUS_CODE_UNKNOWN = CGrpcStatusCode.UNKNOWN
GRPC_STATUS_CODE_DEADLINE_EXCEEDED = CGrpcStatusCode.DEADLINE_EXCEEDED
GRPC_STATUS_CODE_RESOURCE_EXHAUSTED = CGrpcStatusCode.RESOURCE_EXHAUSTED
GRPC_STATUS_CODE_UNIMPLEMENTED = CGrpcStatusCode.UNIMPLEMENTED

logger = logging.getLogger(__name__)

import warnings
class NumReturnsWarning(UserWarning):
    """Warning when num_returns=0 but the task returns a non-None value."""
    pass

warnings.filterwarnings("once", category=NumReturnsWarning)

# The currently running task, if any. These are used to synchronize task
# interruption for ray.cancel.
current_task_id = None
current_task_id_lock = threading.Lock()

job_config_initialized = False
job_config_initialization_lock = threading.Lock()

# It is used to indicate std::nullopt for
# AllocateDynamicReturnId.
cdef optional[ObjectIDIndexType] NULL_PUT_INDEX = nullopt
# Used to indicate std::nullopt for tensor_transport.
cdef optional[c_string] NULL_TENSOR_TRANSPORT = nullopt

# This argument is used to obtain the correct task id inside
# an asyncio task. It is because task_id can be obtained
# by the worker_context_ API, which is per thread, not per
# asyncio task. TODO(sang): We should properly fix it.
# Note that the context var is recommended to be defined
# in the top module.
# https://docs.python.org/3/library/contextvars.html#contextvars.ContextVar
# It is thread-safe.
async_task_id = contextvars.ContextVar('async_task_id', default=None)
async_task_name = contextvars.ContextVar('async_task_name', default=None)
async_task_function_name = contextvars.ContextVar('async_task_function_name',                                                  default=None)


# Update the type names of the extension type so they are
# ray.{ObjectRef, ObjectRefGenerator} instead of ray._raylet.*
# For ObjectRefGenerator that can be done directly since it is
# a full Python class. For ObjectRef we need to update the
# tp_name since it is a C extension class and not a full class.
cdef PyTypeObject* object_ref_py_type = <PyTypeObject*>ObjectRef
object_ref_py_type.tp_name = "ray.ObjectRef"
ObjectRefGenerator.__module__ = "ray"


# For backward compatibility.
StreamingObjectRefGenerator = ObjectRefGenerator

cdef c_bool is_plasma_object(shared_ptr[CRayObject] obj):
    """Return True if the given object is a plasma object."""
    assert obj.get() != NULL
    if (obj.get().GetData().get() != NULL
            and obj.get().GetData().get().IsPlasmaBuffer()):
        return True
    return False


class SerializedRayObject(NamedTuple):
    data: Optional[Buffer]
    metadata: Optional[Buffer]
    # If set to None, use the default object store transport. Data will be
    # either inlined in `data` or found in the plasma object store.
    tensor_transport: Optional[str]


cdef RayObjectsToSerializedRayObjects(
        const c_vector[shared_ptr[CRayObject]] objects, object_refs: Optional[List[ObjectRef]] = None):
    serialized_ray_objects = []
    for i in range(objects.size()):
        # core_worker will return a nullptr for objects that couldn't be
        # retrieved from the store or if an object was an exception.
        if not objects[i].get():
            serialized_ray_objects.append(SerializedRayObject(None, None, None))
        else:
            data = None
            metadata = None
            if objects[i].get().HasData():
                data = Buffer.make(objects[i].get().GetData())
            if objects[i].get().HasMetadata():
                metadata = Buffer.make(
                    objects[i].get().GetMetadata()).to_pybytes()

            c_tensor_transport = objects[i].get().GetTensorTransport()
            tensor_transport = None
            if (
                not c_tensor_transport.has_value()
                and object_refs is not None
            ):
                tensor_transport = object_refs[i].tensor_transport()
            elif c_tensor_transport.has_value():
                tensor_transport = c_tensor_transport.value().decode("utf-8")

            serialized_ray_objects.append(SerializedRayObject(data, metadata, tensor_transport))
    return serialized_ray_objects


cdef VectorToObjectRefs(const c_vector[CObjectReference] &object_refs,
                        skip_adding_local_ref):
    result = []
    for i in range(object_refs.size()):
        tensor_transport = None
        if object_refs[i].has_tensor_transport():
            tensor_transport = object_refs[i].tensor_transport().decode("utf-8")
        result.append(ObjectRef(
            object_refs[i].object_id(),
            object_refs[i].owner_address().SerializeAsString(),
            object_refs[i].call_site(),
            skip_adding_local_ref,
            tensor_transport))
    return result


cdef c_vector[CObjectID] ObjectRefsToVector(object_refs):
    """A helper function that converts a Python list of object refs to a vector.

    Args:
        object_refs (list): The Python list of object refs.

    Returns:
        The output vector.
    """
    cdef:
        c_vector[CObjectID] result
    for object_ref in object_refs:
        result.push_back((<ObjectRef>object_ref).native())
    return result


def _get_actor_serialized_owner_address_or_none(actor_table_data: bytes):
    cdef:
        CActorTableData data

    data.ParseFromString(actor_table_data)

    if data.address().worker_id() == b"":
        return None
    else:
        return data.address().SerializeAsString()


def compute_task_id(ObjectRef object_ref):
    return TaskID(object_ref.native().TaskId().Binary())


def get_port_filename(node_id: str, port_name: str) -> str:
    cdef CNodeID c_node_id = CNodeID.FromHex(node_id)
    return GetPortFileName(c_node_id, port_name.encode()).decode()


def persist_port(dir: str, node_id: str, port_name: str, port: int) -> None:
    cdef CNodeID c_node_id = CNodeID.FromHex(node_id)
    cdef CRayStatus status = PersistPort(
        dir.encode(), c_node_id, port_name.encode(), port)
    if not status.ok():
        raise RuntimeError(status.message().decode())


def wait_for_persisted_port(
    dir: str,
    node_id: str,
    port_name: str,
    timeout_ms: int = 30000,
    poll_interval_ms: int = 100
) -> int:
    cdef CNodeID c_node_id = CNodeID.FromHex(node_id)
    cdef CWaitForPersistedPortResult result = WaitForPersistedPort(
        dir.encode(), c_node_id, port_name.encode(), timeout_ms, poll_interval_ms)
    if not result.has_value():
        raise RuntimeError(result.message().decode())
    return result.value()


cdef increase_recursion_limit():
    """
    Ray does some weird things with asio fibers and asyncio to run asyncio actors.
    This results in the Python interpreter thinking there's a lot of recursion depth,
    so we need to increase the limit when we start getting close.

    0x30C0000 is Python 3.12
        On 3.12, when recursion depth increases, c_recursion_remaining will decrease,
        and that's what's actually compared to raise a RecursionError. So increasing
        it by 1000 when it drops below 1000 will keep us from raising the RecursionError.
        https://github.com/python/cpython/blob/bfb9e2f4a4e690099ec2ec53c08b90f4d64fde36/Python/pystate.c#L1353
    0x30B00A4 is Python 3.11
        On 3.11, the recursion depth can be calculated with recursion_limit - recursion_remaining.
        We can get the current limit with Py_GetRecursionLimit and set it with Py_SetRecursionLimit.
        We'll double the limit when there's less than 500 remaining.
    On older versions
        There's simply a recursion_depth variable and we'll increase the max the same
        way we do for 3.11.
    """
    cdef:
        cdef extern from *:
            """
#if PY_VERSION_HEX >= 0x30C0000
    bool IncreaseRecursionLimitIfNeeded(PyThreadState *x) {
        if (x->c_recursion_remaining < 1000) {
            x->c_recursion_remaining += 1000;
            return true;
        }
        return false;
    }
#elif PY_VERSION_HEX >= 0x30B00A4
    bool IncreaseRecursionLimitIfNeeded(PyThreadState *x) {
        int current_limit = Py_GetRecursionLimit();
        int current_depth = x->recursion_limit - x->recursion_remaining;
        if (current_limit - current_depth < 500) {
            Py_SetRecursionLimit(current_limit * 2);
            return true;
        }
        return false;
    }
#else
    bool IncreaseRecursionLimitIfNeeded(PyThreadState *x) {
        int current_limit = Py_GetRecursionLimit();
        if (current_limit - x->recursion_depth < 500) {
            Py_SetRecursionLimit(current_limit * 2);
            return true;
        }
        return false;
    }
#endif
            """
            c_bool IncreaseRecursionLimitIfNeeded(CPyThreadState *x)

        CPyThreadState * s = <CPyThreadState *> PyThreadState_Get()
        c_bool increased_recursion_limit = IncreaseRecursionLimitIfNeeded(s)

    if increased_recursion_limit:
        logger.debug("Increased Python recursion limit")


cdef CObjectLocationPtrToDict(CObjectLocation* c_object_location):
    """A helper function that converts a CObjectLocation to a Python dict.

    Returns:
        A Dict with following attributes:
        - node_ids:
            The hex IDs of the nodes that have a copy of this object.
        - object_size:
            The size of data + metadata in bytes. Can be None if it's -1 in the source.
        - did_spill:
            Whether or not this object was spilled.
    """
    object_size = c_object_location.GetObjectSize()
    if object_size <= 0:
        object_size = None
    did_spill = c_object_location.GetDidSpill()

    node_ids = set()
    c_node_ids = c_object_location.GetNodeIDs()
    for i in range(c_node_ids.size()):
        node_id = c_node_ids[i].Hex().decode("ascii")
        node_ids.add(node_id)

    # add primary_node_id into node_ids
    if not c_object_location.GetPrimaryNodeID().IsNil():
        node_ids.add(
            c_object_location.GetPrimaryNodeID().Hex().decode("ascii"))

    # add spilled_node_id into node_ids
    if not c_object_location.GetSpilledNodeID().IsNil():
        node_ids.add(
            c_object_location.GetSpilledNodeID().Hex().decode("ascii"))

    return {
        "node_ids": list(node_ids),
        "object_size": object_size,
        "did_spill": did_spill,
    }


@cython.auto_pickle(False)
cdef class Language:
    cdef CLanguage lang

    def __cinit__(self, int32_t lang):
        self.lang = <CLanguage>lang

    @staticmethod
    cdef from_native(const CLanguage& lang):
        return Language(<int32_t>lang)

    def value(self):
        return <int32_t>self.lang

    def __eq__(self, other):
        return (isinstance(other, Language) and
                (<int32_t>self.lang) == (<int32_t>(<Language>other).lang))

    def __repr__(self):
        if <int32_t>self.lang == <int32_t>LANGUAGE_PYTHON:
            return "PYTHON"
        elif <int32_t>self.lang == <int32_t>LANGUAGE_CPP:
            return "CPP"
        elif <int32_t>self.lang == <int32_t>LANGUAGE_JAVA:
            return "JAVA"
        else:
            raise Exception("Unexpected error")

    def __reduce__(self):
        return Language, (<int32_t>self.lang,)

    PYTHON = Language.from_native(LANGUAGE_PYTHON)
    CPP = Language.from_native(LANGUAGE_CPP)
    JAVA = Language.from_native(LANGUAGE_JAVA)


cdef int prepare_labels(
        dict label_dict,
        unordered_map[c_string, c_string] *label_map) except -1:

    if label_dict is None:
        return 0

    label_map[0].reserve(len(label_dict))
    for key, value in label_dict.items():
        if not isinstance(key, str):
            raise ValueError(f"Label key must be string, but got {type(key)}")
        if not isinstance(value, str):
            raise ValueError(f"Label value must be string, but got {type(value)}")
        label_map[0][key.encode("utf-8")] = value.encode("utf-8")

    return 0

cdef int prepare_label_selector(
        dict label_selector_dict,
        CLabelSelector *c_label_selector) except -1:

    c_label_selector[0] = CLabelSelector()

    if label_selector_dict is None:
        return 0

    for key, value in label_selector_dict.items():
        if not isinstance(key, str):
            raise ValueError(f"Label selector key type must be string, but got {type(key)}")
        if not isinstance(value, str):
            raise ValueError(f"Label selector value must be string, but got {type(value)}")
        if key == "":
            raise ValueError("Label selector key must be a non-empty string.")
        if (value.startswith("in(") and value.endswith(")")) or \
           (value.startswith("!in(") and value.endswith(")")):
            inner = value[value.index("(")+1:-1].strip()
            if not inner:
                raise ValueError(f"No values provided for Label Selector '{value[:value.index('(')]}' operator on key '{key}'.")
        # Add key-value constraint to the LabelSelector object.
        c_label_selector[0].AddConstraint(key.encode("utf-8"), value.encode("utf-8"))

    return 0

cdef int prepare_fallback_strategy(
        list fallback_strategy,
        c_vector[CFallbackOption] *fallback_strategy_vector) except -1:

    cdef dict label_selector_dict
    cdef CLabelSelector c_label_selector

    if fallback_strategy is None:
        return 0

    for strategy_dict in fallback_strategy:
        if not isinstance(strategy_dict, dict):
            raise ValueError(
                "Fallback strategy must be a list of dicts, "
                f"but got list containing {type(strategy_dict)}")

        label_selector_dict = strategy_dict.get("label_selector")

        if label_selector_dict is not None and not isinstance(label_selector_dict, dict):
            raise ValueError("Invalid fallback strategy element: invalid 'label_selector'.")

        prepare_label_selector(label_selector_dict, &c_label_selector)

        fallback_strategy_vector.push_back(
             CFallbackOption(c_label_selector)
        )

    return 0

cdef int prepare_resources(
        dict resource_dict,
        unordered_map[c_string, double] *resource_map) except -1:
    cdef:
        list unit_resources

    if resource_dict is None:
        raise ValueError("Must provide resource map.")

    resource_map[0].reserve(len(resource_dict))
    for key, value in resource_dict.items():
        if not (isinstance(value, int) or isinstance(value, float)):
            raise ValueError("Resource quantities may only be ints or floats.")
        if value < 0:
            raise ValueError("Resource quantities may not be negative.")
        if value > 0:
            unit_resources = (
                f"{RayConfig.instance().predefined_unit_instance_resources()\
                .decode('utf-8')},"
                f"{RayConfig.instance().custom_unit_instance_resources()\
                .decode('utf-8')}"
            ).split(",")

            if (value >= 1 and isinstance(value, float)
                    and not value.is_integer() and str(key) in unit_resources):
                raise ValueError(
                    f"{key} resource quantities >1 must",
                    f" be whole numbers. The specified quantity {value} is invalid.")
            resource_map[0][key.encode("ascii")] = float(value)
    return 0

cdef c_vector[CFunctionDescriptor] prepare_function_descriptors(pyfd_list):
    cdef:
        c_vector[CFunctionDescriptor] fd_list

    fd_list.reserve(len(pyfd_list))
    for pyfd in pyfd_list:
        fd_list.push_back(CFunctionDescriptorBuilder.BuildPython(
            pyfd.module_name, pyfd.class_name, pyfd.function_name, b""))
    return fd_list


cdef int prepare_actor_concurrency_groups(
        dict concurrency_groups_dict,
        c_vector[CConcurrencyGroup] *concurrency_groups):

    cdef:
        c_vector[CFunctionDescriptor] c_fd_list

    if concurrency_groups_dict is None:
        raise ValueError("Must provide it...")

    concurrency_groups.reserve(len(concurrency_groups_dict))
    for key, value in concurrency_groups_dict.items():
        c_fd_list = prepare_function_descriptors(value["function_descriptors"])
        concurrency_groups.push_back(CConcurrencyGroup(
            key.encode("ascii"), value["max_concurrency"], move(c_fd_list)))
    return 1


def raise_sys_exit_with_custom_error_message(
        ray_terminate_msg: str,
        exit_code: int = 0) -> None:
    """It is equivalent to sys.exit, but it can contain
    a custom message. Custom message is reported to
    raylet and is accessible via GCS (from `ray get workers`).

    Note that sys.exit == raise SystemExit. I.e., this API
    simply raises SystemExit with a custom error message accessible
    via `e.ray_terminate_msg`.

    Args:
        ray_terminate_msg: The error message to propagate to GCS.
        exit_code: The exit code. If it is not 0, it is considered
            as a system error.
    """
    # Raising SystemExit(0) is equivalent to
    # sys.exit(0).
    # https://docs.python.org/3/library/exceptions.html#SystemExit
    e = SystemExit(exit_code)
    e.ray_terminate_msg = ray_terminate_msg
    raise e


cdef prepare_args_and_increment_put_refs(
        CoreWorker core_worker,
        Language language, args,
        c_vector[unique_ptr[CTaskArg]] *args_vector, function_descriptor,
        c_vector[CObjectID] *incremented_put_arg_ids):
    try:
        prepare_args_internal(core_worker, language, args, args_vector,
                              function_descriptor, incremented_put_arg_ids)
    except Exception as e:
        # An error occurred during arg serialization. We must remove the
        # initial local ref for all args that were successfully put into the
        # local plasma store. These objects will then get released.
        for put_arg_id in dereference(incremented_put_arg_ids):
            CCoreWorkerProcess.GetCoreWorker().RemoveLocalReference(
                put_arg_id)
        raise e

cdef prepare_args_internal(
        CoreWorker core_worker,
        Language language, args,
        c_vector[unique_ptr[CTaskArg]] *args_vector, function_descriptor,
        c_vector[CObjectID] *incremented_put_arg_ids):
    cdef:
        size_t size
        int64_t put_threshold
        int64_t rpc_inline_threshold
        int64_t total_inlined
        shared_ptr[CBuffer] arg_data
        c_vector[CObjectID] inlined_ids
        c_string put_arg_call_site
        c_vector[CObjectReference] inlined_refs
        CAddress c_owner_address
        CRayStatus op_status
        optional[c_string] c_tensor_transport = NULL_TENSOR_TRANSPORT

    worker = ray._private.worker.global_worker
    put_threshold = RayConfig.instance().max_direct_call_object_size()
    total_inlined = 0
    rpc_inline_threshold = RayConfig.instance().task_rpc_inlined_bytes_limit()
    serialization_context = worker.get_serialization_context()
    for arg in args:
        from ray.experimental.compiled_dag_ref import CompiledDAGRef
        if isinstance(arg, CompiledDAGRef):
            raise TypeError("CompiledDAGRef cannot be used as Ray task/actor argument.")
        if isinstance(arg, ObjectRef):
            c_arg = (<ObjectRef>arg).native()
            op_status = CCoreWorkerProcess.GetCoreWorker().GetOwnerAddress(
                    c_arg, &c_owner_address)
            check_status(op_status)
            c_tensor_transport = (<ObjectRef>arg).c_tensor_transport()
            args_vector.push_back(
                unique_ptr[CTaskArg](new CTaskArgByReference(
                    c_arg,
                    c_owner_address,
                    arg.call_site(),
                    move(c_tensor_transport))))
            c_tensor_transport = NULL_TENSOR_TRANSPORT
        else:
            try:
                serialized_arg = serialization_context.serialize(arg)
            except TypeError as e:
                sio = io.StringIO()
                ray.util.inspect_serializability(arg, print_file=sio)
                msg = (
                    "Could not serialize the argument "
                    f"{repr(arg)} for a task or actor "
                    f"{function_descriptor.repr}:\n"
                    f"{sio.getvalue()}")
                raise TypeError(msg) from e
            metadata = serialized_arg.metadata
            if language != Language.PYTHON:
                metadata_fields = metadata.split(b",")
                if metadata_fields[0] not in [
                        ray_constants.OBJECT_METADATA_TYPE_CROSS_LANGUAGE,
                        ray_constants.OBJECT_METADATA_TYPE_RAW,
                        ray_constants.OBJECT_METADATA_TYPE_ACTOR_HANDLE]:
                    raise Exception("Can't transfer {} data to {}".format(
                        metadata_fields[0], language))
            size = serialized_arg.total_bytes

            if RayConfig.instance().record_ref_creation_sites():
                get_py_stack(&put_arg_call_site)
            # TODO(edoakes): any objects containing ObjectRefs are spilled to
            # plasma here. This is inefficient for small objects, but inlined
            # arguments aren't associated ObjectRefs right now so this is a
            # simple fix for reference counting purposes.
            if <int64_t>size <= put_threshold and \
                    (<int64_t>size + total_inlined <= rpc_inline_threshold):
                arg_data = dynamic_pointer_cast[CBuffer, LocalMemoryBuffer](
                        make_shared[LocalMemoryBuffer](size))
                if size > 0:
                    (<SerializedObject>serialized_arg).write_to(
                        Buffer.make(arg_data))
                for object_ref in serialized_arg.contained_object_refs:
                    inlined_ids.push_back((<ObjectRef>object_ref).native())
                inlined_refs = (CCoreWorkerProcess.GetCoreWorker()
                                .GetObjectRefs(inlined_ids))
                args_vector.push_back(
                    unique_ptr[CTaskArg](new CTaskArgByValue(
                        make_shared[CRayObject](
                            arg_data, string_to_buffer(metadata),
                            inlined_refs))))
                inlined_ids.clear()
                total_inlined += <int64_t>size
            else:
                put_id = CObjectID.FromBinary(
                        core_worker.put_serialized_object_and_increment_local_ref(
                            serialized_arg, c_tensor_transport, pin_object=True,
                            owner_address=None, inline_small_object=False))
                args_vector.push_back(unique_ptr[CTaskArg](
                    new CTaskArgByReference(
                            put_id,
                            CCoreWorkerProcess.GetCoreWorker().GetRpcAddress(),
                            put_arg_call_site,
                            c_tensor_transport
                        )))
                incremented_put_arg_ids.push_back(put_id)

cdef raise_if_dependency_failed(arg):
    """This method is used to improve the readability of backtrace.

    With this method, the backtrace will always contain
    raise_if_dependency_failed when the task is failed with dependency
    failures.
    """
    if isinstance(arg, RayError):
        raise arg


def serialize_retry_exception_allowlist(retry_exception_allowlist, function_descriptor):
    try:
        return ray_pickle.dumps(retry_exception_allowlist)
    except TypeError as e:
        msg = (
            "Could not serialize the retry exception allowlist"
            f"{retry_exception_allowlist} for task {function_descriptor.repr}. "
            "See "
            "https://docs.ray.io/en/master/ray-core/objects/serialization.html#troubleshooting " # noqa
            "for more information.")
        raise TypeError(msg) from e


cdef c_bool determine_if_retryable(
    c_bool should_retry_exceptions,
    e: BaseException,
    const c_string serialized_retry_exception_allowlist,
    FunctionDescriptor function_descriptor,
):
    """Determine if the provided exception is retryable, according to the
    (possibly null) serialized exception allowlist.

    If the serialized exception allowlist is an empty string or is None once
    deserialized, the exception is considered retryable and we return True.

    This method can raise an exception if:
        - Deserialization of exception allowlist fails (TypeError)
        - Exception allowlist is not None and not a tuple (AssertionError)
    """
    if not should_retry_exceptions:
        return False
    if len(serialized_retry_exception_allowlist) == 0:
        # No exception allowlist specified, default to all retryable.
        return True

    # Deserialize exception allowlist and check that the exception is in the allowlist.
    try:
        exception_allowlist = ray_pickle.loads(
            serialized_retry_exception_allowlist,
        )
    except TypeError as inner_e:
        # Exception allowlist deserialization failed.
        msg = (
            "Could not deserialize the retry exception allowlist "
            f"for task {function_descriptor.repr}. "
            "Check "
            "https://docs.ray.io/en/master/ray-core/objects/serialization.html#troubleshooting " # noqa
            "for more information.")
        raise TypeError(msg) from inner_e

    if exception_allowlist is None:
        # No exception allowlist specified, default to all retryable.
        return True

    # Python API should have converted the list of exceptions to a tuple.
    assert isinstance(exception_allowlist, tuple)

    # For exceptions raised when running UDFs in Ray Data, we need to unwrap the special
    # exception type thrown by Ray Data in order to get the underlying exception.
    if isinstance(e, ray.exceptions.UserCodeException):
        e = e.__cause__
    # Check that e is in allowlist.
    return isinstance(e, exception_allowlist)

cdef store_task_errors(
        worker,
        exc,
        task_exception,
        actor,
        actor_id,
        function_name,
        CTaskType task_type,
        proctitle,
        const CAddress &caller_address,
        c_vector[c_pair[CObjectID, shared_ptr[CRayObject]]] *returns,
        c_string* application_error,
        optional[c_string] c_tensor_transport):
    cdef:
        CoreWorker core_worker = worker.core_worker

    # If the debugger is enabled, drop into the remote pdb here.
    if ray.util.pdb._is_ray_debugger_post_mortem_enabled():
        ray.util.pdb._post_mortem()

    backtrace = ray._private.utils.format_error_message(
        "".join(traceback.format_exception(type(exc), exc, exc.__traceback__)),
        task_exception=task_exception)

    # Generate the actor repr from the actor class.
    actor_repr = repr(actor) if actor else None

    if actor_id is None or actor_id.is_nil():
        actor_id = None
    else:
        actor_id = actor_id.hex()

    if isinstance(exc, RayTaskError):
        # Avoid recursive nesting of RayTaskError.
        failure_object = RayTaskError(function_name, backtrace,
                                      exc.cause, proctitle=proctitle,
                                      actor_repr=actor_repr,
                                      actor_id=actor_id)
    else:
        failure_object = RayTaskError(function_name, backtrace,
                                      exc, proctitle=proctitle,
                                      actor_repr=actor_repr,
                                      actor_id=actor_id)

    # Pass the failure object back to the CoreWorker.
    # We also cap the size of the error message to the last
    # MAX_APPLICATION_ERROR_LEN characters of the error message.
    if application_error != NULL:
        application_error[0] = str(failure_object)[
            -ray_constants.MAX_APPLICATION_ERROR_LEN:]

    errors = []
    for _ in range(returns[0].size()):
        errors.append(failure_object)

    num_errors_stored = core_worker.store_task_outputs(
        worker, errors,
        caller_address,
        returns,
        None,  # ref_generator_id
        c_tensor_transport)

    if (<int>task_type == <int>TASK_TYPE_ACTOR_CREATION_TASK):
        raise ActorDiedError.from_task_error(failure_object)
    return num_errors_stored


cdef class StreamingGeneratorExecutionContext:
    """The context to run a streaming generator function.

    Make sure you always call `initialize` API before
    accessing any fields.

    Args:
        generator: The generator to run.
        generator_id: The object ref id of the generator task.
        task_type: The type of the task. E.g., actor task, normal task.
        caller_address: The address of the caller. By our protocol,
            the caller of the streaming generator task is always
            the owner, so we can also call it "owner address".
        task_id: The task ID of the generator task.
        serialized_retry_exception_allowlist: A list of
            exceptions that are allowed to retry this generator task.
        function_name: The name of the generator function. Used for
            writing an error message.
        function_descriptor: The function descriptor of
            the generator function. Used for writing an error message.
        title: The process title of the generator task. Used for
            writing an error message.
        actor: The instance of the actor created in this worker.
            It is used to write an error message.
        actor_id: The ID of the actor. It is used to write an error message.
        return_size: The number of static returns.
        attempt_number: The number of times the current task is retried.
            0 means it is the first execution of the task.
        should_retry_exceptions: True if the task should be
            retried upon exceptions.
        streaming_generator_returns(out): A list of a pair of (ObjectID,
        is_plasma_object) that are generated by a streaming generator
        task.
        is_retryable_error(out): It is set to True if the generator
            raises an exception, and the error is retryable.
        application_error(out): It is set if the generator raises an
            application error.
        generator_backpressure_num_objects: The backpressure threshold
            for streaming generator. The stremaing generator pauses if
            total number of unconsumed objects exceed this threshold.
    """

    cdef:
        # -- Arguments that are not passed--
        # Whether or not a generator is async
        object is_async
        # True if `initialize` API has been called. False otherwise.
        object _is_initialized
        # -- Arguments that are passed. See the docstring for details --
        object generator
        CObjectID generator_id
        CTaskType task_type
        CAddress caller_address
        TaskID task_id
        c_string serialized_retry_exception_allowlist
        object function_name
        object function_descriptor
        object title
        object actor
        object actor_id
        object name_of_concurrency_group_to_execute
        object return_size
        uint64_t attempt_number
        c_bool should_retry_exceptions
        c_vector[c_pair[CObjectID, c_bool]] *streaming_generator_returns
        c_bool *is_retryable_error
        c_string *application_error
        shared_ptr[CGeneratorBackpressureWaiter] waiter

    def initialize(self, generator: Union[Generator, AsyncGenerator]):
        # We couldn't make this a part of `make` method because
        # It looks like we cannot pass generator to cdef
        # function (`make`) in Cython.
        self.generator = generator
        self.is_async = inspect.isasyncgen(generator)
        self._is_initialized = True

    def is_initialized(self):
        return self._is_initialized

    @staticmethod
    cdef make(
        const CObjectID &generator_id,
        CTaskType task_type,
        const CAddress &caller_address,
        TaskID task_id,
        const c_string &serialized_retry_exception_allowlist,
        function_name: str,
        function_descriptor: FunctionDescriptor,
        title: str,
        actor: object,
        actor_id: ActorID,
        name_of_concurrency_group_to_execute: str,
        return_size: int,
        uint64_t attempt_number,
        c_bool should_retry_exceptions,
        c_vector[c_pair[CObjectID, c_bool]] *streaming_generator_returns,
        c_bool *is_retryable_error,
        c_string *application_error,
        int64_t generator_backpressure_num_objects,
    ):
        cdef StreamingGeneratorExecutionContext self = (
            StreamingGeneratorExecutionContext())
        self.function_name = function_name
        self.function_descriptor = function_descriptor
        self.title = title
        self.actor = actor
        self.actor_id = actor_id
        self.name_of_concurrency_group_to_execute = name_of_concurrency_group_to_execute
        self.return_size = return_size
        self._is_initialized = False
        self.generator_id = generator_id
        self.task_type = task_type
        self.caller_address = caller_address
        self.task_id = task_id
        self.serialized_retry_exception_allowlist = serialized_retry_exception_allowlist
        self.attempt_number = attempt_number
        self.streaming_generator_returns = streaming_generator_returns
        self.is_retryable_error = is_retryable_error
        self.application_error = application_error
        self.should_retry_exceptions = should_retry_exceptions

        self.waiter = make_shared[CGeneratorBackpressureWaiter](
            generator_backpressure_num_objects,
            check_signals
        )

        return self

cdef report_streaming_generator_output(
    StreamingGeneratorExecutionContext context,
    output: object,
    generator_index: int64_t,
    interrupt_signal_event: Optional[threading.Event],
):
    """Report a given generator output to a caller.

    Args:
        context: Streaming generator's execution context.
        output: The output yielded from a
            generator or raised as an exception.
        generator_index: index of the output element in the
            generated sequence
    """
    worker = ray._private.worker.global_worker

    cdef:
        # Ray Object created from an output.
        c_pair[CObjectID, shared_ptr[CRayObject]] return_obj

    # Report the intermediate result if there was no error.
    create_generator_return_obj(
        output,
        context.generator_id,
        worker,
        context.caller_address,
        context.task_id,
        context.return_size,
        generator_index,
        context.is_async,
        &return_obj)

    # Del output here so that we can GC the memory
    # usage asap.
    del output

    # NOTE: Once interrupting event is set by the caller, we can NOT access
    #       externally provided data-structures, and have to interrupt the execution
    if interrupt_signal_event is not None and interrupt_signal_event.is_set():
        return

    context.streaming_generator_returns[0].push_back(
        c_pair[CObjectID, c_bool](
            return_obj.first,
            is_plasma_object(return_obj.second)))

    with nogil:
        check_status(CCoreWorkerProcess.GetCoreWorker().ReportGeneratorItemReturns(
            return_obj,
            context.generator_id,
            context.caller_address,
            generator_index,
            context.attempt_number,
            context.waiter))


cdef report_streaming_generator_exception(
    StreamingGeneratorExecutionContext context,
    e: Exception,
    generator_index: int64_t,
    interrupt_signal_event: Optional[threading.Event],
):
    """Report a given generator exception to a caller.

    Args:
        context: Streaming generator's execution context.
        output_or_exception: The output yielded from a
            generator or raised as an exception.
        generator_index: index of the output element in the
            generated sequence
    """
    worker = ray._private.worker.global_worker

    cdef:
        # Ray Object created from an output.
        c_pair[CObjectID, shared_ptr[CRayObject]] return_obj

    create_generator_error_object(
        e,
        worker,
        context.task_type,
        context.caller_address,
        context.task_id,
        context.serialized_retry_exception_allowlist,
        context.function_name,
        context.function_descriptor,
        context.title,
        context.actor,
        context.actor_id,
        context.return_size,
        generator_index,
        context.is_async,
        context.should_retry_exceptions,
        &return_obj,
        context.is_retryable_error,
        context.application_error
    )

    # Del exception here so that we can GC the memory
    # usage asap.
    del e

    # NOTE: Once interrupting event is set by the caller, we can NOT access
    #       externally provided data-structures, and have to interrupt the execution
    if interrupt_signal_event is not None and interrupt_signal_event.is_set():
        return

    context.streaming_generator_returns[0].push_back(
        c_pair[CObjectID, c_bool](
            return_obj.first,
            is_plasma_object(return_obj.second)))

    with nogil:
        check_status(CCoreWorkerProcess.GetCoreWorker().ReportGeneratorItemReturns(
            return_obj,
            context.generator_id,
            context.caller_address,
            generator_index,
            context.attempt_number,
            context.waiter))

cdef execute_streaming_generator_sync(StreamingGeneratorExecutionContext context):
    """Execute a given generator and streaming-report the
        result to the given caller_address.

    The output from the generator will be stored to the in-memory
    or plasma object store. The generated return objects will be
    reported to the owner of the task as soon as they are generated.

    It means when this method is used, the result of each generator
    will be reported and available from the given "caller address"
    before the task is finished.

    Args:
        context: The context to execute streaming generator.
    """
    cdef:
        int64_t gen_index = 0
        CRayStatus return_status

    assert context.is_initialized()
    # Generator task should only have 1 return object ref,
    # which contains None or exceptions (if system error occurs).
    assert context.return_size == 1

    gen = context.generator

    try:
        for output in gen:
            report_streaming_generator_output(context, output, gen_index, None)
            gen_index += 1
    except Exception as e:
        report_streaming_generator_exception(context, e, gen_index, None)

    # The caller gets object values through the reports. If we finish the task
    # before sending the report is complete, then we may fail before the report
    # is sent to the caller. Then, the caller would never be able to ray.get
    # the yield'ed ObjectRef. Therefore, we must wait for all in-flight object
    # reports to complete before finishing the task.
    with nogil:
        return_status = context.waiter.get().WaitAllObjectsReported()
    check_status(return_status)


async def execute_streaming_generator_async(
        context: StreamingGeneratorExecutionContext):
    """Execute a given generator and report the
        result to the given caller_address in a streaming (ie as
        soon as become available) fashion.

    This method is same as `execute_streaming_generator_sync`,
    but it should be used inside an async event loop.

    NOTE: since this function runs inside an event loop thread,
    some of core worker APIs will be executed inside
    the event loop thread as well.

    E.g., core_worker.SealOwned can be called.

    At this time, if we access worker_context_ API from core worker,
    it can cause problems because worker_context_ is configured
    per thread (it is a bug & tech debt).

    Args:
        context: The context to execute streaming generator.
    """
    cdef:
        int64_t cur_generator_index = 0
        CRayStatus return_status

    assert context.is_initialized()
    # Generator task should only have 1 return object ref,
    # which contains None or exceptions (if system error occurs).
    assert context.return_size == 1

    gen = context.generator

    loop = asyncio.get_running_loop()
    worker = ray._private.worker.global_worker

    executor = worker.core_worker.get_event_loop_executor()
    interrupt_signal_event = threading.Event()

    try:
        try:
            async for output in gen:
                # NOTE: Report of streaming generator output is done in a
                # standalone thread-pool to avoid blocking the event loop,
                # since serializing and actual RPC I/O is done with "nogil". We
                # still wait for the report to finish to ensure that the task
                # does not modify the output before we serialize it.
                #
                # Note that the RPC is sent asynchronously, and we do not wait
                # for the reply here. The exception is if the user specified a
                # backpressure threshold for the streaming generator, and we
                # are currently under backpressure. Then we need to wait for an
                # ack from the caller (the reply for a possibly previous report
                # RPC) that they have consumed more ObjectRefs.
                await loop.run_in_executor(
                    executor,
                    report_streaming_generator_output,
                    context,
                    output,
                    cur_generator_index,
                    interrupt_signal_event,
                )
                cur_generator_index += 1
        except Exception as e:
            # Report the exception to the owner of the task.
            report_streaming_generator_exception(context, e, cur_generator_index, None)

    except BaseException as be:
        # NOTE: PLEASE READ CAREFULLY BEFORE CHANGING
        #
        # Upon encountering any failures in reporting generator's output we have to
        # make sure that any already scheduled (onto thread-pool executor), but not
        # finished tasks are canceled before re-throwing the exception to avoid
        # use-after-free failures where tasks could potentially access data-structures
        # that are already cleaned by the caller.
        #
        # For that we set an event to interrupt already scheduled tasks (that have
        # not finished executing), therefore interrupting their execution and
        # making sure that externally provided data-structures are not
        # accessed after this point
        #
        # For more details, please check out
        # https://github.com/ray-project/ray/issues/43771
        interrupt_signal_event.set()

        raise

    # The caller gets object values through the reports. If we finish the task
    # before sending the report is complete, then we may fail before the report
    # is sent to the caller. Then, the caller would never be able to ray.get
    # the yield'ed ObjectRef. Therefore, we must wait for all in-flight object
    # reports to complete before finishing the task.
    with nogil:
        return_status = context.waiter.get().WaitAllObjectsReported()
    check_status(return_status)


cdef create_generator_return_obj(
        output,
        const CObjectID &generator_id,
        worker: "Worker",
        const CAddress &caller_address,
        TaskID task_id,
        return_size,
        generator_index,
        is_async,
        c_pair[CObjectID, shared_ptr[CRayObject]] *return_object):
    """Create a generator return object based on a given output.

    Args:
        output: The output from a next(generator).
        generator_id: The object ref id of the generator task.
        worker: The Python worker class inside worker.py
        caller_address: The address of the caller. By our protocol,
            the caller of the streaming generator task is always
            the owner, so we can also call it "owner address".
        task_id: The task ID of the generator task.
        return_size: The number of static returns.
        generator_index: The index of a current error object.
        is_async: Whether or not the given object is created within
            an async actor.
        return_object(out): A Ray Object that contains the given output.
    """
    cdef:
        c_vector[c_pair[CObjectID, shared_ptr[CRayObject]]] intermediate_result
        CoreWorker core_worker = worker.core_worker

    return_id = core_worker.allocate_dynamic_return_id_for_generator(
        caller_address,
        task_id.native(),
        return_size,
        generator_index,
        is_async,
    )
    intermediate_result.push_back(
            c_pair[CObjectID, shared_ptr[CRayObject]](
                return_id, shared_ptr[CRayObject]()))
    core_worker.store_task_outputs(
        worker, [output],
        caller_address,
        &intermediate_result,
        generator_id.Binary())

    return_object[0] = intermediate_result.back()


cdef create_generator_error_object(
        e: Exception,
        worker: "Worker",
        CTaskType task_type,
        const CAddress &caller_address,
        TaskID task_id,
        const c_string &serialized_retry_exception_allowlist,
        function_name,
        function_descriptor,
        title,
        actor,
        actor_id,
        return_size,
        generator_index,
        is_async,
        c_bool should_retry_exceptions,
        c_pair[CObjectID, shared_ptr[CRayObject]] *error_object,
        c_bool *is_retryable_error,
        c_string *application_error):
    """Create a generator error object.

    This API sets is_retryable_error and application_error,
    It also creates and returns a new RayObject that
    contains the exception `e`.

    Args:
        e: The exception raised from a generator.
        worker: The Python worker class inside worker.py
        task_type: The type of the task. E.g., actor task, normal task.
        caller_address: The address of the caller. By our protocol,
            the caller of the streaming generator task is always
            the owner, so we can also call it "owner address".
        task_id: The task ID of the generator task.
        serialized_retry_exception_allowlist: A list of
            exceptions that are allowed to retry this generator task.
        function_name: The name of the generator function. Used for
            writing an error message.
        function_descriptor: The function descriptor of
            the generator function. Used for writing an error message.
        title: The process title of the generator task. Used for
            writing an error message.
        actor: The instance of the actor created in this worker.
            It is used to write an error message.
        actor_id: The ID of the actor. It is used to write an error message.
        return_size: The number of static returns.
        generator_index: The index of a current error object.
        is_async: Whether or not the given object is created within
            an async actor.
        error_object(out): A Ray Object that contains the given error exception.
        is_retryable_error(out): It is set to True if the generator
            raises an exception, and the error is retryable.
        application_error(out): It is set if the generator raises an
            application error.
    """
    cdef:
        c_vector[c_pair[CObjectID, shared_ptr[CRayObject]]] intermediate_result
        CoreWorker core_worker = worker.core_worker

    is_retryable_error[0] = determine_if_retryable(
        should_retry_exceptions,
        e,
        serialized_retry_exception_allowlist,
        function_descriptor,
    )

    if is_retryable_error[0]:
        logger.debug(
            "Task failed with retryable exception:"
            " {}.".format(task_id), exc_info=True)
        # Raise an exception directly and halt the execution
        # because there's no need to set the exception
        # for the return value when the task is retryable.
        raise e

    logger.debug(
        "Task failed with unretryable exception:"
        " {}.".format(task_id), exc_info=True)

    error_id = core_worker.allocate_dynamic_return_id_for_generator(
        caller_address,
        task_id.native(),
        return_size,
        generator_index,
        is_async,
    )
    intermediate_result.push_back(
            c_pair[CObjectID, shared_ptr[CRayObject]](
                error_id, shared_ptr[CRayObject]()))
    store_task_errors(
                worker, e,
                True,  # task_exception
                actor,  # actor
                actor_id,  # actor id
                function_name, task_type, title,
                caller_address,
                &intermediate_result,
                application_error,
                NULL_TENSOR_TRANSPORT)

    error_object[0] = intermediate_result.back()


cdef execute_dynamic_generator_and_store_task_outputs(
        generator,
        const CObjectID &generator_id,
        CTaskType task_type,
        const c_string &serialized_retry_exception_allowlist,
        c_vector[c_pair[CObjectID, shared_ptr[CRayObject]]] *dynamic_returns,
        c_bool *is_retryable_error,
        c_string *application_error,
        c_bool is_reattempt,
        function_name,
        function_descriptor,
        title,
        const CAddress &caller_address,
        c_bool should_retry_exceptions):
    worker = ray._private.worker.global_worker
    cdef:
        CoreWorker core_worker = worker.core_worker

    try:
        core_worker.store_task_outputs(
            worker, generator,
            caller_address,
            dynamic_returns,
            generator_id.Binary())
    except Exception as error:
        is_retryable_error[0] = determine_if_retryable(
            should_retry_exceptions,
            error,
            serialized_retry_exception_allowlist,
            function_descriptor,
        )
        if is_retryable_error[0]:
            logger.info("Task failed with retryable exception:"
                        " {}.".format(
                            core_worker.get_current_task_id()),
                        exc_info=True)
            raise error
        else:
            logger.debug("Task failed with unretryable exception:"
                         " {}.".format(
                             core_worker.get_current_task_id()),
                         exc_info=True)

            if not is_reattempt:
                # If this is the first execution, we should
                # generate one additional ObjectRef. This last
                # ObjectRef will contain the error.
                error_id = (CCoreWorkerProcess.GetCoreWorker()
                            .AllocateDynamicReturnId(
                                caller_address, CTaskID.Nil(), NULL_PUT_INDEX))
                dynamic_returns[0].push_back(
                        c_pair[CObjectID, shared_ptr[CRayObject]](
                            error_id, shared_ptr[CRayObject]()))

            # If a generator task fails mid-execution, we fail the
            # dynamically generated nested ObjectRefs instead of
            # the top-level DynamicObjectRefGenerator.
            num_errors_stored = store_task_errors(
                        worker, error,
                        False,  # task_exception
                        None,  # actor
                        None,  # actor id
                        function_name, task_type, title, caller_address,
                        dynamic_returns,
                        application_error,
                        NULL_TENSOR_TRANSPORT)
            if num_errors_stored == 0:
                assert is_reattempt
                # TODO(swang): The generator task failed and we
                # also failed to store the error in any of its
                # return values. This should only occur if the
                # generator task was re-executed and returned more
                # values than the initial execution.
                logger.error(
                    "Unhandled error: Re-executed generator task "
                    "returned more than the "
                    f"{dynamic_returns[0].size()} values returned "
                    "by the first execution.\n"
                    "See https://github.com/ray-project/ray/issues/28688.")


cdef void execute_task(
        const CAddress &caller_address,
        CTaskType task_type,
        const c_string name,
        const CRayFunction &ray_function,
        const unordered_map[c_string, double] &c_resources,
        const c_vector[shared_ptr[CRayObject]] &c_args,
        const c_vector[CObjectReference] &c_arg_refs,
        const c_string debugger_breakpoint,
        const c_string serialized_retry_exception_allowlist,
        c_vector[c_pair[CObjectID, shared_ptr[CRayObject]]] *returns,
        c_vector[c_pair[CObjectID, shared_ptr[CRayObject]]] *dynamic_returns,
        c_vector[c_pair[CObjectID, c_bool]] *streaming_generator_returns,
        c_bool *is_retryable_error,
        c_string *application_error,
        # This parameter is only used for actor creation task to define
        # the concurrency groups of this actor.
        const c_vector[CConcurrencyGroup] &c_defined_concurrency_groups,
        const c_string c_name_of_concurrency_group_to_execute,
        c_bool is_reattempt,
        execution_info,
        title,
        task_name,
        c_bool is_streaming_generator,
        c_bool should_retry_exceptions,
        int64_t generator_backpressure_num_objects,
        optional[c_string] c_tensor_transport) except *:
    worker = ray._private.worker.global_worker
    manager = worker.function_actor_manager
    actor = None
    actor_id = None
    cdef:
        CoreWorker core_worker = worker.core_worker
        JobID job_id = core_worker.get_current_job_id()
        TaskID task_id = core_worker.get_current_task_id()
        uint64_t attempt_number = core_worker.get_current_task_attempt_number()

    # Helper method used to exit current asyncio actor.
    # This is called when a KeyboardInterrupt is received by the main thread.
    # Upon receiving a KeyboardInterrupt signal, Ray will exit the current
    # worker. If the worker is processing normal tasks, Ray treat it as task
    # cancellation from ray.cancel(object_ref). If the worker is an asyncio
    # actor, Ray will exit the actor.
    def exit_current_actor_if_asyncio():
        if core_worker.current_actor_is_asyncio():
            raise_sys_exit_with_custom_error_message("exit_actor() is called.")

    function_descriptor = CFunctionDescriptorToPython(
        ray_function.GetFunctionDescriptor())
    function_name = execution_info.function_name
    extra_data = (b'{"name": "' + function_name.encode("ascii") +
                  b'", "task_id": "' + task_id.hex().encode("ascii") + b'"}')

    name_of_concurrency_group_to_execute = \
        c_name_of_concurrency_group_to_execute.decode("ascii")

    if <int>task_type == <int>TASK_TYPE_NORMAL_TASK:
        next_title = "ray::IDLE"
        function_executor = execution_info.function
        # Record the task name via :task_name: magic token in the log file.
        # This is used for the prefix in driver logs `(task_name pid=123) ...`
        task_name_magic_token = "{}{}\n".format(
            ray_constants.LOG_PREFIX_TASK_NAME, task_name.replace("()", ""))
        # Print on both .out and .err
        print(task_name_magic_token, end="")
        print(task_name_magic_token, file=sys.stderr, end="")
    else:
        actor_id = core_worker.get_actor_id()
        actor = worker.actors[actor_id]
        class_name = actor.__class__.__name__
        next_title = f"ray::{class_name}"

        def function_executor(*arguments, **kwarguments):
            func = execution_info.function

            if core_worker.current_actor_is_asyncio():
                if not has_async_methods(actor.__class__):
                    error_message = (
                        "Failed to create actor. You set the async flag, "
                        "but the actor does not "
                        "have any coroutine functions.")
                    raise ActorDiedError(
                        ActorDiedErrorContext(
                            error_message=error_message,
                            actor_id=core_worker.get_actor_id().binary(),
                            class_name=class_name
                            )
                        )

                if is_async_func(func.method):
                    async_function = func
                else:
                    # Just execute the method if it's ray internal method.
                    if func.name.startswith("__ray"):
                        return func(actor, *arguments, **kwarguments)
                    async_function = sync_to_async(func)

                if inspect.isasyncgenfunction(func.method):
                    # The coroutine will be handled separately by
                    # execute_dynamic_generator_and_store_task_outputs
                    return async_function(actor, *arguments, **kwarguments)
                else:
                    return core_worker.run_async_func_or_coro_in_event_loop(
                        async_function, function_descriptor,
                        name_of_concurrency_group_to_execute, task_id=task_id,
                        task_name=task_name, func_args=(actor, *arguments),
                        func_kwargs=kwarguments)

            return func(actor, *arguments, **kwarguments)

    with core_worker.profile_event(b"task::" + name, extra_data=extra_data), \
         ray._private.worker._changeproctitle(title, next_title):
        task_exception = False
        try:
            with core_worker.profile_event(b"task:deserialize_arguments"):
                if c_args.empty():
                    args, kwargs = [], {}
                else:
                    object_refs = VectorToObjectRefs(
                            c_arg_refs,
                            skip_adding_local_ref=False)
                    metadata_pairs = RayObjectsToSerializedRayObjects(c_args, object_refs)
                    if core_worker.current_actor_is_asyncio():
                        # We deserialize objects in event loop thread to
                        # prevent segfaults. See #7799
                        async def deserialize_args():
                            return (ray._private.worker.global_worker
                                    .deserialize_objects(
                                        metadata_pairs, object_refs))
                        args = core_worker.run_async_func_or_coro_in_event_loop(
                            deserialize_args, function_descriptor,
                            name_of_concurrency_group_to_execute)
                    else:
                        # Defer task cancellation (SIGINT) until after the task argument
                        # deserialization context has been left.
                        # NOTE (Clark): We defer SIGINT until after task argument
                        # deserialization completes to keep from interrupting
                        # non-reentrant imports that may be re-entered during error
                        # serialization or storage.
                        # See https://github.com/ray-project/ray/issues/30453.
                        # NOTE (Clark): Signal handlers can only be registered on the
                        # main thread.
                        with DeferSigint.create_if_main_thread():
                            args = (ray._private.worker.global_worker
                                    .deserialize_objects(
                                        metadata_pairs, object_refs))

                    for arg in args:
                        raise_if_dependency_failed(arg)
                    args, kwargs = ray._common.signature.recover_args(args)

            if (<int>task_type == <int>TASK_TYPE_ACTOR_CREATION_TASK):
                actor_id = core_worker.get_actor_id()
                actor = worker.actors[actor_id]

            worker.record_task_log_start(task_id, attempt_number)

            # Execute the task.
            with core_worker.profile_event(b"task:execute"):
                task_exception = True
                task_exception_instance = None
                try:
                    if debugger_breakpoint != b"":
                        ray.util.pdb.set_trace(
                            breakpoint_uuid=debugger_breakpoint)
                    outputs = function_executor(*args, **kwargs)

                    if is_streaming_generator:
                        # Streaming generator always has a single return value
                        # which is the generator task return.
                        assert returns[0].size() == 1

                        is_async_gen = inspect.isasyncgen(outputs)
                        is_sync_gen = inspect.isgenerator(outputs)

                        if (not is_sync_gen
                                and not is_async_gen):
                            raise ValueError(
                                    "Functions with "
                                    "@ray.remote(num_returns=\"streaming\" "
                                    "must return a generator")
                        context = StreamingGeneratorExecutionContext.make(
                                returns[0][0].first,  # generator object ID.
                                task_type,
                                caller_address,
                                task_id,
                                serialized_retry_exception_allowlist,
                                function_name,
                                function_descriptor,
                                title,
                                actor,
                                actor_id,
                                name_of_concurrency_group_to_execute,
                                returns[0].size(),
                                attempt_number,
                                should_retry_exceptions,
                                streaming_generator_returns,
                                is_retryable_error,
                                application_error,
                                generator_backpressure_num_objects)
                        # We cannot pass generator to cdef in Cython for some reasons.
                        # It is a workaround.
                        context.initialize(outputs)

                        if is_async_gen:
                            if generator_backpressure_num_objects != -1:
                                raise ValueError(
                                    "_generator_backpressure_num_objects is "
                                    "not supported for an async actor."
                                )
                            # Note that the report RPCs are called inside an
                            # event loop thread.
                            core_worker.run_async_func_or_coro_in_event_loop(
                                execute_streaming_generator_async(context),
                                function_descriptor,
                                name_of_concurrency_group_to_execute,
                                task_id=task_id,
                                task_name=task_name)
                        else:
                            execute_streaming_generator_sync(context)

                        # Streaming generator output is not used, so set it to None.
                        outputs = None

                    next_breakpoint = (
                        ray._private.worker.global_worker.debugger_breakpoint)
                    if next_breakpoint != b"":
                        # If this happens, the user typed "remote" and
                        # there were no more remote calls left in this
                        # task. In that case we just exit the debugger.
                        ray.experimental.internal_kv._internal_kv_put(
                            "RAY_PDB_{}".format(next_breakpoint),
                            "{\"exit_debugger\": true}",
                            namespace=ray_constants.KV_NAMESPACE_PDB
                        )
                        ray.experimental.internal_kv._internal_kv_del(
                            "RAY_PDB_CONTINUE_{}".format(next_breakpoint),
                            namespace=ray_constants.KV_NAMESPACE_PDB
                        )
                        (ray._private.worker.global_worker
                         .debugger_breakpoint) = b""
                    task_exception = False
                except AsyncioActorExit as e:
                    exit_current_actor_if_asyncio()
                except (KeyboardInterrupt, SystemExit):
                    # Special casing these two because Ray can raise them
                    raise
                except BaseException as e:
                    is_retryable_error[0] = determine_if_retryable(
                                    should_retry_exceptions,
                                    e,
                                    serialized_retry_exception_allowlist,
                                    function_descriptor,
                                )
                    if is_retryable_error[0]:
                        logger.debug("Task failed with retryable exception:"
                                     " {}.".format(
                                        core_worker.get_current_task_id()),
                                     exc_info=True)
                    else:
                        logger.debug("Task failed with unretryable exception:"
                                     " {}.".format(
                                        core_worker.get_current_task_id()),
                                     exc_info=True)
                    task_exception_instance = e
                finally:
                    # Record the end of the task log.
                    worker.record_task_log_end(task_id, attempt_number)
                    if task_exception_instance is not None:
                        raise task_exception_instance
                    if core_worker.get_current_actor_should_exit():
                        raise_sys_exit_with_custom_error_message("exit_actor() is called.")

                if (returns[0].size() == 1
                        and not inspect.isgenerator(outputs)
                        and not inspect.isasyncgen(outputs)):
                    # If there is only one return specified, we should return
                    # all return values as a single object.
                    outputs = (outputs,)
            if (<int>task_type == <int>TASK_TYPE_ACTOR_CREATION_TASK):
                # Record actor repr via :actor_name: magic token in the log.
                #
                # (Phase 2): after `__init__` finishes, we override the
                # log prefix with the full repr of the actor. The log monitor
                # will pick up the updated token.
                actor_class = manager.load_actor_class(job_id, function_descriptor)
                if (hasattr(actor_class, "__ray_actor_class__") and
                        (actor_class.__ray_actor_class__.__repr__
                         != object.__repr__)):
                    actor_repr = repr(actor)
                    actor_magic_token = "{}{}\n".format(
                        ray_constants.LOG_PREFIX_ACTOR_NAME, actor_repr)
                    # Flush on both stdout and stderr.
                    print(actor_magic_token, end="")
                    print(actor_magic_token, file=sys.stderr, end="")

                    # Sets the actor repr name for the actor so other components
                    # like GCS has such info.
                    core_worker.set_actor_repr_name(actor_repr)

            if (returns[0].size() > 0
                    and not inspect.isgenerator(outputs)
                    and not inspect.isasyncgen(outputs)
                    and len(outputs) != int(returns[0].size())):
                raise ValueError(
                    "Task returned {} objects, but num_returns={}.".format(
                        len(outputs), returns[0].size()))

            # Store the outputs in the object store.
            with core_worker.profile_event(b"task:store_outputs"):
                # TODO(sang): Remove it once we use streaming generator
                # by default.
                if dynamic_returns != NULL and not is_streaming_generator:
                    if not inspect.isgenerator(outputs):
                        raise ValueError(
                                "Functions with "
                                "@ray.remote(num_returns=\"dynamic\" must return a "
                                "generator")
                    task_exception = True

                    execute_dynamic_generator_and_store_task_outputs(
                            outputs,
                            returns[0][0].first,
                            task_type,
                            serialized_retry_exception_allowlist,
                            dynamic_returns,
                            is_retryable_error,
                            application_error,
                            is_reattempt,
                            function_name,
                            function_descriptor,
                            title,
                            caller_address,
                            should_retry_exceptions)

                    task_exception = False
                    dynamic_refs = collections.deque()
                    for idx in range(dynamic_returns.size()):
                        dynamic_refs.append(ObjectRef(
                            dynamic_returns[0][idx].first.Binary(),
                            caller_address.SerializeAsString(),
                        ))
                    # Swap out the generator for an ObjectRef generator.
                    outputs = (DynamicObjectRefGenerator(dynamic_refs), )

                # TODO(swang): For generator tasks, iterating over outputs will
                # actually run the task. We should run the usual handlers for
                # task cancellation, retrying on application exception, etc. for
                # all generator tasks, both static and dynamic.
                core_worker.store_task_outputs(
                    worker, outputs,
                    caller_address,
                    returns,
                    None, # ref_generator_id
                    c_tensor_transport
                )
        except (KeyboardInterrupt, SystemExit):
            # Special casing these two because Ray can raise them
            raise
        except BaseException as e:
            num_errors_stored = store_task_errors(
                    worker, e, task_exception, actor, actor_id, function_name,
                    task_type, title, caller_address, returns, application_error, c_tensor_transport)
            if returns[0].size() > 0 and num_errors_stored == 0:
                logger.exception(
                        "Unhandled error: Task threw exception, but all "
                        f"{returns[0].size()} return values already created. "
                        "This should only occur when using generator tasks.\n"
                        "See https://github.com/ray-project/ray/issues/28689.")


cdef execute_task_with_cancellation_handler(
        const CAddress &caller_address,
        CTaskType task_type,
        const c_string name,
        const CRayFunction &ray_function,
        const unordered_map[c_string, double] &c_resources,
        const c_vector[shared_ptr[CRayObject]] &c_args,
        const c_vector[CObjectReference] &c_arg_refs,
        const c_string debugger_breakpoint,
        const c_string serialized_retry_exception_allowlist,
        c_vector[c_pair[CObjectID, shared_ptr[CRayObject]]] *returns,
        c_vector[c_pair[CObjectID, shared_ptr[CRayObject]]] *dynamic_returns,
        c_vector[c_pair[CObjectID, c_bool]] *streaming_generator_returns,
        c_bool *is_retryable_error,
        c_string *application_error,
        # This parameter is only used for actor creation task to define
        # the concurrency groups of this actor.
        const c_vector[CConcurrencyGroup] &c_defined_concurrency_groups,
        const c_string c_name_of_concurrency_group_to_execute,
        c_bool is_reattempt,
        c_bool is_streaming_generator,
        c_bool should_retry_exceptions,
        int64_t generator_backpressure_num_objects,
        optional[c_string] c_tensor_transport):

    is_retryable_error[0] = False

    worker = ray._private.worker.global_worker
    manager = worker.function_actor_manager
    cdef:
        dict execution_infos = manager.execution_infos
        CoreWorker core_worker = worker.core_worker
        JobID job_id = core_worker.get_current_job_id()
        TaskID task_id = core_worker.get_current_task_id()

    task_name = name.decode("utf-8")
    title = f"ray::{task_name}"

    # Automatically restrict the GPUs (CUDA), neuron_core, TPU accelerator
    # runtime_ids, OMP_NUM_THREADS to restrict availability to this task.
    # Once actor is created, users can change the visible accelerator ids within
    # an actor task and we don't want to reset it.
    if (<int>task_type != <int>TASK_TYPE_ACTOR_TASK):
        original_visible_accelerator_env_vars = ray._private.utils.set_visible_accelerator_ids()
        omp_num_threads_overriden = ray._private.utils.set_omp_num_threads_if_unset()
    else:
        original_visible_accelerator_env_vars = None
        omp_num_threads_overriden = False

    # Initialize the actor if this is an actor creation task. We do this here
    # before setting the current task ID so that we can get the execution info,
    # in case executing the main task throws an exception.
    function_descriptor = CFunctionDescriptorToPython(
        ray_function.GetFunctionDescriptor())
    if <int>task_type == <int>TASK_TYPE_ACTOR_CREATION_TASK:
        actor_class = manager.load_actor_class(job_id, function_descriptor)
        actor_id = core_worker.get_actor_id()
        actor = actor_class.__new__(actor_class)
        worker.actors[actor_id] = actor

        # Record the actor class via :actor_name: magic token in the log.
        #
        # (Phase 1): this covers code run before __init__ finishes.
        # We need to handle this separately because `__repr__` may not be
        # runnable until after `__init__` (e.g., if it accesses fields
        # defined in the constructor).
        actor_magic_token = "{}{}\n".format(
            ray_constants.LOG_PREFIX_ACTOR_NAME, actor_class.__name__)
        # Flush to both .out and .err
        print(actor_magic_token, end="")
        print(actor_magic_token, file=sys.stderr, end="")

        # Initial eventloops for asyncio for this actor.
        if core_worker.current_actor_is_asyncio():
            core_worker.initialize_eventloops_for_actor_concurrency_group(
                c_defined_concurrency_groups)

    execution_info = execution_infos.get(function_descriptor)
    if not execution_info:
        execution_info = manager.get_execution_info(
            job_id, function_descriptor)
        execution_infos[function_descriptor] = execution_info

    global current_task_id

    try:
        task_id = (ray._private.worker.
                   global_worker.core_worker.get_current_task_id())
        # Set the current task ID, which is checked by a separate thread during
        # task cancellation. We must do this inside the try block so that, if
        # the task is interrupted because of cancellation, we will catch the
        # interrupt error here.
        with current_task_id_lock:
            current_task_id = task_id

        execute_task(caller_address,
                     task_type,
                     name,
                     ray_function,
                     c_resources,
                     c_args,
                     c_arg_refs,
                     debugger_breakpoint,
                     serialized_retry_exception_allowlist,
                     returns,
                     dynamic_returns,
                     streaming_generator_returns,
                     is_retryable_error,
                     application_error,
                     c_defined_concurrency_groups,
                     c_name_of_concurrency_group_to_execute,
                     is_reattempt, execution_info, title, task_name,
                     is_streaming_generator,
                     should_retry_exceptions,
                     generator_backpressure_num_objects,
                     c_tensor_transport)

        # Check for cancellation.
        PyErr_CheckSignals()

    except KeyboardInterrupt as e:
        # Catch and handle task cancellation, which will result in an interrupt being
        # raised.
        e = TaskCancelledError(
            core_worker.get_current_task_id()).with_traceback(e.__traceback__)

        actor = None
        actor_id = core_worker.get_actor_id()
        if not actor_id.is_nil():
            actor = worker.actors[actor_id]

        store_task_errors(
                worker, e,
                # Task cancellation can happen anytime so we don't really need
                # to differentiate between mid-task or not.
                False,  # task_exception
                actor,
                actor_id,
                execution_info.function_name,
                task_type, title, caller_address,
                returns,
                # application_error: we are passing NULL since we don't want the
                # cancel tasks to fail.
                NULL,
                NULL_TENSOR_TRANSPORT)
    finally:
        with current_task_id_lock:
            current_task_id = None

        if (<int>task_type == <int>TASK_TYPE_NORMAL_TASK):
            if original_visible_accelerator_env_vars:
                # Reset the visible accelerator env vars for normal tasks, since they may be reused.
                ray._private.utils.reset_visible_accelerator_env_vars(original_visible_accelerator_env_vars)
            if omp_num_threads_overriden:
                # Reset the OMP_NUM_THREADS environ if it was set.
                os.environ.pop("OMP_NUM_THREADS", None)


    if execution_info.max_calls != 0:
        # Reset the state of the worker for the next task to execute.
        # Increase the task execution counter.
        manager.increase_task_counter(function_descriptor)
        # If we've reached the max number of executions for this worker, exit.
        task_counter = manager.get_task_counter(function_descriptor)
        if task_counter == execution_info.max_calls:
            raise_sys_exit_with_custom_error_message(
                f"Exited because worker reached max_calls={execution_info.max_calls}"
                " for this method.")

cdef void free_actor_object_callback(const CObjectID &c_object_id) nogil:
    # Expected to be called on the owner process. Will free on the primary copy holder.
    with gil:
        object_id = c_object_id.Hex().decode()
        gpu_object_manager = ray._private.worker.global_worker.gpu_object_manager
        gpu_object_manager.free_object_primary_copy(object_id)

cdef shared_ptr[LocalMemoryBuffer] ray_error_to_memory_buf(ray_error):
    cdef bytes py_bytes = ray_error.to_bytes()
    return make_shared[LocalMemoryBuffer](
        <uint8_t*>py_bytes, len(py_bytes), True)

cdef void pygilstate_release(PyGILState_STATE gstate) nogil:
    with gil:
        PyGILState_Release(gstate)

cdef function[void()] initialize_pygilstate_for_thread() nogil:
    """
    This function initializes a C++ thread to make it be considered as a
    Python thread from the Python interpreter's perspective, regardless of whether
    it is executing Python code or not. This function must be called in a thread
    before executing any Ray tasks on that thread.

    Returns:
        A function that calls `PyGILState_Release` to release the GIL state.
        This function should be called in a thread before the thread exits.

    Reference: https://docs.python.org/3/c-api/init.html#non-python-created-threads
    """
    cdef function[void()] callback
    with gil:
        gstate = PyGILState_Ensure()
        callback = bind(pygilstate_release, ref(gstate))
    return callback

cdef CRayStatus task_execution_handler(
        const CAddress &caller_address,
        CTaskType task_type,
        const c_string task_name,
        const CRayFunction &ray_function,
        const unordered_map[c_string, double] &c_resources,
        const c_vector[shared_ptr[CRayObject]] &c_args,
        const c_vector[CObjectReference] &c_arg_refs,
        const c_string debugger_breakpoint,
        const c_string serialized_retry_exception_allowlist,
        c_vector[c_pair[CObjectID, shared_ptr[CRayObject]]] *returns,
        c_vector[c_pair[CObjectID, shared_ptr[CRayObject]]] *dynamic_returns,
        c_vector[c_pair[CObjectID, c_bool]] *streaming_generator_returns,
        shared_ptr[LocalMemoryBuffer] &creation_task_exception_pb_bytes,
        c_bool *is_retryable_error,
        c_string *application_error,
        const c_vector[CConcurrencyGroup] &defined_concurrency_groups,
        const c_string name_of_concurrency_group_to_execute,
        c_bool is_reattempt,
        c_bool is_streaming_generator,
        c_bool should_retry_exceptions,
        int64_t generator_backpressure_num_objects,
        optional[c_string] c_tensor_transport) nogil:
    with gil, disable_client_hook():
        # Initialize job_config if it hasn't already.
        # Setup system paths configured in job_config.
        maybe_initialize_job_config()

        try:
            try:
                # Exceptions, including task cancellation, should be handled
                # internal to this call. If it does raise an exception, that
                # indicates that there was an internal error.
                execute_task_with_cancellation_handler(
                        caller_address,
                        task_type, task_name,
                        ray_function, c_resources,
                        c_args, c_arg_refs,
                        debugger_breakpoint,
                        serialized_retry_exception_allowlist,
                        returns,
                        dynamic_returns,
                        streaming_generator_returns,
                        is_retryable_error,
                        application_error,
                        defined_concurrency_groups,
                        name_of_concurrency_group_to_execute,
                        is_reattempt,
                        is_streaming_generator,
                        should_retry_exceptions,
                        generator_backpressure_num_objects,
                        c_tensor_transport)
            except Exception as e:
                sys_exit = SystemExit()
                if isinstance(e, RayActorError) and \
                   e.actor_init_failed:
                    traceback_str = str(e)
                    logger.error("Exception raised "
                                 f"in creation task: {traceback_str}")
                    creation_task_exception_pb_bytes = ray_error_to_memory_buf(e)
                    sys_exit.is_creation_task_error = True
                    sys_exit.init_error_message = (
                        "Exception raised from an actor init method. "
                        f"Traceback: {str(e)}")
                else:
                    traceback_str = traceback.format_exc() + (
                        "An unexpected internal error "
                        "occurred while the worker "
                        "was executing a task.")
                    ray._private.utils.push_error_to_driver(
                        ray._private.worker.global_worker,
                        "worker_crash",
                        traceback_str,
                        job_id=None)
                    sys_exit.unexpected_error_traceback = traceback_str
                raise sys_exit
        except SystemExit as e:
            # Tell the core worker to exit as soon as the result objects
            # are processed.
            if hasattr(e, "is_creation_task_error"):
                return CRayStatus.CreationTaskError(e.init_error_message)
            elif e.code is not None and e.code == 0:
                # This means the system exit was
                # normal based on the python convention.
                # https://docs.python.org/3/library/sys.html#sys.exit
                msg = f"Worker exits with an exit code {e.code}."
                if hasattr(e, "ray_terminate_msg"):
                    msg += (f" {e.ray_terminate_msg}")
                return CRayStatus.IntentionalSystemExit(msg)
            else:
                msg = f"Worker exits with an exit code {e.code}."
                # In K8s, SIGTERM likely means we hit memory limits, so print
                # a more informative message there.
                if "KUBERNETES_SERVICE_HOST" in os.environ:
                    msg += (
                        " The worker may have exceeded K8s pod memory limits.")
                if hasattr(e, "ray_terminate_msg"):
                    msg += (f" {e.ray_terminate_msg}")
                if hasattr(e, "unexpected_error_traceback"):
                    msg += (f" {e.unexpected_error_traceback}")
                return CRayStatus.UnexpectedSystemExit(msg)
        except Exception as e:
            msg = "Unexpected exception raised in task execution handler: {}".format(e)
            logger.error(msg)
            return CRayStatus.UnexpectedSystemExit(msg)

    return CRayStatus.OK()

cdef c_bool kill_main_task(const CTaskID &task_id) nogil:
    with gil:
        task_id_to_kill = TaskID(task_id.Binary())
        with current_task_id_lock:
            if current_task_id != task_id_to_kill:
                return False
            _thread.interrupt_main()
            return True


cdef CRayStatus check_signals() nogil:
    with gil:
        # The Python exceptions are not handled if it is raised from cdef,
        # so we have to handle it here.
        try:
            if sys.is_finalizing():
                return CRayStatus.IntentionalSystemExit(
                    "Python is exiting.".encode("utf-8")
                )
            PyErr_CheckSignals()
        except KeyboardInterrupt:
            return CRayStatus.Interrupted(b"")
        except SystemExit as e:
            error_msg = (
                "SystemExit is raised (sys.exit is called).")
            if e.code is not None:
                error_msg += f" Exit code: {e.code}."
            else:
                error_msg += " Exit code was not specified."

            if hasattr(e, "ray_terminate_msg"):
                error_msg += f" {e.ray_terminate_msg}"

            if e.code and e.code == 0:
                return CRayStatus.IntentionalSystemExit(error_msg.encode("utf-8"))
            else:
                return CRayStatus.UnexpectedSystemExit(error_msg.encode("utf-8"))
        # By default, if signals raise an exception, Python just prints them.
        # To keep the same behavior, we don't handle any other exceptions.

    return CRayStatus.OK()


cdef void gc_collect() nogil:
     with gil:
        if RayConfig.instance().start_python_gc_manager_thread():
            start = time.perf_counter()
            worker = ray._private.worker.global_worker
            worker.core_worker.trigger_gc()
            end = time.perf_counter()
            logger.debug("GC event triggered in {} seconds".format(end - start))
        else:
            start = time.perf_counter()
            num_freed = gc.collect()
            end = time.perf_counter()
            if num_freed > 0:
                logger.debug(
                    "gc.collect() freed {} refs in {} seconds".format(
                        num_freed, end - start))


cdef c_vector[c_string] spill_objects_handler(
        const c_vector[CObjectReference]& object_refs_to_spill) nogil:
    cdef:
        c_vector[c_string] return_urls
        c_vector[c_string] owner_addresses

    with gil:
        object_refs = VectorToObjectRefs(
                object_refs_to_spill,
                skip_adding_local_ref=False)
        for i in range(object_refs_to_spill.size()):
            owner_addresses.push_back(
                    object_refs_to_spill[i].owner_address()
                    .SerializeAsString())
        try:
            with ray._private.worker._changeproctitle(
                    ray_constants.WORKER_PROCESS_TYPE_SPILL_WORKER,
                    ray_constants.WORKER_PROCESS_TYPE_SPILL_WORKER_IDLE):
                urls = external_storage.spill_objects(
                    object_refs, owner_addresses)
            for url in urls:
                return_urls.push_back(url)
        except Exception as err:
            exception_str = (
                "An unexpected internal error occurred while the IO worker "
                "was spilling objects: {}".format(err))
            logger.exception(exception_str)
            ray._private.utils.push_error_to_driver(
                ray._private.worker.global_worker,
                "spill_objects_error",
                traceback.format_exc() + exception_str,
                job_id=None)
        return return_urls


cdef int64_t restore_spilled_objects_handler(
        const c_vector[CObjectReference]& object_refs_to_restore,
        const c_vector[c_string]& object_urls) nogil:
    cdef:
        int64_t bytes_restored = 0
    with gil:
        urls = []
        size = object_urls.size()
        for i in range(size):
            urls.append(object_urls[i])
        object_refs = VectorToObjectRefs(
                object_refs_to_restore,
                skip_adding_local_ref=False)
        try:
            with ray._private.worker._changeproctitle(
                    ray_constants.WORKER_PROCESS_TYPE_RESTORE_WORKER,
                    ray_constants.WORKER_PROCESS_TYPE_RESTORE_WORKER_IDLE):
                bytes_restored = external_storage.restore_spilled_objects(
                    object_refs, urls)
        except Exception:
            exception_str = (
                "An unexpected internal error occurred while the IO worker "
                "was restoring spilled objects.")
            logger.exception(exception_str)
            if os.getenv("RAY_BACKEND_LOG_LEVEL") == "debug":
                ray._private.utils.push_error_to_driver(
                    ray._private.worker.global_worker,
                    "restore_objects_error",
                    traceback.format_exc() + exception_str,
                    job_id=None)
    return bytes_restored


cdef void delete_spilled_objects_handler(
        const c_vector[c_string]& object_urls,
        CWorkerType worker_type) nogil:
    with gil:
        urls = []
        size = object_urls.size()
        for i in range(size):
            urls.append(object_urls[i])
        try:
            # Get proctitle.
            if <int> worker_type == <int> WORKER_TYPE_SPILL_WORKER:
                original_proctitle = (
                    ray_constants.WORKER_PROCESS_TYPE_SPILL_WORKER_IDLE)
                proctitle = (
                    ray_constants.WORKER_PROCESS_TYPE_SPILL_WORKER_DELETE)
            elif <int> worker_type == <int> WORKER_TYPE_RESTORE_WORKER:
                original_proctitle = (
                    ray_constants.WORKER_PROCESS_TYPE_RESTORE_WORKER_IDLE)
                proctitle = (
                    ray_constants.WORKER_PROCESS_TYPE_RESTORE_WORKER_DELETE)
            else:
                assert False, ("This line shouldn't be reachable.")

            # Delete objects.
            with ray._private.worker._changeproctitle(
                    proctitle,
                    original_proctitle):
                external_storage.delete_spilled_objects(urls)
        except Exception:
            exception_str = (
                "An unexpected internal error occurred while the IO worker "
                "was deleting spilled objects.")
            logger.exception(exception_str)
            ray._private.utils.push_error_to_driver(
                ray._private.worker.global_worker,
                "delete_spilled_objects_error",
                traceback.format_exc() + exception_str,
                job_id=None)


cdef c_bool cancel_async_actor_task(const CTaskID &c_task_id) nogil:
    """Attempt to cancel a task running in this asyncio actor.

    Returns True if the task was currently running and was cancelled, else False.

    Note that the underlying asyncio task may not actually have been cancelled: it
    could already have completed or else might not gracefully handle cancellation.
    The return value only indicates that the task was found and cancelled.
    """
    with gil:
        task_id = TaskID(c_task_id.Binary())
        worker = ray._private.worker.global_worker
        fut = worker.core_worker.get_future_for_running_task(task_id)
        if fut is None:
            # Either the task hasn't started executing yet or already finished.
            return False

        fut.cancel()
        return True


cdef void unhandled_exception_handler(const CRayObject& error) nogil:
    with gil:
        worker = ray._private.worker.global_worker
        data = None
        metadata = None
        if error.HasData():
            data = Buffer.make(error.GetData())
        if error.HasMetadata():
            metadata = Buffer.make(error.GetMetadata()).to_pybytes()
        # TODO(ekl) why does passing a ObjectRef.nil() lead to shutdown errors?
        object_ids = [None]
        worker.raise_errors([SerializedRayObject(data, metadata, None)], object_ids)


def maybe_initialize_job_config():
    with job_config_initialization_lock:
        global job_config_initialized
        if job_config_initialized:
            return
        # Add code search path to sys.path, set load_code_from_local.
        core_worker = ray._private.worker.global_worker.core_worker
        code_search_path = core_worker.get_job_config().code_search_path
        load_code_from_local = False
        if code_search_path:
            load_code_from_local = True
            for p in code_search_path:
                if os.path.isfile(p):
                    p = os.path.dirname(p)
                sys.path.insert(0, p)
        ray._private.worker.global_worker.set_load_code_from_local(load_code_from_local)

        # Add driver's system path to sys.path
        py_driver_sys_path = core_worker.get_job_config().py_driver_sys_path
        if py_driver_sys_path:
            for p in py_driver_sys_path:
                sys.path.insert(0, p)

        # Cache and set the current job id.
        job_id = core_worker.get_current_job_id()
        ray._private.worker.global_worker.set_cached_job_id(job_id)

        # Record the task name via :task_name: magic token in the log file.
        # This is used for the prefix in driver logs `(task_name pid=123) ...`
        job_id_magic_token = "{}{}\n".format(
            ray_constants.LOG_PREFIX_JOB_ID, job_id.hex())
        # Print on both .out and .err
        print(job_id_magic_token, end="")
        print(job_id_magic_token, file=sys.stderr, end="")

        # Configure worker process's Python logging.
        serialized_py_logging_config = \
            core_worker.get_job_config().serialized_py_logging_config
        if serialized_py_logging_config:
            logging_config = pickle.loads(serialized_py_logging_config)
            try:
                logging_config._apply()
            except Exception as e:
                backtrace = \
                    "".join(traceback.format_exception(type(e), e, e.__traceback__))
                core_worker.drain_and_exit_worker("user", backtrace)
        job_config_initialized = True


# This function introduces ~2-7us of overhead per call (i.e., it can be called
# up to hundreds of thousands of times per second).
cdef void get_py_stack(c_string* stack_out) nogil:
    """Get the Python call site.

    This can be called from within C++ code to retrieve the file name and line
    number of the Python code that is calling into the core worker.
    """
    with gil:
        try:
            frame = inspect.currentframe()
        except ValueError:  # overhead of exception handling is about 20us
            stack_out[0] = "".encode("ascii")
            return
        msg_frames = []
        while frame and len(msg_frames) < 4:
            filename = frame.f_code.co_filename
            # Decode Ray internal frames to add annotations.
            if filename.endswith("_private/worker.py"):
                if frame.f_code.co_name == "put":
                    msg_frames = ["(put object) "]
            elif filename.endswith("_private/workers/default_worker.py"):
                pass
            elif filename.endswith("ray/remote_function.py"):
                # TODO(ekl) distinguish between task return objects and
                # arguments. This can only be done in the core worker.
                msg_frames = ["(task call) "]
            elif filename.endswith("ray/actor.py"):
                # TODO(ekl) distinguish between actor return objects and
                # arguments. This can only be done in the core worker.
                msg_frames = ["(actor call) "]
            elif filename.endswith("_private/serialization.py"):
                if frame.f_code.co_name == "id_deserializer":
                    msg_frames = ["(deserialize task arg) "]
            else:
                msg_frames.append("{}:{}:{}".format(
                    frame.f_code.co_filename, frame.f_code.co_name,
                    frame.f_lineno))
            frame = frame.f_back
        stack_out[0] = (ray_constants.CALL_STACK_LINE_DELIMITER
                        .join(msg_frames).encode("ascii"))

cdef shared_ptr[CBuffer] string_to_buffer(c_string& c_str):
    cdef shared_ptr[CBuffer] empty_metadata
    if c_str.size() == 0:
        return empty_metadata
    return dynamic_pointer_cast[
        CBuffer, LocalMemoryBuffer](
            make_shared[LocalMemoryBuffer](
                <uint8_t*>(c_str.data()), c_str.size(), True))


cdef void call_actor_shutdown() noexcept nogil:
    """C++ wrapper function that calls the Python actor shutdown callback."""
    with gil:
        core_worker = ray._private.worker.global_worker.core_worker
        if core_worker.current_actor_is_asyncio():
            core_worker.stop_and_join_asyncio_threads_if_exist()

        _call_actor_shutdown()


def _call_actor_shutdown():
    """Internal function that calls actor's __ray_shutdown__ method."""
    try:
        worker = ray._private.worker.global_worker

        if not worker.actors:
            return

        actor_id, actor_instance = next(iter(worker.actors.items()))
        if actor_instance is not None:
            # Only call __ray_shutdown__ if the method exists and is callable
            # This preserves backward compatibility: actors without __ray_shutdown__
            # use Python's normal exit flow (including atexit handlers)
            if hasattr(actor_instance, '__ray_shutdown__') and callable(getattr(actor_instance, '__ray_shutdown__')):
                try:
                    actor_instance.__ray_shutdown__()
                except Exception:
                    logger.exception("Error during actor __ray_shutdown__ method")
            # Always clean up the actor instance
            worker.actors.pop(actor_id, None)
    except Exception:
        # Catch any system-level exceptions to prevent propagation to C++
        logger.exception("System error during actor shutdown callback")


cdef class StreamRedirector:
    @staticmethod
    def redirect_stdout(const c_string &file_path, uint64_t rotation_max_size, uint64_t rotation_max_file_count, c_bool tee_to_stdout, c_bool tee_to_stderr):
        cdef CStreamRedirectionOptions opt = CStreamRedirectionOptions()
        opt.file_path = file_path
        opt.rotation_max_size = rotation_max_size
        opt.rotation_max_file_count = rotation_max_file_count
        opt.tee_to_stdout = tee_to_stdout
        opt.tee_to_stderr = tee_to_stderr
        RedirectStdoutOncePerProcess(opt)

    @staticmethod
    def redirect_stderr(const c_string &file_path, uint64_t rotation_max_size, uint64_t rotation_max_file_count, c_bool tee_to_stdout, c_bool tee_to_stderr):
        cdef CStreamRedirectionOptions opt = CStreamRedirectionOptions()
        opt.file_path = file_path
        opt.rotation_max_size = rotation_max_size
        opt.rotation_max_file_count = rotation_max_file_count
        opt.tee_to_stdout = tee_to_stdout
        opt.tee_to_stderr = tee_to_stderr
        RedirectStderrOncePerProcess(opt)

# An empty profile event context to be used when the timeline is disabled.
cdef class EmptyProfileEvent:
    def __enter__(self):
        pass

    def __exit__(self, *args):
        pass


cdef class GcsClient:
    """
    Client to the GCS server.

    This is a thin wrapper around InnerGcsClient with only call frequency collection.
    """

    cdef InnerGcsClient inner

    def __cinit__(self, address: str,
                  cluster_id: Optional[str] = None):
        # For timeout (DEADLINE_EXCEEDED): retries once with timeout_ms.
        #
        # For other RpcError (UNAVAILABLE, UNKNOWN): retries indefinitely until it
        # thinks GCS is down and kills the whole process.
        timeout_ms = RayConfig.instance().py_gcs_connect_timeout_s() * 1000
        self.inner = InnerGcsClient.standalone(address, cluster_id, timeout_ms)

    def __getattr__(self, name):
        # We collect the frequency of each method call.
        if "TEST_RAY_COLLECT_KV_FREQUENCY" in os.environ:
            with ray._private.utils._CALLED_FREQ_LOCK:
                ray._private.utils._CALLED_FREQ[name] += 1
        return getattr(self.inner, name)

cdef class CoreWorker:

    def __cinit__(self, worker_type, store_socket, raylet_socket,
                  JobID job_id, GcsClientOptions gcs_options, log_dir,
                  node_ip_address, node_manager_port,
                  local_mode, driver_name,
                  serialized_job_config, metrics_agent_port, runtime_env_hash,
                  startup_token, session_name, cluster_id, entrypoint,
                  worker_launch_time_ms, worker_launched_time_ms, debug_source):
        self.is_local_mode = local_mode

        cdef CCoreWorkerOptions options = CCoreWorkerOptions()
        if worker_type in (ray.LOCAL_MODE, ray.SCRIPT_MODE):
            self.is_driver = True
            options.worker_type = WORKER_TYPE_DRIVER
        elif worker_type == ray.WORKER_MODE:
            self.is_driver = False
            options.worker_type = WORKER_TYPE_WORKER
        elif worker_type == ray.SPILL_WORKER_MODE:
            self.is_driver = False
            options.worker_type = WORKER_TYPE_SPILL_WORKER
        elif worker_type == ray.RESTORE_WORKER_MODE:
            self.is_driver = False
            options.worker_type = WORKER_TYPE_RESTORE_WORKER
        else:
            raise ValueError(f"Unknown worker type: {worker_type}")
        options.language = LANGUAGE_PYTHON
        options.store_socket = store_socket.encode("ascii")
        options.raylet_socket = raylet_socket.encode("ascii")
        options.job_id = job_id.native()
        options.gcs_options = gcs_options.native()[0]
        options.enable_logging = True
        options.log_dir = log_dir.encode("utf-8")
        options.install_failure_signal_handler = (
            not ray_constants.RAY_DISABLE_FAILURE_SIGNAL_HANDLER
        )
        # https://stackoverflow.com/questions/2356399/tell-if-python-is-in-interactive-mode
        options.interactive = hasattr(sys, "ps1")
        options.node_ip_address = node_ip_address.encode("utf-8")
        options.node_manager_port = node_manager_port
        options.driver_name = driver_name
        options.initialize_thread_callback = initialize_pygilstate_for_thread
        options.task_execution_callback = task_execution_handler
        options.free_actor_object_callback = free_actor_object_callback
        options.check_signals = check_signals
        options.gc_collect = gc_collect
        options.spill_objects = spill_objects_handler
        options.restore_spilled_objects = restore_spilled_objects_handler
        options.delete_spilled_objects = delete_spilled_objects_handler
        options.unhandled_exception_handler = unhandled_exception_handler
        options.cancel_async_actor_task = cancel_async_actor_task
        options.get_lang_stack = get_py_stack
        options.is_local_mode = local_mode
        options.kill_main = kill_main_task
        options.actor_shutdown_callback = call_actor_shutdown
        options.serialized_job_config = serialized_job_config
        options.metrics_agent_port = metrics_agent_port
        options.runtime_env_hash = runtime_env_hash
        options.startup_token = startup_token
        options.session_name = session_name
        options.cluster_id = CClusterID.FromHex(cluster_id)
        options.entrypoint = entrypoint
        options.worker_launch_time_ms = worker_launch_time_ms
        options.worker_launched_time_ms = worker_launched_time_ms
        options.debug_source = debug_source
        CCoreWorkerProcess.Initialize(options)

        self.cgname_to_eventloop_dict = None
        self.fd_to_cgname_dict = None
        self.eventloop_for_default_cg = None
        self.current_runtime_env = None
        self._task_id_to_future_lock = threading.Lock()
        self._task_id_to_future = {}
        self.event_loop_executor = None

        self._gc_thread = None
        if RayConfig.instance().start_python_gc_manager_thread():
            self._gc_thread = PythonGCThread()
            self._gc_thread.start()

    def shutdown_driver(self):
        # If it's a worker, the core worker process should have been
        # shutdown. So we can't call
        # `CCoreWorkerProcess.GetCoreWorker().GetWorkerType()` here.
        # Instead, we use the cached `is_driver` flag to test if it's a
        # driver.
        assert self.is_driver
        if self._gc_thread is not None:
            self._gc_thread.stop()
            self._gc_thread = None
        with nogil:
            CCoreWorkerProcess.Shutdown()

    def run_task_loop(self):
        with nogil:
            CCoreWorkerProcess.RunTaskExecutionLoop()

    def drain_and_exit_worker(self, exit_type: str, c_string detail):
        """
        Exit the current worker process. This API should only be used by
        a worker. If this API is called, the worker will wait to finish
        currently executing task, initiate the shutdown, and stop
        itself gracefully. The given exit_type and detail will be
        reported to GCS, and any worker failure error will contain them.

        The behavior of this API while a task is running is undefined.
        Avoid using the API when a task is still running.
        """
        cdef:
            CWorkerExitType c_exit_type
            cdef const shared_ptr[LocalMemoryBuffer] null_ptr

        if exit_type == "user":
            c_exit_type = WORKER_EXIT_TYPE_USER_ERROR
        elif exit_type == "system":
            c_exit_type = WORKER_EXIT_TYPE_SYSTEM_ERROR
        elif exit_type == "intentional_system_exit":
            c_exit_type = WORKER_EXIT_TYPE_INTENTIONAL_SYSTEM_ERROR
        else:
            raise ValueError(f"Invalid exit type: {exit_type}")
        assert not self.is_driver
        with nogil:
            CCoreWorkerProcess.GetCoreWorker().Exit(c_exit_type, detail, null_ptr)

    def get_current_task_name(self) -> str:
        """Return the current task name.

        If it is a normal task, it returns the task name from the main thread.
        If it is a threaded actor, it returns the task name for the current thread.
        If it is async actor, it returns the task name stored in contextVar for
        the current asyncio task.
        """
        # We can only obtain the correct task name within asyncio task
        # via async_task_name contextvar. We try this first.
        # It is needed because the core worker's GetCurrentTask API
        # doesn't have asyncio context, thus it cannot return the
        # correct task name.
        task_name = async_task_name.get()
        if task_name is None:
            # if it is not within asyncio context, fallback to TaskName
            # obtainable from core worker.
            task_name = CCoreWorkerProcess.GetCoreWorker().GetCurrentTaskName() \
                .decode("utf-8")
        return task_name

    def get_current_task_function_name(self) -> str:
        """Return the current task function.

        If it is a normal task, it returns the task function from the main thread.
        If it is a threaded actor, it returns the task function for the current thread.
        If it is async actor, it returns the task function stored in contextVar for
        the current asyncio task.
        """
        # We can only obtain the correct task function within asyncio task
        # via async_task_function_name contextvar. We try this first.
        # It is needed because the core Worker's GetCurrentTask API
        # doesn't have asyncio context, thus it cannot return the
        # correct task function.
        task_function_name = async_task_function_name.get()
        if task_function_name is None:
            # if it is not within asyncio context, fallback to TaskName
            # obtainable from core worker.
            task_function_name = CCoreWorkerProcess.GetCoreWorker() \
                .GetCurrentTaskFunctionName().decode("utf-8")
        return task_function_name

    def get_current_task_id(self) -> TaskID:
        """Return the current task ID.

        If it is a normal task, it returns the TaskID from the main thread.
        If it is a threaded actor, it returns the TaskID for the current thread.
        If it is async actor, it returns the TaskID stored in contextVar for
        the current asyncio task.
        """
        # We can only obtain the correct task ID within asyncio task
        # via async_task_id contextvar. We try this first.
        # It is needed because the core Worker's GetCurrentTaskId API
        # doesn't have asyncio context, thus it cannot return the
        # correct TaskID.
        task_id = async_task_id.get()
        if task_id is None:
            # if it is not within asyncio context, fallback to TaskID
            # obtainable from core worker.
            task_id = TaskID(
                CCoreWorkerProcess.GetCoreWorker().GetCurrentTaskId().Binary())
        return task_id

    def get_current_task_attempt_number(self):
        return CCoreWorkerProcess.GetCoreWorker().GetCurrentTaskAttemptNumber()

    def get_task_depth(self):
        return CCoreWorkerProcess.GetCoreWorker().GetTaskDepth()

    def get_current_job_id(self):
        return JobID(
            CCoreWorkerProcess.GetCoreWorker().GetCurrentJobId().Binary())

    def get_current_node_id(self):
        return NodeID(
            CCoreWorkerProcess.GetCoreWorker().GetCurrentNodeId().Binary())

    def get_actor_id(self):
        return ActorID(
            CCoreWorkerProcess.GetCoreWorker().GetActorId().Binary())

    def get_actor_name(self):
        return CCoreWorkerProcess.GetCoreWorker().GetActorName()

    def get_placement_group_id(self):
        return PlacementGroupID(
            CCoreWorkerProcess.GetCoreWorker()
            .GetCurrentPlacementGroupId().Binary())

    def get_worker_id(self):
        return WorkerID(
            CCoreWorkerProcess.GetCoreWorker().GetWorkerID().Binary())

    def should_capture_child_tasks_in_placement_group(self):
        return CCoreWorkerProcess.GetCoreWorker(
            ).ShouldCaptureChildTasksInPlacementGroup()

    def update_task_is_debugger_paused(self, TaskID task_id, is_debugger_paused):
        cdef:
            CTaskID c_task_id = task_id.native()

        return CCoreWorkerProcess.GetCoreWorker(
            ).UpdateTaskIsDebuggerPaused(c_task_id, is_debugger_paused)

    def set_webui_display(self, key, message):
        CCoreWorkerProcess.GetCoreWorker().SetWebuiDisplay(key, message)

    def set_actor_repr_name(self, repr_name):
        CCoreWorkerProcess.GetCoreWorker().SetActorReprName(repr_name)

    def get_objects(self, object_refs, int64_t timeout_ms=-1):
        cdef:
            c_vector[shared_ptr[CRayObject]] results
            c_vector[CObjectID] c_object_ids = ObjectRefsToVector(object_refs)
        with nogil:
            op_status = CCoreWorkerProcess.GetCoreWorker().Get(
                c_object_ids, timeout_ms, results)
        check_status(op_status)

        return RayObjectsToSerializedRayObjects(results, object_refs)

    def get_if_local(self, object_refs):
        """Get objects from local plasma store directly
        without a fetch request to raylet."""
        cdef:
            c_vector[shared_ptr[CRayObject]] results
            c_vector[CObjectID] c_object_ids = ObjectRefsToVector(object_refs)
        with nogil:
            check_status(
                CCoreWorkerProcess.GetCoreWorker().GetIfLocal(
                    c_object_ids, &results))
        return RayObjectsToSerializedRayObjects(results, object_refs)

    def object_exists(self, ObjectRef object_ref, memory_store_only=False):
        cdef:
            c_bool has_object
            c_bool is_in_plasma
            CObjectID c_object_id = object_ref.native()

        with nogil:
            check_status(CCoreWorkerProcess.GetCoreWorker().Contains(
                c_object_id, &has_object, &is_in_plasma))

        return has_object and (not memory_store_only or not is_in_plasma)

    cdef unique_ptr[CAddress] _convert_python_address(self, address=None):
        """ convert python address to `CAddress`, If not provided,
        return nullptr.

        Args:
            address: worker address.
        """
        cdef:
            unique_ptr[CAddress] c_address

        if address is not None:
            c_address = make_unique[CAddress]()
            dereference(c_address).ParseFromString(address)
        return move(c_address)

    def put_file_like_object(
            self, metadata, data_size, file_like, ObjectRef object_ref,
            owner_address):
        """Directly create a new Plasma Store object from a file like
        object. This avoids extra memory copy.

        Args:
            metadata (bytes): The metadata of the object.
            data_size (int): The size of the data buffer.
            file_like: A python file object that provides the `readinto`
                interface.
            object_ref: The new ObjectRef.
            owner_address: Owner address for this object ref.
        """
        cdef:
            CObjectID c_object_id = object_ref.native()
            shared_ptr[CBuffer] data_buf
            shared_ptr[CBuffer] metadata_buf
            unique_ptr[CAddress] c_owner_address = self._convert_python_address(
                    object_ref.owner_address())

        # TODO(suquark): This method does not support put objects to
        # in memory store currently.
        metadata_buf = string_to_buffer(metadata)

        status = CCoreWorkerProcess.GetCoreWorker().CreateExisting(
                    metadata_buf, data_size, object_ref.native(),
                    dereference(c_owner_address), &data_buf,
                    False)
        if not status.ok():
            logger.debug("Error putting restored object into plasma.")
            return
        if data_buf == NULL:
            logger.debug("Object already exists in 'put_file_like_object'.")
            return
        data = Buffer.make(data_buf)
        view = memoryview(data)
        index = 0
        while index < data_size:
            bytes_read = file_like.readinto(view[index:])
            index += bytes_read
        with nogil:
            # Using custom object refs is not supported because we
            # can't track their lifecycle, so we don't pin the object
            # in this case.
            check_status(
                CCoreWorkerProcess.GetCoreWorker().SealExisting(
                            c_object_id, pin_object=False,
                            generator_id=CObjectID.Nil(),
                            owner_address=c_owner_address))

    def experimental_channel_put_serialized(self, serialized_object,
                                            ObjectRef object_ref,
                                            num_readers,
                                            timeout_ms):
        cdef:
            CObjectID c_object_id = object_ref.native()
            shared_ptr[CBuffer] data
            uint64_t data_size = serialized_object.total_bytes
            int64_t c_num_readers = num_readers
            int64_t c_timeout_ms = timeout_ms

        metadata = string_to_buffer(serialized_object.metadata)
        with nogil:
            check_status(CCoreWorkerProcess.GetCoreWorker()
                         .ExperimentalChannelWriteAcquire(
                             c_object_id,
                             metadata,
                             data_size,
                             c_num_readers,
                             c_timeout_ms,
                             &data,
                             ))
        if data_size > 0:
            (<SerializedObject>serialized_object).write_to(
                Buffer.make(data))

        with nogil:
            check_status(CCoreWorkerProcess.GetCoreWorker()
                         .ExperimentalChannelWriteRelease(
                             c_object_id,
                             ))

    def experimental_channel_set_error(self, ObjectRef object_ref):
        cdef:
            CObjectID c_object_id = object_ref.native()
            CRayStatus status

        with nogil:
            status = (CCoreWorkerProcess.GetCoreWorker()
                      .ExperimentalChannelSetError(c_object_id))
        return status.ok()

    def experimental_channel_register_writer(self,
                                             ObjectRef writer_ref,
                                             remote_reader_ref_info):
        cdef:
            CObjectID c_writer_ref = writer_ref.native()
            c_vector[CNodeID] c_remote_reader_nodes
            c_vector[CReaderRefInfo] c_remote_reader_ref_info
            CReaderRefInfo c_reader_ref_info

        for node_id, reader_ref_info in remote_reader_ref_info.items():
            c_reader_ref_info = CReaderRefInfo()
            c_reader_ref_info.reader_ref_id = (
                <ObjectRef>reader_ref_info.reader_ref).native()
            c_reader_ref_info.owner_reader_actor_id = (
                <ActorID>reader_ref_info.ref_owner_actor_id).native()
            num_reader_actors = reader_ref_info.num_reader_actors
            assert num_reader_actors != 0
            c_reader_ref_info.num_reader_actors = num_reader_actors
            c_remote_reader_ref_info.push_back(c_reader_ref_info)
            c_remote_reader_nodes.push_back(CNodeID.FromHex(node_id))

        with nogil:
            CCoreWorkerProcess.GetCoreWorker().ExperimentalRegisterMutableObjectWriter(
                    c_writer_ref,
                    c_remote_reader_nodes,
            )
            check_status(
                    CCoreWorkerProcess.GetCoreWorker()
                    .ExperimentalRegisterMutableObjectReaderRemote(
                        c_writer_ref,
                        c_remote_reader_ref_info,
                    ))

    def experimental_channel_register_reader(self, ObjectRef object_ref):
        cdef:
            CObjectID c_object_id = object_ref.native()

        with nogil:
            check_status(
                CCoreWorkerProcess.GetCoreWorker()
                .ExperimentalRegisterMutableObjectReader(c_object_id))

    def put_object(
            self,
            serialized_object,
            *,
            c_bool pin_object,
            owner_address,
            c_bool inline_small_object,
            c_bool _is_experimental_channel,
            tensor_transport: Optional[str] = None,
    ):
        """Create an object reference with the current worker as the owner.
        """
        cdef:
            optional[c_string] c_tensor_transport = NULL_TENSOR_TRANSPORT
            c_string c_tensor_transport_str

        if tensor_transport is not None:
            c_tensor_transport_str = tensor_transport.encode()
            c_tensor_transport.emplace(move(c_tensor_transport_str))

        created_object = self.put_serialized_object_and_increment_local_ref(
            serialized_object, c_tensor_transport, pin_object, owner_address, inline_small_object, _is_experimental_channel)
        if owner_address is None:
            owner_address = CCoreWorkerProcess.GetCoreWorker().GetRpcAddress().SerializeAsString()

        # skip_adding_local_ref is True because it's already added through the call to
        # put_serialized_object_and_increment_local_ref.
        return ObjectRef(
            created_object,
            owner_address,
            skip_adding_local_ref=True,
            tensor_transport=tensor_transport
        )

    cdef put_serialized_object_and_increment_local_ref(
            self,
            serialized_object,
            optional[c_string] c_tensor_transport,
            c_bool pin_object=True,
            owner_address=None,
            c_bool inline_small_object=True,
            c_bool _is_experimental_channel=False,
        ):
        cdef:
            CObjectID c_object_id
            shared_ptr[CBuffer] data
            c_vector[CObjectReference] contained_object_refs
            shared_ptr[CBuffer] metadata = string_to_buffer(
                serialized_object.metadata)
            unique_ptr[CAddress] c_owner_address = self._convert_python_address(
                owner_address)
            c_vector[CObjectID] contained_object_ids = ObjectRefsToVector(
                serialized_object.contained_object_refs)
            size_t total_bytes = serialized_object.total_bytes

        with nogil:
            check_status(CCoreWorkerProcess.GetCoreWorker()
                .CreateOwnedAndIncrementLocalRef(
                    _is_experimental_channel,
                    metadata,
                    total_bytes,
                    contained_object_ids,
                    &c_object_id,
                    &data,
                    c_owner_address,
                    inline_small_object,
                    c_tensor_transport))

        if (data.get() == NULL):
            # Object already exists
            return c_object_id.Binary()

        logger.debug(
            f"Serialized object size of {c_object_id.Hex()} is {total_bytes} bytes")

        if total_bytes > 0:
            (<SerializedObject>serialized_object).write_to(
                Buffer.make(data))
        if self.is_local_mode:
            contained_object_refs = (
                    CCoreWorkerProcess.GetCoreWorker().
                    GetObjectRefs(contained_object_ids))
            if owner_address is not None:
                raise Exception(
                    "cannot put data into memory store directly"
                    " and assign owner at the same time")
            check_status(CCoreWorkerProcess.GetCoreWorker().Put(
                    CRayObject(data, metadata, contained_object_refs),
                    contained_object_ids, c_object_id))
        else:
            with nogil:
                check_status(
                    CCoreWorkerProcess.GetCoreWorker().SealOwned(
                                c_object_id,
                                pin_object,
                                move(c_owner_address)))
        return c_object_id.Binary()

    def wait(self,
             object_refs_or_generators,
             int num_returns,
             int64_t timeout_ms,
             c_bool fetch_local):
        cdef:
            c_vector[CObjectID] wait_ids
            c_vector[c_bool] results

        object_refs = []
        for ref_or_generator in object_refs_or_generators:
            if (not isinstance(ref_or_generator, ObjectRef)
                    and not isinstance(ref_or_generator, ObjectRefGenerator)):
                raise TypeError(
                    "wait() expected a list of ray.ObjectRef "
                    "or ObjectRefGenerator, "
                    f"got list containing {type(ref_or_generator)}"
                )

            if isinstance(ref_or_generator, ObjectRefGenerator):
                # Before calling wait,
                # get the next reference from a generator.
                object_refs.append(ref_or_generator._get_next_ref())
            else:
                object_refs.append(ref_or_generator)

        wait_ids = ObjectRefsToVector(object_refs)
        with nogil:
            op_status = CCoreWorkerProcess.GetCoreWorker().Wait(
                wait_ids, num_returns, timeout_ms, &results, fetch_local)
        check_status(op_status)

        assert len(results) == len(object_refs)

        ready, not_ready = [], []
        for i, object_ref_or_generator in enumerate(object_refs_or_generators):
            if results[i]:
                ready.append(object_ref_or_generator)
            else:
                not_ready.append(object_ref_or_generator)

        return ready, not_ready

    def free_objects(self, object_refs, c_bool local_only):
        cdef:
            c_vector[CObjectID] free_ids = ObjectRefsToVector(object_refs)

        with nogil:
            check_status(CCoreWorkerProcess.GetCoreWorker().
                         Delete(free_ids, local_only))

    def get_local_ongoing_lineage_reconstruction_tasks(self):
        cdef:
            unordered_map[CLineageReconstructionTask, uint64_t] tasks
            unordered_map[CLineageReconstructionTask, uint64_t].iterator it

        with nogil:
            tasks = (CCoreWorkerProcess.GetCoreWorker().
                     GetLocalOngoingLineageReconstructionTasks())

        result = []
        it = tasks.begin()
        while it != tasks.end():
            task = common_pb2.LineageReconstructionTask()
            task.ParseFromString(dereference(it).first.SerializeAsString())
            result.append((task, dereference(it).second))
            postincrement(it)

        return result

    def get_local_object_locations(self, object_refs):
        cdef:
            c_vector[optional[CObjectLocation]] results
            c_vector[CObjectID] lookup_ids = ObjectRefsToVector(object_refs)

        with nogil:
            check_status(
                CCoreWorkerProcess.GetCoreWorker().GetLocalObjectLocations(
                    lookup_ids, &results))

        object_locations = {}
        for i in range(results.size()):
            # core_worker will return a nullptr for objects that couldn't be
            # located
            if not results[i].has_value():
                continue
            else:
                object_locations[object_refs[i]] = \
                    CObjectLocationPtrToDict(&results[i].value())
        return object_locations

    def get_object_locations(self, object_refs, int64_t timeout_ms):
        cdef:
            c_vector[shared_ptr[CObjectLocation]] results
            c_vector[CObjectID] lookup_ids = ObjectRefsToVector(object_refs)

        with nogil:
            check_status(
                CCoreWorkerProcess.GetCoreWorker().GetLocationFromOwner(
                    lookup_ids, timeout_ms, &results))

        object_locations = {}
        for i in range(results.size()):
            # core_worker will return a nullptr for objects that couldn't be
            # located
            if not results[i].get():
                continue
            else:
                object_locations[object_refs[i]] = \
                    CObjectLocationPtrToDict(results[i].get())
        return object_locations

    def global_gc(self):
        with nogil:
            CCoreWorkerProcess.GetCoreWorker().TriggerGlobalGC()

    def log_plasma_usage(self):
        """Logs the current usage of the Plasma Store.
        Makes an unretriable blocking IPC to the Plasma Store.

        Raises an error if cannot connect to the Plasma Store. This should
        be fatal for the worker.
        """
        cdef:
            c_string result
        status = CCoreWorkerProcess.GetCoreWorker().GetPlasmaUsage(result)
        check_status(status)
        logger.warning("Plasma Store Usage:\n{}\n".format(
            result.decode("utf-8")))

    def get_memory_store_size(self):
        return CCoreWorkerProcess.GetCoreWorker().GetMemoryStoreSize()

    cdef python_label_match_expressions_to_c(
            self, python_expressions,
            CLabelMatchExpressions *c_expressions):
        cdef:
            CLabelMatchExpression* c_expression
            CLabelIn * c_label_in
            CLabelNotIn * c_label_not_in

        for expression in python_expressions:
            c_expression = c_expressions[0].add_expressions()
            c_expression.set_key(expression.key)
            if isinstance(expression.operator, In):
                c_label_in = c_expression.mutable_operator_()[0].mutable_label_in()
                for value in expression.operator.values:
                    c_label_in[0].add_values(value)
            elif isinstance(expression.operator, NotIn):
                c_label_not_in = \
                    c_expression.mutable_operator_()[0].mutable_label_not_in()
                for value in expression.operator.values:
                    c_label_not_in[0].add_values(value)
            elif isinstance(expression.operator, Exists):
                c_expression.mutable_operator_()[0].mutable_label_exists()
            elif isinstance(expression.operator, DoesNotExist):
                c_expression.mutable_operator_()[0].mutable_label_does_not_exist()

    cdef python_scheduling_strategy_to_c(
            self, python_scheduling_strategy,
            CSchedulingStrategy *c_scheduling_strategy):
        cdef:
            CPlacementGroupSchedulingStrategy \
                *c_placement_group_scheduling_strategy
            CNodeAffinitySchedulingStrategy *c_node_affinity_scheduling_strategy
            CNodeLabelSchedulingStrategy *c_node_label_scheduling_strategy
        assert python_scheduling_strategy is not None
        if python_scheduling_strategy == "DEFAULT":
            c_scheduling_strategy[0].mutable_default_scheduling_strategy()
        elif python_scheduling_strategy == "SPREAD":
            c_scheduling_strategy[0].mutable_spread_scheduling_strategy()
        elif isinstance(python_scheduling_strategy,
                        PlacementGroupSchedulingStrategy):
            c_placement_group_scheduling_strategy = \
                c_scheduling_strategy[0] \
                .mutable_placement_group_scheduling_strategy()
            c_placement_group_scheduling_strategy[0].set_placement_group_id(
                python_scheduling_strategy
                .placement_group.id.binary())
            c_placement_group_scheduling_strategy[0] \
                .set_placement_group_bundle_index(
                    python_scheduling_strategy.placement_group_bundle_index)
            c_placement_group_scheduling_strategy[0]\
                .set_placement_group_capture_child_tasks(
                    python_scheduling_strategy
                    .placement_group_capture_child_tasks)
        elif isinstance(python_scheduling_strategy,
                        NodeAffinitySchedulingStrategy):
            c_node_affinity_scheduling_strategy = \
                c_scheduling_strategy[0] \
                .mutable_node_affinity_scheduling_strategy()
            c_node_affinity_scheduling_strategy[0].set_node_id(
                NodeID.from_hex(python_scheduling_strategy.node_id).binary())
            c_node_affinity_scheduling_strategy[0].set_soft(
                python_scheduling_strategy.soft)
            c_node_affinity_scheduling_strategy[0].set_spill_on_unavailable(
                python_scheduling_strategy._spill_on_unavailable)
            c_node_affinity_scheduling_strategy[0].set_fail_on_unavailable(
                python_scheduling_strategy._fail_on_unavailable)
        elif isinstance(python_scheduling_strategy,
                        NodeLabelSchedulingStrategy):
            c_node_label_scheduling_strategy = \
                c_scheduling_strategy[0] \
                .mutable_node_label_scheduling_strategy()
            self.python_label_match_expressions_to_c(
                python_scheduling_strategy.hard,
                c_node_label_scheduling_strategy[0].mutable_hard())
            self.python_label_match_expressions_to_c(
                python_scheduling_strategy.soft,
                c_node_label_scheduling_strategy[0].mutable_soft())
        else:
            raise ValueError(
                f"Invalid scheduling_strategy value "
                f"{python_scheduling_strategy}. "
                f"Valid values are [\"DEFAULT\""
                f" | \"SPREAD\""
                f" | PlacementGroupSchedulingStrategy"
                f" | NodeAffinitySchedulingStrategy]")

    def submit_task(self,
                    Language language,
                    FunctionDescriptor function_descriptor,
                    args,
                    c_string name,
                    int num_returns,
                    resources,
                    int max_retries,
                    c_bool retry_exceptions,
                    retry_exception_allowlist,
                    scheduling_strategy,
                    c_string debugger_breakpoint,
                    c_string serialized_runtime_env_info,
                    int64_t generator_backpressure_num_objects,
                    c_bool enable_task_events,
                    labels,
                    label_selector,
                    fallback_strategy):
        cdef:
            unordered_map[c_string, double] c_resources
            unordered_map[c_string, c_string] c_labels
            CLabelSelector c_label_selector
            c_vector[CFallbackOption] c_fallback_strategy
            CRayFunction ray_function
            CTaskOptions task_options
            c_vector[unique_ptr[CTaskArg]] args_vector
            c_vector[CObjectReference] return_refs
            CSchedulingStrategy c_scheduling_strategy
            c_vector[CObjectID] incremented_put_arg_ids
            c_string serialized_retry_exception_allowlist
            CTaskID current_c_task_id
            TaskID current_task = self.get_current_task_id()
            c_string call_site

        self.python_scheduling_strategy_to_c(
            scheduling_strategy, &c_scheduling_strategy)

        serialized_retry_exception_allowlist = serialize_retry_exception_allowlist(
            retry_exception_allowlist,
            function_descriptor)

        if RayConfig.instance().record_task_actor_creation_sites():
            # TODO(ryw): unify with get_py_stack used by record_ref_creation_sites.
            call_site = ''.join(traceback.format_stack())

        with self.profile_event(b"submit_task"):
            prepare_resources(resources, &c_resources)
            prepare_labels(labels, &c_labels)
            prepare_label_selector(label_selector, &c_label_selector)
            prepare_fallback_strategy(fallback_strategy, &c_fallback_strategy)
            ray_function = CRayFunction(
                language.lang, function_descriptor.descriptor)
            prepare_args_and_increment_put_refs(
                self, language, args, &args_vector, function_descriptor,
                &incremented_put_arg_ids)

            task_options = CTaskOptions(
                name, num_returns, c_resources,
                b"",
                generator_backpressure_num_objects,
                serialized_runtime_env_info,
                enable_task_events,
                c_labels,
                c_label_selector,
                # `tensor_transport` is currently only supported in Ray Actor tasks.
                NULL_TENSOR_TRANSPORT,
                c_fallback_strategy)

            current_c_task_id = current_task.native()

            with nogil:
                return_refs = CCoreWorkerProcess.GetCoreWorker().SubmitTask(
                    ray_function, args_vector, task_options,
                    max_retries, retry_exceptions,
                    c_scheduling_strategy,
                    debugger_breakpoint,
                    serialized_retry_exception_allowlist,
                    call_site,
                    current_c_task_id,
                )

            # These arguments were serialized and put into the local object
            # store during task submission. The backend increments their local
            # ref count initially to ensure that they remain in scope until we
            # add to their submitted task ref count. Now that the task has
            # been submitted, it's safe to remove the initial local ref.
            for put_arg_id in incremented_put_arg_ids:
                CCoreWorkerProcess.GetCoreWorker().RemoveLocalReference(
                    put_arg_id)

            # The initial local reference is already acquired internally when
            # adding the pending task.
            return VectorToObjectRefs(return_refs, skip_adding_local_ref=True)

    def create_actor(self,
                     Language language,
                     FunctionDescriptor function_descriptor,
                     args,
                     int64_t max_restarts,
                     int64_t max_task_retries,
                     resources,
                     placement_resources,
                     int32_t max_concurrency,
                     is_detached,
                     c_string name,
                     c_string ray_namespace,
                     c_bool is_asyncio,
                     c_string extension_data,
                     c_string serialized_runtime_env_info,
                     concurrency_groups_dict,
                     int32_t max_pending_calls,
                     scheduling_strategy,
                     c_bool enable_task_events,
                     labels,
                     label_selector,
                     c_bool allow_out_of_order_execution,
                     c_bool enable_tensor_transport,
                     fallback_strategy,
                     ):
        cdef:
            CRayFunction ray_function
            c_vector[unique_ptr[CTaskArg]] args_vector
            c_vector[c_string] dynamic_worker_options
            unordered_map[c_string, double] c_resources
            unordered_map[c_string, double] c_placement_resources
            CActorID c_actor_id
            c_vector[CConcurrencyGroup] c_concurrency_groups
            CSchedulingStrategy c_scheduling_strategy
            c_vector[CObjectID] incremented_put_arg_ids
            optional[c_bool] is_detached_optional = nullopt
            unordered_map[c_string, c_string] c_labels
            CLabelSelector c_label_selector
            c_vector[CFallbackOption] c_fallback_strategy
            c_string call_site

        self.python_scheduling_strategy_to_c(
            scheduling_strategy, &c_scheduling_strategy)

        if RayConfig.instance().record_task_actor_creation_sites():
            # TODO(ryw): unify with get_py_stack used by record_ref_creation_sites.
            call_site = ''.join(traceback.format_stack())

        with self.profile_event(b"submit_task"):
            prepare_resources(resources, &c_resources)
            prepare_resources(placement_resources, &c_placement_resources)
            prepare_labels(labels, &c_labels)
            prepare_label_selector(label_selector, &c_label_selector)
            prepare_fallback_strategy(fallback_strategy, &c_fallback_strategy)
            ray_function = CRayFunction(
                language.lang, function_descriptor.descriptor)
            prepare_args_and_increment_put_refs(
                self, language, args, &args_vector, function_descriptor,
                &incremented_put_arg_ids)
            prepare_actor_concurrency_groups(
                concurrency_groups_dict, &c_concurrency_groups)

            if is_detached is not None:
                is_detached_optional = make_optional[c_bool](
                    True if is_detached else False)

            with nogil:
                status = CCoreWorkerProcess.GetCoreWorker().CreateActor(
                    ray_function, args_vector,
                    CActorCreationOptions(
                        max_restarts, max_task_retries, max_concurrency,
                        c_resources, c_placement_resources,
                        dynamic_worker_options, is_detached_optional, name,
                        ray_namespace,
                        is_asyncio,
                        c_scheduling_strategy,
                        serialized_runtime_env_info,
                        c_concurrency_groups,
                        allow_out_of_order_execution,
                        max_pending_calls,
                        enable_tensor_transport,
                        enable_task_events,
                        c_labels,
                        c_label_selector,
                        c_fallback_strategy),
                    extension_data,
                    call_site,
                    &c_actor_id,
                )

            # These arguments were serialized and put into the local object
            # store during task submission. The backend increments their local
            # ref count initially to ensure that they remain in scope until we
            # add to their submitted task ref count. Now that the task has
            # been submitted, it's safe to remove the initial local ref.
            for put_arg_id in incremented_put_arg_ids:
                CCoreWorkerProcess.GetCoreWorker().RemoveLocalReference(
                    put_arg_id)

            check_status(status)

            return ActorID(c_actor_id.Binary())

    def create_placement_group(
                            self,
                            c_string name,
                            c_vector[unordered_map[c_string, double]] bundles,
                            c_string strategy,
                            c_bool is_detached,
                            soft_target_node_id,
                            c_vector[unordered_map[c_string, c_string]] bundle_label_selector):
        cdef:
            CPlacementGroupID c_placement_group_id
            CPlacementStrategy c_strategy
            CNodeID c_soft_target_node_id = CNodeID.Nil()

        if strategy == b"PACK":
            c_strategy = PLACEMENT_STRATEGY_PACK
        elif strategy == b"SPREAD":
            c_strategy = PLACEMENT_STRATEGY_SPREAD
        elif strategy == b"STRICT_PACK":
            c_strategy = PLACEMENT_STRATEGY_STRICT_PACK
        else:
            if strategy == b"STRICT_SPREAD":
                c_strategy = PLACEMENT_STRATEGY_STRICT_SPREAD
            else:
                raise TypeError(strategy)

        if soft_target_node_id is not None:
            c_soft_target_node_id = CNodeID.FromHex(soft_target_node_id)

        with nogil:
            check_status(
                        CCoreWorkerProcess.GetCoreWorker().
                        CreatePlacementGroup(
                            CPlacementGroupCreationOptions(
                                name,
                                c_strategy,
                                bundles,
                                is_detached,
                                c_soft_target_node_id,
                                bundle_label_selector),
                            &c_placement_group_id))

        return PlacementGroupID(c_placement_group_id.Binary())

    def remove_placement_group(self, PlacementGroupID placement_group_id):
        cdef:
            CPlacementGroupID c_placement_group_id = \
                placement_group_id.native()

        with nogil:
            check_status(
                CCoreWorkerProcess.GetCoreWorker().
                RemovePlacementGroup(c_placement_group_id))

    def wait_placement_group_ready(self,
                                   PlacementGroupID placement_group_id,
                                   int64_t timeout_seconds):
        cdef CRayStatus status
        cdef CPlacementGroupID cplacement_group_id = (
            CPlacementGroupID.FromBinary(placement_group_id.binary()))
        cdef int64_t ctimeout_seconds = timeout_seconds
        with nogil:
            status = CCoreWorkerProcess.GetCoreWorker() \
                .WaitPlacementGroupReady(cplacement_group_id, ctimeout_seconds)
            if status.IsNotFound():
                raise Exception("Placement group {} does not exist.".format(
                    placement_group_id))
        return status.ok()

    def submit_actor_task(self,
                          Language language,
                          ActorID actor_id,
                          FunctionDescriptor function_descriptor,
                          args,
                          c_string name,
                          int num_returns,
                          int max_retries,
                          c_bool retry_exceptions,
                          retry_exception_allowlist,
                          double num_method_cpus,
                          c_string concurrency_group_name,
                          int64_t generator_backpressure_num_objects,
                          c_bool enable_task_events,
                          tensor_transport: Optional[str]):

        cdef:
            CActorID c_actor_id = actor_id.native()
            unordered_map[c_string, double] c_resources
            CRayFunction ray_function
            c_vector[unique_ptr[CTaskArg]] args_vector
            c_vector[CObjectReference] return_refs
            c_vector[CObjectID] incremented_put_arg_ids
            CTaskID current_c_task_id = CTaskID.Nil()
            TaskID current_task = self.get_current_task_id()
            c_string serialized_retry_exception_allowlist
            c_string serialized_runtime_env = b"{}"
            unordered_map[c_string, c_string] c_labels
            CLabelSelector c_label_selector
            c_string call_site
            c_vector[CFallbackOption] c_fallback_strategy
            optional[c_string] c_tensor_transport = NULL_TENSOR_TRANSPORT
            c_string c_tensor_transport_str

        if tensor_transport is not None:
            c_tensor_transport_str = tensor_transport.encode("utf-8")
            c_tensor_transport.emplace(move(c_tensor_transport_str))

        serialized_retry_exception_allowlist = serialize_retry_exception_allowlist(
            retry_exception_allowlist,
            function_descriptor)

        if RayConfig.instance().record_task_actor_creation_sites():
            call_site = ''.join(traceback.format_stack())

        with self.profile_event(b"submit_task"):
            if num_method_cpus > 0:
                c_resources[b"CPU"] = num_method_cpus
            ray_function = CRayFunction(
                language.lang, function_descriptor.descriptor)
            prepare_args_and_increment_put_refs(
                self, language, args, &args_vector, function_descriptor,
                &incremented_put_arg_ids)

            current_c_task_id = current_task.native()

            with nogil:
                status = CCoreWorkerProcess.GetCoreWorker().SubmitActorTask(
                    c_actor_id,
                    ray_function,
                    args_vector,
                    CTaskOptions(
                        name,
                        num_returns,
                        c_resources,
                        concurrency_group_name,
                        generator_backpressure_num_objects,
                        serialized_runtime_env,
                        enable_task_events,
                        c_labels,
                        c_label_selector,
                        c_tensor_transport,
                        c_fallback_strategy),
                    max_retries,
                    retry_exceptions,
                    serialized_retry_exception_allowlist,
                    call_site,
                    return_refs,
                    current_c_task_id,
                )

            # These arguments were serialized and put into the local object
            # store during task submission. The backend increments their local
            # ref count initially to ensure that they remain in scope until we
            # add to their submitted task ref count. Now that the task has
            # been submitted, it's safe to remove the initial local ref.
            for put_arg_id in incremented_put_arg_ids:
                CCoreWorkerProcess.GetCoreWorker().RemoveLocalReference(
                    put_arg_id)

            if status.ok():
                # The initial local reference is already acquired internally
                # when adding the pending task.
                return VectorToObjectRefs(return_refs,
                                          skip_adding_local_ref=True)
            else:
                if status.IsOutOfResource():
                    actor = self.get_actor_handle(actor_id)
                    actor_handle = (CCoreWorkerProcess.GetCoreWorker()
                                    .GetActorHandle(c_actor_id))
                    raise PendingCallsLimitExceeded(
                        f"The task {function_descriptor.function_name} could not be "
                        f"submitted to {repr(actor)} because more than"
                        f" {(dereference(actor_handle).MaxPendingCalls())}"
                        " tasks are queued on the actor. This limit can be adjusted"
                        " with the `max_pending_calls` actor option.")
                else:
                    raise Exception(f"Failed to submit task to actor {actor_id} "
                                    f"due to {status.message()}")

    def kill_actor(self, ActorID actor_id, c_bool no_restart):
        cdef:
            CActorID c_actor_id = actor_id.native()

        with nogil:
            check_status(CCoreWorkerProcess.GetCoreWorker().KillActor(
                  c_actor_id, True, no_restart))

    def cancel_task(self, ObjectRef object_ref, c_bool force_kill,
                    c_bool recursive):
        cdef:
            CObjectID c_object_id = object_ref.native()
            CRayStatus status = CRayStatus.OK()

        with nogil:
            status = CCoreWorkerProcess.GetCoreWorker().CancelTask(
                                            c_object_id, force_kill, recursive)

        if status.IsInvalidArgument():
            raise ValueError(status.message().decode())

        if not status.ok():
            raise TypeError(status.message().decode())

    def is_canceled(self):
        """Check if the current task has been canceled.

        Returns:
            True if the current task has been canceled, False otherwise.
        """
        cdef:
            CTaskID c_task_id
            c_bool is_canceled
            TaskID task_id

        # Get the current task ID
        task_id = self.get_current_task_id()
        c_task_id = task_id.native()

        with nogil:
            is_canceled = CCoreWorkerProcess.GetCoreWorker().IsTaskCanceled(c_task_id)

        return is_canceled

    def resource_ids(self):
        cdef:
            ResourceMappingType resource_mapping = (
                CCoreWorkerProcess.GetCoreWorker().GetResourceIDs())
            unordered_map[
                c_string, c_vector[pair[int64_t, double]]
            ].iterator iterator = resource_mapping.begin()
            c_vector[pair[int64_t, double]] c_value

        resources_dict = {}
        while iterator != resource_mapping.end():
            key = decode(dereference(iterator).first)
            c_value = dereference(iterator).second
            ids_and_fractions = []
            for i in range(c_value.size()):
                ids_and_fractions.append(
                    (c_value[i].first, c_value[i].second))
            resources_dict[key] = ids_and_fractions
            postincrement(iterator)

        return resources_dict

    def profile_event(self, c_string event_type, object extra_data=None):
        if RayConfig.instance().enable_timeline():
            return ProfileEvent.make(
                CCoreWorkerProcess.GetCoreWorker().CreateProfileEvent(
                    event_type), extra_data)
        else:
            return EmptyProfileEvent()

    def remove_actor_handle_reference(self, ActorID actor_id):
        cdef:
            CActorID c_actor_id = actor_id.native()
        CCoreWorkerProcess.GetCoreWorker().RemoveActorHandleReference(
            c_actor_id)

    def get_local_actor_state(self, ActorID actor_id):
        cdef:
            CActorID c_actor_id = actor_id.native()
            optional[int] state = nullopt
        state = CCoreWorkerProcess.GetCoreWorker().GetLocalActorState(c_actor_id)
        if state.has_value():
            return state.value()
        else:
            return None

    cdef make_actor_handle(self, ActorHandleSharedPtr c_actor_handle,
                           c_bool weak_ref):
        worker = ray._private.worker.global_worker
        worker.check_connected()
        manager = worker.function_actor_manager

        actor_id = ActorID(dereference(c_actor_handle).GetActorID().Binary())
        job_id = JobID(dereference(c_actor_handle).CreationJobID().Binary())
        language = Language.from_native(
            dereference(c_actor_handle).ActorLanguage())
        actor_creation_function_descriptor = CFunctionDescriptorToPython(
            dereference(c_actor_handle).ActorCreationTaskFunctionDescriptor())
        max_task_retries = dereference(c_actor_handle).MaxTaskRetries()
        enable_task_events = dereference(c_actor_handle).EnableTaskEvents()
        allow_out_of_order_execution = dereference(c_actor_handle).AllowOutOfOrderExecution()
        enable_tensor_transport = dereference(c_actor_handle).EnableTensorTransport()
        if language == Language.PYTHON:
            assert isinstance(actor_creation_function_descriptor,
                              PythonFunctionDescriptor)
            # Load actor_method_cpu from actor handle's extension data.
            extension_data = <str>dereference(c_actor_handle).ExtensionData()
            if extension_data:
                actor_method_cpu = int(extension_data)
            else:
                actor_method_cpu = 0  # Actor is created by non Python worker.
            actor_class = manager.load_actor_class(
                job_id, actor_creation_function_descriptor)
            method_meta = ray.actor._ActorClassMethodMetadata.create(
                actor_class, actor_creation_function_descriptor)
            return ray.actor.ActorHandle(language, actor_id, max_task_retries,
                                         enable_task_events,
                                         method_meta.method_is_generator,
                                         method_meta.decorators,
                                         method_meta.signatures,
                                         method_meta.num_returns,
                                         method_meta.max_task_retries,
                                         method_meta.retry_exceptions,
                                         method_meta.generator_backpressure_num_objects, # noqa
                                         method_meta.enable_task_events,
                                         enable_tensor_transport,
                                         method_meta.method_name_to_tensor_transport,
                                         actor_method_cpu,
                                         actor_creation_function_descriptor,
                                         worker.current_cluster_and_job,
                                         weak_ref=weak_ref,
                                         allow_out_of_order_execution=allow_out_of_order_execution)
        else:
            return ray.actor.ActorHandle(language, actor_id,
                                         0,   # max_task_retries,
                                         True,  # enable_task_events
                                         {},  # method is_generator
                                         {},  # method decorators
                                         {},  # method signatures
                                         {},  # method num_returns
                                         {},  # method max_task_retries
                                         {},  # method retry_exceptions
                                         {},  # generator_backpressure_num_objects
                                         {},  # enable_task_events
                                         False,  # enable_tensor_transport
                                         None,  # method_name_to_tensor_transport
                                         0,  # actor method cpu
                                         actor_creation_function_descriptor,
                                         worker.current_cluster_and_job,
                                         weak_ref=weak_ref,
                                         allow_out_of_order_execution=allow_out_of_order_execution,
                                         )

    def deserialize_and_register_actor_handle(self, const c_string &bytes,
                                              ObjectRef
                                              outer_object_ref,
                                              c_bool weak_ref):
        cdef:
            CObjectID c_outer_object_id = (outer_object_ref.native() if
                                           outer_object_ref else
                                           CObjectID.Nil())
        c_actor_id = (CCoreWorkerProcess
                      .GetCoreWorker()
                      .DeserializeAndRegisterActorHandle(
                          bytes, c_outer_object_id,
                          add_local_ref=not weak_ref))
        return self.make_actor_handle(
            CCoreWorkerProcess.GetCoreWorker().GetActorHandle(c_actor_id),
            weak_ref)

    def get_named_actor_handle(self, const c_string &name,
                               const c_string &ray_namespace):
        cdef:
            pair[ActorHandleSharedPtr, CRayStatus] named_actor_handle_pair

        # We need it because GetNamedActorHandle needs
        # to call a method that holds the gil.
        with nogil:
            named_actor_handle_pair = (
                CCoreWorkerProcess.GetCoreWorker().GetNamedActorHandle(
                    name, ray_namespace))
        check_status(named_actor_handle_pair.second)

        return self.make_actor_handle(named_actor_handle_pair.first,
                                      weak_ref=True)

    def get_actor_handle(self, ActorID actor_id):
        cdef:
            CActorID c_actor_id = actor_id.native()
        return self.make_actor_handle(
            CCoreWorkerProcess.GetCoreWorker().GetActorHandle(c_actor_id),
            weak_ref=True)

    def list_named_actors(self, c_bool all_namespaces):
        """Returns (namespace, name) for named actors in the system.

        If all_namespaces is True, returns all actors in all namespaces,
        else returns only the actors in the current namespace.
        """
        cdef:
            pair[c_vector[pair[c_string, c_string]], CRayStatus] result_pair

        with nogil:
            result_pair = CCoreWorkerProcess.GetCoreWorker().ListNamedActors(
                all_namespaces)
        check_status(result_pair.second)
        return [
            (namespace.decode("utf-8"),
             name.decode("utf-8")) for namespace, name in result_pair.first]

    def serialize_actor_handle(self, ActorID actor_id):
        cdef:
            c_string output
            CObjectID c_actor_handle_id
        check_status(CCoreWorkerProcess.GetCoreWorker().SerializeActorHandle(
            actor_id.native(), &output, &c_actor_handle_id))
        return output, ObjectRef(c_actor_handle_id.Binary())

    def add_object_ref_reference(self, ObjectRef object_ref):
        # Note: faster to not release GIL for short-running op.
        CCoreWorkerProcess.GetCoreWorker().AddLocalReference(
            object_ref.native())

    def remove_object_ref_reference(self, ObjectRef object_ref):
        cdef:
            CObjectID c_object_id = object_ref.native()
        # We need to release the gil since object destruction may call the
        # unhandled exception handler.
        with nogil:
            CCoreWorkerProcess.GetCoreWorker().RemoveLocalReference(
                c_object_id)

    def get_owner_address(self, ObjectRef object_ref):
        cdef:
            CObjectID c_object_id = object_ref.native()
            CAddress c_owner_address
        op_status = CCoreWorkerProcess.GetCoreWorker().GetOwnerAddress(
                c_object_id, &c_owner_address)
        check_status(op_status)
        return c_owner_address.SerializeAsString()

    def serialize_object_ref(self, ObjectRef object_ref):
        cdef:
            CObjectID c_object_id = object_ref.native()
            CAddress c_owner_address = CAddress()
            c_string serialized_object_status
        op_status = CCoreWorkerProcess.GetCoreWorker().GetOwnershipInfo(
                c_object_id, &c_owner_address, &serialized_object_status)
        check_status(op_status)
        return (object_ref,
                c_owner_address.SerializeAsString(),
                serialized_object_status)

    def deserialize_and_register_object_ref(
            self, const c_string &object_ref_binary,
            ObjectRef outer_object_ref,
            const c_string &serialized_owner_address,
            const c_string &serialized_object_status,
    ):
        cdef:
            CObjectID c_object_id = CObjectID.FromBinary(object_ref_binary)
            CObjectID c_outer_object_id = (outer_object_ref.native() if
                                           outer_object_ref else
                                           CObjectID.Nil())
            CAddress c_owner_address = CAddress()

        c_owner_address.ParseFromString(serialized_owner_address)
        (CCoreWorkerProcess.GetCoreWorker()
            .RegisterOwnershipInfoAndResolveFuture(
                c_object_id,
                c_outer_object_id,
                c_owner_address,
                serialized_object_status))

    cdef store_task_output(self, serialized_object, const CObjectID &return_id,
                           const CObjectID &generator_id,
                           size_t data_size, shared_ptr[CBuffer] &metadata,
                           const c_vector[CObjectID] &contained_id,
                           const CAddress &caller_address,
                           int64_t *task_output_inlined_bytes,
                           shared_ptr[CRayObject] *return_ptr):
        """Store a task return value in plasma or as an inlined object."""
        with nogil:
            # For objects that can't be inlined, return_ptr will only be set if
            # the object doesn't already exist in plasma.
            check_status(
                CCoreWorkerProcess.GetCoreWorker().AllocateReturnObject(
                    return_id, data_size, metadata, contained_id, caller_address,
                    task_output_inlined_bytes, return_ptr))

        if return_ptr.get() != NULL:
            if return_ptr.get().HasData():
                (<SerializedObject>serialized_object).write_to(
                    Buffer.make(return_ptr.get().GetData()))
            if self.is_local_mode:
                check_status(
                    CCoreWorkerProcess.GetCoreWorker().Put(
                        CRayObject(return_ptr.get().GetData(),
                                   return_ptr.get().GetMetadata(),
                                   c_vector[CObjectReference]()),
                        c_vector[CObjectID](), return_id))
            else:
                with nogil:
                    check_status(
                        CCoreWorkerProcess.GetCoreWorker().SealReturnObject(
                            return_id, return_ptr[0], generator_id, caller_address))
            return True
        else:
            with nogil:
                # Pins the object, succeeds if the object exists in plasma and is
                # sealed.
                success = (
                    CCoreWorkerProcess.GetCoreWorker().PinExistingReturnObject(
                        return_id, return_ptr, generator_id, caller_address))
            return success

    cdef store_task_outputs(self,
                            worker, outputs,
                            const CAddress &caller_address,
                            c_vector[c_pair[CObjectID, shared_ptr[CRayObject]]]
                            *returns,
                            ref_generator_id=None,
                            optional[c_string] c_tensor_transport=NULL_TENSOR_TRANSPORT):
        cdef:
            CObjectID return_id
            size_t data_size
            shared_ptr[CBuffer] metadata
            c_vector[CObjectID] contained_id
            int64_t task_output_inlined_bytes
            int64_t num_returns = -1
            CObjectID c_ref_generator_id = CObjectID.Nil()
            shared_ptr[CRayObject] *return_ptr

        if ref_generator_id:
            c_ref_generator_id = CObjectID.FromBinary(ref_generator_id)

        num_outputs_stored = 0
        if not c_ref_generator_id.IsNil():
            # The task specified a dynamic number of return values. Determine
            # the expected number of return values.
            if returns[0].size() > 0:
                # We are re-executing the task. We should return the same
                # number of objects as before.
                num_returns = returns[0].size()
            else:
                # This is the first execution of the task, so we don't know how
                # many return objects it should have yet.
                # NOTE(swang): returns could also be empty if the task returned
                # an empty generator and was re-executed. However, this should
                # not happen because we never reconstruct empty
                # DynamicObjectRefGenerators (since these aren't stored in plasma).
                num_returns = -1
        else:
            # The task specified how many return values it should have.
            num_returns = returns[0].size()

        if num_returns == 0:
            if outputs is not None and len(outputs) > 0:
                # Warn if num_returns=0 but the task returns a non-None value (likely unintended).
                task_name = self.get_current_task_name()
                obj_value = repr(outputs)
                warnings.warn(
                    f"Task '{task_name}' has num_returns=0 but returned a non-None value '{obj_value}'. "
                    "The return value will be ignored.",
                    NumReturnsWarning,
                    stacklevel=2
                )

            return num_outputs_stored

        task_output_inlined_bytes = 0
        i = -1
        for i, output in enumerate(outputs):
            if num_returns >= 0 and i >= num_returns:
                raise ValueError(
                    "Task returned more than num_returns={} objects.".format(
                        num_returns))
            # TODO(sang): Remove it when the streaming generator is
            # enabled by default.
            while i >= returns[0].size():
                return_id = (CCoreWorkerProcess.GetCoreWorker()
                             .AllocateDynamicReturnId(
                                caller_address, CTaskID.Nil(), NULL_PUT_INDEX))
                returns[0].push_back(
                        c_pair[CObjectID, shared_ptr[CRayObject]](
                            return_id, shared_ptr[CRayObject]()))
            assert i < returns[0].size()
            return_id = returns[0][i].first
            if returns[0][i].second == nullptr:
                returns[0][i].second = shared_ptr[CRayObject]()
            return_ptr = &returns[0][i].second

            # Skip return values that we already created.  This can occur if
            # there were multiple return values, and we initially errored while
            # trying to create one of them.
            if (return_ptr.get() != NULL and return_ptr.get().GetData().get()
                    != NULL):
                continue

            context = worker.get_serialization_context()

            # TODO(kevin85421): We should consider unifying both serialization logic in the future
            # when GPU objects are more stable. We currently separate the logic to ensure
            # GPU object-related logic does not affect the normal object serialization logic.
            if c_tensor_transport.has_value():
                # `output` contains tensors. We need to retrieve these tensors from `output`
                # and store them in the GPUObjectManager.
                serialized_object, tensors = context.serialize_gpu_objects(output)
                context.store_gpu_objects(return_id.Hex().decode("ascii"), tensors)

            else:
                serialized_object = context.serialize(output)
            data_size = serialized_object.total_bytes
            metadata_str = serialized_object.metadata
            if ray._private.worker.global_worker.debugger_get_breakpoint:
                breakpoint = (
                    ray._private.worker.global_worker.debugger_get_breakpoint)
                metadata_str += (
                    b"," + ray_constants.OBJECT_METADATA_DEBUG_PREFIX +
                    breakpoint.encode())
                # Reset debugging context of this worker.
                ray._private.worker.global_worker.debugger_get_breakpoint = b""
            metadata = string_to_buffer(metadata_str)
            contained_id = ObjectRefsToVector(
                serialized_object.contained_object_refs)

            # It's possible for store_task_output to fail when the object already
            # exists, but we fail to pin it. We can fail to pin the object if
            # 1. it exists but isn't sealed yet because it's being written to by
            #    another worker. We'll keep looping until it's sealed.
            # 2. it existed during the allocation attempt but was evicted before
            #    the pin attempt. We'll allocate and write the second time.
            base_backoff_s = 1
            attempt = 1
            max_attempts = 6 # 6 attempts =~ 60 seconds of total backoff time
            while not self.store_task_output(
                    serialized_object,
                    return_id,
                    c_ref_generator_id,
                    data_size,
                    metadata,
                    contained_id,
                    caller_address,
                    &task_output_inlined_bytes,
                    return_ptr):
                if (attempt > max_attempts):
                    raise RaySystemError(
                        "Failed to store task output with object id {} after {} attempts.".format(
                            return_id.Hex().decode("ascii"),
                            max_attempts))
                time.sleep(base_backoff_s * (2 ** (attempt-1)))
                attempt += 1
                continue

            num_outputs_stored += 1

        i += 1
        if i < num_returns:
            raise ValueError(
                    "Task returned {} objects, but num_returns={}.".format(
                        i, num_returns))

        return num_outputs_stored

    cdef c_function_descriptors_to_python(
            self,
            const c_vector[CFunctionDescriptor] &c_function_descriptors):

        ret = []
        for i in range(c_function_descriptors.size()):
            ret.append(CFunctionDescriptorToPython(c_function_descriptors[i]))
        return ret

    cdef initialize_eventloops_for_actor_concurrency_group(
            self,
            const c_vector[CConcurrencyGroup] &c_defined_concurrency_groups):

        cdef:
            CConcurrencyGroup c_concurrency_group

        self.cgname_to_eventloop_dict = {}
        self.fd_to_cgname_dict = {}

        self.eventloop_for_default_cg = get_new_event_loop()
        self.thread_for_default_cg = threading.Thread(
            target=lambda: self.eventloop_for_default_cg.run_forever(),
            name="AsyncIO Thread: default"
            )
        self.thread_for_default_cg.start()

        for i in range(c_defined_concurrency_groups.size()):
            c_concurrency_group = c_defined_concurrency_groups[i]
            cg_name = c_concurrency_group.GetName().decode("ascii")
            function_descriptors = self.c_function_descriptors_to_python(
                c_concurrency_group.GetFunctionDescriptors())

            async_eventloop = get_new_event_loop()
            async_thread = threading.Thread(
                target=lambda: async_eventloop.run_forever(),
                name="AsyncIO Thread: {}".format(cg_name)
            )
            async_thread.start()

            self.cgname_to_eventloop_dict[cg_name] = {
                "eventloop": async_eventloop,
                "thread": async_thread,
            }

            for fd in function_descriptors:
                self.fd_to_cgname_dict[fd] = cg_name

    def get_event_loop_executor(self) -> concurrent.futures.ThreadPoolExecutor:
        if self.event_loop_executor is None:
            # NOTE: We're deliberately allocating thread-pool executor with
            #       a single thread, provided that many of its use-cases are
            #       not thread-safe yet (for ex, reporting streaming generator output)
            self.event_loop_executor = concurrent.futures.ThreadPoolExecutor(max_workers=1)
        return self.event_loop_executor

    def reset_event_loop_executor(self, executor: concurrent.futures.ThreadPoolExecutor):
        self.event_loop_executor = executor

    def get_event_loop(self, function_descriptor, specified_cgname):
        # __init__ will be invoked in default eventloop
        if function_descriptor.function_name == "__init__":
            return self.eventloop_for_default_cg, self.thread_for_default_cg

        if specified_cgname is not None:
            if specified_cgname in self.cgname_to_eventloop_dict:
                this_group = self.cgname_to_eventloop_dict[specified_cgname]
                return (this_group["eventloop"], this_group["thread"])

        if function_descriptor in self.fd_to_cgname_dict:
            curr_cgname = self.fd_to_cgname_dict[function_descriptor]
            if curr_cgname in self.cgname_to_eventloop_dict:
                return (
                    self.cgname_to_eventloop_dict[curr_cgname]["eventloop"],
                    self.cgname_to_eventloop_dict[curr_cgname]["thread"])
            else:
                raise ValueError(
                    "The function {} is defined to be executed "
                    "in the concurrency group {} . But there is no this group."
                    .format(function_descriptor, curr_cgname))

        return self.eventloop_for_default_cg, self.thread_for_default_cg

    def run_async_func_or_coro_in_event_loop(
          self,
          func_or_coro: Union[Callable[[Any, Any], Awaitable[Any]], Awaitable],
          function_descriptor: FunctionDescriptor,
          specified_cgname: str,
          *,
          task_id: Optional[TaskID] = None,
          task_name: Optional[str] = None,
          func_args: Optional[Tuple] = None,
          func_kwargs: Optional[Dict] = None,
    ):
        """Run the async function or coroutine to the event loop.

        The event loop is running in a separate thread.

        Args:
            func_or_coro: Async function (not a generator) or awaitable objects.
            function_descriptor: The function descriptor.
            specified_cgname: The name of a concurrent group.
            task_id: The task ID to track the future. If None is provided
                the future is not tracked with a task ID.
                (e.g., When we deserialize the arguments, we don't want to
                track the task_id -> future mapping).
            func_args: The arguments for the async function.
            func_kwargs: The keyword arguments for the async function.

        NOTE: func_args and func_kwargs are intentionally passed as a tuple/dict and
        not unpacked to avoid collisions between system arguments and user-provided
        arguments. See https://github.com/ray-project/ray/issues/41272.
        """
        cdef:
            CFiberEvent event

        if func_args is None:
            func_args = tuple()
        if func_kwargs is None:
            func_kwargs = dict()

        # Increase recursion limit if necessary. In asyncio mode,
        # we have many parallel callstacks (represented in fibers)
        # that's suspended for execution. Python interpreter will
        # mistakenly count each callstack towards recusion limit.
        # We don't need to worry about stackoverflow here because
        # the max number of callstacks is limited in direct actor
        # transport with max_concurrency flag.
        increase_recursion_limit()

        eventloop, _ = self.get_event_loop(
            function_descriptor, specified_cgname)

        async def async_func():
            try:
                if task_id:
                    async_task_id.set(task_id)
                if task_name is not None:
                    async_task_name.set(task_name)
                async_task_function_name.set(function_descriptor.repr)

                if inspect.isawaitable(func_or_coro):
                    coroutine = func_or_coro
                else:
                    coroutine = func_or_coro(*func_args, **func_kwargs)

                return await coroutine
            finally:
                event.Notify()

        future = asyncio.run_coroutine_threadsafe(async_func(), eventloop)
        if task_id:
            with self._task_id_to_future_lock:
                self._task_id_to_future[task_id] = future

        with nogil:
            (CCoreWorkerProcess.GetCoreWorker()
                .YieldCurrentFiber(event))
        try:
            result = future.result()
        except concurrent.futures.CancelledError:
            raise TaskCancelledError(task_id)
        finally:
            if task_id:
                with self._task_id_to_future_lock:
                    self._task_id_to_future.pop(task_id)
        return result

    def stop_and_join_asyncio_threads_if_exist(self):
        event_loops = []
        threads = []
        if self.event_loop_executor:
            self.event_loop_executor.shutdown(
                wait=True, cancel_futures=True)
        if self.eventloop_for_default_cg is not None:
            event_loops.append(self.eventloop_for_default_cg)
        if self.thread_for_default_cg is not None:
            threads.append(self.thread_for_default_cg)
        if self.cgname_to_eventloop_dict:
            for event_loop_and_thread in self.cgname_to_eventloop_dict.values():
                event_loops.append(event_loop_and_thread["eventloop"])
                threads.append(event_loop_and_thread["thread"])
        for event_loop in event_loops:
            event_loop.call_soon_threadsafe(
                event_loop.stop)
        for thread in threads:
            thread.join()

    def current_actor_is_asyncio(self):
        return (CCoreWorkerProcess.GetCoreWorker().GetWorkerContext()
                .CurrentActorIsAsync())

    def set_current_actor_should_exit(self):
        return (CCoreWorkerProcess.GetCoreWorker().GetWorkerContext()
                .SetCurrentActorShouldExit())

    def get_current_actor_should_exit(self):
        return (CCoreWorkerProcess.GetCoreWorker().GetWorkerContext()
                .GetCurrentActorShouldExit())

    def current_actor_max_concurrency(self):
        return (CCoreWorkerProcess.GetCoreWorker().GetWorkerContext()
                .CurrentActorMaxConcurrency())

    def get_current_root_detached_actor_id(self) -> ActorID:
        # This is only used in test
        return ActorID(CCoreWorkerProcess.GetCoreWorker().GetWorkerContext()
                       .GetRootDetachedActorID().Binary())

    def get_future_for_running_task(self, task_id: Optional[TaskID]) -> Optional[concurrent.futures.Future]:
        """Get the future corresponding to a running task (or None).

        The underyling asyncio task might be queued, running, or completed.
        """
        with self._task_id_to_future_lock:
            return self._task_id_to_future.get(task_id)

    def get_current_runtime_env(self) -> str:
        # This should never change, so we can safely cache it to avoid ser/de
        if self.current_runtime_env is None:
            if self.is_driver:
                job_config = self.get_job_config()
                serialized_env = job_config.runtime_env_info \
                                           .serialized_runtime_env
            else:
                serialized_env = CCoreWorkerProcess.GetCoreWorker() \
                        .GetWorkerContext().GetCurrentSerializedRuntimeEnv() \
                        .decode("utf-8")

            self.current_runtime_env = serialized_env

        return self.current_runtime_env

    def trigger_gc(self):
        self._gc_thread.trigger_gc()

    def get_pending_children_task_ids(self, parent_task_id: TaskID):
        cdef:
            CTaskID c_parent_task_id = parent_task_id.native()
            c_vector[CTaskID] ret
            c_vector[CTaskID].iterator it

        result = []

        with nogil:
            ret = CCoreWorkerProcess.GetCoreWorker().GetPendingChildrenTasks(
                c_parent_task_id)

        it = ret.begin()
        while it != ret.end():
            result.append(TaskID(dereference(it).Binary()))
            postincrement(it)

        return result

    def get_all_reference_counts(self):
        cdef:
            unordered_map[CObjectID, pair[size_t, size_t]] c_ref_counts
            unordered_map[CObjectID, pair[size_t, size_t]].iterator it

        c_ref_counts = (
            CCoreWorkerProcess.GetCoreWorker().GetAllReferenceCounts())
        it = c_ref_counts.begin()

        ref_counts = {}
        while it != c_ref_counts.end():
            object_ref = dereference(it).first.Hex()
            ref_counts[object_ref] = {
                "local": dereference(it).second.first,
                "submitted": dereference(it).second.second}
            postincrement(it)

        return ref_counts

    def set_get_async_callback(self, ObjectRef object_ref, user_callback: Callable):
        # NOTE: we need to manually increment the Python reference count to avoid the
        # callback object being garbage collected before it's called by the core worker.
        # This means we *must* guarantee that the ref is manually decremented to avoid
        # a leak.
        cpython.Py_INCREF(user_callback)
        CCoreWorkerProcess.GetCoreWorker().GetAsync(
            object_ref.native(),
            async_callback,
            <void*>user_callback
        )

    def push_error(self, JobID job_id, error_type, error_message,
                   double timestamp):
        check_status(CCoreWorkerProcess.GetCoreWorker().PushError(
            job_id.native(), error_type.encode("utf-8"),
            error_message.encode("utf-8"), timestamp))

    def get_job_config(self):
        cdef CJobConfig c_job_config
        # We can cache the deserialized job config object here because
        # the job config will not change after a job is submitted.
        if self.job_config is None:
            c_job_config = CCoreWorkerProcess.GetCoreWorker().GetJobConfig()
            self.job_config = common_pb2.JobConfig()
            self.job_config.ParseFromString(c_job_config.SerializeAsString())
        return self.job_config

    def get_local_memory_store_bytes_used(self):
        cdef:
            int64_t num_bytes_used

        with nogil:
            num_bytes_used = (
                    CCoreWorkerProcess.GetCoreWorker().GetLocalMemoryStoreBytesUsed())
        return num_bytes_used

    def record_task_log_start(
            self, task_id: TaskID, int attempt_number,
            stdout_path, stderr_path,
            int64_t out_start_offset, int64_t err_start_offset):
        cdef:
            CTaskID c_task_id = task_id.native()
            c_string c_stdout_path = stdout_path.encode("utf-8")
            c_string c_stderr_path = stderr_path.encode("utf-8")

        with nogil:
            CCoreWorkerProcess.GetCoreWorker() \
                .RecordTaskLogStart(c_task_id, attempt_number,
                                    c_stdout_path, c_stderr_path,
                                    out_start_offset, err_start_offset)

    def record_task_log_end(
            self, task_id: TaskID, int attempt_number,
            int64_t out_end_offset, int64_t err_end_offset):
        cdef:
            CTaskID c_task_id = task_id.native()

        with nogil:
            CCoreWorkerProcess.GetCoreWorker() \
                .RecordTaskLogEnd(c_task_id, attempt_number,
                                  out_end_offset, err_end_offset)

    cdef CObjectID allocate_dynamic_return_id_for_generator(
            self,
            const CAddress &owner_address,
            const CTaskID &task_id,
            return_size,
            generator_index,
            is_async_actor):
        """Allocate a dynamic return ID for a generator task.

        NOTE: When is_async_actor is True,
        this API SHOULD NOT BE called
        within an async actor's event IO thread. The caller MUST ensure
        this for correctness. It is due to the limitation WorkerContext
        API when async actor is used.
        See https://github.com/ray-project/ray/issues/10324 for further details.

        Args:
            owner_address: The address of the owner (caller) of the
                generator task.
            task_id: The task ID of the generator task.
            return_size: The size of the static return from the task.
            generator_index: The index of dynamically generated object
                ref.
            is_async_actor: True if the allocation is for async actor.
                If async actor is used, we should calculate the
                put_index ourselves.
        """
        # Generator only has 1 static return.
        assert return_size == 1
        if is_async_actor:
            # This part of code has a couple of assumptions.
            # - This API is not called within an asyncio event loop
            #   thread.
            # - Ray object ref is generated by incrementing put_index
            #   whenever a new return value is added or ray.put is called.
            #
            # When an async actor is used, it uses its own thread to execute
            # async tasks. That means all the ray.put will use a put_index
            # scoped to a asyncio event loop thread.
            # This means the execution thread that this API will be called
            # will only create "return" objects. That means if we use
            # return_size + genreator_index as a put_index, it is guaranteed
            # to be unique.
            #
            # Why do we need it?
            #
            # We have to provide a put_index ourselves here because
            # the current implementation only has 1 worker context at any
            # given time, meaning WorkerContext::TaskID & WorkerContext::PutIndex
            # both could be incorrect (duplicated) when this API is called.
            return CCoreWorkerProcess.GetCoreWorker().AllocateDynamicReturnId(
                owner_address,
                task_id,
                # Should add 1 because put index is always incremented
                # before it is used. So if you have 1 return object
                # the next index will be 2.
                make_optional[ObjectIDIndexType](
                    <int>1 + <int>return_size + <int>generator_index)  # put_index
            )
        else:
            return CCoreWorkerProcess.GetCoreWorker().AllocateDynamicReturnId(
                owner_address,
                task_id,
                make_optional[ObjectIDIndexType](
                    <int>1 + <int>return_size + <int>generator_index))

    def async_delete_object_ref_stream(self, ObjectRef generator_id):
        cdef:
            CObjectID c_generator_id = generator_id.native()

        with nogil:
            CCoreWorkerProcess.GetCoreWorker().AsyncDelObjectRefStream(c_generator_id)

    def try_read_next_object_ref_stream(self, ObjectRef generator_id):
        cdef:
            CObjectID c_generator_id = generator_id.native()
            CObjectReference c_object_ref

        with nogil:
            check_status(
                CCoreWorkerProcess.GetCoreWorker().TryReadObjectRefStream(
                    c_generator_id, &c_object_ref))

        return ObjectRef(
            c_object_ref.object_id(),
            c_object_ref.owner_address().SerializeAsString(),
            "",
            # Already added when the ref is updated.
            skip_adding_local_ref=True)

    def is_object_ref_stream_finished(self, ObjectRef generator_id):
        cdef:
            CObjectID c_generator_id = generator_id.native()
            c_bool finished

        with nogil:
            finished = CCoreWorkerProcess.GetCoreWorker().StreamingGeneratorIsFinished(
                c_generator_id)
        return finished

    def peek_object_ref_stream(self, ObjectRef generator_id):
        cdef:
            CObjectID c_generator_id = generator_id.native()
            pair[CObjectReference, c_bool] c_object_ref_and_is_ready_pair

        with nogil:
            c_object_ref_and_is_ready_pair = (
                    CCoreWorkerProcess.GetCoreWorker().PeekObjectRefStream(
                        c_generator_id))

        return (ObjectRef(
                    c_object_ref_and_is_ready_pair.first.object_id(),
                    c_object_ref_and_is_ready_pair.first.owner_address().SerializeAsString()), # noqa
                c_object_ref_and_is_ready_pair.second)

cdef void async_callback(shared_ptr[CRayObject] obj,
                         CObjectID object_ref,
                         void *user_callback_ptr) with gil:
    cdef:
        c_vector[shared_ptr[CRayObject]] objects_to_deserialize

    try:
        # Object is retrieved from in memory store.
        # Here we go through the code path used to deserialize objects.
        objects_to_deserialize.push_back(obj)
        serialized_ray_objects = RayObjectsToSerializedRayObjects(
            objects_to_deserialize)
        ids_to_deserialize = [ObjectRef(object_ref.Binary())]
        result = ray._private.worker.global_worker.deserialize_objects(
            serialized_ray_objects, ids_to_deserialize)[0]

        user_callback = <object>user_callback_ptr
        user_callback(result)
    except Exception:
        # Only log the error here because this callback is called from Cpp
        # and Cython will ignore the exception anyway
        logger.exception("failed to run async callback (user func)")
    finally:
        # NOTE: we manually increment the Python reference count of the callback when
        # registering it in the core worker, so we must decrement here to avoid a leak.
        cpython.Py_DECREF(user_callback)


# Note this deletes keys with prefix `RAY{key_prefix}@`
# Example: with key_prefix = `default`, we remove all `RAYdefault@...` keys.
def del_key_prefix_from_storage(host, port, username, password, use_ssl, key_prefix):
    return RedisDelKeyPrefixSync(host, port, username, password, use_ssl, key_prefix)


def get_session_key_from_storage(host, port, username, password, use_ssl, config, key):
    """
    Get the session key from the storage.
    Intended to be used for session_name only.
    Args:
        host: The address of the owner (caller) of the
            generator task.
        port: The task ID of the generator task.
        username: The Redis username.
        password: The Redis password.
        use_ssl: Whether to use SSL.
        config: The Ray config. Used to get storage namespace.
        key: The key to retrieve.
    """
    cdef:
        c_string data
    result = RedisGetKeySync(
        host, port, username, password, use_ssl, config, key, &data)
    if result:
        return data
    else:
        logger.info("Could not retrieve session key from storage.")
        return None<|MERGE_RESOLUTION|>--- conflicted
+++ resolved
@@ -137,15 +137,10 @@
     PythonGetNodeLabels,
     PythonGetResourcesTotal,
     kGcsPidKey,
-<<<<<<< HEAD
-    CTensorTransport,
-    TENSOR_TRANSPORT_OBJECT_STORE,
     GetPortFileName,
     PersistPort,
     WaitForPersistedPort,
     CWaitForPersistedPortResult,
-=======
->>>>>>> efb34a67
 )
 from ray.includes.unique_ids cimport (
     CActorID,
