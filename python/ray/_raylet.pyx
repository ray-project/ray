# cython: profile=False
# distutils: language = c++
# cython: embedsignature = True
# cython: language_level = 3
# cython: c_string_encoding = default

from cpython.exc cimport PyErr_CheckSignals

import asyncio
import numpy
import gc
import inspect
import threading
import traceback
import time
import logging
import os
import pickle
import sys

from libc.stdint cimport (
    int32_t,
    int64_t,
    INT64_MAX,
    uint64_t,
    uint8_t,
)
from libcpp cimport bool as c_bool
from libcpp.memory cimport (
    dynamic_pointer_cast,
    make_shared,
    shared_ptr,
    unique_ptr,
)
from libcpp.string cimport string as c_string
from libcpp.utility cimport pair
from libcpp.unordered_map cimport unordered_map
from libcpp.vector cimport vector as c_vector

from cython.operator import dereference, postincrement

from ray.includes.common cimport (
    CBuffer,
    CAddress,
    CLanguage,
    CRayObject,
    CRayStatus,
    CGcsClientOptions,
    CTaskArg,
    CTaskType,
    CRayFunction,
    LocalMemoryBuffer,
    move,
    LANGUAGE_CPP,
    LANGUAGE_JAVA,
    LANGUAGE_PYTHON,
    LocalMemoryBuffer,
    TASK_TYPE_NORMAL_TASK,
    TASK_TYPE_ACTOR_CREATION_TASK,
    TASK_TYPE_ACTOR_TASK,
    WORKER_TYPE_WORKER,
    WORKER_TYPE_DRIVER,
)
from ray.includes.unique_ids cimport (
    CActorID,
    CActorCheckpointID,
    CObjectID,
    CClientID,
)
from ray.includes.libcoreworker cimport (
    CActorCreationOptions,
    CCoreWorker,
    CTaskOptions,
    ResourceMappingType,
    CFiberEvent,
    CActorHandle,
)
from ray.includes.task cimport CTaskSpec
from ray.includes.ray_config cimport RayConfig

import ray
from ray.async_compat import (sync_to_async,
                              AsyncGetResponse, AsyncMonitorState)
import ray.memory_monitor as memory_monitor
import ray.ray_constants as ray_constants
from ray import profiling
from ray.exceptions import (
    RayError,
    RayletError,
    RayTaskError,
    ObjectStoreFullError,
    RayTimeoutError,
)
from ray.utils import decode

cimport cpython

include "includes/unique_ids.pxi"
include "includes/ray_config.pxi"
include "includes/function_descriptor.pxi"
include "includes/task.pxi"
include "includes/buffer.pxi"
include "includes/common.pxi"
include "includes/serialization.pxi"
include "includes/libcoreworker.pxi"


logger = logging.getLogger(__name__)

MEMCOPY_THREADS = 6


def set_internal_config(dict options):
    cdef:
        unordered_map[c_string, c_string] c_options

    if options is None:
        return

    for key, value in options.items():
        c_options[str(key).encode("ascii")] = str(value).encode("ascii")

    RayConfig.instance().initialize(c_options)


cdef int check_status(const CRayStatus& status) nogil except -1:
    if status.ok():
        return 0

    with gil:
        message = status.message().decode()

    if status.IsObjectStoreFull():
        raise ObjectStoreFullError(message)
    elif status.IsInterrupted():
        raise KeyboardInterrupt()
    elif status.IsTimedOut():
        raise RayTimeoutError(message)
    else:
        raise RayletError(message)

cdef RayObjectsToDataMetadataPairs(
        const c_vector[shared_ptr[CRayObject]] objects):
    data_metadata_pairs = []
    for i in range(objects.size()):
        # core_worker will return a nullptr for objects that couldn't be
        # retrieved from the store or if an object was an exception.
        if not objects[i].get():
            data_metadata_pairs.append((None, None))
        else:
            data = None
            metadata = None
            if objects[i].get().HasData():
                data = Buffer.make(objects[i].get().GetData())
            if objects[i].get().HasMetadata():
                metadata = Buffer.make(
                    objects[i].get().GetMetadata()).to_pybytes()
            data_metadata_pairs.append((data, metadata))
    return data_metadata_pairs


cdef VectorToObjectIDs(const c_vector[CObjectID] &object_ids):
    result = []
    for i in range(object_ids.size()):
        result.append(ObjectID(object_ids[i].Binary()))
    return result


cdef c_vector[CObjectID] ObjectIDsToVector(object_ids):
    """A helper function that converts a Python list of object IDs to a vector.

    Args:
        object_ids (list): The Python list of object IDs.

    Returns:
        The output vector.
    """
    cdef:
        c_vector[CObjectID] result
    for object_id in object_ids:
        result.push_back((<ObjectID>object_id).native())
    return result


def compute_task_id(ObjectID object_id):
    return TaskID(object_id.native().TaskId().Binary())


cdef increase_recursion_limit():
    """Double the recusion limit if current depth is close to the limit"""
    cdef:
        CPyThreadState * s = <CPyThreadState *> PyThreadState_Get()
        int current_depth = s.recursion_depth
        int current_limit = Py_GetRecursionLimit()
        int new_limit = current_limit * 2

    if current_limit - current_depth < 500:
        Py_SetRecursionLimit(new_limit)
        logger.debug("Increasing Python recursion limit to {} "
                     "current recursion depth is {}.".format(
                         new_limit, current_depth))


@cython.auto_pickle(False)
cdef class Language:
    cdef CLanguage lang

    def __cinit__(self, int32_t lang):
        self.lang = <CLanguage>lang

    @staticmethod
    cdef from_native(const CLanguage& lang):
        return Language(<int32_t>lang)

    def __eq__(self, other):
        return (isinstance(other, Language) and
                (<int32_t>self.lang) == (<int32_t>(<Language>other).lang))

    def __repr__(self):
        if <int32_t>self.lang == <int32_t>LANGUAGE_PYTHON:
            return "PYTHON"
        elif <int32_t>self.lang == <int32_t>LANGUAGE_CPP:
            return "CPP"
        elif <int32_t>self.lang == <int32_t>LANGUAGE_JAVA:
            return "JAVA"
        else:
            raise Exception("Unexpected error")

    def __reduce__(self):
        return Language, (<int32_t>self.lang,)

    PYTHON = Language.from_native(LANGUAGE_PYTHON)
    CPP = Language.from_native(LANGUAGE_CPP)
    JAVA = Language.from_native(LANGUAGE_JAVA)


cdef int prepare_resources(
        dict resource_dict,
        unordered_map[c_string, double] *resource_map) except -1:
    cdef:
        unordered_map[c_string, double] out
        c_string resource_name

    if resource_dict is None:
        raise ValueError("Must provide resource map.")

    for key, value in resource_dict.items():
        if not (isinstance(value, int) or isinstance(value, float)):
            raise ValueError("Resource quantities may only be ints or floats.")
        if value < 0:
            raise ValueError("Resource quantities may not be negative.")
        if value > 0:
            if (value >= 1 and isinstance(value, float)
                    and not value.is_integer()):
                raise ValueError(
                    "Resource quantities >1 must be whole numbers.")
            resource_map[0][key.encode("ascii")] = float(value)
    return 0


cdef void prepare_args(
        CoreWorker core_worker, args, c_vector[CTaskArg] *args_vector):
    cdef:
        size_t size
        int64_t put_threshold
        shared_ptr[CBuffer] arg_data
        c_vector[CObjectID] inlined_ids

    worker = ray.worker.global_worker
    put_threshold = RayConfig.instance().max_direct_call_object_size()
    for arg in args:
        if isinstance(arg, ObjectID):
            args_vector.push_back(
                CTaskArg.PassByReference((<ObjectID>arg).native()))

        else:
            serialized_arg = worker.get_serialization_context().serialize(arg)
            size = serialized_arg.total_bytes

            # TODO(edoakes): any objects containing ObjectIDs are spilled to
            # plasma here. This is inefficient for small objects, but inlined
            # arguments aren't associated ObjectIDs right now so this is a
            # simple fix for reference counting purposes.
            if <int64_t>size <= put_threshold:
                arg_data = dynamic_pointer_cast[CBuffer, LocalMemoryBuffer](
                        make_shared[LocalMemoryBuffer](size))
                write_serialized_object(serialized_arg, arg_data)
                for object_id in serialized_arg.contained_object_ids:
                    inlined_ids.push_back((<ObjectID>object_id).native())
                args_vector.push_back(
                    CTaskArg.PassByValue(make_shared[CRayObject](
                        arg_data, string_to_buffer(serialized_arg.metadata),
                        inlined_ids)))
                inlined_ids.clear()
            else:
                args_vector.push_back(
                    CTaskArg.PassByReference((CObjectID.FromBinary(
                        core_worker.put_serialized_object(serialized_arg)))))

cdef deserialize_args(
        const c_vector[shared_ptr[CRayObject]] &c_args,
        const c_vector[CObjectID] &arg_reference_ids):
    if c_args.empty():
        return [], {}

    args = ray.worker.global_worker.deserialize_objects(
             RayObjectsToDataMetadataPairs(c_args),
             VectorToObjectIDs(arg_reference_ids))

    for arg in args:
        if isinstance(arg, RayError):
            raise arg

    return ray.signature.recover_args(args)


cdef execute_task(
        CTaskType task_type,
        const CRayFunction &ray_function,
        const unordered_map[c_string, double] &c_resources,
        const c_vector[shared_ptr[CRayObject]] &c_args,
        const c_vector[CObjectID] &c_arg_reference_ids,
        const c_vector[CObjectID] &c_return_ids,
        c_vector[shared_ptr[CRayObject]] *returns):

    worker = ray.worker.global_worker
    manager = worker.function_actor_manager

    cdef:
        dict execution_infos = manager.execution_infos
        CoreWorker core_worker = worker.core_worker
        JobID job_id = core_worker.get_current_job_id()
        CTaskID task_id = core_worker.core_worker.get().GetCurrentTaskId()
        CFiberEvent fiber_event

    # Automatically restrict the GPUs available to this task.
    ray.utils.set_cuda_visible_devices(ray.get_gpu_ids())

    function_descriptor = CFunctionDescriptorToPython(
        ray_function.GetFunctionDescriptor())

    if <int>task_type == <int>TASK_TYPE_ACTOR_CREATION_TASK:
        actor_class = manager.load_actor_class(job_id, function_descriptor)
        actor_id = core_worker.get_actor_id()
        worker.actors[actor_id] = actor_class.__new__(actor_class)
        worker.actor_checkpoint_info[actor_id] = (
            ray.worker.ActorCheckpointInfo(
                num_tasks_since_last_checkpoint=0,
                last_checkpoint_timestamp=int(1000 * time.time()),
                checkpoint_ids=[]))

    execution_info = execution_infos.get(function_descriptor)
    if not execution_info:
        execution_info = manager.get_execution_info(
            job_id, function_descriptor)
        execution_infos[function_descriptor] = execution_info

    function_name = execution_info.function_name
    extra_data = (b'{"name": ' + function_name.encode("ascii") +
                  b' "task_id": ' + task_id.Hex() + b'}')

    if <int>task_type == <int>TASK_TYPE_NORMAL_TASK:
        title = "ray::{}()".format(function_name)
        next_title = "ray::IDLE"
        function_executor = execution_info.function
    else:
        actor = worker.actors[core_worker.get_actor_id()]
        class_name = actor.__class__.__name__
        title = "ray::{}.{}()".format(class_name, function_name)
        next_title = "ray::{}".format(class_name)
        worker_name = "ray_{}_{}".format(class_name, os.getpid())
        if c_resources.find(b"memory") != c_resources.end():
            worker.memory_monitor.set_heap_limit(
                worker_name,
                ray_constants.from_memory_units(
                    dereference(c_resources.find(b"memory")).second))
        if c_resources.find(b"object_store_memory") != c_resources.end():
            worker.core_worker.set_object_store_client_options(
                worker_name,
                int(ray_constants.from_memory_units(
                        dereference(
                            c_resources.find(b"object_store_memory")).second)))

        def function_executor(*arguments, **kwarguments):
            function = execution_info.function

            if core_worker.current_actor_is_asyncio():
                # Increase recursion limit if necessary. In asyncio mode,
                # we have many parallel callstacks (represented in fibers)
                # that's suspended for execution. Python interpreter will
                # mistakenly count each callstack towards recusion limit.
                # We don't need to worry about stackoverflow here because
                # the max number of callstacks is limited in direct actor
                # transport with max_concurrency flag.
                increase_recursion_limit()

                if inspect.iscoroutinefunction(function.method):
                    async_function = function
                else:
                    # Just execute the method if it's ray internal method.
                    if function.name.startswith("__ray"):
                        return function(actor, *arguments, **kwarguments)
                    async_function = sync_to_async(function)

                coroutine = async_function(actor, *arguments, **kwarguments)
                loop = core_worker.create_or_get_event_loop()
                monitor_state = loop.monitor_state
                monitor_state.register_coroutine(coroutine,
                                                 str(function.method))
                future = asyncio.run_coroutine_threadsafe(coroutine, loop)

                def callback(future):
                    fiber_event.Notify()
                    monitor_state.unregister_coroutine(coroutine)

                future.add_done_callback(callback)
                with nogil:
                    (core_worker.core_worker.get()
                        .YieldCurrentFiber(fiber_event))

                return future.result()

            return function(actor, *arguments, **kwarguments)

    with core_worker.profile_event(b"task", extra_data=extra_data):
        try:
            task_exception = False
            if not (<int>task_type == <int>TASK_TYPE_ACTOR_TASK
                    and function_name == "__ray_terminate__"):
                worker.reraise_actor_init_error()
                worker.memory_monitor.raise_if_low_memory()

            with core_worker.profile_event(b"task:deserialize_arguments"):
                args, kwargs = deserialize_args(c_args, c_arg_reference_ids)
            if (<int>task_type == <int>TASK_TYPE_ACTOR_CREATION_TASK):
                actor = worker.actors[core_worker.get_actor_id()]
                class_name = actor.__class__.__name__
                actor_title = "{}({}, {})".format(
                    class_name, repr(args), repr(kwargs))
                core_worker.set_actor_title(actor_title.encode("utf-8"))
            # Execute the task.
            with ray.worker._changeproctitle(title, next_title):
                with core_worker.profile_event(b"task:execute"):
                    task_exception = True
                    outputs = function_executor(*args, **kwargs)
                    task_exception = False
                    if c_return_ids.size() == 1:
                        outputs = (outputs,)

            # Store the outputs in the object store.
            with core_worker.profile_event(b"task:store_outputs"):
                core_worker.store_task_outputs(
                    worker, outputs, c_return_ids, returns)
        except Exception as error:
            if (<int>task_type == <int>TASK_TYPE_ACTOR_CREATION_TASK):
                worker.mark_actor_init_failed(error)

            backtrace = ray.utils.format_error_message(
                traceback.format_exc(), task_exception=task_exception)
            if isinstance(error, RayTaskError):
                # Avoid recursive nesting of RayTaskError.
                failure_object = RayTaskError(function_name, backtrace,
                                              error.cause_cls)
            else:
                failure_object = RayTaskError(function_name, backtrace,
                                              error.__class__)
            errors = []
            for _ in range(c_return_ids.size()):
                errors.append(failure_object)
            core_worker.store_task_outputs(
                worker, errors, c_return_ids, returns)
            ray.utils.push_error_to_driver(
                worker,
                ray_constants.TASK_PUSH_ERROR,
                str(failure_object),
                job_id=worker.current_job_id)

    if execution_info.max_calls != 0:
        # Reset the state of the worker for the next task to execute.
        # Increase the task execution counter.
        manager.increase_task_counter(job_id, function_descriptor)

        # If we've reached the max number of executions for this worker, exit.
        task_counter = manager.get_task_counter(job_id, function_descriptor)
        if task_counter == execution_info.max_calls:
            exit = SystemExit(0)
            exit.is_ray_terminate = True
            raise exit


cdef CRayStatus task_execution_handler(
        CTaskType task_type,
        const CRayFunction &ray_function,
        const unordered_map[c_string, double] &c_resources,
        const c_vector[shared_ptr[CRayObject]] &c_args,
        const c_vector[CObjectID] &c_arg_reference_ids,
        const c_vector[CObjectID] &c_return_ids,
        c_vector[shared_ptr[CRayObject]] *returns,
        const CWorkerID &c_worker_id) nogil:

    with gil:
        try:
            try:
                # The call to execute_task should never raise an exception. If
                # it does, that indicates that there was an internal error.
                execute_task(task_type, ray_function, c_resources, c_args,
                             c_arg_reference_ids, c_return_ids, returns)
            except Exception:
                traceback_str = traceback.format_exc() + (
                    "An unexpected internal error occurred while the worker "
                    "was executing a task.")
                ray.utils.push_error_to_driver(
                    ray.worker.global_worker,
                    "worker_crash",
                    traceback_str,
                    job_id=None)
                sys.exit(1)
        except SystemExit as e:
            # Tell the core worker to exit as soon as the result objects
            # are processed.
            if hasattr(e, "is_ray_terminate"):
                return CRayStatus.IntentionalSystemExit()
            else:
                logger.exception("SystemExit was raised from the worker")
                return CRayStatus.UnexpectedSystemExit()

    return CRayStatus.OK()

cdef void async_plasma_callback(CObjectID object_id,
                                int64_t data_size,
                                int64_t metadata_size) with gil:
    core_worker = ray.worker.global_worker.core_worker
    event_handler = core_worker.get_plasma_event_handler()
    if event_handler is not None:
        obj_id = ObjectID(object_id.Binary())
        if data_size > 0 and obj_id:
            # This must be asynchronous to allow objects to avoid blocking
            # the IO thread.
            event_handler._loop.call_soon_threadsafe(
                event_handler._complete_future, obj_id)

cdef CRayStatus check_signals() nogil:
    with gil:
        try:
            PyErr_CheckSignals()
        except KeyboardInterrupt:
            return CRayStatus.Interrupted(b"")
    return CRayStatus.OK()


cdef void gc_collect() nogil:
    with gil:
        start = time.perf_counter()
        num_freed = gc.collect()
        end = time.perf_counter()
        if num_freed > 0:
            logger.info(
                "gc.collect() freed {} refs in {} seconds".format(
                    num_freed, end - start))


# This function introduces ~2-7us of overhead per call (i.e., it can be called
# up to hundreds of thousands of times per second).
cdef void get_py_stack(c_string* stack_out) nogil:
    """Get the Python call site.

    This can be called from within C++ code to retrieve the file name and line
    number of the Python code that is calling into the core worker.
    """

    with gil:
        try:
            frame = inspect.currentframe()
        except ValueError:  # overhead of exception handling is about 20us
            stack_out[0] = "".encode("ascii")
            return

        msg = ""
        while frame:
            filename = frame.f_code.co_filename
            # Decode Ray internal frames to add annotations.
            if filename.endswith("ray/worker.py"):
                if frame.f_code.co_name == "put":
                    msg = "(put object) "
            elif filename.endswith("ray/workers/default_worker.py"):
                pass
            elif filename.endswith("ray/remote_function.py"):
                # TODO(ekl) distinguish between task return objects and
                # arguments. This can only be done in the core worker.
                msg = "(task call) "
            elif filename.endswith("ray/actor.py"):
                # TODO(ekl) distinguish between actor return objects and
                # arguments. This can only be done in the core worker.
                msg = "(actor call) "
            elif filename.endswith("ray/serialization.py"):
                if frame.f_code.co_name == "id_deserializer":
                    msg = "(deserialize task arg) "
            else:
                msg += "{}:{}:{}".format(
                    frame.f_code.co_filename, frame.f_code.co_name,
                    frame.f_lineno)
                break
            frame = frame.f_back
        stack_out[0] = msg.encode("ascii")


cdef shared_ptr[CBuffer] string_to_buffer(c_string& c_str):
    cdef shared_ptr[CBuffer] empty_metadata
    if c_str.size() == 0:
        return empty_metadata
    return dynamic_pointer_cast[
        CBuffer, LocalMemoryBuffer](
            make_shared[LocalMemoryBuffer](
                <uint8_t*>(c_str.data()), c_str.size(), True))


cdef write_serialized_object(
        serialized_object, const shared_ptr[CBuffer]& buf):
    from ray.serialization import Pickle5SerializedObject, RawSerializedObject

    if isinstance(serialized_object, RawSerializedObject):
        if buf.get() != NULL and buf.get().Size() > 0:
            size = serialized_object.total_bytes
            if MEMCOPY_THREADS > 1 and size > kMemcopyDefaultThreshold:
                parallel_memcopy(buf.get().Data(),
                                 <const uint8_t*> serialized_object.value,
                                 size, kMemcopyDefaultBlocksize,
                                 MEMCOPY_THREADS)
            else:
                memcpy(buf.get().Data(),
                       <const uint8_t*>serialized_object.value, size)

    elif isinstance(serialized_object, Pickle5SerializedObject):
        (<Pickle5Writer>serialized_object.writer).write_to(
            serialized_object.inband, buf, MEMCOPY_THREADS)
    else:
        raise TypeError("Unsupported serialization type.")


cdef class CoreWorker:

    def __cinit__(self, is_driver, store_socket, raylet_socket,
                  JobID job_id, GcsClientOptions gcs_options, log_dir,
                  node_ip_address, node_manager_port, local_mode):
        is_driver = is_driver or local_mode
        self.core_worker.reset(new CCoreWorker(
            WORKER_TYPE_DRIVER if is_driver else WORKER_TYPE_WORKER,
            LANGUAGE_PYTHON, store_socket.encode("ascii"),
            raylet_socket.encode("ascii"), job_id.native(),
            gcs_options.native()[0], log_dir.encode("utf-8"),
            node_ip_address.encode("utf-8"), node_manager_port,
<<<<<<< HEAD
            task_execution_handler, check_signals, True, local_mode))
        self.local_mode_enabled = local_mode
=======
            task_execution_handler, check_signals, gc_collect,
            get_py_stack, True))
>>>>>>> 46404d8a

    def run_task_loop(self):
        with nogil:
            self.core_worker.get().StartExecutingTasks()

    def get_current_task_id(self):
        return TaskID(self.core_worker.get().GetCurrentTaskId().Binary())

    def get_current_job_id(self):
        return JobID(self.core_worker.get().GetCurrentJobId().Binary())

    def get_actor_id(self):
        return ActorID(self.core_worker.get().GetActorId().Binary())

    def set_webui_display(self, key, message):
        self.core_worker.get().SetWebuiDisplay(key, message)

    def set_actor_title(self, title):
        self.core_worker.get().SetActorTitle(title)

    def set_plasma_added_callback(self, plasma_event_handler):
        self.plasma_event_handler = plasma_event_handler
        self.core_worker.get().SetPlasmaAddedCallback(async_plasma_callback)

    def subscribe_to_plasma_object(self, ObjectID object_id):
        self.core_worker.get().SubscribeToPlasmaAdd(object_id.native())

    def get_plasma_event_handler(self):
        return self.plasma_event_handler

    def get_objects(self, object_ids, TaskID current_task_id,
                    int64_t timeout_ms=-1):
        cdef:
            c_vector[shared_ptr[CRayObject]] results
            CTaskID c_task_id = current_task_id.native()
            c_vector[CObjectID] c_object_ids = ObjectIDsToVector(object_ids)

        with nogil:
            check_status(self.core_worker.get().Get(
                c_object_ids, timeout_ms, &results))

        return RayObjectsToDataMetadataPairs(results)

    def object_exists(self, ObjectID object_id):
        cdef:
            c_bool has_object
            CObjectID c_object_id = object_id.native()

        with nogil:
            check_status(self.core_worker.get().Contains(
                c_object_id, &has_object))

        return has_object

    cdef _create_put_buffer(self, shared_ptr[CBuffer] &metadata,
                            size_t data_size, ObjectID object_id,
                            c_vector[CObjectID] contained_ids,
                            CObjectID *c_object_id, shared_ptr[CBuffer] *data):
        if object_id is None:
            with nogil:
                check_status(self.core_worker.get().Create(
                             metadata, data_size, contained_ids,
                             c_object_id, data))
        else:
            c_object_id[0] = object_id.native()
            with nogil:
                check_status(self.core_worker.get().Create(
                            metadata, data_size,
                            c_object_id[0], data))

        # If data is nullptr, that means the ObjectID already existed,
        # which we ignore.
        # TODO(edoakes): this is hacky, we should return the error instead
        # and deal with it here.
        return data.get() == NULL

    def put_serialized_object(self, serialized_object,
                              ObjectID object_id=None,
                              c_bool pin_object=True):
        cdef:
            CObjectID c_object_id
            shared_ptr[CBuffer] data
            shared_ptr[CBuffer] metadata

        metadata = string_to_buffer(serialized_object.metadata)
        total_bytes = serialized_object.total_bytes
        object_already_exists = self._create_put_buffer(
            metadata, total_bytes, object_id,
            ObjectIDsToVector(serialized_object.contained_object_ids),
            &c_object_id, &data)

        if not object_already_exists:
            write_serialized_object(serialized_object, data)
            with nogil:
                # Using custom object IDs is not supported because we can't
                # track their lifecycle, so don't pin the object in that case.
                check_status(self.core_worker.get().Seal(
                                    c_object_id,
                                    pin_object and object_id is None,
                                    CAddress(), data, metadata))

        return c_object_id.Binary()

    def wait(self, object_ids, int num_returns, int64_t timeout_ms,
             TaskID current_task_id):
        cdef:
            c_vector[CObjectID] wait_ids
            c_vector[c_bool] results
            CTaskID c_task_id = current_task_id.native()

        wait_ids = ObjectIDsToVector(object_ids)
        with nogil:
            check_status(self.core_worker.get().Wait(
                wait_ids, num_returns, timeout_ms, &results))

        assert len(results) == len(object_ids)

        ready, not_ready = [], []
        for i, object_id in enumerate(object_ids):
            if results[i]:
                ready.append(object_id)
            else:
                not_ready.append(object_id)

        return ready, not_ready

    def free_objects(self, object_ids, c_bool local_only,
                     c_bool delete_creating_tasks):
        cdef:
            c_vector[CObjectID] free_ids = ObjectIDsToVector(object_ids)

        with nogil:
            check_status(self.core_worker.get().Delete(
                free_ids, local_only, delete_creating_tasks))

    def global_gc(self):
        with nogil:
            self.core_worker.get().TriggerGlobalGC()

    def set_object_store_client_options(self, client_name,
                                        int64_t limit_bytes):
        try:
            logger.debug("Setting plasma memory limit to {} for {}".format(
                limit_bytes, client_name))
            check_status(self.core_worker.get().SetClientOptions(
                client_name.encode("ascii"), limit_bytes))
        except RayError as e:
            self.dump_object_store_memory_usage()
            raise memory_monitor.RayOutOfMemoryError(
                "Failed to set object_store_memory={} for {}. The "
                "plasma store may have insufficient memory remaining "
                "to satisfy this limit (30% of object store memory is "
                "permanently reserved for shared usage). The current "
                "object store memory status is:\n\n{}".format(
                    limit_bytes, client_name, e))

    def dump_object_store_memory_usage(self):
        message = self.core_worker.get().MemoryUsageString()
        logger.warning("Local object store memory usage:\n{}\n".format(
            message.decode("utf-8")))

    def submit_task(self,
                    Language language,
                    FunctionDescriptor function_descriptor,
                    args,
                    int num_return_vals,
                    resources,
                    int max_retries):
        cdef:
            unordered_map[c_string, double] c_resources
            CTaskOptions task_options
            CRayFunction ray_function
            c_vector[CTaskArg] args_vector
            c_vector[CObjectID] return_ids

        with self.profile_event(b"submit_task"):
            prepare_resources(resources, &c_resources)
            task_options = CTaskOptions(
                num_return_vals, c_resources)
            ray_function = CRayFunction(
                language.lang, function_descriptor.descriptor)
            prepare_args(self, args, &args_vector)

            with nogil:
                check_status(self.core_worker.get().SubmitTask(
                    ray_function, args_vector, task_options, &return_ids,
                    max_retries))

            return VectorToObjectIDs(return_ids)

    def create_actor(self,
                     Language language,
                     FunctionDescriptor function_descriptor,
                     args,
                     uint64_t max_reconstructions,
                     resources,
                     placement_resources,
                     int32_t max_concurrency,
                     c_bool is_detached,
                     c_bool is_asyncio,
                     c_string extension_data):
        cdef:
            CRayFunction ray_function
            c_vector[CTaskArg] args_vector
            c_vector[c_string] dynamic_worker_options
            unordered_map[c_string, double] c_resources
            unordered_map[c_string, double] c_placement_resources
            CActorID c_actor_id

        with self.profile_event(b"submit_task"):
            prepare_resources(resources, &c_resources)
            prepare_resources(placement_resources, &c_placement_resources)
            ray_function = CRayFunction(
                language.lang, function_descriptor.descriptor)
            prepare_args(self, args, &args_vector)

            with nogil:
                check_status(self.core_worker.get().CreateActor(
                    ray_function, args_vector,
                    CActorCreationOptions(
                        max_reconstructions, max_concurrency,
                        c_resources, c_placement_resources,
                        dynamic_worker_options, is_detached, is_asyncio),
                    extension_data,
                    &c_actor_id))

            return ActorID(c_actor_id.Binary())

    def submit_actor_task(self,
                          Language language,
                          ActorID actor_id,
                          FunctionDescriptor function_descriptor,
                          args,
                          int num_return_vals,
                          double num_method_cpus):

        cdef:
            CActorID c_actor_id = actor_id.native()
            unordered_map[c_string, double] c_resources
            CTaskOptions task_options
            CRayFunction ray_function
            c_vector[CTaskArg] args_vector
            c_vector[CObjectID] return_ids

        with self.profile_event(b"submit_task"):
            if num_method_cpus > 0:
                c_resources[b"CPU"] = num_method_cpus
            task_options = CTaskOptions(num_return_vals, c_resources)
            ray_function = CRayFunction(
                language.lang, function_descriptor.descriptor)
            prepare_args(self, args, &args_vector)

            with nogil:
                check_status(self.core_worker.get().SubmitActorTask(
                      c_actor_id,
                      ray_function,
                      args_vector, task_options, &return_ids))

            return VectorToObjectIDs(return_ids)

    def kill_actor(self, ActorID actor_id, c_bool no_reconstruction):
        cdef:
            CActorID c_actor_id = actor_id.native()

        with nogil:
            check_status(self.core_worker.get().KillActor(
                  c_actor_id, True, no_reconstruction))

    def resource_ids(self):
        cdef:
            ResourceMappingType resource_mapping = (
                self.core_worker.get().GetResourceIDs())
            unordered_map[
                c_string, c_vector[pair[int64_t, double]]
            ].iterator iterator = resource_mapping.begin()
            c_vector[pair[int64_t, double]] c_value

        resources_dict = {}
        while iterator != resource_mapping.end():
            key = decode(dereference(iterator).first)
            c_value = dereference(iterator).second
            ids_and_fractions = []
            for i in range(c_value.size()):
                ids_and_fractions.append(
                    (c_value[i].first, c_value[i].second))
            resources_dict[key] = ids_and_fractions
            postincrement(iterator)

        return resources_dict

    def profile_event(self, c_string event_type, object extra_data=None):
        return ProfileEvent.make(
            self.core_worker.get().CreateProfileEvent(event_type),
            extra_data)

    def remove_actor_handle_reference(self, ActorID actor_id):
        cdef:
            CActorID c_actor_id = actor_id.native()
        self.core_worker.get().RemoveActorHandleReference(c_actor_id)

    def deserialize_and_register_actor_handle(self, const c_string &bytes,
                                              ObjectID
                                              outer_object_id):
        cdef:
            CActorHandle* c_actor_handle
            CObjectID c_outer_object_id = (outer_object_id.native() if
                                           outer_object_id else
                                           CObjectID.Nil())
        worker = ray.worker.global_worker
        worker.check_connected()
        manager = worker.function_actor_manager
        c_actor_id = self.core_worker.get().DeserializeAndRegisterActorHandle(
            bytes, c_outer_object_id)
        check_status(self.core_worker.get().GetActorHandle(
            c_actor_id, &c_actor_handle))
        actor_id = ActorID(c_actor_id.Binary())
        job_id = JobID(c_actor_handle.CreationJobID().Binary())
        language = Language.from_native(c_actor_handle.ActorLanguage())
        actor_creation_function_descriptor = \
            CFunctionDescriptorToPython(
                c_actor_handle.ActorCreationTaskFunctionDescriptor())
        if language == Language.PYTHON:
            assert isinstance(actor_creation_function_descriptor,
                              PythonFunctionDescriptor)
            # Load actor_method_cpu from actor handle's extension data.
            extension_data = <str>c_actor_handle.ExtensionData()
            if extension_data:
                actor_method_cpu = int(extension_data)
            else:
                actor_method_cpu = 0  # Actor is created by non Python worker.
            actor_class = manager.load_actor_class(
                job_id, actor_creation_function_descriptor)
            method_meta = ray.actor.ActorClassMethodMetadata.create(
                actor_class, actor_creation_function_descriptor)
            return ray.actor.ActorHandle(language, actor_id,
                                         method_meta.decorators,
                                         method_meta.signatures,
                                         method_meta.num_return_vals,
                                         actor_method_cpu,
                                         actor_creation_function_descriptor,
                                         worker.current_session_and_job)
        else:
            return ray.actor.ActorHandle(language, actor_id,
                                         {},  # method decorators
                                         {},  # method signatures
                                         {},  # method num_return_vals
                                         0,  # actor method cpu
                                         actor_creation_function_descriptor,
                                         worker.current_session_and_job)

    def serialize_actor_handle(self, ActorID actor_id):
        cdef:
            c_string output
            CObjectID c_actor_handle_id
        check_status(self.core_worker.get().SerializeActorHandle(
            actor_id.native(), &output, &c_actor_handle_id))
        return output, ObjectID(c_actor_handle_id.Binary())

    def add_object_id_reference(self, ObjectID object_id):
        # Note: faster to not release GIL for short-running op.
        self.core_worker.get().AddLocalReference(object_id.native())

    def remove_object_id_reference(self, ObjectID object_id):
        # Note: faster to not release GIL for short-running op.
        self.core_worker.get().RemoveLocalReference(object_id.native())

    def serialize_and_promote_object_id(self, ObjectID object_id):
        cdef:
            CObjectID c_object_id = object_id.native()
            CTaskID c_owner_id = CTaskID.Nil()
            CAddress c_owner_address = CAddress()
        self.core_worker.get().PromoteToPlasmaAndGetOwnershipInfo(
                c_object_id, &c_owner_id, &c_owner_address)
        return (object_id,
                TaskID(c_owner_id.Binary()),
                c_owner_address.SerializeAsString())

    def deserialize_and_register_object_id(
            self, const c_string &object_id_binary, ObjectID outer_object_id,
            const c_string &owner_id_binary,
            const c_string &serialized_owner_address):
        cdef:
            CObjectID c_object_id = CObjectID.FromBinary(object_id_binary)
            CObjectID c_outer_object_id = (outer_object_id.native() if
                                           outer_object_id else
                                           CObjectID.Nil())
            CTaskID c_owner_id = CTaskID.FromBinary(owner_id_binary)
            CAddress c_owner_address = CAddress()

        c_owner_address.ParseFromString(serialized_owner_address)
        self.core_worker.get().RegisterOwnershipInfoAndResolveFuture(
                c_object_id,
                c_outer_object_id,
                c_owner_id,
                c_owner_address)

    cdef store_task_outputs(
            self, worker, outputs, const c_vector[CObjectID] return_ids,
            c_vector[shared_ptr[CRayObject]] *returns):
        cdef:
            c_vector[size_t] data_sizes
            c_vector[shared_ptr[CBuffer]] metadatas
            c_vector[c_vector[CObjectID]] contained_ids

        if return_ids.size() == 0:
            return

        serialized_objects = []
        for i in range(len(outputs)):
            return_id, output = return_ids[i], outputs[i]
            if isinstance(output, ray.actor.ActorHandle):
                raise Exception("Returning an actor handle from a remote "
                                "function is not allowed).")
            else:
                context = worker.get_serialization_context()
                serialized_object = context.serialize(output)
                data_sizes.push_back(serialized_object.total_bytes)
                metadatas.push_back(
                    string_to_buffer(serialized_object.metadata))
                serialized_objects.append(serialized_object)
                contained_ids.push_back(
                    ObjectIDsToVector(serialized_object.contained_object_ids))

<<<<<<< HEAD
        check_status(self.core_worker.get().AllocateReturnObjects(
            return_ids, data_sizes, metadatas, contained_ids, returns))
=======
        with nogil:
            check_status(self.core_worker.get().AllocateReturnObjects(
                return_ids, data_sizes, metadatas, contained_ids, returns))

>>>>>>> 46404d8a
        for i, serialized_object in enumerate(serialized_objects):
            # A nullptr is returned if the object already exists.
            if returns[0][i].get() != NULL:
                write_serialized_object(
                    serialized_object, returns[0][i].get().GetData())
                if self.local_mode_enabled:
                    check_status(
                        self.core_worker.get().Seal(
                                    return_ids[i], False, CAddress(),
                                    returns[0][i].get().GetData(),
                                    returns[0][i].get().GetMetadata()))

    def create_or_get_event_loop(self):
        if self.async_event_loop is None:
            self.async_event_loop = asyncio.new_event_loop()
            asyncio.set_event_loop(self.async_event_loop)
            # Initialize the async plasma connection.
            # Delayed import due to async_api depends on _raylet.
            from ray.experimental.async_api import _async_init
            self.async_event_loop.run_until_complete(_async_init())

            # Create and attach the monitor object
            monitor_state = AsyncMonitorState(self.async_event_loop)
            self.async_event_loop.monitor_state = monitor_state

        if self.async_thread is None:
            self.async_thread = threading.Thread(
                target=lambda: self.async_event_loop.run_forever()
            )
            # Making the thread a daemon causes it to exit
            # when the main thread exits.
            self.async_thread.daemon = True
            self.async_thread.start()

        return self.async_event_loop

    def destory_event_loop_if_exists(self):
        if self.async_event_loop is not None:
            self.async_event_loop.stop()
        if self.async_thread is not None:
            self.async_thread.join()

    def current_actor_is_asyncio(self):
        return self.core_worker.get().GetWorkerContext().CurrentActorIsAsync()

    def get_all_reference_counts(self):
        cdef:
            unordered_map[CObjectID, pair[size_t, size_t]] c_ref_counts
            unordered_map[CObjectID, pair[size_t, size_t]].iterator it

        c_ref_counts = self.core_worker.get().GetAllReferenceCounts()
        it = c_ref_counts.begin()

        ref_counts = {}
        while it != c_ref_counts.end():
            object_id = dereference(it).first.Hex()
            ref_counts[object_id] = {
                "local": dereference(it).second.first,
                "submitted": dereference(it).second.second}
            postincrement(it)

        return ref_counts

    def in_memory_store_get_async(self, ObjectID object_id, future):
        self.core_worker.get().GetAsync(
            object_id.native(),
            async_set_result_callback,
            async_retry_with_plasma_callback,
            <void*>future)

    def push_error(self, JobID job_id, error_type, error_message,
                   double timestamp):
        check_status(self.core_worker.get().PushError(
            job_id.native(), error_type.encode("ascii"),
            error_message.encode("ascii"), timestamp))

    def prepare_actor_checkpoint(self, ActorID actor_id):
        cdef:
            CActorCheckpointID checkpoint_id
            CActorID c_actor_id = actor_id.native()

        # PrepareActorCheckpoint will wait for raylet's reply, release
        # the GIL so other Python threads can run.
        with nogil:
            check_status(self.core_worker.get().PrepareActorCheckpoint(
                c_actor_id, &checkpoint_id))
        return ActorCheckpointID(checkpoint_id.Binary())

    def notify_actor_resumed_from_checkpoint(self, ActorID actor_id,
                                             ActorCheckpointID checkpoint_id):
        check_status(self.core_worker.get().NotifyActorResumedFromCheckpoint(
            actor_id.native(), checkpoint_id.native()))

    def set_resource(self, basestring resource_name,
                     double capacity, ClientID client_id):
        self.core_worker.get().SetResource(
            resource_name.encode("ascii"), capacity,
            CClientID.FromBinary(client_id.binary()))

cdef void async_set_result_callback(shared_ptr[CRayObject] obj,
                                    CObjectID object_id,
                                    void *future) with gil:
    cdef:
        c_vector[shared_ptr[CRayObject]] objects_to_deserialize

    py_future = <object>(future)
    loop = py_future._loop

    # Object is retrieved from in memory store.
    # Here we go through the code path used to deserialize objects.
    objects_to_deserialize.push_back(obj)
    data_metadata_pairs = RayObjectsToDataMetadataPairs(
        objects_to_deserialize)
    ids_to_deserialize = [ObjectID(object_id.Binary())]
    objects = ray.worker.global_worker.deserialize_objects(
        data_metadata_pairs, ids_to_deserialize)
    loop.call_soon_threadsafe(lambda: py_future.set_result(
        AsyncGetResponse(
            plasma_fallback_id=None, result=objects[0])))

cdef void async_retry_with_plasma_callback(shared_ptr[CRayObject] obj,
                                           CObjectID object_id,
                                           void *future) with gil:
    py_future = <object>(future)
    loop = py_future._loop
    loop.call_soon_threadsafe(lambda: py_future.set_result(
                AsyncGetResponse(
                    plasma_fallback_id=ObjectID(object_id.Binary()),
                    result=None)))<|MERGE_RESOLUTION|>--- conflicted
+++ resolved
@@ -649,13 +649,8 @@
             raylet_socket.encode("ascii"), job_id.native(),
             gcs_options.native()[0], log_dir.encode("utf-8"),
             node_ip_address.encode("utf-8"), node_manager_port,
-<<<<<<< HEAD
-            task_execution_handler, check_signals, True, local_mode))
-        self.local_mode_enabled = local_mode
-=======
             task_execution_handler, check_signals, gc_collect,
-            get_py_stack, True))
->>>>>>> 46404d8a
+            get_py_stack, True, local_mode))
 
     def run_task_loop(self):
         with nogil:
@@ -1079,15 +1074,10 @@
                 contained_ids.push_back(
                     ObjectIDsToVector(serialized_object.contained_object_ids))
 
-<<<<<<< HEAD
-        check_status(self.core_worker.get().AllocateReturnObjects(
-            return_ids, data_sizes, metadatas, contained_ids, returns))
-=======
         with nogil:
             check_status(self.core_worker.get().AllocateReturnObjects(
                 return_ids, data_sizes, metadatas, contained_ids, returns))
 
->>>>>>> 46404d8a
         for i, serialized_object in enumerate(serialized_objects):
             # A nullptr is returned if the object already exists.
             if returns[0][i].get() != NULL:
