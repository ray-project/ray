--- conflicted
+++ resolved
@@ -1600,12 +1600,8 @@
                         ray_namespace,
                         is_asyncio,
                         c_scheduling_strategy,
-<<<<<<< HEAD
-                        serialized_runtime_env,
+                        serialized_runtime_env_info,
                         False,  # enable_task_fast_fail
-=======
-                        serialized_runtime_env_info,
->>>>>>> 8823ca48
                         c_concurrency_groups,
                         # execute out of order for
                         # async or threaded actors.
