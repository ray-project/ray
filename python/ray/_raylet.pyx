# cython: profile=False
# distutils: language = c++
# cython: embedsignature = True
# cython: language_level = 3
# cython: c_string_encoding = default

from cpython.exc cimport PyErr_CheckSignals

import asyncio
import gc
import inspect
import logging
import msgpack
import os
import pickle
import setproctitle
import sys
import threading
import time
import traceback
import _thread

from libc.stdint cimport (
    int32_t,
    int64_t,
    INT64_MAX,
    uint64_t,
    uint8_t,
)
from libcpp cimport bool as c_bool, nullptr
from libcpp.memory cimport (
    dynamic_pointer_cast,
    make_shared,
    shared_ptr,
    make_unique,
    unique_ptr,
)
from ray.includes.optional cimport (
    optional,
    nullopt,
    make_optional,
)

from libcpp.string cimport string as c_string
from libcpp.utility cimport pair
from libcpp.unordered_map cimport unordered_map
from libcpp.vector cimport vector as c_vector
from libcpp.pair cimport pair as c_pair

from cython.operator import dereference, postincrement

from ray.includes.common cimport (
    CBuffer,
    CAddress,
    CObjectReference,
    CLanguage,
    CObjectReference,
    CRayObject,
    CRayStatus,
    CGcsClientOptions,
    CTaskArg,
    CTaskArgByReference,
    CTaskArgByValue,
    CTaskType,
    CPlacementStrategy,
    CSchedulingStrategy,
    CPlacementGroupSchedulingStrategy,
    CRayFunction,
    CWorkerType,
    CJobConfig,
    CConcurrencyGroup,
    move,
    LANGUAGE_CPP,
    LANGUAGE_JAVA,
    LANGUAGE_PYTHON,
    LocalMemoryBuffer,
    TASK_TYPE_NORMAL_TASK,
    TASK_TYPE_ACTOR_CREATION_TASK,
    TASK_TYPE_ACTOR_TASK,
    WORKER_TYPE_WORKER,
    WORKER_TYPE_DRIVER,
    WORKER_TYPE_SPILL_WORKER,
    WORKER_TYPE_RESTORE_WORKER,
    PLACEMENT_STRATEGY_PACK,
    PLACEMENT_STRATEGY_SPREAD,
    PLACEMENT_STRATEGY_STRICT_PACK,
    PLACEMENT_STRATEGY_STRICT_SPREAD,
)
from ray.includes.unique_ids cimport (
    CActorID,
    CObjectID,
    CNodeID,
    CPlacementGroupID,
)
from ray.includes.libcoreworker cimport (
    ActorHandleSharedPtr,
    CActorCreationOptions,
    CPlacementGroupCreationOptions,
    CCoreWorkerOptions,
    CCoreWorkerProcess,
    CTaskOptions,
    ResourceMappingType,
    CFiberEvent,
    CActorHandle,
)

from ray.includes.ray_config cimport RayConfig
from ray.includes.global_state_accessor cimport CGlobalStateAccessor

from ray.includes.optional cimport (
    optional
)

import ray
from ray.exceptions import (
    RayActorError,
    RayError,
    RaySystemError,
    RayTaskError,
    ObjectStoreFullError,
    GetTimeoutError,
    TaskCancelledError,
    AsyncioActorExit,
    PendingCallsLimitExceeded,
)
from ray import external_storage
from ray.util.scheduling_strategies import (
    DEFAULT_SCHEDULING_STRATEGY,
    SPREAD_SCHEDULING_STRATEGY,
    PlacementGroupSchedulingStrategy,
)
import ray.ray_constants as ray_constants
from ray._private.async_compat import sync_to_async, get_new_event_loop
from ray._private.client_mode_hook import disable_client_hook
import ray._private.gcs_utils as gcs_utils
import ray._private.memory_monitor as memory_monitor
import ray._private.profiling as profiling
from ray._private.utils import decode

cimport cpython

include "includes/object_ref.pxi"
include "includes/unique_ids.pxi"
include "includes/ray_config.pxi"
include "includes/function_descriptor.pxi"
include "includes/buffer.pxi"
include "includes/common.pxi"
include "includes/serialization.pxi"
include "includes/libcoreworker.pxi"
include "includes/global_state_accessor.pxi"
include "includes/metric.pxi"

# Expose GCC & Clang macro to report
# whether C++ optimizations were enabled during compilation.
OPTIMIZED = __OPTIMIZE__

logger = logging.getLogger(__name__)

cdef int check_status(const CRayStatus& status) nogil except -1:
    if status.ok():
        return 0

    with gil:
        message = status.message().decode()

    if status.IsObjectStoreFull():
        raise ObjectStoreFullError(message)
    elif status.IsInterrupted():
        raise KeyboardInterrupt()
    elif status.IsTimedOut():
        raise GetTimeoutError(message)
    elif status.IsNotFound():
        raise ValueError(message)
    else:
        raise RaySystemError(message)

cdef RayObjectsToDataMetadataPairs(
        const c_vector[shared_ptr[CRayObject]] objects):
    data_metadata_pairs = []
    for i in range(objects.size()):
        # core_worker will return a nullptr for objects that couldn't be
        # retrieved from the store or if an object was an exception.
        if not objects[i].get():
            data_metadata_pairs.append((None, None))
        else:
            data = None
            metadata = None
            if objects[i].get().HasData():
                data = Buffer.make(objects[i].get().GetData())
            if objects[i].get().HasMetadata():
                metadata = Buffer.make(
                    objects[i].get().GetMetadata()).to_pybytes()
            data_metadata_pairs.append((data, metadata))
    return data_metadata_pairs


cdef VectorToObjectRefs(const c_vector[CObjectReference] &object_refs):
    result = []
    for i in range(object_refs.size()):
        result.append(ObjectRef(
            object_refs[i].object_id(),
            object_refs[i].owner_address().SerializeAsString(),
            object_refs[i].call_site()))
    return result


cdef c_vector[CObjectID] ObjectRefsToVector(object_refs):
    """A helper function that converts a Python list of object refs to a vector.

    Args:
        object_refs (list): The Python list of object refs.

    Returns:
        The output vector.
    """
    cdef:
        c_vector[CObjectID] result
    for object_ref in object_refs:
        result.push_back((<ObjectRef>object_ref).native())
    return result


def compute_task_id(ObjectRef object_ref):
    return TaskID(object_ref.native().TaskId().Binary())


cdef increase_recursion_limit():
    """Double the recusion limit if current depth is close to the limit"""
    cdef:
        CPyThreadState * s = <CPyThreadState *> PyThreadState_Get()
        int current_depth = s.recursion_depth
        int current_limit = Py_GetRecursionLimit()
        int new_limit = current_limit * 2

    if current_limit - current_depth < 500:
        Py_SetRecursionLimit(new_limit)
        logger.debug("Increasing Python recursion limit to {} "
                     "current recursion depth is {}.".format(
                         new_limit, current_depth))


cdef CObjectLocationPtrToDict(CObjectLocation* c_object_location):
    """A helper function that converts a CObjectLocation to a Python dict.

    Returns:
        A Dict with following attributes:
        - node_ids:
            The hex IDs of the nodes that have a copy of this object.
        - object_size:
            The size of data + metadata in bytes.
    """
    object_size = c_object_location.GetObjectSize()

    node_ids = set()
    c_node_ids = c_object_location.GetNodeIDs()
    for i in range(c_node_ids.size()):
        node_id = c_node_ids[i].Hex().decode("ascii")
        node_ids.add(node_id)

    # add primary_node_id into node_ids
    if not c_object_location.GetPrimaryNodeID().IsNil():
        node_ids.add(
            c_object_location.GetPrimaryNodeID().Hex().decode("ascii"))

    # add spilled_node_id into node_ids
    if not c_object_location.GetSpilledNodeID().IsNil():
        node_ids.add(
            c_object_location.GetSpilledNodeID().Hex().decode("ascii"))

    return {
        "node_ids": list(node_ids),
        "object_size": object_size,
    }


@cython.auto_pickle(False)
cdef class Language:
    cdef CLanguage lang

    def __cinit__(self, int32_t lang):
        self.lang = <CLanguage>lang

    @staticmethod
    cdef from_native(const CLanguage& lang):
        return Language(<int32_t>lang)

    def value(self):
        return <int32_t>self.lang

    def __eq__(self, other):
        return (isinstance(other, Language) and
                (<int32_t>self.lang) == (<int32_t>(<Language>other).lang))

    def __repr__(self):
        if <int32_t>self.lang == <int32_t>LANGUAGE_PYTHON:
            return "PYTHON"
        elif <int32_t>self.lang == <int32_t>LANGUAGE_CPP:
            return "CPP"
        elif <int32_t>self.lang == <int32_t>LANGUAGE_JAVA:
            return "JAVA"
        else:
            raise Exception("Unexpected error")

    def __reduce__(self):
        return Language, (<int32_t>self.lang,)

    PYTHON = Language.from_native(LANGUAGE_PYTHON)
    CPP = Language.from_native(LANGUAGE_CPP)
    JAVA = Language.from_native(LANGUAGE_JAVA)


cdef int prepare_resources(
        dict resource_dict,
        unordered_map[c_string, double] *resource_map) except -1:
    cdef:
        unordered_map[c_string, double] out
        c_string resource_name

    if resource_dict is None:
        raise ValueError("Must provide resource map.")

    for key, value in resource_dict.items():
        if not (isinstance(value, int) or isinstance(value, float)):
            raise ValueError("Resource quantities may only be ints or floats.")
        if value < 0:
            raise ValueError("Resource quantities may not be negative.")
        if value > 0:
            if (value >= 1 and isinstance(value, float)
                    and not value.is_integer()):
                raise ValueError(
                    "Resource quantities >1 must be whole numbers.")
            resource_map[0][key.encode("ascii")] = float(value)
    return 0

cdef c_vector[CFunctionDescriptor] prepare_function_descriptors(pyfd_list):
    cdef:
        c_vector[CFunctionDescriptor] fd_list
        CRayFunction ray_function

    for pyfd in pyfd_list:
        fd_list.push_back(CFunctionDescriptorBuilder.BuildPython(
            pyfd.module_name, pyfd.class_name, pyfd.function_name, b""))
    return fd_list


cdef int prepare_actor_concurrency_groups(
        dict concurrency_groups_dict,
        c_vector[CConcurrencyGroup] *concurrency_groups):

    cdef:
        CConcurrencyGroup cg
        c_vector[CFunctionDescriptor] c_fd_list

    if concurrency_groups_dict is None:
        raise ValueError("Must provide it...")

    for key, value in concurrency_groups_dict.items():
        c_fd_list = prepare_function_descriptors(value["function_descriptors"])
        cg = CConcurrencyGroup(
            key.encode("ascii"), value["max_concurrency"], c_fd_list)
        concurrency_groups.push_back(cg)
    return 1

cdef prepare_args(
        CoreWorker core_worker,
        Language language, args,
        c_vector[unique_ptr[CTaskArg]] *args_vector, function_descriptor):
    cdef:
        size_t size
        int64_t put_threshold
        int64_t rpc_inline_threshold
        int64_t total_inlined
        shared_ptr[CBuffer] arg_data
        c_vector[CObjectID] inlined_ids
        c_string put_arg_call_site
        c_vector[CObjectReference] inlined_refs

    worker = ray.worker.global_worker
    put_threshold = RayConfig.instance().max_direct_call_object_size()
    total_inlined = 0
    rpc_inline_threshold = RayConfig.instance().task_rpc_inlined_bytes_limit()
    for arg in args:
        if isinstance(arg, ObjectRef):
            c_arg = (<ObjectRef>arg).native()
            args_vector.push_back(
                unique_ptr[CTaskArg](new CTaskArgByReference(
                    c_arg,
                    CCoreWorkerProcess.GetCoreWorker().GetOwnerAddress(
                        c_arg),
                    arg.call_site())))

        else:
            try:
                serialized_arg = worker.get_serialization_context(
                ).serialize(arg)
            except TypeError as e:
                msg = (
                    "Could not serialize the argument "
                    f"{repr(arg)} for a task or actor "
                    f"{function_descriptor.repr}. Check "
                    "https://docs.ray.io/en/master/serialization.html#troubleshooting " # noqa
                    "for more information.")
                raise TypeError(msg) from e
            metadata = serialized_arg.metadata
            if language != Language.PYTHON:
                metadata_fields = metadata.split(b",")
                if metadata_fields[0] not in [
                        ray_constants.OBJECT_METADATA_TYPE_CROSS_LANGUAGE,
                        ray_constants.OBJECT_METADATA_TYPE_RAW,
                        ray_constants.OBJECT_METADATA_TYPE_ACTOR_HANDLE]:
                    raise Exception("Can't transfer {} data to {}".format(
                        metadata_fields[0], language))
            size = serialized_arg.total_bytes

            if RayConfig.instance().record_ref_creation_sites():
                get_py_stack(&put_arg_call_site)
            # TODO(edoakes): any objects containing ObjectRefs are spilled to
            # plasma here. This is inefficient for small objects, but inlined
            # arguments aren't associated ObjectRefs right now so this is a
            # simple fix for reference counting purposes.
            if <int64_t>size <= put_threshold and \
                    (<int64_t>size + total_inlined <= rpc_inline_threshold):
                arg_data = dynamic_pointer_cast[CBuffer, LocalMemoryBuffer](
                        make_shared[LocalMemoryBuffer](size))
                if size > 0:
                    (<SerializedObject>serialized_arg).write_to(
                        Buffer.make(arg_data))
                for object_ref in serialized_arg.contained_object_refs:
                    inlined_ids.push_back((<ObjectRef>object_ref).native())
                inlined_refs = (CCoreWorkerProcess.GetCoreWorker()
                                .GetObjectRefs(inlined_ids))
                args_vector.push_back(
                    unique_ptr[CTaskArg](new CTaskArgByValue(
                        make_shared[CRayObject](
                            arg_data, string_to_buffer(metadata),
                            inlined_refs))))
                inlined_ids.clear()
                total_inlined += <int64_t>size
            else:
                args_vector.push_back(unique_ptr[CTaskArg](
                    new CTaskArgByReference(CObjectID.FromBinary(
                        core_worker.put_serialized_object(
                            serialized_arg, inline_small_object=False)),
                        CCoreWorkerProcess.GetCoreWorker().GetRpcAddress(),
                        put_arg_call_site)))


cdef raise_if_dependency_failed(arg):
    """This method is used to improve the readability of backtrace.

    With this method, the backtrace will always contain
    raise_if_dependency_failed when the task is failed with dependency
    failures.
    """
    if isinstance(arg, RayError):
        raise arg


cdef execute_task(
        CTaskType task_type,
        const c_string name,
        const CRayFunction &ray_function,
        const unordered_map[c_string, double] &c_resources,
        const c_vector[shared_ptr[CRayObject]] &c_args,
        const c_vector[CObjectReference] &c_arg_refs,
        const c_vector[CObjectID] &c_return_ids,
        const c_string debugger_breakpoint,
        c_vector[shared_ptr[CRayObject]] *returns,
        c_bool *is_application_level_error,
        # This parameter is only used for actor creation task to define
        # the concurrency groups of this actor.
        const c_vector[CConcurrencyGroup] &c_defined_concurrency_groups,
        const c_string c_name_of_concurrency_group_to_execute):

    is_application_level_error[0] = False

    worker = ray.worker.global_worker
    manager = worker.function_actor_manager
    actor = None

    cdef:
        dict execution_infos = manager.execution_infos
        CoreWorker core_worker = worker.core_worker
        JobID job_id = core_worker.get_current_job_id()
        TaskID task_id = core_worker.get_current_task_id()
        CFiberEvent task_done_event

    # Automatically restrict the GPUs available to this task.
    ray._private.utils.set_cuda_visible_devices(ray.get_gpu_ids())

    # Helper method used to exit current asyncio actor.
    # This is called when a KeyboardInterrupt is received by the main thread.
    # Upon receiving a KeyboardInterrupt signal, Ray will exit the current
    # worker. If the worker is processing normal tasks, Ray treat it as task
    # cancellation from ray.cancel(object_ref). If the worker is an asyncio
    # actor, Ray will exit the actor.
    def exit_current_actor_if_asyncio():
        if core_worker.current_actor_is_asyncio():
            error = SystemExit(0)
            error.is_ray_terminate = True
            raise error

    function_descriptor = CFunctionDescriptorToPython(
        ray_function.GetFunctionDescriptor())

    if <int>task_type == <int>TASK_TYPE_ACTOR_CREATION_TASK:
        actor_class = manager.load_actor_class(job_id, function_descriptor)
        actor_id = core_worker.get_actor_id()
        actor = actor_class.__new__(actor_class)
        worker.actors[actor_id] = actor
        if (<int>task_type == <int>TASK_TYPE_ACTOR_CREATION_TASK):
            # Record the actor class via :actor_name: magic token in the log.
            #
            # (Phase 1): this covers code run before __init__ finishes.
            # We need to handle this separately because `__repr__` may not be
            # runnable until after `__init__` (e.g., if it accesses fields
            # defined in the constructor).
            actor_magic_token = "{}{}\n".format(
                ray_constants.LOG_PREFIX_ACTOR_NAME, actor_class.__name__)
            # Flush to both .out and .err
            print(actor_magic_token, end="")
            print(actor_magic_token, file=sys.stderr, end="")

        # Initial eventloops for asyncio for this actor.
        if core_worker.current_actor_is_asyncio():
            core_worker.initialize_eventloops_for_actor_concurrency_group(
                c_defined_concurrency_groups)

    execution_info = execution_infos.get(function_descriptor)
    if not execution_info:
        execution_info = manager.get_execution_info(
            job_id, function_descriptor)
        execution_infos[function_descriptor] = execution_info

    function_name = execution_info.function_name
    extra_data = (b'{"name": ' + function_name.encode("ascii") +
                  b' "task_id": ' + task_id.hex().encode("ascii") + b'}')

    task_name = name.decode("utf-8")
    name_of_concurrency_group_to_execute = \
        c_name_of_concurrency_group_to_execute.decode("ascii")
    title = f"ray::{task_name}"

    if <int>task_type == <int>TASK_TYPE_NORMAL_TASK:
        next_title = "ray::IDLE"
        function_executor = execution_info.function
        # Record the task name via :task_name: magic token in the log file.
        # This is used for the prefix in driver logs `(task_name pid=123) ...`
        task_name_magic_token = "{}{}\n".format(
            ray_constants.LOG_PREFIX_TASK_NAME, task_name.replace("()", ""))
        # Print on both .out and .err
        print(task_name_magic_token, end="")
        print(task_name_magic_token, file=sys.stderr, end="")
    else:
        actor = worker.actors[core_worker.get_actor_id()]
        class_name = actor.__class__.__name__
        next_title = f"ray::{class_name}"
        pid = os.getpid()
        worker_name = f"ray_{class_name}_{pid}"
        if c_resources.find(b"object_store_memory") != c_resources.end():
            worker.core_worker.set_object_store_client_options(
                worker_name,
                int(ray_constants.from_memory_units(
                        dereference(
                            c_resources.find(b"object_store_memory")).second)))

        def function_executor(*arguments, **kwarguments):
            function = execution_info.function

            if core_worker.current_actor_is_asyncio():
                # Increase recursion limit if necessary. In asyncio mode,
                # we have many parallel callstacks (represented in fibers)
                # that's suspended for execution. Python interpreter will
                # mistakenly count each callstack towards recusion limit.
                # We don't need to worry about stackoverflow here because
                # the max number of callstacks is limited in direct actor
                # transport with max_concurrency flag.
                increase_recursion_limit()

                if inspect.iscoroutinefunction(function.method):
                    async_function = function
                else:
                    # Just execute the method if it's ray internal method.
                    if function.name.startswith("__ray"):
                        return function(actor, *arguments, **kwarguments)
                    async_function = sync_to_async(function)

                return core_worker.run_async_func_in_event_loop(
                    async_function, function_descriptor,
                    name_of_concurrency_group_to_execute, actor,
                    *arguments, **kwarguments)

            return function(actor, *arguments, **kwarguments)

    with core_worker.profile_event(b"task", extra_data=extra_data):
        try:
            task_exception = False
            if not (<int>task_type == <int>TASK_TYPE_ACTOR_TASK
                    and function_name == "__ray_terminate__"):
                worker.memory_monitor.raise_if_low_memory()

            with core_worker.profile_event(b"task:deserialize_arguments"):
                if c_args.empty():
                    args, kwargs = [], {}
                else:
                    metadata_pairs = RayObjectsToDataMetadataPairs(c_args)
                    object_refs = VectorToObjectRefs(c_arg_refs)

                    if core_worker.current_actor_is_asyncio():
                        # We deserialize objects in event loop thread to
                        # prevent segfaults. See #7799
                        async def deserialize_args():
                            return (ray.worker.global_worker
                                    .deserialize_objects(
                                        metadata_pairs, object_refs))
                        args = core_worker.run_async_func_in_event_loop(
                            deserialize_args, function_descriptor,
                            name_of_concurrency_group_to_execute)
                    else:
                        args = ray.worker.global_worker.deserialize_objects(
                            metadata_pairs, object_refs)

                    for arg in args:
                        raise_if_dependency_failed(arg)
                    args, kwargs = ray._private.signature.recover_args(args)

            if (<int>task_type == <int>TASK_TYPE_ACTOR_CREATION_TASK):
                actor = worker.actors[core_worker.get_actor_id()]
                class_name = actor.__class__.__name__
                actor_title = f"{class_name}({args!r}, {kwargs!r})"
                core_worker.set_actor_title(actor_title.encode("utf-8"))
            # Execute the task.
            with core_worker.profile_event(b"task:execute"):
                task_exception = True
                try:
                    is_existing = core_worker.is_exiting()
                    if is_existing:
                        title = f"{title}::Exiting"
                        next_title = f"{next_title}::Exiting"
                    with ray.worker._changeproctitle(title, next_title):
                        if debugger_breakpoint != b"":
                            ray.util.pdb.set_trace(
                                breakpoint_uuid=debugger_breakpoint)
                        outputs = function_executor(*args, **kwargs)
                        next_breakpoint = (
                            ray.worker.global_worker.debugger_breakpoint)
                        if next_breakpoint != b"":
                            # If this happens, the user typed "remote" and
                            # there were no more remote calls left in this
                            # task. In that case we just exit the debugger.
                            ray.experimental.internal_kv._internal_kv_put(
                                "RAY_PDB_{}".format(next_breakpoint),
                                "{\"exit_debugger\": true}",
                                namespace=ray_constants.KV_NAMESPACE_PDB
                            )
                            ray.experimental.internal_kv._internal_kv_del(
                                "RAY_PDB_CONTINUE_{}".format(next_breakpoint),
                                namespace=ray_constants.KV_NAMESPACE_PDB
                            )
                            ray.worker.global_worker.debugger_breakpoint = b""
                    task_exception = False
                except AsyncioActorExit as e:
                    exit_current_actor_if_asyncio()
                except KeyboardInterrupt as e:
                    raise TaskCancelledError(
                            core_worker.get_current_task_id())
                except Exception as e:
                    is_application_level_error[0] = True
                    if core_worker.get_current_task_retry_exceptions():
                        logger.info("Task failed with retryable exception:"
                                    " {}.".format(
                                        core_worker.get_current_task_id()),
                                    exc_info=True)
                    raise e
                if c_return_ids.size() == 1:
                    outputs = (outputs,)
            if (<int>task_type == <int>TASK_TYPE_ACTOR_CREATION_TASK):
                # Record actor repr via :actor_name: magic token in the log.
                #
                # (Phase 2): after `__init__` finishes, we override the
                # log prefix with the full repr of the actor. The log monitor
                # will pick up the updated token.
                if (hasattr(actor_class, "__ray_actor_class__") and
                        "__repr__" in
                        actor_class.__ray_actor_class__.__dict__):
                    actor_magic_token = "{}{}\n".format(
                        ray_constants.LOG_PREFIX_ACTOR_NAME, repr(actor))
                    # Flush on both stdout and stderr.
                    print(actor_magic_token, end="")
                    print(actor_magic_token, file=sys.stderr, end="")
            # Check for a cancellation that was called when the function
            # was exiting and was raised after the except block.
            if not check_signals().ok():
                task_exception = True
                raise TaskCancelledError(
                            core_worker.get_current_task_id())
            if (c_return_ids.size() > 0 and
                    len(outputs) != int(c_return_ids.size())):
                raise ValueError(
                    "Task returned {} objects, but num_returns={}.".format(
                        len(outputs), c_return_ids.size()))
            # Store the outputs in the object store.
            with core_worker.profile_event(b"task:store_outputs"):
                core_worker.store_task_outputs(
                    worker, outputs, c_return_ids, returns)
        except Exception as error:
            # If the debugger is enabled, drop into the remote pdb here.
            if "RAY_PDB" in os.environ:
                ray.util.pdb.post_mortem()

            backtrace = ray._private.utils.format_error_message(
                traceback.format_exc(), task_exception=task_exception)

            # Generate the actor repr from the actor class.
            actor_repr = repr(actor) if actor else None

            if isinstance(error, RayTaskError):
                # Avoid recursive nesting of RayTaskError.
                failure_object = RayTaskError(function_name, backtrace,
                                              error.cause, proctitle=title,
                                              actor_repr=actor_repr)
            else:
                failure_object = RayTaskError(function_name, backtrace,
                                              error, proctitle=title,
                                              actor_repr=actor_repr)
            errors = []
            for _ in range(c_return_ids.size()):
                errors.append(failure_object)
            core_worker.store_task_outputs(
                worker, errors, c_return_ids, returns)
            ray._private.utils.push_error_to_driver(
                worker,
                ray_constants.TASK_PUSH_ERROR,
                str(failure_object),
                job_id=worker.current_job_id)
            if (<int>task_type == <int>TASK_TYPE_ACTOR_CREATION_TASK):
                raise RayActorError.from_task_error(failure_object)

    if execution_info.max_calls != 0:
        # Reset the state of the worker for the next task to execute.
        # Increase the task execution counter.
        manager.increase_task_counter(function_descriptor)
        # If we've reached the max number of executions for this worker, exit.
        task_counter = manager.get_task_counter(function_descriptor)
        if task_counter == execution_info.max_calls:
            exit = SystemExit(0)
            exit.is_ray_terminate = True
            raise exit

cdef shared_ptr[LocalMemoryBuffer] ray_error_to_memory_buf(ray_error):
    cdef bytes py_bytes = ray_error.to_bytes()
    return make_shared[LocalMemoryBuffer](
        <uint8_t*>py_bytes, len(py_bytes), True)

cdef CRayStatus task_execution_handler(
        CTaskType task_type,
        const c_string task_name,
        const CRayFunction &ray_function,
        const unordered_map[c_string, double] &c_resources,
        const c_vector[shared_ptr[CRayObject]] &c_args,
        const c_vector[CObjectReference] &c_arg_refs,
        const c_vector[CObjectID] &c_return_ids,
        const c_string debugger_breakpoint,
        c_vector[shared_ptr[CRayObject]] *returns,
        shared_ptr[LocalMemoryBuffer] &creation_task_exception_pb_bytes,
        c_bool *is_application_level_error,
        const c_vector[CConcurrencyGroup] &defined_concurrency_groups,
        const c_string name_of_concurrency_group_to_execute) nogil:
    with gil, disable_client_hook():
        try:
            try:
                # The call to execute_task should never raise an exception. If
                # it does, that indicates that there was an internal error.
                execute_task(task_type, task_name, ray_function, c_resources,
                             c_args, c_arg_refs, c_return_ids,
                             debugger_breakpoint, returns,
                             is_application_level_error,
                             defined_concurrency_groups,
                             name_of_concurrency_group_to_execute)
            except Exception as e:
                sys_exit = SystemExit()
                if isinstance(e, RayActorError) and \
                   e.actor_init_failed:
                    traceback_str = str(e)
                    logger.error("Exception raised "
                                 f"in creation task: {traceback_str}")
                    # Cython's bug that doesn't allow reference assignment,
                    # this is a workaroud.
                    # See https://github.com/cython/cython/issues/1863
                    (&creation_task_exception_pb_bytes)[0] = (
                        ray_error_to_memory_buf(e))
                    sys_exit.is_creation_task_error = True
                else:
                    traceback_str = traceback.format_exc() + (
                        "An unexpected internal error "
                        "occurred while the worker "
                        "was executing a task.")
                    ray._private.utils.push_error_to_driver(
                        ray.worker.global_worker,
                        "worker_crash",
                        traceback_str,
                        job_id=None)
                raise sys_exit
        except SystemExit as e:
            # Tell the core worker to exit as soon as the result objects
            # are processed.
            if hasattr(e, "is_ray_terminate"):
                return CRayStatus.IntentionalSystemExit()
            elif hasattr(e, "is_creation_task_error"):
                return CRayStatus.CreationTaskError()
            elif e.code and e.code == 0:
                # This means the system exit was
                # normal based on the python convention.
                # https://docs.python.org/3/library/sys.html#sys.exit
                return CRayStatus.IntentionalSystemExit()
            else:
                msg = "SystemExit was raised from the worker."
                # In K8s, SIGTERM likely means we hit memory limits, so print
                # a more informative message there.
                if "KUBERNETES_SERVICE_HOST" in os.environ:
                    msg += (
                        " The worker may have exceeded K8s pod memory limits.")
                logger.exception(msg)
                return CRayStatus.UnexpectedSystemExit()

    return CRayStatus.OK()

cdef c_bool kill_main_task() nogil:
    with gil:
        if setproctitle.getproctitle() != "ray::IDLE":
            _thread.interrupt_main()
            return True
        return False


cdef CRayStatus check_signals() nogil:
    with gil:
        try:
            PyErr_CheckSignals()
        except KeyboardInterrupt:
            return CRayStatus.Interrupted(b"")
    return CRayStatus.OK()


cdef void gc_collect() nogil:
    with gil:
        start = time.perf_counter()
        num_freed = gc.collect()
        end = time.perf_counter()
        if num_freed > 0:
            logger.debug(
                "gc.collect() freed {} refs in {} seconds".format(
                    num_freed, end - start))


cdef c_vector[c_string] spill_objects_handler(
        const c_vector[CObjectReference]& object_refs_to_spill) nogil:
    cdef:
        c_vector[c_string] return_urls
        c_vector[c_string] owner_addresses

    with gil:
        object_refs = VectorToObjectRefs(object_refs_to_spill)
        for i in range(object_refs_to_spill.size()):
            owner_addresses.push_back(
                    object_refs_to_spill[i].owner_address()
                    .SerializeAsString())
        try:
            with ray.worker._changeproctitle(
                    ray_constants.WORKER_PROCESS_TYPE_SPILL_WORKER,
                    ray_constants.WORKER_PROCESS_TYPE_SPILL_WORKER_IDLE):
                urls = external_storage.spill_objects(
                    object_refs, owner_addresses)
            for url in urls:
                return_urls.push_back(url)
        except Exception as err:
            exception_str = (
                "An unexpected internal error occurred while the IO worker "
                "was spilling objects: {}".format(err))
            logger.exception(exception_str)
            ray._private.utils.push_error_to_driver(
                ray.worker.global_worker,
                "spill_objects_error",
                traceback.format_exc() + exception_str,
                job_id=None)
        return return_urls


cdef int64_t restore_spilled_objects_handler(
        const c_vector[CObjectReference]& object_refs_to_restore,
        const c_vector[c_string]& object_urls) nogil:
    cdef:
        int64_t bytes_restored = 0
    with gil:
        urls = []
        size = object_urls.size()
        for i in range(size):
            urls.append(object_urls[i])
        object_refs = VectorToObjectRefs(object_refs_to_restore)
        try:
            with ray.worker._changeproctitle(
                    ray_constants.WORKER_PROCESS_TYPE_RESTORE_WORKER,
                    ray_constants.WORKER_PROCESS_TYPE_RESTORE_WORKER_IDLE):
                bytes_restored = external_storage.restore_spilled_objects(
                    object_refs, urls)
        except Exception:
            exception_str = (
                "An unexpected internal error occurred while the IO worker "
                "was restoring spilled objects.")
            logger.exception(exception_str)
            if os.getenv("RAY_BACKEND_LOG_LEVEL") == "debug":
                ray._private.utils.push_error_to_driver(
                    ray.worker.global_worker,
                    "restore_objects_error",
                    traceback.format_exc() + exception_str,
                    job_id=None)
    return bytes_restored


cdef void delete_spilled_objects_handler(
        const c_vector[c_string]& object_urls,
        CWorkerType worker_type) nogil:
    with gil:
        urls = []
        size = object_urls.size()
        for i in range(size):
            urls.append(object_urls[i])
        try:
            # Get proctitle.
            if <int> worker_type == <int> WORKER_TYPE_SPILL_WORKER:
                original_proctitle = (
                    ray_constants.WORKER_PROCESS_TYPE_SPILL_WORKER_IDLE)
                proctitle = (
                    ray_constants.WORKER_PROCESS_TYPE_SPILL_WORKER_DELETE)
            elif <int> worker_type == <int> WORKER_TYPE_RESTORE_WORKER:
                original_proctitle = (
                    ray_constants.WORKER_PROCESS_TYPE_RESTORE_WORKER_IDLE)
                proctitle = (
                    ray_constants.WORKER_PROCESS_TYPE_RESTORE_WORKER_DELETE)
            else:
                assert False, ("This line shouldn't be reachable.")

            # Delete objects.
            with ray.worker._changeproctitle(
                    proctitle,
                    original_proctitle):
                external_storage.delete_spilled_objects(urls)
        except Exception:
            exception_str = (
                "An unexpected internal error occurred while the IO worker "
                "was deleting spilled objects.")
            logger.exception(exception_str)
            ray._private.utils.push_error_to_driver(
                ray.worker.global_worker,
                "delete_spilled_objects_error",
                traceback.format_exc() + exception_str,
                job_id=None)


cdef void unhandled_exception_handler(const CRayObject& error) nogil:
    with gil:
        worker = ray.worker.global_worker
        data = None
        metadata = None
        if error.HasData():
            data = Buffer.make(error.GetData())
        if error.HasMetadata():
            metadata = Buffer.make(error.GetMetadata()).to_pybytes()
        # TODO(ekl) why does passing a ObjectRef.nil() lead to shutdown errors?
        object_ids = [None]
        worker.raise_errors([(data, metadata)], object_ids)


# This function introduces ~2-7us of overhead per call (i.e., it can be called
# up to hundreds of thousands of times per second).
cdef void get_py_stack(c_string* stack_out) nogil:
    """Get the Python call site.

    This can be called from within C++ code to retrieve the file name and line
    number of the Python code that is calling into the core worker.
    """
    with gil:
        try:
            frame = inspect.currentframe()
        except ValueError:  # overhead of exception handling is about 20us
            stack_out[0] = "".encode("ascii")
            return
        msg_frames = []
        while frame and len(msg_frames) < 4:
            filename = frame.f_code.co_filename
            # Decode Ray internal frames to add annotations.
            if filename.endswith("ray/worker.py"):
                if frame.f_code.co_name == "put":
                    msg_frames = ["(put object) "]
            elif filename.endswith("ray/workers/default_worker.py"):
                pass
            elif filename.endswith("ray/remote_function.py"):
                # TODO(ekl) distinguish between task return objects and
                # arguments. This can only be done in the core worker.
                msg_frames = ["(task call) "]
            elif filename.endswith("ray/actor.py"):
                # TODO(ekl) distinguish between actor return objects and
                # arguments. This can only be done in the core worker.
                msg_frames = ["(actor call) "]
            elif filename.endswith("ray/serialization.py"):
                if frame.f_code.co_name == "id_deserializer":
                    msg_frames = ["(deserialize task arg) "]
            else:
                msg_frames.append("{}:{}:{}".format(
                    frame.f_code.co_filename, frame.f_code.co_name,
                    frame.f_lineno))
            frame = frame.f_back
        stack_out[0] = (ray_constants.CALL_STACK_LINE_DELIMITER
                        .join(msg_frames).encode("ascii"))

cdef shared_ptr[CBuffer] string_to_buffer(c_string& c_str):
    cdef shared_ptr[CBuffer] empty_metadata
    if c_str.size() == 0:
        return empty_metadata
    return dynamic_pointer_cast[
        CBuffer, LocalMemoryBuffer](
            make_shared[LocalMemoryBuffer](
                <uint8_t*>(c_str.data()), c_str.size(), True))


cdef void terminate_asyncio_thread() nogil:
    with gil:
        core_worker = ray.worker.global_worker.core_worker
        core_worker.destroy_event_loop_if_exists()


# An empty profile event context to be used when the timeline is disabled.
cdef class EmptyProfileEvent:
    def __enter__(self):
        pass

    def __exit__(self, *args):
        pass

cdef class CoreWorker:

    def __cinit__(self, worker_type, store_socket, raylet_socket,
                  JobID job_id, GcsClientOptions gcs_options, log_dir,
                  node_ip_address, node_manager_port, raylet_ip_address,
                  local_mode, driver_name, stdout_file, stderr_file,
                  serialized_job_config, metrics_agent_port, runtime_env_hash,
                  worker_shim_pid, startup_token):
        self.is_local_mode = local_mode

        cdef CCoreWorkerOptions options = CCoreWorkerOptions()
        if worker_type in (ray.LOCAL_MODE, ray.SCRIPT_MODE):
            self.is_driver = True
            options.worker_type = WORKER_TYPE_DRIVER
        elif worker_type == ray.WORKER_MODE:
            self.is_driver = False
            options.worker_type = WORKER_TYPE_WORKER
        elif worker_type == ray.SPILL_WORKER_MODE:
            self.is_driver = False
            options.worker_type = WORKER_TYPE_SPILL_WORKER
        elif worker_type == ray.RESTORE_WORKER_MODE:
            self.is_driver = False
            options.worker_type = WORKER_TYPE_RESTORE_WORKER
        else:
            raise ValueError(f"Unknown worker type: {worker_type}")
        options.language = LANGUAGE_PYTHON
        options.store_socket = store_socket.encode("ascii")
        options.raylet_socket = raylet_socket.encode("ascii")
        options.job_id = job_id.native()
        options.gcs_options = gcs_options.native()[0]
        options.enable_logging = True
        options.log_dir = log_dir.encode("utf-8")
        options.install_failure_signal_handler = True
        # https://stackoverflow.com/questions/2356399/tell-if-python-is-in-interactive-mode
        options.interactive = hasattr(sys, "ps1")
        options.node_ip_address = node_ip_address.encode("utf-8")
        options.node_manager_port = node_manager_port
        options.raylet_ip_address = raylet_ip_address.encode("utf-8")
        options.driver_name = driver_name
        options.stdout_file = stdout_file
        options.stderr_file = stderr_file
        options.task_execution_callback = task_execution_handler
        options.check_signals = check_signals
        options.gc_collect = gc_collect
        options.spill_objects = spill_objects_handler
        options.restore_spilled_objects = restore_spilled_objects_handler
        options.delete_spilled_objects = delete_spilled_objects_handler
        options.unhandled_exception_handler = unhandled_exception_handler
        options.get_lang_stack = get_py_stack
        options.is_local_mode = local_mode
        options.num_workers = 1
        options.kill_main = kill_main_task
        options.terminate_asyncio_thread = terminate_asyncio_thread
        options.serialized_job_config = serialized_job_config
        options.metrics_agent_port = metrics_agent_port
        options.connect_on_start = False
        options.runtime_env_hash = runtime_env_hash
        options.worker_shim_pid = worker_shim_pid
        options.startup_token = startup_token
        CCoreWorkerProcess.Initialize(options)

        self.cgname_to_eventloop_dict = None
        self.fd_to_cgname_dict = None
        self.eventloop_for_default_cg = None

    def shutdown(self):
        with nogil:
            # If it's a worker, the core worker process should have been
            # shutdown. So we can't call
            # `CCoreWorkerProcess.GetCoreWorker().GetWorkerType()` here.
            # Instead, we use the cached `is_driver` flag to test if it's a
            # driver.
            if self.is_driver:
                CCoreWorkerProcess.Shutdown()

    def notify_raylet(self):
        with nogil:
            CCoreWorkerProcess.GetCoreWorker().ConnectToRaylet()

    def run_task_loop(self):
        with nogil:
            CCoreWorkerProcess.RunTaskExecutionLoop()

    def get_current_task_retry_exceptions(self):
        return CCoreWorkerProcess.GetCoreWorker(
            ).GetCurrentTaskRetryExceptions()

    def get_current_task_id(self):
        return TaskID(
            CCoreWorkerProcess.GetCoreWorker().GetCurrentTaskId().Binary())

    def get_current_job_id(self):
        return JobID(
            CCoreWorkerProcess.GetCoreWorker().GetCurrentJobId().Binary())

    def get_current_node_id(self):
        return NodeID(
            CCoreWorkerProcess.GetCoreWorker().GetCurrentNodeId().Binary())

    def get_actor_id(self):
        return ActorID(
            CCoreWorkerProcess.GetCoreWorker().GetActorId().Binary())

    def get_placement_group_id(self):
        return PlacementGroupID(
            CCoreWorkerProcess.GetCoreWorker()
            .GetCurrentPlacementGroupId().Binary())

    def get_worker_id(self):
        return WorkerID(
            CCoreWorkerProcess.GetCoreWorker().GetWorkerID().Binary())

    def should_capture_child_tasks_in_placement_group(self):
        return CCoreWorkerProcess.GetCoreWorker(
            ).ShouldCaptureChildTasksInPlacementGroup()

    def set_webui_display(self, key, message):
        CCoreWorkerProcess.GetCoreWorker().SetWebuiDisplay(key, message)

    def set_actor_title(self, title):
        CCoreWorkerProcess.GetCoreWorker().SetActorTitle(title)

    def get_plasma_event_handler(self):
        return self.plasma_event_handler

    def get_objects(self, object_refs, TaskID current_task_id,
                    int64_t timeout_ms=-1):
        cdef:
            c_vector[shared_ptr[CRayObject]] results
            CTaskID c_task_id = current_task_id.native()
            c_vector[CObjectID] c_object_ids = ObjectRefsToVector(object_refs)
        with nogil:
            check_status(CCoreWorkerProcess.GetCoreWorker().Get(
                c_object_ids, timeout_ms, &results))

        return RayObjectsToDataMetadataPairs(results)

    def get_if_local(self, object_refs):
        """Get objects from local plasma store directly
        without a fetch request to raylet."""
        cdef:
            c_vector[shared_ptr[CRayObject]] results
            c_vector[CObjectID] c_object_ids = ObjectRefsToVector(object_refs)
        with nogil:
            check_status(
                CCoreWorkerProcess.GetCoreWorker().GetIfLocal(
                    c_object_ids, &results))
        return RayObjectsToDataMetadataPairs(results)

    def object_exists(self, ObjectRef object_ref, memory_store_only=False):
        cdef:
            c_bool has_object
            c_bool is_in_plasma
            CObjectID c_object_id = object_ref.native()

        with nogil:
            check_status(CCoreWorkerProcess.GetCoreWorker().Contains(
                c_object_id, &has_object, &is_in_plasma))

        return has_object and (not memory_store_only or not is_in_plasma)

    cdef _create_put_buffer(self, shared_ptr[CBuffer] &metadata,
                            size_t data_size, ObjectRef object_ref,
                            c_vector[CObjectID] contained_ids,
                            CObjectID *c_object_id, shared_ptr[CBuffer] *data,
                            c_bool created_by_worker,
                            owner_address=None,
                            c_bool inline_small_object=True):
        cdef:
            unique_ptr[CAddress] c_owner_address

        c_owner_address = move(self._convert_python_address(owner_address))

        if object_ref is None:
            with nogil:
                check_status(CCoreWorkerProcess.GetCoreWorker().CreateOwned(
                             metadata, data_size, contained_ids,
                             c_object_id, data, created_by_worker,
                             move(c_owner_address),
                             inline_small_object))
        else:
            c_object_id[0] = object_ref.native()
            if owner_address is None:
                c_owner_address = make_unique[CAddress]()
                dereference(
                    c_owner_address
                ).CopyFrom(CCoreWorkerProcess.GetCoreWorker().GetRpcAddress())
            with nogil:
                check_status(CCoreWorkerProcess.GetCoreWorker().CreateExisting(
                            metadata, data_size, c_object_id[0],
                            dereference(c_owner_address), data,
                            created_by_worker))

        # If data is nullptr, that means the ObjectRef already existed,
        # which we ignore.
        # TODO(edoakes): this is hacky, we should return the error instead
        # and deal with it here.
        return data.get() == NULL

    cdef unique_ptr[CAddress] _convert_python_address(self, address=None):
        """ convert python address to `CAddress`, If not provided,
        return nullptr.

        Args:
            address: worker address.
        """
        cdef:
            unique_ptr[CAddress] c_address

        if address is not None:
            c_address = make_unique[CAddress]()
            dereference(c_address).ParseFromString(address)
        return move(c_address)

    def put_file_like_object(
            self, metadata, data_size, file_like, ObjectRef object_ref,
            owner_address):
        """Directly create a new Plasma Store object from a file like
        object. This avoids extra memory copy.

        Args:
            metadata (bytes): The metadata of the object.
            data_size (int): The size of the data buffer.
            file_like: A python file object that provides the `readinto`
                interface.
            object_ref: The new ObjectRef.
            owner_address: Owner address for this object ref.
        """
        cdef:
            CObjectID c_object_id
            shared_ptr[CBuffer] data_buf
            shared_ptr[CBuffer] metadata_buf
            int64_t put_threshold
            c_vector[CObjectID] c_object_id_vector
            unique_ptr[CAddress] c_owner_address
        # TODO(suquark): This method does not support put objects to
        # in memory store currently.
        metadata_buf = string_to_buffer(metadata)
        object_already_exists = self._create_put_buffer(
            metadata_buf, data_size, object_ref,
            ObjectRefsToVector([]),
            &c_object_id, &data_buf, False, owner_address)
        if object_already_exists:
            logger.debug("Object already exists in 'put_file_like_object'.")
            return
        data = Buffer.make(data_buf)
        view = memoryview(data)
        index = 0
        while index < data_size:
            bytes_read = file_like.readinto(view[index:])
            index += bytes_read
        c_owner_address = move(self._convert_python_address(owner_address))
        with nogil:
            # Using custom object refs is not supported because we
            # can't track their lifecycle, so we don't pin the object
            # in this case.
            check_status(
                CCoreWorkerProcess.GetCoreWorker().SealExisting(
                            c_object_id, pin_object=False,
                            owner_address=move(c_owner_address)))

    def put_serialized_object(self, serialized_object,
                              ObjectRef object_ref=None,
                              c_bool pin_object=True,
                              owner_address=None,
                              c_bool inline_small_object=True):
        cdef:
            CObjectID c_object_id
            shared_ptr[CBuffer] data
            shared_ptr[CBuffer] metadata
            int64_t put_threshold
            unique_ptr[CAddress] c_owner_address
            c_vector[CObjectID] contained_object_ids
            c_vector[CObjectReference] contained_object_refs

        metadata = string_to_buffer(serialized_object.metadata)
        put_threshold = RayConfig.instance().max_direct_call_object_size()
        total_bytes = serialized_object.total_bytes
        contained_object_ids = ObjectRefsToVector(
                serialized_object.contained_object_refs)
        object_already_exists = self._create_put_buffer(
            metadata, total_bytes, object_ref,
            contained_object_ids,
            &c_object_id, &data, True, owner_address, inline_small_object)

        if not object_already_exists:
            if total_bytes > 0:
                (<SerializedObject>serialized_object).write_to(
                    Buffer.make(data))
            if self.is_local_mode:
                contained_object_refs = (
                        CCoreWorkerProcess.GetCoreWorker().
                        GetObjectRefs(contained_object_ids))
                if owner_address is not None:
                    raise Exception(
                        "cannot put data into memory store directly"
                        " and assign owner at the same time")
                check_status(CCoreWorkerProcess.GetCoreWorker().Put(
                        CRayObject(data, metadata, contained_object_refs),
                        contained_object_ids, c_object_id))
            else:
                c_owner_address = move(self._convert_python_address(
                    owner_address))
                with nogil:
                    if object_ref is None:
                        check_status(
                            CCoreWorkerProcess.GetCoreWorker().SealOwned(
                                        c_object_id,
                                        pin_object,
                                        move(c_owner_address)))
                    else:
                        # Using custom object refs is not supported because we
                        # can't track their lifecycle, so we don't pin the
                        # object in this case.
                        check_status(
                            CCoreWorkerProcess.GetCoreWorker().SealExisting(
                                        c_object_id, pin_object=False,
                                        owner_address=move(c_owner_address)))

        return c_object_id.Binary()

    def wait(self, object_refs, int num_returns, int64_t timeout_ms,
             TaskID current_task_id, c_bool fetch_local):
        cdef:
            c_vector[CObjectID] wait_ids
            c_vector[c_bool] results
            CTaskID c_task_id = current_task_id.native()

        wait_ids = ObjectRefsToVector(object_refs)
        with nogil:
            check_status(CCoreWorkerProcess.GetCoreWorker().Wait(
                wait_ids, num_returns, timeout_ms, &results, fetch_local))

        assert len(results) == len(object_refs)

        ready, not_ready = [], []
        for i, object_ref in enumerate(object_refs):
            if results[i]:
                ready.append(object_ref)
            else:
                not_ready.append(object_ref)

        return ready, not_ready

    def free_objects(self, object_refs, c_bool local_only):
        cdef:
            c_vector[CObjectID] free_ids = ObjectRefsToVector(object_refs)

        with nogil:
            check_status(CCoreWorkerProcess.GetCoreWorker().Delete(
                free_ids, local_only))

    def get_object_locations(self, object_refs, int64_t timeout_ms):
        cdef:
            c_vector[shared_ptr[CObjectLocation]] results
            c_vector[CObjectID] lookup_ids = ObjectRefsToVector(object_refs)

        with nogil:
            check_status(
                CCoreWorkerProcess.GetCoreWorker().GetLocationFromOwner(
                    lookup_ids, timeout_ms, &results))

        object_locations = {}
        for i in range(results.size()):
            # core_worker will return a nullptr for objects that couldn't be
            # located
            if not results[i].get():
                continue
            else:
                object_locations[object_refs[i]] = \
                    CObjectLocationPtrToDict(results[i].get())
        return object_locations

    def global_gc(self):
        with nogil:
            CCoreWorkerProcess.GetCoreWorker().TriggerGlobalGC()

    def dump_object_store_memory_usage(self):
        message = CCoreWorkerProcess.GetCoreWorker().MemoryUsageString()
        logger.warning("Local object store memory usage:\n{}\n".format(
            message.decode("utf-8")))

    cdef python_scheduling_strategy_to_c(
            self, python_scheduling_strategy,
            CSchedulingStrategy *c_scheduling_strategy):
        cdef:
            CPlacementGroupSchedulingStrategy \
                *c_placement_group_scheduling_strategy
        assert python_scheduling_strategy is not None
        if python_scheduling_strategy == DEFAULT_SCHEDULING_STRATEGY:
            c_scheduling_strategy[0].mutable_default_scheduling_strategy()
        elif python_scheduling_strategy == SPREAD_SCHEDULING_STRATEGY:
            c_scheduling_strategy[0].mutable_spread_scheduling_strategy()
        elif isinstance(python_scheduling_strategy,
                        PlacementGroupSchedulingStrategy):
            c_placement_group_scheduling_strategy = \
                c_scheduling_strategy[0] \
                .mutable_placement_group_scheduling_strategy()
            c_placement_group_scheduling_strategy[0].set_placement_group_id(
                python_scheduling_strategy
                .placement_group.id.binary())
            c_placement_group_scheduling_strategy[0] \
                .set_placement_group_bundle_index(
                    python_scheduling_strategy.placement_group_bundle_index)
            c_placement_group_scheduling_strategy[0]\
                .set_placement_group_capture_child_tasks(
                    python_scheduling_strategy
                    .placement_group_capture_child_tasks)
        else:
            raise ValueError(
                f"Invalid scheduling_strategy value "
                f"{python_scheduling_strategy}. "
                f"Valid values are [\"DEFAULT\""
                f" | \"SPREAD\""
                f" | PlacementGroupSchedulingStrategy]")

    def submit_task(self,
                    Language language,
                    FunctionDescriptor function_descriptor,
                    args,
                    c_string name,
                    int num_returns,
                    resources,
                    int max_retries,
                    c_bool retry_exceptions,
                    scheduling_strategy,
                    c_string debugger_breakpoint,
                    c_string serialized_runtime_env,
                    ):
        cdef:
            unordered_map[c_string, double] c_resources
            CRayFunction ray_function
            c_vector[unique_ptr[CTaskArg]] args_vector
            c_vector[CObjectReference] return_refs
            CSchedulingStrategy c_scheduling_strategy

        self.python_scheduling_strategy_to_c(
            scheduling_strategy, &c_scheduling_strategy)

        with self.profile_event(b"submit_task"):
            prepare_resources(resources, &c_resources)
            ray_function = CRayFunction(
                language.lang, function_descriptor.descriptor)
            prepare_args(
                self, language, args, &args_vector, function_descriptor)

            # Check whether the bundle index is valid or not
            # if the actor is using placement group.
            if (not c_placement_group_id.IsNil()):
                check_status(CCoreWorkerProcess.GetCoreWorker().
                             ValidatePlacementGroupBundleIndex(
                    c_placement_group_id, placement_group_bundle_index))
            # NOTE(edoakes): releasing the GIL while calling this method causes
            # segfaults. See relevant issue for details:
            # https://github.com/ray-project/ray/pull/12803
            return_refs = CCoreWorkerProcess.GetCoreWorker().SubmitTask(
                ray_function, args_vector, CTaskOptions(
                    name, num_returns, c_resources,
                    b"",
                    serialized_runtime_env),
                max_retries, retry_exceptions,
                c_scheduling_strategy,
                debugger_breakpoint)

            return VectorToObjectRefs(return_refs)

    def create_actor(self,
                     Language language,
                     FunctionDescriptor function_descriptor,
                     args,
                     int64_t max_restarts,
                     int64_t max_task_retries,
                     resources,
                     placement_resources,
                     int32_t max_concurrency,
                     is_detached,
                     c_string name,
                     c_string ray_namespace,
                     c_bool is_asyncio,
                     c_string extension_data,
                     c_string serialized_runtime_env,
                     concurrency_groups_dict,
                     int32_t max_pending_calls,
                     scheduling_strategy,
                     ):
        cdef:
            CRayFunction ray_function
            c_vector[unique_ptr[CTaskArg]] args_vector
            c_vector[c_string] dynamic_worker_options
            unordered_map[c_string, double] c_resources
            unordered_map[c_string, double] c_placement_resources
            CActorID c_actor_id
            c_vector[CConcurrencyGroup] c_concurrency_groups
            CSchedulingStrategy c_scheduling_strategy
            optional[c_bool] is_detached_optional = nullopt

        self.python_scheduling_strategy_to_c(
            scheduling_strategy, &c_scheduling_strategy)

        with self.profile_event(b"submit_task"):
            prepare_resources(resources, &c_resources)
            prepare_resources(placement_resources, &c_placement_resources)
            ray_function = CRayFunction(
                language.lang, function_descriptor.descriptor)
            prepare_args(
                self, language, args, &args_vector, function_descriptor)
            prepare_actor_concurrency_groups(
                concurrency_groups_dict, &c_concurrency_groups)

<<<<<<< HEAD
            # Check whether the bundle index is valid or not
            # if the actor is using placement group.
            if (not c_placement_group_id.IsNil()):
                check_status(CCoreWorkerProcess.GetCoreWorker().
                             ValidatePlacementGroupBundleIndex(
                    c_placement_group_id, placement_group_bundle_index))
=======
            if is_detached is not None:
                is_detached_optional = make_optional[c_bool](
                    True if is_detached else False)

>>>>>>> 3e743f2c
            with nogil:
                check_status(CCoreWorkerProcess.GetCoreWorker().CreateActor(
                    ray_function, args_vector,
                    CActorCreationOptions(
                        max_restarts, max_task_retries, max_concurrency,
                        c_resources, c_placement_resources,
                        dynamic_worker_options, is_detached_optional, name,
                        ray_namespace,
                        is_asyncio,
                        c_scheduling_strategy,
                        serialized_runtime_env,
                        c_concurrency_groups,
                        # execute out of order for
                        # async or threaded actors.
                        is_asyncio or max_concurrency > 1,
                        max_pending_calls),
                    extension_data,
                    &c_actor_id))

            return ActorID(c_actor_id.Binary())

    def create_placement_group(
                            self,
                            c_string name,
                            c_vector[unordered_map[c_string, double]] bundles,
                            c_string strategy,
                            c_bool is_detached):
        cdef:
            CPlacementGroupID c_placement_group_id
            CPlacementStrategy c_strategy

        if strategy == b"PACK":
            c_strategy = PLACEMENT_STRATEGY_PACK
        elif strategy == b"SPREAD":
            c_strategy = PLACEMENT_STRATEGY_SPREAD
        elif strategy == b"STRICT_PACK":
            c_strategy = PLACEMENT_STRATEGY_STRICT_PACK
        else:
            if strategy == b"STRICT_SPREAD":
                c_strategy = PLACEMENT_STRATEGY_STRICT_SPREAD
            else:
                raise TypeError(strategy)

        with nogil:
            check_status(
                        CCoreWorkerProcess.GetCoreWorker().
                        CreatePlacementGroup(
                            CPlacementGroupCreationOptions(
                                name,
                                c_strategy,
                                bundles,
                                is_detached
                            ),
                            &c_placement_group_id))

        return PlacementGroupID(c_placement_group_id.Binary())

    def remove_placement_group(self, PlacementGroupID placement_group_id):
        cdef:
            CPlacementGroupID c_placement_group_id = \
                placement_group_id.native()

        with nogil:
            check_status(
                CCoreWorkerProcess.GetCoreWorker().
                RemovePlacementGroup(c_placement_group_id))

    def wait_placement_group_ready(self,
                                   PlacementGroupID placement_group_id,
                                   int32_t timeout_seconds):
        cdef CRayStatus status
        cdef CPlacementGroupID cplacement_group_id = (
            CPlacementGroupID.FromBinary(placement_group_id.binary()))
        cdef int ctimeout_seconds = timeout_seconds
        with nogil:
            status = CCoreWorkerProcess.GetCoreWorker() \
                .WaitPlacementGroupReady(cplacement_group_id, ctimeout_seconds)
            if status.IsNotFound():
                raise Exception("Placement group {} does not exist.".format(
                    placement_group_id))
        return status.ok()

    def add_placement_group_bundles(
                self,
                PlacementGroupID placement_group_id,
                c_vector[unordered_map[c_string, double]] bundles):
        cdef CRayStatus status
        cdef CPlacementGroupID cplacement_group_id = (
            CPlacementGroupID.FromBinary(placement_group_id.binary()))
        with nogil:
            check_status(CCoreWorkerProcess.GetCoreWorker()
                         .AddPlacementGroupBundles(
                                                   cplacement_group_id,
                                                   bundles))

    def submit_actor_task(self,
                          Language language,
                          ActorID actor_id,
                          FunctionDescriptor function_descriptor,
                          args,
                          c_string name,
                          int num_returns,
                          double num_method_cpus,
                          c_string concurrency_group_name):

        cdef:
            CActorID c_actor_id = actor_id.native()
            unordered_map[c_string, double] c_resources
            CRayFunction ray_function
            c_vector[unique_ptr[CTaskArg]] args_vector
            optional[c_vector[CObjectReference]] return_refs

        with self.profile_event(b"submit_task"):
            if num_method_cpus > 0:
                c_resources[b"CPU"] = num_method_cpus
            ray_function = CRayFunction(
                language.lang, function_descriptor.descriptor)
            prepare_args(
                self, language, args, &args_vector, function_descriptor)

            # NOTE(edoakes): releasing the GIL while calling this method causes
            # segfaults. See relevant issue for details:
            # https://github.com/ray-project/ray/pull/12803
            return_refs = CCoreWorkerProcess.GetCoreWorker().SubmitActorTask(
                c_actor_id,
                ray_function,
                args_vector,
                CTaskOptions(
                    name, num_returns, c_resources, concurrency_group_name))
            if return_refs.has_value():
                return VectorToObjectRefs(return_refs.value())
            else:
                actor = self.get_actor_handle(actor_id)
                actor_handle = (CCoreWorkerProcess.GetCoreWorker()
                                .GetActorHandle(c_actor_id))
                raise PendingCallsLimitExceeded("The task {} could not be "
                                                "submitted to {} because more "
                                                "than {} tasks are queued on "
                                                "the actor. This limit "
                                                "can be adjusted with the "
                                                "`max_pending_calls` actor "
                                                "option.".format(
                                                    function_descriptor
                                                    .function_name,
                                                    repr(actor),
                                                    (dereference(actor_handle)
                                                        .MaxPendingCalls())
                                                ))

    def kill_actor(self, ActorID actor_id, c_bool no_restart):
        cdef:
            CActorID c_actor_id = actor_id.native()

        with nogil:
            check_status(CCoreWorkerProcess.GetCoreWorker().KillActor(
                  c_actor_id, True, no_restart))

    def cancel_task(self, ObjectRef object_ref, c_bool force_kill,
                    c_bool recursive):
        cdef:
            CObjectID c_object_id = object_ref.native()
            CRayStatus status = CRayStatus.OK()

        status = CCoreWorkerProcess.GetCoreWorker().CancelTask(
                                            c_object_id, force_kill, recursive)

        if not status.ok():
            raise TypeError(status.message().decode())

    def resource_ids(self):
        cdef:
            ResourceMappingType resource_mapping = (
                CCoreWorkerProcess.GetCoreWorker().GetResourceIDs())
            unordered_map[
                c_string, c_vector[pair[int64_t, double]]
            ].iterator iterator = resource_mapping.begin()
            c_vector[pair[int64_t, double]] c_value

        resources_dict = {}
        while iterator != resource_mapping.end():
            key = decode(dereference(iterator).first)
            c_value = dereference(iterator).second
            ids_and_fractions = []
            for i in range(c_value.size()):
                ids_and_fractions.append(
                    (c_value[i].first, c_value[i].second))
            resources_dict[key] = ids_and_fractions
            postincrement(iterator)

        return resources_dict

    def profile_event(self, c_string event_type, object extra_data=None):
        if RayConfig.instance().enable_timeline():
            return ProfileEvent.make(
                CCoreWorkerProcess.GetCoreWorker().CreateProfileEvent(
                    event_type), extra_data)
        else:
            return EmptyProfileEvent()

    def remove_actor_handle_reference(self, ActorID actor_id):
        cdef:
            CActorID c_actor_id = actor_id.native()
        CCoreWorkerProcess.GetCoreWorker().RemoveActorHandleReference(
            c_actor_id)

    cdef make_actor_handle(self, ActorHandleSharedPtr c_actor_handle):
        worker = ray.worker.global_worker
        worker.check_connected()
        manager = worker.function_actor_manager

        actor_id = ActorID(dereference(c_actor_handle).GetActorID().Binary())
        job_id = JobID(dereference(c_actor_handle).CreationJobID().Binary())
        language = Language.from_native(
            dereference(c_actor_handle).ActorLanguage())
        actor_creation_function_descriptor = CFunctionDescriptorToPython(
            dereference(c_actor_handle).ActorCreationTaskFunctionDescriptor())
        if language == Language.PYTHON:
            assert isinstance(actor_creation_function_descriptor,
                              PythonFunctionDescriptor)
            # Load actor_method_cpu from actor handle's extension data.
            extension_data = <str>dereference(c_actor_handle).ExtensionData()
            if extension_data:
                actor_method_cpu = int(extension_data)
            else:
                actor_method_cpu = 0  # Actor is created by non Python worker.
            actor_class = manager.load_actor_class(
                job_id, actor_creation_function_descriptor)
            method_meta = ray.actor.ActorClassMethodMetadata.create(
                actor_class, actor_creation_function_descriptor)
            return ray.actor.ActorHandle(language, actor_id,
                                         method_meta.decorators,
                                         method_meta.signatures,
                                         method_meta.num_returns,
                                         actor_method_cpu,
                                         actor_creation_function_descriptor,
                                         worker.current_session_and_job)
        else:
            return ray.actor.ActorHandle(language, actor_id,
                                         {},  # method decorators
                                         {},  # method signatures
                                         {},  # method num_returns
                                         0,  # actor method cpu
                                         actor_creation_function_descriptor,
                                         worker.current_session_and_job)

    def deserialize_and_register_actor_handle(self, const c_string &bytes,
                                              ObjectRef
                                              outer_object_ref):
        cdef:
            CObjectID c_outer_object_id = (outer_object_ref.native() if
                                           outer_object_ref else
                                           CObjectID.Nil())
        c_actor_id = (CCoreWorkerProcess
                      .GetCoreWorker()
                      .DeserializeAndRegisterActorHandle(
                          bytes, c_outer_object_id))
        return self.make_actor_handle(
            CCoreWorkerProcess.GetCoreWorker().GetActorHandle(c_actor_id))

    def get_named_actor_handle(self, const c_string &name,
                               const c_string &ray_namespace):
        cdef:
            pair[ActorHandleSharedPtr, CRayStatus] named_actor_handle_pair

        # We need it because GetNamedActorHandle needs
        # to call a method that holds the gil.
        with nogil:
            named_actor_handle_pair = (
                CCoreWorkerProcess.GetCoreWorker().GetNamedActorHandle(
                    name, ray_namespace))
        check_status(named_actor_handle_pair.second)

        return self.make_actor_handle(named_actor_handle_pair.first)

    def get_actor_handle(self, ActorID actor_id):
        cdef:
            CActorID c_actor_id = actor_id.native()
        return self.make_actor_handle(
            CCoreWorkerProcess.GetCoreWorker().GetActorHandle(c_actor_id))

    def list_named_actors(self, c_bool all_namespaces):
        """Returns (namespace, name) for named actors in the system.

        If all_namespaces is True, returns all actors in all namespaces,
        else returns only the actors in the current namespace.
        """
        cdef:
            pair[c_vector[pair[c_string, c_string]], CRayStatus] result_pair

        result_pair = CCoreWorkerProcess.GetCoreWorker().ListNamedActors(
            all_namespaces)
        check_status(result_pair.second)
        return [
            (namespace.decode("utf-8"),
             name.decode("utf-8")) for namespace, name in result_pair.first]

    def serialize_actor_handle(self, ActorID actor_id):
        cdef:
            c_string output
            CObjectID c_actor_handle_id
        check_status(CCoreWorkerProcess.GetCoreWorker().SerializeActorHandle(
            actor_id.native(), &output, &c_actor_handle_id))
        return output, ObjectRef(c_actor_handle_id.Binary())

    def add_object_ref_reference(self, ObjectRef object_ref):
        # Note: faster to not release GIL for short-running op.
        CCoreWorkerProcess.GetCoreWorker().AddLocalReference(
            object_ref.native())

    def remove_object_ref_reference(self, ObjectRef object_ref):
        cdef:
            CObjectID c_object_id = object_ref.native()
        # We need to release the gil since object destruction may call the
        # unhandled exception handler.
        with nogil:
            CCoreWorkerProcess.GetCoreWorker().RemoveLocalReference(
                c_object_id)

    def get_owner_address(self, ObjectRef object_ref):
        cdef:
            CObjectID c_object_id = object_ref.native()
        return CCoreWorkerProcess.GetCoreWorker().GetOwnerAddress(
                c_object_id).SerializeAsString()

    def serialize_object_ref(self, ObjectRef object_ref):
        cdef:
            CObjectID c_object_id = object_ref.native()
            CAddress c_owner_address = CAddress()
            c_string serialized_object_status
        CCoreWorkerProcess.GetCoreWorker().GetOwnershipInfo(
                c_object_id, &c_owner_address, &serialized_object_status)
        return (object_ref,
                c_owner_address.SerializeAsString(),
                serialized_object_status)

    def deserialize_and_register_object_ref(
            self, const c_string &object_ref_binary,
            ObjectRef outer_object_ref,
            const c_string &serialized_owner_address,
            const c_string &serialized_object_status,
    ):
        cdef:
            CObjectID c_object_id = CObjectID.FromBinary(object_ref_binary)
            CObjectID c_outer_object_id = (outer_object_ref.native() if
                                           outer_object_ref else
                                           CObjectID.Nil())
            CAddress c_owner_address = CAddress()

        c_owner_address.ParseFromString(serialized_owner_address)
        (CCoreWorkerProcess.GetCoreWorker()
            .RegisterOwnershipInfoAndResolveFuture(
                c_object_id,
                c_outer_object_id,
                c_owner_address,
                serialized_object_status))

    cdef store_task_output(self, serialized_object, const CObjectID &return_id,
                           size_t data_size, shared_ptr[CBuffer] &metadata,
                           const c_vector[CObjectID] &contained_id,
                           int64_t *task_output_inlined_bytes,
                           shared_ptr[CRayObject] *return_ptr):
        """Store a task return value in plasma or as an inlined object."""
        with nogil:
            check_status(
                CCoreWorkerProcess.GetCoreWorker().AllocateReturnObject(
                    return_id, data_size, metadata, contained_id,
                    task_output_inlined_bytes, return_ptr))

        if return_ptr.get() != NULL:
            if return_ptr.get().HasData():
                (<SerializedObject>serialized_object).write_to(
                    Buffer.make(return_ptr.get().GetData()))
            if self.is_local_mode:
                check_status(
                    CCoreWorkerProcess.GetCoreWorker().Put(
                        CRayObject(return_ptr.get().GetData(),
                                   return_ptr.get().GetMetadata(),
                                   c_vector[CObjectReference]()),
                        c_vector[CObjectID](), return_id))
            else:
                with nogil:
                    check_status(
                        CCoreWorkerProcess.GetCoreWorker().SealReturnObject(
                            return_id, return_ptr[0]))
            return True
        else:
            with nogil:
                success = (CCoreWorkerProcess.GetCoreWorker()
                           .PinExistingReturnObject(return_id, return_ptr))
            return success

    cdef store_task_outputs(
            self, worker, outputs, const c_vector[CObjectID] return_ids,
            c_vector[shared_ptr[CRayObject]] *returns):
        cdef:
            CObjectID return_id
            size_t data_size
            shared_ptr[CBuffer] metadata
            c_vector[CObjectID] contained_id
            int64_t task_output_inlined_bytes

        if return_ids.size() == 0:
            return

        n_returns = len(outputs)
        returns.resize(n_returns)
        task_output_inlined_bytes = 0
        for i in range(n_returns):
            return_id, output = return_ids[i], outputs[i]
            context = worker.get_serialization_context()
            serialized_object = context.serialize(output)
            data_size = serialized_object.total_bytes
            metadata_str = serialized_object.metadata
            if ray.worker.global_worker.debugger_get_breakpoint:
                breakpoint = (
                    ray.worker.global_worker.debugger_get_breakpoint)
                metadata_str += (
                    b"," + ray_constants.OBJECT_METADATA_DEBUG_PREFIX +
                    breakpoint.encode())
                # Reset debugging context of this worker.
                ray.worker.global_worker.debugger_get_breakpoint = b""
            metadata = string_to_buffer(metadata_str)
            contained_id = ObjectRefsToVector(
                serialized_object.contained_object_refs)

            if not self.store_task_output(
                    serialized_object, return_id,
                    data_size, metadata, contained_id,
                    &task_output_inlined_bytes, &returns[0][i]):
                # If the object already exists, but we fail to pin the copy, it
                # means the existing copy might've gotten evicted. Try to
                # create another copy.
                self.store_task_output(
                        serialized_object, return_id, data_size, metadata,
                        contained_id, &task_output_inlined_bytes,
                        &returns[0][i])

    cdef c_function_descriptors_to_python(
            self,
            const c_vector[CFunctionDescriptor] &c_function_descriptors):

        ret = []
        for i in range(c_function_descriptors.size()):
            ret.append(CFunctionDescriptorToPython(c_function_descriptors[i]))
        return ret

    cdef initialize_eventloops_for_actor_concurrency_group(
            self,
            const c_vector[CConcurrencyGroup] &c_defined_concurrency_groups):

        cdef:
            CConcurrencyGroup c_concurrency_group
            c_vector[CFunctionDescriptor] c_function_descriptors

        self.cgname_to_eventloop_dict = {}
        self.fd_to_cgname_dict = {}

        self.eventloop_for_default_cg = get_new_event_loop()
        self.thread_for_default_cg = threading.Thread(
            target=lambda: self.eventloop_for_default_cg.run_forever(),
            name="AsyncIO Thread: default"
            )
        # Making the thread as daemon to let it exit
        # when the main thread exits.
        self.thread_for_default_cg.daemon = True
        self.thread_for_default_cg.start()

        for i in range(c_defined_concurrency_groups.size()):
            c_concurrency_group = c_defined_concurrency_groups[i]
            cg_name = c_concurrency_group.GetName().decode("ascii")
            function_descriptors = self.c_function_descriptors_to_python(
                c_concurrency_group.GetFunctionDescriptors())

            async_eventloop = get_new_event_loop()
            async_thread = threading.Thread(
                target=lambda: async_eventloop.run_forever(),
                name="AsyncIO Thread: {}".format(cg_name)
            )
            # Making the thread a daemon causes it to exit
            # when the main thread exits.
            async_thread.daemon = True
            async_thread.start()

            self.cgname_to_eventloop_dict[cg_name] = {
                "eventloop": async_eventloop,
                "thread": async_thread,
            }

            for fd in function_descriptors:
                self.fd_to_cgname_dict[fd] = cg_name

    def get_event_loop(self, function_descriptor, specified_cgname):
        # __init__ will be invoked in default eventloop
        if function_descriptor.function_name == "__init__":
            return self.eventloop_for_default_cg, self.thread_for_default_cg

        if specified_cgname is not None:
            if specified_cgname in self.cgname_to_eventloop_dict:
                this_group = self.cgname_to_eventloop_dict[specified_cgname]
                return (this_group["eventloop"], this_group["thread"])

        if function_descriptor in self.fd_to_cgname_dict:
            curr_cgname = self.fd_to_cgname_dict[function_descriptor]
            if curr_cgname in self.cgname_to_eventloop_dict:
                return (
                    self.cgname_to_eventloop_dict[curr_cgname]["eventloop"],
                    self.cgname_to_eventloop_dict[curr_cgname]["thread"])
            else:
                raise ValueError(
                    "The function {} is defined to be executed "
                    "in the concurrency group {} . But there is no this group."
                    .format(function_descriptor, curr_cgname))

        return self.eventloop_for_default_cg, self.thread_for_default_cg

    def run_async_func_in_event_loop(
          self, func, function_descriptor, specified_cgname, *args, **kwargs):

        cdef:
            CFiberEvent event
        eventloop, async_thread = self.get_event_loop(
            function_descriptor, specified_cgname)
        coroutine = func(*args, **kwargs)
        if threading.get_ident() == async_thread.ident:
            future = asyncio.ensure_future(coroutine, eventloop)
        else:
            future = asyncio.run_coroutine_threadsafe(coroutine, eventloop)
        future.add_done_callback(lambda _: event.Notify())
        with nogil:
            (CCoreWorkerProcess.GetCoreWorker()
                .YieldCurrentFiber(event))
        return future.result()

    def destroy_event_loop_if_exists(self):
        if self.async_event_loop is not None:
            self.async_event_loop.call_soon_threadsafe(
                self.async_event_loop.stop)
        if self.async_thread is not None:
            self.async_thread.join()

    def current_actor_is_asyncio(self):
        return (CCoreWorkerProcess.GetCoreWorker().GetWorkerContext()
                .CurrentActorIsAsync())

    def get_current_runtime_env(self) -> str:
        # This should never change, so we can safely cache it to avoid ser/de
        if self.current_runtime_env is None:
            if self.is_driver:
                job_config = self.get_job_config()
                serialized_env = job_config.runtime_env_info \
                                           .serialized_runtime_env
            else:
                serialized_env = CCoreWorkerProcess.GetCoreWorker() \
                        .GetWorkerContext().GetCurrentSerializedRuntimeEnv() \
                        .decode("utf-8")

            self.current_runtime_env = serialized_env

        return self.current_runtime_env

    def is_exiting(self):
        return CCoreWorkerProcess.GetCoreWorker().IsExiting()

    cdef yield_current_fiber(self, CFiberEvent &fiber_event):
        with nogil:
            CCoreWorkerProcess.GetCoreWorker().YieldCurrentFiber(fiber_event)

    def get_all_reference_counts(self):
        cdef:
            unordered_map[CObjectID, pair[size_t, size_t]] c_ref_counts
            unordered_map[CObjectID, pair[size_t, size_t]].iterator it

        c_ref_counts = (
            CCoreWorkerProcess.GetCoreWorker().GetAllReferenceCounts())
        it = c_ref_counts.begin()

        ref_counts = {}
        while it != c_ref_counts.end():
            object_ref = dereference(it).first.Hex()
            ref_counts[object_ref] = {
                "local": dereference(it).second.first,
                "submitted": dereference(it).second.second}
            postincrement(it)

        return ref_counts

    def get_actor_call_stats(self):
        cdef:
            unordered_map[c_string, c_vector[uint64_t]] c_tasks_count

        c_tasks_count = (
            CCoreWorkerProcess.GetCoreWorker().GetActorCallStats())
        it = c_tasks_count.begin()

        tasks_count = dict()
        while it != c_tasks_count.end():
            func_name = <unicode>dereference(it).first
            counters = dereference(it).second
            tasks_count[func_name] = {
                "pending": counters[0],
                "running": counters[1],
                "finished": counters[2],
            }
            postincrement(it)
        return tasks_count

    def set_get_async_callback(self, ObjectRef object_ref, callback):
        cpython.Py_INCREF(callback)
        CCoreWorkerProcess.GetCoreWorker().GetAsync(
            object_ref.native(),
            async_callback,
            <void*>callback
        )

    def push_error(self, JobID job_id, error_type, error_message,
                   double timestamp):
        check_status(CCoreWorkerProcess.GetCoreWorker().PushError(
            job_id.native(), error_type.encode("ascii"),
            error_message.encode("ascii"), timestamp))

    def get_job_config(self):
        cdef CJobConfig c_job_config
        # We can cache the deserialized job config object here because
        # the job config will not change after a job is submitted.
        if self.job_config is None:
            c_job_config = CCoreWorkerProcess.GetCoreWorker().GetJobConfig()
            self.job_config = gcs_utils.JobConfig()
            self.job_config.ParseFromString(c_job_config.SerializeAsString())
        return self.job_config

    def get_task_submission_stats(self):
        cdef:
            int64_t num_tasks_submitted
            int64_t num_leases_requested

        with nogil:
            num_tasks_submitted = (
                    CCoreWorkerProcess.GetCoreWorker().GetNumTasksSubmitted())
            num_leases_requested = (
                    CCoreWorkerProcess.GetCoreWorker().GetNumLeasesRequested())

        return (num_tasks_submitted, num_leases_requested)

cdef void async_callback(shared_ptr[CRayObject] obj,
                         CObjectID object_ref,
                         void *user_callback) with gil:
    cdef:
        c_vector[shared_ptr[CRayObject]] objects_to_deserialize

    # Object is retrieved from in memory store.
    # Here we go through the code path used to deserialize objects.
    objects_to_deserialize.push_back(obj)
    data_metadata_pairs = RayObjectsToDataMetadataPairs(
        objects_to_deserialize)
    ids_to_deserialize = [ObjectRef(object_ref.Binary())]
    result = ray.worker.global_worker.deserialize_objects(
        data_metadata_pairs, ids_to_deserialize)[0]

    py_callback = <object>user_callback
    py_callback(result)
    cpython.Py_DECREF(py_callback)<|MERGE_RESOLUTION|>--- conflicted
+++ resolved
@@ -1546,19 +1546,16 @@
             prepare_actor_concurrency_groups(
                 concurrency_groups_dict, &c_concurrency_groups)
 
-<<<<<<< HEAD
             # Check whether the bundle index is valid or not
             # if the actor is using placement group.
             if (not c_placement_group_id.IsNil()):
                 check_status(CCoreWorkerProcess.GetCoreWorker().
                              ValidatePlacementGroupBundleIndex(
                     c_placement_group_id, placement_group_bundle_index))
-=======
             if is_detached is not None:
                 is_detached_optional = make_optional[c_bool](
                     True if is_detached else False)
 
->>>>>>> 3e743f2c
             with nogil:
                 check_status(CCoreWorkerProcess.GetCoreWorker().CreateActor(
                     ray_function, args_vector,
