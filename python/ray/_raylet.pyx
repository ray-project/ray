# cython: profile=False
# distutils: language = c++
# cython: embedsignature = True
# cython: language_level = 3
# cython: c_string_encoding = default

from cpython.exc cimport PyErr_CheckSignals

import asyncio
from functools import wraps
import gc
import inspect
import logging
import msgpack
import io
import os
import pickle
import random
import signal
import sys
import threading
import time
import traceback
import _thread
import typing
from typing import (
    Any,
    AsyncGenerator,
    Awaitable,
    Callable,
    Dict,
    Generator,
    Optional,
    Tuple,
    Union,
)

import contextvars
import concurrent
from concurrent.futures import ThreadPoolExecutor
from concurrent.futures import Future as ConcurrentFuture

from libc.stdint cimport (
    int32_t,
    int64_t,
    INT64_MAX,
    uint64_t,
    uint8_t,
)
from libcpp cimport bool as c_bool, nullptr
from libcpp.memory cimport (
    dynamic_pointer_cast,
    make_shared,
    shared_ptr,
    make_unique,
    unique_ptr,
)
from ray.includes.optional cimport (
    optional,
    nullopt,
    make_optional,
)

from libcpp.string cimport string as c_string
from libcpp.utility cimport pair
from libcpp.unordered_map cimport unordered_map
from libcpp.vector cimport vector as c_vector
from libcpp.pair cimport pair as c_pair

from cython.operator import dereference, postincrement

from ray.includes.common cimport (
    CBuffer,
    CAddress,
    CObjectReference,
    CLanguage,
    CObjectReference,
    CWorkerExitType,
    CRayObject,
    CRayStatus,
    CActorTableData,
    CErrorTableData,
    CGcsClientOptions,
    CGcsNodeInfo,
    CJobTableData,
    CLogBatch,
    CTaskArg,
    CTaskArgByReference,
    CTaskArgByValue,
    CTaskType,
    CPlacementStrategy,
    CPythonFunction,
    CSchedulingStrategy,
    CPlacementGroupSchedulingStrategy,
    CNodeAffinitySchedulingStrategy,
    CNodeLabelSchedulingStrategy,
    CLabelMatchExpressions,
    CLabelMatchExpression,
    CLabelIn,
    CLabelNotIn,
    CLabelExists,
    CLabelDoesNotExist,
    CLabelOperator,
    CRayFunction,
    CWorkerType,
    CJobConfig,
    CConcurrencyGroup,
    CGrpcStatusCode,
    move,
    LANGUAGE_CPP,
    LANGUAGE_JAVA,
    LANGUAGE_PYTHON,
    LocalMemoryBuffer,
    TASK_TYPE_NORMAL_TASK,
    TASK_TYPE_ACTOR_CREATION_TASK,
    TASK_TYPE_ACTOR_TASK,
    WORKER_TYPE_WORKER,
    WORKER_TYPE_DRIVER,
    WORKER_TYPE_SPILL_WORKER,
    WORKER_TYPE_RESTORE_WORKER,
    PLACEMENT_STRATEGY_PACK,
    PLACEMENT_STRATEGY_SPREAD,
    PLACEMENT_STRATEGY_STRICT_PACK,
    PLACEMENT_STRATEGY_STRICT_SPREAD,
    CChannelType,
    RAY_ERROR_INFO_CHANNEL,
    RAY_LOG_CHANNEL,
    RAY_PYTHON_FUNCTION_CHANNEL,
    GCS_ACTOR_CHANNEL,
    PythonGetLogBatchLines,
    WORKER_EXIT_TYPE_USER_ERROR,
    WORKER_EXIT_TYPE_SYSTEM_ERROR,
    WORKER_EXIT_TYPE_INTENTIONAL_SYSTEM_ERROR,
    kResourceUnitScaling,
    kImplicitResourcePrefix,
    kWorkerSetupHookKeyName,
    PythonCheckGcsHealth,
    PythonGetNodeLabels,
)
from ray.includes.unique_ids cimport (
    CActorID,
    CClusterID,
    CNodeID,
    CObjectID,
    CPlacementGroupID,
    ObjectIDIndexType,
)
from ray.includes.libcoreworker cimport (
    ActorHandleSharedPtr,
    CActorCreationOptions,
    CPlacementGroupCreationOptions,
    CCoreWorkerOptions,
    CCoreWorkerProcess,
    CTaskOptions,
    ResourceMappingType,
    CFiberEvent,
    CActorHandle,
    CGeneratorBackpressureWaiter,
)

from ray.includes.ray_config cimport RayConfig
from ray.includes.global_state_accessor cimport CGlobalStateAccessor
from ray.includes.global_state_accessor cimport RedisDelKeySync, RedisGetKeySync
from ray.includes.optional cimport (
    optional, nullopt
)

import ray
from ray.exceptions import (
    RayActorError,
    RayError,
    RaySystemError,
    RayTaskError,
    ObjectStoreFullError,
    OutOfDiskError,
    GetTimeoutError,
    TaskCancelledError,
    AsyncioActorExit,
    PendingCallsLimitExceeded,
    RpcError,
    ObjectRefStreamEndOfStreamError,
)
from ray._private import external_storage
from ray.util.scheduling_strategies import (
    PlacementGroupSchedulingStrategy,
    NodeAffinitySchedulingStrategy,
    NodeLabelSchedulingStrategy,
    In,
    NotIn,
    Exists,
    DoesNotExist,
)
import ray._private.ray_constants as ray_constants
import ray.cloudpickle as ray_pickle
from ray.core.generated.common_pb2 import ActorDiedErrorContext
from ray.core.generated.gcs_pb2 import JobTableData
from ray.core.generated.gcs_service_pb2 import GetAllResourceUsageReply
from ray._private.async_compat import (
    sync_to_async,
    get_new_event_loop,
    is_async_func
)
from ray._private.client_mode_hook import disable_client_hook
import ray.core.generated.common_pb2 as common_pb2
import ray._private.memory_monitor as memory_monitor
import ray._private.profiling as profiling
from ray._private.utils import decode, DeferSigint
from ray.core.generated import reporter_pb2, reporter_pb2_grpc
from ray._private.ray_constants import GLOBAL_GRPC_OPTIONS

cimport cpython

include "includes/object_ref.pxi"
include "includes/unique_ids.pxi"
include "includes/ray_config.pxi"
include "includes/function_descriptor.pxi"
include "includes/buffer.pxi"
include "includes/common.pxi"
include "includes/serialization.pxi"
include "includes/libcoreworker.pxi"
include "includes/global_state_accessor.pxi"
include "includes/metric.pxi"

# Expose GCC & Clang macro to report
# whether C++ optimizations were enabled during compilation.
OPTIMIZED = __OPTIMIZE__

GRPC_STATUS_CODE_UNAVAILABLE = CGrpcStatusCode.UNAVAILABLE
GRPC_STATUS_CODE_UNKNOWN = CGrpcStatusCode.UNKNOWN
GRPC_STATUS_CODE_DEADLINE_EXCEEDED = CGrpcStatusCode.DEADLINE_EXCEEDED
GRPC_STATUS_CODE_RESOURCE_EXHAUSTED = CGrpcStatusCode.RESOURCE_EXHAUSTED
GRPC_STATUS_CODE_UNIMPLEMENTED = CGrpcStatusCode.UNIMPLEMENTED

logger = logging.getLogger(__name__)

# The currently executing task, if any. These are used to synchronize task
# interruption for ray.cancel.
current_task_id = None
current_task_id_lock = threading.Lock()

job_config_initialized = False
job_config_initialization_lock = threading.Lock()

# It is used to indicate optional::nullopt for
# AllocateDynamicReturnId.
cdef optional[ObjectIDIndexType] NULL_PUT_INDEX = nullopt
# This argument is used to obtain the correct task id inside
# an asyncio task. It is because task_id can be obtained
# by the worker_context_ API, which is per thread, not per
# asyncio task. TODO(sang): We should properly fix it.
# Note that the context var is recommended to be defined
# in the top module.
# https://docs.python.org/3/library/contextvars.html#contextvars.ContextVar
# It is thread-safe.
async_task_id = contextvars.ContextVar('async_task_id', default=None)


class ObjectRefGenerator:
    def __init__(self, refs):
        # TODO(swang): As an optimization, can also store the generator
        # ObjectID so that we don't need to keep individual ref counts for the
        # inner ObjectRefs.
        self._refs = refs

    def __iter__(self):
        while self._refs:
            yield self._refs.pop(0)

    def __len__(self):
        return len(self._refs)


class StreamingObjectRefGenerator:
    """A generator to obtain object references
    from a task in a streaming manner.

    The class is compatible with generator and
    async generator interface.

    The class is not thread-safe.

    >>> gen = generator_task.remote()
    >>> next(gen)
    >>> await gen.__anext__()
    """
    def __init__(self, generator_ref: ObjectRef, worker: "Worker"):
        # The reference to a generator task.
        self._generator_ref = generator_ref
        # The exception raised from a generator task.
        self._generator_task_exception = None
        # Ray's worker class. ray._private.worker.global_worker
        self.worker = worker
        self.worker.check_connected()
        assert hasattr(worker, "core_worker")

    """
    Public APIs
    """

    def __iter__(self) -> "StreamingObjectRefGenerator":
        return self

    def __next__(self) -> ObjectRef:
        """Waits until a next ref is available and returns the object ref.

        Raises StopIteration if there's no more objects
        to generate.

        The object ref will contain an exception if the task fails.
        When the generator task returns N objects, it can return
        up to N + 1 objects (if there's a system failure, the
        last object will contain a system level exception).
        """
        return self._next_sync()

    def send(self, value):
        raise NotImplementedError("`gen.send` is not supported.")

    def throw(self, value):
        raise NotImplementedError("`gen.throw` is not supported.")

    def close(self):
        raise NotImplementedError("`gen.close` is not supported.")

    def __aiter__(self) -> "StreamingObjectRefGenerator":
        return self

    async def __anext__(self):
        return await self._next_async()

    async def asend(self, value):
        raise NotImplementedError("`gen.asend` is not supported.")

    async def athrow(self, value):
        raise NotImplementedError("`gen.athrow` is not supported.")

    async def aclose(self):
        raise NotImplementedError("`gen.aclose` is not supported.")

    def completed(self) -> ObjectRef:
        """Returns an object ref that is ready when
        a generator task completes.

        If the task is failed unexpectedly (e.g., worker failure),
        the `ray.get(gen.completed())` raises an exception.

        The function returns immediately.

        >>> ray.get(gen.completed())
        """
        return self._generator_ref

    def next_ready(self) -> bool:
        """If True, it means the output of next(gen) is ready and
        ray.get(next(gen)) returns immediately. False otherwise.

        It returns False when next(gen) raises a StopIteration
        (this condition should be checked using is_finished).

        The function returns immediately.
        """
        self.worker.check_connected()
        core_worker = self.worker.core_worker

        if self.is_finished():
            return False

        expected_ref, is_ready = core_worker.peek_object_ref_stream(
            self._generator_ref)

        if is_ready:
            return True

        ready, _ = ray.wait(
            [expected_ref], timeout=0, fetch_local=False)
        return len(ready) > 0

    def is_finished(self) -> bool:
        """If True, it means the generator is finished
        and all output is taken. False otherwise.

        When True, if next(gen) is called, it will raise StopIteration
        or StopAsyncIteration

        The function returns immediately.
        """
        self.worker.check_connected()
        core_worker = self.worker.core_worker

        finished = core_worker.is_object_ref_stream_finished(
            self._generator_ref)

        if finished:
            if self._generator_task_exception:
                return True
            else:
                # We should try ray.get on a generator ref.
                # If it raises an exception and
                # _generator_task_exception is not set,
                # this means the last ref is not taken yet.
                try:
                    ray.get(self._generator_ref)
                except Exception:
                    # The exception from _generator_ref
                    # hasn't been taken yet.
                    return False
                else:
                    return True

    """
    Private APIs
    """

    def _get_next_ref(self) -> ObjectRef:
        """Return the next reference from a generator.

        Note that the ObjectID generated from a generator
        is always deterministic.
        """
        self.worker.check_connected()
        core_worker = self.worker.core_worker
        return core_worker.peek_object_ref_stream(
            self._generator_ref)[0]

    def _next_sync(
        self,
        timeout_s: Optional[float] = None
    ) -> ObjectRef:
        """Waits for timeout_s and returns the object ref if available.

        If an object is not available within the given timeout, it
        returns a nil object reference.

        If -1 timeout is provided, it means it waits infinitely.

        Waiting is implemented as busy waiting.

        Raises StopIteration if there's no more objects
        to generate.

        The object ref will contain an exception if the task fails.
        When the generator task returns N objects, it can return
        up to N + 1 objects (if there's a system failure, the
        last object will contain a system level exception).

        Args:
            timeout_s: If the next object is not ready within
                this timeout, it returns the nil object ref.
        """
        core_worker = self.worker.core_worker

        # Wait for the next ObjectRef to become ready.
        expected_ref, is_ready = core_worker.peek_object_ref_stream(
            self._generator_ref)

        if not is_ready:
            _, unready = ray.wait(
                [expected_ref], timeout=timeout_s, fetch_local=False)
            if len(unready) > 0:
                return ObjectRef.nil()

        try:
            ref = core_worker.try_read_next_object_ref_stream(
                self._generator_ref)
            assert not ref.is_nil()
        except ObjectRefStreamEndOfStreamError:
            if self._generator_task_exception:
                # Exception has been returned.
                raise StopIteration

            try:
                # The generator ref contains an exception
                # if there's any failure. It contains nothing otherwise.
                # In that case, it should raise StopIteration.
                ray.get(self._generator_ref)
            except Exception as e:
                self._generator_task_exception = e
                return self._generator_ref
            else:
                # The task finished without an exception.
                raise StopIteration
        return ref

    async def _suppress_exceptions(self, ref: ObjectRef) -> None:
        # Wrap a streamed ref to avoid asyncio warnings about not retrieving
        # the exception when we are just waiting for the ref to become ready.
        # The exception will get returned (or warned) to the user once they
        # actually await the ref.
        try:
            await ref
        except Exception:
            pass

    async def _next_async(
            self,
            timeout_s: Optional[float] = None
    ):
        """Same API as _next_sync, but it is for async context."""
        core_worker = self.worker.core_worker
        ref, is_ready = core_worker.peek_object_ref_stream(
            self._generator_ref)

        if not is_ready:
            # TODO(swang): Avoid fetching the value.
            ready, unready = await asyncio.wait(
                [asyncio.create_task(self._suppress_exceptions(ref))],
                timeout=timeout_s
            )
            if len(unready) > 0:
                return ObjectRef.nil()

        try:
            ref = core_worker.try_read_next_object_ref_stream(
                self._generator_ref)
            assert not ref.is_nil()
        except ObjectRefStreamEndOfStreamError:
            if self._generator_task_exception:
                # Exception has been returned. raise StopIteration.
                raise StopAsyncIteration

            try:
                # The generator ref contains an exception
                # if there's any failure. It contains nothing otherwise.
                # In that case, it should raise StopIteration.
                await self._generator_ref
            except Exception as e:
                self._generator_task_exception = e
                return self._generator_ref
            else:
                # meaning the task succeed without failure raise StopIteration.
                raise StopAsyncIteration

        return ref

    def __del__(self):
        if hasattr(self.worker, "core_worker"):
            # The stream is created when a task is first submitted.
            # NOTE: This can be called multiple times
            # because python doesn't guarantee __del__ is called
            # only once.
            self.worker.core_worker.delete_object_ref_stream(self._generator_ref)

    def __getstate__(self):
        raise TypeError(
            "You cannot return or pass a generator to other task. "
            "Serializing a StreamingObjectRefGenerator is not allowed.")


cdef int check_status(const CRayStatus& status) nogil except -1:
    if status.ok():
        return 0

    with gil:
        message = status.message().decode()

    if status.IsObjectStoreFull():
        raise ObjectStoreFullError(message)
    if status.IsInvalidArgument():
        raise ValueError(message)
    elif status.IsOutOfDisk():
        raise OutOfDiskError(message)
    elif status.IsObjectRefEndOfStream():
        raise ObjectRefStreamEndOfStreamError(message)
    elif status.IsInterrupted():
        raise KeyboardInterrupt()
    elif status.IsTimedOut():
        raise GetTimeoutError(message)
    elif status.IsNotFound():
        raise ValueError(message)
    elif status.IsObjectNotFound():
        raise ValueError(message)
    elif status.IsObjectUnknownOwner():
        raise ValueError(message)
    elif status.IsRpcError():
        raise RpcError(message, rpc_code=status.rpc_code())
    elif status.IsIntentionalSystemExit():
        with gil:
            raise_sys_exit_with_custom_error_message(message)
    elif status.IsUnexpectedSystemExit():
        with gil:
            raise_sys_exit_with_custom_error_message(
                message, exit_code=1)
    else:
        raise RaySystemError(message)


cdef c_bool is_plasma_object(shared_ptr[CRayObject] obj):
    """Return True if the given object is a plasma object."""
    assert obj.get() != NULL
    if (obj.get().GetData().get() != NULL
            and obj.get().GetData().get().IsPlasmaBuffer()):
        return True
    return False


cdef RayObjectsToDataMetadataPairs(
        const c_vector[shared_ptr[CRayObject]] objects):
    data_metadata_pairs = []
    for i in range(objects.size()):
        # core_worker will return a nullptr for objects that couldn't be
        # retrieved from the store or if an object was an exception.
        if not objects[i].get():
            data_metadata_pairs.append((None, None))
        else:
            data = None
            metadata = None
            if objects[i].get().HasData():
                data = Buffer.make(objects[i].get().GetData())
            if objects[i].get().HasMetadata():
                metadata = Buffer.make(
                    objects[i].get().GetMetadata()).to_pybytes()
            data_metadata_pairs.append((data, metadata))
    return data_metadata_pairs


cdef VectorToObjectRefs(const c_vector[CObjectReference] &object_refs,
                        skip_adding_local_ref):
    result = []
    for i in range(object_refs.size()):
        result.append(ObjectRef(
            object_refs[i].object_id(),
            object_refs[i].owner_address().SerializeAsString(),
            object_refs[i].call_site(),
            skip_adding_local_ref=skip_adding_local_ref))
    return result


cdef c_vector[CObjectID] ObjectRefsToVector(object_refs):
    """A helper function that converts a Python list of object refs to a vector.

    Args:
        object_refs (list): The Python list of object refs.

    Returns:
        The output vector.
    """
    cdef:
        c_vector[CObjectID] result
    for object_ref in object_refs:
        result.push_back((<ObjectRef>object_ref).native())
    return result


def _get_actor_serialized_owner_address_or_none(actor_table_data: bytes):
    cdef:
        CActorTableData data

    data.ParseFromString(actor_table_data)

    if data.address().worker_id() == b"":
        return None
    else:
        return data.address().SerializeAsString()


def compute_task_id(ObjectRef object_ref):
    return TaskID(object_ref.native().TaskId().Binary())


cdef increase_recursion_limit():
    """Double the recusion limit if current depth is close to the limit"""
    cdef:
        CPyThreadState * s = <CPyThreadState *> PyThreadState_Get()
        int current_limit = Py_GetRecursionLimit()
        int new_limit = current_limit * 2
        cdef extern from *:
            """
#if PY_VERSION_HEX >= 0x30B00A4
    #define CURRENT_DEPTH(x)  ((x)->recursion_limit - (x)->recursion_remaining)
#else
    #define CURRENT_DEPTH(x)  ((x)->recursion_depth)
#endif
            """
            int CURRENT_DEPTH(CPyThreadState *x)

        int current_depth = CURRENT_DEPTH(s)
    if current_limit - current_depth < 500:
        Py_SetRecursionLimit(new_limit)
        logger.debug("Increasing Python recursion limit to {} "
                     "current recursion depth is {}.".format(
                         new_limit, current_depth))


cdef CObjectLocationPtrToDict(CObjectLocation* c_object_location):
    """A helper function that converts a CObjectLocation to a Python dict.

    Returns:
        A Dict with following attributes:
        - node_ids:
            The hex IDs of the nodes that have a copy of this object.
        - object_size:
            The size of data + metadata in bytes.
        - did_spill:
            Whether or not this object was spilled.
    """
    object_size = c_object_location.GetObjectSize()
    did_spill = c_object_location.GetDidSpill()

    node_ids = set()
    c_node_ids = c_object_location.GetNodeIDs()
    for i in range(c_node_ids.size()):
        node_id = c_node_ids[i].Hex().decode("ascii")
        node_ids.add(node_id)

    # add primary_node_id into node_ids
    if not c_object_location.GetPrimaryNodeID().IsNil():
        node_ids.add(
            c_object_location.GetPrimaryNodeID().Hex().decode("ascii"))

    # add spilled_node_id into node_ids
    if not c_object_location.GetSpilledNodeID().IsNil():
        node_ids.add(
            c_object_location.GetSpilledNodeID().Hex().decode("ascii"))

    return {
        "node_ids": list(node_ids),
        "object_size": object_size,
        "did_spill": did_spill,
    }


@cython.auto_pickle(False)
cdef class Language:
    cdef CLanguage lang

    def __cinit__(self, int32_t lang):
        self.lang = <CLanguage>lang

    @staticmethod
    cdef from_native(const CLanguage& lang):
        return Language(<int32_t>lang)

    def value(self):
        return <int32_t>self.lang

    def __eq__(self, other):
        return (isinstance(other, Language) and
                (<int32_t>self.lang) == (<int32_t>(<Language>other).lang))

    def __repr__(self):
        if <int32_t>self.lang == <int32_t>LANGUAGE_PYTHON:
            return "PYTHON"
        elif <int32_t>self.lang == <int32_t>LANGUAGE_CPP:
            return "CPP"
        elif <int32_t>self.lang == <int32_t>LANGUAGE_JAVA:
            return "JAVA"
        else:
            raise Exception("Unexpected error")

    def __reduce__(self):
        return Language, (<int32_t>self.lang,)

    PYTHON = Language.from_native(LANGUAGE_PYTHON)
    CPP = Language.from_native(LANGUAGE_CPP)
    JAVA = Language.from_native(LANGUAGE_JAVA)


cdef int prepare_resources(
        dict resource_dict,
        unordered_map[c_string, double] *resource_map) except -1:
    cdef:
        unordered_map[c_string, double] out
        c_string resource_name
        list unit_resources

    if resource_dict is None:
        raise ValueError("Must provide resource map.")

    for key, value in resource_dict.items():
        if not (isinstance(value, int) or isinstance(value, float)):
            raise ValueError("Resource quantities may only be ints or floats.")
        if value < 0:
            raise ValueError("Resource quantities may not be negative.")
        if value > 0:
            unit_resources = (
                f"{RayConfig.instance().predefined_unit_instance_resources()\
                .decode('utf-8')},"
                f"{RayConfig.instance().custom_unit_instance_resources()\
                .decode('utf-8')}"
            ).split(",")

            if (value >= 1 and isinstance(value, float)
                    and not value.is_integer() and str(key) in unit_resources):
                raise ValueError(
                    f"{key} resource quantities >1 must",
                    f" be whole numbers. The specified quantity {value} is invalid.")
            resource_map[0][key.encode("ascii")] = float(value)
    return 0

cdef c_vector[CFunctionDescriptor] prepare_function_descriptors(pyfd_list):
    cdef:
        c_vector[CFunctionDescriptor] fd_list
        CRayFunction ray_function

    for pyfd in pyfd_list:
        fd_list.push_back(CFunctionDescriptorBuilder.BuildPython(
            pyfd.module_name, pyfd.class_name, pyfd.function_name, b""))
    return fd_list


cdef int prepare_actor_concurrency_groups(
        dict concurrency_groups_dict,
        c_vector[CConcurrencyGroup] *concurrency_groups):

    cdef:
        CConcurrencyGroup cg
        c_vector[CFunctionDescriptor] c_fd_list

    if concurrency_groups_dict is None:
        raise ValueError("Must provide it...")

    for key, value in concurrency_groups_dict.items():
        c_fd_list = prepare_function_descriptors(value["function_descriptors"])
        cg = CConcurrencyGroup(
            key.encode("ascii"), value["max_concurrency"], c_fd_list)
        concurrency_groups.push_back(cg)
    return 1


def raise_sys_exit_with_custom_error_message(
        ray_terminate_msg: str,
        exit_code: int = 0) -> None:
    """It is equivalent to sys.exit, but it can contain
    a custom message. Custom message is reported to
    raylet and is accessible via GCS (from `ray get workers`).

    Note that sys.exit == raise SystemExit. I.e., this API
    simply raises SystemExit with a custom error message accessible
    via `e.ray_terminate_msg`.

    Args:
        ray_terminate_msg: The error message to propagate to GCS.
        exit_code: The exit code. If it is not 0, it is considered
            as a system error.
    """
    # Raising SystemExit(0) is equivalent to
    # sys.exit(0).
    # https://docs.python.org/3/library/exceptions.html#SystemExit
    e = SystemExit(exit_code)
    e.ray_terminate_msg = ray_terminate_msg
    raise e


cdef prepare_args_and_increment_put_refs(
        CoreWorker core_worker,
        Language language, args,
        c_vector[unique_ptr[CTaskArg]] *args_vector, function_descriptor,
        c_vector[CObjectID] *incremented_put_arg_ids):
    try:
        prepare_args_internal(core_worker, language, args, args_vector,
                              function_descriptor, incremented_put_arg_ids)
    except Exception as e:
        # An error occurred during arg serialization. We must remove the
        # initial local ref for all args that were successfully put into the
        # local plasma store. These objects will then get released.
        for put_arg_id in dereference(incremented_put_arg_ids):
            CCoreWorkerProcess.GetCoreWorker().RemoveLocalReference(
                put_arg_id)
        raise e

cdef prepare_args_internal(
        CoreWorker core_worker,
        Language language, args,
        c_vector[unique_ptr[CTaskArg]] *args_vector, function_descriptor,
        c_vector[CObjectID] *incremented_put_arg_ids):
    cdef:
        size_t size
        int64_t put_threshold
        int64_t rpc_inline_threshold
        int64_t total_inlined
        shared_ptr[CBuffer] arg_data
        c_vector[CObjectID] inlined_ids
        c_string put_arg_call_site
        c_vector[CObjectReference] inlined_refs
        CAddress c_owner_address
        CRayStatus op_status

    worker = ray._private.worker.global_worker
    put_threshold = RayConfig.instance().max_direct_call_object_size()
    total_inlined = 0
    rpc_inline_threshold = RayConfig.instance().task_rpc_inlined_bytes_limit()
    for arg in args:
        if isinstance(arg, ObjectRef):
            c_arg = (<ObjectRef>arg).native()
            op_status = CCoreWorkerProcess.GetCoreWorker().GetOwnerAddress(
                    c_arg, &c_owner_address)
            check_status(op_status)
            args_vector.push_back(
                unique_ptr[CTaskArg](new CTaskArgByReference(
                    c_arg,
                    c_owner_address,
                    arg.call_site())))

        else:
            try:
                serialized_arg = worker.get_serialization_context(
                ).serialize(arg)
            except TypeError as e:
                sio = io.StringIO()
                ray.util.inspect_serializability(arg, print_file=sio)
                msg = (
                    "Could not serialize the argument "
                    f"{repr(arg)} for a task or actor "
                    f"{function_descriptor.repr}:\n"
                    f"{sio.getvalue()}")
                raise TypeError(msg) from e
            metadata = serialized_arg.metadata
            if language != Language.PYTHON:
                metadata_fields = metadata.split(b",")
                if metadata_fields[0] not in [
                        ray_constants.OBJECT_METADATA_TYPE_CROSS_LANGUAGE,
                        ray_constants.OBJECT_METADATA_TYPE_RAW,
                        ray_constants.OBJECT_METADATA_TYPE_ACTOR_HANDLE]:
                    raise Exception("Can't transfer {} data to {}".format(
                        metadata_fields[0], language))
            size = serialized_arg.total_bytes

            if RayConfig.instance().record_ref_creation_sites():
                get_py_stack(&put_arg_call_site)
            # TODO(edoakes): any objects containing ObjectRefs are spilled to
            # plasma here. This is inefficient for small objects, but inlined
            # arguments aren't associated ObjectRefs right now so this is a
            # simple fix for reference counting purposes.
            if <int64_t>size <= put_threshold and \
                    (<int64_t>size + total_inlined <= rpc_inline_threshold):
                arg_data = dynamic_pointer_cast[CBuffer, LocalMemoryBuffer](
                        make_shared[LocalMemoryBuffer](size))
                if size > 0:
                    (<SerializedObject>serialized_arg).write_to(
                        Buffer.make(arg_data))
                for object_ref in serialized_arg.contained_object_refs:
                    inlined_ids.push_back((<ObjectRef>object_ref).native())
                inlined_refs = (CCoreWorkerProcess.GetCoreWorker()
                                .GetObjectRefs(inlined_ids))
                args_vector.push_back(
                    unique_ptr[CTaskArg](new CTaskArgByValue(
                        make_shared[CRayObject](
                            arg_data, string_to_buffer(metadata),
                            inlined_refs))))
                inlined_ids.clear()
                total_inlined += <int64_t>size
            else:
                put_id = CObjectID.FromBinary(
                        core_worker.put_serialized_object_and_increment_local_ref(
                            serialized_arg, inline_small_object=False))
                args_vector.push_back(unique_ptr[CTaskArg](
                    new CTaskArgByReference(
                            put_id,
                            CCoreWorkerProcess.GetCoreWorker().GetRpcAddress(),
                            put_arg_call_site
                        )))
                incremented_put_arg_ids.push_back(put_id)


cdef raise_if_dependency_failed(arg):
    """This method is used to improve the readability of backtrace.

    With this method, the backtrace will always contain
    raise_if_dependency_failed when the task is failed with dependency
    failures.
    """
    if isinstance(arg, RayError):
        raise arg


cdef c_bool determine_if_retryable(
    Exception e,
    const c_string serialized_retry_exception_allowlist,
    FunctionDescriptor function_descriptor,
):
    """Determine if the provided exception is retryable, according to the
    (possibly null) serialized exception allowlist.

    If the serialized exception allowlist is an empty string or is None once
    deserialized, the exception is considered retryable and we return True.

    This method can raise an exception if:
        - Deserialization of exception allowlist fails (TypeError)
        - Exception allowlist is not None and not a tuple (AssertionError)
    """
    if len(serialized_retry_exception_allowlist) == 0:
        # No exception allowlist specified, default to all retryable.
        return True

    # Deserialize exception allowlist and check that the exception is in the allowlist.
    try:
        exception_allowlist = ray_pickle.loads(
            serialized_retry_exception_allowlist,
        )
    except TypeError as inner_e:
        # Exception allowlist deserialization failed.
        msg = (
            "Could not deserialize the retry exception allowlist "
            f"for task {function_descriptor.repr}. "
            "Check "
            "https://docs.ray.io/en/master/ray-core/objects/serialization.html#troubleshooting " # noqa
            "for more information.")
        raise TypeError(msg) from inner_e

    if exception_allowlist is None:
        # No exception allowlist specified, default to all retryable.
        return True

    # Python API should have converted the list of exceptions to a tuple.
    assert isinstance(exception_allowlist, tuple)

    # Check that e is in allowlist.
    return isinstance(e, exception_allowlist)

cdef store_task_errors(
        worker,
        exc,
        task_exception,
        actor,
        actor_id,
        function_name,
        CTaskType task_type,
        proctitle,
        const CAddress &caller_address,
        c_vector[c_pair[CObjectID, shared_ptr[CRayObject]]] *returns,
        c_string* application_error):
    cdef:
        CoreWorker core_worker = worker.core_worker

    # If the debugger is enabled, drop into the remote pdb here.
    if ray.util.pdb._is_ray_debugger_enabled():
        ray.util.pdb._post_mortem()

    backtrace = ray._private.utils.format_error_message(
        "".join(traceback.format_exception(type(exc), exc, exc.__traceback__)),
        task_exception=task_exception)

    # Generate the actor repr from the actor class.
    actor_repr = repr(actor) if actor else None

    if actor_id is None or actor_id.is_nil():
        actor_id = None
    else:
        actor_id = actor_id.hex()

    if isinstance(exc, RayTaskError):
        # Avoid recursive nesting of RayTaskError.
        failure_object = RayTaskError(function_name, backtrace,
                                      exc.cause, proctitle=proctitle,
                                      actor_repr=actor_repr,
                                      actor_id=actor_id)
    else:
        failure_object = RayTaskError(function_name, backtrace,
                                      exc, proctitle=proctitle,
                                      actor_repr=actor_repr,
                                      actor_id=actor_id)

    # Pass the failure object back to the CoreWorker.
    # We also cap the size of the error message to the last
    # MAX_APPLICATION_ERROR_LEN characters of the error message.
    if application_error != NULL:
        application_error[0] = str(failure_object)[
            -ray_constants.MAX_APPLICATION_ERROR_LEN:]

    errors = []
    for _ in range(returns[0].size()):
        errors.append(failure_object)

    num_errors_stored = core_worker.store_task_outputs(
        worker, errors,
        caller_address,
        returns)

    ray._private.utils.push_error_to_driver(
        worker,
        ray_constants.TASK_PUSH_ERROR,
        str(failure_object),
        job_id=worker.current_job_id)
    if (<int>task_type == <int>TASK_TYPE_ACTOR_CREATION_TASK):
        raise RayActorError.from_task_error(failure_object)
    return num_errors_stored


cdef class StreamingGeneratorExecutionContext:
    """The context to execute streaming generator function.

    Make sure you always call `initialize` API before
    accessing any fields.

    Args:
        generator: The generator to run.
        generator_id: The object ref id of the generator task.
        task_type: The type of the task. E.g., actor task, normal task.
        caller_address: The address of the caller. By our protocol,
            the caller of the streaming generator task is always
            the owner, so we can also call it "owner address".
        task_id: The task ID of the generator task.
        serialized_retry_exception_allowlist: A list of
            exceptions that are allowed to retry this generator task.
        function_name: The name of the generator function. Used for
            writing an error message.
        function_descriptor: The function descriptor of
            the generator function. Used for writing an error message.
        title: The process title of the generator task. Used for
            writing an error message.
        actor: The instance of the actor created in this worker.
            It is used to write an error message.
        actor_id: The ID of the actor. It is used to write an error message.
        return_size: The number of static returns.
        attempt_number: The number of times the current task is retried.
            0 means it is the first execution of the task.
        should_retry_exceptions: True if the task should be
            retried upon exceptions.
        streaming_generator_returns(out): A list of a pair of (ObjectID,
        is_plasma_object) that are generated by a streaming generator
        task.
        is_retryable_error(out): It is set to True if the generator
            raises an exception, and the error is retryable.
        application_error(out): It is set if the generator raises an
            application error.
        generator_backpressure_num_objects: The backpressure threshold
            for streaming generator. The stremaing generator pauses if
            total number of unconsumed objects exceed this threshold.
    """

    cdef:
        # -- Arguments that are not passed--
        # Whether or not a generator is async
        object is_async
        # The index of the generator. E.g., if it never calls
        # next(), it is index 0. If it calls next() once, it is 1.
        object generator_index
        # True if `initialize` API has been called. False otherwise.
        object _is_initialized
        # -- Arguments that are passed. See the docstring for details --
        object generator
        CObjectID generator_id
        CTaskType task_type
        CAddress caller_address
        TaskID task_id
        c_string serialized_retry_exception_allowlist
        object function_name
        object function_descriptor
        object title
        object actor
        object actor_id
        object name_of_concurrency_group_to_execute
        object return_size
        uint64_t attempt_number
        c_bool should_retry_exceptions
        c_vector[c_pair[CObjectID, c_bool]] *streaming_generator_returns
        c_bool *is_retryable_error
        c_string *application_error
        shared_ptr[CGeneratorBackpressureWaiter] waiter

    def initialize(self, generator: Union[Generator, AsyncGenerator]):
        # We couldn't make this a part of `make` method because
        # It looks like we cannot pass generator to cdef
        # function (`make`) in Cython.
        self.generator = generator
        self.is_async = inspect.isasyncgen(generator)
        self._is_initialized = True

    def is_initialized(self):
        return self._is_initialized

    @staticmethod
    cdef make(
        const CObjectID &generator_id,
        CTaskType task_type,
        const CAddress &caller_address,
        TaskID task_id,
        const c_string &serialized_retry_exception_allowlist,
        function_name: str,
        function_descriptor: FunctionDescriptor,
        title: str,
        actor: object,
        actor_id: ActorID,
        name_of_concurrency_group_to_execute: str,
        return_size: int,
        uint64_t attempt_number,
        c_bool should_retry_exceptions,
        c_vector[c_pair[CObjectID, c_bool]] *streaming_generator_returns,
        c_bool *is_retryable_error,
        c_string *application_error,
        int64_t generator_backpressure_num_objects,
    ):
        cdef StreamingGeneratorExecutionContext self = (
            StreamingGeneratorExecutionContext())
        self.generator_index = 0
        self.function_name = function_name
        self.function_descriptor = function_descriptor
        self.title = title
        self.actor = actor
        self.actor_id = actor_id
        self.name_of_concurrency_group_to_execute = name_of_concurrency_group_to_execute
        self.return_size = return_size
        self._is_initialized = False
        self.generator_id = generator_id
        self.task_type = task_type
        self.caller_address = caller_address
        self.task_id = task_id
        self.serialized_retry_exception_allowlist = serialized_retry_exception_allowlist
        self.attempt_number = attempt_number
        self.streaming_generator_returns = streaming_generator_returns
        self.is_retryable_error = is_retryable_error
        self.application_error = application_error
        self.should_retry_exceptions = should_retry_exceptions
        self.waiter = make_shared[CGeneratorBackpressureWaiter](
            generator_backpressure_num_objects)
        return self


cdef report_streaming_generator_output(
        output_or_exception: Union[object, Exception],
        StreamingGeneratorExecutionContext context):
    """Report a given generator output to a caller.

    If a generator produces an exception, it should be
    passed as an output to report. The API will return
    False if the generator should keep executing.
    True otherwise.

    Args:
        output_or_exception: The output yielded from a
            generator or raised as an exception.
        context: The execution context.

    Returns:
        True if a generator that produced the output
            shouldn't resume anymore (i.e., if the
            generator is done being used). False otherwise.
    """
    worker = ray._private.worker.global_worker

    cdef:
        # Ray Object created from an output.
        c_pair[CObjectID, shared_ptr[CRayObject]] return_obj
        int64_t generator_index = context.generator_index

    if isinstance(output_or_exception, Exception):
        create_generator_error_object(
            output_or_exception,
            worker,
            context.task_type,
            context.caller_address,
            context.task_id,
            context.serialized_retry_exception_allowlist,
            context.function_name,
            context.function_descriptor,
            context.title,
            context.actor,
            context.actor_id,
            context.return_size,
            context.generator_index,
            context.is_async,
            context.should_retry_exceptions,
            &return_obj,
            context.is_retryable_error,
            context.application_error
        )

        context.streaming_generator_returns[0].push_back(
            c_pair[CObjectID, c_bool](
                return_obj.first,
                is_plasma_object(return_obj.second)))

        with nogil:
            check_status(CCoreWorkerProcess.GetCoreWorker().ReportGeneratorItemReturns(
                return_obj,
                context.generator_id,
                context.caller_address,
                generator_index,
                context.attempt_number,
                context.waiter))
        context.generator_index += 1
        return True
    else:
        # Report the intermediate result if there was no error.
        create_generator_return_obj(
            output_or_exception,
            context.generator_id,
            worker,
            context.caller_address,
            context.task_id,
            context.return_size,
            context.generator_index,
            context.is_async,
            &return_obj)
        # Del output here so that we can GC the memory
        # usage asap.
        del output_or_exception

        context.streaming_generator_returns[0].push_back(
            c_pair[CObjectID, c_bool](
                return_obj.first,
                is_plasma_object(return_obj.second)))

        logger.debug(
            "Writes to a ObjectRefStream of an "
            "index {}".format(context.generator_index))
        with nogil:
            check_status(CCoreWorkerProcess.GetCoreWorker().ReportGeneratorItemReturns(
                return_obj,
                context.generator_id,
                context.caller_address,
                generator_index,
                context.attempt_number,
                context.waiter))
        context.generator_index += 1
        return False


cdef execute_streaming_generator_sync(StreamingGeneratorExecutionContext context):
    """Execute a given generator and streaming-report the
        result to the given caller_address.

    The output from the generator will be stored to the in-memory
    or plasma object store. The generated return objects will be
    reported to the owner of the task as soon as they are generated.

    It means when this method is used, the result of each generator
    will be reported and available from the given "caller address"
    before the task is finished.

    Args:
        context: The context to execute streaming generator.
    """
    assert context.is_initialized()
    # Generator task should only have 1 return object ref,
    # which contains None or exceptions (if system error occurs).
    assert context.return_size == 1

    gen = context.generator
    while True:
        try:
            output_or_exception = next(gen)
        except StopIteration:
            break
        except Exception as e:
            output_or_exception = e

        done = report_streaming_generator_output(output_or_exception, context)
        if done:
            break


async def execute_streaming_generator_async(
        context: StreamingGeneratorExecutionContext):
    """Execute a given generator and streaming-report the
        result to the given caller_address.

    This method is same as `execute_streaming_generator_sync`,
    but it should be used inside an async event loop.

    NOTE: since this function runs inside an event loop thread,
    some of core worker APIs will be executed inside
    the event loop thread as well.

    E.g., core_worker.SealOwned can be called.

    At this time, if we access worker_context_ API from core worker,
    it can cause problems because worker_context_ is configured
    per thread (it is a bug & tech debt).

    Args:
        context: The context to execute streaming generator.
    """
    assert context.is_initialized()
    # Generator task should only have 1 return object ref,
    # which contains None or exceptions (if system error occurs).
    assert context.return_size == 1

    gen = context.generator
    while True:
        try:
            output_or_exception = await gen.__anext__()
        except StopAsyncIteration:
            break
        except AsyncioActorExit:
            # The execute_task will handle this case.
            raise
        except Exception as e:
            output_or_exception = e

        loop = asyncio.get_running_loop()
        worker = ray._private.worker.global_worker
        # Run it in a separate thread to that we can
        # avoid blocking the event loop when serializing
        # the output (which has nogil).
        done = await loop.run_in_executor(
            worker.core_worker.get_thread_pool_for_async_event_loop(),
            report_streaming_generator_output,
            output_or_exception,
            context)
        if done:
            break


cdef create_generator_return_obj(
        output,
        const CObjectID &generator_id,
        worker: "Worker",
        const CAddress &caller_address,
        TaskID task_id,
        return_size,
        generator_index,
        is_async,
        c_pair[CObjectID, shared_ptr[CRayObject]] *return_object):
    """Create a generator return object based on a given output.

    Args:
        output: The output from a next(generator).
        generator_id: The object ref id of the generator task.
        worker: The Python worker class inside worker.py
        caller_address: The address of the caller. By our protocol,
            the caller of the streaming generator task is always
            the owner, so we can also call it "owner address".
        task_id: The task ID of the generator task.
        return_size: The number of static returns.
        generator_index: The index of a current error object.
        is_async: Whether or not the given object is created within
            an async actor.
        return_object(out): A Ray Object that contains the given output.
    """
    cdef:
        c_vector[c_pair[CObjectID, shared_ptr[CRayObject]]] intermediate_result
        CoreWorker core_worker = worker.core_worker

    return_id = core_worker.allocate_dynamic_return_id_for_generator(
        caller_address,
        task_id.native(),
        return_size,
        generator_index,
        is_async,
    )
    intermediate_result.push_back(
            c_pair[CObjectID, shared_ptr[CRayObject]](
                return_id, shared_ptr[CRayObject]()))
    core_worker.store_task_outputs(
        worker, [output],
        caller_address,
        &intermediate_result,
        generator_id)

    return_object[0] = intermediate_result.back()


cdef create_generator_error_object(
        e: Exception,
        worker: "Worker",
        CTaskType task_type,
        const CAddress &caller_address,
        TaskID task_id,
        const c_string &serialized_retry_exception_allowlist,
        function_name,
        function_descriptor,
        title,
        actor,
        actor_id,
        return_size,
        generator_index,
        is_async,
        c_bool should_retry_exceptions,
        c_pair[CObjectID, shared_ptr[CRayObject]] *error_object,
        c_bool *is_retryable_error,
        c_string *application_error):
    """Create a generator error object.

    This API sets is_retryable_error and application_error,
    It also creates and returns a new RayObject that
    contains the exception `e`.

    Args:
        e: The exception raised from a generator.
        worker: The Python worker class inside worker.py
        task_type: The type of the task. E.g., actor task, normal task.
        caller_address: The address of the caller. By our protocol,
            the caller of the streaming generator task is always
            the owner, so we can also call it "owner address".
        task_id: The task ID of the generator task.
        serialized_retry_exception_allowlist: A list of
            exceptions that are allowed to retry this generator task.
        function_name: The name of the generator function. Used for
            writing an error message.
        function_descriptor: The function descriptor of
            the generator function. Used for writing an error message.
        title: The process title of the generator task. Used for
            writing an error message.
        actor: The instance of the actor created in this worker.
            It is used to write an error message.
        actor_id: The ID of the actor. It is used to write an error message.
        return_size: The number of static returns.
        generator_index: The index of a current error object.
        is_async: Whether or not the given object is created within
            an async actor.
        error_object(out): A Ray Object that contains the given error exception.
        is_retryable_error(out): It is set to True if the generator
            raises an exception, and the error is retryable.
        application_error(out): It is set if the generator raises an
            application error.
    """
    cdef:
        c_vector[c_pair[CObjectID, shared_ptr[CRayObject]]] intermediate_result
        CoreWorker core_worker = worker.core_worker

    is_retryable_error[0] = determine_if_retryable(
        e,
        serialized_retry_exception_allowlist,
        function_descriptor,
    )

    if is_retryable_error[0] and should_retry_exceptions:
        logger.debug(
            "Task failed with retryable exception:"
            " {}.".format(task_id), exc_info=True)
        # Raise an exception directly and halt the execution
        # because there's no need to set the exception
        # for the return value when the task is retryable.
        raise e

    logger.debug(
        "Task failed with unretryable exception:"
        " {}.".format(task_id), exc_info=True)

    error_id = core_worker.allocate_dynamic_return_id_for_generator(
        caller_address,
        task_id.native(),
        return_size,
        generator_index,
        is_async,
    )
    intermediate_result.push_back(
            c_pair[CObjectID, shared_ptr[CRayObject]](
                error_id, shared_ptr[CRayObject]()))
    store_task_errors(
                worker, e,
                True,  # task_exception
                actor,  # actor
                actor_id,  # actor id
                function_name, task_type, title,
                caller_address,
                &intermediate_result, application_error)

    error_object[0] = intermediate_result.back()


cdef execute_dynamic_generator_and_store_task_outputs(
        generator,
        const CObjectID &generator_id,
        CTaskType task_type,
        const c_string &serialized_retry_exception_allowlist,
        c_vector[c_pair[CObjectID, shared_ptr[CRayObject]]] *dynamic_returns,
        c_bool *is_retryable_error,
        c_string *application_error,
        c_bool is_reattempt,
        function_name,
        function_descriptor,
        title,
        const CAddress &caller_address,
        c_bool should_retry_exceptions):
    worker = ray._private.worker.global_worker
    cdef:
        CoreWorker core_worker = worker.core_worker

    try:
        core_worker.store_task_outputs(
            worker, generator,
            caller_address,
            dynamic_returns,
            generator_id)
    except Exception as error:
        is_retryable_error[0] = determine_if_retryable(
            error,
            serialized_retry_exception_allowlist,
            function_descriptor,
        )
        if is_retryable_error[0] and should_retry_exceptions:
            logger.info("Task failed with retryable exception:"
                        " {}.".format(
                            core_worker.get_current_task_id()),
                        exc_info=True)
            raise error
        else:
            logger.debug("Task failed with unretryable exception:"
                         " {}.".format(
                             core_worker.get_current_task_id()),
                         exc_info=True)

            if not is_reattempt:
                # If this is the first execution, we should
                # generate one additional ObjectRef. This last
                # ObjectRef will contain the error.
                error_id = (CCoreWorkerProcess.GetCoreWorker()
                            .AllocateDynamicReturnId(
                                caller_address, CTaskID.Nil(), NULL_PUT_INDEX))
                dynamic_returns[0].push_back(
                        c_pair[CObjectID, shared_ptr[CRayObject]](
                            error_id, shared_ptr[CRayObject]()))

            # If a generator task fails mid-execution, we fail the
            # dynamically generated nested ObjectRefs instead of
            # the top-level ObjectRefGenerator.
            num_errors_stored = store_task_errors(
                        worker, error,
                        False,  # task_exception
                        None,  # actor
                        None,  # actor id
                        function_name, task_type, title, caller_address,
                        dynamic_returns, application_error)
            if num_errors_stored == 0:
                assert is_reattempt
                # TODO(swang): The generator task failed and we
                # also failed to store the error in any of its
                # return values. This should only occur if the
                # generator task was re-executed and returned more
                # values than the initial execution.
                logger.error(
                    "Unhandled error: Re-executed generator task "
                    "returned more than the "
                    f"{dynamic_returns[0].size()} values returned "
                    "by the first execution.\n"
                    "See https://github.com/ray-project/ray/issues/28688.")


cdef void execute_task(
        const CAddress &caller_address,
        CTaskType task_type,
        const c_string name,
        const CRayFunction &ray_function,
        const unordered_map[c_string, double] &c_resources,
        const c_vector[shared_ptr[CRayObject]] &c_args,
        const c_vector[CObjectReference] &c_arg_refs,
        const c_string debugger_breakpoint,
        const c_string serialized_retry_exception_allowlist,
        c_vector[c_pair[CObjectID, shared_ptr[CRayObject]]] *returns,
        c_vector[c_pair[CObjectID, shared_ptr[CRayObject]]] *dynamic_returns,
        c_vector[c_pair[CObjectID, c_bool]] *streaming_generator_returns,
        c_bool *is_retryable_error,
        c_string *application_error,
        # This parameter is only used for actor creation task to define
        # the concurrency groups of this actor.
        const c_vector[CConcurrencyGroup] &c_defined_concurrency_groups,
        const c_string c_name_of_concurrency_group_to_execute,
        c_bool is_reattempt,
        execution_info,
        title,
        task_name,
        c_bool is_streaming_generator,
        c_bool should_retry_exceptions,
        int64_t generator_backpressure_num_objects) except *:
    worker = ray._private.worker.global_worker
    manager = worker.function_actor_manager
    actor = None
    actor_id = None
    cdef:
        CoreWorker core_worker = worker.core_worker
        JobID job_id = core_worker.get_current_job_id()
        TaskID task_id = core_worker.get_current_task_id()
        uint64_t attempt_number = core_worker.get_current_task_attempt_number()
        CFiberEvent task_done_event
        c_vector[shared_ptr[CRayObject]] dynamic_return_ptrs

    # Helper method used to exit current asyncio actor.
    # This is called when a KeyboardInterrupt is received by the main thread.
    # Upon receiving a KeyboardInterrupt signal, Ray will exit the current
    # worker. If the worker is processing normal tasks, Ray treat it as task
    # cancellation from ray.cancel(object_ref). If the worker is an asyncio
    # actor, Ray will exit the actor.
    def exit_current_actor_if_asyncio():
        if core_worker.current_actor_is_asyncio():
            raise_sys_exit_with_custom_error_message("exit_actor() is called.")

    function_descriptor = CFunctionDescriptorToPython(
        ray_function.GetFunctionDescriptor())
    function_name = execution_info.function_name
    extra_data = (b'{"name": "' + function_name.encode("ascii") +
                  b'", "task_id": "' + task_id.hex().encode("ascii") + b'"}')

    name_of_concurrency_group_to_execute = \
        c_name_of_concurrency_group_to_execute.decode("ascii")

    if <int>task_type == <int>TASK_TYPE_NORMAL_TASK:
        next_title = "ray::IDLE"
        function_executor = execution_info.function
        # Record the task name via :task_name: magic token in the log file.
        # This is used for the prefix in driver logs `(task_name pid=123) ...`
        task_name_magic_token = "{}{}\n".format(
            ray_constants.LOG_PREFIX_TASK_NAME, task_name.replace("()", ""))
        # Print on both .out and .err
        print(task_name_magic_token, end="")
        print(task_name_magic_token, file=sys.stderr, end="")
    else:
        actor_id = core_worker.get_actor_id()
        actor = worker.actors[actor_id]
        class_name = actor.__class__.__name__
        next_title = f"ray::{class_name}"

        def function_executor(*arguments, **kwarguments):
            function = execution_info.function

            if core_worker.current_actor_is_asyncio():
                if len(inspect.getmembers(
                        actor.__class__,
                        predicate=is_async_func)) == 0:
                    error_message = (
                        "Failed to create actor. You set the async flag, "
                        "but the actor does not "
                        "have any coroutine functions.")
                    raise RayActorError(
                        ActorDiedErrorContext(
                            error_message=error_message,
                            actor_id=core_worker.get_actor_id(),
                            class_name=class_name
                            )
                        )

                if is_async_func(function.method):
                    async_function = function
                else:
                    # Just execute the method if it's ray internal method.
                    if function.name.startswith("__ray"):
                        return function(actor, *arguments, **kwarguments)
                    async_function = sync_to_async(function)

                if inspect.isasyncgenfunction(function.method):
                    # The coroutine will be handled separately by
                    # execute_dynamic_generator_and_store_task_outputs
                    return async_function(actor, *arguments, **kwarguments)
                else:
                    return core_worker.run_async_func_or_coro_in_event_loop(
                        async_function, function_descriptor,
                        name_of_concurrency_group_to_execute, task_id=task_id,
                        func_args=(actor, *arguments), func_kwargs=kwarguments)

            return function(actor, *arguments, **kwarguments)

    with core_worker.profile_event(b"task::" + name, extra_data=extra_data), \
         ray._private.worker._changeproctitle(title, next_title):
        task_exception = False
        try:
            with core_worker.profile_event(b"task:deserialize_arguments"):
                if c_args.empty():
                    args, kwargs = [], {}
                else:
                    metadata_pairs = RayObjectsToDataMetadataPairs(c_args)
                    object_refs = VectorToObjectRefs(
                            c_arg_refs,
                            skip_adding_local_ref=False)
                    if core_worker.current_actor_is_asyncio():
                        # We deserialize objects in event loop thread to
                        # prevent segfaults. See #7799
                        async def deserialize_args():
                            return (ray._private.worker.global_worker
                                    .deserialize_objects(
                                        metadata_pairs, object_refs))
                        args = core_worker.run_async_func_or_coro_in_event_loop(
                            deserialize_args, function_descriptor,
                            name_of_concurrency_group_to_execute)
                    else:
                        # Defer task cancellation (SIGINT) until after the task argument
                        # deserialization context has been left.
                        # NOTE (Clark): We defer SIGINT until after task argument
                        # deserialization completes to keep from interrupting
                        # non-reentrant imports that may be re-entered during error
                        # serialization or storage.
                        # See https://github.com/ray-project/ray/issues/30453.
                        # NOTE (Clark): Signal handlers can only be registered on the
                        # main thread.
                        with DeferSigint.create_if_main_thread():
                            args = (ray._private.worker.global_worker
                                    .deserialize_objects(
                                        metadata_pairs, object_refs))

                    for arg in args:
                        raise_if_dependency_failed(arg)
                    args, kwargs = ray._private.signature.recover_args(args)

            if (<int>task_type == <int>TASK_TYPE_ACTOR_CREATION_TASK):
                actor_id = core_worker.get_actor_id()
                actor = worker.actors[actor_id]
                class_name = actor.__class__.__name__
                actor_title = f"{class_name}({args!r}, {kwargs!r})"
                core_worker.set_actor_title(actor_title.encode("utf-8"))

            # Record the log file offsets if applicable.
            worker.record_task_log_start()

            # Execute the task.
            with core_worker.profile_event(b"task:execute"):
                task_exception = True
                try:
                    if debugger_breakpoint != b"":
                        ray.util.pdb.set_trace(
                            breakpoint_uuid=debugger_breakpoint)
                    outputs = function_executor(*args, **kwargs)

                    if is_streaming_generator:
                        # Streaming generator always has a single return value
                        # which is the generator task return.
                        assert returns[0].size() == 1

                        is_async_gen = inspect.isasyncgen(outputs)
                        is_sync_gen = inspect.isgenerator(outputs)

                        if (not is_sync_gen
                                and not is_async_gen):
                            raise ValueError(
                                    "Functions with "
                                    "@ray.remote(num_returns=\"streaming\" "
                                    "must return a generator")
                        context = StreamingGeneratorExecutionContext.make(
                                returns[0][0].first,  # generator object ID.
                                task_type,
                                caller_address,
                                task_id,
                                serialized_retry_exception_allowlist,
                                function_name,
                                function_descriptor,
                                title,
                                actor,
                                actor_id,
                                name_of_concurrency_group_to_execute,
                                returns[0].size(),
                                attempt_number,
                                should_retry_exceptions,
                                streaming_generator_returns,
                                is_retryable_error,
                                application_error,
                                generator_backpressure_num_objects)
                        # We cannot pass generator to cdef in Cython for some reasons.
                        # It is a workaround.
                        context.initialize(outputs)

                        if is_async_gen:
                            if generator_backpressure_num_objects != -1:
                                raise ValueError(
                                    "_generator_backpressure_num_objects is "
                                    "not supported for an async actor."
                                )
                            # Note that the report RPCs are called inside an
                            # event loop thread.
                            core_worker.run_async_func_or_coro_in_event_loop(
                                execute_streaming_generator_async(context),
                                function_descriptor,
                                name_of_concurrency_group_to_execute,
                                task_id=task_id)
                        else:
                            execute_streaming_generator_sync(context)

                        # Streaming generator output is not used, so set it to None.
                        outputs = None

                    next_breakpoint = (
                        ray._private.worker.global_worker.debugger_breakpoint)
                    if next_breakpoint != b"":
                        # If this happens, the user typed "remote" and
                        # there were no more remote calls left in this
                        # task. In that case we just exit the debugger.
                        ray.experimental.internal_kv._internal_kv_put(
                            "RAY_PDB_{}".format(next_breakpoint),
                            "{\"exit_debugger\": true}",
                            namespace=ray_constants.KV_NAMESPACE_PDB
                        )
                        ray.experimental.internal_kv._internal_kv_del(
                            "RAY_PDB_CONTINUE_{}".format(next_breakpoint),
                            namespace=ray_constants.KV_NAMESPACE_PDB
                        )
                        (ray._private.worker.global_worker
                         .debugger_breakpoint) = b""
                    task_exception = False
                except AsyncioActorExit as e:
                    exit_current_actor_if_asyncio()
                except Exception as e:
                    is_retryable_error[0] = determine_if_retryable(
                        e,
                        serialized_retry_exception_allowlist,
                        function_descriptor,
                    )
                    if is_retryable_error[0] and should_retry_exceptions:
                        logger.debug("Task failed with retryable exception:"
                                     " {}.".format(
                                        core_worker.get_current_task_id()),
                                     exc_info=True)
                    else:
                        logger.debug("Task failed with unretryable exception:"
                                     " {}.".format(
                                        core_worker.get_current_task_id()),
                                     exc_info=True)
                    raise e
                finally:
                    # Record the end of the task log.
                    worker.record_task_log_end()

                if (returns[0].size() == 1
                        and not inspect.isgenerator(outputs)
                        and not inspect.isasyncgen(outputs)):
                    # If there is only one return specified, we should return
                    # all return values as a single object.
                    outputs = (outputs,)
            if (<int>task_type == <int>TASK_TYPE_ACTOR_CREATION_TASK):
                # Record actor repr via :actor_name: magic token in the log.
                #
                # (Phase 2): after `__init__` finishes, we override the
                # log prefix with the full repr of the actor. The log monitor
                # will pick up the updated token.
                actor_class = manager.load_actor_class(job_id, function_descriptor)
                if (hasattr(actor_class, "__ray_actor_class__") and
                        (actor_class.__ray_actor_class__.__repr__
                         != object.__repr__)):
                    actor_repr = repr(actor)
                    actor_magic_token = "{}{}\n".format(
                        ray_constants.LOG_PREFIX_ACTOR_NAME, actor_repr)
                    # Flush on both stdout and stderr.
                    print(actor_magic_token, end="")
                    print(actor_magic_token, file=sys.stderr, end="")

                    # Sets the actor repr name for the actor so other components
                    # like GCS has such info.
                    core_worker.set_actor_repr_name(actor_repr)

            if (returns[0].size() > 0
                    and not inspect.isgenerator(outputs)
                    and not inspect.isasyncgen(outputs)
                    and len(outputs) != int(returns[0].size())):
                raise ValueError(
                    "Task returned {} objects, but num_returns={}.".format(
                        len(outputs), returns[0].size()))

            # Store the outputs in the object store.
            with core_worker.profile_event(b"task:store_outputs"):
                # TODO(sang): Remove it once we use streaming generator
                # by default.
                if dynamic_returns != NULL and not is_streaming_generator:
                    if not inspect.isgenerator(outputs):
                        raise ValueError(
                                "Functions with "
                                "@ray.remote(num_returns=\"dynamic\" must return a "
                                "generator")
                    task_exception = True

                    execute_dynamic_generator_and_store_task_outputs(
                            outputs,
                            returns[0][0].first,
                            task_type,
                            serialized_retry_exception_allowlist,
                            dynamic_returns,
                            is_retryable_error,
                            application_error,
                            is_reattempt,
                            function_name,
                            function_descriptor,
                            title,
                            caller_address,
                            should_retry_exceptions)

                    task_exception = False
                    dynamic_refs = []
                    for idx in range(dynamic_returns.size()):
                        dynamic_refs.append(ObjectRef(
                            dynamic_returns[0][idx].first.Binary(),
                            caller_address.SerializeAsString(),
                        ))
                    # Swap out the generator for an ObjectRef generator.
                    outputs = (ObjectRefGenerator(dynamic_refs), )

                # TODO(swang): For generator tasks, iterating over outputs will
                # actually run the task. We should run the usual handlers for
                # task cancellation, retrying on application exception, etc. for
                # all generator tasks, both static and dynamic.
                core_worker.store_task_outputs(
                    worker, outputs,
                    caller_address,
                    returns)

        except Exception as e:
            num_errors_stored = store_task_errors(
                    worker, e, task_exception, actor, actor_id, function_name,
                    task_type, title, caller_address, returns, application_error)
            if returns[0].size() > 0 and num_errors_stored == 0:
                logger.exception(
                        "Unhandled error: Task threw exception, but all "
                        f"{returns[0].size()} return values already created. "
                        "This should only occur when using generator tasks.\n"
                        "See https://github.com/ray-project/ray/issues/28689.")


cdef execute_task_with_cancellation_handler(
        const CAddress &caller_address,
        CTaskType task_type,
        const c_string name,
        const CRayFunction &ray_function,
        const unordered_map[c_string, double] &c_resources,
        const c_vector[shared_ptr[CRayObject]] &c_args,
        const c_vector[CObjectReference] &c_arg_refs,
        const c_string debugger_breakpoint,
        const c_string serialized_retry_exception_allowlist,
        c_vector[c_pair[CObjectID, shared_ptr[CRayObject]]] *returns,
        c_vector[c_pair[CObjectID, shared_ptr[CRayObject]]] *dynamic_returns,
        c_vector[c_pair[CObjectID, c_bool]] *streaming_generator_returns,
        c_bool *is_retryable_error,
        c_string *application_error,
        # This parameter is only used for actor creation task to define
        # the concurrency groups of this actor.
        const c_vector[CConcurrencyGroup] &c_defined_concurrency_groups,
        const c_string c_name_of_concurrency_group_to_execute,
        c_bool is_reattempt,
        c_bool is_streaming_generator,
        c_bool should_retry_exceptions,
        int64_t generator_backpressure_num_objects):

    is_retryable_error[0] = False

    worker = ray._private.worker.global_worker
    manager = worker.function_actor_manager
    cdef:
        dict execution_infos = manager.execution_infos
        CoreWorker core_worker = worker.core_worker
        JobID job_id = core_worker.get_current_job_id()
        TaskID task_id = core_worker.get_current_task_id()
        CFiberEvent task_done_event
        c_vector[shared_ptr[CRayObject]] dynamic_return_ptrs

    task_name = name.decode("utf-8")
    title = f"ray::{task_name}"

    # Automatically restrict the GPUs (CUDA), neuron_core, TPU accelerator
    # runtime_ids to restrict availability to this task.
    # Once actor is created, users can change the visible accelerator ids within
    # an actor task and we don't want to reset it.
    if (<int>task_type != <int>TASK_TYPE_ACTOR_TASK):
        ray._private.utils.set_visible_accelerator_ids()

    # Automatically configure OMP_NUM_THREADS to the assigned CPU number.
    # It will be unset after the task execution if it was overwridden here.
    # No-op if already set.
    omp_num_threads_overriden = ray._private.utils.set_omp_num_threads_if_unset()

    # Initialize the actor if this is an actor creation task. We do this here
    # before setting the current task ID so that we can get the execution info,
    # in case executing the main task throws an exception.
    function_descriptor = CFunctionDescriptorToPython(
        ray_function.GetFunctionDescriptor())
    if <int>task_type == <int>TASK_TYPE_ACTOR_CREATION_TASK:
        actor_class = manager.load_actor_class(job_id, function_descriptor)
        actor_id = core_worker.get_actor_id()
        actor = actor_class.__new__(actor_class)
        worker.actors[actor_id] = actor
        # Record the actor class via :actor_name: magic token in the log.
        #
        # (Phase 1): this covers code run before __init__ finishes.
        # We need to handle this separately because `__repr__` may not be
        # runnable until after `__init__` (e.g., if it accesses fields
        # defined in the constructor).
        actor_magic_token = "{}{}\n".format(
            ray_constants.LOG_PREFIX_ACTOR_NAME, actor_class.__name__)
        # Flush to both .out and .err
        print(actor_magic_token, end="")
        print(actor_magic_token, file=sys.stderr, end="")

        # Initial eventloops for asyncio for this actor.
        if core_worker.current_actor_is_asyncio():
            core_worker.initialize_eventloops_for_actor_concurrency_group(
                c_defined_concurrency_groups)

    execution_info = execution_infos.get(function_descriptor)
    if not execution_info:
        execution_info = manager.get_execution_info(
            job_id, function_descriptor)
        execution_infos[function_descriptor] = execution_info

    global current_task_id

    try:
        task_id = (ray._private.worker.
                   global_worker.core_worker.get_current_task_id())
        # Set the current task ID, which is checked by a separate thread during
        # task cancellation. We must do this inside the try block so that, if
        # the task is interrupted because of cancellation, we will catch the
        # interrupt error here.
        with current_task_id_lock:
            current_task_id = task_id

        execute_task(caller_address,
                     task_type,
                     name,
                     ray_function,
                     c_resources,
                     c_args,
                     c_arg_refs,
                     debugger_breakpoint,
                     serialized_retry_exception_allowlist,
                     returns,
                     dynamic_returns,
                     streaming_generator_returns,
                     is_retryable_error,
                     application_error,
                     c_defined_concurrency_groups,
                     c_name_of_concurrency_group_to_execute,
                     is_reattempt, execution_info, title, task_name,
                     is_streaming_generator,
                     should_retry_exceptions,
                     generator_backpressure_num_objects)

        # Check for cancellation.
        PyErr_CheckSignals()

    except KeyboardInterrupt as e:
        # Catch and handle task cancellation, which will result in an interrupt being
        # raised.
        e = TaskCancelledError(
            core_worker.get_current_task_id()).with_traceback(e.__traceback__)

        actor = None
        actor_id = core_worker.get_actor_id()
        if not actor_id.is_nil():
            actor = worker.actors[actor_id]

        store_task_errors(
                worker, e,
                # Task cancellation can happen anytime so we don't really need
                # to differentiate between mid-task or not.
                False,  # task_exception
                actor,
                actor_id,
                execution_info.function_name,
                task_type, title, caller_address,
                returns,
                # application_error: we are passing NULL since we don't want the
                # cancel tasks to fail.
                NULL)
    finally:
        with current_task_id_lock:
            current_task_id = None

        if omp_num_threads_overriden:
            # Reset the OMP_NUM_THREADS environ if it was set.
            os.environ.pop("OMP_NUM_THREADS", None)

    if execution_info.max_calls != 0:
        # Reset the state of the worker for the next task to execute.
        # Increase the task execution counter.
        manager.increase_task_counter(function_descriptor)
        # If we've reached the max number of executions for this worker, exit.
        task_counter = manager.get_task_counter(function_descriptor)
        if task_counter == execution_info.max_calls:
            raise_sys_exit_with_custom_error_message(
                "max_call has reached, "
                f"max_calls: {execution_info.max_calls}")

    # BYTEDANCE ENTER
    if <int>task_type == <int>TASK_TYPE_ACTOR_CREATION_TASK:
        # set actor info to metric agent
        try:
            port = ray._private.worker._global_node.metrics_agent_port
            channel = ray._private.utils.init_grpc_channel(
                f"127.0.0.1:{port}", options=GLOBAL_GRPC_OPTIONS, asynchronous=False
            )
            stub = reporter_pb2_grpc.ReporterServiceStub(channel)
            reply = stub.RegisterActor(reporter_pb2.RegisterActorToMetircAgentRequest(
                pid=os.getpid(), actor_id=core_worker.get_actor_id().hex(),
                submission_id=os.getenv("BYTED_SUBMISSION_ID")))
        except Exception as err:
            exception_str = (
                "Error occurred while register actor to metric agent: {}".format(err))
            logger.exception(exception_str)
    # BYTEDANCE LEAVE

cdef shared_ptr[LocalMemoryBuffer] ray_error_to_memory_buf(ray_error):
    cdef bytes py_bytes = ray_error.to_bytes()
    return make_shared[LocalMemoryBuffer](
        <uint8_t*>py_bytes, len(py_bytes), True)

cdef CRayStatus task_execution_handler(
        const CAddress &caller_address,
        CTaskType task_type,
        const c_string task_name,
        const CRayFunction &ray_function,
        const unordered_map[c_string, double] &c_resources,
        const c_vector[shared_ptr[CRayObject]] &c_args,
        const c_vector[CObjectReference] &c_arg_refs,
        const c_string debugger_breakpoint,
        const c_string serialized_retry_exception_allowlist,
        c_vector[c_pair[CObjectID, shared_ptr[CRayObject]]] *returns,
        c_vector[c_pair[CObjectID, shared_ptr[CRayObject]]] *dynamic_returns,
        c_vector[c_pair[CObjectID, c_bool]] *streaming_generator_returns,
        shared_ptr[LocalMemoryBuffer] &creation_task_exception_pb_bytes,
        c_bool *is_retryable_error,
        c_string *application_error,
        const c_vector[CConcurrencyGroup] &defined_concurrency_groups,
        const c_string name_of_concurrency_group_to_execute,
        c_bool is_reattempt,
        c_bool is_streaming_generator,
        c_bool should_retry_exceptions,
        int64_t generator_backpressure_num_objects) nogil:
    with gil, disable_client_hook():
        # Initialize job_config if it hasn't already.
        # Setup system paths configured in job_config.
        maybe_initialize_job_config()

        try:
            try:
                # Exceptions, including task cancellation, should be handled
                # internal to this call. If it does raise an exception, that
                # indicates that there was an internal error.
                execute_task_with_cancellation_handler(
                        caller_address,
                        task_type, task_name,
                        ray_function, c_resources,
                        c_args, c_arg_refs,
                        debugger_breakpoint,
                        serialized_retry_exception_allowlist,
                        returns,
                        dynamic_returns,
                        streaming_generator_returns,
                        is_retryable_error,
                        application_error,
                        defined_concurrency_groups,
                        name_of_concurrency_group_to_execute,
                        is_reattempt,
                        is_streaming_generator,
                        should_retry_exceptions,
                        generator_backpressure_num_objects)
            except Exception as e:
                sys_exit = SystemExit()
                if isinstance(e, RayActorError) and \
                   e.actor_init_failed:
                    traceback_str = str(e)
                    logger.error("Exception raised "
                                 f"in creation task: {traceback_str}")
                    # Cython's bug that doesn't allow reference assignment,
                    # this is a workaroud.
                    # See https://github.com/cython/cython/issues/1863
                    (&creation_task_exception_pb_bytes)[0] = (
                        ray_error_to_memory_buf(e))
                    sys_exit.is_creation_task_error = True
                    sys_exit.init_error_message = (
                        "Exception raised from an actor init method. "
                        f"Traceback: {str(e)}")
                else:
                    traceback_str = traceback.format_exc() + (
                        "An unexpected internal error "
                        "occurred while the worker "
                        "was executing a task.")
                    ray._private.utils.push_error_to_driver(
                        ray._private.worker.global_worker,
                        "worker_crash",
                        traceback_str,
                        job_id=None)
                    sys_exit.unexpected_error_traceback = traceback_str
                raise sys_exit
        except SystemExit as e:
            # Tell the core worker to exit as soon as the result objects
            # are processed.
            if hasattr(e, "is_creation_task_error"):
                return CRayStatus.CreationTaskError(e.init_error_message)
            elif e.code is not None and e.code == 0:
                # This means the system exit was
                # normal based on the python convention.
                # https://docs.python.org/3/library/sys.html#sys.exit
                msg = f"Worker exits with an exit code {e.code}."
                if hasattr(e, "ray_terminate_msg"):
                    msg += (f" {e.ray_terminate_msg}")
                return CRayStatus.IntentionalSystemExit(msg)
            else:
                msg = f"Worker exits with an exit code {e.code}."
                # In K8s, SIGTERM likely means we hit memory limits, so print
                # a more informative message there.
                if "KUBERNETES_SERVICE_HOST" in os.environ:
                    msg += (
                        " The worker may have exceeded K8s pod memory limits.")
                if hasattr(e, "ray_terminate_msg"):
                    msg += (f" {e.ray_terminate_msg}")
                if hasattr(e, "unexpected_error_traceback"):
                    msg += (f" {e.unexpected_error_traceback}")
                return CRayStatus.UnexpectedSystemExit(msg)

    return CRayStatus.OK()

cdef c_bool kill_main_task(const CTaskID &task_id) nogil:
    with gil:
        task_id_to_kill = TaskID(task_id.Binary())
        with current_task_id_lock:
            if current_task_id != task_id_to_kill:
                return False
            _thread.interrupt_main()
            return True


cdef CRayStatus check_signals() nogil:
    with gil:
        # The Python exceptions are not handled if it is raised from cdef,
        # so we have to handle it here.
        try:
            PyErr_CheckSignals()
        except KeyboardInterrupt:
            return CRayStatus.Interrupted(b"")
        except SystemExit as e:
            error_msg = (
                "SystemExit is raised (sys.exit is called).")
            if e.code is not None:
                error_msg += f" Exit code: {e.code}."
            else:
                error_msg += " Exit code was not specified."

            if hasattr(e, "ray_terminate_msg"):
                error_msg += f" {e.ray_terminate_msg}"

            if e.code and e.code == 0:
                return CRayStatus.IntentionalSystemExit(error_msg.encode("utf-8"))
            else:
                return CRayStatus.UnexpectedSystemExit(error_msg.encode("utf-8"))
        # By default, if signals raise an exception, Python just prints them.
        # To keep the same behavior, we don't handle any other exceptions.

    return CRayStatus.OK()


cdef void gc_collect(c_bool triggered_by_global_gc) nogil:
    with gil:
        start = time.perf_counter()
        num_freed = gc.collect()
        end = time.perf_counter()
        if num_freed > 0:
            logger.debug(
                "gc.collect() freed {} refs in {} seconds".format(
                    num_freed, end - start))


cdef c_vector[c_string] spill_objects_handler(
        const c_vector[CObjectReference]& object_refs_to_spill) nogil:
    cdef:
        c_vector[c_string] return_urls
        c_vector[c_string] owner_addresses

    with gil:
        object_refs = VectorToObjectRefs(
                object_refs_to_spill,
                skip_adding_local_ref=False)
        for i in range(object_refs_to_spill.size()):
            owner_addresses.push_back(
                    object_refs_to_spill[i].owner_address()
                    .SerializeAsString())
        try:
            with ray._private.worker._changeproctitle(
                    ray_constants.WORKER_PROCESS_TYPE_SPILL_WORKER,
                    ray_constants.WORKER_PROCESS_TYPE_SPILL_WORKER_IDLE):
                urls = external_storage.spill_objects(
                    object_refs, owner_addresses)
            for url in urls:
                return_urls.push_back(url)
        except Exception as err:
            exception_str = (
                "An unexpected internal error occurred while the IO worker "
                "was spilling objects: {}".format(err))
            logger.exception(exception_str)
            ray._private.utils.push_error_to_driver(
                ray._private.worker.global_worker,
                "spill_objects_error",
                traceback.format_exc() + exception_str,
                job_id=None)
        return return_urls


cdef int64_t restore_spilled_objects_handler(
        const c_vector[CObjectReference]& object_refs_to_restore,
        const c_vector[c_string]& object_urls) nogil:
    cdef:
        int64_t bytes_restored = 0
    with gil:
        urls = []
        size = object_urls.size()
        for i in range(size):
            urls.append(object_urls[i])
        object_refs = VectorToObjectRefs(
                object_refs_to_restore,
                skip_adding_local_ref=False)
        try:
            with ray._private.worker._changeproctitle(
                    ray_constants.WORKER_PROCESS_TYPE_RESTORE_WORKER,
                    ray_constants.WORKER_PROCESS_TYPE_RESTORE_WORKER_IDLE):
                bytes_restored = external_storage.restore_spilled_objects(
                    object_refs, urls)
        except Exception:
            exception_str = (
                "An unexpected internal error occurred while the IO worker "
                "was restoring spilled objects.")
            logger.exception(exception_str)
            if os.getenv("RAY_BACKEND_LOG_LEVEL") == "debug":
                ray._private.utils.push_error_to_driver(
                    ray._private.worker.global_worker,
                    "restore_objects_error",
                    traceback.format_exc() + exception_str,
                    job_id=None)
    return bytes_restored


cdef void delete_spilled_objects_handler(
        const c_vector[c_string]& object_urls,
        CWorkerType worker_type) nogil:
    with gil:
        urls = []
        size = object_urls.size()
        for i in range(size):
            urls.append(object_urls[i])
        try:
            # Get proctitle.
            if <int> worker_type == <int> WORKER_TYPE_SPILL_WORKER:
                original_proctitle = (
                    ray_constants.WORKER_PROCESS_TYPE_SPILL_WORKER_IDLE)
                proctitle = (
                    ray_constants.WORKER_PROCESS_TYPE_SPILL_WORKER_DELETE)
            elif <int> worker_type == <int> WORKER_TYPE_RESTORE_WORKER:
                original_proctitle = (
                    ray_constants.WORKER_PROCESS_TYPE_RESTORE_WORKER_IDLE)
                proctitle = (
                    ray_constants.WORKER_PROCESS_TYPE_RESTORE_WORKER_DELETE)
            else:
                assert False, ("This line shouldn't be reachable.")

            # Delete objects.
            with ray._private.worker._changeproctitle(
                    proctitle,
                    original_proctitle):
                external_storage.delete_spilled_objects(urls)
        except Exception:
            exception_str = (
                "An unexpected internal error occurred while the IO worker "
                "was deleting spilled objects.")
            logger.exception(exception_str)
            ray._private.utils.push_error_to_driver(
                ray._private.worker.global_worker,
                "delete_spilled_objects_error",
                traceback.format_exc() + exception_str,
                job_id=None)


cdef void cancel_async_task(
        const CTaskID &c_task_id,
        const CRayFunction &ray_function,
        const c_string c_name_of_concurrency_group_to_execute) nogil:
    with gil:
        function_descriptor = CFunctionDescriptorToPython(
            ray_function.GetFunctionDescriptor())
        name_of_concurrency_group_to_execute = \
            c_name_of_concurrency_group_to_execute.decode("ascii")
        task_id = TaskID(c_task_id.Binary())

        worker = ray._private.worker.global_worker
        eventloop, _ = worker.core_worker.get_event_loop(
            function_descriptor, name_of_concurrency_group_to_execute)
        future = worker.core_worker.get_queued_future(task_id)
        if future is not None:
            future.cancel()
        # else, the task is already finished. If the task
        # wasn't finished (task is queued on a client or server side),
        # this method shouldn't have been called.


cdef void unhandled_exception_handler(const CRayObject& error) nogil:
    with gil:
        worker = ray._private.worker.global_worker
        data = None
        metadata = None
        if error.HasData():
            data = Buffer.make(error.GetData())
        if error.HasMetadata():
            metadata = Buffer.make(error.GetMetadata()).to_pybytes()
        # TODO(ekl) why does passing a ObjectRef.nil() lead to shutdown errors?
        object_ids = [None]
        worker.raise_errors([(data, metadata)], object_ids)


def maybe_initialize_job_config():
    with job_config_initialization_lock:
        global job_config_initialized
        if job_config_initialized:
            return
        # Add code search path to sys.path, set load_code_from_local.
        core_worker = ray._private.worker.global_worker.core_worker
        code_search_path = core_worker.get_job_config().code_search_path
        load_code_from_local = False
        if code_search_path:
            load_code_from_local = True
            for p in code_search_path:
                if os.path.isfile(p):
                    p = os.path.dirname(p)
                sys.path.insert(0, p)
        ray._private.worker.global_worker.set_load_code_from_local(load_code_from_local)

        # Add driver's system path to sys.path
        py_driver_sys_path = core_worker.get_job_config().py_driver_sys_path
        if py_driver_sys_path:
            for p in py_driver_sys_path:
                sys.path.insert(0, p)

        # Cache and set the current job id.
        job_id = core_worker.get_current_job_id()
        ray._private.worker.global_worker.set_cached_job_id(job_id)

        # Record the task name via :task_name: magic token in the log file.
        # This is used for the prefix in driver logs `(task_name pid=123) ...`
        job_id_magic_token = "{}{}\n".format(
            ray_constants.LOG_PREFIX_JOB_ID, job_id.hex())
        # Print on both .out and .err
        print(job_id_magic_token, end="")
        print(job_id_magic_token, file=sys.stderr, end="")

        job_config_initialized = True


# This function introduces ~2-7us of overhead per call (i.e., it can be called
# up to hundreds of thousands of times per second).
cdef void get_py_stack(c_string* stack_out) nogil:
    """Get the Python call site.

    This can be called from within C++ code to retrieve the file name and line
    number of the Python code that is calling into the core worker.
    """
    with gil:
        try:
            frame = inspect.currentframe()
        except ValueError:  # overhead of exception handling is about 20us
            stack_out[0] = "".encode("ascii")
            return
        msg_frames = []
        while frame and len(msg_frames) < 4:
            filename = frame.f_code.co_filename
            # Decode Ray internal frames to add annotations.
            if filename.endswith("_private/worker.py"):
                if frame.f_code.co_name == "put":
                    msg_frames = ["(put object) "]
            elif filename.endswith("_private/workers/default_worker.py"):
                pass
            elif filename.endswith("ray/remote_function.py"):
                # TODO(ekl) distinguish between task return objects and
                # arguments. This can only be done in the core worker.
                msg_frames = ["(task call) "]
            elif filename.endswith("ray/actor.py"):
                # TODO(ekl) distinguish between actor return objects and
                # arguments. This can only be done in the core worker.
                msg_frames = ["(actor call) "]
            elif filename.endswith("_private/serialization.py"):
                if frame.f_code.co_name == "id_deserializer":
                    msg_frames = ["(deserialize task arg) "]
            else:
                msg_frames.append("{}:{}:{}".format(
                    frame.f_code.co_filename, frame.f_code.co_name,
                    frame.f_lineno))
            frame = frame.f_back
        stack_out[0] = (ray_constants.CALL_STACK_LINE_DELIMITER
                        .join(msg_frames).encode("ascii"))

cdef shared_ptr[CBuffer] string_to_buffer(c_string& c_str):
    cdef shared_ptr[CBuffer] empty_metadata
    if c_str.size() == 0:
        return empty_metadata
    return dynamic_pointer_cast[
        CBuffer, LocalMemoryBuffer](
            make_shared[LocalMemoryBuffer](
                <uint8_t*>(c_str.data()), c_str.size(), True))


cdef void terminate_asyncio_thread() nogil:
    with gil:
        core_worker = ray._private.worker.global_worker.core_worker
        core_worker.stop_and_join_asyncio_threads_if_exist()


# An empty profile event context to be used when the timeline is disabled.
cdef class EmptyProfileEvent:
    def __enter__(self):
        pass

    def __exit__(self, *args):
        pass


def _auto_reconnect(f):
    @wraps(f)
    def wrapper(self, *args, **kwargs):
        if "TEST_RAY_COLLECT_KV_FREQUENCY" in os.environ:
            with ray._private.utils._CALLED_FREQ_LOCK:
                ray._private.utils._CALLED_FREQ[f.__name__] += 1
        remaining_retry = self._nums_reconnect_retry
        while True:
            try:
                return f(self, *args, **kwargs)
            except RpcError as e:
                import grpc
                if e.rpc_code in [
                    grpc.StatusCode.UNAVAILABLE.value[0],
                    grpc.StatusCode.UNKNOWN.value[0],
                ]:
                    if remaining_retry <= 0:
                        logger.error(
                            "Failed to connect to GCS. Please check"
                            " `gcs_server.out` for more details."
                        )
                        raise
                    logger.debug(
                        f"Failed to send request to gcs, reconnecting. Error {e}"
                    )
                    try:
                        self._connect()
                    except Exception:
                        logger.error(f"Connecting to gcs failed. Error {e}")
                    time.sleep(1)
                    remaining_retry -= 1
                    continue
                raise

    return wrapper


cdef class GcsClient:
    """Cython wrapper class of C++ `ray::gcs::GcsClient`."""
    cdef:
        shared_ptr[CPythonGcsClient] inner
        object address
        object _nums_reconnect_retry
        CClusterID cluster_id

    def __cinit__(self, address,
                  nums_reconnect_retry=RayConfig.instance().nums_py_gcs_reconnect_retry(
                  ),
                  cluster_id=None):
        cdef GcsClientOptions gcs_options = GcsClientOptions.from_gcs_address(address)
        self.inner.reset(new CPythonGcsClient(dereference(gcs_options.native())))
        self.address = address
        self._nums_reconnect_retry = nums_reconnect_retry
        cdef c_string c_cluster_id
        if cluster_id is None:
            self.cluster_id = CClusterID.Nil()
        else:
            c_cluster_id = cluster_id
            self.cluster_id = CClusterID.FromHex(c_cluster_id)
        self._connect(RayConfig.instance().py_gcs_connect_timeout_s())

    def _connect(self, timeout_s=None):
        cdef:
            int64_t timeout_ms = round(1000 * timeout_s) if timeout_s else -1
            size_t num_retries = self._nums_reconnect_retry
        with nogil:
            status = self.inner.get().Connect(self.cluster_id, timeout_ms, num_retries)

        check_status(status)
        if self.cluster_id.IsNil():
            self.cluster_id = self.inner.get().GetClusterId()
            assert not self.cluster_id.IsNil()

    def get_cluster_id(self):
        return self.cluster_id.Hex().decode()

    @property
    def address(self):
        return self.address

    @property
    def _nums_reconnect_retry(self):
        return self._nums_reconnect_retry

    @_auto_reconnect
    def check_alive(
        self, node_ips: c_vector[c_string], timeout: Optional[float] = None
    ):
        cdef:
            int64_t timeout_ms = round(1000 * timeout) if timeout else -1
            c_vector[c_bool] c_result
        with nogil:
            check_status(self.inner.get().CheckAlive(node_ips, timeout_ms, c_result))
        result = []
        for r in c_result:
            result.append(r)
        return result

    @_auto_reconnect
    def internal_kv_get(self, c_string key, namespace=None, timeout=None):
        cdef:
            c_string ns = namespace or b""
            int64_t timeout_ms = round(1000 * timeout) if timeout else -1
            c_string value
            CRayStatus status
        with nogil:
            status = self.inner.get().InternalKVGet(ns, key, timeout_ms, value)
        if status.IsKeyError():
            return None
        else:
            check_status(status)
            return value

    @_auto_reconnect
    def internal_kv_multi_get(self, keys, namespace=None, timeout=None):
        cdef:
            c_string ns = namespace or b""
            c_vector[c_string] c_keys
            c_string c_key
            int64_t timeout_ms = round(1000 * timeout) if timeout else -1
            unordered_map[c_string, c_string] c_result
            unordered_map[c_string, c_string].iterator it

        for c_key in keys:
            c_keys.push_back(c_key)
        with nogil:
            check_status(self.inner.get().InternalKVMultiGet(
                ns, c_keys, timeout_ms, c_result))

        result = {}
        it = c_result.begin()
        while it != c_result.end():
            key = dereference(it).first
            value = dereference(it).second
            result[key] = value
            postincrement(it)
        return result

    @_auto_reconnect
    def internal_kv_put(self, c_string key, c_string value, c_bool overwrite=False,
                        namespace=None, timeout=None):
        cdef:
            c_string ns = namespace or b""
            int64_t timeout_ms = round(1000 * timeout) if timeout else -1
            int num_added = 0
        with nogil:
            check_status(self.inner.get().InternalKVPut(
                ns, key, value, overwrite, timeout_ms, num_added))

        return num_added

    @_auto_reconnect
    def internal_kv_del(self, c_string key, c_bool del_by_prefix,
                        namespace=None, timeout=None):
        cdef:
            c_string ns = namespace or b""
            int64_t timeout_ms = round(1000 * timeout) if timeout else -1
            int num_deleted = 0
        with nogil:
            check_status(self.inner.get().InternalKVDel(
                ns, key, del_by_prefix, timeout_ms, num_deleted))

        return num_deleted

    @_auto_reconnect
    def internal_kv_keys(self, c_string prefix, namespace=None, timeout=None):
        cdef:
            c_string ns = namespace or b""
            int64_t timeout_ms = round(1000 * timeout) if timeout else -1
            c_vector[c_string] keys
            c_string key

        with nogil:
            check_status(self.inner.get().InternalKVKeys(
                ns, prefix, timeout_ms, keys))

        result = []

        for key in keys:
            result.append(key)

        return result

    @_auto_reconnect
    def internal_kv_exists(self, c_string key, namespace=None, timeout=None):
        cdef:
            c_string ns = namespace or b""
            int64_t timeout_ms = round(1000 * timeout) if timeout else -1
            c_bool exists = False
        with nogil:
            check_status(self.inner.get().InternalKVExists(
                ns, key, timeout_ms, exists))
        return exists

    @_auto_reconnect
    def pin_runtime_env_uri(self, str uri, int expiration_s, timeout=None):
        cdef:
            int64_t timeout_ms = round(1000 * timeout) if timeout else -1
            c_string c_uri = uri.encode()
        with nogil:
            check_status(self.inner.get().PinRuntimeEnvUri(
                c_uri, expiration_s, timeout_ms))

    @_auto_reconnect
    def get_all_node_info(self, timeout=None):
        cdef:
            int64_t timeout_ms = round(1000 * timeout) if timeout else -1
            CGcsNodeInfo node_info
            c_vector[CGcsNodeInfo] node_infos
        with nogil:
            check_status(self.inner.get().GetAllNodeInfo(timeout_ms, node_infos))

        result = {}
        for node_info in node_infos:
            result[node_info.node_id()] = {
                "node_name": node_info.node_name(),
                "state": node_info.state(),
                "labels": PythonGetNodeLabels(node_info)
            }
        return result

    @_auto_reconnect
    def get_all_job_info(self, timeout=None):
        # Ideally we should use json_format.MessageToDict(job_info),
        # but `job_info` is a cpp pb message not a python one.
        # Manually converting each and every protobuf field is out of question,
        # so we serialize the pb to string to cross the FFI interface.
        cdef:
            int64_t timeout_ms = round(1000 * timeout) if timeout else -1
            CJobTableData c_job_info
            c_vector[CJobTableData] c_job_infos
            c_vector[c_string] serialized_job_infos
        with nogil:
            check_status(self.inner.get().GetAllJobInfo(timeout_ms, c_job_infos))
            for c_job_info in c_job_infos:
                serialized_job_infos.push_back(c_job_info.SerializeAsString())
        result = {}
        for serialized in serialized_job_infos:
            job_info = JobTableData()
            job_info.ParseFromString(serialized)
            result[job_info.job_id] = job_info
        return result

    @_auto_reconnect
    def get_all_resource_usage(self, timeout=None) -> GetAllResourceUsageReply:
        cdef:
            int64_t timeout_ms = round(1000 * timeout) if timeout else -1
            c_string serialized_reply

        with nogil:
            check_status(self.inner.get().GetAllResourceUsage(
                timeout_ms, serialized_reply))

        reply = GetAllResourceUsageReply()
        reply.ParseFromString(serialized_reply)
        return reply
    ########################################################
    # Interface for rpc::autoscaler::AutoscalerStateService
    ########################################################

    @_auto_reconnect
    def request_cluster_resource_constraint(
            self,
            bundles: c_vector[unordered_map[c_string, double]],
            count_array: c_vector[int64_t],
            timeout_s=None):
        cdef:
            int64_t timeout_ms = round(1000 * timeout_s) if timeout_s else -1
        with nogil:
            check_status(self.inner.get().RequestClusterResourceConstraint(
                timeout_ms, bundles, count_array))

    @_auto_reconnect
    def get_cluster_status(
            self,
            timeout_s=None):
        cdef:
            int64_t timeout_ms = round(1000 * timeout_s) if timeout_s else -1
            c_string serialized_reply
        with nogil:
            check_status(self.inner.get().GetClusterStatus(timeout_ms,
                         serialized_reply))

        return serialized_reply

    @_auto_reconnect
    def drain_node(
            self,
            node_id: c_string,
            reason: int32_t,
            reason_message: c_string):
        """Send the DrainNode request to GCS.

        This is only for testing.
        """
        cdef:
            int64_t timeout_ms = -1
            c_bool is_accepted = False
        with nogil:
            check_status(self.inner.get().DrainNode(
                node_id, reason, reason_message, timeout_ms, is_accepted))

        return is_accepted

    @_auto_reconnect
    def drain_nodes(self, node_ids, timeout=None):
        cdef:
            c_vector[c_string] c_node_ids
            int64_t timeout_ms = round(1000 * timeout) if timeout else -1
            c_vector[c_string] c_drained_node_ids
        for node_id in node_ids:
            c_node_ids.push_back(node_id)
        with nogil:
            check_status(self.inner.get().DrainNodes(
                c_node_ids, timeout_ms, c_drained_node_ids))
        result = []
        for drain_node_id in c_drained_node_ids:
            result.append(drain_node_id)
        return result

    #############################################################
    # Interface for rpc::autoscaler::AutoscalerStateService ends
    #############################################################
cdef class GcsPublisher:
    """Cython wrapper class of C++ `ray::gcs::PythonGcsPublisher`."""
    cdef:
        shared_ptr[CPythonGcsPublisher] inner

    def __cinit__(self, address):
        self.inner.reset(new CPythonGcsPublisher(address))
        check_status(self.inner.get().Connect())

    def publish_error(self, key_id: bytes, error_type: str, message: str,
                      job_id=None, num_retries=None):
        cdef:
            CErrorTableData error_info
            int64_t c_num_retries = num_retries if num_retries else -1
            c_string c_key_id = key_id

        if job_id is None:
            job_id = ray.JobID.nil()
        assert isinstance(job_id, ray.JobID)
        error_info.set_job_id(job_id.binary())
        error_info.set_type(error_type)
        error_info.set_error_message(message)
        error_info.set_timestamp(time.time())

        with nogil:
            check_status(
                self.inner.get().PublishError(c_key_id, error_info, c_num_retries))

    def publish_logs(self, log_json: dict):
        cdef:
            CLogBatch log_batch
            c_string c_job_id

        job_id = log_json.get("job")
        log_batch.set_ip(log_json.get("ip") if log_json.get("ip") else b"")
        log_batch.set_pid(
            str(log_json.get("pid")).encode() if log_json.get("pid") else b"")
        log_batch.set_job_id(job_id.encode() if job_id else b"")
        log_batch.set_is_error(bool(log_json.get("is_err")))
        for line in log_json.get("lines", []):
            log_batch.add_lines(line)
        actor_name = log_json.get("actor_name")
        log_batch.set_actor_name(actor_name.encode() if actor_name else b"")
        task_name = log_json.get("task_name")
        log_batch.set_task_name(task_name.encode() if task_name else b"")

        c_job_id = job_id.encode() if job_id else b""
        with nogil:
            check_status(self.inner.get().PublishLogs(c_job_id, log_batch))

    def publish_function_key(self, key: bytes):
        cdef:
            CPythonFunction python_function

        python_function.set_key(key)

        with nogil:
            check_status(self.inner.get().PublishFunctionKey(python_function))


cdef class _GcsSubscriber:
    """Cython wrapper class of C++ `ray::gcs::PythonGcsSubscriber`."""
    cdef:
        shared_ptr[CPythonGcsSubscriber] inner

    def _construct(self, address, channel, worker_id):
        cdef:
            c_worker_id = worker_id or b""
        # subscriber_id needs to match the binary format of a random
        # SubscriberID / UniqueID, which is 28 (kUniqueIDSize) random bytes.
        subscriber_id = bytes(bytearray(random.getrandbits(8) for _ in range(28)))
        gcs_address, gcs_port = address.rsplit(":", 1)
        self.inner.reset(new CPythonGcsSubscriber(
            gcs_address, int(gcs_port), channel, subscriber_id, c_worker_id))

    def subscribe(self):
        """Registers a subscription for the subscriber's channel type.

        Before the registration, published messages in the channel will not be
        saved for the subscriber.
        """
        with nogil:
            check_status(self.inner.get().Subscribe())

    @property
    def last_batch_size(self):
        """Batch size of the result from last poll.

        Used to indicate whether the subscriber can keep up.
        """
        return self.inner.get().last_batch_size()

    def close(self):
        """Closes the subscriber and its active subscription."""
        with nogil:
            check_status(self.inner.get().Close())


cdef class GcsErrorSubscriber(_GcsSubscriber):
    """Subscriber to error info. Thread safe.

    Usage example:
        subscriber = GcsErrorSubscriber()
        # Subscribe to the error channel.
        subscriber.subscribe()
        ...
        while running:
            error_id, error_data = subscriber.poll()
            ......
        # Unsubscribe from the error channels.
        subscriber.close()
    """

    def __init__(self, address, worker_id=None):
        self._construct(address, RAY_ERROR_INFO_CHANNEL, worker_id)

    def poll(self, timeout=None):
        """Polls for new error messages.

        Returns:
            A tuple of error message ID and dict describing the error,
            or None, None if polling times out or subscriber closed.
        """
        cdef:
            CErrorTableData error_data
            c_string key_id
            int64_t timeout_ms = round(1000 * timeout) if timeout else -1

        with nogil:
            check_status(self.inner.get().PollError(&key_id, timeout_ms, &error_data))

        if key_id == b"":
            return None, None

        return (bytes(key_id), {
            "job_id": error_data.job_id(),
            "type": error_data.type().decode(),
            "error_message": error_data.error_message().decode(),
            "timestamp": error_data.timestamp(),
        })


cdef class GcsLogSubscriber(_GcsSubscriber):
    """Subscriber to logs. Thread safe.

    Usage example:
        subscriber = GcsLogSubscriber()
        # Subscribe to the log channel.
        subscriber.subscribe()
        ...
        while running:
            log = subscriber.poll()
            ......
        # Unsubscribe from the log channel.
        subscriber.close()
    """

    def __init__(self, address, worker_id=None):
        self._construct(address, RAY_LOG_CHANNEL, worker_id)

    def poll(self, timeout=None):
        """Polls for new log messages.

        Returns:
            A dict containing a batch of log lines and their metadata.
        """
        cdef:
            CLogBatch log_batch
            c_string key_id
            int64_t timeout_ms = round(1000 * timeout) if timeout else -1
            c_vector[c_string] c_log_lines
            c_string c_log_line

        with nogil:
            check_status(self.inner.get().PollLogs(&key_id, timeout_ms, &log_batch))

        c_log_lines = PythonGetLogBatchLines(log_batch)

        log_lines = []
        for c_log_line in c_log_lines:
            log_lines.append(c_log_line.decode())

        return {
            "ip": log_batch.ip().decode(),
            "pid": log_batch.pid().decode(),
            "job": log_batch.job_id().decode(),
            "is_err": log_batch.is_error(),
            "lines": log_lines,
            "actor_name": log_batch.actor_name().decode(),
            "task_name": log_batch.task_name().decode(),
        }


# This class should only be used for tests
cdef class _TestOnly_GcsActorSubscriber(_GcsSubscriber):
    """Subscriber to actor updates. Thread safe.

    Usage example:
        subscriber = GcsActorSubscriber()
        # Subscribe to the actor channel.
        subscriber.subscribe()
        ...
        while running:
            actor_data = subscriber.poll()
            ......
        # Unsubscribe from the channel.
        subscriber.close()
    """

    def __init__(self, address, worker_id=None):
        self._construct(address, GCS_ACTOR_CHANNEL, worker_id)

    def poll(self, timeout=None):
        """Polls for new actor messages.

        Returns:
            A byte string of function key.
            None if polling times out or subscriber closed.
        """
        cdef:
            CActorTableData actor_data
            c_string key_id
            int64_t timeout_ms = round(1000 * timeout) if timeout else -1

        with nogil:
            check_status(self.inner.get().PollActor(
                &key_id, timeout_ms, &actor_data))

        from ray.core.generated import gcs_pb2

        info = gcs_pb2.ActorTableData.FromString(
            actor_data.SerializeAsString())

        return [(key_id, info)]


def check_health(address: str, timeout=2, skip_version_check=False):
    """Checks Ray cluster health, before / without actually connecting to the
    cluster via ray.init().

    Args:
        address: Ray cluster / GCS address string, e.g. ip:port.
        timeout: request timeout.
        skip_version_check: If True, will skip comparision of GCS Ray version with local
            Ray version. If False (default), will raise exception on mismatch.
    Returns:
        Returns True if the cluster is running and has matching Ray version.
        Returns False if no service is running.
        Raises an exception otherwise.
    """

<<<<<<< HEAD
    gcs_address, gcs_port = address.rsplit(":", 1)
=======
    tokens = address.rsplit(":", 1)
    if len(tokens) != 2:
        raise ValueError("Invalid address: {}. Expect 'ip:port'".format(address))
    gcs_address, gcs_port = tokens
>>>>>>> 84ba7402

    cdef:
        c_string c_gcs_address = gcs_address
        int c_gcs_port = int(gcs_port)
        int64_t timeout_ms = round(1000 * timeout) if timeout else -1
        c_string c_ray_version = ray.__version__
        c_bool c_skip_version_check = skip_version_check
        c_bool c_is_healthy = True

    try:
        with nogil:
            check_status(PythonCheckGcsHealth(
                c_gcs_address, c_gcs_port, timeout_ms, c_ray_version,
                c_skip_version_check, c_is_healthy))
    except RpcError:
        traceback.print_exc()
    except RaySystemError as e:
        raise RuntimeError(str(e))

    return c_is_healthy


cdef class CoreWorker:

    def __cinit__(self, worker_type, store_socket, raylet_socket,
                  JobID job_id, GcsClientOptions gcs_options, log_dir,
                  node_ip_address, node_manager_port, raylet_ip_address,
                  local_mode, driver_name, stdout_file, stderr_file,
                  serialized_job_config, metrics_agent_port, runtime_env_hash,
                  startup_token, session_name, cluster_id, entrypoint,
                  worker_launch_time_ms, worker_launched_time_ms):
        self.is_local_mode = local_mode

        cdef CCoreWorkerOptions options = CCoreWorkerOptions()
        if worker_type in (ray.LOCAL_MODE, ray.SCRIPT_MODE):
            self.is_driver = True
            options.worker_type = WORKER_TYPE_DRIVER
        elif worker_type == ray.WORKER_MODE:
            self.is_driver = False
            options.worker_type = WORKER_TYPE_WORKER
        elif worker_type == ray.SPILL_WORKER_MODE:
            self.is_driver = False
            options.worker_type = WORKER_TYPE_SPILL_WORKER
        elif worker_type == ray.RESTORE_WORKER_MODE:
            self.is_driver = False
            options.worker_type = WORKER_TYPE_RESTORE_WORKER
        else:
            raise ValueError(f"Unknown worker type: {worker_type}")
        options.language = LANGUAGE_PYTHON
        options.store_socket = store_socket.encode("ascii")
        options.raylet_socket = raylet_socket.encode("ascii")
        options.job_id = job_id.native()
        options.gcs_options = gcs_options.native()[0]
        options.enable_logging = True
        options.log_dir = log_dir.encode("utf-8")
        options.install_failure_signal_handler = True
        # https://stackoverflow.com/questions/2356399/tell-if-python-is-in-interactive-mode
        options.interactive = hasattr(sys, "ps1")
        options.node_ip_address = node_ip_address.encode("utf-8")
        options.node_manager_port = node_manager_port
        options.raylet_ip_address = raylet_ip_address.encode("utf-8")
        options.driver_name = driver_name
        options.stdout_file = stdout_file
        options.stderr_file = stderr_file
        options.task_execution_callback = task_execution_handler
        options.check_signals = check_signals
        options.gc_collect = gc_collect
        options.spill_objects = spill_objects_handler
        options.restore_spilled_objects = restore_spilled_objects_handler
        options.delete_spilled_objects = delete_spilled_objects_handler
        options.unhandled_exception_handler = unhandled_exception_handler
        options.cancel_async_task = cancel_async_task
        options.get_lang_stack = get_py_stack
        options.is_local_mode = local_mode
        options.kill_main = kill_main_task
        options.terminate_asyncio_thread = terminate_asyncio_thread
        options.serialized_job_config = serialized_job_config
        options.metrics_agent_port = metrics_agent_port
        options.connect_on_start = False
        options.runtime_env_hash = runtime_env_hash
        options.startup_token = startup_token
        options.session_name = session_name
        options.cluster_id = CClusterID.FromHex(cluster_id)
        options.entrypoint = entrypoint
        options.worker_launch_time_ms = worker_launch_time_ms
        options.worker_launched_time_ms = worker_launched_time_ms
        CCoreWorkerProcess.Initialize(options)

        self.cgname_to_eventloop_dict = None
        self.fd_to_cgname_dict = None
        self.eventloop_for_default_cg = None
        self.current_runtime_env = None
        self._task_id_to_future_lock = threading.Lock()
        self._task_id_to_future = {}
        self.thread_pool_for_async_event_loop = None

    def shutdown_driver(self):
        # If it's a worker, the core worker process should have been
        # shutdown. So we can't call
        # `CCoreWorkerProcess.GetCoreWorker().GetWorkerType()` here.
        # Instead, we use the cached `is_driver` flag to test if it's a
        # driver.
        assert self.is_driver
        with nogil:
            CCoreWorkerProcess.Shutdown()

    def notify_raylet(self):
        with nogil:
            CCoreWorkerProcess.GetCoreWorker().ConnectToRaylet()

    def run_task_loop(self):
        with nogil:
            CCoreWorkerProcess.RunTaskExecutionLoop()

    def drain_and_exit_worker(self, exit_type: str, c_string detail):
        """
        Exit the current worker process. This API should only be used by
        a worker. If this API is called, the worker will wait to finish
        currently executing task, initiate the shutdown, and stop
        itself gracefully. The given exit_type and detail will be
        reported to GCS, and any worker failure error will contain them.

        The behavior of this API while a task is running is undefined.
        Avoid using the API when a task is still running.
        """
        cdef:
            CWorkerExitType c_exit_type
            cdef const shared_ptr[LocalMemoryBuffer] null_ptr

        if exit_type == "user":
            c_exit_type = WORKER_EXIT_TYPE_USER_ERROR
        if exit_type == "system":
            c_exit_type = WORKER_EXIT_TYPE_SYSTEM_ERROR
        elif exit_type == "intentional_system_exit":
            c_exit_type = WORKER_EXIT_TYPE_INTENTIONAL_SYSTEM_ERROR
        else:
            raise ValueError(f"Invalid exit type: {exit_type}")
        assert not self.is_driver
        with nogil:
            CCoreWorkerProcess.GetCoreWorker().Exit(c_exit_type, detail, null_ptr)

    def get_current_task_id(self):
        return TaskID(
            CCoreWorkerProcess.GetCoreWorker().GetCurrentTaskId().Binary())

    def get_current_task_attempt_number(self):
        return CCoreWorkerProcess.GetCoreWorker().GetCurrentTaskAttemptNumber()

    def get_task_depth(self):
        return CCoreWorkerProcess.GetCoreWorker().GetTaskDepth()

    def get_current_job_id(self):
        return JobID(
            CCoreWorkerProcess.GetCoreWorker().GetCurrentJobId().Binary())

    def get_current_node_id(self):
        return NodeID(
            CCoreWorkerProcess.GetCoreWorker().GetCurrentNodeId().Binary())

    def get_actor_id(self):
        return ActorID(
            CCoreWorkerProcess.GetCoreWorker().GetActorId().Binary())

    def get_actor_name(self):
        return CCoreWorkerProcess.GetCoreWorker().GetActorName()

    def get_placement_group_id(self):
        return PlacementGroupID(
            CCoreWorkerProcess.GetCoreWorker()
            .GetCurrentPlacementGroupId().Binary())

    def get_worker_id(self):
        return WorkerID(
            CCoreWorkerProcess.GetCoreWorker().GetWorkerID().Binary())

    def should_capture_child_tasks_in_placement_group(self):
        return CCoreWorkerProcess.GetCoreWorker(
            ).ShouldCaptureChildTasksInPlacementGroup()

    def update_task_is_debugger_paused(self, TaskID task_id, is_debugger_paused):
        cdef:
            CTaskID c_task_id = task_id.native()

        return CCoreWorkerProcess.GetCoreWorker(
            ).UpdateTaskIsDebuggerPaused(c_task_id, is_debugger_paused)

    def set_webui_display(self, key, message):
        CCoreWorkerProcess.GetCoreWorker().SetWebuiDisplay(key, message)

    def set_actor_title(self, title):
        CCoreWorkerProcess.GetCoreWorker().SetActorTitle(title)

    def set_actor_repr_name(self, repr_name):
        CCoreWorkerProcess.GetCoreWorker().SetActorReprName(repr_name)

    def get_plasma_event_handler(self):
        return self.plasma_event_handler

    def get_objects(self, object_refs, TaskID current_task_id,
                    int64_t timeout_ms=-1):
        cdef:
            c_vector[shared_ptr[CRayObject]] results
            CTaskID c_task_id = current_task_id.native()
            c_vector[CObjectID] c_object_ids = ObjectRefsToVector(object_refs)
        with nogil:
            op_status = CCoreWorkerProcess.GetCoreWorker().Get(
                c_object_ids, timeout_ms, &results)
        check_status(op_status)

        return RayObjectsToDataMetadataPairs(results)

    def get_if_local(self, object_refs):
        """Get objects from local plasma store directly
        without a fetch request to raylet."""
        cdef:
            c_vector[shared_ptr[CRayObject]] results
            c_vector[CObjectID] c_object_ids = ObjectRefsToVector(object_refs)
        with nogil:
            check_status(
                CCoreWorkerProcess.GetCoreWorker().GetIfLocal(
                    c_object_ids, &results))
        return RayObjectsToDataMetadataPairs(results)

    def object_exists(self, ObjectRef object_ref, memory_store_only=False):
        cdef:
            c_bool has_object
            c_bool is_in_plasma
            CObjectID c_object_id = object_ref.native()

        with nogil:
            check_status(CCoreWorkerProcess.GetCoreWorker().Contains(
                c_object_id, &has_object, &is_in_plasma))

        return has_object and (not memory_store_only or not is_in_plasma)

    cdef _create_put_buffer(self, shared_ptr[CBuffer] &metadata,
                            size_t data_size, ObjectRef object_ref,
                            c_vector[CObjectID] contained_ids,
                            CObjectID *c_object_id, shared_ptr[CBuffer] *data,
                            c_bool created_by_worker,
                            owner_address=None,
                            c_bool inline_small_object=True):
        cdef:
            unique_ptr[CAddress] c_owner_address

        c_owner_address = move(self._convert_python_address(owner_address))

        if object_ref is None:
            with nogil:
                check_status(CCoreWorkerProcess.GetCoreWorker()
                             .CreateOwnedAndIncrementLocalRef(
                             metadata, data_size, contained_ids,
                             c_object_id, data, created_by_worker,
                             move(c_owner_address),
                             inline_small_object))
        else:
            c_object_id[0] = object_ref.native()
            if owner_address is None:
                c_owner_address = make_unique[CAddress]()
                dereference(
                    c_owner_address
                ).CopyFrom(CCoreWorkerProcess.GetCoreWorker().GetRpcAddress())
            with nogil:
                check_status(CCoreWorkerProcess.GetCoreWorker().CreateExisting(
                            metadata, data_size, c_object_id[0],
                            dereference(c_owner_address), data,
                            created_by_worker))

        # If data is nullptr, that means the ObjectRef already existed,
        # which we ignore.
        # TODO(edoakes): this is hacky, we should return the error instead
        # and deal with it here.
        return data.get() == NULL

    cdef unique_ptr[CAddress] _convert_python_address(self, address=None):
        """ convert python address to `CAddress`, If not provided,
        return nullptr.

        Args:
            address: worker address.
        """
        cdef:
            unique_ptr[CAddress] c_address

        if address is not None:
            c_address = make_unique[CAddress]()
            dereference(c_address).ParseFromString(address)
        return move(c_address)

    def put_file_like_object(
            self, metadata, data_size, file_like, ObjectRef object_ref,
            owner_address):
        """Directly create a new Plasma Store object from a file like
        object. This avoids extra memory copy.

        Args:
            metadata (bytes): The metadata of the object.
            data_size (int): The size of the data buffer.
            file_like: A python file object that provides the `readinto`
                interface.
            object_ref: The new ObjectRef.
            owner_address: Owner address for this object ref.
        """
        cdef:
            CObjectID c_object_id = object_ref.native()
            shared_ptr[CBuffer] data_buf
            shared_ptr[CBuffer] metadata_buf
            unique_ptr[CAddress] c_owner_address = move(self._convert_python_address(
                    object_ref.owner_address()))

        # TODO(suquark): This method does not support put objects to
        # in memory store currently.
        metadata_buf = string_to_buffer(metadata)

        status = CCoreWorkerProcess.GetCoreWorker().CreateExisting(
                    metadata_buf, data_size, object_ref.native(),
                    dereference(c_owner_address), &data_buf,
                    False)
        if not status.ok():
            logger.debug("Error putting restored object into plasma.")
            return
        if data_buf == NULL:
            logger.debug("Object already exists in 'put_file_like_object'.")
            return
        data = Buffer.make(data_buf)
        view = memoryview(data)
        index = 0
        while index < data_size:
            bytes_read = file_like.readinto(view[index:])
            index += bytes_read
        with nogil:
            # Using custom object refs is not supported because we
            # can't track their lifecycle, so we don't pin the object
            # in this case.
            check_status(
                CCoreWorkerProcess.GetCoreWorker().SealExisting(
                            c_object_id, pin_object=False,
                            generator_id=CObjectID.Nil(),
                            owner_address=c_owner_address))

    def put_serialized_object_and_increment_local_ref(self, serialized_object,
                                                      ObjectRef object_ref=None,
                                                      c_bool pin_object=True,
                                                      owner_address=None,
                                                      c_bool inline_small_object=True):
        cdef:
            CObjectID c_object_id
            shared_ptr[CBuffer] data
            shared_ptr[CBuffer] metadata
            unique_ptr[CAddress] c_owner_address
            c_vector[CObjectID] contained_object_ids
            c_vector[CObjectReference] contained_object_refs

        metadata = string_to_buffer(serialized_object.metadata)
        total_bytes = serialized_object.total_bytes
        contained_object_ids = ObjectRefsToVector(
                serialized_object.contained_object_refs)
        object_already_exists = self._create_put_buffer(
            metadata, total_bytes, object_ref,
            contained_object_ids,
            &c_object_id, &data, True, owner_address, inline_small_object)

        logger.debug(
            f"Serialized object size of {c_object_id.Hex()} is {total_bytes} bytes")

        if not object_already_exists:
            if total_bytes > 0:
                (<SerializedObject>serialized_object).write_to(
                    Buffer.make(data))
            if self.is_local_mode:
                contained_object_refs = (
                        CCoreWorkerProcess.GetCoreWorker().
                        GetObjectRefs(contained_object_ids))
                if owner_address is not None:
                    raise Exception(
                        "cannot put data into memory store directly"
                        " and assign owner at the same time")
                check_status(CCoreWorkerProcess.GetCoreWorker().Put(
                        CRayObject(data, metadata, contained_object_refs),
                        contained_object_ids, c_object_id))
            else:
                c_owner_address = move(self._convert_python_address(
                    owner_address))
                with nogil:
                    if object_ref is None:
                        check_status(
                            CCoreWorkerProcess.GetCoreWorker().SealOwned(
                                        c_object_id,
                                        pin_object,
                                        move(c_owner_address)))
                    else:
                        # Using custom object refs is not supported because we
                        # can't track their lifecycle, so we don't pin the
                        # object in this case.
                        check_status(
                            CCoreWorkerProcess.GetCoreWorker().SealExisting(
                                        c_object_id, pin_object=False,
                                        generator_id=CObjectID.Nil(),
                                        owner_address=move(c_owner_address)))

        return c_object_id.Binary()

    def wait(self, object_refs_or_generators, int num_returns, int64_t timeout_ms,
             TaskID current_task_id, c_bool fetch_local):
        cdef:
            c_vector[CObjectID] wait_ids
            c_vector[c_bool] results
            CTaskID c_task_id = current_task_id.native()

        object_refs = []
        for ref_or_generator in object_refs_or_generators:
            if (not isinstance(ref_or_generator, ObjectRef)
                    and not isinstance(ref_or_generator, StreamingObjectRefGenerator)):
                raise TypeError(
                    "wait() expected a list of ray.ObjectRef "
                    "or StreamingObjectRefGenerator, "
                    f"got list containing {type(ref_or_generator)}"
                )

            if isinstance(ref_or_generator, StreamingObjectRefGenerator):
                # Before calling wait,
                # get the next reference from a generator.
                object_refs.append(ref_or_generator._get_next_ref())
            else:
                object_refs.append(ref_or_generator)

        wait_ids = ObjectRefsToVector(object_refs)
        with nogil:
            op_status = CCoreWorkerProcess.GetCoreWorker().Wait(
                wait_ids, num_returns, timeout_ms, &results, fetch_local)
        check_status(op_status)

        assert len(results) == len(object_refs)

        ready, not_ready = [], []
        for i, object_ref_or_generator in enumerate(object_refs_or_generators):
            if results[i]:
                ready.append(object_ref_or_generator)
            else:
                not_ready.append(object_ref_or_generator)

        return ready, not_ready

    def free_objects(self, object_refs, c_bool local_only):
        cdef:
            c_vector[CObjectID] free_ids = ObjectRefsToVector(object_refs)

        with nogil:
            check_status(CCoreWorkerProcess.GetCoreWorker().Delete(
                free_ids, local_only))

    def get_object_locations(self, object_refs, int64_t timeout_ms):
        cdef:
            c_vector[shared_ptr[CObjectLocation]] results
            c_vector[CObjectID] lookup_ids = ObjectRefsToVector(object_refs)

        with nogil:
            check_status(
                CCoreWorkerProcess.GetCoreWorker().GetLocationFromOwner(
                    lookup_ids, timeout_ms, &results))

        object_locations = {}
        for i in range(results.size()):
            # core_worker will return a nullptr for objects that couldn't be
            # located
            if not results[i].get():
                continue
            else:
                object_locations[object_refs[i]] = \
                    CObjectLocationPtrToDict(results[i].get())
        return object_locations

    def global_gc(self):
        with nogil:
            CCoreWorkerProcess.GetCoreWorker().TriggerGlobalGC()

    def dump_object_store_memory_usage(self):
        message = CCoreWorkerProcess.GetCoreWorker().MemoryUsageString()
        logger.warning("Local object store memory usage:\n{}\n".format(
            message.decode("utf-8")))

    def get_memory_store_size(self):
        return CCoreWorkerProcess.GetCoreWorker().GetMemoryStoreSize()

    cdef python_label_match_expressions_to_c(
            self, python_expressions,
            CLabelMatchExpressions *c_expressions):
        cdef:
            CLabelMatchExpression* c_expression
            CLabelIn * c_label_in
            CLabelNotIn * c_label_not_in

        for expression in python_expressions:
            c_expression = c_expressions[0].add_expressions()
            c_expression.set_key(expression.key)
            if isinstance(expression.operator, In):
                c_label_in = c_expression.mutable_operator_()[0].mutable_label_in()
                for value in expression.operator.values:
                    c_label_in[0].add_values(value)
            elif isinstance(expression.operator, NotIn):
                c_label_not_in = \
                    c_expression.mutable_operator_()[0].mutable_label_not_in()
                for value in expression.operator.values:
                    c_label_not_in[0].add_values(value)
            elif isinstance(expression.operator, Exists):
                c_expression.mutable_operator_()[0].mutable_label_exists()
            elif isinstance(expression.operator, DoesNotExist):
                c_expression.mutable_operator_()[0].mutable_label_does_not_exist()

    cdef python_scheduling_strategy_to_c(
            self, python_scheduling_strategy,
            CSchedulingStrategy *c_scheduling_strategy):
        cdef:
            CPlacementGroupSchedulingStrategy \
                *c_placement_group_scheduling_strategy
            CNodeAffinitySchedulingStrategy *c_node_affinity_scheduling_strategy
            CNodeLabelSchedulingStrategy *c_node_label_scheduling_strategy
        assert python_scheduling_strategy is not None
        if python_scheduling_strategy == "DEFAULT":
            c_scheduling_strategy[0].mutable_default_scheduling_strategy()
        elif python_scheduling_strategy == "SPREAD":
            c_scheduling_strategy[0].mutable_spread_scheduling_strategy()
        elif isinstance(python_scheduling_strategy,
                        PlacementGroupSchedulingStrategy):
            c_placement_group_scheduling_strategy = \
                c_scheduling_strategy[0] \
                .mutable_placement_group_scheduling_strategy()
            c_placement_group_scheduling_strategy[0].set_placement_group_id(
                python_scheduling_strategy
                .placement_group.id.binary())
            c_placement_group_scheduling_strategy[0] \
                .set_placement_group_bundle_index(
                    python_scheduling_strategy.placement_group_bundle_index)
            c_placement_group_scheduling_strategy[0]\
                .set_placement_group_capture_child_tasks(
                    python_scheduling_strategy
                    .placement_group_capture_child_tasks)
        elif isinstance(python_scheduling_strategy,
                        NodeAffinitySchedulingStrategy):
            c_node_affinity_scheduling_strategy = \
                c_scheduling_strategy[0] \
                .mutable_node_affinity_scheduling_strategy()
            c_node_affinity_scheduling_strategy[0].set_node_id(
                NodeID.from_hex(python_scheduling_strategy.node_id).binary())
            c_node_affinity_scheduling_strategy[0].set_soft(
                python_scheduling_strategy.soft)
            c_node_affinity_scheduling_strategy[0].set_spill_on_unavailable(
                python_scheduling_strategy._spill_on_unavailable)
            c_node_affinity_scheduling_strategy[0].set_fail_on_unavailable(
                python_scheduling_strategy._fail_on_unavailable)
        elif isinstance(python_scheduling_strategy,
                        NodeLabelSchedulingStrategy):
            c_node_label_scheduling_strategy = \
                c_scheduling_strategy[0] \
                .mutable_node_label_scheduling_strategy()
            self.python_label_match_expressions_to_c(
                python_scheduling_strategy.hard,
                c_node_label_scheduling_strategy[0].mutable_hard())
            self.python_label_match_expressions_to_c(
                python_scheduling_strategy.soft,
                c_node_label_scheduling_strategy[0].mutable_soft())
        else:
            raise ValueError(
                f"Invalid scheduling_strategy value "
                f"{python_scheduling_strategy}. "
                f"Valid values are [\"DEFAULT\""
                f" | \"SPREAD\""
                f" | PlacementGroupSchedulingStrategy"
                f" | NodeAffinitySchedulingStrategy]")

    def submit_task(self,
                    Language language,
                    FunctionDescriptor function_descriptor,
                    args,
                    c_string name,
                    int num_returns,
                    resources,
                    int max_retries,
                    c_bool retry_exceptions,
                    retry_exception_allowlist,
                    scheduling_strategy,
                    c_string debugger_breakpoint,
                    c_string serialized_runtime_env_info,
                    int64_t generator_backpressure_num_objects
                    ):
        cdef:
            unordered_map[c_string, double] c_resources
            CRayFunction ray_function
            CTaskOptions task_options
            c_vector[unique_ptr[CTaskArg]] args_vector
            c_vector[CObjectReference] return_refs
            CSchedulingStrategy c_scheduling_strategy
            c_vector[CObjectID] incremented_put_arg_ids
            c_string serialized_retry_exception_allowlist
            CTaskID current_c_task_id
            TaskID task_id_in_async_context = async_task_id.get()
            # This task id is incorrect if async task is used.
            # In this case, we should use task_id_in_async_context
            TaskID current_task = self.get_current_task_id()

        self.python_scheduling_strategy_to_c(
            scheduling_strategy, &c_scheduling_strategy)

        try:
            serialized_retry_exception_allowlist = ray_pickle.dumps(
                retry_exception_allowlist,
            )
        except TypeError as e:
            msg = (
                "Could not serialize the retry exception allowlist"
                f"{retry_exception_allowlist} for task {function_descriptor.repr}. "
                "Check "
                "https://docs.ray.io/en/master/ray-core/objects/serialization.html#troubleshooting " # noqa
                "for more information.")
            raise TypeError(msg) from e

        with self.profile_event(b"submit_task"):
            prepare_resources(resources, &c_resources)
            ray_function = CRayFunction(
                language.lang, function_descriptor.descriptor)
            prepare_args_and_increment_put_refs(
                self, language, args, &args_vector, function_descriptor,
                &incremented_put_arg_ids)

            task_options = CTaskOptions(
                name, num_returns, c_resources,
                b"",
                generator_backpressure_num_objects,
                serialized_runtime_env_info)

            # We are in the async context. We have to obtain
            # the task id from this context var. get_current_task_id()
            # doesn't contain the correct id for asyncio tasks.
            if task_id_in_async_context is not None:
                current_c_task_id = task_id_in_async_context.native()
            else:
                current_c_task_id = current_task.native()

            with nogil:
                return_refs = CCoreWorkerProcess.GetCoreWorker().SubmitTask(
                    ray_function, args_vector, task_options,
                    max_retries, retry_exceptions,
                    c_scheduling_strategy,
                    debugger_breakpoint,
                    serialized_retry_exception_allowlist,
                    current_c_task_id,
                )

            # These arguments were serialized and put into the local object
            # store during task submission. The backend increments their local
            # ref count initially to ensure that they remain in scope until we
            # add to their submitted task ref count. Now that the task has
            # been submitted, it's safe to remove the initial local ref.
            for put_arg_id in incremented_put_arg_ids:
                CCoreWorkerProcess.GetCoreWorker().RemoveLocalReference(
                    put_arg_id)

            # The initial local reference is already acquired internally when
            # adding the pending task.
            return VectorToObjectRefs(return_refs, skip_adding_local_ref=True)

    def create_actor(self,
                     Language language,
                     FunctionDescriptor function_descriptor,
                     args,
                     int64_t max_restarts,
                     int64_t max_task_retries,
                     resources,
                     placement_resources,
                     int32_t max_concurrency,
                     is_detached,
                     c_string name,
                     c_string ray_namespace,
                     c_bool is_asyncio,
                     c_string extension_data,
                     c_string serialized_runtime_env_info,
                     concurrency_groups_dict,
                     int32_t max_pending_calls,
                     scheduling_strategy,
                     ):
        cdef:
            CRayFunction ray_function
            c_vector[unique_ptr[CTaskArg]] args_vector
            c_vector[c_string] dynamic_worker_options
            unordered_map[c_string, double] c_resources
            unordered_map[c_string, double] c_placement_resources
            CActorID c_actor_id
            c_vector[CConcurrencyGroup] c_concurrency_groups
            CSchedulingStrategy c_scheduling_strategy
            c_vector[CObjectID] incremented_put_arg_ids
            optional[c_bool] is_detached_optional = nullopt

        self.python_scheduling_strategy_to_c(
            scheduling_strategy, &c_scheduling_strategy)

        with self.profile_event(b"submit_task"):
            prepare_resources(resources, &c_resources)
            prepare_resources(placement_resources, &c_placement_resources)
            ray_function = CRayFunction(
                language.lang, function_descriptor.descriptor)
            prepare_args_and_increment_put_refs(
                self, language, args, &args_vector, function_descriptor,
                &incremented_put_arg_ids)
            prepare_actor_concurrency_groups(
                concurrency_groups_dict, &c_concurrency_groups)

            if is_detached is not None:
                is_detached_optional = make_optional[c_bool](
                    True if is_detached else False)

            with nogil:
                status = CCoreWorkerProcess.GetCoreWorker().CreateActor(
                    ray_function, args_vector,
                    CActorCreationOptions(
                        max_restarts, max_task_retries, max_concurrency,
                        c_resources, c_placement_resources,
                        dynamic_worker_options, is_detached_optional, name,
                        ray_namespace,
                        is_asyncio,
                        c_scheduling_strategy,
                        serialized_runtime_env_info,
                        c_concurrency_groups,
                        # execute out of order for
                        # async or threaded actors.
                        is_asyncio or max_concurrency > 1,
                        max_pending_calls),
                    extension_data,
                    &c_actor_id)

            # These arguments were serialized and put into the local object
            # store during task submission. The backend increments their local
            # ref count initially to ensure that they remain in scope until we
            # add to their submitted task ref count. Now that the task has
            # been submitted, it's safe to remove the initial local ref.
            for put_arg_id in incremented_put_arg_ids:
                CCoreWorkerProcess.GetCoreWorker().RemoveLocalReference(
                    put_arg_id)

            check_status(status)

            return ActorID(c_actor_id.Binary())

    def create_placement_group(
                            self,
                            c_string name,
                            c_vector[unordered_map[c_string, double]] bundles,
                            c_string strategy,
                            c_bool is_detached,
                            double max_cpu_fraction_per_node):
        cdef:
            CPlacementGroupID c_placement_group_id
            CPlacementStrategy c_strategy

        if strategy == b"PACK":
            c_strategy = PLACEMENT_STRATEGY_PACK
        elif strategy == b"SPREAD":
            c_strategy = PLACEMENT_STRATEGY_SPREAD
        elif strategy == b"STRICT_PACK":
            c_strategy = PLACEMENT_STRATEGY_STRICT_PACK
        else:
            if strategy == b"STRICT_SPREAD":
                c_strategy = PLACEMENT_STRATEGY_STRICT_SPREAD
            else:
                raise TypeError(strategy)

        with nogil:
            check_status(
                        CCoreWorkerProcess.GetCoreWorker().
                        CreatePlacementGroup(
                            CPlacementGroupCreationOptions(
                                name,
                                c_strategy,
                                bundles,
                                is_detached,
                                max_cpu_fraction_per_node),
                            &c_placement_group_id))

        return PlacementGroupID(c_placement_group_id.Binary())

    def remove_placement_group(self, PlacementGroupID placement_group_id):
        cdef:
            CPlacementGroupID c_placement_group_id = \
                placement_group_id.native()

        with nogil:
            check_status(
                CCoreWorkerProcess.GetCoreWorker().
                RemovePlacementGroup(c_placement_group_id))

    def wait_placement_group_ready(self,
                                   PlacementGroupID placement_group_id,
                                   int64_t timeout_seconds):
        cdef CRayStatus status
        cdef CPlacementGroupID cplacement_group_id = (
            CPlacementGroupID.FromBinary(placement_group_id.binary()))
        cdef int64_t ctimeout_seconds = timeout_seconds
        with nogil:
            status = CCoreWorkerProcess.GetCoreWorker() \
                .WaitPlacementGroupReady(cplacement_group_id, ctimeout_seconds)
            if status.IsNotFound():
                raise Exception("Placement group {} does not exist.".format(
                    placement_group_id))
        return status.ok()

    def submit_actor_task(self,
                          Language language,
                          ActorID actor_id,
                          FunctionDescriptor function_descriptor,
                          args,
                          c_string name,
                          int num_returns,
                          double num_method_cpus,
                          c_string concurrency_group_name,
                          int64_t generator_backpressure_num_objects):

        cdef:
            CActorID c_actor_id = actor_id.native()
            unordered_map[c_string, double] c_resources
            CRayFunction ray_function
            c_vector[unique_ptr[CTaskArg]] args_vector
            c_vector[CObjectReference] return_refs
            c_vector[CObjectID] incremented_put_arg_ids
            CTaskID current_c_task_id = CTaskID.Nil()
            TaskID task_id_in_async_context = async_task_id.get()
            # This task id is incorrect if async task is used.
            # In this case, we should use task_id_in_async_context
            TaskID current_task = self.get_current_task_id()

        with self.profile_event(b"submit_task"):
            if num_method_cpus > 0:
                c_resources[b"CPU"] = num_method_cpus
            ray_function = CRayFunction(
                language.lang, function_descriptor.descriptor)
            prepare_args_and_increment_put_refs(
                self, language, args, &args_vector, function_descriptor,
                &incremented_put_arg_ids)

            # We are in the async context. We have to obtain
            # the task id from this context var. get_current_task_id()
            # doesn't contain the correct id for asyncio tasks.
            if task_id_in_async_context is not None:
                current_c_task_id = task_id_in_async_context.native()
            else:
                current_c_task_id = current_task.native()

            with nogil:
                status = CCoreWorkerProcess.GetCoreWorker().SubmitActorTask(
                    c_actor_id,
                    ray_function,
                    args_vector,
                    CTaskOptions(
                        name,
                        num_returns,
                        c_resources,
                        concurrency_group_name,
                        generator_backpressure_num_objects),
                    return_refs,
                    current_c_task_id)
            # These arguments were serialized and put into the local object
            # store during task submission. The backend increments their local
            # ref count initially to ensure that they remain in scope until we
            # add to their submitted task ref count. Now that the task has
            # been submitted, it's safe to remove the initial local ref.
            for put_arg_id in incremented_put_arg_ids:
                CCoreWorkerProcess.GetCoreWorker().RemoveLocalReference(
                    put_arg_id)

            if status.ok():
                # The initial local reference is already acquired internally
                # when adding the pending task.
                return VectorToObjectRefs(return_refs,
                                          skip_adding_local_ref=True)
            else:
                if status.IsOutOfResource():
                    actor = self.get_actor_handle(actor_id)
                    actor_handle = (CCoreWorkerProcess.GetCoreWorker()
                                    .GetActorHandle(c_actor_id))
                    raise PendingCallsLimitExceeded(
                        f"The task {function_descriptor.function_name} could not be "
                        f"submitted to {repr(actor)} because more than"
                        f" {(dereference(actor_handle).MaxPendingCalls())}"
                        " tasks are queued on the actor. This limit can be adjusted"
                        " with the `max_pending_calls` actor option.")
                else:
                    raise Exception(f"Failed to submit task to actor {actor_id} "
                                    f"due to {status.message()}")

    def kill_actor(self, ActorID actor_id, c_bool no_restart):
        cdef:
            CActorID c_actor_id = actor_id.native()

        with nogil:
            check_status(CCoreWorkerProcess.GetCoreWorker().KillActor(
                  c_actor_id, True, no_restart))

    def cancel_task(self, ObjectRef object_ref, c_bool force_kill,
                    c_bool recursive):
        cdef:
            CObjectID c_object_id = object_ref.native()
            CRayStatus status = CRayStatus.OK()

        with nogil:
            status = CCoreWorkerProcess.GetCoreWorker().CancelTask(
                                            c_object_id, force_kill, recursive)

        if status.IsInvalidArgument():
            raise ValueError(status.message().decode())

        if not status.ok():
            raise TypeError(status.message().decode())

    def resource_ids(self):
        cdef:
            ResourceMappingType resource_mapping = (
                CCoreWorkerProcess.GetCoreWorker().GetResourceIDs())
            unordered_map[
                c_string, c_vector[pair[int64_t, double]]
            ].iterator iterator = resource_mapping.begin()
            c_vector[pair[int64_t, double]] c_value

        resources_dict = {}
        while iterator != resource_mapping.end():
            key = decode(dereference(iterator).first)
            c_value = dereference(iterator).second
            ids_and_fractions = []
            for i in range(c_value.size()):
                ids_and_fractions.append(
                    (c_value[i].first, c_value[i].second))
            resources_dict[key] = ids_and_fractions
            postincrement(iterator)

        return resources_dict

    def profile_event(self, c_string event_type, object extra_data=None):
        if RayConfig.instance().enable_timeline():
            return ProfileEvent.make(
                CCoreWorkerProcess.GetCoreWorker().CreateProfileEvent(
                    event_type), extra_data)
        else:
            return EmptyProfileEvent()

    def remove_actor_handle_reference(self, ActorID actor_id):
        cdef:
            CActorID c_actor_id = actor_id.native()
        CCoreWorkerProcess.GetCoreWorker().RemoveActorHandleReference(
            c_actor_id)

    cdef make_actor_handle(self, ActorHandleSharedPtr c_actor_handle):
        worker = ray._private.worker.global_worker
        worker.check_connected()
        manager = worker.function_actor_manager

        actor_id = ActorID(dereference(c_actor_handle).GetActorID().Binary())
        job_id = JobID(dereference(c_actor_handle).CreationJobID().Binary())
        language = Language.from_native(
            dereference(c_actor_handle).ActorLanguage())
        actor_creation_function_descriptor = CFunctionDescriptorToPython(
            dereference(c_actor_handle).ActorCreationTaskFunctionDescriptor())
        if language == Language.PYTHON:
            assert isinstance(actor_creation_function_descriptor,
                              PythonFunctionDescriptor)
            # Load actor_method_cpu from actor handle's extension data.
            extension_data = <str>dereference(c_actor_handle).ExtensionData()
            if extension_data:
                actor_method_cpu = int(extension_data)
            else:
                actor_method_cpu = 0  # Actor is created by non Python worker.
            actor_class = manager.load_actor_class(
                job_id, actor_creation_function_descriptor)
            method_meta = ray.actor._ActorClassMethodMetadata.create(
                actor_class, actor_creation_function_descriptor)
            return ray.actor.ActorHandle(language, actor_id,
                                         method_meta.method_is_generator,
                                         method_meta.decorators,
                                         method_meta.signatures,
                                         method_meta.num_returns,
                                         method_meta.generator_backpressure_num_objects, # noqa
                                         actor_method_cpu,
                                         actor_creation_function_descriptor,
                                         worker.current_session_and_job)
        else:
            return ray.actor.ActorHandle(language, actor_id,
                                         {},  # method is_generator
                                         {},  # method decorators
                                         {},  # method signatures
                                         {},  # method num_returns
                                         {},  # generator_backpressure_num_objects
                                         0,  # actor method cpu
                                         actor_creation_function_descriptor,
                                         worker.current_session_and_job)

    def deserialize_and_register_actor_handle(self, const c_string &bytes,
                                              ObjectRef
                                              outer_object_ref):
        cdef:
            CObjectID c_outer_object_id = (outer_object_ref.native() if
                                           outer_object_ref else
                                           CObjectID.Nil())
        c_actor_id = (CCoreWorkerProcess
                      .GetCoreWorker()
                      .DeserializeAndRegisterActorHandle(
                          bytes, c_outer_object_id))
        return self.make_actor_handle(
            CCoreWorkerProcess.GetCoreWorker().GetActorHandle(c_actor_id))

    def get_named_actor_handle(self, const c_string &name,
                               const c_string &ray_namespace):
        cdef:
            pair[ActorHandleSharedPtr, CRayStatus] named_actor_handle_pair

        # We need it because GetNamedActorHandle needs
        # to call a method that holds the gil.
        with nogil:
            named_actor_handle_pair = (
                CCoreWorkerProcess.GetCoreWorker().GetNamedActorHandle(
                    name, ray_namespace))
        check_status(named_actor_handle_pair.second)

        return self.make_actor_handle(named_actor_handle_pair.first)

    def get_actor_handle(self, ActorID actor_id):
        cdef:
            CActorID c_actor_id = actor_id.native()
        return self.make_actor_handle(
            CCoreWorkerProcess.GetCoreWorker().GetActorHandle(c_actor_id))

    def list_named_actors(self, c_bool all_namespaces):
        """Returns (namespace, name) for named actors in the system.

        If all_namespaces is True, returns all actors in all namespaces,
        else returns only the actors in the current namespace.
        """
        cdef:
            pair[c_vector[pair[c_string, c_string]], CRayStatus] result_pair

        result_pair = CCoreWorkerProcess.GetCoreWorker().ListNamedActors(
            all_namespaces)
        check_status(result_pair.second)
        return [
            (namespace.decode("utf-8"),
             name.decode("utf-8")) for namespace, name in result_pair.first]

    def serialize_actor_handle(self, ActorID actor_id):
        cdef:
            c_string output
            CObjectID c_actor_handle_id
        check_status(CCoreWorkerProcess.GetCoreWorker().SerializeActorHandle(
            actor_id.native(), &output, &c_actor_handle_id))
        return output, ObjectRef(c_actor_handle_id.Binary())

    def add_object_ref_reference(self, ObjectRef object_ref):
        # Note: faster to not release GIL for short-running op.
        CCoreWorkerProcess.GetCoreWorker().AddLocalReference(
            object_ref.native())

    def remove_object_ref_reference(self, ObjectRef object_ref):
        cdef:
            CObjectID c_object_id = object_ref.native()
        # We need to release the gil since object destruction may call the
        # unhandled exception handler.
        with nogil:
            CCoreWorkerProcess.GetCoreWorker().RemoveLocalReference(
                c_object_id)

    def get_owner_address(self, ObjectRef object_ref):
        cdef:
            CObjectID c_object_id = object_ref.native()
            CAddress c_owner_address
        op_status = CCoreWorkerProcess.GetCoreWorker().GetOwnerAddress(
                c_object_id, &c_owner_address)
        check_status(op_status)
        return c_owner_address.SerializeAsString()

    def serialize_object_ref(self, ObjectRef object_ref):
        cdef:
            CObjectID c_object_id = object_ref.native()
            CAddress c_owner_address = CAddress()
            c_string serialized_object_status
        op_status = CCoreWorkerProcess.GetCoreWorker().GetOwnershipInfo(
                c_object_id, &c_owner_address, &serialized_object_status)
        check_status(op_status)
        return (object_ref,
                c_owner_address.SerializeAsString(),
                serialized_object_status)

    def deserialize_and_register_object_ref(
            self, const c_string &object_ref_binary,
            ObjectRef outer_object_ref,
            const c_string &serialized_owner_address,
            const c_string &serialized_object_status,
    ):
        cdef:
            CObjectID c_object_id = CObjectID.FromBinary(object_ref_binary)
            CObjectID c_outer_object_id = (outer_object_ref.native() if
                                           outer_object_ref else
                                           CObjectID.Nil())
            CAddress c_owner_address = CAddress()

        c_owner_address.ParseFromString(serialized_owner_address)
        (CCoreWorkerProcess.GetCoreWorker()
            .RegisterOwnershipInfoAndResolveFuture(
                c_object_id,
                c_outer_object_id,
                c_owner_address,
                serialized_object_status))

    cdef store_task_output(self, serialized_object, const CObjectID &return_id,
                           const CObjectID &generator_id,
                           size_t data_size, shared_ptr[CBuffer] &metadata,
                           const c_vector[CObjectID] &contained_id,
                           const CAddress &caller_address,
                           int64_t *task_output_inlined_bytes,
                           shared_ptr[CRayObject] *return_ptr):
        """Store a task return value in plasma or as an inlined object."""
        with nogil:
            check_status(
                CCoreWorkerProcess.GetCoreWorker().AllocateReturnObject(
                    return_id, data_size, metadata, contained_id, caller_address,
                    task_output_inlined_bytes, return_ptr))

        if return_ptr.get() != NULL:
            if return_ptr.get().HasData():
                (<SerializedObject>serialized_object).write_to(
                    Buffer.make(return_ptr.get().GetData()))
            if self.is_local_mode:
                check_status(
                    CCoreWorkerProcess.GetCoreWorker().Put(
                        CRayObject(return_ptr.get().GetData(),
                                   return_ptr.get().GetMetadata(),
                                   c_vector[CObjectReference]()),
                        c_vector[CObjectID](), return_id))
            else:
                with nogil:
                    check_status(
                        CCoreWorkerProcess.GetCoreWorker().SealReturnObject(
                            return_id, return_ptr[0], generator_id, caller_address))
            return True
        else:
            with nogil:
                success = (CCoreWorkerProcess.GetCoreWorker()
                           .PinExistingReturnObject(
                                   return_id, return_ptr, generator_id))
            return success

    cdef store_task_outputs(self,
                            worker, outputs,
                            const CAddress &caller_address,
                            c_vector[c_pair[CObjectID, shared_ptr[CRayObject]]]
                            *returns,
                            CObjectID ref_generator_id=CObjectID.Nil()):
        cdef:
            CObjectID return_id
            size_t data_size
            shared_ptr[CBuffer] metadata
            c_vector[CObjectID] contained_id
            int64_t task_output_inlined_bytes
            int64_t num_returns = -1
            shared_ptr[CRayObject] *return_ptr

        num_outputs_stored = 0
        if not ref_generator_id.IsNil():
            # The task specified a dynamic number of return values. Determine
            # the expected number of return values.
            if returns[0].size() > 0:
                # We are re-executing the task. We should return the same
                # number of objects as before.
                num_returns = returns[0].size()
            else:
                # This is the first execution of the task, so we don't know how
                # many return objects it should have yet.
                # NOTE(swang): returns could also be empty if the task returned
                # an empty generator and was re-executed. However, this should
                # not happen because we never reconstruct empty
                # ObjectRefGenerators (since these are not stored in plasma).
                num_returns = -1
        else:
            # The task specified how many return values it should have.
            num_returns = returns[0].size()

        if num_returns == 0:
            return num_outputs_stored

        task_output_inlined_bytes = 0
        i = -1
        for i, output in enumerate(outputs):
            if num_returns >= 0 and i >= num_returns:
                raise ValueError(
                    "Task returned more than num_returns={} objects.".format(
                        num_returns))
            # TODO(sang): Remove it when the streaming generator is
            # enabled by default.
            while i >= returns[0].size():
                return_id = (CCoreWorkerProcess.GetCoreWorker()
                             .AllocateDynamicReturnId(
                                caller_address, CTaskID.Nil(), NULL_PUT_INDEX))
                returns[0].push_back(
                        c_pair[CObjectID, shared_ptr[CRayObject]](
                            return_id, shared_ptr[CRayObject]()))
            assert i < returns[0].size()
            return_id = returns[0][i].first
            if returns[0][i].second == nullptr:
                returns[0][i].second = shared_ptr[CRayObject]()
            return_ptr = &returns[0][i].second

            # Skip return values that we already created.  This can occur if
            # there were multiple return values, and we initially errored while
            # trying to create one of them.
            if (return_ptr.get() != NULL and return_ptr.get().GetData().get()
                    != NULL):
                continue

            context = worker.get_serialization_context()

            serialized_object = context.serialize(output)
            data_size = serialized_object.total_bytes
            metadata_str = serialized_object.metadata
            if ray._private.worker.global_worker.debugger_get_breakpoint:
                breakpoint = (
                    ray._private.worker.global_worker.debugger_get_breakpoint)
                metadata_str += (
                    b"," + ray_constants.OBJECT_METADATA_DEBUG_PREFIX +
                    breakpoint.encode())
                # Reset debugging context of this worker.
                ray._private.worker.global_worker.debugger_get_breakpoint = b""
            metadata = string_to_buffer(metadata_str)
            contained_id = ObjectRefsToVector(
                serialized_object.contained_object_refs)

            if not self.store_task_output(
                    serialized_object, return_id,
                    ref_generator_id,
                    data_size, metadata, contained_id, caller_address,
                    &task_output_inlined_bytes, return_ptr):
                # If the object already exists, but we fail to pin the copy, it
                # means the existing copy might've gotten evicted. Try to
                # create another copy.
                self.store_task_output(
                        serialized_object, return_id,
                        ref_generator_id,
                        data_size, metadata,
                        contained_id, caller_address, &task_output_inlined_bytes,
                        return_ptr)
            num_outputs_stored += 1

        i += 1
        if i < num_returns:
            raise ValueError(
                    "Task returned {} objects, but num_returns={}.".format(
                        i, num_returns))

        return num_outputs_stored

    cdef c_function_descriptors_to_python(
            self,
            const c_vector[CFunctionDescriptor] &c_function_descriptors):

        ret = []
        for i in range(c_function_descriptors.size()):
            ret.append(CFunctionDescriptorToPython(c_function_descriptors[i]))
        return ret

    cdef initialize_eventloops_for_actor_concurrency_group(
            self,
            const c_vector[CConcurrencyGroup] &c_defined_concurrency_groups):

        cdef:
            CConcurrencyGroup c_concurrency_group
            c_vector[CFunctionDescriptor] c_function_descriptors

        self.cgname_to_eventloop_dict = {}
        self.fd_to_cgname_dict = {}

        self.eventloop_for_default_cg = get_new_event_loop()
        self.thread_for_default_cg = threading.Thread(
            target=lambda: self.eventloop_for_default_cg.run_forever(),
            name="AsyncIO Thread: default"
            )
        self.thread_for_default_cg.start()

        for i in range(c_defined_concurrency_groups.size()):
            c_concurrency_group = c_defined_concurrency_groups[i]
            cg_name = c_concurrency_group.GetName().decode("ascii")
            function_descriptors = self.c_function_descriptors_to_python(
                c_concurrency_group.GetFunctionDescriptors())

            async_eventloop = get_new_event_loop()
            async_thread = threading.Thread(
                target=lambda: async_eventloop.run_forever(),
                name="AsyncIO Thread: {}".format(cg_name)
            )
            async_thread.start()

            self.cgname_to_eventloop_dict[cg_name] = {
                "eventloop": async_eventloop,
                "thread": async_thread,
            }

            for fd in function_descriptors:
                self.fd_to_cgname_dict[fd] = cg_name

    def get_thread_pool_for_async_event_loop(self):
        if self.thread_pool_for_async_event_loop is None:
            # Theoretically, we can use multiple threads,
            self.thread_pool_for_async_event_loop = ThreadPoolExecutor(
                max_workers=1)
        return self.thread_pool_for_async_event_loop

    def get_event_loop(self, function_descriptor, specified_cgname):
        # __init__ will be invoked in default eventloop
        if function_descriptor.function_name == "__init__":
            return self.eventloop_for_default_cg, self.thread_for_default_cg

        if specified_cgname is not None:
            if specified_cgname in self.cgname_to_eventloop_dict:
                this_group = self.cgname_to_eventloop_dict[specified_cgname]
                return (this_group["eventloop"], this_group["thread"])

        if function_descriptor in self.fd_to_cgname_dict:
            curr_cgname = self.fd_to_cgname_dict[function_descriptor]
            if curr_cgname in self.cgname_to_eventloop_dict:
                return (
                    self.cgname_to_eventloop_dict[curr_cgname]["eventloop"],
                    self.cgname_to_eventloop_dict[curr_cgname]["thread"])
            else:
                raise ValueError(
                    "The function {} is defined to be executed "
                    "in the concurrency group {} . But there is no this group."
                    .format(function_descriptor, curr_cgname))

        return self.eventloop_for_default_cg, self.thread_for_default_cg

    def run_async_func_or_coro_in_event_loop(
          self,
          func_or_coro: Union[Callable[[Any, Any], Awaitable[Any]], Awaitable],
          function_descriptor: FunctionDescriptor,
          specified_cgname: str,
          *,
          task_id: Optional[TaskID] = None,
          func_args: Optional[Tuple] = None,
          func_kwargs: Optional[Dict] = None,
    ):
        """Run the async function or coroutine to the event loop.

        The event loop is running in a separate thread.

        Args:
            func_or_coro: Async function (not a generator) or awaitable objects.
            function_descriptor: The function descriptor.
            specified_cgname: The name of a concurrent group.
            task_id: The task ID to track the future. If None is provided
                the future is not tracked with a task ID.
                (e.g., When we deserialize the arguments, we don't want to
                track the task_id -> future mapping).
            func_args: The arguments for the async function.
            func_kwargs: The keyword arguments for the async function.

        NOTE: func_args and func_kwargs are intentionally passed as a tuple/dict and
        not unpacked to avoid collisions between system arguments and user-provided
        arguments. See https://github.com/ray-project/ray/issues/41272.
        """
        cdef:
            CFiberEvent event

        if func_args is None:
            func_args = tuple()
        if func_kwargs is None:
            func_kwargs = dict()

        # Increase recursion limit if necessary. In asyncio mode,
        # we have many parallel callstacks (represented in fibers)
        # that's suspended for execution. Python interpreter will
        # mistakenly count each callstack towards recusion limit.
        # We don't need to worry about stackoverflow here because
        # the max number of callstacks is limited in direct actor
        # transport with max_concurrency flag.
        increase_recursion_limit()

        eventloop, async_thread = self.get_event_loop(
            function_descriptor, specified_cgname)

        async def async_func():
            try:
                if task_id:
                    async_task_id.set(task_id)

                if inspect.isawaitable(func_or_coro):
                    coroutine = func_or_coro
                else:
                    coroutine = func_or_coro(*func_args, **func_kwargs)

                return await coroutine
            finally:
                event.Notify()

        future = asyncio.run_coroutine_threadsafe(async_func(), eventloop)
        if task_id:
            with self._task_id_to_future_lock:
                self._task_id_to_future[task_id] = future

        with nogil:
            (CCoreWorkerProcess.GetCoreWorker()
                .YieldCurrentFiber(event))
        try:
            result = future.result()
        except concurrent.futures.CancelledError:
            raise TaskCancelledError(task_id)
        finally:
            if task_id:
                with self._task_id_to_future_lock:
                    self._task_id_to_future.pop(task_id)
        return result

    def stop_and_join_asyncio_threads_if_exist(self):
        event_loops = []
        threads = []
        if self.thread_pool_for_async_event_loop:
            self.thread_pool_for_async_event_loop.shutdown(
                wait=False, cancel_futures=True)
        if self.eventloop_for_default_cg is not None:
            event_loops.append(self.eventloop_for_default_cg)
        if self.thread_for_default_cg is not None:
            threads.append(self.thread_for_default_cg)
        if self.cgname_to_eventloop_dict:
            for event_loop_and_thread in self.cgname_to_eventloop_dict.values():
                event_loops.append(event_loop_and_thread["eventloop"])
                threads.append(event_loop_and_thread["thread"])
        for event_loop in event_loops:
            event_loop.call_soon_threadsafe(
                event_loop.stop)
        for thread in threads:
            thread.join()

    def current_actor_is_asyncio(self):
        return (CCoreWorkerProcess.GetCoreWorker().GetWorkerContext()
                .CurrentActorIsAsync())

    def current_actor_max_concurrency(self):
        return (CCoreWorkerProcess.GetCoreWorker().GetWorkerContext()
                .CurrentActorMaxConcurrency())

    def get_queued_future(self, task_id: Optional[TaskID]) -> ConcurrentFuture:
        """Get a asyncio.Future that's queued in the event loop."""
        with self._task_id_to_future_lock:
            return self._task_id_to_future.get(task_id)

    def get_current_runtime_env(self) -> str:
        # This should never change, so we can safely cache it to avoid ser/de
        if self.current_runtime_env is None:
            if self.is_driver:
                job_config = self.get_job_config()
                serialized_env = job_config.runtime_env_info \
                                           .serialized_runtime_env
            else:
                serialized_env = CCoreWorkerProcess.GetCoreWorker() \
                        .GetWorkerContext().GetCurrentSerializedRuntimeEnv() \
                        .decode("utf-8")

            self.current_runtime_env = serialized_env

        return self.current_runtime_env

    cdef yield_current_fiber(self, CFiberEvent &fiber_event):
        with nogil:
            CCoreWorkerProcess.GetCoreWorker().YieldCurrentFiber(fiber_event)

    def get_pending_children_task_ids(self, parent_task_id: TaskID):
        cdef:
            CTaskID c_parent_task_id = parent_task_id.native()
            c_vector[CTaskID] ret
            c_vector[CTaskID].iterator it

        result = []

        with nogil:
            ret = CCoreWorkerProcess.GetCoreWorker().GetPendingChildrenTasks(
                c_parent_task_id)

        it = ret.begin()
        while it != ret.end():
            result.append(TaskID(dereference(it).Binary()))
            postincrement(it)

        return result

    def get_all_reference_counts(self):
        cdef:
            unordered_map[CObjectID, pair[size_t, size_t]] c_ref_counts
            unordered_map[CObjectID, pair[size_t, size_t]].iterator it

        c_ref_counts = (
            CCoreWorkerProcess.GetCoreWorker().GetAllReferenceCounts())
        it = c_ref_counts.begin()

        ref_counts = {}
        while it != c_ref_counts.end():
            object_ref = dereference(it).first.Hex()
            ref_counts[object_ref] = {
                "local": dereference(it).second.first,
                "submitted": dereference(it).second.second}
            postincrement(it)

        return ref_counts

    def get_actor_call_stats(self):
        cdef:
            unordered_map[c_string, c_vector[int64_t]] c_tasks_count

        c_tasks_count = (
            CCoreWorkerProcess.GetCoreWorker().GetActorCallStats())
        it = c_tasks_count.begin()

        tasks_count = dict()
        while it != c_tasks_count.end():
            func_name = <unicode>dereference(it).first
            counters = dereference(it).second
            tasks_count[func_name] = {
                "pending": counters[0],
                "running": counters[1],
                "finished": counters[2],
            }
            postincrement(it)
        return tasks_count

    def set_get_async_callback(self, ObjectRef object_ref, user_callback: Callable):
        # NOTE: we need to manually increment the Python reference count to avoid the
        # callback object being garbage collected before it's called by the core worker.
        # This means we *must* guarantee that the ref is manually decremented to avoid
        # a leak.
        cpython.Py_INCREF(user_callback)
        CCoreWorkerProcess.GetCoreWorker().GetAsync(
            object_ref.native(),
            async_callback,
            <void*>user_callback
        )

    def push_error(self, JobID job_id, error_type, error_message,
                   double timestamp):
        check_status(CCoreWorkerProcess.GetCoreWorker().PushError(
            job_id.native(), error_type.encode("utf-8"),
            error_message.encode("utf-8"), timestamp))

    def get_job_config(self):
        cdef CJobConfig c_job_config
        # We can cache the deserialized job config object here because
        # the job config will not change after a job is submitted.
        if self.job_config is None:
            c_job_config = CCoreWorkerProcess.GetCoreWorker().GetJobConfig()
            self.job_config = common_pb2.JobConfig()
            self.job_config.ParseFromString(c_job_config.SerializeAsString())
        return self.job_config

    def get_task_submission_stats(self):
        cdef:
            int64_t num_tasks_submitted
            int64_t num_leases_requested

        with nogil:
            num_tasks_submitted = (
                    CCoreWorkerProcess.GetCoreWorker().GetNumTasksSubmitted())
            num_leases_requested = (
                    CCoreWorkerProcess.GetCoreWorker().GetNumLeasesRequested())

        return (num_tasks_submitted, num_leases_requested)

    def record_task_log_start(self, stdout_path, stderr_path,
                              int64_t out_start_offset, int64_t err_start_offset):
        CCoreWorkerProcess.GetCoreWorker() \
            .RecordTaskLogStart(stdout_path, stderr_path,
                                out_start_offset, err_start_offset)

    def record_task_log_end(self, int64_t out_end_offset, int64_t err_end_offset):
        CCoreWorkerProcess.GetCoreWorker() \
            .RecordTaskLogEnd(out_end_offset, err_end_offset)

    cdef CObjectID allocate_dynamic_return_id_for_generator(
            self,
            const CAddress &owner_address,
            const CTaskID &task_id,
            return_size,
            generator_index,
            is_async_actor):
        """Allocate a dynamic return ID for a generator task.

        NOTE: When is_async_actor is True,
        this API SHOULD NOT BE called
        within an async actor's event IO thread. The caller MUST ensure
        this for correctness. It is due to the limitation WorkerContext
        API when async actor is used.
        See https://github.com/ray-project/ray/issues/10324 for further details.

        Args:
            owner_address: The address of the owner (caller) of the
                generator task.
            task_id: The task ID of the generator task.
            return_size: The size of the static return from the task.
            generator_index: The index of dynamically generated object
                ref.
            is_async_actor: True if the allocation is for async actor.
                If async actor is used, we should calculate the
                put_index ourselves.
        """
        # Generator only has 1 static return.
        assert return_size == 1
        if is_async_actor:
            # This part of code has a couple of assumptions.
            # - This API is not called within an asyncio event loop
            #   thread.
            # - Ray object ref is generated by incrementing put_index
            #   whenever a new return value is added or ray.put is called.
            #
            # When an async actor is used, it uses its own thread to execute
            # async tasks. That means all the ray.put will use a put_index
            # scoped to a asyncio event loop thread.
            # This means the execution thread that this API will be called
            # will only create "return" objects. That means if we use
            # return_size + genreator_index as a put_index, it is guaranteed
            # to be unique.
            #
            # Why do we need it?
            #
            # We have to provide a put_index ourselves here because
            # the current implementation only has 1 worker context at any
            # given time, meaning WorkerContext::TaskID & WorkerContext::PutIndex
            # both could be incorrect (duplicated) when this API is called.
            return CCoreWorkerProcess.GetCoreWorker().AllocateDynamicReturnId(
                owner_address,
                task_id,
                # Should add 1 because put index is always incremented
                # before it is used. So if you have 1 return object
                # the next index will be 2.
                make_optional[ObjectIDIndexType](
                    <int>1 + <int>return_size + <int>generator_index)  # put_index
            )
        else:
            return CCoreWorkerProcess.GetCoreWorker().AllocateDynamicReturnId(
                owner_address,
                CTaskID.Nil(),
                make_optional[ObjectIDIndexType](
                    <int>1 + <int>return_size + <int>generator_index))

    def delete_object_ref_stream(self, ObjectRef generator_id):
        cdef:
            CObjectID c_generator_id = generator_id.native()

        with nogil:
            CCoreWorkerProcess.GetCoreWorker().DelObjectRefStream(c_generator_id)

    def try_read_next_object_ref_stream(self, ObjectRef generator_id):
        cdef:
            CObjectID c_generator_id = generator_id.native()
            CObjectReference c_object_ref

        with nogil:
            check_status(
                CCoreWorkerProcess.GetCoreWorker().TryReadObjectRefStream(
                    c_generator_id, &c_object_ref))

        return ObjectRef(
            c_object_ref.object_id(),
            c_object_ref.owner_address().SerializeAsString(),
            "",
            # Already added when the ref is updated.
            skip_adding_local_ref=True)

    def is_object_ref_stream_finished(self, ObjectRef generator_id):
        cdef:
            CObjectID c_generator_id = generator_id.native()
            c_bool finished

        with nogil:
            finished = CCoreWorkerProcess.GetCoreWorker().IsFinished(
                c_generator_id)
        return finished

    def peek_object_ref_stream(self, ObjectRef generator_id):
        cdef:
            CObjectID c_generator_id = generator_id.native()
            pair[CObjectReference, c_bool] c_object_ref_and_is_ready_pair

        with nogil:
            c_object_ref_and_is_ready_pair = (
                    CCoreWorkerProcess.GetCoreWorker().PeekObjectRefStream(
                        c_generator_id))

        return (ObjectRef(
                    c_object_ref_and_is_ready_pair.first.object_id(),
                    c_object_ref_and_is_ready_pair.first.owner_address().SerializeAsString()), # noqa
                c_object_ref_and_is_ready_pair.second)

cdef void async_callback(shared_ptr[CRayObject] obj,
                         CObjectID object_ref,
                         void *user_callback_ptr) with gil:
    cdef:
        c_vector[shared_ptr[CRayObject]] objects_to_deserialize

    try:
        # Object is retrieved from in memory store.
        # Here we go through the code path used to deserialize objects.
        objects_to_deserialize.push_back(obj)
        data_metadata_pairs = RayObjectsToDataMetadataPairs(
            objects_to_deserialize)
        ids_to_deserialize = [ObjectRef(object_ref.Binary())]
        result = ray._private.worker.global_worker.deserialize_objects(
            data_metadata_pairs, ids_to_deserialize)[0]

        user_callback = <object>user_callback_ptr
        user_callback(result)
    finally:
        # NOTE: we manually increment the Python reference count of the callback when
        # registering it in the core worker, so we must decrement here to avoid a leak.
        cpython.Py_DECREF(user_callback)


def del_key_from_storage(host, port, password, use_ssl, key):
    return RedisDelKeySync(host, port, password, use_ssl, key)


def get_session_key_from_storage(host, port, password, use_ssl, config, key):
    """
    Get the session key from the storage.
    Intended to be used for session_name only.
    Args:
        host: The address of the owner (caller) of the
            generator task.
        port: The task ID of the generator task.
        password: The redis password.
        use_ssl: Whether to use SSL.
        config: The Ray config. Used to get storage namespace.
        key: The key to retrieve.
    """
    cdef:
        c_string data
    result = RedisGetKeySync(host, port, password, use_ssl, config, key, &data)
    if result:
        return data
    else:
        logger.info("Could not retrieve session key from storage.")
        return None<|MERGE_RESOLUTION|>--- conflicted
+++ resolved
@@ -3145,14 +3145,10 @@
         Raises an exception otherwise.
     """
 
-<<<<<<< HEAD
-    gcs_address, gcs_port = address.rsplit(":", 1)
-=======
     tokens = address.rsplit(":", 1)
     if len(tokens) != 2:
         raise ValueError("Invalid address: {}. Expect 'ip:port'".format(address))
     gcs_address, gcs_port = tokens
->>>>>>> 84ba7402
 
     cdef:
         c_string c_gcs_address = gcs_address
