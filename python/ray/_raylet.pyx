# cython: profile=False
# distutils: language = c++
# cython: embedsignature = True
# cython: language_level = 3
# cython: c_string_encoding = default

from cpython.exc cimport PyErr_CheckSignals

import asyncio
import numpy
import gc
import inspect
import threading
import traceback
import time
import logging
import os
import pickle
import sys
import _thread
import setproctitle

from libc.stdint cimport (
    int32_t,
    int64_t,
    INT64_MAX,
    uint64_t,
    uint8_t,
)
from libcpp cimport bool as c_bool
from libcpp.memory cimport (
    dynamic_pointer_cast,
    make_shared,
    shared_ptr,
    unique_ptr,
)
from libcpp.string cimport string as c_string
from libcpp.utility cimport pair
from libcpp.unordered_map cimport unordered_map
from libcpp.vector cimport vector as c_vector

from cython.operator import dereference, postincrement

from ray.includes.common cimport (
    CBuffer,
    CAddress,
    CLanguage,
    CRayObject,
    CRayStatus,
    CGcsClientOptions,
    CTaskArg,
    CTaskType,
    CRayFunction,
    LocalMemoryBuffer,
    move,
    LANGUAGE_CPP,
    LANGUAGE_JAVA,
    LANGUAGE_PYTHON,
    LocalMemoryBuffer,
    TASK_TYPE_NORMAL_TASK,
    TASK_TYPE_ACTOR_CREATION_TASK,
    TASK_TYPE_ACTOR_TASK,
    WORKER_TYPE_WORKER,
    WORKER_TYPE_DRIVER,
)
from ray.includes.unique_ids cimport (
    CActorID,
    CActorCheckpointID,
    CObjectID,
    CClientID,
)
from ray.includes.libcoreworker cimport (
    CActorCreationOptions,
    CCoreWorkerOptions,
    CCoreWorkerProcess,
    CTaskOptions,
    ResourceMappingType,
    CFiberEvent,
    CActorHandle,
)
from ray.includes.ray_config cimport RayConfig

import ray
from ray.async_compat import (sync_to_async,
                              AsyncGetResponse, AsyncMonitorState)
import ray.memory_monitor as memory_monitor
import ray.ray_constants as ray_constants
from ray import profiling
from ray.exceptions import (
    RayError,
    RayletError,
    RayTaskError,
    ObjectStoreFullError,
    RayTimeoutError,
    RayCancellationError
)
from ray.utils import decode
import gc
import msgpack

cimport cpython

include "includes/unique_ids.pxi"
include "includes/ray_config.pxi"
include "includes/function_descriptor.pxi"
include "includes/buffer.pxi"
include "includes/common.pxi"
include "includes/serialization.pxi"
include "includes/libcoreworker.pxi"


logger = logging.getLogger(__name__)


def set_internal_config(dict options):
    cdef:
        unordered_map[c_string, c_string] c_options

    if options is None:
        return

    for key, value in options.items():
        c_options[str(key).encode("ascii")] = str(value).encode("ascii")

    RayConfig.instance().initialize(c_options)


cdef int check_status(const CRayStatus& status) nogil except -1:
    if status.ok():
        return 0

    with gil:
        message = status.message().decode()

    if status.IsObjectStoreFull():
        raise ObjectStoreFullError(message)
    elif status.IsInterrupted():
        raise KeyboardInterrupt()
    elif status.IsTimedOut():
        raise RayTimeoutError(message)
    else:
        raise RayletError(message)

cdef RayObjectsToDataMetadataPairs(
        const c_vector[shared_ptr[CRayObject]] objects):
    data_metadata_pairs = []
    for i in range(objects.size()):
        # core_worker will return a nullptr for objects that couldn't be
        # retrieved from the store or if an object was an exception.
        if not objects[i].get():
            data_metadata_pairs.append((None, None))
        else:
            data = None
            metadata = None
            if objects[i].get().HasData():
                data = Buffer.make(objects[i].get().GetData())
            if objects[i].get().HasMetadata():
                metadata = Buffer.make(
                    objects[i].get().GetMetadata()).to_pybytes()
            data_metadata_pairs.append((data, metadata))
    return data_metadata_pairs


cdef VectorToObjectIDs(const c_vector[CObjectID] &object_ids):
    result = []
    for i in range(object_ids.size()):
        result.append(ObjectID(object_ids[i].Binary()))
    return result


cdef c_vector[CObjectID] ObjectIDsToVector(object_ids):
    """A helper function that converts a Python list of object IDs to a vector.

    Args:
        object_ids (list): The Python list of object IDs.

    Returns:
        The output vector.
    """
    cdef:
        c_vector[CObjectID] result
    for object_id in object_ids:
        result.push_back((<ObjectID>object_id).native())
    return result


def compute_task_id(ObjectID object_id):
    return TaskID(object_id.native().TaskId().Binary())


cdef increase_recursion_limit():
    """Double the recusion limit if current depth is close to the limit"""
    cdef:
        CPyThreadState * s = <CPyThreadState *> PyThreadState_Get()
        int current_depth = s.recursion_depth
        int current_limit = Py_GetRecursionLimit()
        int new_limit = current_limit * 2

    if current_limit - current_depth < 500:
        Py_SetRecursionLimit(new_limit)
        logger.debug("Increasing Python recursion limit to {} "
                     "current recursion depth is {}.".format(
                         new_limit, current_depth))


@cython.auto_pickle(False)
cdef class Language:
    cdef CLanguage lang

    def __cinit__(self, int32_t lang):
        self.lang = <CLanguage>lang

    @staticmethod
    cdef from_native(const CLanguage& lang):
        return Language(<int32_t>lang)

    def __eq__(self, other):
        return (isinstance(other, Language) and
                (<int32_t>self.lang) == (<int32_t>(<Language>other).lang))

    def __repr__(self):
        if <int32_t>self.lang == <int32_t>LANGUAGE_PYTHON:
            return "PYTHON"
        elif <int32_t>self.lang == <int32_t>LANGUAGE_CPP:
            return "CPP"
        elif <int32_t>self.lang == <int32_t>LANGUAGE_JAVA:
            return "JAVA"
        else:
            raise Exception("Unexpected error")

    def __reduce__(self):
        return Language, (<int32_t>self.lang,)

    PYTHON = Language.from_native(LANGUAGE_PYTHON)
    CPP = Language.from_native(LANGUAGE_CPP)
    JAVA = Language.from_native(LANGUAGE_JAVA)


cdef int prepare_resources(
        dict resource_dict,
        unordered_map[c_string, double] *resource_map) except -1:
    cdef:
        unordered_map[c_string, double] out
        c_string resource_name

    if resource_dict is None:
        raise ValueError("Must provide resource map.")

    for key, value in resource_dict.items():
        if not (isinstance(value, int) or isinstance(value, float)):
            raise ValueError("Resource quantities may only be ints or floats.")
        if value < 0:
            raise ValueError("Resource quantities may not be negative.")
        if value > 0:
            if (value >= 1 and isinstance(value, float)
                    and not value.is_integer()):
                raise ValueError(
                    "Resource quantities >1 must be whole numbers.")
            resource_map[0][key.encode("ascii")] = float(value)
    return 0


cdef prepare_args(
        CoreWorker core_worker,
        Language language, args, c_vector[CTaskArg] *args_vector):
    cdef:
        size_t size
        int64_t put_threshold
        shared_ptr[CBuffer] arg_data
        c_vector[CObjectID] inlined_ids

    worker = ray.worker.global_worker
    put_threshold = RayConfig.instance().max_direct_call_object_size()
    for arg in args:
        if isinstance(arg, ObjectID):
            args_vector.push_back(
                CTaskArg.PassByReference((<ObjectID>arg).native()))

        else:
            serialized_arg = worker.get_serialization_context().serialize(arg)
            metadata = serialized_arg.metadata
            if language != Language.PYTHON:
                if metadata not in [
                        ray_constants.OBJECT_METADATA_TYPE_CROSS_LANGUAGE,
                        ray_constants.OBJECT_METADATA_TYPE_RAW]:
                    raise Exception("Can't transfer {} data to {}".format(
                        metadata, language))
            size = serialized_arg.total_bytes

            # TODO(edoakes): any objects containing ObjectIDs are spilled to
            # plasma here. This is inefficient for small objects, but inlined
            # arguments aren't associated ObjectIDs right now so this is a
            # simple fix for reference counting purposes.
            if <int64_t>size <= put_threshold:
                arg_data = dynamic_pointer_cast[CBuffer, LocalMemoryBuffer](
                        make_shared[LocalMemoryBuffer](size))
                if size > 0:
                    (<SerializedObject>serialized_arg).write_to(
                        Buffer.make(arg_data))
                for object_id in serialized_arg.contained_object_ids:
                    inlined_ids.push_back((<ObjectID>object_id).native())
                args_vector.push_back(
                    CTaskArg.PassByValue(make_shared[CRayObject](
                        arg_data, string_to_buffer(metadata),
                        inlined_ids)))
                inlined_ids.clear()
            else:
                args_vector.push_back(
                    CTaskArg.PassByReference((CObjectID.FromBinary(
                        core_worker.put_serialized_object(serialized_arg)))))


cdef execute_task(
        CTaskType task_type,
        const CRayFunction &ray_function,
        const unordered_map[c_string, double] &c_resources,
        const c_vector[shared_ptr[CRayObject]] &c_args,
        const c_vector[CObjectID] &c_arg_reference_ids,
        const c_vector[CObjectID] &c_return_ids,
        c_vector[shared_ptr[CRayObject]] *returns):

    worker = ray.worker.global_worker
    manager = worker.function_actor_manager

    cdef:
        dict execution_infos = manager.execution_infos
        CoreWorker core_worker = worker.core_worker
        JobID job_id = core_worker.get_current_job_id()
        TaskID task_id = core_worker.get_current_task_id()
        CFiberEvent task_done_event

    # Automatically restrict the GPUs available to this task.
    ray.utils.set_cuda_visible_devices(ray.get_gpu_ids())

    function_descriptor = CFunctionDescriptorToPython(
        ray_function.GetFunctionDescriptor())

    if <int>task_type == <int>TASK_TYPE_ACTOR_CREATION_TASK:
        actor_class = manager.load_actor_class(job_id, function_descriptor)
        actor_id = core_worker.get_actor_id()
        worker.actors[actor_id] = actor_class.__new__(actor_class)
        worker.actor_checkpoint_info[actor_id] = (
            ray.worker.ActorCheckpointInfo(
                num_tasks_since_last_checkpoint=0,
                last_checkpoint_timestamp=int(1000 * time.time()),
                checkpoint_ids=[]))

    execution_info = execution_infos.get(function_descriptor)
    if not execution_info:
        execution_info = manager.get_execution_info(
            job_id, function_descriptor)
        execution_infos[function_descriptor] = execution_info

    function_name = execution_info.function_name
    extra_data = (b'{"name": ' + function_name.encode("ascii") +
                  b' "task_id": ' + task_id.hex().encode("ascii") + b'}')

    if <int>task_type == <int>TASK_TYPE_NORMAL_TASK:
        title = "ray::{}()".format(function_name)
        next_title = "ray::IDLE"
        function_executor = execution_info.function
    else:
        actor = worker.actors[core_worker.get_actor_id()]
        class_name = actor.__class__.__name__
        title = "ray::{}.{}()".format(class_name, function_name)
        next_title = "ray::{}".format(class_name)
        worker_name = "ray_{}_{}".format(class_name, os.getpid())
        if c_resources.find(b"memory") != c_resources.end():
            worker.memory_monitor.set_heap_limit(
                worker_name,
                ray_constants.from_memory_units(
                    dereference(c_resources.find(b"memory")).second))
        if c_resources.find(b"object_store_memory") != c_resources.end():
            worker.core_worker.set_object_store_client_options(
                worker_name,
                int(ray_constants.from_memory_units(
                        dereference(
                            c_resources.find(b"object_store_memory")).second)))

        def function_executor(*arguments, **kwarguments):
            function = execution_info.function

            if core_worker.current_actor_is_asyncio():
                # Increase recursion limit if necessary. In asyncio mode,
                # we have many parallel callstacks (represented in fibers)
                # that's suspended for execution. Python interpreter will
                # mistakenly count each callstack towards recusion limit.
                # We don't need to worry about stackoverflow here because
                # the max number of callstacks is limited in direct actor
                # transport with max_concurrency flag.
                increase_recursion_limit()

                if inspect.iscoroutinefunction(function.method):
                    async_function = function
                else:
                    # Just execute the method if it's ray internal method.
                    if function.name.startswith("__ray"):
                        return function(actor, *arguments, **kwarguments)
                    async_function = sync_to_async(function)

                coroutine = async_function(actor, *arguments, **kwarguments)
                loop = core_worker.create_or_get_event_loop()
                monitor_state = loop.monitor_state
                monitor_state.register_coroutine(coroutine,
                                                 str(function.method))
                future = asyncio.run_coroutine_threadsafe(coroutine, loop)

                def callback(future):
                    task_done_event.Notify()
                    monitor_state.unregister_coroutine(coroutine)

                future.add_done_callback(callback)
                core_worker.yield_current_fiber(task_done_event)

                return future.result()

            return function(actor, *arguments, **kwarguments)

    with core_worker.profile_event(b"task", extra_data=extra_data):
        try:
            task_exception = False
            if not (<int>task_type == <int>TASK_TYPE_ACTOR_TASK
                    and function_name == "__ray_terminate__"):
                worker.reraise_actor_init_error()
                worker.memory_monitor.raise_if_low_memory()

            with core_worker.profile_event(b"task:deserialize_arguments"):
                if c_args.empty():
                    args, kwargs = [], {}
                else:
                    metadata_pairs = RayObjectsToDataMetadataPairs(c_args)
                    object_ids = VectorToObjectIDs(c_arg_reference_ids)

                    if core_worker.current_actor_is_asyncio():
                        # We deserialize objects in event loop thread to
                        # prevent segfaults. See #7799
                        def deserialize_args():
                            return (ray.worker.global_worker
                                    .deserialize_objects(
                                        metadata_pairs, object_ids))
                        args = core_worker.run_function_in_event_loop(
                            deserialize_args)
                    else:
                        args = ray.worker.global_worker.deserialize_objects(
                            metadata_pairs, object_ids)

                    for arg in args:
                        if isinstance(arg, RayError):
                            raise arg
                    args, kwargs = ray.signature.recover_args(args)

            if (<int>task_type == <int>TASK_TYPE_ACTOR_CREATION_TASK):
                actor = worker.actors[core_worker.get_actor_id()]
                class_name = actor.__class__.__name__
                actor_title = "{}({}, {})".format(
                    class_name, repr(args), repr(kwargs))
                core_worker.set_actor_title(actor_title.encode("utf-8"))
            # Execute the task.
            with ray.worker._changeproctitle(title, next_title):
                with core_worker.profile_event(b"task:execute"):
                    task_exception = True
                    try:
                        outputs = function_executor(*args, **kwargs)
                        task_exception = False
                    except KeyboardInterrupt as e:
                        raise RayCancellationError("")
                    if c_return_ids.size() == 1:
                        outputs = (outputs,)
            # Store the outputs in the object store.
            with core_worker.profile_event(b"task:store_outputs"):
                core_worker.store_task_outputs(
                    worker, outputs, c_return_ids, returns)
        except Exception as error:
            if (<int>task_type == <int>TASK_TYPE_ACTOR_CREATION_TASK):
                worker.mark_actor_init_failed(error)

            backtrace = ray.utils.format_error_message(
                traceback.format_exc(), task_exception=task_exception)
            if isinstance(error, RayTaskError):
                # Avoid recursive nesting of RayTaskError.
                failure_object = RayTaskError(function_name, backtrace,
                                              error.cause_cls, proctitle=title)
<<<<<<< HEAD
            elif isinstance(error, RayCancellationError):
                failure_object = RayCancellationError("")
=======
>>>>>>> 305eb74a
            else:
                failure_object = RayTaskError(function_name, backtrace,
                                              error.__class__, proctitle=title)
            errors = []
            for _ in range(c_return_ids.size()):
                errors.append(failure_object)
            core_worker.store_task_outputs(
                worker, errors, c_return_ids, returns)
            ray.utils.push_error_to_driver(
                worker,
                ray_constants.TASK_PUSH_ERROR,
                str(failure_object),
                job_id=worker.current_job_id)

    if execution_info.max_calls != 0:
        # Reset the state of the worker for the next task to execute.
        # Increase the task execution counter.
        manager.increase_task_counter(job_id, function_descriptor)

        # If we've reached the max number of executions for this worker, exit.
        task_counter = manager.get_task_counter(job_id, function_descriptor)
        if task_counter == execution_info.max_calls:
            exit = SystemExit(0)
            exit.is_ray_terminate = True
            raise exit


cdef CRayStatus task_execution_handler(
        CTaskType task_type,
        const CRayFunction &ray_function,
        const unordered_map[c_string, double] &c_resources,
        const c_vector[shared_ptr[CRayObject]] &c_args,
        const c_vector[CObjectID] &c_arg_reference_ids,
        const c_vector[CObjectID] &c_return_ids,
        c_vector[shared_ptr[CRayObject]] *returns) nogil:

    with gil:
        try:
            try:
                # The call to execute_task should never raise an exception. If
                # it does, that indicates that there was an internal error.
                execute_task(task_type, ray_function, c_resources, c_args,
                             c_arg_reference_ids, c_return_ids, returns)
            except Exception:
                traceback_str = traceback.format_exc() + (
                    "An unexpected internal error occurred while the worker "
                    "was executing a task.")
                ray.utils.push_error_to_driver(
                    ray.worker.global_worker,
                    "worker_crash",
                    traceback_str,
                    job_id=None)
                sys.exit(1)
        except SystemExit as e:
            # Tell the core worker to exit as soon as the result objects
            # are processed.
            if hasattr(e, "is_ray_terminate"):
                return CRayStatus.IntentionalSystemExit()
            else:
                logger.exception("SystemExit was raised from the worker")
                return CRayStatus.UnexpectedSystemExit()

    return CRayStatus.OK()

cdef void async_plasma_callback(CObjectID object_id,
                                int64_t data_size,
                                int64_t metadata_size) with gil:
    core_worker = ray.worker.global_worker.core_worker
    event_handler = core_worker.get_plasma_event_handler()
    if event_handler is not None:
        obj_id = ObjectID(object_id.Binary())
        if data_size > 0 and obj_id:
            # This must be asynchronous to allow objects to avoid blocking
            # the IO thread.
            event_handler._loop.call_soon_threadsafe(
                event_handler._complete_future, obj_id)

cdef c_bool kill_main_task() nogil:
    with gil:
        # This prevents this interrupt from being called to early. It may still 
        # be called later, but will not cancel another task because this is
        # called with a C++ mutex lock. 
        if setproctitle.getproctitle() != "ray::IDLE":
            _thread.interrupt_main()
        return True


cdef CRayStatus check_signals() nogil:
    with gil:
        try:
            PyErr_CheckSignals()
        except KeyboardInterrupt:
            return CRayStatus.Interrupted(b"")
    return CRayStatus.OK()


cdef void gc_collect() nogil:
    with gil:
        start = time.perf_counter()
        num_freed = gc.collect()
        end = time.perf_counter()
        if num_freed > 0:
            logger.info(
                "gc.collect() freed {} refs in {} seconds".format(
                    num_freed, end - start))


# This function introduces ~2-7us of overhead per call (i.e., it can be called
# up to hundreds of thousands of times per second).
cdef void get_py_stack(c_string* stack_out) nogil:
    """Get the Python call site.

    This can be called from within C++ code to retrieve the file name and line
    number of the Python code that is calling into the core worker.
    """

    with gil:
        try:
            frame = inspect.currentframe()
        except ValueError:  # overhead of exception handling is about 20us
            stack_out[0] = "".encode("ascii")
            return

        msg = ""
        while frame:
            filename = frame.f_code.co_filename
            # Decode Ray internal frames to add annotations.
            if filename.endswith("ray/worker.py"):
                if frame.f_code.co_name == "put":
                    msg = "(put object) "
            elif filename.endswith("ray/workers/default_worker.py"):
                pass
            elif filename.endswith("ray/remote_function.py"):
                # TODO(ekl) distinguish between task return objects and
                # arguments. This can only be done in the core worker.
                msg = "(task call) "
            elif filename.endswith("ray/actor.py"):
                # TODO(ekl) distinguish between actor return objects and
                # arguments. This can only be done in the core worker.
                msg = "(actor call) "
            elif filename.endswith("ray/serialization.py"):
                if frame.f_code.co_name == "id_deserializer":
                    msg = "(deserialize task arg) "
            else:
                msg += "{}:{}:{}".format(
                    frame.f_code.co_filename, frame.f_code.co_name,
                    frame.f_lineno)
                break
            frame = frame.f_back
        stack_out[0] = msg.encode("ascii")


cdef shared_ptr[CBuffer] string_to_buffer(c_string& c_str):
    cdef shared_ptr[CBuffer] empty_metadata
    if c_str.size() == 0:
        return empty_metadata
    return dynamic_pointer_cast[
        CBuffer, LocalMemoryBuffer](
            make_shared[LocalMemoryBuffer](
                <uint8_t*>(c_str.data()), c_str.size(), True))


cdef class CoreWorker:

    def __cinit__(self, is_driver, store_socket, raylet_socket,
                  JobID job_id, GcsClientOptions gcs_options, log_dir,
<<<<<<< HEAD
                  node_ip_address, node_manager_port):

        self.core_worker.reset(new CCoreWorker(
            WORKER_TYPE_DRIVER if is_driver else WORKER_TYPE_WORKER,
            LANGUAGE_PYTHON, store_socket.encode("ascii"),
            raylet_socket.encode("ascii"), job_id.native(),
            gcs_options.native()[0], log_dir.encode("utf-8"),
            node_ip_address.encode("utf-8"), node_manager_port,
            task_execution_handler, check_signals, gc_collect,
            get_py_stack, True, kill_main_task))
=======
                  node_ip_address, node_manager_port, local_mode,
                  driver_name, stdout_file, stderr_file):
        self.is_driver = is_driver
        self.is_local_mode = local_mode

        cdef CCoreWorkerOptions options = CCoreWorkerOptions()
        options.worker_type = (
            WORKER_TYPE_DRIVER if is_driver else WORKER_TYPE_WORKER)
        options.language = LANGUAGE_PYTHON
        options.store_socket = store_socket.encode("ascii")
        options.raylet_socket = raylet_socket.encode("ascii")
        options.job_id = job_id.native()
        options.gcs_options = gcs_options.native()[0]
        options.log_dir = log_dir.encode("utf-8")
        options.install_failure_signal_handler = True
        options.node_ip_address = node_ip_address.encode("utf-8")
        options.node_manager_port = node_manager_port
        options.driver_name = driver_name
        options.stdout_file = stdout_file
        options.stderr_file = stderr_file
        options.task_execution_callback = task_execution_handler
        options.check_signals = check_signals
        options.gc_collect = gc_collect
        options.get_lang_stack = get_py_stack
        options.ref_counting_enabled = True
        options.is_local_mode = local_mode
        options.num_workers = 1

        CCoreWorkerProcess.Initialize(options)

    def __dealloc__(self):
        with nogil:
            # If it's a worker, the core worker process should have been
            # shutdown. So we can't call
            # `CCoreWorkerProcess.GetCoreWorker().GetWorkerType()` here.
            # Instead, we use the cached `is_driver` flag to test if it's a
            # driver.
            if self.is_driver:
                CCoreWorkerProcess.Shutdown()
>>>>>>> 305eb74a

    def run_task_loop(self):
        with nogil:
            CCoreWorkerProcess.RunTaskExecutionLoop()

    def get_current_task_id(self):
        return TaskID(
            CCoreWorkerProcess.GetCoreWorker().GetCurrentTaskId().Binary())

    def get_current_job_id(self):
        return JobID(
            CCoreWorkerProcess.GetCoreWorker().GetCurrentJobId().Binary())

    def get_actor_id(self):
        return ActorID(
            CCoreWorkerProcess.GetCoreWorker().GetActorId().Binary())

    def set_webui_display(self, key, message):
        CCoreWorkerProcess.GetCoreWorker().SetWebuiDisplay(key, message)

    def set_actor_title(self, title):
        CCoreWorkerProcess.GetCoreWorker().SetActorTitle(title)

    def set_plasma_added_callback(self, plasma_event_handler):
        self.plasma_event_handler = plasma_event_handler
        CCoreWorkerProcess.GetCoreWorker().SetPlasmaAddedCallback(
            async_plasma_callback)

    def subscribe_to_plasma_object(self, ObjectID object_id):
        CCoreWorkerProcess.GetCoreWorker().SubscribeToPlasmaAdd(
            object_id.native())

    def get_plasma_event_handler(self):
        return self.plasma_event_handler

    def get_objects(self, object_ids, TaskID current_task_id,
                    int64_t timeout_ms=-1):
        cdef:
            c_vector[shared_ptr[CRayObject]] results
            CTaskID c_task_id = current_task_id.native()
            c_vector[CObjectID] c_object_ids = ObjectIDsToVector(object_ids)

        with nogil:
            check_status(CCoreWorkerProcess.GetCoreWorker().Get(
                c_object_ids, timeout_ms, &results))

        return RayObjectsToDataMetadataPairs(results)

    def object_exists(self, ObjectID object_id):
        cdef:
            c_bool has_object
            CObjectID c_object_id = object_id.native()

        with nogil:
            check_status(CCoreWorkerProcess.GetCoreWorker().Contains(
                c_object_id, &has_object))

        return has_object

    cdef _create_put_buffer(self, shared_ptr[CBuffer] &metadata,
                            size_t data_size, ObjectID object_id,
                            c_vector[CObjectID] contained_ids,
                            CObjectID *c_object_id, shared_ptr[CBuffer] *data):
        if object_id is None:
            with nogil:
                check_status(CCoreWorkerProcess.GetCoreWorker().Create(
                             metadata, data_size, contained_ids,
                             c_object_id, data))
        else:
            c_object_id[0] = object_id.native()
            with nogil:
                check_status(CCoreWorkerProcess.GetCoreWorker().Create(
                            metadata, data_size,
                            c_object_id[0], data))

        # If data is nullptr, that means the ObjectID already existed,
        # which we ignore.
        # TODO(edoakes): this is hacky, we should return the error instead
        # and deal with it here.
        return data.get() == NULL

    def put_serialized_object(self, serialized_object,
                              ObjectID object_id=None,
                              c_bool pin_object=True):
        cdef:
            CObjectID c_object_id
            shared_ptr[CBuffer] data
            shared_ptr[CBuffer] metadata
            c_vector[CObjectID] c_object_id_vector

        metadata = string_to_buffer(serialized_object.metadata)
        total_bytes = serialized_object.total_bytes
        object_already_exists = self._create_put_buffer(
            metadata, total_bytes, object_id,
            ObjectIDsToVector(serialized_object.contained_object_ids),
            &c_object_id, &data)

        if not object_already_exists:
            if total_bytes > 0:
                (<SerializedObject>serialized_object).write_to(
                    Buffer.make(data))
            if self.is_local_mode:
                c_object_id_vector.push_back(c_object_id)
                check_status(CCoreWorkerProcess.GetCoreWorker().Put(
                        CRayObject(data, metadata, c_object_id_vector),
                        c_object_id_vector, c_object_id))
            else:
                with nogil:
                    # Using custom object IDs is not supported because we can't
                    # track their lifecycle, so we don't pin the object in this
                    # case.
                    check_status(CCoreWorkerProcess.GetCoreWorker().Seal(
                                    c_object_id,
                                    pin_object and object_id is None))

        return c_object_id.Binary()

    def wait(self, object_ids, int num_returns, int64_t timeout_ms,
             TaskID current_task_id):
        cdef:
            c_vector[CObjectID] wait_ids
            c_vector[c_bool] results
            CTaskID c_task_id = current_task_id.native()

        wait_ids = ObjectIDsToVector(object_ids)
        with nogil:
            check_status(CCoreWorkerProcess.GetCoreWorker().Wait(
                wait_ids, num_returns, timeout_ms, &results))

        assert len(results) == len(object_ids)

        ready, not_ready = [], []
        for i, object_id in enumerate(object_ids):
            if results[i]:
                ready.append(object_id)
            else:
                not_ready.append(object_id)

        return ready, not_ready

    def free_objects(self, object_ids, c_bool local_only,
                     c_bool delete_creating_tasks):
        cdef:
            c_vector[CObjectID] free_ids = ObjectIDsToVector(object_ids)

        with nogil:
            check_status(CCoreWorkerProcess.GetCoreWorker().Delete(
                free_ids, local_only, delete_creating_tasks))

    def global_gc(self):
        with nogil:
            CCoreWorkerProcess.GetCoreWorker().TriggerGlobalGC()

    def set_object_store_client_options(self, client_name,
                                        int64_t limit_bytes):
        try:
            logger.debug("Setting plasma memory limit to {} for {}".format(
                limit_bytes, client_name))
            check_status(CCoreWorkerProcess.GetCoreWorker().SetClientOptions(
                client_name.encode("ascii"), limit_bytes))
        except RayError as e:
            self.dump_object_store_memory_usage()
            raise memory_monitor.RayOutOfMemoryError(
                "Failed to set object_store_memory={} for {}. The "
                "plasma store may have insufficient memory remaining "
                "to satisfy this limit (30% of object store memory is "
                "permanently reserved for shared usage). The current "
                "object store memory status is:\n\n{}".format(
                    limit_bytes, client_name, e))

    def dump_object_store_memory_usage(self):
        message = CCoreWorkerProcess.GetCoreWorker().MemoryUsageString()
        logger.warning("Local object store memory usage:\n{}\n".format(
            message.decode("utf-8")))

    def submit_task(self,
                    Language language,
                    FunctionDescriptor function_descriptor,
                    args,
                    int num_return_vals,
                    resources,
                    int max_retries):
        cdef:
            unordered_map[c_string, double] c_resources
            CTaskOptions task_options
            CRayFunction ray_function
            c_vector[CTaskArg] args_vector
            c_vector[CObjectID] return_ids

        with self.profile_event(b"submit_task"):
            prepare_resources(resources, &c_resources)
            task_options = CTaskOptions(
                num_return_vals, c_resources)
            ray_function = CRayFunction(
                language.lang, function_descriptor.descriptor)
            prepare_args(self, language, args, &args_vector)

            with nogil:
                check_status(CCoreWorkerProcess.GetCoreWorker().SubmitTask(
                    ray_function, args_vector, task_options, &return_ids,
                    max_retries))

            return VectorToObjectIDs(return_ids)

    def create_actor(self,
                     Language language,
                     FunctionDescriptor function_descriptor,
                     args,
                     uint64_t max_reconstructions,
                     resources,
                     placement_resources,
                     int32_t max_concurrency,
                     c_bool is_detached,
                     c_bool is_asyncio,
                     c_string extension_data):
        cdef:
            CRayFunction ray_function
            c_vector[CTaskArg] args_vector
            c_vector[c_string] dynamic_worker_options
            unordered_map[c_string, double] c_resources
            unordered_map[c_string, double] c_placement_resources
            CActorID c_actor_id

        with self.profile_event(b"submit_task"):
            prepare_resources(resources, &c_resources)
            prepare_resources(placement_resources, &c_placement_resources)
            ray_function = CRayFunction(
                language.lang, function_descriptor.descriptor)
            prepare_args(self, language, args, &args_vector)

            with nogil:
                check_status(CCoreWorkerProcess.GetCoreWorker().CreateActor(
                    ray_function, args_vector,
                    CActorCreationOptions(
                        max_reconstructions, max_concurrency,
                        c_resources, c_placement_resources,
                        dynamic_worker_options, is_detached, is_asyncio),
                    extension_data,
                    &c_actor_id))

            return ActorID(c_actor_id.Binary())

    def submit_actor_task(self,
                          Language language,
                          ActorID actor_id,
                          FunctionDescriptor function_descriptor,
                          args,
                          int num_return_vals,
                          double num_method_cpus):

        cdef:
            CActorID c_actor_id = actor_id.native()
            unordered_map[c_string, double] c_resources
            CTaskOptions task_options
            CRayFunction ray_function
            c_vector[CTaskArg] args_vector
            c_vector[CObjectID] return_ids

        with self.profile_event(b"submit_task"):
            if num_method_cpus > 0:
                c_resources[b"CPU"] = num_method_cpus
            task_options = CTaskOptions(num_return_vals, c_resources)
            ray_function = CRayFunction(
                language.lang, function_descriptor.descriptor)
            prepare_args(self, language, args, &args_vector)

            with nogil:
                check_status(
                    CCoreWorkerProcess.GetCoreWorker().SubmitActorTask(
                        c_actor_id,
                        ray_function,
                        args_vector, task_options, &return_ids))

            return VectorToObjectIDs(return_ids)

    def kill_actor(self, ActorID actor_id, c_bool no_reconstruction):
        cdef:
            CActorID c_actor_id = actor_id.native()

        with nogil:
            check_status(CCoreWorkerProcess.GetCoreWorker().KillActor(
                  c_actor_id, True, no_reconstruction))

    def kill_task(self, ObjectID object_id, c_bool force_kill):
        cdef:
            CObjectID c_object_id = object_id.native()

        with nogil:
            check_status(self.core_worker.get().KillTask(c_object_id, force_kill))

    def resource_ids(self):
        cdef:
            ResourceMappingType resource_mapping = (
                CCoreWorkerProcess.GetCoreWorker().GetResourceIDs())
            unordered_map[
                c_string, c_vector[pair[int64_t, double]]
            ].iterator iterator = resource_mapping.begin()
            c_vector[pair[int64_t, double]] c_value

        resources_dict = {}
        while iterator != resource_mapping.end():
            key = decode(dereference(iterator).first)
            c_value = dereference(iterator).second
            ids_and_fractions = []
            for i in range(c_value.size()):
                ids_and_fractions.append(
                    (c_value[i].first, c_value[i].second))
            resources_dict[key] = ids_and_fractions
            postincrement(iterator)

        return resources_dict

    def profile_event(self, c_string event_type, object extra_data=None):
        return ProfileEvent.make(
            CCoreWorkerProcess.GetCoreWorker().CreateProfileEvent(event_type),
            extra_data)

    def remove_actor_handle_reference(self, ActorID actor_id):
        cdef:
            CActorID c_actor_id = actor_id.native()
        CCoreWorkerProcess.GetCoreWorker().RemoveActorHandleReference(
            c_actor_id)

    def deserialize_and_register_actor_handle(self, const c_string &bytes,
                                              ObjectID
                                              outer_object_id):
        cdef:
            CActorHandle* c_actor_handle
            CObjectID c_outer_object_id = (outer_object_id.native() if
                                           outer_object_id else
                                           CObjectID.Nil())
        worker = ray.worker.global_worker
        worker.check_connected()
        manager = worker.function_actor_manager
        c_actor_id = (CCoreWorkerProcess.GetCoreWorker()
                      .DeserializeAndRegisterActorHandle(
                          bytes, c_outer_object_id))
        check_status(CCoreWorkerProcess.GetCoreWorker().GetActorHandle(
            c_actor_id, &c_actor_handle))
        actor_id = ActorID(c_actor_id.Binary())
        job_id = JobID(c_actor_handle.CreationJobID().Binary())
        language = Language.from_native(c_actor_handle.ActorLanguage())
        actor_creation_function_descriptor = \
            CFunctionDescriptorToPython(
                c_actor_handle.ActorCreationTaskFunctionDescriptor())
        if language == Language.PYTHON:
            assert isinstance(actor_creation_function_descriptor,
                              PythonFunctionDescriptor)
            # Load actor_method_cpu from actor handle's extension data.
            extension_data = <str>c_actor_handle.ExtensionData()
            if extension_data:
                actor_method_cpu = int(extension_data)
            else:
                actor_method_cpu = 0  # Actor is created by non Python worker.
            actor_class = manager.load_actor_class(
                job_id, actor_creation_function_descriptor)
            method_meta = ray.actor.ActorClassMethodMetadata.create(
                actor_class, actor_creation_function_descriptor)
            return ray.actor.ActorHandle(language, actor_id,
                                         method_meta.decorators,
                                         method_meta.signatures,
                                         method_meta.num_return_vals,
                                         actor_method_cpu,
                                         actor_creation_function_descriptor,
                                         worker.current_session_and_job)
        else:
            return ray.actor.ActorHandle(language, actor_id,
                                         {},  # method decorators
                                         {},  # method signatures
                                         {},  # method num_return_vals
                                         0,  # actor method cpu
                                         actor_creation_function_descriptor,
                                         worker.current_session_and_job)

    def serialize_actor_handle(self, ActorID actor_id):
        cdef:
            c_string output
            CObjectID c_actor_handle_id
        check_status(CCoreWorkerProcess.GetCoreWorker().SerializeActorHandle(
            actor_id.native(), &output, &c_actor_handle_id))
        return output, ObjectID(c_actor_handle_id.Binary())

    def add_object_id_reference(self, ObjectID object_id):
        # Note: faster to not release GIL for short-running op.
        CCoreWorkerProcess.GetCoreWorker().AddLocalReference(
            object_id.native())

    def remove_object_id_reference(self, ObjectID object_id):
        # Note: faster to not release GIL for short-running op.
        CCoreWorkerProcess.GetCoreWorker().RemoveLocalReference(
            object_id.native())

    def serialize_and_promote_object_id(self, ObjectID object_id):
        cdef:
            CObjectID c_object_id = object_id.native()
            CTaskID c_owner_id = CTaskID.Nil()
            CAddress c_owner_address = CAddress()
        CCoreWorkerProcess.GetCoreWorker().PromoteToPlasmaAndGetOwnershipInfo(
                c_object_id, &c_owner_id, &c_owner_address)
        return (object_id,
                TaskID(c_owner_id.Binary()),
                c_owner_address.SerializeAsString())

    def deserialize_and_register_object_id(
            self, const c_string &object_id_binary, ObjectID outer_object_id,
            const c_string &owner_id_binary,
            const c_string &serialized_owner_address):
        cdef:
            CObjectID c_object_id = CObjectID.FromBinary(object_id_binary)
            CObjectID c_outer_object_id = (outer_object_id.native() if
                                           outer_object_id else
                                           CObjectID.Nil())
            CTaskID c_owner_id = CTaskID.FromBinary(owner_id_binary)
            CAddress c_owner_address = CAddress()

        c_owner_address.ParseFromString(serialized_owner_address)
        (CCoreWorkerProcess.GetCoreWorker()
            .RegisterOwnershipInfoAndResolveFuture(
                c_object_id,
                c_outer_object_id,
                c_owner_id,
                c_owner_address))

    cdef store_task_outputs(
            self, worker, outputs, const c_vector[CObjectID] return_ids,
            c_vector[shared_ptr[CRayObject]] *returns):
        cdef:
            c_vector[size_t] data_sizes
            c_vector[shared_ptr[CBuffer]] metadatas
            c_vector[c_vector[CObjectID]] contained_ids
            c_vector[CObjectID] return_ids_vector

        if return_ids.size() == 0:
            return

        serialized_objects = []
        for i in range(len(outputs)):
            return_id, output = return_ids[i], outputs[i]
            if isinstance(output, ray.actor.ActorHandle):
                raise Exception("Returning an actor handle from a remote "
                                "function is not allowed).")
            else:
                context = worker.get_serialization_context()
                serialized_object = context.serialize(output)
                data_sizes.push_back(serialized_object.total_bytes)
                metadatas.push_back(
                    string_to_buffer(serialized_object.metadata))
                serialized_objects.append(serialized_object)
                contained_ids.push_back(
                    ObjectIDsToVector(serialized_object.contained_object_ids))

        with nogil:
            check_status(CCoreWorkerProcess.GetCoreWorker()
                         .AllocateReturnObjects(
                             return_ids, data_sizes, metadatas, contained_ids,
                             returns))

        for i, serialized_object in enumerate(serialized_objects):
            # A nullptr is returned if the object already exists.
            if returns[0][i].get() != NULL:
                if returns[0][i].get().HasData():
                    (<SerializedObject>serialized_object).write_to(
                        Buffer.make(returns[0][i].get().GetData()))
                if self.is_local_mode:
                    return_ids_vector.push_back(return_ids[i])
                    check_status(
                        CCoreWorkerProcess.GetCoreWorker().Put(
                            CRayObject(returns[0][i].get().GetData(),
                                       returns[0][i].get().GetMetadata(),
                                       return_ids_vector),
                            return_ids_vector, return_ids[i]))
                    return_ids_vector.clear()

    def create_or_get_event_loop(self):
        if self.async_event_loop is None:
            self.async_event_loop = asyncio.new_event_loop()
            asyncio.set_event_loop(self.async_event_loop)
            # Initialize the async plasma connection.
            # Delayed import due to async_api depends on _raylet.
            from ray.experimental.async_api import _async_init
            self.async_event_loop.run_until_complete(_async_init())

            # Create and attach the monitor object
            monitor_state = AsyncMonitorState(self.async_event_loop)
            self.async_event_loop.monitor_state = monitor_state

        if self.async_thread is None:
            self.async_thread = threading.Thread(
                target=lambda: self.async_event_loop.run_forever()
            )
            # Making the thread a daemon causes it to exit
            # when the main thread exits.
            self.async_thread.daemon = True
            self.async_thread.start()

        return self.async_event_loop

    def run_function_in_event_loop(self, func):
        cdef:
            CFiberEvent event
        loop = self.create_or_get_event_loop()
        coroutine = sync_to_async(func)()
        future = asyncio.run_coroutine_threadsafe(coroutine, loop)
        future.add_done_callback(lambda _: event.Notify())
        with nogil:
            (CCoreWorkerProcess.GetCoreWorker()
                .YieldCurrentFiber(event))
        return future.result()

    def destory_event_loop_if_exists(self):
        if self.async_event_loop is not None:
            self.async_event_loop.stop()
        if self.async_thread is not None:
            self.async_thread.join()

    def current_actor_is_asyncio(self):
        return (CCoreWorkerProcess.GetCoreWorker().GetWorkerContext()
                .CurrentActorIsAsync())

    cdef yield_current_fiber(self, CFiberEvent &fiber_event):
        with nogil:
            CCoreWorkerProcess.GetCoreWorker().YieldCurrentFiber(fiber_event)

    def get_all_reference_counts(self):
        cdef:
            unordered_map[CObjectID, pair[size_t, size_t]] c_ref_counts
            unordered_map[CObjectID, pair[size_t, size_t]].iterator it

        c_ref_counts = (
            CCoreWorkerProcess.GetCoreWorker().GetAllReferenceCounts())
        it = c_ref_counts.begin()

        ref_counts = {}
        while it != c_ref_counts.end():
            object_id = dereference(it).first.Hex()
            ref_counts[object_id] = {
                "local": dereference(it).second.first,
                "submitted": dereference(it).second.second}
            postincrement(it)

        return ref_counts

    def in_memory_store_get_async(self, ObjectID object_id, future):
        CCoreWorkerProcess.GetCoreWorker().GetAsync(
            object_id.native(),
            async_set_result_callback,
            async_retry_with_plasma_callback,
            <void*>future)

    def push_error(self, JobID job_id, error_type, error_message,
                   double timestamp):
        check_status(CCoreWorkerProcess.GetCoreWorker().PushError(
            job_id.native(), error_type.encode("ascii"),
            error_message.encode("ascii"), timestamp))

    def prepare_actor_checkpoint(self, ActorID actor_id):
        cdef:
            CActorCheckpointID checkpoint_id
            CActorID c_actor_id = actor_id.native()

        # PrepareActorCheckpoint will wait for raylet's reply, release
        # the GIL so other Python threads can run.
        with nogil:
            check_status(
                CCoreWorkerProcess.GetCoreWorker()
                .PrepareActorCheckpoint(c_actor_id, &checkpoint_id))
        return ActorCheckpointID(checkpoint_id.Binary())

    def notify_actor_resumed_from_checkpoint(self, ActorID actor_id,
                                             ActorCheckpointID checkpoint_id):
        check_status(
            CCoreWorkerProcess.GetCoreWorker()
            .NotifyActorResumedFromCheckpoint(
                actor_id.native(), checkpoint_id.native()))

    def set_resource(self, basestring resource_name,
                     double capacity, ClientID client_id):
        CCoreWorkerProcess.GetCoreWorker().SetResource(
            resource_name.encode("ascii"), capacity,
            CClientID.FromBinary(client_id.binary()))

cdef void async_set_result_callback(shared_ptr[CRayObject] obj,
                                    CObjectID object_id,
                                    void *future) with gil:
    cdef:
        c_vector[shared_ptr[CRayObject]] objects_to_deserialize

    py_future = <object>(future)
    loop = py_future._loop

    # Object is retrieved from in memory store.
    # Here we go through the code path used to deserialize objects.
    objects_to_deserialize.push_back(obj)
    data_metadata_pairs = RayObjectsToDataMetadataPairs(
        objects_to_deserialize)
    ids_to_deserialize = [ObjectID(object_id.Binary())]
    objects = ray.worker.global_worker.deserialize_objects(
        data_metadata_pairs, ids_to_deserialize)
    loop.call_soon_threadsafe(lambda: py_future.set_result(
        AsyncGetResponse(
            plasma_fallback_id=None, result=objects[0])))

cdef void async_retry_with_plasma_callback(shared_ptr[CRayObject] obj,
                                           CObjectID object_id,
                                           void *future) with gil:
    py_future = <object>(future)
    loop = py_future._loop
    loop.call_soon_threadsafe(lambda: py_future.set_result(
                AsyncGetResponse(
                    plasma_fallback_id=ObjectID(object_id.Binary()),
                    result=None)))<|MERGE_RESOLUTION|>--- conflicted
+++ resolved
@@ -480,11 +480,8 @@
                 # Avoid recursive nesting of RayTaskError.
                 failure_object = RayTaskError(function_name, backtrace,
                                               error.cause_cls, proctitle=title)
-<<<<<<< HEAD
             elif isinstance(error, RayCancellationError):
                 failure_object = RayCancellationError("")
-=======
->>>>>>> 305eb74a
             else:
                 failure_object = RayTaskError(function_name, backtrace,
                                               error.__class__, proctitle=title)
@@ -651,18 +648,6 @@
 
     def __cinit__(self, is_driver, store_socket, raylet_socket,
                   JobID job_id, GcsClientOptions gcs_options, log_dir,
-<<<<<<< HEAD
-                  node_ip_address, node_manager_port):
-
-        self.core_worker.reset(new CCoreWorker(
-            WORKER_TYPE_DRIVER if is_driver else WORKER_TYPE_WORKER,
-            LANGUAGE_PYTHON, store_socket.encode("ascii"),
-            raylet_socket.encode("ascii"), job_id.native(),
-            gcs_options.native()[0], log_dir.encode("utf-8"),
-            node_ip_address.encode("utf-8"), node_manager_port,
-            task_execution_handler, check_signals, gc_collect,
-            get_py_stack, True, kill_main_task))
-=======
                   node_ip_address, node_manager_port, local_mode,
                   driver_name, stdout_file, stderr_file):
         self.is_driver = is_driver
@@ -690,6 +675,7 @@
         options.ref_counting_enabled = True
         options.is_local_mode = local_mode
         options.num_workers = 1
+        options.kill_main = kill_main_task
 
         CCoreWorkerProcess.Initialize(options)
 
@@ -702,7 +688,6 @@
             # driver.
             if self.is_driver:
                 CCoreWorkerProcess.Shutdown()
->>>>>>> 305eb74a
 
     def run_task_loop(self):
         with nogil:
@@ -991,7 +976,7 @@
             CObjectID c_object_id = object_id.native()
 
         with nogil:
-            check_status(self.core_worker.get().KillTask(c_object_id, force_kill))
+            check_status(CCoreWorkerProcess.GetCoreWorker().KillTask(c_object_id, force_kill))
 
     def resource_ids(self):
         cdef:
