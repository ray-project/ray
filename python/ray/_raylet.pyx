--- conflicted
+++ resolved
@@ -603,14 +603,8 @@
         except ValueError:  # overhead of exception handling is about 20us
             stack_out[0] = "".encode("ascii")
             return
-<<<<<<< HEAD
-
         msg_frames = []
         while frame and len(msg_frames) < 4:
-=======
-        msg = ""
-        while frame:
->>>>>>> 051973ad
             filename = frame.f_code.co_filename
             # Decode Ray internal frames to add annotations.
             if filename.endswith("ray/worker.py"):
