# cython: profile=False
# distutils: language = c++
# cython: embedsignature = True
# cython: language_level = 3
# cython: c_string_encoding = default

from cpython.exc cimport PyErr_CheckSignals

import asyncio
import copy
import gc
import inspect
import threading
import traceback
import time
import logging
import os
import pickle
import sys
import _thread
import setproctitle

from libc.stdint cimport (
    int32_t,
    int64_t,
    INT64_MAX,
    uint64_t,
    uint8_t,
)
from libcpp cimport bool as c_bool, nullptr
from libcpp.memory cimport (
    dynamic_pointer_cast,
    make_shared,
    shared_ptr,
    make_unique,
    unique_ptr,
)
from libcpp.string cimport string as c_string
from libcpp.utility cimport pair
from libcpp.unordered_map cimport unordered_map
from libcpp.vector cimport vector as c_vector
from libcpp.pair cimport pair as c_pair

from cython.operator import dereference, postincrement

from ray.includes.common cimport (
    CBuffer,
    CAddress,
    CLanguage,
    CObjectReference,
    CRayObject,
    CRayStatus,
    CGcsClientOptions,
    CTaskArg,
    CTaskArgByReference,
    CTaskArgByValue,
    CTaskType,
    CPlacementStrategy,
    CRayFunction,
    CWorkerType,
    CJobConfig,
    move,
    LANGUAGE_CPP,
    LANGUAGE_JAVA,
    LANGUAGE_PYTHON,
    LocalMemoryBuffer,
    TASK_TYPE_NORMAL_TASK,
    TASK_TYPE_ACTOR_CREATION_TASK,
    TASK_TYPE_ACTOR_TASK,
    WORKER_TYPE_WORKER,
    WORKER_TYPE_DRIVER,
    WORKER_TYPE_SPILL_WORKER,
    WORKER_TYPE_RESTORE_WORKER,
    WORKER_TYPE_UTIL_WORKER,
    PLACEMENT_STRATEGY_PACK,
    PLACEMENT_STRATEGY_SPREAD,
    PLACEMENT_STRATEGY_STRICT_PACK,
    PLACEMENT_STRATEGY_STRICT_SPREAD,
)
from ray.includes.unique_ids cimport (
    CActorID,
    CObjectID,
    CNodeID,
    CPlacementGroupID,
)
from ray.includes.libcoreworker cimport (
    ActorHandleSharedPtr,
    CActorCreationOptions,
    CPlacementGroupCreationOptions,
    CCoreWorkerOptions,
    CCoreWorkerProcess,
    CTaskOptions,
    ResourceMappingType,
    CFiberEvent,
    CActorHandle,
)

from ray.includes.gcs_client cimport CGcsClient
from ray.includes.ray_config cimport RayConfig
from ray.includes.global_state_accessor cimport CGlobalStateAccessor

import ray
import ray._private.util_worker_handlers as util_worker_handlers
from ray import external_storage
from ray._private.async_compat import (
    sync_to_async, get_new_event_loop)
import ray._private.memory_monitor as memory_monitor
import ray.ray_constants as ray_constants
from ray import profiling
from ray.exceptions import (
    RayActorError,
    RayError,
    RaySystemError,
    RayTaskError,
    ObjectStoreFullError,
    GetTimeoutError,
    TaskCancelledError,
    AsyncioActorExit,
)
from ray._private.utils import decode
from ray._private.client_mode_hook import (
    disable_client_hook,
)
import msgpack

cimport cpython

include "includes/object_ref.pxi"
include "includes/unique_ids.pxi"
include "includes/ray_config.pxi"
include "includes/function_descriptor.pxi"
include "includes/buffer.pxi"
include "includes/common.pxi"
include "includes/serialization.pxi"
include "includes/libcoreworker.pxi"
include "includes/global_state_accessor.pxi"
include "includes/metric.pxi"
include "includes/gcs_client.pxi"

# Expose GCC & Clang macro to report
# whether C++ optimizations were enabled during compilation.
OPTIMIZED = __OPTIMIZE__

logger = logging.getLogger(__name__)

cdef int check_status(const CRayStatus& status) nogil except -1:
    if status.ok():
        return 0

    with gil:
        message = status.message().decode()

    if status.IsObjectStoreFull():
        raise ObjectStoreFullError(message)
    elif status.IsInterrupted():
        raise KeyboardInterrupt()
    elif status.IsTimedOut():
        raise GetTimeoutError(message)
    elif status.IsNotFound():
        raise ValueError(message)
    else:
        raise RaySystemError(message)

cdef RayObjectsToDataMetadataPairs(
        const c_vector[shared_ptr[CRayObject]] objects):
    data_metadata_pairs = []
    for i in range(objects.size()):
        # core_worker will return a nullptr for objects that couldn't be
        # retrieved from the store or if an object was an exception.
        if not objects[i].get():
            data_metadata_pairs.append((None, None))
        else:
            data = None
            metadata = None
            if objects[i].get().HasData():
                data = Buffer.make(objects[i].get().GetData())
            if objects[i].get().HasMetadata():
                metadata = Buffer.make(
                    objects[i].get().GetMetadata()).to_pybytes()
            data_metadata_pairs.append((data, metadata))
    return data_metadata_pairs


cdef VectorToObjectRefs(const c_vector[CObjectID] &object_refs):
    result = []
    for i in range(object_refs.size()):
        result.append(ObjectRef(object_refs[i].Binary()))
    return result


cdef c_vector[CObjectID] ObjectRefsToVector(object_refs):
    """A helper function that converts a Python list of object refs to a vector.

    Args:
        object_refs (list): The Python list of object refs.

    Returns:
        The output vector.
    """
    cdef:
        c_vector[CObjectID] result
    for object_ref in object_refs:
        result.push_back((<ObjectRef>object_ref).native())
    return result


def compute_task_id(ObjectRef object_ref):
    return TaskID(object_ref.native().TaskId().Binary())


cdef increase_recursion_limit():
    """Double the recusion limit if current depth is close to the limit"""
    cdef:
        CPyThreadState * s = <CPyThreadState *> PyThreadState_Get()
        int current_depth = s.recursion_depth
        int current_limit = Py_GetRecursionLimit()
        int new_limit = current_limit * 2

    if current_limit - current_depth < 500:
        Py_SetRecursionLimit(new_limit)
        logger.debug("Increasing Python recursion limit to {} "
                     "current recursion depth is {}.".format(
                         new_limit, current_depth))


cdef CObjectLocationPtrToDict(CObjectLocation* c_object_location):
    """A helper function that converts a CObjectLocation to a Python dict.

    Returns:
        A Dict with following attributes:
        - node_ids:
            The hex IDs of the nodes that have a copy of this object.
        - object_size:
            The size of data + metadata in bytes.
    """
    object_size = c_object_location.GetObjectSize()

    node_ids = set()
    c_node_ids = c_object_location.GetNodeIDs()
    for i in range(c_node_ids.size()):
        node_id = c_node_ids[i].Hex().decode("ascii")
        node_ids.add(node_id)

    # add primary_node_id into node_ids
    if not c_object_location.GetPrimaryNodeID().IsNil():
        node_ids.add(
            c_object_location.GetPrimaryNodeID().Hex().decode("ascii"))

    # add spilled_node_id into node_ids
    if not c_object_location.GetSpilledNodeID().IsNil():
        node_ids.add(
            c_object_location.GetSpilledNodeID().Hex().decode("ascii"))

    return {
        "node_ids": list(node_ids),
        "object_size": object_size,
    }


@cython.auto_pickle(False)
cdef class Language:
    cdef CLanguage lang

    def __cinit__(self, int32_t lang):
        self.lang = <CLanguage>lang

    @staticmethod
    cdef from_native(const CLanguage& lang):
        return Language(<int32_t>lang)

    def value(self):
        return <int32_t>self.lang

    def __eq__(self, other):
        return (isinstance(other, Language) and
                (<int32_t>self.lang) == (<int32_t>(<Language>other).lang))

    def __repr__(self):
        if <int32_t>self.lang == <int32_t>LANGUAGE_PYTHON:
            return "PYTHON"
        elif <int32_t>self.lang == <int32_t>LANGUAGE_CPP:
            return "CPP"
        elif <int32_t>self.lang == <int32_t>LANGUAGE_JAVA:
            return "JAVA"
        else:
            raise Exception("Unexpected error")

    def __reduce__(self):
        return Language, (<int32_t>self.lang,)

    PYTHON = Language.from_native(LANGUAGE_PYTHON)
    CPP = Language.from_native(LANGUAGE_CPP)
    JAVA = Language.from_native(LANGUAGE_JAVA)


cdef int prepare_resources(
        dict resource_dict,
        unordered_map[c_string, double] *resource_map) except -1:
    cdef:
        unordered_map[c_string, double] out
        c_string resource_name

    if resource_dict is None:
        raise ValueError("Must provide resource map.")

    for key, value in resource_dict.items():
        if not (isinstance(value, int) or isinstance(value, float)):
            raise ValueError("Resource quantities may only be ints or floats.")
        if value < 0:
            raise ValueError("Resource quantities may not be negative.")
        if value > 0:
            if (value >= 1 and isinstance(value, float)
                    and not value.is_integer()):
                raise ValueError(
                    "Resource quantities >1 must be whole numbers.")
            resource_map[0][key.encode("ascii")] = float(value)
    return 0


cdef prepare_args(
        CoreWorker core_worker,
        Language language, args, c_vector[unique_ptr[CTaskArg]] *args_vector):
    cdef:
        size_t size
        int64_t put_threshold
        int64_t rpc_inline_threshold
        int64_t total_inlined
        shared_ptr[CBuffer] arg_data
        c_vector[CObjectID] inlined_ids
        c_vector[CObjectReference] inlined_refs

    worker = ray.worker.global_worker
    put_threshold = RayConfig.instance().max_direct_call_object_size()
    total_inlined = 0
    rpc_inline_threshold = RayConfig.instance().task_rpc_inlined_bytes_limit()
    for arg in args:
        if isinstance(arg, ObjectRef):
            c_arg = (<ObjectRef>arg).native()
            args_vector.push_back(
                unique_ptr[CTaskArg](new CTaskArgByReference(
                    c_arg,
                    CCoreWorkerProcess.GetCoreWorker().GetOwnerAddress(
                        c_arg))))

        else:
            serialized_arg = worker.get_serialization_context().serialize(arg)
            metadata = serialized_arg.metadata
            if language != Language.PYTHON:
                metadata_fields = metadata.split(b",")
                if metadata_fields[0] not in [
                        ray_constants.OBJECT_METADATA_TYPE_CROSS_LANGUAGE,
                        ray_constants.OBJECT_METADATA_TYPE_RAW,
                        ray_constants.OBJECT_METADATA_TYPE_ACTOR_HANDLE]:
                    raise Exception("Can't transfer {} data to {}".format(
                        metadata_fields[0], language))
            size = serialized_arg.total_bytes

            # TODO(edoakes): any objects containing ObjectRefs are spilled to
            # plasma here. This is inefficient for small objects, but inlined
            # arguments aren't associated ObjectRefs right now so this is a
            # simple fix for reference counting purposes.
            if <int64_t>size <= put_threshold and \
                    (<int64_t>size + total_inlined <= rpc_inline_threshold):
                arg_data = dynamic_pointer_cast[CBuffer, LocalMemoryBuffer](
                        make_shared[LocalMemoryBuffer](size))
                if size > 0:
                    (<SerializedObject>serialized_arg).write_to(
                        Buffer.make(arg_data))
                for object_ref in serialized_arg.contained_object_refs:
                    inlined_ids.push_back((<ObjectRef>object_ref).native())
                inlined_refs = (CCoreWorkerProcess.GetCoreWorker()
                                .GetObjectRefs(inlined_ids))
                args_vector.push_back(
                    unique_ptr[CTaskArg](new CTaskArgByValue(
                        make_shared[CRayObject](
                            arg_data, string_to_buffer(metadata),
                            inlined_refs))))
                inlined_ids.clear()
                total_inlined += <int64_t>size
            else:
                args_vector.push_back(unique_ptr[CTaskArg](
                    new CTaskArgByReference(CObjectID.FromBinary(
                        core_worker.put_serialized_object(
                            serialized_arg, inline_small_object=False)),
                        CCoreWorkerProcess.GetCoreWorker().GetRpcAddress())))


cdef raise_if_dependency_failed(arg):
    """This method is used to improve the readability of backtrace.

    With this method, the backtrace will always contain
    raise_if_dependency_failed when the task is failed with dependency
    failures.
    """
    if isinstance(arg, RayError):
        raise arg


cdef execute_task(
        CTaskType task_type,
        const c_string name,
        const CRayFunction &ray_function,
        const unordered_map[c_string, double] &c_resources,
        const c_vector[shared_ptr[CRayObject]] &c_args,
        const c_vector[CObjectID] &c_arg_reference_ids,
        const c_vector[CObjectID] &c_return_ids,
        const c_string debugger_breakpoint,
        c_vector[shared_ptr[CRayObject]] *returns):

    worker = ray.worker.global_worker
    manager = worker.function_actor_manager
    actor = None

    cdef:
        dict execution_infos = manager.execution_infos
        CoreWorker core_worker = worker.core_worker
        JobID job_id = core_worker.get_current_job_id()
        TaskID task_id = core_worker.get_current_task_id()
        CFiberEvent task_done_event

    # Automatically restrict the GPUs available to this task.
    ray._private.utils.set_cuda_visible_devices(ray.get_gpu_ids())

    # Helper method used to exit current asyncio actor.
    # This is called when a KeyboardInterrupt is received by the main thread.
    # Upon receiving a KeyboardInterrupt signal, Ray will exit the current
    # worker. If the worker is processing normal tasks, Ray treat it as task
    # cancellation from ray.cancel(object_ref). If the worker is an asyncio
    # actor, Ray will exit the actor.
    def exit_current_actor_if_asyncio():
        if core_worker.current_actor_is_asyncio():
            error = SystemExit(0)
            error.is_ray_terminate = True
            raise error

    function_descriptor = CFunctionDescriptorToPython(
        ray_function.GetFunctionDescriptor())

    if <int>task_type == <int>TASK_TYPE_ACTOR_CREATION_TASK:
        actor_class = manager.load_actor_class(job_id, function_descriptor)
        actor_id = core_worker.get_actor_id()
        worker.actors[actor_id] = actor_class.__new__(actor_class)

    execution_info = execution_infos.get(function_descriptor)
    if not execution_info:
        execution_info = manager.get_execution_info(
            job_id, function_descriptor)
        execution_infos[function_descriptor] = execution_info

    function_name = execution_info.function_name
    extra_data = (b'{"name": ' + function_name.encode("ascii") +
                  b' "task_id": ' + task_id.hex().encode("ascii") + b'}')

    task_name = name.decode("utf-8")
    title = f"ray::{task_name}"

    if <int>task_type == <int>TASK_TYPE_NORMAL_TASK:
        next_title = "ray::IDLE"
        function_executor = execution_info.function
    else:
        actor = worker.actors[core_worker.get_actor_id()]
        class_name = actor.__class__.__name__
        next_title = f"ray::{class_name}"
        pid = os.getpid()
        worker_name = f"ray_{class_name}_{pid}"
        if c_resources.find(b"object_store_memory") != c_resources.end():
            worker.core_worker.set_object_store_client_options(
                worker_name,
                int(ray_constants.from_memory_units(
                        dereference(
                            c_resources.find(b"object_store_memory")).second)))

        def function_executor(*arguments, **kwarguments):
            function = execution_info.function

            if core_worker.current_actor_is_asyncio():
                # Increase recursion limit if necessary. In asyncio mode,
                # we have many parallel callstacks (represented in fibers)
                # that's suspended for execution. Python interpreter will
                # mistakenly count each callstack towards recusion limit.
                # We don't need to worry about stackoverflow here because
                # the max number of callstacks is limited in direct actor
                # transport with max_concurrency flag.
                increase_recursion_limit()

                if inspect.iscoroutinefunction(function.method):
                    async_function = function
                else:
                    # Just execute the method if it's ray internal method.
                    if function.name.startswith("__ray"):
                        return function(actor, *arguments, **kwarguments)
                    async_function = sync_to_async(function)

                return core_worker.run_async_func_in_event_loop(
                    async_function, actor, *arguments, **kwarguments)

            return function(actor, *arguments, **kwarguments)

    with core_worker.profile_event(b"task", extra_data=extra_data):
        try:
            task_exception = False
            if not (<int>task_type == <int>TASK_TYPE_ACTOR_TASK
                    and function_name == "__ray_terminate__"):
                worker.memory_monitor.raise_if_low_memory()

            with core_worker.profile_event(b"task:deserialize_arguments"):
                if c_args.empty():
                    args, kwargs = [], {}
                else:
                    metadata_pairs = RayObjectsToDataMetadataPairs(c_args)
                    object_refs = VectorToObjectRefs(c_arg_reference_ids)

                    if core_worker.current_actor_is_asyncio():
                        # We deserialize objects in event loop thread to
                        # prevent segfaults. See #7799
                        async def deserialize_args():
                            return (ray.worker.global_worker
                                    .deserialize_objects(
                                        metadata_pairs, object_refs))
                        args = core_worker.run_async_func_in_event_loop(
                            deserialize_args)
                    else:
                        args = ray.worker.global_worker.deserialize_objects(
                            metadata_pairs, object_refs)

                    for arg in args:
                        raise_if_dependency_failed(arg)
                    args, kwargs = ray._private.signature.recover_args(args)

            if (<int>task_type == <int>TASK_TYPE_ACTOR_CREATION_TASK):
                actor = worker.actors[core_worker.get_actor_id()]
                class_name = actor.__class__.__name__
                actor_title = f"{class_name}({args!r}, {kwargs!r})"
                core_worker.set_actor_title(actor_title.encode("utf-8"))
            # Execute the task.
            with core_worker.profile_event(b"task:execute"):
                task_exception = True
                try:
                    is_existing = core_worker.is_exiting()
                    if is_existing:
                        title = f"{title}::Exiting"
                        next_title = f"{next_title}::Exiting"
                    with ray.worker._changeproctitle(title, next_title):
                        if debugger_breakpoint != b"":
                            ray.util.pdb.set_trace(
                                breakpoint_uuid=debugger_breakpoint)
                        outputs = function_executor(*args, **kwargs)
                        next_breakpoint = (
                            ray.worker.global_worker.debugger_breakpoint)
                        if next_breakpoint != b"":
                            # If this happens, the user typed "remote" and
                            # there were no more remote calls left in this
                            # task. In that case we just exit the debugger.
                            ray.experimental.internal_kv._internal_kv_put(
                                "RAY_PDB_{}".format(next_breakpoint),
                                "{\"exit_debugger\": true}")
                            ray.experimental.internal_kv._internal_kv_del(
                                "RAY_PDB_CONTINUE_{}".format(next_breakpoint)
                            )
                            ray.worker.global_worker.debugger_breakpoint = b""
                    task_exception = False
                except AsyncioActorExit as e:
                    exit_current_actor_if_asyncio()
                except KeyboardInterrupt as e:
                    raise TaskCancelledError(
                            core_worker.get_current_task_id())
                if c_return_ids.size() == 1:
                    outputs = (outputs,)
            # Check for a cancellation that was called when the function
            # was exiting and was raised after the except block.
            if not check_signals().ok():
                task_exception = True
                raise TaskCancelledError(
                            core_worker.get_current_task_id())
            if (c_return_ids.size() > 0 and
                    len(outputs) != int(c_return_ids.size())):
                raise ValueError(
                    "Task returned {} objects, but num_returns={}.".format(
                        len(outputs), c_return_ids.size()))
            # Store the outputs in the object store.
            with core_worker.profile_event(b"task:store_outputs"):
                core_worker.store_task_outputs(
                    worker, outputs, c_return_ids, returns)
        except Exception as error:
            # If the debugger is enabled, drop into the remote pdb here.
            if "RAY_PDB" in os.environ:
                ray.util.pdb.post_mortem()

            backtrace = ray._private.utils.format_error_message(
                traceback.format_exc(), task_exception=task_exception)

            # Generate the actor repr from the actor class.
            actor_repr = repr(actor) if actor else None

            if isinstance(error, RayTaskError):
                # Avoid recursive nesting of RayTaskError.
                failure_object = RayTaskError(function_name, backtrace,
                                              error.cause, proctitle=title,
                                              actor_repr=actor_repr)
            else:
                failure_object = RayTaskError(function_name, backtrace,
                                              error, proctitle=title,
                                              actor_repr=actor_repr)
            errors = []
            for _ in range(c_return_ids.size()):
                errors.append(failure_object)
            core_worker.store_task_outputs(
                worker, errors, c_return_ids, returns)
            ray._private.utils.push_error_to_driver(
                worker,
                ray_constants.TASK_PUSH_ERROR,
                str(failure_object),
                job_id=worker.current_job_id)
            if (<int>task_type == <int>TASK_TYPE_ACTOR_CREATION_TASK):
                raise RayActorError.from_task_error(failure_object)

    if execution_info.max_calls != 0:
        # Reset the state of the worker for the next task to execute.
        # Increase the task execution counter.
        manager.increase_task_counter(job_id, function_descriptor)

        # If we've reached the max number of executions for this worker, exit.
        task_counter = manager.get_task_counter(job_id, function_descriptor)
        if task_counter == execution_info.max_calls:
            exit = SystemExit(0)
            exit.is_ray_terminate = True
            raise exit

# return a protobuf-serialized ray_exception
cdef shared_ptr[LocalMemoryBuffer] ray_error_to_memory_buf(ray_error):
    cdef bytes py_bytes = ray_error.to_bytes()
    return make_shared[LocalMemoryBuffer](
        <uint8_t*>py_bytes, len(py_bytes), True)

cdef CRayStatus task_execution_handler(
        CTaskType task_type,
        const c_string task_name,
        const CRayFunction &ray_function,
        const unordered_map[c_string, double] &c_resources,
        const c_vector[shared_ptr[CRayObject]] &c_args,
        const c_vector[CObjectID] &c_arg_reference_ids,
        const c_vector[CObjectID] &c_return_ids,
        const c_string debugger_breakpoint,
        c_vector[shared_ptr[CRayObject]] *returns,
        shared_ptr[LocalMemoryBuffer] &creation_task_exception_pb_bytes) nogil:
    with gil, disable_client_hook():
        try:
            try:
                # The call to execute_task should never raise an exception. If
                # it does, that indicates that there was an internal error.
                execute_task(task_type, task_name, ray_function, c_resources,
                             c_args, c_arg_reference_ids, c_return_ids,
                             debugger_breakpoint, returns)
            except Exception as e:
                sys_exit = SystemExit()
                if isinstance(e, RayActorError) and \
                   e.has_creation_task_error():
                    traceback_str = str(e)
                    logger.error("Exception raised "
                                 f"in creation task: {traceback_str}")
                    # Cython's bug that doesn't allow reference assignment,
                    # this is a workaroud.
                    # See https://github.com/cython/cython/issues/1863
                    (&creation_task_exception_pb_bytes)[0] = (
                        ray_error_to_memory_buf(e))
                    sys_exit.is_creation_task_error = True
                else:
                    traceback_str = traceback.format_exc() + (
                        "An unexpected internal error "
                        "occurred while the worker "
                        "was executing a task.")
                    ray._private.utils.push_error_to_driver(
                        ray.worker.global_worker,
                        "worker_crash",
                        traceback_str,
                        job_id=None)
                raise sys_exit
        except SystemExit as e:
            # Tell the core worker to exit as soon as the result objects
            # are processed.
            if hasattr(e, "is_ray_terminate"):
                return CRayStatus.IntentionalSystemExit()
            elif hasattr(e, "is_creation_task_error"):
                return CRayStatus.CreationTaskError()
            else:
                logger.exception("SystemExit was raised from the worker")
                return CRayStatus.UnexpectedSystemExit()

    return CRayStatus.OK()

cdef c_bool kill_main_task() nogil:
    with gil:
        if setproctitle.getproctitle() != "ray::IDLE":
            _thread.interrupt_main()
            return True
        return False


cdef CRayStatus check_signals() nogil:
    with gil:
        try:
            PyErr_CheckSignals()
        except KeyboardInterrupt:
            return CRayStatus.Interrupted(b"")
    return CRayStatus.OK()


cdef void gc_collect() nogil:
    with gil:
        start = time.perf_counter()
        num_freed = gc.collect()
        end = time.perf_counter()
        if num_freed > 0:
            logger.debug(
                "gc.collect() freed {} refs in {} seconds".format(
                    num_freed, end - start))


cdef void run_on_util_worker_handler(
        c_string req,
        c_vector[c_string] args) nogil:
    with gil:
        util_worker_handlers.dispatch(
            req.decode(), [arg.decode() for arg in args])


cdef c_vector[c_string] spill_objects_handler(
        const c_vector[CObjectID]& object_ids_to_spill,
        const c_vector[c_string]& owner_addresses) nogil:
    cdef c_vector[c_string] return_urls
    with gil:
        object_refs = VectorToObjectRefs(object_ids_to_spill)
        try:
            with ray.worker._changeproctitle(
                    ray_constants.WORKER_PROCESS_TYPE_SPILL_WORKER,
                    ray_constants.WORKER_PROCESS_TYPE_SPILL_WORKER_IDLE):
                urls = external_storage.spill_objects(
                    object_refs, owner_addresses)
            for url in urls:
                return_urls.push_back(url)
        except Exception as err:
            exception_str = (
                "An unexpected internal error occurred while the IO worker "
                "was spilling objects: {}".format(err))
            logger.exception(exception_str)
            ray._private.utils.push_error_to_driver(
                ray.worker.global_worker,
                "spill_objects_error",
                traceback.format_exc() + exception_str,
                job_id=None)
        return return_urls


cdef int64_t restore_spilled_objects_handler(
        const c_vector[CObjectID]& object_ids_to_restore,
        const c_vector[c_string]& object_urls) nogil:
    cdef:
        int64_t bytes_restored = 0
    with gil:
        urls = []
        size = object_urls.size()
        for i in range(size):
            urls.append(object_urls[i])
        object_refs = VectorToObjectRefs(object_ids_to_restore)
        try:
            with ray.worker._changeproctitle(
                    ray_constants.WORKER_PROCESS_TYPE_RESTORE_WORKER,
                    ray_constants.WORKER_PROCESS_TYPE_RESTORE_WORKER_IDLE):
                bytes_restored = external_storage.restore_spilled_objects(
                    object_refs, urls)
        except Exception:
            exception_str = (
                "An unexpected internal error occurred while the IO worker "
                "was restoring spilled objects.")
            logger.exception(exception_str)
            if os.getenv("RAY_BACKEND_LOG_LEVEL") == "debug":
                ray._private.utils.push_error_to_driver(
                    ray.worker.global_worker,
                    "restore_objects_error",
                    traceback.format_exc() + exception_str,
                    job_id=None)
    return bytes_restored


cdef void delete_spilled_objects_handler(
        const c_vector[c_string]& object_urls,
        CWorkerType worker_type) nogil:
    with gil:
        urls = []
        size = object_urls.size()
        for i in range(size):
            urls.append(object_urls[i])
        try:
            # Get proctitle.
            if <int> worker_type == <int> WORKER_TYPE_SPILL_WORKER:
                original_proctitle = (
                    ray_constants.WORKER_PROCESS_TYPE_SPILL_WORKER_IDLE)
                proctitle = (
                    ray_constants.WORKER_PROCESS_TYPE_SPILL_WORKER_DELETE)
            elif <int> worker_type == <int> WORKER_TYPE_RESTORE_WORKER:
                original_proctitle = (
                    ray_constants.WORKER_PROCESS_TYPE_RESTORE_WORKER_IDLE)
                proctitle = (
                    ray_constants.WORKER_PROCESS_TYPE_RESTORE_WORKER_DELETE)
            else:
                assert False, ("This line shouldn't be reachable.")

            # Delete objects.
            with ray.worker._changeproctitle(
                    proctitle,
                    original_proctitle):
                external_storage.delete_spilled_objects(urls)
        except Exception:
            exception_str = (
                "An unexpected internal error occurred while the IO worker "
                "was deleting spilled objects.")
            logger.exception(exception_str)
            ray._private.utils.push_error_to_driver(
                ray.worker.global_worker,
                "delete_spilled_objects_error",
                traceback.format_exc() + exception_str,
                job_id=None)


cdef void unhandled_exception_handler(const CRayObject& error) nogil:
    with gil:
        worker = ray.worker.global_worker
        data = None
        metadata = None
        if error.HasData():
            data = Buffer.make(error.GetData())
        if error.HasMetadata():
            metadata = Buffer.make(error.GetMetadata()).to_pybytes()
        # TODO(ekl) why does passing a ObjectRef.nil() lead to shutdown errors?
        object_ids = [None]
        worker.raise_errors([(data, metadata)], object_ids)


# This function introduces ~2-7us of overhead per call (i.e., it can be called
# up to hundreds of thousands of times per second).
cdef void get_py_stack(c_string* stack_out) nogil:
    """Get the Python call site.

    This can be called from within C++ code to retrieve the file name and line
    number of the Python code that is calling into the core worker.
    """
    with gil:
        try:
            frame = inspect.currentframe()
        except ValueError:  # overhead of exception handling is about 20us
            stack_out[0] = "".encode("ascii")
            return
        msg_frames = []
        while frame and len(msg_frames) < 4:
            filename = frame.f_code.co_filename
            # Decode Ray internal frames to add annotations.
            if filename.endswith("ray/worker.py"):
                if frame.f_code.co_name == "put":
                    msg_frames = ["(put object) "]
            elif filename.endswith("ray/workers/default_worker.py"):
                pass
            elif filename.endswith("ray/remote_function.py"):
                # TODO(ekl) distinguish between task return objects and
                # arguments. This can only be done in the core worker.
                msg_frames = ["(task call) "]
            elif filename.endswith("ray/actor.py"):
                # TODO(ekl) distinguish between actor return objects and
                # arguments. This can only be done in the core worker.
                msg_frames = ["(actor call) "]
            elif filename.endswith("ray/serialization.py"):
                if frame.f_code.co_name == "id_deserializer":
                    msg_frames = ["(deserialize task arg) "]
            else:
                msg_frames.append("{}:{}:{}".format(
                    frame.f_code.co_filename, frame.f_code.co_name,
                    frame.f_lineno))
            frame = frame.f_back
        stack_out[0] = " | ".join(msg_frames).encode("ascii")

cdef shared_ptr[CBuffer] string_to_buffer(c_string& c_str):
    cdef shared_ptr[CBuffer] empty_metadata
    if c_str.size() == 0:
        return empty_metadata
    return dynamic_pointer_cast[
        CBuffer, LocalMemoryBuffer](
            make_shared[LocalMemoryBuffer](
                <uint8_t*>(c_str.data()), c_str.size(), True))


cdef void terminate_asyncio_thread() nogil:
    with gil:
        core_worker = ray.worker.global_worker.core_worker
        core_worker.destroy_event_loop_if_exists()


def connect_to_gcs(ip, port, password):
    return GcsClient.make_from_address(ip, port, password)


def disconnect_from_gcs(gcs_client):
    gcs_client.disconnect()


# An empty profile event context to be used when the timeline is disabled.
cdef class EmptyProfileEvent:
    def __enter__(self):
        pass

    def __exit__(self, *args):
        pass

cdef class CoreWorker:

    def __cinit__(self, worker_type, store_socket, raylet_socket,
                  JobID job_id, GcsClientOptions gcs_options, log_dir,
                  node_ip_address, node_manager_port, raylet_ip_address,
                  local_mode, driver_name, stdout_file, stderr_file,
                  serialized_job_config, metrics_agent_port, runtime_env_hash,
                  worker_shim_pid):
        self.is_local_mode = local_mode

        cdef CCoreWorkerOptions options = CCoreWorkerOptions()
        if worker_type in (ray.LOCAL_MODE, ray.SCRIPT_MODE):
            self.is_driver = True
            options.worker_type = WORKER_TYPE_DRIVER
        elif worker_type == ray.WORKER_MODE:
            self.is_driver = False
            options.worker_type = WORKER_TYPE_WORKER
        elif worker_type == ray.SPILL_WORKER_MODE:
            self.is_driver = False
            options.worker_type = WORKER_TYPE_SPILL_WORKER
        elif worker_type == ray.RESTORE_WORKER_MODE:
            self.is_driver = False
            options.worker_type = WORKER_TYPE_RESTORE_WORKER
        elif worker_type == ray.UTIL_WORKER_MODE:
            self.is_driver = False
            options.worker_type = WORKER_TYPE_UTIL_WORKER
        else:
            raise ValueError(f"Unknown worker type: {worker_type}")
        options.language = LANGUAGE_PYTHON
        options.store_socket = store_socket.encode("ascii")
        options.raylet_socket = raylet_socket.encode("ascii")
        options.job_id = job_id.native()
        options.gcs_options = gcs_options.native()[0]
        options.enable_logging = True
        options.log_dir = log_dir.encode("utf-8")
        options.install_failure_signal_handler = True
        # https://stackoverflow.com/questions/2356399/tell-if-python-is-in-interactive-mode
        options.interactive = hasattr(sys, "ps1")
        options.node_ip_address = node_ip_address.encode("utf-8")
        options.node_manager_port = node_manager_port
        options.raylet_ip_address = raylet_ip_address.encode("utf-8")
        options.driver_name = driver_name
        options.stdout_file = stdout_file
        options.stderr_file = stderr_file
        options.task_execution_callback = task_execution_handler
        options.check_signals = check_signals
        options.gc_collect = gc_collect
        options.spill_objects = spill_objects_handler
        options.restore_spilled_objects = restore_spilled_objects_handler
        options.delete_spilled_objects = delete_spilled_objects_handler
        options.run_on_util_worker_handler = run_on_util_worker_handler
        options.unhandled_exception_handler = unhandled_exception_handler
        options.get_lang_stack = get_py_stack
        options.ref_counting_enabled = True
        options.is_local_mode = local_mode
        options.num_workers = 1
        options.kill_main = kill_main_task
        options.terminate_asyncio_thread = terminate_asyncio_thread
        options.serialized_job_config = serialized_job_config
        options.metrics_agent_port = metrics_agent_port
        options.connect_on_start = False
        options.runtime_env_hash = runtime_env_hash
        options.worker_shim_pid = worker_shim_pid
        CCoreWorkerProcess.Initialize(options)

    def shutdown(self):
        with nogil:
            # If it's a worker, the core worker process should have been
            # shutdown. So we can't call
            # `CCoreWorkerProcess.GetCoreWorker().GetWorkerType()` here.
            # Instead, we use the cached `is_driver` flag to test if it's a
            # driver.
            if self.is_driver:
                CCoreWorkerProcess.Shutdown()

    def get_gcs_client(self):
        return GcsClient.make_from_existing(
            CCoreWorkerProcess.GetCoreWorker().GetGcsClient())

    def notify_raylet(self):
        with nogil:
            CCoreWorkerProcess.GetCoreWorker().ConnectToRaylet()

    def run_task_loop(self):
        with nogil:
            CCoreWorkerProcess.RunTaskExecutionLoop()

    def get_current_task_id(self):
        return TaskID(
            CCoreWorkerProcess.GetCoreWorker().GetCurrentTaskId().Binary())

    def get_current_job_id(self):
        return JobID(
            CCoreWorkerProcess.GetCoreWorker().GetCurrentJobId().Binary())

    def get_current_node_id(self):
        return NodeID(
            CCoreWorkerProcess.GetCoreWorker().GetCurrentNodeId().Binary())

    def get_actor_id(self):
        return ActorID(
            CCoreWorkerProcess.GetCoreWorker().GetActorId().Binary())

    def get_placement_group_id(self):
        return PlacementGroupID(
            CCoreWorkerProcess.GetCoreWorker()
            .GetCurrentPlacementGroupId().Binary())

    def get_worker_id(self):
        return WorkerID(
            CCoreWorkerProcess.GetCoreWorker().GetWorkerID().Binary())

    def should_capture_child_tasks_in_placement_group(self):
        return CCoreWorkerProcess.GetCoreWorker(
            ).ShouldCaptureChildTasksInPlacementGroup()

    def set_webui_display(self, key, message):
        CCoreWorkerProcess.GetCoreWorker().SetWebuiDisplay(key, message)

    def set_actor_title(self, title):
        CCoreWorkerProcess.GetCoreWorker().SetActorTitle(title)

    def get_plasma_event_handler(self):
        return self.plasma_event_handler

    def get_objects(self, object_refs, TaskID current_task_id,
                    int64_t timeout_ms=-1):
        cdef:
            c_vector[shared_ptr[CRayObject]] results
            CTaskID c_task_id = current_task_id.native()
            c_vector[CObjectID] c_object_ids = ObjectRefsToVector(object_refs)
        with nogil:
            check_status(CCoreWorkerProcess.GetCoreWorker().Get(
                c_object_ids, timeout_ms, &results))

        return RayObjectsToDataMetadataPairs(results)

    def get_if_local(self, object_refs):
        """Get objects from local plasma store directly
        without a fetch request to raylet."""
        cdef:
            c_vector[shared_ptr[CRayObject]] results
            c_vector[CObjectID] c_object_ids = ObjectRefsToVector(object_refs)
        with nogil:
            check_status(
                CCoreWorkerProcess.GetCoreWorker().GetIfLocal(
                    c_object_ids, &results))
        return RayObjectsToDataMetadataPairs(results)

    def object_exists(self, ObjectRef object_ref, memory_store_only=False):
        cdef:
            c_bool has_object
            c_bool is_in_plasma
            CObjectID c_object_id = object_ref.native()

        with nogil:
            check_status(CCoreWorkerProcess.GetCoreWorker().Contains(
                c_object_id, &has_object, &is_in_plasma))

        return has_object and (not memory_store_only or not is_in_plasma)

    cdef _create_put_buffer(self, shared_ptr[CBuffer] &metadata,
                            size_t data_size, ObjectRef object_ref,
                            c_vector[CObjectID] contained_ids,
                            CObjectID *c_object_id, shared_ptr[CBuffer] *data,
                            c_bool created_by_worker,
                            owner_address=None,
                            c_bool inline_small_object=True):
        cdef:
            unique_ptr[CAddress] c_owner_address

        c_owner_address = move(self._convert_python_address(owner_address))

        if object_ref is None:
            with nogil:
                check_status(CCoreWorkerProcess.GetCoreWorker().CreateOwned(
                             metadata, data_size, contained_ids,
                             c_object_id, data, created_by_worker,
                             move(c_owner_address),
                             inline_small_object))
        else:
            c_object_id[0] = object_ref.native()
            if owner_address is None:
                c_owner_address = make_unique[CAddress]()
                dereference(
                    c_owner_address
                ).CopyFrom(CCoreWorkerProcess.GetCoreWorker().GetRpcAddress())
            with nogil:
                check_status(CCoreWorkerProcess.GetCoreWorker().CreateExisting(
                            metadata, data_size, c_object_id[0],
                            dereference(c_owner_address), data,
                            created_by_worker))

        # If data is nullptr, that means the ObjectRef already existed,
        # which we ignore.
        # TODO(edoakes): this is hacky, we should return the error instead
        # and deal with it here.
        return data.get() == NULL

    cdef unique_ptr[CAddress] _convert_python_address(self, address=None):
        """ convert python address to `CAddress`, If not provided,
        return nullptr.

        Args:
            address: worker address.
        """
        cdef:
            unique_ptr[CAddress] c_address

        if address is not None:
            c_address = make_unique[CAddress]()
            dereference(c_address).ParseFromString(address)
        return move(c_address)

    def put_file_like_object(
            self, metadata, data_size, file_like, ObjectRef object_ref,
            owner_address):
        """Directly create a new Plasma Store object from a file like
        object. This avoids extra memory copy.

        Args:
            metadata (bytes): The metadata of the object.
            data_size (int): The size of the data buffer.
            file_like: A python file object that provides the `readinto`
                interface.
            object_ref: The new ObjectRef.
            owner_address: Owner address for this object ref.
        """
        cdef:
            CObjectID c_object_id
            shared_ptr[CBuffer] data_buf
            shared_ptr[CBuffer] metadata_buf
            int64_t put_threshold
            c_bool put_small_object_in_memory_store
            c_vector[CObjectID] c_object_id_vector
            unique_ptr[CAddress] c_owner_address
        # TODO(suquark): This method does not support put objects to
        # in memory store currently.
        metadata_buf = string_to_buffer(metadata)
        object_already_exists = self._create_put_buffer(
            metadata_buf, data_size, object_ref,
            ObjectRefsToVector([]),
            &c_object_id, &data_buf, False, owner_address)
        if object_already_exists:
            logger.debug("Object already exists in 'put_file_like_object'.")
            return
        data = Buffer.make(data_buf)
        view = memoryview(data)
        index = 0
        while index < data_size:
            bytes_read = file_like.readinto(view[index:])
            index += bytes_read
        c_owner_address = move(self._convert_python_address(owner_address))
        with nogil:
            # Using custom object refs is not supported because we
            # can't track their lifecycle, so we don't pin the object
            # in this case.
            check_status(
                CCoreWorkerProcess.GetCoreWorker().SealExisting(
                            c_object_id, pin_object=False,
                            owner_address=move(c_owner_address)))

    def put_serialized_object(self, serialized_object,
                              ObjectRef object_ref=None,
                              c_bool pin_object=True,
                              owner_address=None,
                              c_bool inline_small_object=True):
        cdef:
            CObjectID c_object_id
            shared_ptr[CBuffer] data
            shared_ptr[CBuffer] metadata
            int64_t put_threshold
            c_bool put_small_object_in_memory_store
            c_vector[CObjectID] c_object_id_vector
            unique_ptr[CAddress] c_owner_address
            c_vector[CObjectID] contained_object_ids
            c_vector[CObjectReference] contained_object_refs

        metadata = string_to_buffer(serialized_object.metadata)
        put_threshold = RayConfig.instance().max_direct_call_object_size()
        put_small_object_in_memory_store = (
            RayConfig.instance().put_small_object_in_memory_store() and
            inline_small_object)
        total_bytes = serialized_object.total_bytes
        contained_object_ids = ObjectRefsToVector(
                serialized_object.contained_object_refs)
        object_already_exists = self._create_put_buffer(
            metadata, total_bytes, object_ref,
<<<<<<< HEAD
            contained_object_ids,
            &c_object_id, &data, True, owner_address)
=======
            ObjectRefsToVector(serialized_object.contained_object_refs),
            &c_object_id, &data, True, owner_address, inline_small_object)
>>>>>>> 54f107f5

        if not object_already_exists:
            if total_bytes > 0:
                (<SerializedObject>serialized_object).write_to(
                    Buffer.make(data))
            if self.is_local_mode or (put_small_object_in_memory_store
               and <int64_t>total_bytes < put_threshold):
                contained_object_refs = (
                        CCoreWorkerProcess.GetCoreWorker().
                        GetObjectRefs(contained_object_ids))
                if owner_address is not None:
                    raise Exception(
                        "cannot put data into memory store directly"
                        " and assign owner at the same time")
                c_object_id_vector.push_back(c_object_id)
                check_status(CCoreWorkerProcess.GetCoreWorker().Put(
                        CRayObject(data, metadata, contained_object_refs),
                        contained_object_ids, c_object_id))
            else:
                c_owner_address = move(self._convert_python_address(
                    owner_address))
                with nogil:
                    if object_ref is None:
                        check_status(
                            CCoreWorkerProcess.GetCoreWorker().SealOwned(
                                        c_object_id,
                                        pin_object,
                                        move(c_owner_address)))
                    else:
                        # Using custom object refs is not supported because we
                        # can't track their lifecycle, so we don't pin the
                        # object in this case.
                        check_status(
                            CCoreWorkerProcess.GetCoreWorker().SealExisting(
                                        c_object_id, pin_object=False,
                                        owner_address=move(c_owner_address)))

        return c_object_id.Binary()

    def wait(self, object_refs, int num_returns, int64_t timeout_ms,
             TaskID current_task_id, c_bool fetch_local):
        cdef:
            c_vector[CObjectID] wait_ids
            c_vector[c_bool] results
            CTaskID c_task_id = current_task_id.native()

        wait_ids = ObjectRefsToVector(object_refs)
        with nogil:
            check_status(CCoreWorkerProcess.GetCoreWorker().Wait(
                wait_ids, num_returns, timeout_ms, &results, fetch_local))

        assert len(results) == len(object_refs)

        ready, not_ready = [], []
        for i, object_ref in enumerate(object_refs):
            if results[i]:
                ready.append(object_ref)
            else:
                not_ready.append(object_ref)

        return ready, not_ready

    def free_objects(self, object_refs, c_bool local_only):
        cdef:
            c_vector[CObjectID] free_ids = ObjectRefsToVector(object_refs)

        with nogil:
            check_status(CCoreWorkerProcess.GetCoreWorker().Delete(
                free_ids, local_only))

    def get_object_locations(self, object_refs, int64_t timeout_ms):
        cdef:
            c_vector[shared_ptr[CObjectLocation]] results
            c_vector[CObjectID] lookup_ids = ObjectRefsToVector(object_refs)

        with nogil:
            check_status(
                CCoreWorkerProcess.GetCoreWorker().GetLocationFromOwner(
                    lookup_ids, timeout_ms, &results))

        object_locations = {}
        for i in range(results.size()):
            # core_worker will return a nullptr for objects that couldn't be
            # located
            if not results[i].get():
                continue
            else:
                object_locations[object_refs[i]] = \
                    CObjectLocationPtrToDict(results[i].get())
        return object_locations

    def global_gc(self):
        with nogil:
            CCoreWorkerProcess.GetCoreWorker().TriggerGlobalGC()

    def dump_object_store_memory_usage(self):
        message = CCoreWorkerProcess.GetCoreWorker().MemoryUsageString()
        logger.warning("Local object store memory usage:\n{}\n".format(
            message.decode("utf-8")))

    def submit_task(self,
                    Language language,
                    FunctionDescriptor function_descriptor,
                    args,
                    c_string name,
                    int num_returns,
                    resources,
                    int max_retries,
                    PlacementGroupID placement_group_id,
                    int64_t placement_group_bundle_index,
                    c_bool placement_group_capture_child_tasks,
                    c_string debugger_breakpoint,
                    runtime_env_dict,
                    override_environment_variables
                    ):
        cdef:
            unordered_map[c_string, double] c_resources
            CRayFunction ray_function
            c_vector[unique_ptr[CTaskArg]] args_vector
            c_vector[CObjectID] return_ids
            CPlacementGroupID c_placement_group_id = \
                placement_group_id.native()
            c_string c_serialized_runtime_env
            unordered_map[c_string, c_string] \
                c_override_environment_variables = \
                override_environment_variables

        with self.profile_event(b"submit_task"):
            c_serialized_runtime_env = \
                self.prepare_runtime_env(runtime_env_dict)
            prepare_resources(resources, &c_resources)
            ray_function = CRayFunction(
                language.lang, function_descriptor.descriptor)
            prepare_args(self, language, args, &args_vector)

            # NOTE(edoakes): releasing the GIL while calling this method causes
            # segfaults. See relevant issue for details:
            # https://github.com/ray-project/ray/pull/12803
            CCoreWorkerProcess.GetCoreWorker().SubmitTask(
                ray_function, args_vector, CTaskOptions(
                    name, num_returns, c_resources,
                    b"",
                    c_serialized_runtime_env,
                    c_override_environment_variables),
                &return_ids, max_retries,
                c_pair[CPlacementGroupID, int64_t](
                    c_placement_group_id, placement_group_bundle_index),
                placement_group_capture_child_tasks,
                debugger_breakpoint)

            return VectorToObjectRefs(return_ids)

    def create_actor(self,
                     Language language,
                     FunctionDescriptor function_descriptor,
                     args,
                     int64_t max_restarts,
                     int64_t max_task_retries,
                     resources,
                     placement_resources,
                     int32_t max_concurrency,
                     c_bool is_detached,
                     c_string name,
                     c_string ray_namespace,
                     c_bool is_asyncio,
                     PlacementGroupID placement_group_id,
                     int64_t placement_group_bundle_index,
                     c_bool placement_group_capture_child_tasks,
                     c_string extension_data,
                     runtime_env_dict,
                     override_environment_variables
                     ):
        cdef:
            CRayFunction ray_function
            c_vector[unique_ptr[CTaskArg]] args_vector
            c_vector[c_string] dynamic_worker_options
            unordered_map[c_string, double] c_resources
            unordered_map[c_string, double] c_placement_resources
            CActorID c_actor_id
            CPlacementGroupID c_placement_group_id = \
                placement_group_id.native()
            c_string c_serialized_runtime_env
            unordered_map[c_string, c_string] \
                c_override_environment_variables = \
                override_environment_variables

        with self.profile_event(b"submit_task"):
            c_serialized_runtime_env = \
                self.prepare_runtime_env(runtime_env_dict)
            prepare_resources(resources, &c_resources)
            prepare_resources(placement_resources, &c_placement_resources)
            ray_function = CRayFunction(
                language.lang, function_descriptor.descriptor)
            prepare_args(self, language, args, &args_vector)

            with nogil:
                check_status(CCoreWorkerProcess.GetCoreWorker().CreateActor(
                    ray_function, args_vector,
                    CActorCreationOptions(
                        max_restarts, max_task_retries, max_concurrency,
                        c_resources, c_placement_resources,
                        dynamic_worker_options, is_detached, name,
                        ray_namespace,
                        is_asyncio,
                        c_pair[CPlacementGroupID, int64_t](
                            c_placement_group_id,
                            placement_group_bundle_index),
                        placement_group_capture_child_tasks,
                        c_serialized_runtime_env,
                        c_override_environment_variables),
                    extension_data,
                    &c_actor_id))

            return ActorID(c_actor_id.Binary())

    def create_placement_group(
                            self,
                            c_string name,
                            c_vector[unordered_map[c_string, double]] bundles,
                            c_string strategy,
                            c_bool is_detached):
        cdef:
            CPlacementGroupID c_placement_group_id
            CPlacementStrategy c_strategy

        if strategy == b"PACK":
            c_strategy = PLACEMENT_STRATEGY_PACK
        elif strategy == b"SPREAD":
            c_strategy = PLACEMENT_STRATEGY_SPREAD
        elif strategy == b"STRICT_PACK":
            c_strategy = PLACEMENT_STRATEGY_STRICT_PACK
        else:
            if strategy == b"STRICT_SPREAD":
                c_strategy = PLACEMENT_STRATEGY_STRICT_SPREAD
            else:
                raise TypeError(strategy)

        with nogil:
            check_status(
                        CCoreWorkerProcess.GetCoreWorker().
                        CreatePlacementGroup(
                            CPlacementGroupCreationOptions(
                                name,
                                c_strategy,
                                bundles,
                                is_detached
                            ),
                            &c_placement_group_id))

        return PlacementGroupID(c_placement_group_id.Binary())

    def remove_placement_group(self, PlacementGroupID placement_group_id):
        cdef:
            CPlacementGroupID c_placement_group_id = \
                placement_group_id.native()

        with nogil:
            check_status(
                CCoreWorkerProcess.GetCoreWorker().
                RemovePlacementGroup(c_placement_group_id))

    def wait_placement_group_ready(self,
                                   PlacementGroupID placement_group_id,
                                   int32_t timeout_seconds):
        cdef CRayStatus status
        cdef CPlacementGroupID cplacement_group_id = (
            CPlacementGroupID.FromBinary(placement_group_id.binary()))
        cdef int ctimeout_seconds = timeout_seconds
        with nogil:
            status = CCoreWorkerProcess.GetCoreWorker() \
                .WaitPlacementGroupReady(cplacement_group_id, ctimeout_seconds)
            if status.IsNotFound():
                raise Exception("Placement group {} does not exist.".format(
                    placement_group_id))
        return status.ok()

    def submit_actor_task(self,
                          Language language,
                          ActorID actor_id,
                          FunctionDescriptor function_descriptor,
                          args,
                          c_string name,
                          int num_returns,
                          double num_method_cpus):

        cdef:
            CActorID c_actor_id = actor_id.native()
            unordered_map[c_string, double] c_resources
            CRayFunction ray_function
            c_vector[unique_ptr[CTaskArg]] args_vector
            c_vector[CObjectID] return_ids

        with self.profile_event(b"submit_task"):
            if num_method_cpus > 0:
                c_resources[b"CPU"] = num_method_cpus
            ray_function = CRayFunction(
                language.lang, function_descriptor.descriptor)
            prepare_args(self, language, args, &args_vector)

            # NOTE(edoakes): releasing the GIL while calling this method causes
            # segfaults. See relevant issue for details:
            # https://github.com/ray-project/ray/pull/12803
            CCoreWorkerProcess.GetCoreWorker().SubmitActorTask(
                c_actor_id,
                ray_function,
                args_vector, CTaskOptions(name, num_returns, c_resources),
                &return_ids)

            return VectorToObjectRefs(return_ids)

    def kill_actor(self, ActorID actor_id, c_bool no_restart):
        cdef:
            CActorID c_actor_id = actor_id.native()

        with nogil:
            check_status(CCoreWorkerProcess.GetCoreWorker().KillActor(
                  c_actor_id, True, no_restart))

    def cancel_task(self, ObjectRef object_ref, c_bool force_kill,
                    c_bool recursive):
        cdef:
            CObjectID c_object_id = object_ref.native()
            CRayStatus status = CRayStatus.OK()

        status = CCoreWorkerProcess.GetCoreWorker().CancelTask(
                                            c_object_id, force_kill, recursive)

        if not status.ok():
            raise TypeError(status.message().decode())

    def resource_ids(self):
        cdef:
            ResourceMappingType resource_mapping = (
                CCoreWorkerProcess.GetCoreWorker().GetResourceIDs())
            unordered_map[
                c_string, c_vector[pair[int64_t, double]]
            ].iterator iterator = resource_mapping.begin()
            c_vector[pair[int64_t, double]] c_value

        resources_dict = {}
        while iterator != resource_mapping.end():
            key = decode(dereference(iterator).first)
            c_value = dereference(iterator).second
            ids_and_fractions = []
            for i in range(c_value.size()):
                ids_and_fractions.append(
                    (c_value[i].first, c_value[i].second))
            resources_dict[key] = ids_and_fractions
            postincrement(iterator)

        return resources_dict

    def profile_event(self, c_string event_type, object extra_data=None):
        if RayConfig.instance().enable_timeline():
            return ProfileEvent.make(
                CCoreWorkerProcess.GetCoreWorker().CreateProfileEvent(
                    event_type), extra_data)
        else:
            return EmptyProfileEvent()

    def remove_actor_handle_reference(self, ActorID actor_id):
        cdef:
            CActorID c_actor_id = actor_id.native()
        CCoreWorkerProcess.GetCoreWorker().RemoveActorHandleReference(
            c_actor_id)

    cdef make_actor_handle(self, ActorHandleSharedPtr c_actor_handle):
        worker = ray.worker.global_worker
        worker.check_connected()
        manager = worker.function_actor_manager

        actor_id = ActorID(dereference(c_actor_handle).GetActorID().Binary())
        job_id = JobID(dereference(c_actor_handle).CreationJobID().Binary())
        language = Language.from_native(
            dereference(c_actor_handle).ActorLanguage())
        actor_creation_function_descriptor = CFunctionDescriptorToPython(
            dereference(c_actor_handle).ActorCreationTaskFunctionDescriptor())
        if language == Language.PYTHON:
            assert isinstance(actor_creation_function_descriptor,
                              PythonFunctionDescriptor)
            # Load actor_method_cpu from actor handle's extension data.
            extension_data = <str>dereference(c_actor_handle).ExtensionData()
            if extension_data:
                actor_method_cpu = int(extension_data)
            else:
                actor_method_cpu = 0  # Actor is created by non Python worker.
            actor_class = manager.load_actor_class(
                job_id, actor_creation_function_descriptor)
            method_meta = ray.actor.ActorClassMethodMetadata.create(
                actor_class, actor_creation_function_descriptor)
            return ray.actor.ActorHandle(language, actor_id,
                                         method_meta.decorators,
                                         method_meta.signatures,
                                         method_meta.num_returns,
                                         actor_method_cpu,
                                         actor_creation_function_descriptor,
                                         worker.current_session_and_job)
        else:
            return ray.actor.ActorHandle(language, actor_id,
                                         {},  # method decorators
                                         {},  # method signatures
                                         {},  # method num_returns
                                         0,  # actor method cpu
                                         actor_creation_function_descriptor,
                                         worker.current_session_and_job)

    def deserialize_and_register_actor_handle(self, const c_string &bytes,
                                              ObjectRef
                                              outer_object_ref):
        cdef:
            CObjectID c_outer_object_id = (outer_object_ref.native() if
                                           outer_object_ref else
                                           CObjectID.Nil())
        c_actor_id = (CCoreWorkerProcess
                      .GetCoreWorker()
                      .DeserializeAndRegisterActorHandle(
                          bytes, c_outer_object_id))
        return self.make_actor_handle(
            CCoreWorkerProcess.GetCoreWorker().GetActorHandle(c_actor_id))

    def get_named_actor_handle(self, const c_string &name,
                               const c_string &ray_namespace):
        cdef:
            pair[ActorHandleSharedPtr, CRayStatus] named_actor_handle_pair

        # We need it because GetNamedActorHandle needs
        # to call a method that holds the gil.
        with nogil:
            named_actor_handle_pair = (
                CCoreWorkerProcess.GetCoreWorker().GetNamedActorHandle(
                    name, ray_namespace))
        check_status(named_actor_handle_pair.second)

        return self.make_actor_handle(named_actor_handle_pair.first)

    def get_actor_handle(self, ActorID actor_id):
        cdef:
            CActorID c_actor_id = actor_id.native()
        return self.make_actor_handle(
            CCoreWorkerProcess.GetCoreWorker().GetActorHandle(c_actor_id))

    def list_named_actors(self, c_bool all_namespaces):
        """Returns (namespace, name) for named actors in the system.

        If all_namespaces is True, returns all actors in all namespaces,
        else returns only the actors in the current namespace.
        """
        cdef:
            pair[c_vector[pair[c_string, c_string]], CRayStatus] result_pair

        result_pair = CCoreWorkerProcess.GetCoreWorker().ListNamedActors(
            all_namespaces)
        check_status(result_pair.second)
        return [
            (namespace.decode("utf-8"),
             name.decode("utf-8")) for namespace, name in result_pair.first]

    def serialize_actor_handle(self, ActorID actor_id):
        cdef:
            c_string output
            CObjectID c_actor_handle_id
        check_status(CCoreWorkerProcess.GetCoreWorker().SerializeActorHandle(
            actor_id.native(), &output, &c_actor_handle_id))
        return output, ObjectRef(c_actor_handle_id.Binary())

    def add_object_ref_reference(self, ObjectRef object_ref):
        # Note: faster to not release GIL for short-running op.
        CCoreWorkerProcess.GetCoreWorker().AddLocalReference(
            object_ref.native())

    def remove_object_ref_reference(self, ObjectRef object_ref):
        cdef:
            CObjectID c_object_id = object_ref.native()
        # We need to release the gil since object destruction may call the
        # unhandled exception handler.
        with nogil:
            CCoreWorkerProcess.GetCoreWorker().RemoveLocalReference(
                c_object_id)

    def serialize_and_promote_object_ref(self, ObjectRef object_ref):
        cdef:
            CObjectID c_object_id = object_ref.native()
            CAddress c_owner_address = CAddress()
            c_string serialized_object_status
        CCoreWorkerProcess.GetCoreWorker().PromoteObjectToPlasma(c_object_id)
        CCoreWorkerProcess.GetCoreWorker().GetOwnershipInfo(
                c_object_id, &c_owner_address, &serialized_object_status)
        return (object_ref,
                c_owner_address.SerializeAsString(),
                serialized_object_status)

    def deserialize_and_register_object_ref(
            self, const c_string &object_ref_binary,
            ObjectRef outer_object_ref,
            const c_string &serialized_owner_address,
            const c_string &serialized_object_status,
    ):
        cdef:
            CObjectID c_object_id = CObjectID.FromBinary(object_ref_binary)
            CObjectID c_outer_object_id = (outer_object_ref.native() if
                                           outer_object_ref else
                                           CObjectID.Nil())
            CAddress c_owner_address = CAddress()

        c_owner_address.ParseFromString(serialized_owner_address)
        (CCoreWorkerProcess.GetCoreWorker()
            .RegisterOwnershipInfoAndResolveFuture(
                c_object_id,
                c_outer_object_id,
                c_owner_address,
                serialized_object_status))

    cdef store_task_outputs(
            self, worker, outputs, const c_vector[CObjectID] return_ids,
            c_vector[shared_ptr[CRayObject]] *returns):
        cdef:
            CObjectID return_id
            size_t data_size
            shared_ptr[CBuffer] metadata
            c_vector[CObjectID] contained_id
            c_vector[CObjectID] return_ids_vector
            int64_t task_output_inlined_bytes

        if return_ids.size() == 0:
            return

        n_returns = len(outputs)
        returns.resize(n_returns)
        task_output_inlined_bytes = 0
        for i in range(n_returns):
            return_id, output = return_ids[i], outputs[i]
            context = worker.get_serialization_context()
            serialized_object = context.serialize(output)
            data_size = serialized_object.total_bytes
            metadata_str = serialized_object.metadata
            if ray.worker.global_worker.debugger_get_breakpoint:
                breakpoint = (
                    ray.worker.global_worker.debugger_get_breakpoint)
                metadata_str += (
                    b"," + ray_constants.OBJECT_METADATA_DEBUG_PREFIX +
                    breakpoint.encode())
                # Reset debugging context of this worker.
                ray.worker.global_worker.debugger_get_breakpoint = b""
            metadata = string_to_buffer(metadata_str)
            contained_id = ObjectRefsToVector(
                serialized_object.contained_object_refs)

            with nogil:
                check_status(
                    CCoreWorkerProcess.GetCoreWorker().AllocateReturnObject(
                        return_id, data_size, metadata, contained_id,
                        task_output_inlined_bytes, &returns[0][i]))

            if returns[0][i].get() != NULL:
                if returns[0][i].get().HasData():
                    (<SerializedObject>serialized_object).write_to(
                        Buffer.make(returns[0][i].get().GetData()))
                if self.is_local_mode:
                    return_ids_vector.push_back(return_ids[i])
                    check_status(
                        CCoreWorkerProcess.GetCoreWorker().Put(
                            CRayObject(returns[0][i].get().GetData(),
                                       returns[0][i].get().GetMetadata(),
                                       c_vector[CObjectReference]()),
                            c_vector[CObjectID](), return_ids[i]))
                    return_ids_vector.clear()

            with nogil:
                check_status(
                    CCoreWorkerProcess.GetCoreWorker().SealReturnObject(
                        return_id, returns[0][i]))

    def create_or_get_event_loop(self):
        if self.async_event_loop is None:
            self.async_event_loop = get_new_event_loop()
            asyncio.set_event_loop(self.async_event_loop)

        if self.async_thread is None:
            self.async_thread = threading.Thread(
                target=lambda: self.async_event_loop.run_forever(),
                name="AsyncIO Thread"
            )
            # Making the thread a daemon causes it to exit
            # when the main thread exits.
            self.async_thread.daemon = True
            self.async_thread.start()

        return self.async_event_loop

    def run_async_func_in_event_loop(self, func, *args, **kwargs):
        cdef:
            CFiberEvent event
        loop = self.create_or_get_event_loop()
        coroutine = func(*args, **kwargs)
        if threading.get_ident() == self.async_thread.ident:
            future = asyncio.ensure_future(coroutine, loop)
        else:
            future = asyncio.run_coroutine_threadsafe(coroutine, loop)
        future.add_done_callback(lambda _: event.Notify())
        with nogil:
            (CCoreWorkerProcess.GetCoreWorker()
                .YieldCurrentFiber(event))
        return future.result()

    def destroy_event_loop_if_exists(self):
        if self.async_event_loop is not None:
            self.async_event_loop.stop()
        if self.async_thread is not None:
            self.async_thread.join()

    def current_actor_is_asyncio(self):
        return (CCoreWorkerProcess.GetCoreWorker().GetWorkerContext()
                .CurrentActorIsAsync())

    def get_current_runtime_env_dict(self):
        # This should never change, so we can safely cache it to avoid ser/de
        if self.current_runtime_env_dict is None:
            if self.is_driver:
                self.current_runtime_env_dict = \
                    json.loads(self.get_job_config().serialized_runtime_env)
            else:
                self.current_runtime_env_dict = json.loads(
                    CCoreWorkerProcess.GetCoreWorker()
                    .GetWorkerContext()
                    .GetCurrentSerializedRuntimeEnv()
                )
        return self.current_runtime_env_dict

    def is_exiting(self):
        return CCoreWorkerProcess.GetCoreWorker().IsExiting()

    cdef yield_current_fiber(self, CFiberEvent &fiber_event):
        with nogil:
            CCoreWorkerProcess.GetCoreWorker().YieldCurrentFiber(fiber_event)

    def get_all_reference_counts(self):
        cdef:
            unordered_map[CObjectID, pair[size_t, size_t]] c_ref_counts
            unordered_map[CObjectID, pair[size_t, size_t]].iterator it

        c_ref_counts = (
            CCoreWorkerProcess.GetCoreWorker().GetAllReferenceCounts())
        it = c_ref_counts.begin()

        ref_counts = {}
        while it != c_ref_counts.end():
            object_ref = dereference(it).first.Hex()
            ref_counts[object_ref] = {
                "local": dereference(it).second.first,
                "submitted": dereference(it).second.second}
            postincrement(it)

        return ref_counts

    def set_get_async_callback(self, ObjectRef object_ref, callback):
        cpython.Py_INCREF(callback)
        CCoreWorkerProcess.GetCoreWorker().GetAsync(
            object_ref.native(),
            async_callback,
            <void*>callback
        )

    def push_error(self, JobID job_id, error_type, error_message,
                   double timestamp):
        check_status(CCoreWorkerProcess.GetCoreWorker().PushError(
            job_id.native(), error_type.encode("ascii"),
            error_message.encode("ascii"), timestamp))

    def set_resource(self, basestring resource_name,
                     double capacity, NodeID client_id):
        CCoreWorkerProcess.GetCoreWorker().SetResource(
            resource_name.encode("ascii"), capacity,
            CNodeID.FromBinary(client_id.binary()))

    def get_job_config(self):
        cdef CJobConfig c_job_config
        # We can cache the deserialized job config object here because
        # the job config will not change after a job is submitted.
        if self.job_config is None:
            c_job_config = CCoreWorkerProcess.GetCoreWorker().GetJobConfig()
            self.job_config = ray.gcs_utils.JobConfig()
            self.job_config.ParseFromString(c_job_config.SerializeAsString())
        return self.job_config

    def prepare_runtime_env(self, runtime_env_dict: dict) -> str:
        """Merge the given new runtime env with the current runtime env.

        If running in a driver, the current runtime env comes from the
        JobConfig.  Otherwise, we are running in a worker for an actor or
        task, and the current runtime env comes from the current TaskSpec.

        The child's runtime env dict is merged with the parents via a simple
        dict update, except for runtime_env["env_vars"], which is merged
        with runtime_env["env_vars"] of the parent rather than overwriting it.
        This is so that env vars set in the parent propagate to child actors
        and tasks even if a new env var is set in the child.

        Args:
            runtime_env_dict (dict): A runtime env for a child actor or task.
        Returns:
            The resulting merged JSON-serialized runtime env.
        """

        result_dict = copy.deepcopy(self.get_current_runtime_env_dict())

        result_env_vars = copy.deepcopy(result_dict.get("env_vars") or {})
        child_env_vars = runtime_env_dict.get("env_vars") or {}
        result_env_vars.update(child_env_vars)

        result_dict.update(runtime_env_dict)
        result_dict["env_vars"] = result_env_vars

        # NOTE(architkulkarni): This allows worker caching code in C++ to
        # check if a runtime env is empty without deserializing it.
        if result_dict["env_vars"] == {}:
            result_dict["env_vars"] = None
        if all(val is None for val in result_dict.values()):
            result_dict = {}

        # TODO(architkulkarni): We should just use RuntimeEnvDict here
        # so all the serialization and validation is done in one place
        return json.dumps(result_dict, sort_keys=True)

    def get_task_submission_stats(self):
        cdef:
            int64_t num_tasks_submitted
            int64_t num_leases_requested

        with nogil:
            num_tasks_submitted = (
                    CCoreWorkerProcess.GetCoreWorker().GetNumTasksSubmitted())
            num_leases_requested = (
                    CCoreWorkerProcess.GetCoreWorker().GetNumLeasesRequested())

        return (num_tasks_submitted, num_leases_requested)

cdef void async_callback(shared_ptr[CRayObject] obj,
                         CObjectID object_ref,
                         void *user_callback) with gil:
    cdef:
        c_vector[shared_ptr[CRayObject]] objects_to_deserialize

    # Object is retrieved from in memory store.
    # Here we go through the code path used to deserialize objects.
    objects_to_deserialize.push_back(obj)
    data_metadata_pairs = RayObjectsToDataMetadataPairs(
        objects_to_deserialize)
    ids_to_deserialize = [ObjectRef(object_ref.Binary())]
    result = ray.worker.global_worker.deserialize_objects(
        data_metadata_pairs, ids_to_deserialize)[0]

    py_callback = <object>user_callback
    py_callback(result)
    cpython.Py_DECREF(py_callback)<|MERGE_RESOLUTION|>--- conflicted
+++ resolved
@@ -1197,13 +1197,8 @@
                 serialized_object.contained_object_refs)
         object_already_exists = self._create_put_buffer(
             metadata, total_bytes, object_ref,
-<<<<<<< HEAD
             contained_object_ids,
-            &c_object_id, &data, True, owner_address)
-=======
-            ObjectRefsToVector(serialized_object.contained_object_refs),
             &c_object_id, &data, True, owner_address, inline_small_object)
->>>>>>> 54f107f5
 
         if not object_already_exists:
             if total_bytes > 0:
