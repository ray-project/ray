--- conflicted
+++ resolved
@@ -178,34 +178,27 @@
 
 LOG_MONITOR_MAX_OPEN_FILES = 200
 
-<<<<<<< HEAD
-# The object metadata field uses the following format: The first character
-# indicates the type of object (CROSS_LANGUAGE, PYTHON, RAW, ACTOR_HANDLE)
-# according to the variables below. After that comes an optional debug string
-# that starts with the DEBUG_PREFIX.
-=======
 # The object metadata field uses the following format: It is a comma
 # separated list of fields. The first field is mandatory and is the
 # type of the object (see types below) or an integer, which is interpreted
 # as an error value.
->>>>>>> f13c36ed
 
 # A constant used as object metadata to indicate the object is cross language.
-OBJECT_METADATA_TYPE_CROSS_LANGUAGE = b"X"
+OBJECT_METADATA_TYPE_CROSS_LANGUAGE = b"XLANG"
 # A constant used as object metadata to indicate the object is python specific.
-OBJECT_METADATA_TYPE_PYTHON = b"P"
+OBJECT_METADATA_TYPE_PYTHON = b"PYTHON"
 # A constant used as object metadata to indicate the object is raw bytes.
-OBJECT_METADATA_TYPE_RAW = b"R"
+OBJECT_METADATA_TYPE_RAW = b"RAW"
 
 # A constant used as object metadata to indicate the object is an actor handle.
 # This value should be synchronized with the Java definition in
 # ObjectSerializer.java
 # TODO(fyrestone): Serialize the ActorHandle via the custom type feature
 # of XLANG.
-OBJECT_METADATA_TYPE_ACTOR_HANDLE = b"A"
+OBJECT_METADATA_TYPE_ACTOR_HANDLE = b"ACTOR_HANDLE"
 
 # A constant indicating the debugging part of the metadata (see above).
-OBJECT_METADATA_DEBUG_PREFIX = b"D"
+OBJECT_METADATA_DEBUG_PREFIX = b"DEBUG:"
 
 AUTOSCALER_RESOURCE_REQUEST_CHANNEL = b"autoscaler_resource_request"
 
