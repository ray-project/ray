from __future__ import absolute_import
from __future__ import division
from __future__ import print_function

import copy
<<<<<<< HEAD
=======
import hashlib
import inspect
import logging
>>>>>>> 1f4a01cf

from ray.function_manager import FunctionDescriptor
import ray.signature

# Default parameters for remote functions.
DEFAULT_REMOTE_FUNCTION_CPUS = 1
DEFAULT_REMOTE_FUNCTION_NUM_RETURN_VALS = 1
DEFAULT_REMOTE_FUNCTION_MAX_CALLS = 0

logger = logging.getLogger(__name__)


class RemoteFunction(object):
    """A remote function.

    This is a decorated function. It can be used to spawn tasks.

    Attributes:
        _function: The original function.
        _function_descriptor: The function descriptor.
        _function_name: The module and function name.
        _num_cpus: The default number of CPUs to use for invocations of this
            remote function.
        _num_gpus: The default number of GPUs to use for invocations of this
            remote function.
        _resources: The default custom resource requirements for invocations of
            this remote function.
        _num_return_vals: The default number of return values for invocations
            of this remote function.
        _max_calls: The number of times a worker can execute this function
            before executing.
        _function_signature: The function signature.
    """

    def __init__(self, function, num_cpus, num_gpus, resources,
                 num_return_vals, max_calls):
        self._function = function
        # TODO(rkn): We store the function ID as a string, so that
        # RemoteFunction objects can be pickled. We should undo this when
        # we allow ObjectIDs to be pickled.
        self._function_descriptor = FunctionDescriptor.from_function(function)
        self._function_name = (
            self._function.__module__ + '.' + self._function.__name__)
        self._num_cpus = (DEFAULT_REMOTE_FUNCTION_CPUS
                          if num_cpus is None else num_cpus)
        self._num_gpus = num_gpus
        self._resources = resources
        self._num_return_vals = (DEFAULT_REMOTE_FUNCTION_NUM_RETURN_VALS if
                                 num_return_vals is None else num_return_vals)
        self._max_calls = (DEFAULT_REMOTE_FUNCTION_MAX_CALLS
                           if max_calls is None else max_calls)

        ray.signature.check_signature_supported(self._function)
        self._function_signature = ray.signature.extract_signature(
            self._function)

        # # Export the function.
        worker = ray.worker.get_global_worker()
        worker.function_actor_manager.export(self)

    def __call__(self, *args, **kwargs):
        raise Exception("Remote functions cannot be called directly. Instead "
                        "of running '{}()', try '{}.remote()'.".format(
                            self._function_name, self._function_name))

    def remote(self, *args, **kwargs):
        """This runs immediately when a remote function is called."""
        return self._remote(args=args, kwargs=kwargs)

    def _submit(self,
                args=None,
                kwargs=None,
                num_return_vals=None,
                num_cpus=None,
                num_gpus=None,
                resources=None):
        logger.warn(
            "WARNING: _submit() is being deprecated. Please use _remote().")
        return self._remote(
            args=args,
            kwargs=kwargs,
            num_return_vals=num_return_vals,
            num_cpus=num_cpus,
            num_gpus=num_gpus,
            resources=resources)

    def _remote(self,
                args=None,
                kwargs=None,
                num_return_vals=None,
                num_cpus=None,
                num_gpus=None,
                resources=None):
        """An experimental alternate way to submit remote functions."""
        worker = ray.worker.get_global_worker()
        worker.check_connected()
        kwargs = {} if kwargs is None else kwargs
        args = ray.signature.extend_args(self._function_signature, args,
                                         kwargs)

        if num_return_vals is None:
            num_return_vals = self._num_return_vals

        resources = ray.utils.resources_from_resource_arguments(
            self._num_cpus, self._num_gpus, self._resources, num_cpus,
            num_gpus, resources)
        if worker.mode == ray.worker.LOCAL_MODE:
            # In LOCAL_MODE, remote calls simply execute the function.
            # We copy the arguments to prevent the function call from
            # mutating them and to match the usual behavior of
            # immutable remote objects.
            result = self._function(*copy.deepcopy(args))
            return result
        object_ids = worker.submit_task(
            self._function_descriptor,
            args,
            num_return_vals=num_return_vals,
            resources=resources)
        if len(object_ids) == 1:
            return object_ids[0]
        elif len(object_ids) > 1:
            return object_ids<|MERGE_RESOLUTION|>--- conflicted
+++ resolved
@@ -3,12 +3,7 @@
 from __future__ import print_function
 
 import copy
-<<<<<<< HEAD
-=======
-import hashlib
-import inspect
 import logging
->>>>>>> 1f4a01cf
 
 from ray.function_manager import FunctionDescriptor
 import ray.signature
