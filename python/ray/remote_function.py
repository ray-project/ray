--- conflicted
+++ resolved
@@ -356,14 +356,8 @@
             object_refs = worker.core_worker.submit_task(
                 self._language, self._function_descriptor, list_args, name,
                 num_returns, resources, max_retries, retry_exceptions,
-<<<<<<< HEAD
-                scheduling_strategy, worker.debugger_breakpoint,
-                parsed_runtime_env.serialize(), parsed_runtime_env.get_uris())
-=======
-                placement_group.id, placement_group_bundle_index,
-                placement_group_capture_child_tasks,
+                scheduling_strategy,
                 worker.debugger_breakpoint, runtime_env or "{}")
->>>>>>> b872fdaa
             # Reset worker's debug context from the last "remote" command
             # (which applies only to this .remote call).
             worker.debugger_breakpoint = b""
