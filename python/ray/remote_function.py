--- conflicted
+++ resolved
@@ -95,11 +95,7 @@
             return self._remote(args=args, kwargs=kwargs)
 
         self.remote = _remote_proxy
-<<<<<<< HEAD
-        self.direct_call_enabled = ray.ray_constants.direct_call_enabled()
-=======
         self.direct_call_enabled = ray_constants.direct_call_enabled()
->>>>>>> 8fa93c9a
 
     def __call__(self, *args, **kwargs):
         raise Exception("Remote functions cannot be called directly. Instead "
