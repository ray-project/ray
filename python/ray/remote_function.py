import logging
from functools import wraps

from ray import cloudpickle as pickle
from ray import ray_constants
<<<<<<< HEAD
from ray import PythonFunctionDescriptor
=======
from ray._raylet import PythonFunctionDescriptor
from ray import cross_language, Language
>>>>>>> 247a4d02
import ray.signature

# Default parameters for remote functions.
DEFAULT_REMOTE_FUNCTION_CPUS = 1
DEFAULT_REMOTE_FUNCTION_NUM_RETURN_VALS = 1
DEFAULT_REMOTE_FUNCTION_MAX_CALLS = 0
# Normal tasks may be retried on failure this many times.
# TODO(swang): Allow this to be set globally for an application.
DEFAULT_REMOTE_FUNCTION_NUM_TASK_RETRIES = 3

logger = logging.getLogger(__name__)


class RemoteFunction:
    """A remote function.

    This is a decorated function. It can be used to spawn tasks.

    Attributes:
        _language: The target language.
        _function: The original function.
        _function_descriptor: The function descriptor. This is not defined
            until the remote function is first invoked because that is when the
            function is pickled, and the pickled function is used to compute
            the function descriptor.
        _function_name: The module and function name.
        _num_cpus: The default number of CPUs to use for invocations of this
            remote function.
        _num_gpus: The default number of GPUs to use for invocations of this
            remote function.
        _memory: The heap memory request for this task.
        _object_store_memory: The object store memory request for this task.
        _resources: The default custom resource requirements for invocations of
            this remote function.
        _num_return_vals: The default number of return values for invocations
            of this remote function.
        _max_calls: The number of times a worker can execute this function
            before executing.
        _decorator: An optional decorator that should be applied to the remote
            function invocation (as opposed to the function execution) before
            invoking the function. The decorator must return a function that
            takes in two arguments ("args" and "kwargs"). In most cases, it
            should call the function that was passed into the decorator and
            return the resulting ObjectIDs. For an example, see
            "test_decorated_function" in "python/ray/tests/test_basic.py".
        _function_signature: The function signature.
        _last_export_session_and_job: A pair of the last exported session
            and job to help us to know whether this function was exported.
            This is an imperfect mechanism used to determine if we need to
            export the remote function again. It is imperfect in the sense that
            the actor class definition could be exported multiple times by
            different workers.
    """

<<<<<<< HEAD
    def __init__(self, language, function_or_function_descriptor, num_cpus,
                 num_gpus, memory, object_store_memory, resources,
                 num_return_vals, max_calls, max_retries):
        # We do not set self._is_cross_language if self._language !=
        # Language.PYTHON in order to test cross language feature by
        # cross calling PYTHON from PYTHON.
        self._language = language

        if callable(function_or_function_descriptor):
            self._function = function_or_function_descriptor
            self._function_name = (
                self._function.__module__ + "." + self._function.__name__)
            self._function_signature = ray.signature.extract_signature(
                self._function)
            self._function_descriptor = None
            self._is_cross_language = False
        else:
            if not function_or_function_descriptor:
                raise Exception("Function descriptor list is empty.")
            self._function = lambda *args, **kwargs: None
            self._function_name = repr(function_or_function_descriptor)
            self._function_signature = None
            self._function_descriptor = function_or_function_descriptor
            self._is_cross_language = True

=======
    def __init__(self, language, function, function_descriptor, num_cpus,
                 num_gpus, memory, object_store_memory, resources,
                 num_return_vals, max_calls, max_retries):
        self._language = language
        self._function = function
        self._function_name = (
            self._function.__module__ + "." + self._function.__name__)
        self._function_descriptor = function_descriptor
        self._is_cross_language = language != Language.PYTHON
>>>>>>> 247a4d02
        self._num_cpus = (DEFAULT_REMOTE_FUNCTION_CPUS
                          if num_cpus is None else num_cpus)
        self._num_gpus = num_gpus
        self._memory = memory
        if object_store_memory is not None:
            raise NotImplementedError(
                "setting object_store_memory is not implemented for tasks")
        self._object_store_memory = None
        self._resources = resources
        self._num_return_vals = (DEFAULT_REMOTE_FUNCTION_NUM_RETURN_VALS if
                                 num_return_vals is None else num_return_vals)
        self._max_calls = (DEFAULT_REMOTE_FUNCTION_MAX_CALLS
                           if max_calls is None else max_calls)
        self._max_retries = (DEFAULT_REMOTE_FUNCTION_NUM_TASK_RETRIES
                             if max_retries is None else max_retries)
<<<<<<< HEAD
        self._decorator = getattr(self._function,
                                  "__ray_invocation_decorator__", None)
=======
        self._decorator = getattr(function, "__ray_invocation_decorator__",
                                  None)
        self._function_signature = ray.signature.extract_signature(
            self._function)
>>>>>>> 247a4d02

        self._last_export_session_and_job = None

        # Override task.remote's signature and docstring
        @wraps(self._function)
        def _remote_proxy(*args, **kwargs):
            return self._remote(args=args, kwargs=kwargs)

        self.remote = _remote_proxy
        self.direct_call_enabled = ray_constants.direct_call_enabled()

    def __call__(self, *args, **kwargs):
        raise Exception("Remote functions cannot be called directly. Instead "
                        "of running '{}()', try '{}.remote()'.".format(
                            self._function_name, self._function_name))

    def _submit(self,
                args=None,
                kwargs=None,
                num_return_vals=None,
                num_cpus=None,
                num_gpus=None,
                resources=None):
        logger.warning(
            "WARNING: _submit() is being deprecated. Please use _remote().")
        return self._remote(
            args=args,
            kwargs=kwargs,
            num_return_vals=num_return_vals,
            num_cpus=num_cpus,
            num_gpus=num_gpus,
            resources=resources)

    def options(self, **options):
        """Convenience method for executing a task with options.

        Same arguments as func._remote(), but returns a wrapped function
        that a non-underscore .remote() can be called on.

        Examples:
            # The following two calls are equivalent.
            >>> func._remote(num_cpus=4, args=[x, y])
            >>> func.options(num_cpus=4).remote(x, y)
        """

        func_cls = self

        class FuncWrapper:
            def remote(self, *args, **kwargs):
                return func_cls._remote(args=args, kwargs=kwargs, **options)

        return FuncWrapper()

    def _remote(self,
                args=None,
                kwargs=None,
                num_return_vals=None,
                is_direct_call=None,
                num_cpus=None,
                num_gpus=None,
                memory=None,
                object_store_memory=None,
                resources=None,
                max_retries=None):
        """Submit the remote function for execution."""
        worker = ray.worker.get_global_worker()
        worker.check_connected()

        # If this function was not exported in this session and job, we need to
        # export this function again, because the current GCS doesn't have it.
        if not self._is_cross_language and \
                self._last_export_session_and_job != \
                worker.current_session_and_job:
            # There is an interesting question here. If the remote function is
            # used by a subsequent driver (in the same script), should the
            # second driver pickle the function again? If yes, then the remote
            # function definition can differ in the second driver (e.g., if
            # variables in its closure have changed). We probably want the
            # behavior of the remote function in the second driver to be
            # independent of whether or not the function was invoked by the
            # first driver. This is an argument for repickling the function,
            # which we do here.
            self._pickled_function = pickle.dumps(self._function)

            self._function_descriptor = PythonFunctionDescriptor.from_function(
                self._function, self._pickled_function)

            self._last_export_session_and_job = worker.current_session_and_job
            worker.function_actor_manager.export(self)

        kwargs = {} if kwargs is None else kwargs
        args = [] if args is None else args

        if num_return_vals is None:
            num_return_vals = self._num_return_vals
        if is_direct_call is None:
            is_direct_call = self.direct_call_enabled
        if max_retries is None:
            max_retries = self._max_retries

        resources = ray.utils.resources_from_resource_arguments(
            self._num_cpus, self._num_gpus, self._memory,
            self._object_store_memory, self._resources, num_cpus, num_gpus,
            memory, object_store_memory, resources)

        def invocation(args, kwargs):
            if self._is_cross_language:
<<<<<<< HEAD
                if kwargs:
                    raise Exception("Cross language remote functions "
                                    "not support kwargs.")
                if not worker.load_code_from_local:
                    raise Exception("Cross language feature needs "
                                    "--load-code-from-local to be set.")
                list_args = args
=======
                list_args = cross_language.format_args(worker, args, kwargs)
>>>>>>> 247a4d02
            elif not args and not kwargs and not self._function_signature:
                list_args = []
            else:
                list_args = ray.signature.flatten_args(
                    self._function_signature, args, kwargs)

            if worker.mode == ray.worker.LOCAL_MODE:
<<<<<<< HEAD
                if self._is_cross_language:
                    raise Exception("Cross language remote functions "
                                    "cannot be executed locally.")
=======
                assert not self._is_cross_language, \
                    "Cross language remote function " \
                    "cannot be executed locally."
>>>>>>> 247a4d02
                object_ids = worker.local_mode_manager.execute(
                    self._function, self._function_descriptor, args, kwargs,
                    num_return_vals)
            else:
                object_ids = worker.core_worker.submit_task(
                    self._language, self._function_descriptor, list_args,
<<<<<<< HEAD
                    num_return_vals, is_direct_call, self._is_cross_language,
                    resources, max_retries)
=======
                    num_return_vals, is_direct_call, resources, max_retries)
>>>>>>> 247a4d02

            if len(object_ids) == 1:
                return object_ids[0]
            elif len(object_ids) > 1:
                return object_ids

        if self._decorator is not None:
            invocation = self._decorator(invocation)

        return invocation(args, kwargs)<|MERGE_RESOLUTION|>--- conflicted
+++ resolved
@@ -3,12 +3,8 @@
 
 from ray import cloudpickle as pickle
 from ray import ray_constants
-<<<<<<< HEAD
-from ray import PythonFunctionDescriptor
-=======
 from ray._raylet import PythonFunctionDescriptor
 from ray import cross_language, Language
->>>>>>> 247a4d02
 import ray.signature
 
 # Default parameters for remote functions.
@@ -63,33 +59,6 @@
             different workers.
     """
 
-<<<<<<< HEAD
-    def __init__(self, language, function_or_function_descriptor, num_cpus,
-                 num_gpus, memory, object_store_memory, resources,
-                 num_return_vals, max_calls, max_retries):
-        # We do not set self._is_cross_language if self._language !=
-        # Language.PYTHON in order to test cross language feature by
-        # cross calling PYTHON from PYTHON.
-        self._language = language
-
-        if callable(function_or_function_descriptor):
-            self._function = function_or_function_descriptor
-            self._function_name = (
-                self._function.__module__ + "." + self._function.__name__)
-            self._function_signature = ray.signature.extract_signature(
-                self._function)
-            self._function_descriptor = None
-            self._is_cross_language = False
-        else:
-            if not function_or_function_descriptor:
-                raise Exception("Function descriptor list is empty.")
-            self._function = lambda *args, **kwargs: None
-            self._function_name = repr(function_or_function_descriptor)
-            self._function_signature = None
-            self._function_descriptor = function_or_function_descriptor
-            self._is_cross_language = True
-
-=======
     def __init__(self, language, function, function_descriptor, num_cpus,
                  num_gpus, memory, object_store_memory, resources,
                  num_return_vals, max_calls, max_retries):
@@ -99,7 +68,6 @@
             self._function.__module__ + "." + self._function.__name__)
         self._function_descriptor = function_descriptor
         self._is_cross_language = language != Language.PYTHON
->>>>>>> 247a4d02
         self._num_cpus = (DEFAULT_REMOTE_FUNCTION_CPUS
                           if num_cpus is None else num_cpus)
         self._num_gpus = num_gpus
@@ -115,20 +83,15 @@
                            if max_calls is None else max_calls)
         self._max_retries = (DEFAULT_REMOTE_FUNCTION_NUM_TASK_RETRIES
                              if max_retries is None else max_retries)
-<<<<<<< HEAD
-        self._decorator = getattr(self._function,
-                                  "__ray_invocation_decorator__", None)
-=======
         self._decorator = getattr(function, "__ray_invocation_decorator__",
                                   None)
         self._function_signature = ray.signature.extract_signature(
             self._function)
->>>>>>> 247a4d02
 
         self._last_export_session_and_job = None
 
         # Override task.remote's signature and docstring
-        @wraps(self._function)
+        @wraps(function)
         def _remote_proxy(*args, **kwargs):
             return self._remote(args=args, kwargs=kwargs)
 
@@ -231,17 +194,7 @@
 
         def invocation(args, kwargs):
             if self._is_cross_language:
-<<<<<<< HEAD
-                if kwargs:
-                    raise Exception("Cross language remote functions "
-                                    "not support kwargs.")
-                if not worker.load_code_from_local:
-                    raise Exception("Cross language feature needs "
-                                    "--load-code-from-local to be set.")
-                list_args = args
-=======
                 list_args = cross_language.format_args(worker, args, kwargs)
->>>>>>> 247a4d02
             elif not args and not kwargs and not self._function_signature:
                 list_args = []
             else:
@@ -249,27 +202,16 @@
                     self._function_signature, args, kwargs)
 
             if worker.mode == ray.worker.LOCAL_MODE:
-<<<<<<< HEAD
-                if self._is_cross_language:
-                    raise Exception("Cross language remote functions "
-                                    "cannot be executed locally.")
-=======
                 assert not self._is_cross_language, \
                     "Cross language remote function " \
                     "cannot be executed locally."
->>>>>>> 247a4d02
                 object_ids = worker.local_mode_manager.execute(
                     self._function, self._function_descriptor, args, kwargs,
                     num_return_vals)
             else:
                 object_ids = worker.core_worker.submit_task(
                     self._language, self._function_descriptor, list_args,
-<<<<<<< HEAD
-                    num_return_vals, is_direct_call, self._is_cross_language,
-                    resources, max_retries)
-=======
                     num_return_vals, is_direct_call, resources, max_retries)
->>>>>>> 247a4d02
 
             if len(object_ids) == 1:
                 return object_ids[0]
