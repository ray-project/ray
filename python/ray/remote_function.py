--- conflicted
+++ resolved
@@ -144,12 +144,7 @@
     def _remote(self,
                 args=None,
                 kwargs=None,
-<<<<<<< HEAD
                 num_returns=None,
-                is_direct_call=None,
-=======
-                num_return_vals=None,
->>>>>>> 519354a3
                 num_cpus=None,
                 num_gpus=None,
                 memory=None,
@@ -187,15 +182,8 @@
         kwargs = {} if kwargs is None else kwargs
         args = [] if args is None else args
 
-<<<<<<< HEAD
         if num_returns is None:
             num_returns = self._num_returns
-        if is_direct_call is not None and not is_direct_call:
-            raise ValueError("Non-direct call tasks are no longer supported.")
-=======
-        if num_return_vals is None:
-            num_return_vals = self._num_return_vals
->>>>>>> 519354a3
         if max_retries is None:
             max_retries = self._max_retries
 
