--- conflicted
+++ resolved
@@ -72,7 +72,6 @@
                 detached)
             controller_handle = ray.get_actor(
                 controller_name, namespace=controller_namespace)
-<<<<<<< HEAD
 
             # This closure initializes user code and finalizes replica
             # startup. By splitting the initialization step like this,
@@ -99,8 +98,8 @@
                     servable_object=_callable)
 
                 self.backend = RayServeReplica(
-                    _callable, backend_tag, replica_tag, backend_config,
-                    backend_config.user_config, version, is_function,
+                    _callable, backend_tag, replica_tag, deployment_config,
+                    deployment_config.user_config, version, is_function,
                     controller_handle)
 
             # Is it fine that backend is None here?
@@ -108,12 +107,6 @@
             # or, alternatively, create an async get_backend() method?
             self.backend = None
             self._initialize_backend = initialize_backend
-=======
-            self.backend = RayServeReplica(
-                _callable, backend_tag, replica_tag, deployment_config,
-                deployment_config.user_config, version, is_function,
-                controller_handle)
->>>>>>> 0b308719
 
             # asyncio.Event used to signal that the replica is shutting down.
             self.shutdown_event = asyncio.Event()
@@ -145,13 +138,9 @@
             pass
 
         async def reconfigure(self, user_config: Optional[Any] = None
-<<<<<<< HEAD
-                              ) -> Tuple[BackendConfig, BackendVersion]:
+                              ) -> Tuple[DeploymentConfig, DeploymentVersion]:
             if self.backend is None:
                 await self._initialize_backend()
-=======
-                              ) -> Tuple[DeploymentConfig, DeploymentVersion]:
->>>>>>> 0b308719
             if user_config is not None:
                 await self.backend.reconfigure(user_config)
 
