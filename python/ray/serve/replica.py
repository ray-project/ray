--- conflicted
+++ resolved
@@ -345,26 +345,15 @@
         while True:
             # Sleep first because we want to make sure all the routers receive
             # the notification to remove this replica first.
-<<<<<<< HEAD
-            await asyncio.sleep(sleep_time)
+            await asyncio.sleep(self._shutdown_wait_loop_s)
             method_stat = self._get_handle_request_stats()
             if method_stat["running"] + method_stat["pending"] == 0:
-                break
-            else:
-                logger.info(
-                    f"Waiting for an additional {sleep_time}s to shut down "
-                    f"because there are {method_stat} "
-                    "ongoing requests.")
-=======
-            await asyncio.sleep(self._shutdown_wait_loop_s)
-            if self.num_ongoing_requests == 0:
                 break
             else:
                 logger.info(
                     "Waiting for an additional "
                     f"{self._shutdown_wait_loop_s}s to shut down because "
                     f"there are {self.num_ongoing_requests} ongoing requests.")
->>>>>>> da7a4857
 
         # Explicitly call the del method to trigger clean up.
         # We set the del method to noop after succssifully calling it so the
