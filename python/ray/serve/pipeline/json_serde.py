from typing import Any, Union
from importlib import import_module

import json

from ray.experimental.dag import (
    DAGNode,
    ClassNode,
    ClassMethodNode,
    FunctionNode,
    InputNode,
    InputAtrributeNode,
    DAGNODE_TYPE_KEY,
)
from ray.serve.pipeline.deployment_node import DeploymentNode
from ray.serve.pipeline.deployment_method_node import DeploymentMethodNode
from ray.serve.pipeline.deployment_function_node import DeploymentFunctionNode
from ray.serve.utils import parse_import_path
<<<<<<< HEAD
from ray.serve.handle import HandleOptions, RayServeHandle, RayServeLazySyncHandle
from ray.serve.utils import ServeHandleEncoder, serve_handle_object_hook
=======
from ray.serve.handle import (
    RayServeHandle,
    serve_handle_to_json_dict,
    serve_handle_from_json_dict,
)
>>>>>>> 04ab27dc
from ray.serve.constants import SERVE_HANDLE_JSON_KEY
from ray.serve.api import RayServeDAGHandle


class DAGNodeEncoder(json.JSONEncoder):
    """
    Custom JSON serializer for DAGNode type that takes care of RayServeHandle
    used in deployment init args or kwargs, as well as all other DAGNode types
    with potentially deeply nested structure with other DAGNode instances.

    Enforcements:
        - All args, kwargs and other_args_to_resolve used in Ray DAG needs to
            be JSON serializable in order to be converted and deployed using
            Ray Serve.
        - All modules such as class or functions need to be visible and
            importable on top of its file, and can be resolved via a fully
            qualified import_path.
        - No DAGNode instance should appear in bound .options(), which should be
            JSON serializable with default encoder.
    """

    def default(self, obj):
        if isinstance(obj, RayServeHandle):
<<<<<<< HEAD
            return json.dumps(obj, cls=ServeHandleEncoder)
=======
            return serve_handle_to_json_dict(obj)
>>>>>>> 04ab27dc
        elif isinstance(obj, RayServeDAGHandle):
            # TODO(simon) Do a proper encoder
            return {
                DAGNODE_TYPE_KEY: RayServeDAGHandle.__name__,
                "dag_node_json": obj.dag_node_json,
            }
<<<<<<< HEAD
        elif isinstance(obj, RayServeLazySyncHandle):
            return {
                DAGNODE_TYPE_KEY: RayServeLazySyncHandle.__name__,
                "deployment_name": obj.deployment_name,
                "handle_options_method_name": obj.handle_options.method_name,
            }

        # For all other DAGNode types.
=======
>>>>>>> 04ab27dc
        elif isinstance(obj, DAGNode):
            return obj.to_json(DAGNodeEncoder)
        else:
            # Let the base class default method raise the TypeError
            try:
                return json.JSONEncoder.default(self, obj)
            except Exception as e:
                raise TypeError(
                    "All args and kwargs used in Ray DAG building for serve "
                    "deployment need to be JSON serializable. Please JSON "
                    "serialize your args to make your ray application "
                    "deployment ready."
                    f"\n Original exception message: {e}"
                )


def dagnode_from_json(input_json: Any) -> Union[DAGNode, RayServeHandle, Any]:
    """
    Decode a DAGNode from given input json dictionary. JSON serialization is
    only used and enforced in ray serve from ray core API authored DAGNode(s).

    Covers both RayServeHandle and DAGNode types.

    Assumptions:
        - User object's JSON dict does not have keys that collide with our
            reserved DAGNODE_TYPE_KEY
        - RayServeHandle and Deployment can be re-constructed without losing
            states needed for their functionality or correctness.
        - DAGNode type can be re-constructed with new stable_uuid upon each
            deserialization without effective correctness of execution.
            - Only exception is ClassNode used as parent of ClassMethodNode
                that we perserve the same parent node.
        - .options() does not contain any DAGNode type
    """
    # Deserialize RayServeHandle type
    if SERVE_HANDLE_JSON_KEY in input_json:
        return serve_handle_from_json_dict(input_json)
    # Base case for plain objects
    elif DAGNODE_TYPE_KEY not in input_json:
        try:
            return json.loads(input_json)
        except Exception:
            return input_json
    elif input_json[DAGNODE_TYPE_KEY] == RayServeDAGHandle.__name__:
        return RayServeDAGHandle(input_json["dag_node_json"])
    elif input_json[DAGNODE_TYPE_KEY] == RayServeLazySyncHandle.__name__:
        return RayServeLazySyncHandle(
            input_json["deployment_name"],
            HandleOptions(input_json["handle_options_method_name"]),
        )
    # Deserialize DAGNode type
    elif input_json[DAGNODE_TYPE_KEY] == InputNode.__name__:
        return InputNode.from_json(input_json, object_hook=dagnode_from_json)
    elif input_json[DAGNODE_TYPE_KEY] == InputAtrributeNode.__name__:
        return InputAtrributeNode.from_json(input_json, object_hook=dagnode_from_json)
    elif input_json[DAGNODE_TYPE_KEY] == ClassMethodNode.__name__:
        return ClassMethodNode.from_json(input_json, object_hook=dagnode_from_json)
    elif input_json[DAGNODE_TYPE_KEY] == DeploymentNode.__name__:
        return DeploymentNode.from_json(input_json, object_hook=dagnode_from_json)
    elif input_json[DAGNODE_TYPE_KEY] == DeploymentMethodNode.__name__:
        return DeploymentMethodNode.from_json(input_json, object_hook=dagnode_from_json)
    elif input_json[DAGNODE_TYPE_KEY] == DeploymentFunctionNode.__name__:
        return DeploymentFunctionNode.from_json(
            input_json, object_hook=dagnode_from_json
        )
    else:
        # Class and Function nodes require original module as body.
        module_name, attr_name = parse_import_path(input_json["import_path"])
        module = getattr(import_module(module_name), attr_name)
        if input_json[DAGNODE_TYPE_KEY] == FunctionNode.__name__:
            return FunctionNode.from_json(
                input_json, module, object_hook=dagnode_from_json
            )
        elif input_json[DAGNODE_TYPE_KEY] == ClassNode.__name__:
            return ClassNode.from_json(
                input_json, module, object_hook=dagnode_from_json
            )<|MERGE_RESOLUTION|>--- conflicted
+++ resolved
@@ -16,16 +16,14 @@
 from ray.serve.pipeline.deployment_method_node import DeploymentMethodNode
 from ray.serve.pipeline.deployment_function_node import DeploymentFunctionNode
 from ray.serve.utils import parse_import_path
-<<<<<<< HEAD
-from ray.serve.handle import HandleOptions, RayServeHandle, RayServeLazySyncHandle
-from ray.serve.utils import ServeHandleEncoder, serve_handle_object_hook
-=======
 from ray.serve.handle import (
+    HandleOptions,
     RayServeHandle,
+    RayServeLazySyncHandle,
     serve_handle_to_json_dict,
     serve_handle_from_json_dict,
 )
->>>>>>> 04ab27dc
+from ray.serve.utils import ServeHandleEncoder, serve_handle_object_hook
 from ray.serve.constants import SERVE_HANDLE_JSON_KEY
 from ray.serve.api import RayServeDAGHandle
 
@@ -49,28 +47,20 @@
 
     def default(self, obj):
         if isinstance(obj, RayServeHandle):
-<<<<<<< HEAD
-            return json.dumps(obj, cls=ServeHandleEncoder)
-=======
             return serve_handle_to_json_dict(obj)
->>>>>>> 04ab27dc
         elif isinstance(obj, RayServeDAGHandle):
             # TODO(simon) Do a proper encoder
             return {
                 DAGNODE_TYPE_KEY: RayServeDAGHandle.__name__,
                 "dag_node_json": obj.dag_node_json,
             }
-<<<<<<< HEAD
         elif isinstance(obj, RayServeLazySyncHandle):
             return {
                 DAGNODE_TYPE_KEY: RayServeLazySyncHandle.__name__,
                 "deployment_name": obj.deployment_name,
                 "handle_options_method_name": obj.handle_options.method_name,
             }
-
         # For all other DAGNode types.
-=======
->>>>>>> 04ab27dc
         elif isinstance(obj, DAGNode):
             return obj.to_json(DAGNodeEncoder)
         else:
