from typing import Any, Dict, List
import threading
import json

from ray import serve
from ray.experimental.dag import (
    DAGNode,
    ClassNode,
    ClassMethodNode,
    PARENT_CLASS_NODE_KEY,
)
from ray.experimental.dag.input_node import InputNode
from ray.serve.api import Deployment
from ray.serve.pipeline.deployment_method_node import DeploymentMethodNode
from ray.serve.pipeline.deployment_node import DeploymentNode
<<<<<<< HEAD
from ray.serve.pipeline.json_serde import DAGNodeEncoder
from ray.serve.pipeline.ingress import Ingress
=======
from ray.serve.pipeline.ingress import make_ingress_deployment
from ray.serve.pipeline.json_serde import DAGNodeEncoder
>>>>>>> 5a18802a
from ray.serve.pipeline.pipeline_input_node import PipelineInputNode

DEFAULT_INGRESS_DEPLOYMENT_NAME = "ingress"


class DeploymentNameGenerator(object):
    """
    Generate unique suffix for each given deployment_name requested for name.
    By default uses deployment_name for the very first time, then append
    monotonic increasing id to it.
    """

    __lock = threading.Lock()
    __shared_state = dict()

    @classmethod
    def get_deployment_name(cls, dag_node: ClassNode):
        assert isinstance(
            dag_node, ClassNode
        ), "get_deployment_name() should only be called on ClassNode instances."
        with cls.__lock:
            deployment_name = (
                dag_node.get_options().get("name", None) or dag_node._body.__name__
            )
            if deployment_name not in cls.__shared_state:
                cls.__shared_state[deployment_name] = 0
                return deployment_name
            else:
                cls.__shared_state[deployment_name] += 1
                suffix_num = cls.__shared_state[deployment_name]

                return f"{deployment_name}_{suffix_num}"

    @classmethod
    def reset(cls):
        with cls.__lock:
            cls.__shared_state = dict()


def _remove_non_default_ray_actor_options(ray_actor_options: Dict[str, Any]):
    """
    In Ray DAG building we pass full ray_actor_options regardless if a field
    was explicitly set. Since some values are invalid, we need to remove them
    from ray_actor_options.
    """
    # TODO: (jiaodong) Revisit when we implement build() when user explicitly
    # pass default value
    ray_actor_options = {k: v for k, v in ray_actor_options.items() if v}
    if ray_actor_options.get("placement_group") == "default":
        del ray_actor_options["placement_group"]
    if ray_actor_options.get("placement_group_bundle_index") == -1:
        del ray_actor_options["placement_group_bundle_index"]
    if ray_actor_options.get("max_pending_calls") == -1:
        del ray_actor_options["max_pending_calls"]

    return ray_actor_options


def transform_ray_dag_to_serve_dag(dag_node):
    """
    Transform a Ray DAG to a Serve DAG. Map ClassNode to DeploymentNode with
    ray decorated body passed in, ans ClassMethodNode to DeploymentMethodNode.
    """
    if isinstance(dag_node, ClassNode):
        deployment_name = DeploymentNameGenerator.get_deployment_name(dag_node)
        ray_actor_options = _remove_non_default_ray_actor_options(
            dag_node.get_options()
        )
        return DeploymentNode(
            dag_node._body,
            deployment_name,
            dag_node.get_args(),
            dag_node.get_kwargs(),
            ray_actor_options,
            # TODO: (jiaodong) Support .options(metadata=xxx) for deployment
            other_args_to_resolve=dag_node.get_other_args_to_resolve(),
        )

    elif isinstance(dag_node, ClassMethodNode):
        other_args_to_resolve = dag_node.get_other_args_to_resolve()
        # TODO: (jiaodong) Need to capture DAGNodes in the parent node
        parent_deployment_node = other_args_to_resolve[PARENT_CLASS_NODE_KEY]

        return DeploymentMethodNode(
            parent_deployment_node._deployment,
            dag_node._method_name,
            dag_node.get_args(),
            dag_node.get_kwargs(),
            dag_node.get_options(),
            other_args_to_resolve=dag_node.get_other_args_to_resolve(),
        )
    else:
        # TODO: (jiaodong) Support FunctionNode or leave it as ray task
        return dag_node


def extract_deployments_from_serve_dag(
    serve_dag_root: DAGNode,
) -> List[Deployment]:
    """Extract deployment python objects from a transformed serve DAG. Should
    only be called after `transform_ray_dag_to_serve_dag`, otherwise nothing
    to return.

    Args:
        serve_dag_root (DAGNode): Transformed serve dag root node.
    Returns:
        List[Deployment]: List of deployment python objects fetched from serve
            dag.
    """
    deployments = {}

    def extractor(dag_node):
        if isinstance(dag_node, DeploymentNode):
            deployment = dag_node._deployment
            # In case same deployment is used in multiple DAGNodes
            deployments[deployment.name] = deployment
        return dag_node

    serve_dag_root.apply_recursive(extractor)

    return list(deployments.values())


def get_pipeline_input_node(serve_dag_root_node: DAGNode):
    """Return the PipelineInputNode singleton node from serve dag, and throw
    exceptions if we didn't find any, or found more than one.

    Args:
        ray_dag_root_node: DAGNode acting as root of a Ray authored DAG. It
            should be executable via `ray_dag_root_node.execute(user_input)`
            and should have `PipelineInputNode` in it.
    Returns
        pipeline_input_node: Singleton input node for the serve pipeline.
    """

    input_nodes = []

    def extractor(dag_node):
        if isinstance(dag_node, PipelineInputNode):
            input_nodes.append(dag_node)
        elif isinstance(dag_node, InputNode):
            raise ValueError(
                "Please change Ray DAG InputNode to PipelineInputNode in order "
                "to build serve application. See docstring of "
                "PipelineInputNode for examples."
            )

    serve_dag_root_node.apply_recursive(extractor)
    assert len(input_nodes) == 1, (
        "There should be one and only one PipelineInputNode in the DAG. "
        f"Found {len(input_nodes)} PipelineInputNode(s) instead."
    )

    return input_nodes[0]


def get_ingress_deployment(
    serve_dag_root_node: DAGNode, pipeline_input_node: PipelineInputNode
) -> Deployment:
    """Return an Ingress deployment to handle user HTTP inputs.

    Args:
        serve_dag_root_node (DAGNode): Transformed  as serve DAG's root. User
            inputs are translated to serve_dag_root_node.execute().
        pipeline_input_node (DAGNode): Singleton PipelineInputNode instance that
            contains input preprocessor info.
    Returns:
        ingress (Deployment): Generated pipeline ingress deployment to serve
            user HTTP requests.
    """
    serve_dag_root_json = json.dumps(serve_dag_root_node, cls=DAGNodeEncoder)
    preprocessor_import_path = pipeline_input_node.get_preprocessor_import_path()
<<<<<<< HEAD
    serve_dag_root_deployment = serve.deployment(Ingress).options(
        name=DEFAULT_INGRESS_DEPLOYMENT_NAME,
        init_args=(
            serve_dag_root_json,
            preprocessor_import_path,
        ),
    )

=======
    serve_dag_root_deployment = make_ingress_deployment(
        DEFAULT_INGRESS_DEPLOYMENT_NAME,
        serve_dag_root_json,
        preprocessor_import_path,
    )
>>>>>>> 5a18802a
    return serve_dag_root_deployment<|MERGE_RESOLUTION|>--- conflicted
+++ resolved
@@ -2,7 +2,6 @@
 import threading
 import json
 
-from ray import serve
 from ray.experimental.dag import (
     DAGNode,
     ClassNode,
@@ -13,13 +12,8 @@
 from ray.serve.api import Deployment
 from ray.serve.pipeline.deployment_method_node import DeploymentMethodNode
 from ray.serve.pipeline.deployment_node import DeploymentNode
-<<<<<<< HEAD
-from ray.serve.pipeline.json_serde import DAGNodeEncoder
-from ray.serve.pipeline.ingress import Ingress
-=======
 from ray.serve.pipeline.ingress import make_ingress_deployment
 from ray.serve.pipeline.json_serde import DAGNodeEncoder
->>>>>>> 5a18802a
 from ray.serve.pipeline.pipeline_input_node import PipelineInputNode
 
 DEFAULT_INGRESS_DEPLOYMENT_NAME = "ingress"
@@ -192,20 +186,9 @@
     """
     serve_dag_root_json = json.dumps(serve_dag_root_node, cls=DAGNodeEncoder)
     preprocessor_import_path = pipeline_input_node.get_preprocessor_import_path()
-<<<<<<< HEAD
-    serve_dag_root_deployment = serve.deployment(Ingress).options(
-        name=DEFAULT_INGRESS_DEPLOYMENT_NAME,
-        init_args=(
-            serve_dag_root_json,
-            preprocessor_import_path,
-        ),
-    )
-
-=======
     serve_dag_root_deployment = make_ingress_deployment(
         DEFAULT_INGRESS_DEPLOYMENT_NAME,
         serve_dag_root_json,
         preprocessor_import_path,
     )
->>>>>>> 5a18802a
     return serve_dag_root_deployment