import inspect
from typing import Any, Callable, Dict, List, Union
from ray import ObjectRef

from ray.experimental.dag.dag_node import DAGNode
from ray.experimental.dag.format_utils import get_dag_node_str
from ray.experimental.dag.constants import DAGNODE_TYPE_KEY
from ray.serve.api import Deployment, DeploymentConfig, schema_to_deployment
from ray.serve.schema import DeploymentSchema
from ray.serve.handle import RayServeLazySyncHandle
from ray.serve.utils import get_deployment_import_path


class DeploymentFunctionNode(DAGNode):
    """Represents a function node decorated by @serve.deployment in a serve DAG."""

    def __init__(
        self,
        func_body: Union[Callable, str],
        deployment_name,
        func_args,
        func_kwargs,
        func_options,
        other_args_to_resolve=None,
    ):
        self._body = func_body
        self._deployment_name = deployment_name
        super().__init__(
            func_args,
            func_kwargs,
            func_options,
            other_args_to_resolve=other_args_to_resolve,
        )

        if "deployment_schema" in self._bound_other_args_to_resolve:
            deployment_schema: DeploymentSchema = self._bound_other_args_to_resolve[
                "deployment_schema"
            ]
            deployment_shell = schema_to_deployment(deployment_schema)

            # Prefer user specified name to override the generated one.
            if (
                inspect.isfunction(func_body)
                and deployment_shell.name != func_body.__name__
            ):
                self._deployment_name = deployment_shell.name

            # Set the route prefix, prefer the one user supplied,
            # otherwise set it to /deployment_name
            if (
                deployment_shell.route_prefix is None
                or deployment_shell.route_prefix != f"/{deployment_shell.name}"
            ):
                route_prefix = deployment_shell.route_prefix
            else:
                route_prefix = f"/{deployment_name}"

            self._deployment = deployment_shell.options(
                func_or_class=func_body,
                name=self._deployment_name,
                init_args=(),
                init_kwargs=dict(),
<<<<<<< HEAD
                route_prefix=original_deployment.route_prefix,
=======
                route_prefix=route_prefix,
>>>>>>> 49e0ab2f
            )
            # TODO (jiaodong): Unify this with other deployment configs
            self._bound_other_args_to_resolve[
                "route_prefix"
            ] = original_deployment.route_prefix
        else:
            # TODO (jiaodong): Unify this with other deployment configs
            route_prefix = self._bound_other_args_to_resolve.get("route_prefix", None)
            self._deployment: Deployment = Deployment(
                func_body,
                deployment_name,
                DeploymentConfig(),
                init_args=tuple(),
                init_kwargs=dict(),
                ray_actor_options=func_options,
                route_prefix=route_prefix,
                _internal=True,
            )
        # TODO (jiaodong): Polish with async handle support later
        self._deployment_handle = RayServeLazySyncHandle(deployment_name)

    def _copy_impl(
        self,
        new_args: List[Any],
        new_kwargs: Dict[str, Any],
        new_options: Dict[str, Any],
        new_other_args_to_resolve: Dict[str, Any],
    ):
        return DeploymentFunctionNode(
            self._body,
            self._deployment_name,
            new_args,
            new_kwargs,
            new_options,
            other_args_to_resolve=new_other_args_to_resolve,
        )

    def _execute_impl(self, *args, **kwargs) -> ObjectRef:
        """Executor of DeploymentFunctionNode by calling .remote() on the
        deployment handle.

        Deployment method always default to __call__.
        """
        return self._deployment_handle.remote(*self._bound_args, **self._bound_kwargs)

    def __str__(self) -> str:
        return get_dag_node_str(self, str(self._body))

    def get_deployment_name(self):
        return self._deployment_name

    def get_import_path(self):
        if (
            "is_from_serve_deployment" in self._bound_other_args_to_resolve
        ):  # built by serve top level api, this is ignored for serve.run
            return "dummy"
        return get_deployment_import_path(self._deployment)

    def to_json(self, encoder_cls) -> Dict[str, Any]:
        json_dict = super().to_json_base(encoder_cls, DeploymentFunctionNode.__name__)
        json_dict["import_path"] = self.get_import_path()
        json_dict["deployment_name"] = self.get_deployment_name()
        return json_dict

    @classmethod
    def from_json(cls, input_json, object_hook=None):
        assert input_json[DAGNODE_TYPE_KEY] == DeploymentFunctionNode.__name__
        args_dict = super().from_json_base(input_json, object_hook=object_hook)
        node = cls(
            input_json["import_path"],
            input_json["deployment_name"],
            args_dict["args"],
            args_dict["kwargs"],
            args_dict["options"],
            other_args_to_resolve=args_dict["other_args_to_resolve"],
        )
        node._stable_uuid = args_dict["uuid"]
        return node<|MERGE_RESOLUTION|>--- conflicted
+++ resolved
@@ -5,7 +5,12 @@
 from ray.experimental.dag.dag_node import DAGNode
 from ray.experimental.dag.format_utils import get_dag_node_str
 from ray.experimental.dag.constants import DAGNODE_TYPE_KEY
-from ray.serve.api import Deployment, DeploymentConfig, schema_to_deployment
+from ray.serve.api import (
+    Deployment,
+    DeploymentConfig,
+    schema_to_deployment,
+    deployment_to_schema,
+)
 from ray.serve.schema import DeploymentSchema
 from ray.serve.handle import RayServeLazySyncHandle
 from ray.serve.utils import get_deployment_import_path
@@ -33,9 +38,9 @@
         )
 
         if "deployment_schema" in self._bound_other_args_to_resolve:
-            deployment_schema: DeploymentSchema = self._bound_other_args_to_resolve[
-                "deployment_schema"
-            ]
+            deployment_schema: DeploymentSchema = (
+                self._bound_other_args_to_resolve["deployment_schema"]
+            )
             deployment_shell = schema_to_deployment(deployment_schema)
 
             # Prefer user specified name to override the generated one.
@@ -60,19 +65,14 @@
                 name=self._deployment_name,
                 init_args=(),
                 init_kwargs=dict(),
-<<<<<<< HEAD
-                route_prefix=original_deployment.route_prefix,
-=======
                 route_prefix=route_prefix,
->>>>>>> 49e0ab2f
             )
-            # TODO (jiaodong): Unify this with other deployment configs
+            # Update the DAGNode schema with latest state of deployment
             self._bound_other_args_to_resolve[
-                "route_prefix"
-            ] = original_deployment.route_prefix
+                "deployment_schema"
+            ] = deployment_to_schema(self._deployment)
+
         else:
-            # TODO (jiaodong): Unify this with other deployment configs
-            route_prefix = self._bound_other_args_to_resolve.get("route_prefix", None)
             self._deployment: Deployment = Deployment(
                 func_body,
                 deployment_name,
@@ -80,7 +80,6 @@
                 init_args=tuple(),
                 init_kwargs=dict(),
                 ray_actor_options=func_options,
-                route_prefix=route_prefix,
                 _internal=True,
             )
         # TODO (jiaodong): Polish with async handle support later
@@ -108,7 +107,9 @@
 
         Deployment method always default to __call__.
         """
-        return self._deployment_handle.remote(*self._bound_args, **self._bound_kwargs)
+        return self._deployment_handle.remote(
+            *self._bound_args, **self._bound_kwargs
+        )
 
     def __str__(self) -> str:
         return get_dag_node_str(self, str(self._body))
@@ -124,7 +125,9 @@
         return get_deployment_import_path(self._deployment)
 
     def to_json(self, encoder_cls) -> Dict[str, Any]:
-        json_dict = super().to_json_base(encoder_cls, DeploymentFunctionNode.__name__)
+        json_dict = super().to_json_base(
+            encoder_cls, DeploymentFunctionNode.__name__
+        )
         json_dict["import_path"] = self.get_import_path()
         json_dict["deployment_name"] = self.get_deployment_name()
         return json_dict
