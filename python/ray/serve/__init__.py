--- conflicted
+++ resolved
@@ -1,22 +1,11 @@
 from ray.serve.policy import RoutePolicy
-<<<<<<< HEAD
-from ray.serve.api import (init, create_backend, create_endpoint, set_traffic,
-                           get_handle, stat, update_backend_config,
-                           get_backend_config, accept_batch)  # noqa: E402
-
-__all__ = [
-    "init", "create_backend", "create_endpoint", "set_traffic", "get_handle",
-    "stat", "update_backend_config", "get_backend_config", "RoutePolicy",
-    "accept_batch"
-=======
 from ray.serve.api import (init, create_backend, delete_backend,
                            create_endpoint, set_traffic, get_handle, stat,
-                           set_backend_config, get_backend_config,
+                           update_backend_config, get_backend_config,
                            accept_batch)  # noqa: E402
 
 __all__ = [
     "init", "create_backend", "delete_backend", "create_endpoint",
-    "set_traffic", "get_handle", "stat", "set_backend_config",
-    "get_backend_config", "BackendConfig", "RoutePolicy", "accept_batch"
->>>>>>> 43be73e4
+    "set_traffic", "get_handle", "stat", "update_backend_config",
+    "get_backend_config", "RoutePolicy", "accept_batch"
 ]