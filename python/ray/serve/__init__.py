--- conflicted
+++ resolved
@@ -1,13 +1,8 @@
 from ray.serve.api import (
     init, create_backend, delete_backend, create_endpoint, delete_endpoint,
-<<<<<<< HEAD
     set_traffic, shadow_traffic, get_handle, stat, update_backend_config,
-    get_backend_config, accept_batch, list_backends,
-    list_endpoints)  # noqa: E402
-=======
-    set_traffic, get_handle, stat, update_backend_config, get_backend_config,
-    accept_batch, list_backends, list_endpoints, shutdown)  # noqa: E402
->>>>>>> 80bcbe20
+    get_backend_config, accept_batch, list_backends, list_endpoints,
+    shutdown)  # noqa: E402
 
 __all__ = [
     "init",
