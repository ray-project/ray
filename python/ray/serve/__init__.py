try:
    from ray.serve.api import (
        start,
        get_replica_context,
        shutdown,
        ingress,
        deployment,
        get_deployment,
        list_deployments,
        run,
<<<<<<< HEAD
=======
        build,
>>>>>>> d8de5a44
    )
    from ray.serve.batching import batch
    from ray.serve.config import HTTPOptions
except ModuleNotFoundError as e:
    e.msg += (
        '. You can run `pip install "ray[serve]"` to install all Ray Serve'
        " dependencies."
    )
    raise e

# Mute the warning because Serve sometimes intentionally calls
# ray.get inside async actors.
import ray.worker

ray.worker.blocking_get_inside_async_warned = True

__all__ = [
    "batch",
    "start",
    "HTTPOptions",
    "get_replica_context",
    "shutdown",
    "ingress",
    "deployment",
    "get_deployment",
    "list_deployments",
    "run",
<<<<<<< HEAD
=======
    "build",
>>>>>>> d8de5a44
]<|MERGE_RESOLUTION|>--- conflicted
+++ resolved
@@ -8,10 +8,7 @@
         get_deployment,
         list_deployments,
         run,
-<<<<<<< HEAD
-=======
         build,
->>>>>>> d8de5a44
     )
     from ray.serve.batching import batch
     from ray.serve.config import HTTPOptions
@@ -39,8 +36,5 @@
     "get_deployment",
     "list_deployments",
     "run",
-<<<<<<< HEAD
-=======
     "build",
->>>>>>> d8de5a44
 ]