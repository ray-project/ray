import json
import time
from typing import List, Tuple
from unittest.mock import patch

import pytest

from ray._private.test_utils import wait_for_condition
from ray.serve._private.cluster_node_info_cache import ClusterNodeInfoCache
from ray.serve._private.common import ProxyStatus
from ray.serve._private.constants import (
    PROXY_HEALTH_CHECK_UNHEALTHY_THRESHOLD,
    SERVE_CONTROLLER_NAME,
)
from ray.serve._private.proxy_state import (
    ProxyState,
    ProxyStateManager,
    ProxyWrapper,
<<<<<<< HEAD
=======
    ProxyWrapperCallStatus,
>>>>>>> 1562330c
)
from ray.serve.config import DeploymentMode, HTTPOptions

HEAD_NODE_ID = "node_id-index-head"


class FakeProxyWrapper(ProxyWrapper):
    def __inti__(self):
        pass

    def start_new_ready_check(self):
        pass

    def is_ready(self):
        return True


class MockClusterNodeInfoCache:
    def __init__(self):
        self.alive_nodes = []

    def get_alive_nodes(self):
        return self.alive_nodes

    def get_alive_node_ids(self):
        return {node_id for node_id, _ in self.alive_nodes}


class FakeProxyActor:
    def __init__(self, *args, **kwargs):
        pass

    def ready(self):
        return json.dumps(["mock_worker_id", "mock_log_file_path"])

    def check_health(self):
        pass


class FakeProxyWrapper(ProxyWrapper):
    def __init__(self, *args, **kwargs):
        self.actor_handle = FakeProxyActor(*args, **kwargs)
        self.ready = ProxyWrapperCallStatus.FINISHED_SUCCEED
        self.health = ProxyWrapperCallStatus.FINISHED_SUCCEED
        self.worker_id = "mock_worker_id"
        self.log_file_path = "mock_log_file_path"
        self.health_check_ongoing = False
        self.is_draining = False
        self.shutdown = False
        self.num_health_checks = 0

    @property
    def actor_id(self) -> str:
        pass

    def reset_health_check(self):
        pass

    def start_new_ready_check(self):
        pass

    def start_new_health_check(self):
        self.health_check_ongoing = True

    def start_new_drained_check(self):
        pass

    def is_ready(self) -> ProxyWrapperCallStatus:
        return self.ready

    def is_healthy(self) -> ProxyWrapperCallStatus:
        self.num_health_checks += 1
        self.health_check_ongoing = False
        return self.health

    def is_drained(self) -> ProxyWrapperCallStatus:
        pass

    def is_shutdown(self):
        return self.shutdown

    def update_draining(self, draining: bool):
        pass

    def kill(self):
        self.shutdown = True

    def get_num_health_checks(self):
        return self.num_health_checks


def _create_proxy_state_manager(
    http_options: HTTPOptions = HTTPOptions(),
    head_node_id: str = HEAD_NODE_ID,
    cluster_node_info_cache=MockClusterNodeInfoCache(),
    actor_proxy_wrapper_class=FakeProxyWrapper,
) -> (ProxyStateManager, ClusterNodeInfoCache):
    return (
        ProxyStateManager(
            SERVE_CONTROLLER_NAME,
            config=http_options,
            head_node_id=head_node_id,
            cluster_node_info_cache=cluster_node_info_cache,
            actor_proxy_wrapper_class=actor_proxy_wrapper_class,
        ),
        cluster_node_info_cache,
    )


def _create_proxy_state(
    actor_proxy_wrapper_class=FakeProxyWrapper,
    status: ProxyStatus = ProxyStatus.STARTING,
    node_id: str = "mock_node_id",
    **kwargs,
) -> ProxyState:
    state = ProxyState(
        actor_proxy_wrapper=actor_proxy_wrapper_class(),
        actor_name="alice",
        node_id=node_id,
        node_ip="mock_node_ip",
    )
    state.set_status(status=status)
    return state


@pytest.fixture
def number_of_worker_nodes() -> int:
    return 100


@pytest.fixture
def all_nodes(number_of_worker_nodes) -> List[Tuple[str, str]]:
    return [(HEAD_NODE_ID, "fake-head-ip")] + [
        (f"worker-node-id-{i}", f"fake-worker-ip-{i}")
        for i in range(number_of_worker_nodes)
    ]


def _update_and_check_proxy_status(state: ProxyState, status: ProxyStatus):
    state.update()
    assert state.status == status, state.status
    return True


def _update_and_check_proxy_state_manager(
    proxy_state_manager: ProxyStateManager,
    node_ids: List[str],
    statuses: List[ProxyStatus],
    **kwargs,
):
    proxy_state_manager.update(**kwargs)
    proxy_states = proxy_state_manager._proxy_states
    assert all(
        [
            proxy_states[node_ids[idx]].status == statuses[idx]
            for idx in range(len(node_ids))
        ]
    ), [proxy_state.status for proxy_state in proxy_states.values()]
    return True


def test_node_selection(all_nodes):
    all_node_ids = {node_id for node_id, _ in all_nodes}
    # Test NoServer
    proxy_state_manager, cluster_node_info_cache = _create_proxy_state_manager(
        HTTPOptions(location=DeploymentMode.NoServer)
    )
    cluster_node_info_cache.alive_nodes = all_nodes
    assert proxy_state_manager._get_target_nodes(all_node_ids) == []

    # Test HeadOnly
    proxy_state_manager, cluster_node_info_cache = _create_proxy_state_manager(
        HTTPOptions(location=DeploymentMode.HeadOnly)
    )
    cluster_node_info_cache.alive_nodes = all_nodes
    assert proxy_state_manager._get_target_nodes(all_node_ids) == all_nodes[:1]

    # Test EveryNode
    proxy_state_manager, cluster_node_info_cache = _create_proxy_state_manager(
        HTTPOptions(location=DeploymentMode.EveryNode)
    )
    cluster_node_info_cache.alive_nodes = all_nodes
    assert proxy_state_manager._get_target_nodes(all_node_ids) == all_nodes

    # Test specific nodes
    proxy_state_manager, cluster_node_info_cache = _create_proxy_state_manager(
        HTTPOptions(location=DeploymentMode.EveryNode)
    )
    cluster_node_info_cache.alive_nodes = all_nodes
    assert proxy_state_manager._get_target_nodes({HEAD_NODE_ID}) == [
        (HEAD_NODE_ID, "fake-head-ip")
    ]


def test_proxy_state_update_restarts_unhealthy_proxies(all_nodes):
    """Test the update method in ProxyStateManager would
       kill and restart unhealthy proxies.

    Set up a ProxyState with UNHEALTHY status. Calls the update method on the
    ProxyStateManager object. Expects the unhealthy proxy being replaced
    by a new proxy with STARTING status.
    The unhealthy proxy state is also shutting down.
    """

    proxy_state_manager, cluster_node_info_cache = _create_proxy_state_manager()
    cluster_node_info_cache.alive_nodes = all_nodes
    proxy_state_manager.update()

    old_proxy_state = proxy_state_manager._proxy_states[HEAD_NODE_ID]
    old_proxy = old_proxy_state.actor_handle

    # Make the old proxy unhealthy.
    old_proxy_state.set_status(ProxyStatus.UNHEALTHY)

    # Continuously trigger update and wait for status to be changed to HEALTHY.
    wait_for_condition(
        condition_predictor=_update_and_check_proxy_state_manager,
        proxy_state_manager=proxy_state_manager,
        node_ids=[HEAD_NODE_ID],
        statuses=[ProxyStatus.HEALTHY],
    )

    new_proxy = proxy_state_manager._proxy_states[HEAD_NODE_ID].actor_handle

    # Ensure the old proxy is getting shutdown.
    assert old_proxy_state._shutting_down

    # Ensure the new proxy is completely different object than old proxy.
    assert new_proxy != old_proxy


def test_proxy_state_update_shutting_down():
    """Test calling update method on ProxyState when the proxy state is shutting
    down.

    This should be no-op. The status of the http proxy state will not be changed.
    """
    proxy_state = _create_proxy_state()
    previous_status = proxy_state.status
    proxy_state.shutdown()
    proxy_state.update()
    current_status = proxy_state.status

    # Ensure the proxy state is in the shutting down state.
    assert proxy_state._shutting_down

    # Ensure the status didn't change.
    assert previous_status == current_status


def test_proxy_state_update_starting_ready_succeed():
    """Test calling update method on ProxyState when the proxy state is STARTING and
    when the ready call succeeded.

    The proxy state started with STARTING. After update is called and ready call
    succeeded, the state will change to HEALTHY.
    """
    proxy_state = _create_proxy_state()

    # Ensure the proxy status before update is STARTING.
    assert proxy_state.status == ProxyStatus.STARTING

    # Ensure actor_details are set to the initial state when the proxy_state is created.
    assert proxy_state.actor_details.worker_id is None
    assert proxy_state.actor_details.log_file_path is None
    assert proxy_state.actor_details.status == ProxyStatus.STARTING.value

    # Continuously trigger update and wait for status to be changed.
    wait_for_condition(
        condition_predictor=_update_and_check_proxy_status,
        state=proxy_state,
        status=ProxyStatus.HEALTHY,
    )

    # Ensure actor_details are updated.
    assert proxy_state.actor_details.worker_id == "mock_worker_id"
    assert proxy_state.actor_details.log_file_path == "mock_log_file_path"
    assert proxy_state.actor_details.status == ProxyStatus.HEALTHY.value


def test_proxy_state_update_starting_ready_failed_once():
    """Test calling update method on ProxyState when the proxy state is STARTING and
    when the ready call failed once and succeeded for the following call.

    The proxy state started with STARTING status. After update is called for the first
    time and read call is blocked, the status is not changed to UNHEALTHY immediately
    and should stay as STARTING. The following ready call is unblocked and succeed. The
    status will then change to HEALTHY.
    """
    proxy_state = _create_proxy_state()

    # Ensure the proxy status before update is STARTING.
    assert proxy_state.status == ProxyStatus.STARTING

    # When the proxy ready call is blocked, the proxy wrapper call
    # status will be PENDING.
    proxy_state._actor_proxy_wrapper.ready = ProxyWrapperCallStatus.PENDING

    # Trigger update. The status do not change even when ready call is blocked.
    wait_for_condition(
        condition_predictor=_update_and_check_proxy_status,
        state=proxy_state,
        status=ProxyStatus.STARTING,
    )

    # Unblock ready call, trigger update, and wait for status change to HEALTHY.
    proxy_state._actor_proxy_wrapper.ready = ProxyWrapperCallStatus.FINISHED_SUCCEED
    wait_for_condition(
        condition_predictor=_update_and_check_proxy_status,
        state=proxy_state,
        status=ProxyStatus.HEALTHY,
    )


def test_proxy_state_update_starting_ready_always_fails():
    """Test calling update method on ProxyState when the proxy state is STARTING and
    when the ready call is always failing.

    The proxy state started with STARTING. After update is called, read call only throws
    exceptions. The state will eventually change to UNHEALTHY after all retries have
    exhausted.
    """
    proxy_state = _create_proxy_state()
    # When the proxy ready call is failing, the proxy wrapper call
    # status will be FINISHED_FAILED.
    proxy_state._actor_proxy_wrapper.ready = ProxyWrapperCallStatus.FINISHED_FAILED

    # Ensure the proxy status before update is STARTING.
    assert proxy_state.status == ProxyStatus.STARTING

    # Continuously trigger update and wait for status to be changed.
    wait_for_condition(
        condition_predictor=_update_and_check_proxy_status,
        state=proxy_state,
        status=ProxyStatus.UNHEALTHY,
    )


@patch("ray.serve._private.proxy_state.PROXY_READY_CHECK_TIMEOUT_S", 0)
def test_proxy_state_update_starting_ready_always_timeout():
    """Test calling update method on ProxyState when the proxy state is STARTING and
    when the ready call always timed out.

    The proxy state started with STARTING. After update is called, ready calls takes
    very long time to finish. The state will eventually change to UNHEALTHY after all
    retries have exhausted.
    """
    proxy_state = _create_proxy_state()
    # When the proxy ready call always timeout, the proxy wrapper call
    # status will be PENDING.
    proxy_state._actor_proxy_wrapper.ready = ProxyWrapperCallStatus.PENDING

    # Ensure the proxy status before update is STARTING.
    assert proxy_state.status == ProxyStatus.STARTING

    # Continuously trigger update and wait for status to be changed.
    wait_for_condition(
        condition_predictor=_update_and_check_proxy_status,
        state=proxy_state,
        status=ProxyStatus.UNHEALTHY,
    )


@patch("ray.serve._private.proxy_state.PROXY_HEALTH_CHECK_PERIOD_S", 0)
def test_proxy_state_update_healthy_check_health_succeed():
    """Test calling update method on ProxyState when the proxy state is HEALTHY and
    when the check_health call succeeded

    The proxy state started with HEALTHY. After update is called and ready call
    succeeded, the status will change to HEALTHY. After the next period of check_health
    call, the status should stay as HEALTHY.
    """
    proxy_state = _create_proxy_state()

    # Continuously trigger update. The status should change from STARTING to HEALTHY
    # when ready.
    wait_for_condition(
        condition_predictor=_update_and_check_proxy_status,
        state=proxy_state,
        status=ProxyStatus.HEALTHY,
    )
    first_check_time = proxy_state._last_health_check_time

    # Trigger update few more times and the status continue to be HEALTHY.
    for _ in range(3):
        _update_and_check_proxy_status(proxy_state, ProxyStatus.HEALTHY)
        time.sleep(0.1)

    # Ensure the check time have changed since the last update
    assert first_check_time != proxy_state._last_health_check_time


@patch("ray.serve._private.proxy_state.PROXY_HEALTH_CHECK_PERIOD_S", 0)
def test_proxy_state_update_healthy_check_health_failed_once():
    """Test calling update method on ProxyState when the proxy state is HEALTHY and
    when the check_health call failed once and succeeded for the following call.

    The proxy state started with STARTING. After update is called and ready call
    succeeded, the status will change to HEALTHY. After the next period of check_health
    call and that check_health call failed, the status should not be set to UNHEALTHY
    and should stay as HEALTHY. The following check_health call continue to succeed
    and the status continue to stay as HEALTHY.
    """
    proxy_state = _create_proxy_state()
    proxy_state._actor_proxy_wrapper.health = ProxyWrapperCallStatus.FINISHED_FAILED

    # Continuously trigger update. The status should change from STARTING to HEALTHY
    # when ready.
    wait_for_condition(
        condition_predictor=_update_and_check_proxy_status,
        state=proxy_state,
        status=ProxyStatus.HEALTHY,
    )

    # Trigger update once and status continue to be HEALTHY.
    _update_and_check_proxy_status(proxy_state, ProxyStatus.HEALTHY)

    # Unblock health check, trigger update, and the status is still HEALTHY.
    proxy_state._actor_proxy_wrapper.health = ProxyWrapperCallStatus.FINISHED_SUCCEED
    wait_for_condition(
        condition_predictor=_update_and_check_proxy_status,
        state=proxy_state,
        status=ProxyStatus.HEALTHY,
    )


@patch("ray.serve._private.proxy_state.PROXY_HEALTH_CHECK_PERIOD_S", 0)
def test_proxy_state_update_healthy_check_health_always_fails():
    """Test calling update method on ProxyState when the proxy state is HEALTHY and
    when the check_health call is always failing.

    The proxy state started with STARTING. After update is called and ready call
    succeeded, the status will change to HEALTHY. After the next few check_health called
    and failed, the status will eventually change to UNHEALTHY after all retries have
    exhausted.
    """

    proxy_state = _create_proxy_state()
    # When the proxy health call is failing, the proxy wrapper call
    # status will be FINISHED_FAILED.
    proxy_state._actor_proxy_wrapper.health = ProxyWrapperCallStatus.FINISHED_FAILED

    # Continuously trigger update. The status should change from STARTING to HEALTHY
    # when ready.
    wait_for_condition(
        condition_predictor=_update_and_check_proxy_status,
        state=proxy_state,
        status=ProxyStatus.HEALTHY,
    )
    first_check_time = proxy_state._last_health_check_time

    # Continuously trigger update and status should change from HEALTHY to UNHEALTHY.
    wait_for_condition(
        condition_predictor=_update_and_check_proxy_status,
        state=proxy_state,
        status=ProxyStatus.UNHEALTHY,
    )

    # Ensure the check time have changed since the last update
    assert first_check_time != proxy_state._last_health_check_time

    # Ensure _consecutive_health_check_failures is correct
    assert proxy_state._consecutive_health_check_failures == 3


@patch("ray.serve._private.proxy_state.PROXY_HEALTH_CHECK_PERIOD_S", 0)
def test_proxy_state_update_healthy_check_health_sometimes_fails():
    """Test that the proxy is UNHEALTHY after consecutive health-check failures.

    The proxy state starts with STARTING. Then the proxy fails a few times
    (less than the threshold needed to set it UNHEALTHY). Then it succeeds, so
    it becomes HEALTHY. Then it fails a few times again but stays HEALTHY
    because the failures weren't consecutive with the previous ones. And then
    it finally fails enough times to become UNHEALTHY.
    """

    proxy_state = _create_proxy_state()

    # Wait for the proxy to become ready.
    wait_for_condition(
        condition_predictor=_update_and_check_proxy_status,
        state=proxy_state,
        status=ProxyStatus.HEALTHY,
    )

    def _update_until_num_health_checks_received(
        state: ProxyState, num_health_checks: int
    ):
        state.update()
<<<<<<< HEAD
        assert (
           ray.get(state.actor_handle.get_num_health_checks.remote())
       ) == num_health_checks
=======
        assert (state._actor_proxy_wrapper.get_num_health_checks()) == num_health_checks
>>>>>>> 1562330c
        return True

    def incur_health_checks(
        pass_checks: bool, num_checks: int, expected_final_status: ProxyStatus
    ):
        """Waits for num_checks health checks to occur.

        Args:
            pass_checks: whether the health checks should pass.
            num_checks: number of checks to wait for.
            expected_final_status: the final status that should be asserted.
        """
        if pass_checks:
            proxy_state._actor_proxy_wrapper.health = (
                ProxyWrapperCallStatus.FINISHED_SUCCEED
            )
        else:
            proxy_state._actor_proxy_wrapper.health = (
                ProxyWrapperCallStatus.FINISHED_FAILED
            )

        cur_num_health_checks = proxy_state._actor_proxy_wrapper.get_num_health_checks()

        wait_for_condition(
            condition_predictor=_update_until_num_health_checks_received,
            state=proxy_state,
            num_health_checks=cur_num_health_checks + num_checks,
        )
        assert (
            proxy_state._actor_proxy_wrapper.get_num_health_checks()
            <= cur_num_health_checks + num_checks
        )

        if expected_final_status:
            assert proxy_state.status == expected_final_status

    # Make sure that the proxy_state's status remains HEALTHY as long as
    # PROXY_HEALTH_CHECK_UNHEALTHY_THRESHOLD failures don't occur consecutively.
    for _ in range(3):
        incur_health_checks(
            pass_checks=True,
            num_checks=1,
            expected_final_status=ProxyStatus.HEALTHY,
        )
        incur_health_checks(
            pass_checks=False,
            num_checks=PROXY_HEALTH_CHECK_UNHEALTHY_THRESHOLD - 1,
            expected_final_status=ProxyStatus.HEALTHY,
        )

    # Have health check succeed one more time.
    incur_health_checks(
        pass_checks=True, num_checks=1, expected_final_status=ProxyStatus.HEALTHY
    )

    # Check failing the health check PROXY_HEALTH_CHECK_UNHEALTHY_THRESHOLD
    # times makes the proxy UNHEALTHY again.
    incur_health_checks(
        pass_checks=False,
        num_checks=PROXY_HEALTH_CHECK_UNHEALTHY_THRESHOLD,
        expected_final_status=ProxyStatus.UNHEALTHY,
    )


@patch("ray.serve._private.proxy_state.PROXY_HEALTH_CHECK_TIMEOUT_S", 0)
@patch("ray.serve._private.proxy_state.PROXY_HEALTH_CHECK_PERIOD_S", 0)
def test_proxy_state_check_health_always_timeout():
    """Test calling update method on ProxyState when the proxy state is HEALTHY and
    when the ready call always timed out and health check timeout and period equals.

    The proxy state started with STARTING. After update is called and ready call
    succeeded, the status will change to HEALTHY. After the next few check_health calls
    never finishes and always pending, the status will eventually change to UNHEALTHY
    after all retries have exhausted.
    """

    proxy_state = _create_proxy_state()
    proxy_state._actor_proxy_wrapper.health = ProxyWrapperCallStatus.PENDING

    # Continuously trigger update. The status should change from STARTING to HEALTHY
    # when ready.
    wait_for_condition(
        condition_predictor=_update_and_check_proxy_status,
        state=proxy_state,
        status=ProxyStatus.HEALTHY,
    )
    first_check_time = proxy_state._last_health_check_time

    # Continuously trigger update and status should change to UNHEALTHY.
    wait_for_condition(
        condition_predictor=_update_and_check_proxy_status,
        state=proxy_state,
        status=ProxyStatus.UNHEALTHY,
    )

    # Ensure the check time have changed since the last update
    assert first_check_time != proxy_state._last_health_check_time

    # Ensure _consecutive_health_check_failures is correct
    assert proxy_state._consecutive_health_check_failures == 3


@patch("ray.serve._private.proxy_state.PROXY_HEALTH_CHECK_PERIOD_S", 0)
def test_proxy_state_update_unhealthy_check_health_succeed():
    """Test calling update method on ProxyState when the proxy state has
    failed health checks and the next check_health call succeeded.

    The proxy state started with STARTING. After the next period of check_health
    call, the status changes to HEALTHY.
    """
    proxy_state = _create_proxy_state()
    proxy_state._consecutive_health_check_failures = 1

    assert proxy_state.status == ProxyStatus.STARTING

    # Continuously trigger update and status should change to HEALTHY.
    wait_for_condition(
        condition_predictor=_update_and_check_proxy_status,
        state=proxy_state,
        status=ProxyStatus.HEALTHY,
    )

    # Ensure _consecutive_health_check_failures has been reset
    assert proxy_state._consecutive_health_check_failures == 0


@patch("ray.serve._private.proxy_state.PROXY_HEALTH_CHECK_TIMEOUT_S", 0)
@patch("ray.serve._private.proxy_state.PROXY_HEALTH_CHECK_PERIOD_S", 0)
def test_unhealthy_retry_correct_number_of_times():
    """Test the unhealthy retry logic retires the correct number of times.

    When the health check fails 3 times (default retry threshold), the proxy state
    should change from HEALTHY to UNHEALTHY.
    """

    proxy_state = _create_proxy_state()
    proxy_state._actor_proxy_wrapper.health = ProxyWrapperCallStatus.PENDING

    # Trigger update once. The status should change from STARTING to HEALTHY
    proxy_state.update()
    assert proxy_state.status == ProxyStatus.HEALTHY

    # 3 consecutive failures should trigger the proxy state to be UNHEALTHY
    def proxy_state_consecutive_health_check_failures(num_failures):
        proxy_state.update()
        assert proxy_state._consecutive_health_check_failures == num_failures
        return True

    wait_for_condition(
        condition_predictor=proxy_state_consecutive_health_check_failures,
        num_failures=3,
    )

    assert proxy_state.status == ProxyStatus.UNHEALTHY


@patch("ray.serve._private.proxy_state.PROXY_HEALTH_CHECK_PERIOD_S", 0)
@pytest.mark.parametrize("number_of_worker_nodes", [0, 1, 2, 3])
def test_update_draining(all_nodes, number_of_worker_nodes):
    """Test update draining logics.

    When update nodes to inactive, head node http proxy should never be draining while
    worker node http proxy should change to draining. When update nodes to active, head
    node http proxy should continue to be healthy while worker node http proxy should
    be healthy.
    """
    manager, cluster_node_info_cache = _create_proxy_state_manager(
        HTTPOptions(location=DeploymentMode.EveryNode)
    )
    cluster_node_info_cache.alive_nodes = all_nodes

    for node_id, _ in all_nodes:
        manager._proxy_states[node_id] = _create_proxy_state(
            status=ProxyStatus.HEALTHY,
            node_id=node_id,
        )
    node_ids = [node_id for node_id, _ in all_nodes]

    # No target proxy nodes
    proxy_nodes = set()

    # Head node proxy should continue to be HEALTHY.
    # Worker node proxy should turn DRAINING.
    wait_for_condition(
        condition_predictor=_update_and_check_proxy_state_manager,
        proxy_state_manager=manager,
        node_ids=node_ids,
        statuses=[ProxyStatus.HEALTHY]
        + [ProxyStatus.DRAINING] * number_of_worker_nodes,
        proxy_nodes=proxy_nodes,
    )

    # All nodes are target proxy nodes
    proxy_nodes = set(node_ids)

    # Head node proxy should continue to be HEALTHY.
    # Worker node proxy should turn HEALTHY.
    wait_for_condition(
        condition_predictor=_update_and_check_proxy_state_manager,
        proxy_state_manager=manager,
        node_ids=node_ids,
        statuses=[ProxyStatus.HEALTHY] * (number_of_worker_nodes + 1),
        proxy_nodes=proxy_nodes,
    )


@patch("ray.serve._private.proxy_state.PROXY_HEALTH_CHECK_PERIOD_S", 0)
def test_proxy_actor_healthy_during_draining():
    """Test that the proxy will remain DRAINING even if health check succeeds."""

    proxy_state = _create_proxy_state()

    # Wait for the proxy to become ready.
    wait_for_condition(
        condition_predictor=_update_and_check_proxy_status,
        state=proxy_state,
        status=ProxyStatus.HEALTHY,
    )

    # Drain the proxy.
    proxy_state.update(draining=True)
    assert proxy_state.status == ProxyStatus.DRAINING

    cur_num_health_checks = proxy_state._actor_proxy_wrapper.get_num_health_checks()

    def _update_until_two_more_health_checks():
        # Check 2 more health checks to make sure the proxy state
        # at least sees the first successful health check.
        proxy_state.update(draining=True)
        return (
            proxy_state._actor_proxy_wrapper.get_num_health_checks()
            == cur_num_health_checks + 2
        )

    wait_for_condition(_update_until_two_more_health_checks)

    # Make sure the status is still DRAINING not HEALTHY
    assert proxy_state.status == ProxyStatus.DRAINING


@patch("ray.serve._private.proxy_state.PROXY_HEALTH_CHECK_PERIOD_S", 0)
@patch("ray.serve._private.proxy_state.PROXY_DRAIN_CHECK_PERIOD_S", 0)
@pytest.mark.parametrize("number_of_worker_nodes", [1])
def test_proxy_actor_unhealthy_during_draining(all_nodes, number_of_worker_nodes):
    """Test the state transition from DRAINING to UNHEALTHY for the proxy actor."""
    manager, cluster_node_info_cache = _create_proxy_state_manager(
        HTTPOptions(location=DeploymentMode.EveryNode)
    )
    cluster_node_info_cache.alive_nodes = all_nodes

    worker_node_id = None
    for node_id, node_ip_address in all_nodes:
        manager._proxy_states[node_id] = _create_proxy_state(
            status=ProxyStatus.STARTING,
            node_id=node_id,
        )
        if node_id != HEAD_NODE_ID:
            worker_node_id = node_id

    node_ids = [node_id for node_id, _ in all_nodes]

    # All nodes are target proxy nodes
    proxy_nodes = set(node_ids)
    wait_for_condition(
        condition_predictor=_update_and_check_proxy_state_manager,
        proxy_state_manager=manager,
        node_ids=node_ids,
        statuses=[ProxyStatus.HEALTHY] * (number_of_worker_nodes + 1),
        proxy_nodes=proxy_nodes,
    )

    # No target proxy nodes
    proxy_nodes = set()

    # Head node proxy should continue to be HEALTHY.
    # Worker node proxy should turn DRAINING.
    wait_for_condition(
        condition_predictor=_update_and_check_proxy_state_manager,
        proxy_state_manager=manager,
        node_ids=node_ids,
        statuses=[ProxyStatus.HEALTHY]
        + [ProxyStatus.DRAINING] * number_of_worker_nodes,
        proxy_nodes=proxy_nodes,
    )

    # Kill the draining proxy actor
    manager._proxy_states[
        worker_node_id
    ]._actor_proxy_wrapper.health = ProxyWrapperCallStatus.FINISHED_FAILED

    def check_worker_node_proxy_actor_is_removed():
        manager.update(proxy_nodes=proxy_nodes)
        return len(manager._proxy_states) == 1

    wait_for_condition(condition_predictor=check_worker_node_proxy_actor_is_removed)
    assert manager._proxy_states[HEAD_NODE_ID].status == ProxyStatus.HEALTHY


def test_is_ready_for_shutdown(all_nodes):
    """Test `is_ready_for_shutdown()` returns True the correct state.

    Before `shutdown()` is called, `is_ready_for_shutdown()` should return false. After
    `shutdown()` is called and all proxy actor are killed, `is_ready_for_shutdown()`
    should return true.
    """
    manager, cluster_node_info_cache = _create_proxy_state_manager(
        HTTPOptions(location=DeploymentMode.EveryNode)
    )
    cluster_node_info_cache.alive_nodes = all_nodes

    for node_id, node_ip_address in all_nodes:
        manager._proxy_states[node_id] = _create_proxy_state(
            status=ProxyStatus.HEALTHY,
            node_id=node_id,
        )

    # Ensure before shutdown, manager is not shutdown
    assert not manager.is_ready_for_shutdown()

    manager.shutdown()

    # Ensure after shutdown, manager is shutdown and all proxy states are shutdown
    def check_is_ready_for_shutdown():
        return manager.is_ready_for_shutdown()

    wait_for_condition(check_is_ready_for_shutdown)


@patch("ray.serve._private.proxy_state.PROXY_READY_CHECK_TIMEOUT_S", 0.1)
@pytest.mark.parametrize("number_of_worker_nodes", [1])
def test_proxy_starting_timeout_longer_than_env(number_of_worker_nodes, all_nodes):
    """Test update method on ProxyStateManager when the proxy state is STARTING and
    when the ready call takes longer than PROXY_READY_CHECK_TIMEOUT_S.

    The proxy state started with STARTING. After update is called, ready calls takes
    some time to finish. The state will eventually change to HEALTHY after few more
    tries.
    """
    proxy_actor_wrapper_timeout = 0.1

    class FakeProxyActor:
        def __init__(self, *args, **kwargs):
            self._actor_id = "fake_actor_id"

        async def ready(self):
            await asyncio.sleep(0.15)
            return json.dumps(["mock_worker_id", "mock_log_file_path"])

        async def check_health(self):
            pass

    proxy_state_manager, cluster_node_info_cache = _make_proxy_state_manager(
        http_options=HTTPOptions(location=DeploymentMode.EveryNode),
        proxy_actor_class=FakeProxyActor,
        actor_proxy_wrapper_class=FakeProxyWrapper,
    )
    cluster_node_info_cache.alive_nodes = all_nodes

    node_ids = {node[0] for node in all_nodes}

    proxy_state_manager.update(proxy_nodes=node_ids)

    # Ensure 2 proxies are created, one for the head node and another for the worker.
    assert len(proxy_state_manager._proxy_states) == len(
        node_ids
    ), proxy_state_manager._proxy_states

    # Ensure the proxy state statuses before update are STARTING.
    for proxy_state in proxy_state_manager._proxy_states.values():
        assert proxy_state.status == ProxyStatus.STARTING

    # Continuously trigger update and wait for proxy states to restart.
    def check_proxy_state_restarted():
        proxy_state_manager.update(proxy_nodes=node_ids)
        assert len(proxy_state_manager._proxy_restart_counts) == len(node_ids)
        return True

    wait_for_condition(check_proxy_state_restarted, timeout=5)

    # Continuously trigger update and wait for status to be changed to HEALTHY.
    def check_proxy_state_updates_timeout(
        _proxy_state_manager: ProxyStateManager,
        _node_ids: List[str],
        _statuses: List[ProxyStatus],
        **kwargs,
    ):
        # Update the timeout on the fake proxy actor wrapper to be consistent with the
        # ones used on the proxy states.
        nonlocal proxy_actor_wrapper_timeout
        proxy_actor_wrapper_timeout = max(
            _proxy_state_manager._proxy_restart_counts.values()
        )
        _proxy_state_manager.update(**kwargs)
        proxy_states = _proxy_state_manager._proxy_states
        assert all(
            [
                proxy_states[_node_ids[idx]].status == _statuses[idx]
                for idx in range(len(_node_ids))
            ]
        )
        return True

    wait_for_condition(
        condition_predictor=check_proxy_state_updates_timeout,
        timeout=5,
        _proxy_state_manager=proxy_state_manager,
        _node_ids=list(node_ids),
        _statuses=[ProxyStatus.HEALTHY] * len(node_ids),
        proxy_nodes=node_ids,
    )


if __name__ == "__main__":
    import sys

    sys.exit(pytest.main(["-v", "-s", __file__]))<|MERGE_RESOLUTION|>--- conflicted
+++ resolved
@@ -16,10 +16,7 @@
     ProxyState,
     ProxyStateManager,
     ProxyWrapper,
-<<<<<<< HEAD
-=======
     ProxyWrapperCallStatus,
->>>>>>> 1562330c
 )
 from ray.serve.config import DeploymentMode, HTTPOptions
 
@@ -509,13 +506,7 @@
         state: ProxyState, num_health_checks: int
     ):
         state.update()
-<<<<<<< HEAD
-        assert (
-           ray.get(state.actor_handle.get_num_health_checks.remote())
-       ) == num_health_checks
-=======
         assert (state._actor_proxy_wrapper.get_num_health_checks()) == num_health_checks
->>>>>>> 1562330c
         return True
 
     def incur_health_checks(
