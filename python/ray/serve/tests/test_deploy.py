from collections import defaultdict
import os
import sys
import time

from pydantic.error_wrappers import ValidationError
import pytest
import requests

import ray
from ray.test_utils import SignalActor, wait_for_condition
from ray import serve
from ray.serve.utils import get_random_letters


@pytest.mark.parametrize("use_handle", [True, False])
def test_deploy(serve_instance, use_handle):
    @serve.deployment(version="1")
    def d(*args):
        return f"1|{os.getpid()}"

    def call():
        if use_handle:
            ret = ray.get(d.get_handle().remote())
        else:
            ret = requests.get("http://localhost:8000/d").text

        return ret.split("|")[0], ret.split("|")[1]

    d.deploy()
    val1, pid1 = call()
    assert val1 == "1"

    # Redeploying with the same version and code should do nothing.
    d.deploy()
    val2, pid2 = call()
    assert val2 == "1"
    assert pid2 == pid1

    # Redeploying with a new version should start a new actor.
    d.options(version="2").deploy()
    val3, pid3 = call()
    assert val3 == "1"
    assert pid3 != pid2

    @serve.deployment(version="2")
    def d(*args):
        return f"2|{os.getpid()}"

    # Redeploying with the same version and new code should do nothing.
    d.deploy()
    val4, pid4 = call()
    assert val4 == "1"
    assert pid4 == pid3

    # Redeploying with new code and a new version should start a new actor
    # running the new code.
    d.options(version="3").deploy()
    val5, pid5 = call()
    assert val5 == "2"
    assert pid5 != pid4


def test_empty_decorator(serve_instance):
    @serve.deployment
    def func(*args):
        return "hi"

    @serve.deployment
    class Class:
        def ping(self, *args):
            return "pong"

    assert func.name == "func"
    assert Class.name == "Class"
    func.deploy()
    Class.deploy()

    assert ray.get(func.get_handle().remote()) == "hi"
    assert ray.get(Class.get_handle().ping.remote()) == "pong"


@pytest.mark.parametrize("use_handle", [True, False])
def test_deploy_no_version(serve_instance, use_handle):
    name = "test"

    @serve.deployment(name=name)
    def v1(*args):
        return f"1|{os.getpid()}"

    def call():
        if use_handle:
            ret = ray.get(v1.get_handle().remote())
        else:
            ret = requests.get(f"http://localhost:8000/{name}").text

        return ret.split("|")[0], ret.split("|")[1]

    v1.deploy()
    val1, pid1 = call()
    assert val1 == "1"

    @serve.deployment(name=name)
    def v2(*args):
        return f"2|{os.getpid()}"

    # Not specifying a version tag should cause it to always be updated.
    v2.deploy()
    val2, pid2 = call()
    assert val2 == "2"
    assert pid2 != pid1

    v2.deploy()
    val3, pid3 = call()
    assert val3 == "2"
    assert pid3 != pid2

    # Specifying the version should stop updates from happening.
    v2.options(version="1").deploy()
    val4, pid4 = call()
    assert val4 == "2"
    assert pid4 != pid3

    v2.options(version="1").deploy()
    val5, pid5 = call()
    assert val5 == "2"
    assert pid5 == pid4


@pytest.mark.parametrize("use_handle", [True, False])
def test_config_change(serve_instance, use_handle):
    @serve.deployment(version="1")
    class D:
        def __init__(self):
            self.ret = "1"

        def reconfigure(self, d):
            self.ret = d["ret"]

        def __call__(self, *args):
            return f"{self.ret}|{os.getpid()}"

    def call():
        if use_handle:
            ret = ray.get(D.get_handle().remote())
        else:
            ret = requests.get("http://localhost:8000/D").text

        return ret.split("|")[0], ret.split("|")[1]

    # First deploy with no user config set.
    D.deploy()
    val1, pid1 = call()
    assert val1 == "1"

    # Now update the user config without changing versions. Actor should stay
    # alive but return value should change.
    D.options(user_config={"ret": "2"}).deploy()
    val2, pid2 = call()
    assert pid2 == pid1
    assert val2 == "2"

    # Update the user config without changing the version again.
    D.options(user_config={"ret": "3"}).deploy()
    val3, pid3 = call()
    assert pid3 == pid2
    assert val3 == "3"

    # Update the version without changing the user config.
    D.options(version="2", user_config={"ret": "3"}).deploy()
    val4, pid4 = call()
    assert pid4 != pid3
    assert val4 == "3"

    # Update the version and the user config.
    D.options(version="3", user_config={"ret": "4"}).deploy()
    val5, pid5 = call()
    assert pid5 != pid4
    assert val5 == "4"


@pytest.mark.skipif(sys.platform == "win32", reason="Failing on Windows.")
@pytest.mark.parametrize("use_handle", [True, False])
def test_redeploy_single_replica(serve_instance, use_handle):
    # Tests that redeploying a deployment with a single replica waits for the
    # replica to completely shut down before starting a new one.
    client = serve_instance

    name = "test"

    @ray.remote
    def call(block=False):
        if use_handle:
            handle = serve.get_deployment(name).get_handle()
            ret = ray.get(handle.handler.remote(block))
        else:
            ret = requests.get(f"http://localhost:8000/{name}",
                               params={
                                   "block": block
                               }).text

        return ret.split("|")[0], ret.split("|")[1]

    signal_name = f"signal-{get_random_letters()}"
    signal = SignalActor.options(name=signal_name).remote()

    @serve.deployment(name=name, version="1")
    class V1:
        async def handler(self, block: bool):
            if block:
                signal = ray.get_actor(signal_name)
                await signal.wait.remote()

            return f"1|{os.getpid()}"

        async def __call__(self, request):
            return await self.handler(request.query_params["block"] == "True")

    class V2:
        async def handler(self, *args):
            return f"2|{os.getpid()}"

        async def __call__(self, request):
            return await self.handler()

    V1.deploy()
    ref1 = call.remote(block=False)
    val1, pid1 = ray.get(ref1)
    assert val1 == "1"

    # ref2 will block until the signal is sent.
    ref2 = call.remote(block=True)
    assert len(ray.wait([ref2], timeout=0.1)[0]) == 0

    # Redeploy new version. This should not go through until the old version
    # replica completely stops.
    V2 = V1.options(backend_def=V2, version="2")
    goal_ref = V2.deploy(_blocking=False)
    assert not client._wait_for_goal(goal_ref, timeout=0.1)

    # It may take some time for the handle change to propagate and requests
    # to get sent to the new version. Repeatedly send requests until they
    # start blocking
    start = time.time()
    new_version_ref = None
    while time.time() - start < 30:
        ready, not_ready = ray.wait([call.remote(block=False)], timeout=0.5)
        if len(ready) == 1:
            # If the request doesn't block, it must have been the old version.
            val, pid = ray.get(ready[0])
            assert val == "1"
            assert pid == pid1
        elif len(not_ready) == 1:
            # If the request blocks, it must have been the new version.
            new_version_ref = not_ready[0]
            break
    else:
        assert False, "Timed out waiting for new version to be called."

    # Signal the original call to exit.
    ray.get(signal.send.remote())
    val2, pid2 = ray.get(ref2)
    assert val2 == "1"
    assert pid2 == pid1

    # Now the goal and request to the new version should complete.
    assert client._wait_for_goal(goal_ref)
    new_version_val, new_version_pid = ray.get(new_version_ref)
    assert new_version_val == "2"
    assert new_version_pid != pid2


@pytest.mark.skipif(sys.platform == "win32", reason="Failing on Windows.")
@pytest.mark.parametrize("use_handle", [True, False])
def test_redeploy_multiple_replicas(serve_instance, use_handle):
    # Tests that redeploying a deployment with multiple replicas performs
    # a rolling update.
    client = serve_instance

    name = "test"

    @ray.remote(num_cpus=0)
    def call(block=False):
        if use_handle:
            handle = serve.get_deployment(name).get_handle()
            ret = ray.get(handle.handler.remote(block))
        else:
            ret = requests.get(f"http://localhost:8000/{name}",
                               params={
                                   "block": block
                               }).text

        return ret.split("|")[0], ret.split("|")[1]

    signal_name = f"signal-{get_random_letters()}"
    signal = SignalActor.options(name=signal_name).remote()

    @serve.deployment(name=name, version="1", num_replicas=2)
    class V1:
        async def handler(self, block: bool):
            if block:
                signal = ray.get_actor(signal_name)
                await signal.wait.remote()

            return f"1|{os.getpid()}"

        async def __call__(self, request):
            return await self.handler(request.query_params["block"] == "True")

    class V2:
        async def handler(self, *args):
            return f"2|{os.getpid()}"

        async def __call__(self, request):
            return await self.handler()

    def make_nonblocking_calls(expected, expect_blocking=False):
        # Returns dict[val, set(pid)].
        blocking = []
        responses = defaultdict(set)
        start = time.time()
        while time.time() - start < 30:
            refs = [call.remote(block=False) for _ in range(10)]
            ready, not_ready = ray.wait(refs, timeout=0.5)
            for ref in ready:
                val, pid = ray.get(ref)
                responses[val].add(pid)
            for ref in not_ready:
                blocking.extend(not_ready)

            if (all(
                    len(responses[val]) == num
                    for val, num in expected.items())
                    and (expect_blocking is False or len(blocking) > 0)):
                break
        else:
            assert False, f"Timed out, responses: {responses}."

        return responses, blocking

    V1.deploy()
    responses1, _ = make_nonblocking_calls({"1": 2})
    pids1 = responses1["1"]

    # ref2 will block a single replica until the signal is sent. Check that
    # some requests are now blocking.
    ref2 = call.remote(block=True)
    responses2, blocking2 = make_nonblocking_calls({"1": 1},
                                                   expect_blocking=True)
    assert list(responses2["1"])[0] in pids1

    # Redeploy new version. Since there is one replica blocking, only one new
    # replica should be started up.
    V2 = V1.options(backend_def=V2, version="2")
    goal_ref = V2.deploy(_blocking=False)
    assert not client._wait_for_goal(goal_ref, timeout=0.1)
    responses3, blocking3 = make_nonblocking_calls({"1": 1},
                                                   expect_blocking=True)

    # Signal the original call to exit.
    ray.get(signal.send.remote())
    val, pid = ray.get(ref2)
    assert val == "1"
    assert pid in responses1["1"]

    # Now the goal and requests to the new version should complete.
    # We should have two running replicas of the new version.
    assert client._wait_for_goal(goal_ref)
    make_nonblocking_calls({"2": 2})


@pytest.mark.skipif(sys.platform == "win32", reason="Failing on Windows.")
@pytest.mark.parametrize("use_handle", [True, False])
def test_redeploy_scale_down(serve_instance, use_handle):
    # Tests redeploying with a new version and lower num_replicas.
    name = "test"

    @serve.deployment(name=name, version="1", num_replicas=4)
    def v1(*args):
        return f"1|{os.getpid()}"

    @ray.remote(num_cpus=0)
    def call():
        if use_handle:
            handle = v1.get_handle()
            ret = ray.get(handle.remote())
        else:
<<<<<<< HEAD
            ret = requests.get(f"http://localhost:8000/{name}",
                               params={
                                   "block": block
                               }).text
=======
            ret = requests.get(f"http://localhost:8000/{name}").text
>>>>>>> aaa14d63

        return ret.split("|")[0], ret.split("|")[1]

    def make_calls(expected):
        # Returns dict[val, set(pid)].
        responses = defaultdict(set)
        start = time.time()
        while time.time() - start < 30:
            refs = [call.remote() for _ in range(10)]
            ready, not_ready = ray.wait(refs, timeout=0.5)
            for ref in ready:
                val, pid = ray.get(ref)
                responses[val].add(pid)

            if all(
                    len(responses[val]) == num
                    for val, num in expected.items()):
                break
        else:
            assert False, f"Timed out, responses: {responses}."

        return responses

    v1.deploy()
    responses1 = make_calls({"1": 4})
    pids1 = responses1["1"]

    @serve.deployment(name=name, version="2", num_replicas=2)
    def v2(*args):
        return f"2|{os.getpid()}"

    v2.deploy()
    responses2 = make_calls({"2": 2})
    assert all(pid not in pids1 for pid in responses2["2"])


@pytest.mark.skipif(sys.platform == "win32", reason="Failing on Windows.")
@pytest.mark.parametrize("use_handle", [True, False])
def test_redeploy_scale_up(serve_instance, use_handle):
    # Tests redeploying with a new version and higher num_replicas.
    name = "test"

    @serve.deployment(name=name, version="1", num_replicas=2)
    def v1(*args):
        return f"1|{os.getpid()}"

    @ray.remote(num_cpus=0)
    def call():
        if use_handle:
            handle = v1.get_handle()
            ret = ray.get(handle.remote())
        else:
<<<<<<< HEAD
            ret = requests.get(f"http://localhost:8000/{name}",
                               params={
                                   "block": block
                               }).text
=======
            ret = requests.get(f"http://localhost:8000/{name}").text
>>>>>>> aaa14d63

        return ret.split("|")[0], ret.split("|")[1]

    def make_calls(expected):
        # Returns dict[val, set(pid)].
        responses = defaultdict(set)
        start = time.time()
        while time.time() - start < 30:
            refs = [call.remote() for _ in range(10)]
            ready, not_ready = ray.wait(refs, timeout=0.5)
            for ref in ready:
                val, pid = ray.get(ref)
                responses[val].add(pid)

            if all(
                    len(responses[val]) == num
                    for val, num in expected.items()):
                break
        else:
            assert False, f"Timed out, responses: {responses}."

        return responses

    v1.deploy()
    responses1 = make_calls({"1": 2})
    pids1 = responses1["1"]

    @serve.deployment(name=name, version="2", num_replicas=4)
    def v2(*args):
        return f"2|{os.getpid()}"

    v2.deploy()
    responses2 = make_calls({"2": 4})
    assert all(pid not in pids1 for pid in responses2["2"])


@pytest.mark.skipif(sys.platform == "win32", reason="Failing on Windows.")
def test_deploy_handle_validation(serve_instance):
    class A:
        def b(self, *args):
            return "hello"

    serve_instance.deploy("f", A)
    handle = serve.get_handle("f")

    # Legacy code path
    assert ray.get(handle.options(method_name="b").remote()) == "hello"
    # New code path
    assert ray.get(handle.b.remote()) == "hello"
    with pytest.raises(AttributeError):
        handle.c.remote()

    # Test missing_ok case
    missing_handle = serve.get_handle("g", missing_ok=True)
    with pytest.raises(AttributeError):
        missing_handle.b.remote()
    serve_instance.deploy("g", A)
    # Old code path still work
    assert ray.get(missing_handle.options(method_name="b").remote()) == "hello"
    # Because the missing_ok flag, handle.b.remote won't work.
    with pytest.raises(AttributeError):
        missing_handle.b.remote()


def test_init_args(serve_instance):
    with pytest.raises(TypeError):

        @serve.deployment(init_args=[1, 2, 3])
        class BadInitArgs:
            pass

    @serve.deployment(init_args=(1, 2, 3))
    class D:
        def __init__(self, *args):
            self._args = args

        def get_args(self, *args):
            return self._args

    D.deploy()
    handle = D.get_handle()

    def check(*args):
        assert ray.get(handle.get_args.remote()) == args

    # Basic sanity check.
    assert ray.get(handle.get_args.remote()) == (1, 2, 3)
    check(1, 2, 3)

    # Check passing args to `.deploy()`.
    D.deploy(4, 5, 6)
    check(4, 5, 6)

    # Passing args to `.deploy()` shouldn't override those passed in decorator.
    D.deploy()
    check(1, 2, 3)

    # Check setting with `.options()`.
    new_D = D.options(init_args=(7, 8, 9))
    new_D.deploy()
    check(7, 8, 9)

    # Should not have changed old deployment object.
    D.deploy()
    check(1, 2, 3)

    # Check that args are only updated on version change.
    D.options(version="1").deploy()
    check(1, 2, 3)

    D.options(version="1").deploy(10, 11, 12)
    check(1, 2, 3)

    D.options(version="2").deploy(10, 11, 12)
    check(10, 11, 12)


def test_input_validation():
    name = "test"

    @serve.deployment(name=name)
    class Base:
        pass

    with pytest.raises(RuntimeError):
        Base()

    with pytest.raises(TypeError):

        @serve.deployment(name=name, version=1)
        class BadVersion:
            pass

    with pytest.raises(TypeError):
        Base.options(version=1)

    with pytest.raises(ValidationError):

        @serve.deployment(num_replicas="hi")
        class BadNumReplicas:
            pass

    with pytest.raises(ValidationError):
        Base.options(num_replicas="hi")

    with pytest.raises(ValidationError):

        @serve.deployment(num_replicas=0)
        class ZeroNumReplicas:
            pass

    with pytest.raises(ValidationError):
        Base.options(num_replicas=0)

    with pytest.raises(ValidationError):

        @serve.deployment(num_replicas=-1)
        class NegativeNumReplicas:
            pass

    with pytest.raises(ValidationError):
        Base.options(num_replicas=-1)

    with pytest.raises(TypeError):

        @serve.deployment(init_args=[1, 2, 3])
        class BadInitArgs:
            pass

    with pytest.raises(TypeError):
        Base.options(init_args="hi")

    with pytest.raises(TypeError):

        @serve.deployment(ray_actor_options=[1, 2, 3])
        class BadActorOpts:
            pass

    with pytest.raises(TypeError):
        Base.options(ray_actor_options="hi")

    with pytest.raises(ValidationError):

        @serve.deployment(max_concurrent_queries="hi")
        class BadMaxQueries:
            pass

    with pytest.raises(ValidationError):
        Base.options(max_concurrent_queries=[1])

    with pytest.raises(ValueError):

        @serve.deployment(max_concurrent_queries=0)
        class ZeroMaxQueries:
            pass

    with pytest.raises(ValueError):
        Base.options(max_concurrent_queries=0)

    with pytest.raises(ValueError):

        @serve.deployment(max_concurrent_queries=-1)
        class NegativeMaxQueries:
            pass

    with pytest.raises(ValueError):
        Base.options(max_concurrent_queries=-1)


class TestGetDeployment:
    def get_deployment(self, name, use_list_api):
        if use_list_api:
            return serve.list_deployments()[name]
        else:
            return serve.get_deployment(name)

    @pytest.mark.parametrize("use_list_api", [True, False])
    def test_basic_get(self, serve_instance, use_list_api):
        name = "test"

        @serve.deployment(name=name, version="1")
        def d(*args):
            return "1", os.getpid()

        with pytest.raises(KeyError):
            self.get_deployment(name, use_list_api)

        d.deploy()
        val1, pid1 = ray.get(d.get_handle().remote())
        assert val1 == "1"

        del d

        d2 = self.get_deployment(name, use_list_api)
        val2, pid2 = ray.get(d2.get_handle().remote())
        assert val2 == "1"
        assert pid2 == pid1

    @pytest.mark.parametrize("use_list_api", [True, False])
    def test_get_after_delete(self, serve_instance, use_list_api):
        name = "test"

        @serve.deployment(name=name, version="1")
        def d(*args):
            return "1", os.getpid()

        d.deploy()
        del d

        d2 = self.get_deployment(name, use_list_api)
        d2.delete()
        del d2

        with pytest.raises(KeyError):
            self.get_deployment(name, use_list_api)

    @pytest.mark.parametrize("use_list_api", [True, False])
    def test_deploy_new_version(self, serve_instance, use_list_api):
        name = "test"

        @serve.deployment(name=name, version="1")
        def d(*args):
            return "1", os.getpid()

        d.deploy()
        val1, pid1 = ray.get(d.get_handle().remote())
        assert val1 == "1"

        del d

        d2 = self.get_deployment(name, use_list_api)
        d2.options(version="2").deploy()
        val2, pid2 = ray.get(d2.get_handle().remote())
        assert val2 == "1"
        assert pid2 != pid1

    @pytest.mark.parametrize("use_list_api", [True, False])
    def test_deploy_empty_version(self, serve_instance, use_list_api):
        name = "test"

        @serve.deployment(name=name)
        def d(*args):
            return "1", os.getpid()

        d.deploy()
        val1, pid1 = ray.get(d.get_handle().remote())
        assert val1 == "1"

        del d

        d2 = self.get_deployment(name, use_list_api)
        d2.deploy()
        val2, pid2 = ray.get(d2.get_handle().remote())
        assert val2 == "1"
        assert pid2 != pid1

    @pytest.mark.parametrize("use_list_api", [True, False])
    def test_init_args(self, serve_instance, use_list_api):
        name = "test"

        @serve.deployment(name=name)
        class D:
            def __init__(self, val):
                self._val = val

            def __call__(self, *arg):
                return self._val, os.getpid()

        D.deploy("1")
        val1, pid1 = ray.get(D.get_handle().remote())
        assert val1 == "1"

        del D

        D2 = self.get_deployment(name, use_list_api)
        D2.deploy()
        val2, pid2 = ray.get(D2.get_handle().remote())
        assert val2 == "1"
        assert pid2 != pid1

        D2 = self.get_deployment(name, use_list_api)
        D2.deploy("2")
        val3, pid3 = ray.get(D2.get_handle().remote())
        assert val3 == "2"
        assert pid3 != pid2

    @pytest.mark.parametrize("use_list_api", [True, False])
    def test_scale_replicas(self, serve_instance, use_list_api):
        name = "test"

        @serve.deployment(name=name)
        def d(*args):
            return os.getpid()

        def check_num_replicas(num):
            handle = self.get_deployment(name, use_list_api).get_handle()
            assert len(set(ray.get([handle.remote()
                                    for _ in range(50)]))) == num

        d.deploy()
        check_num_replicas(1)
        del d

        d2 = self.get_deployment(name, use_list_api)
        d2.options(num_replicas=2).deploy()
        check_num_replicas(2)


def test_list_deployments(serve_instance):
    assert serve.list_deployments() == {}

    @serve.deployment(name="hi", num_replicas=2)
    def d1(*args):
        pass

    d1.deploy()

    assert serve.list_deployments() == {"hi": d1}


def test_deploy_change_route_prefix(serve_instance):
    name = "test"

    @serve.deployment(name=name, version="1", route_prefix="/old")
    def d(*args):
        return f"1|{os.getpid()}"

    def call(route):
        ret = requests.get(f"http://localhost:8000/{route}").text
        return ret.split("|")[0], ret.split("|")[1]

    d.deploy()
    val1, pid1 = call("old")
    assert val1 == "1"

    # Check that the old route is gone and the response from the new route
    # has the same value and PID (replica wasn't restarted).
    def check_switched():
        try:
            print(call("old"))
            return False
        except Exception:
            print("failed")
            pass

        try:
            val2, pid2 = call("new")
        except Exception:
            return False

        assert val2 == "1"
        assert pid2 == pid1
        return True

    d.options(route_prefix="/new").deploy()
    wait_for_condition(check_switched)


if __name__ == "__main__":
    import sys
    sys.exit(pytest.main(["-v", "-s", __file__]))<|MERGE_RESOLUTION|>--- conflicted
+++ resolved
@@ -194,10 +194,10 @@
             handle = serve.get_deployment(name).get_handle()
             ret = ray.get(handle.handler.remote(block))
         else:
-            ret = requests.get(f"http://localhost:8000/{name}",
-                               params={
-                                   "block": block
-                               }).text
+            ret = requests.get(
+                f"http://localhost:8000/{name}", params={
+                    "block": block
+                }).text
 
         return ret.split("|")[0], ret.split("|")[1]
 
@@ -285,10 +285,10 @@
             handle = serve.get_deployment(name).get_handle()
             ret = ray.get(handle.handler.remote(block))
         else:
-            ret = requests.get(f"http://localhost:8000/{name}",
-                               params={
-                                   "block": block
-                               }).text
+            ret = requests.get(
+                f"http://localhost:8000/{name}", params={
+                    "block": block
+                }).text
 
         return ret.split("|")[0], ret.split("|")[1]
 
@@ -345,8 +345,10 @@
     # ref2 will block a single replica until the signal is sent. Check that
     # some requests are now blocking.
     ref2 = call.remote(block=True)
-    responses2, blocking2 = make_nonblocking_calls({"1": 1},
-                                                   expect_blocking=True)
+    responses2, blocking2 = make_nonblocking_calls(
+        {
+            "1": 1
+        }, expect_blocking=True)
     assert list(responses2["1"])[0] in pids1
 
     # Redeploy new version. Since there is one replica blocking, only one new
@@ -354,8 +356,10 @@
     V2 = V1.options(backend_def=V2, version="2")
     goal_ref = V2.deploy(_blocking=False)
     assert not client._wait_for_goal(goal_ref, timeout=0.1)
-    responses3, blocking3 = make_nonblocking_calls({"1": 1},
-                                                   expect_blocking=True)
+    responses3, blocking3 = make_nonblocking_calls(
+        {
+            "1": 1
+        }, expect_blocking=True)
 
     # Signal the original call to exit.
     ray.get(signal.send.remote())
@@ -385,14 +389,7 @@
             handle = v1.get_handle()
             ret = ray.get(handle.remote())
         else:
-<<<<<<< HEAD
-            ret = requests.get(f"http://localhost:8000/{name}",
-                               params={
-                                   "block": block
-                               }).text
-=======
             ret = requests.get(f"http://localhost:8000/{name}").text
->>>>>>> aaa14d63
 
         return ret.split("|")[0], ret.split("|")[1]
 
@@ -445,14 +442,7 @@
             handle = v1.get_handle()
             ret = ray.get(handle.remote())
         else:
-<<<<<<< HEAD
-            ret = requests.get(f"http://localhost:8000/{name}",
-                               params={
-                                   "block": block
-                               }).text
-=======
             ret = requests.get(f"http://localhost:8000/{name}").text
->>>>>>> aaa14d63
 
         return ret.split("|")[0], ret.split("|")[1]
 
@@ -789,8 +779,8 @@
 
         def check_num_replicas(num):
             handle = self.get_deployment(name, use_list_api).get_handle()
-            assert len(set(ray.get([handle.remote()
-                                    for _ in range(50)]))) == num
+            assert len(set(ray.get(
+                [handle.remote() for _ in range(50)]))) == num
 
         d.deploy()
         check_num_replicas(1)
