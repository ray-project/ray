from collections import defaultdict
import os
import sys
import time

from pydantic.error_wrappers import ValidationError
import pytest
import requests

import ray
from ray._private.test_utils import SignalActor
from ray import serve
from ray.serve.exceptions import RayServeException
from ray.serve.utils import get_random_letters

<<<<<<< HEAD
from ray.serve.application import Application

=======
>>>>>>> bc82e2d5

@pytest.mark.parametrize("use_handle", [True, False])
def test_deploy(serve_instance, use_handle):
    @serve.deployment(version="1")
    def d(*args):
        return f"1|{os.getpid()}"

    def call():
        if use_handle:
            ret = ray.get(d.get_handle().remote())
        else:
            ret = requests.get("http://localhost:8000/d").text

        return ret.split("|")[0], ret.split("|")[1]

    d.deploy()
    val1, pid1 = call()
    assert val1 == "1"

    # Redeploying with the same version and code should do nothing.
    d.deploy()
    val2, pid2 = call()
    assert val2 == "1"
    assert pid2 == pid1

    # Redeploying with a new version should start a new actor.
    d.options(version="2").deploy()
    val3, pid3 = call()
    assert val3 == "1"
    assert pid3 != pid2

    @serve.deployment(version="2")
    def d(*args):
        return f"2|{os.getpid()}"

    # Redeploying with the same version and new code should do nothing.
    d.deploy()
    val4, pid4 = call()
    assert val4 == "1"
    assert pid4 == pid3

    # Redeploying with new code and a new version should start a new actor
    # running the new code.
    d.options(version="3").deploy()
    val5, pid5 = call()
    assert val5 == "2"
    assert pid5 != pid4


def test_empty_decorator(serve_instance):
    @serve.deployment
    def func(*args):
        return "hi"

    @serve.deployment
    class Class:
        def ping(self, *args):
            return "pong"

    assert func.name == "func"
    assert Class.name == "Class"
    func.deploy()
    Class.deploy()

    assert ray.get(func.get_handle().remote()) == "hi"
    assert ray.get(Class.get_handle().ping.remote()) == "pong"


@pytest.mark.parametrize("use_handle", [True, False])
def test_deploy_no_version(serve_instance, use_handle):
    name = "test"

    @serve.deployment(name=name)
    def v1(*args):
        return f"1|{os.getpid()}"

    def call():
        if use_handle:
            ret = ray.get(v1.get_handle().remote())
        else:
            ret = requests.get(f"http://localhost:8000/{name}").text

        return ret.split("|")[0], ret.split("|")[1]

    v1.deploy()
    val1, pid1 = call()
    assert val1 == "1"

    @serve.deployment(name=name)
    def v2(*args):
        return f"2|{os.getpid()}"

    # Not specifying a version tag should cause it to always be updated.
    v2.deploy()
    val2, pid2 = call()
    assert val2 == "2"
    assert pid2 != pid1

    v2.deploy()
    val3, pid3 = call()
    assert val3 == "2"
    assert pid3 != pid2

    # Specifying the version should stop updates from happening.
    v2.options(version="1").deploy()
    val4, pid4 = call()
    assert val4 == "2"
    assert pid4 != pid3

    v2.options(version="1").deploy()
    val5, pid5 = call()
    assert val5 == "2"
    assert pid5 == pid4


@pytest.mark.parametrize("use_handle", [True, False])
def test_deploy_prev_version(serve_instance, use_handle):
    name = "test"

    @serve.deployment(name=name)
    def v1(*args):
        return f"1|{os.getpid()}"

    def call():
        if use_handle:
            ret = ray.get(v1.get_handle().remote())
        else:
            ret = requests.get(f"http://localhost:8000/{name}").text

        return ret.split("|")[0], ret.split("|")[1]

    # Deploy with prev_version specified, where there is no existing deployment
    with pytest.raises(ValueError):
        v1.options(version="1", prev_version="0").deploy()

    v1.deploy()
    val1, pid1 = call()
    assert val1 == "1"

    @serve.deployment(name=name)
    def v2(*args):
        return f"2|{os.getpid()}"

    # Deploying without specifying prev_version should still be possible.
    v2.deploy()
    val2, pid2 = call()
    assert val2 == "2"
    assert pid2 != pid1

    v2.options(version="1").deploy()
    val3, pid3 = call()
    assert val3 == "2"
    assert pid3 != pid2

    @serve.deployment(name=name)
    def v3(*args):
        return f"3|{os.getpid()}"

    # If prev_version does not match with the existing version, it should fail.
    with pytest.raises(ValueError):
        v3.options(version="2", prev_version="0").deploy()

    # If prev_version matches with the existing version, it should succeed.
    v3.options(version="2", prev_version="1").deploy()
    val4, pid4 = call()
    assert val4 == "3"
    assert pid4 != pid3

    # Specifying the version should stop updates from happening.
    v3.options(version="2").deploy()
    val5, pid5 = call()
    assert val5 == "3"
    assert pid5 == pid4

    v2.options(version="3", prev_version="2").deploy()
    val6, pid6 = call()
    assert val6 == "2"
    assert pid6 != pid5

    # Deploying without specifying prev_version should still be possible.
    v1.deploy()
    val7, pid7 = call()
    assert val7 == "1"
    assert pid7 != pid6


@pytest.mark.parametrize("use_handle", [True, False])
def test_config_change(serve_instance, use_handle):
    @serve.deployment(version="1")
    class D:
        def __init__(self):
            self.ret = "1"

        def reconfigure(self, d):
            self.ret = d["ret"]

        def __call__(self, *args):
            return f"{self.ret}|{os.getpid()}"

    def call():
        if use_handle:
            ret = ray.get(D.get_handle().remote())
        else:
            ret = requests.get("http://localhost:8000/D").text

        return ret.split("|")[0], ret.split("|")[1]

    # First deploy with no user config set.
    D.deploy()
    val1, pid1 = call()
    assert val1 == "1"

    # Now update the user config without changing versions. Actor should stay
    # alive but return value should change.
    D.options(user_config={"ret": "2"}).deploy()
    val2, pid2 = call()
    assert pid2 == pid1
    assert val2 == "2"

    # Update the user config without changing the version again.
    D.options(user_config={"ret": "3"}).deploy()
    val3, pid3 = call()
    assert pid3 == pid2
    assert val3 == "3"

    # Update the version without changing the user config.
    D.options(version="2", user_config={"ret": "3"}).deploy()
    val4, pid4 = call()
    assert pid4 != pid3
    assert val4 == "3"

    # Update the version and the user config.
    D.options(version="3", user_config={"ret": "4"}).deploy()
    val5, pid5 = call()
    assert pid5 != pid4
    assert val5 == "4"


def test_reconfigure_with_exception(serve_instance):
    @serve.deployment
    class A:
        def __init__(self):
            self.config = "yoo"

        def reconfigure(self, config):
            if config == "hi":
                raise Exception("oops")

            self.config = config

        def __call__(self, *args):
            return self.config

    A.options(user_config="not_hi").deploy()
    config = ray.get(A.get_handle().remote())
    assert config == "not_hi"

    with pytest.raises(RuntimeError):
        A.options(user_config="hi").deploy()


@pytest.mark.parametrize("use_handle", [True, False])
def test_redeploy_single_replica(serve_instance, use_handle):
    # Tests that redeploying a deployment with a single replica waits for the
    # replica to completely shut down before starting a new one.
    client = serve_instance

    name = "test"

    @ray.remote
    def call(block=False):
        if use_handle:
            handle = serve.get_deployment(name).get_handle()
            ret = ray.get(handle.handler.remote(block))
        else:
            ret = requests.get(
                f"http://localhost:8000/{name}", params={"block": block}
            ).text

        return ret.split("|")[0], ret.split("|")[1]

    signal_name = f"signal-{get_random_letters()}"
    signal = SignalActor.options(name=signal_name).remote()

    @serve.deployment(name=name, version="1")
    class V1:
        async def handler(self, block: bool):
            if block:
                signal = ray.get_actor(signal_name)
                await signal.wait.remote()

            return f"1|{os.getpid()}"

        async def __call__(self, request):
            return await self.handler(request.query_params["block"] == "True")

    class V2:
        async def handler(self, *args):
            return f"2|{os.getpid()}"

        async def __call__(self, request):
            return await self.handler()

    V1.deploy()
    ref1 = call.remote(block=False)
    val1, pid1 = ray.get(ref1)
    assert val1 == "1"

    # ref2 will block until the signal is sent.
    ref2 = call.remote(block=True)
    assert len(ray.wait([ref2], timeout=2.1)[0]) == 0

    # Redeploy new version. This should not go through until the old version
    # replica completely stops.
    V2 = V1.options(func_or_class=V2, version="2")
    V2.deploy(_blocking=False)
    with pytest.raises(TimeoutError):
        client._wait_for_deployment_healthy(V2.name, timeout_s=0.1)

    # It may take some time for the handle change to propagate and requests
    # to get sent to the new version. Repeatedly send requests until they
    # start blocking
    start = time.time()
    new_version_ref = None
    while time.time() - start < 30:
        ready, not_ready = ray.wait([call.remote(block=False)], timeout=5)
        if len(ready) == 1:
            # If the request doesn't block, it must have been the old version.
            val, pid = ray.get(ready[0])
            assert val == "1"
            assert pid == pid1
        elif len(not_ready) == 1:
            # If the request blocks, it must have been the new version.
            new_version_ref = not_ready[0]
            break
    else:
        assert False, "Timed out waiting for new version to be called."

    # Signal the original call to exit.
    ray.get(signal.send.remote())
    val2, pid2 = ray.get(ref2)
    assert val2 == "1"
    assert pid2 == pid1

    # Now the goal and request to the new version should complete.
    client._wait_for_deployment_healthy(V2.name)
    new_version_val, new_version_pid = ray.get(new_version_ref)
    assert new_version_val == "2"
    assert new_version_pid != pid2


@pytest.mark.skipif(sys.platform == "win32", reason="Failing on Windows.")
@pytest.mark.parametrize("use_handle", [True, False])
def test_redeploy_multiple_replicas(serve_instance, use_handle):
    # Tests that redeploying a deployment with multiple replicas performs
    # a rolling update.
    client = serve_instance

    name = "test"

    @ray.remote(num_cpus=0)
    def call(block=False):
        if use_handle:
            handle = serve.get_deployment(name).get_handle()
            ret = ray.get(handle.handler.remote(block))
        else:
            ret = requests.get(
                f"http://localhost:8000/{name}", params={"block": block}
            ).text

        return ret.split("|")[0], ret.split("|")[1]

    signal_name = f"signal-{get_random_letters()}"
    signal = SignalActor.options(name=signal_name).remote()

    @serve.deployment(name=name, version="1", num_replicas=2)
    class V1:
        async def handler(self, block: bool):
            if block:
                signal = ray.get_actor(signal_name)
                await signal.wait.remote()

            return f"1|{os.getpid()}"

        async def __call__(self, request):
            return await self.handler(request.query_params["block"] == "True")

    class V2:
        async def handler(self, *args):
            return f"2|{os.getpid()}"

        async def __call__(self, request):
            return await self.handler()

    def make_nonblocking_calls(expected, expect_blocking=False):
        # Returns dict[val, set(pid)].
        blocking = []
        responses = defaultdict(set)
        start = time.time()
        while time.time() - start < 30:
            refs = [call.remote(block=False) for _ in range(10)]
            ready, not_ready = ray.wait(refs, timeout=5)
            for ref in ready:
                val, pid = ray.get(ref)
                responses[val].add(pid)
            for ref in not_ready:
                blocking.extend(not_ready)

            if all(len(responses[val]) == num for val, num in expected.items()) and (
                expect_blocking is False or len(blocking) > 0
            ):
                break
        else:
            assert False, f"Timed out, responses: {responses}."

        return responses, blocking

    V1.deploy()
    responses1, _ = make_nonblocking_calls({"1": 2})
    pids1 = responses1["1"]

    # ref2 will block a single replica until the signal is sent. Check that
    # some requests are now blocking.
    ref2 = call.remote(block=True)
    responses2, blocking2 = make_nonblocking_calls({"1": 1}, expect_blocking=True)
    assert list(responses2["1"])[0] in pids1

    # Redeploy new version. Since there is one replica blocking, only one new
    # replica should be started up.
    V2 = V1.options(func_or_class=V2, version="2")
    V2.deploy(_blocking=False)
    with pytest.raises(TimeoutError):
        client._wait_for_deployment_healthy(V2.name, timeout_s=0.1)
    responses3, blocking3 = make_nonblocking_calls({"1": 1}, expect_blocking=True)

    # Signal the original call to exit.
    ray.get(signal.send.remote())
    val, pid = ray.get(ref2)
    assert val == "1"
    assert pid in responses1["1"]

    # Now the goal and requests to the new version should complete.
    # We should have two running replicas of the new version.
    client._wait_for_deployment_healthy(V2.name)
    make_nonblocking_calls({"2": 2})


@pytest.mark.skipif(sys.platform == "win32", reason="Failing on Windows.")
@pytest.mark.parametrize("use_handle", [True, False])
def test_reconfigure_multiple_replicas(serve_instance, use_handle):
    # Tests that updating the user_config with multiple replicas performs a
    # rolling update.
    client = serve_instance

    name = "test"

    @ray.remote(num_cpus=0)
    def call():
        if use_handle:
            handle = serve.get_deployment(name).get_handle()
            ret = ray.get(handle.handler.remote())
        else:
            ret = requests.get(f"http://localhost:8000/{name}").text

        return ret.split("|")[0], ret.split("|")[1]

    signal_name = f"signal-{get_random_letters()}"
    signal = SignalActor.options(name=signal_name).remote()

    @serve.deployment(name=name, version="1", num_replicas=2)
    class V1:
        def __init__(self):
            self.config = None

        async def reconfigure(self, config):
            # Don't block when the replica is first created.
            if self.config is not None:
                signal = ray.get_actor(signal_name)
                ray.get(signal.wait.remote())
            self.config = config

        async def handler(self):
            return f"{self.config}|{os.getpid()}"

        async def __call__(self, request):
            return await self.handler()

    def make_nonblocking_calls(expected, expect_blocking=False):
        # Returns dict[val, set(pid)].
        blocking = []
        responses = defaultdict(set)
        start = time.time()
        while time.time() - start < 30:
            refs = [call.remote() for _ in range(10)]
            ready, not_ready = ray.wait(refs, timeout=5)
            for ref in ready:
                val, pid = ray.get(ref)
                responses[val].add(pid)
            for ref in not_ready:
                blocking.extend(not_ready)

            if all(len(responses[val]) == num for val, num in expected.items()) and (
                expect_blocking is False or len(blocking) > 0
            ):
                break
        else:
            assert False, f"Timed out, responses: {responses}."

        return responses, blocking

    V1.options(user_config="1").deploy()
    responses1, _ = make_nonblocking_calls({"1": 2})
    pids1 = responses1["1"]

    # Reconfigure should block one replica until the signal is sent. Check that
    # some requests are now blocking.
    V1.options(user_config="2").deploy(_blocking=False)
    responses2, blocking2 = make_nonblocking_calls({"1": 1}, expect_blocking=True)
    assert list(responses2["1"])[0] in pids1

    # Signal reconfigure to finish. Now the goal should complete and both
    # replicas should have the updated config.
    ray.get(signal.send.remote())
    client._wait_for_deployment_healthy(V1.name)
    make_nonblocking_calls({"2": 2})


def test_reconfigure_with_queries(serve_instance):
    signal = SignalActor.remote()

    @serve.deployment(max_concurrent_queries=10, num_replicas=3)
    class A:
        def __init__(self):
            self.state = None

        def reconfigure(self, config):
            self.state = config

        async def __call__(self):
            await signal.wait.remote()
            return self.state["a"]

    A.options(version="1", user_config={"a": 1}).deploy()
    handle = A.get_handle()
    refs = []
    for _ in range(30):
        refs.append(handle.remote())

    @ray.remote(num_cpus=0)
    def reconfigure():
        A.options(version="1", user_config={"a": 2}).deploy()

    reconfigure_ref = reconfigure.remote()
    signal.send.remote()
    ray.get(reconfigure_ref)
    for ref in refs:
        assert ray.get(ref) == 1
    assert ray.get(handle.remote()) == 2


@pytest.mark.skipif(sys.platform == "win32", reason="Failing on Windows.")
@pytest.mark.parametrize("use_handle", [True, False])
def test_redeploy_scale_down(serve_instance, use_handle):
    # Tests redeploying with a new version and lower num_replicas.
    name = "test"

    @serve.deployment(name=name, version="1", num_replicas=4)
    def v1(*args):
        return f"1|{os.getpid()}"

    @ray.remote(num_cpus=0)
    def call():
        if use_handle:
            handle = v1.get_handle()
            ret = ray.get(handle.remote())
        else:
            ret = requests.get(f"http://localhost:8000/{name}").text

        return ret.split("|")[0], ret.split("|")[1]

    def make_calls(expected):
        # Returns dict[val, set(pid)].
        responses = defaultdict(set)
        start = time.time()
        while time.time() - start < 30:
            refs = [call.remote() for _ in range(10)]
            ready, not_ready = ray.wait(refs, timeout=5)
            for ref in ready:
                val, pid = ray.get(ref)
                responses[val].add(pid)

            if all(len(responses[val]) == num for val, num in expected.items()):
                break
        else:
            assert False, f"Timed out, responses: {responses}."

        return responses

    v1.deploy()
    responses1 = make_calls({"1": 4})
    pids1 = responses1["1"]

    @serve.deployment(name=name, version="2", num_replicas=2)
    def v2(*args):
        return f"2|{os.getpid()}"

    v2.deploy()
    responses2 = make_calls({"2": 2})
    assert all(pid not in pids1 for pid in responses2["2"])


@pytest.mark.skipif(sys.platform == "win32", reason="Failing on Windows.")
@pytest.mark.parametrize("use_handle", [True, False])
def test_redeploy_scale_up(serve_instance, use_handle):
    # Tests redeploying with a new version and higher num_replicas.
    name = "test"

    @serve.deployment(name=name, version="1", num_replicas=2)
    def v1(*args):
        return f"1|{os.getpid()}"

    @ray.remote(num_cpus=0)
    def call():
        if use_handle:
            handle = v1.get_handle()
            ret = ray.get(handle.remote())
        else:
            ret = requests.get(f"http://localhost:8000/{name}").text

        return ret.split("|")[0], ret.split("|")[1]

    def make_calls(expected):
        # Returns dict[val, set(pid)].
        responses = defaultdict(set)
        start = time.time()
        while time.time() - start < 30:
            refs = [call.remote() for _ in range(10)]
            ready, not_ready = ray.wait(refs, timeout=5)
            for ref in ready:
                val, pid = ray.get(ref)
                responses[val].add(pid)

            if all(len(responses[val]) == num for val, num in expected.items()):
                break
        else:
            assert False, f"Timed out, responses: {responses}."

        return responses

    v1.deploy()
    responses1 = make_calls({"1": 2})
    pids1 = responses1["1"]

    @serve.deployment(name=name, version="2", num_replicas=4)
    def v2(*args):
        return f"2|{os.getpid()}"

    v2.deploy()
    responses2 = make_calls({"2": 4})
    assert all(pid not in pids1 for pid in responses2["2"])


def test_deploy_handle_validation(serve_instance):
    @serve.deployment
    class A:
        def b(self, *args):
            return "hello"

    A.deploy()
    handle = A.get_handle()

    # Legacy code path
    assert ray.get(handle.options(method_name="b").remote()) == "hello"
    # New code path
    assert ray.get(handle.b.remote()) == "hello"
    with pytest.raises(RayServeException):
        ray.get(handle.c.remote())


def test_init_args(serve_instance):
    @serve.deployment(init_args=(1, 2, 3))
    class D:
        def __init__(self, *args):
            self._args = args

        def get_args(self, *args):
            return self._args

    D.deploy()
    handle = D.get_handle()

    def check(*args):
        assert ray.get(handle.get_args.remote()) == args

    # Basic sanity check.
    assert ray.get(handle.get_args.remote()) == (1, 2, 3)
    check(1, 2, 3)

    # Check passing args to `.deploy()`.
    D.deploy(4, 5, 6)
    check(4, 5, 6)

    # Passing args to `.deploy()` shouldn't override those passed in decorator.
    D.deploy()
    check(1, 2, 3)

    # Check setting with `.options()`.
    new_D = D.options(init_args=(7, 8, 9))
    new_D.deploy()
    check(7, 8, 9)

    # Should not have changed old deployment object.
    D.deploy()
    check(1, 2, 3)

    # Check that args are only updated on version change.
    D.options(version="1").deploy()
    check(1, 2, 3)

    D.options(version="1").deploy(10, 11, 12)
    check(1, 2, 3)

    D.options(version="2").deploy(10, 11, 12)
    check(10, 11, 12)


def test_init_kwargs(serve_instance):
    with pytest.raises(TypeError):

        @serve.deployment(init_kwargs=[1, 2, 3])
        class BadInitArgs:
            pass

    @serve.deployment(init_kwargs={"a": 1, "b": 2})
    class D:
        def __init__(self, **kwargs):
            self._kwargs = kwargs

        def get_kwargs(self, *args):
            return self._kwargs

    D.deploy()
    handle = D.get_handle()

    def check(kwargs):
        assert ray.get(handle.get_kwargs.remote()) == kwargs

    # Basic sanity check.
    check({"a": 1, "b": 2})

    # Check passing args to `.deploy()`.
    D.deploy(a=3, b=4)
    check({"a": 3, "b": 4})

    # Passing args to `.deploy()` shouldn't override those passed in decorator.
    D.deploy()
    check({"a": 1, "b": 2})

    # Check setting with `.options()`.
    new_D = D.options(init_kwargs={"c": 8, "d": 10})
    new_D.deploy()
    check({"c": 8, "d": 10})

    # Should not have changed old deployment object.
    D.deploy()
    check({"a": 1, "b": 2})

    # Check that args are only updated on version change.
    D.options(version="1").deploy()
    check({"a": 1, "b": 2})

    D.options(version="1").deploy(c=10, d=11)
    check({"a": 1, "b": 2})

    D.options(version="2").deploy(c=10, d=11)
    check({"c": 10, "d": 11})


def test_input_validation():
    name = "test"

    @serve.deployment(name=name)
    class Base:
        pass

    with pytest.raises(RuntimeError):
        Base()

    with pytest.raises(TypeError):

        @serve.deployment(name=name, version=1)
        class BadVersion:
            pass

    with pytest.raises(TypeError):
        Base.options(version=1)

    with pytest.raises(ValidationError):

        @serve.deployment(num_replicas="hi")
        class BadNumReplicas:
            pass

    with pytest.raises(ValidationError):
        Base.options(num_replicas="hi")

    with pytest.raises(ValidationError):

        @serve.deployment(num_replicas=0)
        class ZeroNumReplicas:
            pass

    with pytest.raises(ValidationError):
        Base.options(num_replicas=0)

    with pytest.raises(ValidationError):

        @serve.deployment(num_replicas=-1)
        class NegativeNumReplicas:
            pass

    with pytest.raises(ValidationError):
        Base.options(num_replicas=-1)

    with pytest.raises(TypeError):

        @serve.deployment(init_args={1, 2, 3})
        class BadInitArgs:
            pass

    with pytest.raises(TypeError):
        Base.options(init_args="hi")

    with pytest.raises(TypeError):

        @serve.deployment(ray_actor_options=[1, 2, 3])
        class BadActorOpts:
            pass

    with pytest.raises(TypeError):
        Base.options(ray_actor_options="hi")

    with pytest.raises(ValidationError):

        @serve.deployment(max_concurrent_queries="hi")
        class BadMaxQueries:
            pass

    with pytest.raises(ValidationError):
        Base.options(max_concurrent_queries=[1])

    with pytest.raises(ValueError):

        @serve.deployment(max_concurrent_queries=0)
        class ZeroMaxQueries:
            pass

    with pytest.raises(ValueError):
        Base.options(max_concurrent_queries=0)

    with pytest.raises(ValueError):

        @serve.deployment(max_concurrent_queries=-1)
        class NegativeMaxQueries:
            pass

    with pytest.raises(ValueError):
        Base.options(max_concurrent_queries=-1)


def test_deployment_properties():
    class DClass:
        pass

    D = serve.deployment(
        name="name",
        init_args=("hello", 123),
        version="version",
        num_replicas=2,
        user_config="hi",
        max_concurrent_queries=100,
        route_prefix="/hello",
        ray_actor_options={"num_cpus": 2},
    )(DClass)

    assert D.name == "name"
    assert D.init_args == ("hello", 123)
    assert D.version == "version"
    assert D.num_replicas == 2
    assert D.user_config == "hi"
    assert D.max_concurrent_queries == 100
    assert D.route_prefix == "/hello"
    assert D.ray_actor_options == {"num_cpus": 2}

    D = serve.deployment(
        version=None,
        route_prefix=None,
    )(DClass)
    assert D.version is None
    assert D.route_prefix is None


<<<<<<< HEAD
class TestGetDeployment:
    def get_deployment(self, name, use_list_api):
        if use_list_api:
            return serve.list_deployments()[name]
        else:
            return serve.get_deployment(name)

    @pytest.mark.parametrize("use_list_api", [True, False])
    def test_basic_get(self, serve_instance, use_list_api):
        name = "test"

        @serve.deployment(name=name, version="1")
        def d(*args):
            return "1", os.getpid()

        with pytest.raises(KeyError):
            self.get_deployment(name, use_list_api)

        d.deploy()
        val1, pid1 = ray.get(d.get_handle().remote())
        assert val1 == "1"

        del d

        d2 = self.get_deployment(name, use_list_api)
        val2, pid2 = ray.get(d2.get_handle().remote())
        assert val2 == "1"
        assert pid2 == pid1

    @pytest.mark.parametrize("use_list_api", [True, False])
    def test_get_after_delete(self, serve_instance, use_list_api):
        name = "test"

        @serve.deployment(name=name, version="1")
        def d(*args):
            return "1", os.getpid()

        d.deploy()
        del d

        d2 = self.get_deployment(name, use_list_api)
        d2.delete()
        del d2

        with pytest.raises(KeyError):
            self.get_deployment(name, use_list_api)

    @pytest.mark.parametrize("use_list_api", [True, False])
    def test_deploy_new_version(self, serve_instance, use_list_api):
        name = "test"

        @serve.deployment(name=name, version="1")
        def d(*args):
            return "1", os.getpid()

        d.deploy()
        val1, pid1 = ray.get(d.get_handle().remote())
        assert val1 == "1"

        del d

        d2 = self.get_deployment(name, use_list_api)
        d2.options(version="2").deploy()
        val2, pid2 = ray.get(d2.get_handle().remote())
        assert val2 == "1"
        assert pid2 != pid1

    @pytest.mark.parametrize("use_list_api", [True, False])
    def test_deploy_empty_version(self, serve_instance, use_list_api):
        name = "test"

        @serve.deployment(name=name)
        def d(*args):
            return "1", os.getpid()

        d.deploy()
        val1, pid1 = ray.get(d.get_handle().remote())
        assert val1 == "1"

        del d

        d2 = self.get_deployment(name, use_list_api)
        d2.deploy()
        val2, pid2 = ray.get(d2.get_handle().remote())
        assert val2 == "1"
        assert pid2 != pid1

    @pytest.mark.parametrize("use_list_api", [True, False])
    def test_init_args(self, serve_instance, use_list_api):
        name = "test"

        @serve.deployment(name=name)
        class D:
            def __init__(self, val):
                self._val = val

            def __call__(self, *arg):
                return self._val, os.getpid()

        D.deploy("1")
        val1, pid1 = ray.get(D.get_handle().remote())
        assert val1 == "1"

        del D

        D2 = self.get_deployment(name, use_list_api)
        D2.deploy()
        val2, pid2 = ray.get(D2.get_handle().remote())
        assert val2 == "1"
        assert pid2 != pid1

        D2 = self.get_deployment(name, use_list_api)
        D2.deploy("2")
        val3, pid3 = ray.get(D2.get_handle().remote())
        assert val3 == "2"
        assert pid3 != pid2

    @pytest.mark.parametrize("use_list_api", [True, False])
    def test_scale_replicas(self, serve_instance, use_list_api):
        name = "test"

        @serve.deployment(name=name)
        def d(*args):
            return os.getpid()

        def check_num_replicas(num):
            handle = self.get_deployment(name, use_list_api).get_handle()
            assert len(set(ray.get([handle.remote() for _ in range(50)]))) == num

        d.deploy()
        check_num_replicas(1)
        del d

        d2 = self.get_deployment(name, use_list_api)
        d2.options(num_replicas=2).deploy()
        check_num_replicas(2)


def test_list_deployments(serve_instance):
    assert serve.list_deployments() == {}

    @serve.deployment(name="hi", num_replicas=2)
    def d1(*args):
        pass

    d1.deploy()

    assert serve.list_deployments() == {"hi": d1}


def test_deploy_change_route_prefix(serve_instance):
    name = "test"

    @serve.deployment(name=name, version="1", route_prefix="/old")
    def d(*args):
        return f"1|{os.getpid()}"

    def call(route):
        ret = requests.get(f"http://localhost:8000/{route}").text
        return ret.split("|")[0], ret.split("|")[1]

    d.deploy()
    val1, pid1 = call("old")
    assert val1 == "1"

    # Check that the old route is gone and the response from the new route
    # has the same value and PID (replica wasn't restarted).
    def check_switched():
        try:
            print(call("old"))
            return False
        except Exception:
            print("failed")
            pass

        try:
            val2, pid2 = call("new")
        except Exception:
            return False

        assert val2 == "1"
        assert pid2 == pid1
        return True

    d.options(route_prefix="/new").deploy()
    wait_for_condition(check_switched)


@pytest.mark.parametrize("prefixes", [[None, "/f", None], ["/f", None, "/f"]])
def test_deploy_nullify_route_prefix(serve_instance, prefixes):
    @serve.deployment
    def f(*args):
        return "got me"

    for prefix in prefixes:
        f.options(route_prefix=prefix).deploy()
        if prefix is None:
            assert requests.get("http://localhost:8000/f").status_code == 404
        else:
            assert requests.get("http://localhost:8000/f").text == "got me"
        assert ray.get(f.get_handle().remote()) == "got me"


@pytest.mark.timeout(10, method="thread")
def test_deploy_empty_bundle(serve_instance):
    @serve.deployment(ray_actor_options={"num_cpus": 0})
    class D:
        def hello(self, _):
            return "hello"

    # This should succesfully terminate within the provided time-frame.
    D.deploy()


def test_deployment_error_handling(serve_instance):
    @serve.deployment
    def f():
        pass

    with pytest.raises(RuntimeError, match=". is not a valid URI"):
        # This is an invalid configuration since dynamic upload of working
        # directories is not supported. The error this causes in the controller
        # code should be caught and reported back to the `deploy` caller.

        f.options(ray_actor_options={"runtime_env": {"working_dir": "."}}).deploy()


def test_http_proxy_request_cancellation(serve_instance):
    # https://github.com/ray-project/ray/issues/21425
    s = SignalActor.remote()

    @serve.deployment(max_concurrent_queries=1)
    class A:
        def __init__(self) -> None:
            self.counter = 0

        async def __call__(self):
            self.counter += 1
            ret_val = self.counter
            await s.wait.remote()
            return ret_val

    A.deploy()

    url = "http://127.0.0.1:8000/A"
    with ThreadPoolExecutor() as pool:
        # Send the first request, it should block for the result
        first_blocking_fut = pool.submit(
            functools.partial(requests.get, url, timeout=100)
        )
        time.sleep(1)
        assert not first_blocking_fut.done()

        # Send more requests, these should be queued in handle.
        # But because first request is hanging and these have low timeout.
        # They should all disconnect from http connection.
        # These requests should never reach the replica.
        rest_blocking_futs = [
            pool.submit(functools.partial(requests.get, url, timeout=0.5))
            for _ in range(3)
        ]
        time.sleep(1)
        assert all(f.done() for f in rest_blocking_futs)

        # Now unblock the first request.
        ray.get(s.send.remote())
        assert first_blocking_fut.result().text == "1"

    # Sending another request to verify that only one request has been
    # processed so far.
    assert requests.get(url).text == "2"


class TestDeployGroup:
    @serve.deployment
    def f():
        return "f reached"

    @serve.deployment
    def g():
        return "g reached"

    @serve.deployment
    class C:
        async def __call__(self):
            return "C reached"

    @serve.deployment
    class D:
        async def __call__(self):
            return "D reached"

    def deploy_and_check_responses(
        self, deployments, responses, blocking=True, client=None
    ):
        """
        Helper function that deploys the list of deployments, calls them with
        their handles, and checks whether they return the objects in responses.
        If blocking is False, this function uses a non-blocking deploy and uses
        the client to wait until the deployments finish deploying.
        """

        Application(deployments).deploy(blocking=blocking)

        def check_all_deployed():
            try:
                for deployment, response in zip(deployments, responses):
                    if ray.get(deployment.get_handle().remote()) != response:
                        return False
            except Exception:
                return False

            return True

        if blocking:
            # If blocking, this should be guaranteed to pass immediately.
            assert check_all_deployed()
        else:
            # If non-blocking, this should pass eventually.
            wait_for_condition(check_all_deployed)

    def test_basic_deploy_group(self, serve_instance):
        """
        Atomically deploys a group of deployments, including both functions and
        classes. Checks whether they deploy correctly.
        """

        deployments = [self.f, self.g, self.C, self.D]
        responses = ["f reached", "g reached", "C reached", "D reached"]

        self.deploy_and_check_responses(deployments, responses)

    def test_non_blocking_deploy_group(self, serve_instance):
        """Checks Application's deploy() behavior when blocking=False."""

        deployments = [self.f, self.g, self.C, self.D]
        responses = ["f reached", "g reached", "C reached", "D reached"]
        self.deploy_and_check_responses(
            deployments, responses, blocking=False, client=serve_instance
        )

    def test_mutual_handles(self, serve_instance):
        """
        Atomically deploys a group of deployments that get handles to other
        deployments in the group inside their __init__ functions. The handle
        references should fail in a non-atomic deployment. Checks whether the
        deployments deploy correctly.
        """

        @serve.deployment
        class MutualHandles:
            async def __init__(self, handle_name):
                self.handle = serve.get_deployment(handle_name).get_handle()

            async def __call__(self, echo: str):
                return await self.handle.request_echo.remote(echo)

            async def request_echo(self, echo: str):
                return echo

        names = []
        for i in range(10):
            names.append("a" * i)

        deployments = []
        for idx in range(len(names)):
            # Each deployment will hold a ServeHandle with the next name in
            # the list
            deployment_name = names[idx]
            handle_name = names[(idx + 1) % len(names)]

            deployments.append(
                MutualHandles.options(name=deployment_name, init_args=(handle_name,))
            )

        Application(deployments).deploy(blocking=True)

        for deployment in deployments:
            assert (ray.get(deployment.get_handle().remote("hello"))) == "hello"

    def test_decorated_deployments(self, serve_instance):
        """
        Checks Application's deploy behavior when deployments have options set
        in their @serve.deployment decorator.
        """

        @serve.deployment(num_replicas=2, max_concurrent_queries=5)
        class DecoratedClass1:
            async def __call__(self):
                return "DecoratedClass1 reached"

        @serve.deployment(num_replicas=4, max_concurrent_queries=2)
        class DecoratedClass2:
            async def __call__(self):
                return "DecoratedClass2 reached"

        deployments = [DecoratedClass1, DecoratedClass2]
        responses = ["DecoratedClass1 reached", "DecoratedClass2 reached"]
        self.deploy_and_check_responses(deployments, responses)

    def test_empty_list(self, serve_instance):
        """Checks Application's deploy behavior when deployment group is empty."""

        self.deploy_and_check_responses([], [])

    def test_invalid_input(self, serve_instance):
        """
        Checks Application's deploy behavior when deployment group contains
        non-Deployment objects.
        """

        with pytest.raises(TypeError):
            Application([self.f, self.C, "not a Deployment object"]).deploy(
                blocking=True
            )

    def test_import_path_deployment(self, serve_instance):
        test_env_uri = (
            "https://github.com/shrekris-anyscale/test_deploy_group/archive/HEAD.zip"
        )
        test_module_uri = (
            "https://github.com/shrekris-anyscale/test_module/archive/HEAD.zip"
        )

        ray_actor_options = {
            "runtime_env": {"py_modules": [test_env_uri, test_module_uri]}
        }

        shallow = serve.deployment(
            name="shallow",
            ray_actor_options=ray_actor_options,
        )("test_env.shallow_import.ShallowClass")

        deep = serve.deployment(
            name="deep",
            ray_actor_options=ray_actor_options,
        )("test_env.subdir1.subdir2.deep_import.DeepClass")

        one = serve.deployment(
            name="one",
            ray_actor_options=ray_actor_options,
        )("test_module.test.one")

        deployments = [shallow, deep, one]
        responses = ["Hello shallow world!", "Hello deep world!", 2]

        self.deploy_and_check_responses(deployments, responses)

    def test_different_pymodules(self, serve_instance):
        test_env_uri = (
            "https://github.com/shrekris-anyscale/test_deploy_group/archive/HEAD.zip"
        )
        test_module_uri = (
            "https://github.com/shrekris-anyscale/test_module/archive/HEAD.zip"
        )

        shallow = serve.deployment(
            name="shallow",
            ray_actor_options={"runtime_env": {"py_modules": [test_env_uri]}},
        )("test_env.shallow_import.ShallowClass")

        one = serve.deployment(
            name="one",
            ray_actor_options={"runtime_env": {"py_modules": [test_module_uri]}},
        )("test_module.test.one")

        deployments = [shallow, one]
        responses = ["Hello shallow world!", 2]

        self.deploy_and_check_responses(deployments, responses)

    def test_import_path_deployment_decorated(self, serve_instance):
        func = serve.deployment(
            name="decorated_func",
        )("ray.serve.tests.test_deploy.decorated_func")

        clss = serve.deployment(
            name="decorated_clss",
        )("ray.serve.tests.test_deploy.DecoratedClass")

        deployments = [func, clss]
        responses = ["got decorated func", "got decorated class"]

        self.deploy_and_check_responses(deployments, responses)

        # Check that non-default decorated values were overwritten
        assert serve.get_deployment("decorated_func").max_concurrent_queries != 17
        assert serve.get_deployment("decorated_clss").max_concurrent_queries != 17


# Decorated function with non-default max_concurrent queries
@serve.deployment(max_concurrent_queries=17)
def decorated_func(req=None):
    return "got decorated func"


# Decorated class with non-default max_concurrent queries
@serve.deployment(max_concurrent_queries=17)
class DecoratedClass:
    def __call__(self, req=None):
        return "got decorated class"


=======
>>>>>>> bc82e2d5
if __name__ == "__main__":
    sys.exit(pytest.main(["-v", "-s", __file__]))<|MERGE_RESOLUTION|>--- conflicted
+++ resolved
@@ -13,11 +13,6 @@
 from ray.serve.exceptions import RayServeException
 from ray.serve.utils import get_random_letters
 
-<<<<<<< HEAD
-from ray.serve.application import Application
-
-=======
->>>>>>> bc82e2d5
 
 @pytest.mark.parametrize("use_handle", [True, False])
 def test_deploy(serve_instance, use_handle):
@@ -920,511 +915,5 @@
     assert D.route_prefix is None
 
 
-<<<<<<< HEAD
-class TestGetDeployment:
-    def get_deployment(self, name, use_list_api):
-        if use_list_api:
-            return serve.list_deployments()[name]
-        else:
-            return serve.get_deployment(name)
-
-    @pytest.mark.parametrize("use_list_api", [True, False])
-    def test_basic_get(self, serve_instance, use_list_api):
-        name = "test"
-
-        @serve.deployment(name=name, version="1")
-        def d(*args):
-            return "1", os.getpid()
-
-        with pytest.raises(KeyError):
-            self.get_deployment(name, use_list_api)
-
-        d.deploy()
-        val1, pid1 = ray.get(d.get_handle().remote())
-        assert val1 == "1"
-
-        del d
-
-        d2 = self.get_deployment(name, use_list_api)
-        val2, pid2 = ray.get(d2.get_handle().remote())
-        assert val2 == "1"
-        assert pid2 == pid1
-
-    @pytest.mark.parametrize("use_list_api", [True, False])
-    def test_get_after_delete(self, serve_instance, use_list_api):
-        name = "test"
-
-        @serve.deployment(name=name, version="1")
-        def d(*args):
-            return "1", os.getpid()
-
-        d.deploy()
-        del d
-
-        d2 = self.get_deployment(name, use_list_api)
-        d2.delete()
-        del d2
-
-        with pytest.raises(KeyError):
-            self.get_deployment(name, use_list_api)
-
-    @pytest.mark.parametrize("use_list_api", [True, False])
-    def test_deploy_new_version(self, serve_instance, use_list_api):
-        name = "test"
-
-        @serve.deployment(name=name, version="1")
-        def d(*args):
-            return "1", os.getpid()
-
-        d.deploy()
-        val1, pid1 = ray.get(d.get_handle().remote())
-        assert val1 == "1"
-
-        del d
-
-        d2 = self.get_deployment(name, use_list_api)
-        d2.options(version="2").deploy()
-        val2, pid2 = ray.get(d2.get_handle().remote())
-        assert val2 == "1"
-        assert pid2 != pid1
-
-    @pytest.mark.parametrize("use_list_api", [True, False])
-    def test_deploy_empty_version(self, serve_instance, use_list_api):
-        name = "test"
-
-        @serve.deployment(name=name)
-        def d(*args):
-            return "1", os.getpid()
-
-        d.deploy()
-        val1, pid1 = ray.get(d.get_handle().remote())
-        assert val1 == "1"
-
-        del d
-
-        d2 = self.get_deployment(name, use_list_api)
-        d2.deploy()
-        val2, pid2 = ray.get(d2.get_handle().remote())
-        assert val2 == "1"
-        assert pid2 != pid1
-
-    @pytest.mark.parametrize("use_list_api", [True, False])
-    def test_init_args(self, serve_instance, use_list_api):
-        name = "test"
-
-        @serve.deployment(name=name)
-        class D:
-            def __init__(self, val):
-                self._val = val
-
-            def __call__(self, *arg):
-                return self._val, os.getpid()
-
-        D.deploy("1")
-        val1, pid1 = ray.get(D.get_handle().remote())
-        assert val1 == "1"
-
-        del D
-
-        D2 = self.get_deployment(name, use_list_api)
-        D2.deploy()
-        val2, pid2 = ray.get(D2.get_handle().remote())
-        assert val2 == "1"
-        assert pid2 != pid1
-
-        D2 = self.get_deployment(name, use_list_api)
-        D2.deploy("2")
-        val3, pid3 = ray.get(D2.get_handle().remote())
-        assert val3 == "2"
-        assert pid3 != pid2
-
-    @pytest.mark.parametrize("use_list_api", [True, False])
-    def test_scale_replicas(self, serve_instance, use_list_api):
-        name = "test"
-
-        @serve.deployment(name=name)
-        def d(*args):
-            return os.getpid()
-
-        def check_num_replicas(num):
-            handle = self.get_deployment(name, use_list_api).get_handle()
-            assert len(set(ray.get([handle.remote() for _ in range(50)]))) == num
-
-        d.deploy()
-        check_num_replicas(1)
-        del d
-
-        d2 = self.get_deployment(name, use_list_api)
-        d2.options(num_replicas=2).deploy()
-        check_num_replicas(2)
-
-
-def test_list_deployments(serve_instance):
-    assert serve.list_deployments() == {}
-
-    @serve.deployment(name="hi", num_replicas=2)
-    def d1(*args):
-        pass
-
-    d1.deploy()
-
-    assert serve.list_deployments() == {"hi": d1}
-
-
-def test_deploy_change_route_prefix(serve_instance):
-    name = "test"
-
-    @serve.deployment(name=name, version="1", route_prefix="/old")
-    def d(*args):
-        return f"1|{os.getpid()}"
-
-    def call(route):
-        ret = requests.get(f"http://localhost:8000/{route}").text
-        return ret.split("|")[0], ret.split("|")[1]
-
-    d.deploy()
-    val1, pid1 = call("old")
-    assert val1 == "1"
-
-    # Check that the old route is gone and the response from the new route
-    # has the same value and PID (replica wasn't restarted).
-    def check_switched():
-        try:
-            print(call("old"))
-            return False
-        except Exception:
-            print("failed")
-            pass
-
-        try:
-            val2, pid2 = call("new")
-        except Exception:
-            return False
-
-        assert val2 == "1"
-        assert pid2 == pid1
-        return True
-
-    d.options(route_prefix="/new").deploy()
-    wait_for_condition(check_switched)
-
-
-@pytest.mark.parametrize("prefixes", [[None, "/f", None], ["/f", None, "/f"]])
-def test_deploy_nullify_route_prefix(serve_instance, prefixes):
-    @serve.deployment
-    def f(*args):
-        return "got me"
-
-    for prefix in prefixes:
-        f.options(route_prefix=prefix).deploy()
-        if prefix is None:
-            assert requests.get("http://localhost:8000/f").status_code == 404
-        else:
-            assert requests.get("http://localhost:8000/f").text == "got me"
-        assert ray.get(f.get_handle().remote()) == "got me"
-
-
-@pytest.mark.timeout(10, method="thread")
-def test_deploy_empty_bundle(serve_instance):
-    @serve.deployment(ray_actor_options={"num_cpus": 0})
-    class D:
-        def hello(self, _):
-            return "hello"
-
-    # This should succesfully terminate within the provided time-frame.
-    D.deploy()
-
-
-def test_deployment_error_handling(serve_instance):
-    @serve.deployment
-    def f():
-        pass
-
-    with pytest.raises(RuntimeError, match=". is not a valid URI"):
-        # This is an invalid configuration since dynamic upload of working
-        # directories is not supported. The error this causes in the controller
-        # code should be caught and reported back to the `deploy` caller.
-
-        f.options(ray_actor_options={"runtime_env": {"working_dir": "."}}).deploy()
-
-
-def test_http_proxy_request_cancellation(serve_instance):
-    # https://github.com/ray-project/ray/issues/21425
-    s = SignalActor.remote()
-
-    @serve.deployment(max_concurrent_queries=1)
-    class A:
-        def __init__(self) -> None:
-            self.counter = 0
-
-        async def __call__(self):
-            self.counter += 1
-            ret_val = self.counter
-            await s.wait.remote()
-            return ret_val
-
-    A.deploy()
-
-    url = "http://127.0.0.1:8000/A"
-    with ThreadPoolExecutor() as pool:
-        # Send the first request, it should block for the result
-        first_blocking_fut = pool.submit(
-            functools.partial(requests.get, url, timeout=100)
-        )
-        time.sleep(1)
-        assert not first_blocking_fut.done()
-
-        # Send more requests, these should be queued in handle.
-        # But because first request is hanging and these have low timeout.
-        # They should all disconnect from http connection.
-        # These requests should never reach the replica.
-        rest_blocking_futs = [
-            pool.submit(functools.partial(requests.get, url, timeout=0.5))
-            for _ in range(3)
-        ]
-        time.sleep(1)
-        assert all(f.done() for f in rest_blocking_futs)
-
-        # Now unblock the first request.
-        ray.get(s.send.remote())
-        assert first_blocking_fut.result().text == "1"
-
-    # Sending another request to verify that only one request has been
-    # processed so far.
-    assert requests.get(url).text == "2"
-
-
-class TestDeployGroup:
-    @serve.deployment
-    def f():
-        return "f reached"
-
-    @serve.deployment
-    def g():
-        return "g reached"
-
-    @serve.deployment
-    class C:
-        async def __call__(self):
-            return "C reached"
-
-    @serve.deployment
-    class D:
-        async def __call__(self):
-            return "D reached"
-
-    def deploy_and_check_responses(
-        self, deployments, responses, blocking=True, client=None
-    ):
-        """
-        Helper function that deploys the list of deployments, calls them with
-        their handles, and checks whether they return the objects in responses.
-        If blocking is False, this function uses a non-blocking deploy and uses
-        the client to wait until the deployments finish deploying.
-        """
-
-        Application(deployments).deploy(blocking=blocking)
-
-        def check_all_deployed():
-            try:
-                for deployment, response in zip(deployments, responses):
-                    if ray.get(deployment.get_handle().remote()) != response:
-                        return False
-            except Exception:
-                return False
-
-            return True
-
-        if blocking:
-            # If blocking, this should be guaranteed to pass immediately.
-            assert check_all_deployed()
-        else:
-            # If non-blocking, this should pass eventually.
-            wait_for_condition(check_all_deployed)
-
-    def test_basic_deploy_group(self, serve_instance):
-        """
-        Atomically deploys a group of deployments, including both functions and
-        classes. Checks whether they deploy correctly.
-        """
-
-        deployments = [self.f, self.g, self.C, self.D]
-        responses = ["f reached", "g reached", "C reached", "D reached"]
-
-        self.deploy_and_check_responses(deployments, responses)
-
-    def test_non_blocking_deploy_group(self, serve_instance):
-        """Checks Application's deploy() behavior when blocking=False."""
-
-        deployments = [self.f, self.g, self.C, self.D]
-        responses = ["f reached", "g reached", "C reached", "D reached"]
-        self.deploy_and_check_responses(
-            deployments, responses, blocking=False, client=serve_instance
-        )
-
-    def test_mutual_handles(self, serve_instance):
-        """
-        Atomically deploys a group of deployments that get handles to other
-        deployments in the group inside their __init__ functions. The handle
-        references should fail in a non-atomic deployment. Checks whether the
-        deployments deploy correctly.
-        """
-
-        @serve.deployment
-        class MutualHandles:
-            async def __init__(self, handle_name):
-                self.handle = serve.get_deployment(handle_name).get_handle()
-
-            async def __call__(self, echo: str):
-                return await self.handle.request_echo.remote(echo)
-
-            async def request_echo(self, echo: str):
-                return echo
-
-        names = []
-        for i in range(10):
-            names.append("a" * i)
-
-        deployments = []
-        for idx in range(len(names)):
-            # Each deployment will hold a ServeHandle with the next name in
-            # the list
-            deployment_name = names[idx]
-            handle_name = names[(idx + 1) % len(names)]
-
-            deployments.append(
-                MutualHandles.options(name=deployment_name, init_args=(handle_name,))
-            )
-
-        Application(deployments).deploy(blocking=True)
-
-        for deployment in deployments:
-            assert (ray.get(deployment.get_handle().remote("hello"))) == "hello"
-
-    def test_decorated_deployments(self, serve_instance):
-        """
-        Checks Application's deploy behavior when deployments have options set
-        in their @serve.deployment decorator.
-        """
-
-        @serve.deployment(num_replicas=2, max_concurrent_queries=5)
-        class DecoratedClass1:
-            async def __call__(self):
-                return "DecoratedClass1 reached"
-
-        @serve.deployment(num_replicas=4, max_concurrent_queries=2)
-        class DecoratedClass2:
-            async def __call__(self):
-                return "DecoratedClass2 reached"
-
-        deployments = [DecoratedClass1, DecoratedClass2]
-        responses = ["DecoratedClass1 reached", "DecoratedClass2 reached"]
-        self.deploy_and_check_responses(deployments, responses)
-
-    def test_empty_list(self, serve_instance):
-        """Checks Application's deploy behavior when deployment group is empty."""
-
-        self.deploy_and_check_responses([], [])
-
-    def test_invalid_input(self, serve_instance):
-        """
-        Checks Application's deploy behavior when deployment group contains
-        non-Deployment objects.
-        """
-
-        with pytest.raises(TypeError):
-            Application([self.f, self.C, "not a Deployment object"]).deploy(
-                blocking=True
-            )
-
-    def test_import_path_deployment(self, serve_instance):
-        test_env_uri = (
-            "https://github.com/shrekris-anyscale/test_deploy_group/archive/HEAD.zip"
-        )
-        test_module_uri = (
-            "https://github.com/shrekris-anyscale/test_module/archive/HEAD.zip"
-        )
-
-        ray_actor_options = {
-            "runtime_env": {"py_modules": [test_env_uri, test_module_uri]}
-        }
-
-        shallow = serve.deployment(
-            name="shallow",
-            ray_actor_options=ray_actor_options,
-        )("test_env.shallow_import.ShallowClass")
-
-        deep = serve.deployment(
-            name="deep",
-            ray_actor_options=ray_actor_options,
-        )("test_env.subdir1.subdir2.deep_import.DeepClass")
-
-        one = serve.deployment(
-            name="one",
-            ray_actor_options=ray_actor_options,
-        )("test_module.test.one")
-
-        deployments = [shallow, deep, one]
-        responses = ["Hello shallow world!", "Hello deep world!", 2]
-
-        self.deploy_and_check_responses(deployments, responses)
-
-    def test_different_pymodules(self, serve_instance):
-        test_env_uri = (
-            "https://github.com/shrekris-anyscale/test_deploy_group/archive/HEAD.zip"
-        )
-        test_module_uri = (
-            "https://github.com/shrekris-anyscale/test_module/archive/HEAD.zip"
-        )
-
-        shallow = serve.deployment(
-            name="shallow",
-            ray_actor_options={"runtime_env": {"py_modules": [test_env_uri]}},
-        )("test_env.shallow_import.ShallowClass")
-
-        one = serve.deployment(
-            name="one",
-            ray_actor_options={"runtime_env": {"py_modules": [test_module_uri]}},
-        )("test_module.test.one")
-
-        deployments = [shallow, one]
-        responses = ["Hello shallow world!", 2]
-
-        self.deploy_and_check_responses(deployments, responses)
-
-    def test_import_path_deployment_decorated(self, serve_instance):
-        func = serve.deployment(
-            name="decorated_func",
-        )("ray.serve.tests.test_deploy.decorated_func")
-
-        clss = serve.deployment(
-            name="decorated_clss",
-        )("ray.serve.tests.test_deploy.DecoratedClass")
-
-        deployments = [func, clss]
-        responses = ["got decorated func", "got decorated class"]
-
-        self.deploy_and_check_responses(deployments, responses)
-
-        # Check that non-default decorated values were overwritten
-        assert serve.get_deployment("decorated_func").max_concurrent_queries != 17
-        assert serve.get_deployment("decorated_clss").max_concurrent_queries != 17
-
-
-# Decorated function with non-default max_concurrent queries
-@serve.deployment(max_concurrent_queries=17)
-def decorated_func(req=None):
-    return "got decorated func"
-
-
-# Decorated class with non-default max_concurrent queries
-@serve.deployment(max_concurrent_queries=17)
-class DecoratedClass:
-    def __call__(self, req=None):
-        return "got decorated class"
-
-
-=======
->>>>>>> bc82e2d5
 if __name__ == "__main__":
     sys.exit(pytest.main(["-v", "-s", __file__]))