--- conflicted
+++ resolved
@@ -115,7 +115,6 @@
     assert val5 == "4"
 
 
-<<<<<<< HEAD
 @pytest.mark.parametrize("use_handle", [True, False])
 def test_redeploy_single_replica(serve_instance, use_handle):
     # Tests that redeploying a deployment with a single replica waits for the
@@ -399,7 +398,8 @@
     v2.deploy()
     responses2 = make_calls({"2": 4})
     assert all(pid not in pids1 for pid in responses2["2"])
-=======
+
+
 def test_deploy_handle_validation(serve_instance):
     class A:
         def b(self, *args):
@@ -425,7 +425,6 @@
     # Because the missing_ok flag, handle.b.remote won't work.
     with pytest.raises(AttributeError):
         missing_handle.b.remote()
->>>>>>> d57808d0
 
 
 if __name__ == "__main__":
