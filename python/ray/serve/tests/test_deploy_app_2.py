--- conflicted
+++ resolved
@@ -595,15 +595,11 @@
         "downscaling_factor": None,
         "smoothing_factor": 1.0,
         "initial_replicas": None,
-<<<<<<< HEAD
         "prometheus_metrics": None,
-        "policy": {"name": "ray.serve.autoscaling_policy:default_autoscaling_policy"},
-=======
         "aggregation_function": "mean",
         "policy": {
             "policy_function": "ray.serve.autoscaling_policy:default_autoscaling_policy"
         },
->>>>>>> 5dc15b43
     }
 
 
@@ -657,15 +653,11 @@
         "downscaling_factor": None,
         "smoothing_factor": 1.0,
         "initial_replicas": None,
-<<<<<<< HEAD
         "prometheus_metrics": None,
-        "policy": {"name": "ray.serve.autoscaling_policy:default_autoscaling_policy"},
-=======
         "aggregation_function": "mean",
         "policy": {
             "policy_function": "ray.serve.autoscaling_policy:default_autoscaling_policy"
         },
->>>>>>> 5dc15b43
     }
 
     h = serve.get_app_handle(SERVE_DEFAULT_APP_NAME)
