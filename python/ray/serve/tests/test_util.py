import asyncio
import json

import numpy as np
import pytest

import ray
from ray.serve.utils import (ServeEncoder, chain_future, unpack_future,
<<<<<<< HEAD
                             try_schedule_resources_on_nodes, import_attr)
=======
                             get_conda_env_dir, import_attr)
>>>>>>> 566dcea5


def test_bytes_encoder():
    data_before = {"inp": {"nest": b"bytes"}}
    data_after = {"inp": {"nest": "bytes"}}
    assert json.loads(json.dumps(data_before, cls=ServeEncoder)) == data_after


def test_numpy_encoding():
    data = [1, 2]
    floats = np.array(data).astype(np.float32)
    ints = floats.astype(np.int32)
    uints = floats.astype(np.uint32)

    assert json.loads(json.dumps(floats, cls=ServeEncoder)) == data
    assert json.loads(json.dumps(ints, cls=ServeEncoder)) == data
    assert json.loads(json.dumps(uints, cls=ServeEncoder)) == data


@pytest.mark.asyncio
async def test_future_chaining():
    def make():
        return asyncio.get_event_loop().create_future()

    # Test 1 -> 1 chaining
    fut1, fut2 = make(), make()
    chain_future(fut1, fut2)
    fut1.set_result(1)
    assert await fut2 == 1

    # Test 1 -> 1 chaining with exception
    fut1, fut2 = make(), make()
    chain_future(fut1, fut2)
    fut1.set_exception(ValueError(""))
    with pytest.raises(ValueError):
        await fut2

    # Test many -> many chaining
    src_futs = [make() for _ in range(4)]
    dst_futs = [make() for _ in range(4)]
    chain_future(src_futs, dst_futs)
    [fut.set_result(i) for i, fut in enumerate(src_futs)]
    for i, fut in enumerate(dst_futs):
        assert await fut == i

    # Test 1 -> many unwrapping
    batched_future = make()
    single_futures = unpack_future(batched_future, 4)
    batched_future.set_result(list(range(4)))
    for i, fut in enumerate(single_futures):
        assert await fut == i

    # Test 1 -> many unwrapping with exception
    batched_future = make()
    single_futures = unpack_future(batched_future, 4)
    batched_future.set_exception(ValueError(""))
    for future in single_futures:
        with pytest.raises(ValueError):
            await future


<<<<<<< HEAD
def test_mock_scheduler():
    ray_nodes = {
        "AAA": {
            "CPU": 2.0,
            "GPU": 2.0
        },
        "BBB": {
            "CPU": 4.0,
        }
    }

    assert try_schedule_resources_on_nodes(
        [
            {
                "CPU": 2,
                "GPU": 2
            },  # node 1
            {
                "CPU": 4
            }  # node 2
        ],
        deepcopy(ray_nodes)) == [True, True]

    assert try_schedule_resources_on_nodes([
        {
            "CPU": 100
        },
        {
            "GPU": 1
        },
    ], deepcopy(ray_nodes)) == [False, True]

    assert try_schedule_resources_on_nodes(
        [
            {
                "CPU": 6
            },  # Equals to the sum of cpus but shouldn't be schedulable.
        ],
        deepcopy(ray_nodes)) == [False]
=======
def test_get_conda_env_dir(tmp_path):
    d = tmp_path / "tf1"
    d.mkdir()
    os.environ["CONDA_PREFIX"] = str(d)
    with pytest.raises(ValueError):
        # env does not exist
        env_dir = get_conda_env_dir("tf2")
    tf2_dir = tmp_path / "tf2"
    tf2_dir.mkdir()
    env_dir = get_conda_env_dir("tf2")
    assert (env_dir == str(tmp_path / "tf2"))
    os.environ["CONDA_PREFIX"] = ""
>>>>>>> 566dcea5


def test_import_attr():
    assert import_attr("ray.serve.Client") == ray.serve.api.Client
    assert import_attr("ray.serve.api.Client") == ray.serve.api.Client

    policy_cls = import_attr("ray.serve.controller.TrafficPolicy")
    assert policy_cls == ray.serve.controller.TrafficPolicy

    policy = policy_cls({"endpoint1": 0.5, "endpoint2": 0.5})
    with pytest.raises(ValueError):
        policy.set_traffic_dict({"endpoint1": 0.5, "endpoint2": 0.6})
    policy.set_traffic_dict({"endpoint1": 0.4, "endpoint2": 0.6})

    print(repr(policy))

    # Very meta...
    import_attr_2 = import_attr("ray.serve.utils.import_attr")
    assert import_attr_2 == import_attr


if __name__ == "__main__":
    import sys
    sys.exit(pytest.main(["-v", "-s", __file__]))<|MERGE_RESOLUTION|>--- conflicted
+++ resolved
@@ -6,11 +6,7 @@
 
 import ray
 from ray.serve.utils import (ServeEncoder, chain_future, unpack_future,
-<<<<<<< HEAD
-                             try_schedule_resources_on_nodes, import_attr)
-=======
-                             get_conda_env_dir, import_attr)
->>>>>>> 566dcea5
+                             import_attr)
 
 
 def test_bytes_encoder():
@@ -72,62 +68,6 @@
             await future
 
 
-<<<<<<< HEAD
-def test_mock_scheduler():
-    ray_nodes = {
-        "AAA": {
-            "CPU": 2.0,
-            "GPU": 2.0
-        },
-        "BBB": {
-            "CPU": 4.0,
-        }
-    }
-
-    assert try_schedule_resources_on_nodes(
-        [
-            {
-                "CPU": 2,
-                "GPU": 2
-            },  # node 1
-            {
-                "CPU": 4
-            }  # node 2
-        ],
-        deepcopy(ray_nodes)) == [True, True]
-
-    assert try_schedule_resources_on_nodes([
-        {
-            "CPU": 100
-        },
-        {
-            "GPU": 1
-        },
-    ], deepcopy(ray_nodes)) == [False, True]
-
-    assert try_schedule_resources_on_nodes(
-        [
-            {
-                "CPU": 6
-            },  # Equals to the sum of cpus but shouldn't be schedulable.
-        ],
-        deepcopy(ray_nodes)) == [False]
-=======
-def test_get_conda_env_dir(tmp_path):
-    d = tmp_path / "tf1"
-    d.mkdir()
-    os.environ["CONDA_PREFIX"] = str(d)
-    with pytest.raises(ValueError):
-        # env does not exist
-        env_dir = get_conda_env_dir("tf2")
-    tf2_dir = tmp_path / "tf2"
-    tf2_dir.mkdir()
-    env_dir = get_conda_env_dir("tf2")
-    assert (env_dir == str(tmp_path / "tf2"))
-    os.environ["CONDA_PREFIX"] = ""
->>>>>>> 566dcea5
-
-
 def test_import_attr():
     assert import_attr("ray.serve.Client") == ray.serve.api.Client
     assert import_attr("ray.serve.api.Client") == ray.serve.api.Client
