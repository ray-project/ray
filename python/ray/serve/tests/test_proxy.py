--- conflicted
+++ resolved
@@ -8,21 +8,17 @@
 from ray import serve
 from ray._common.test_utils import wait_for_condition
 from ray.actor import ActorHandle
-from ray.cluster_utils import Cluster
 from ray.serve._private.constants import (
     DEFAULT_UVICORN_KEEP_ALIVE_TIMEOUT_S,
     SERVE_NAMESPACE,
 )
-<<<<<<< HEAD
 from ray.serve._private.test_utils import (
     ping_grpc_healthz,
     ping_grpc_list_applications,
 )
 from ray.serve.config import gRPCOptions
 from ray.serve.generated import serve_pb2
-=======
 from ray.util.state import list_actors
->>>>>>> b4b92cba
 
 
 class TestTimeoutKeepAliveConfig:
@@ -121,7 +117,7 @@
     os.environ["TEST_WORKER_NODE_GRPC_PORT"] = str(worker_node_grpc_port)
 
     # Set up a cluster with 2 nodes.
-    cluster = Cluster()
+    cluster = ray_cluster
     cluster.add_node(num_cpus=0)
     cluster.add_node(num_cpus=2)
     cluster.wait_for_nodes()
@@ -152,18 +148,21 @@
 
     # Ensure worker node has both replicas.
     def check_replicas_on_worker_nodes():
-        _actors = ray._private.state.actors().values()
-        replica_nodes = [
-            a["Address"]["NodeID"]
-            for a in _actors
-            if a["ActorClassName"].startswith("ServeReplica")
-        ]
-        return len(set(replica_nodes)) == 1
+        return (
+            len(
+                {
+                    a.node_id
+                    for a in list_actors(address=cluster.address)
+                    if a.class_name.startswith("ServeReplica")
+                }
+            )
+            == 1
+        )
 
     wait_for_condition(check_replicas_on_worker_nodes)
 
     # Ensure total actors of 2 proxies, 1 controller, and 2 replicas, and 2 nodes exist.
-    wait_for_condition(lambda: len(ray._private.state.actors()) == 5)
+    wait_for_condition(lambda: len(list_actors(address=cluster.address)) == 5)
     assert len(ray.nodes()) == 2
 
     # Set up gRPC channels.
@@ -193,21 +192,12 @@
     # replicas on all nodes.
     serve.delete(name=app_name)
 
-    def _check():
-        _actors = ray._private.state.actors().values()
-        return (
-            len(
-                list(
-                    filter(
-                        lambda a: a["State"] == "ALIVE",
-                        _actors,
-                    )
-                )
-            )
-            == 3
-        )
-
-    wait_for_condition(_check)
+    wait_for_condition(
+        lambda: len(
+            list_actors(address=cluster.address, filters=[("STATE", "=", "ALIVE")])
+        )
+        == 3,
+    )
 
     # Ensures ListApplications method on the head node is succeeding.
     wait_for_condition(
