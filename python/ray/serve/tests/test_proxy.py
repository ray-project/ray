import sys

import pytest

import ray
from ray import serve
from ray.actor import ActorHandle
<<<<<<< HEAD
from ray.serve._private.common import (
    DeploymentID,
    EndpointInfo,
    RequestMetadata,
    RequestProtocol,
)
=======
>>>>>>> 92d58070
from ray.serve._private.constants import (
    DEFAULT_UVICORN_KEEP_ALIVE_TIMEOUT_S,
    SERVE_NAMESPACE,
)
<<<<<<< HEAD
from ray.serve._private.proxy import (
    DRAINING_MESSAGE,
    HEALTHY_MESSAGE,
    HTTPProxy,
    ResponseGenerator,
    ResponseStatus,
    gRPCProxy,
)
from ray.serve._private.proxy_request_response import ProxyRequest
from ray.serve._private.proxy_router import EndpointRouter, ProxyRouter
from ray.serve._private.test_utils import FakeGrpcContext
from ray.serve.generated import serve_pb2
from ray.serve.grpc_util import RayServegRPCContext

ROUTER_NOT_READY_FOR_TRAFFIC_MESSAGE = "Router is not ready for traffic"


class FakeRef:
    def __init__(self, messages=()):
        self.called = False
        self.messages = messages

    def _on_completed(self, func):
        pass

    def is_nil(self):
        return False

    def __await__(self):
        future = asyncio.Future()
        future.set_result(self)
        result = yield from future
        if self.called:
            return pickle.dumps(self.messages)
        self.called = True
        return result

    def _to_object_ref(self, *args, **kwargs):
        return self

    def cancel(self):
        pass


class FakeActorHandle:
    @property
    def receive_asgi_messages(self):
        class FakeReceiveASGIMessagesActorMethod:
            def remote(self, request_id):
                return FakeRef()

        return FakeReceiveASGIMessagesActorMethod()


class FakeGrpcHandle:
    def __init__(self, streaming: bool, grpc_context: RayServegRPCContext):
        self.deployment_id = DeploymentID(
            name="fake_deployment_name", app_name="fake_app_name"
        )
        self.streaming = streaming
        self.grpc_context = grpc_context

    async def remote(self, *args, **kwargs):
        def unary_call():
            return "hello world"

        def streaming_call():
            for i in range(10):
                yield f"hello world: {i}"

        return (
            self.grpc_context,
            unary_call() if not self.streaming else streaming_call(),
        )

    def options(self, *args, **kwargs):
        return self

    @property
    def deployment_name(self) -> str:
        return self.deployment_id.name

    @property
    def app_name(self) -> str:
        return self.deployment_id.app_name


class FakeProxyRouter(ProxyRouter):
    def __init__(self, *args, **kwargs):
        self.route = None
        self.handle = None
        self.app_is_cross_language = None
        self._ready_for_traffic = False

    def update_routes(self, endpoints: Dict[DeploymentID, EndpointInfo]):
        pass

    def get_handle_for_endpoint(self, *args, **kwargs):
        if (
            self.route is None
            and self.handle is None
            and self.app_is_cross_language is None
        ):
            return None

        return self.route, self.handle, self.app_is_cross_language

    def match_route(self, *args, **kwargs):
        if (
            self.route is None
            and self.handle is None
            and self.app_is_cross_language is None
        ):
            return None

        return self.route, self.handle, self.app_is_cross_language

    def set_ready_for_traffic(self):
        self._ready_for_traffic = True

    def ready_for_traffic(self, is_head: bool) -> bool:
        if self._ready_for_traffic:
            return True, ""

        return False, ROUTER_NOT_READY_FOR_TRAFFIC_MESSAGE


class FakeProxyRequest(ProxyRequest):
    def __init__(
        self,
        app_name: str = "",
        method: str = "",
        request_type: str = "",
        path: str = "",
        route_path: str = "",
        is_health_request: bool = False,
        is_route_request: bool = False,
    ):
        self._app_name = app_name
        self._method = method
        self._request_type = request_type
        self._path = path
        self._route_path = route_path
        self._is_route_request = is_route_request
        self._is_health_request = is_health_request

    @property
    def app_name(self) -> str:
        return self._app_name

    @property
    def method(self) -> str:
        return self._method

    @property
    def request_type(self) -> str:
        return self._request_type

    @property
    def path(self) -> str:
        return self._path

    @property
    def route_path(self) -> str:
        return self._route_path

    @property
    def is_route_request(self) -> bool:
        return self._is_route_request

    @property
    def is_health_request(self) -> bool:
        return self._is_health_request


class FakeHTTPHandle:
    def __init__(self, messages):
        self.deployment_id = DeploymentID(
            name="fake_deployment_name", app_name="fake_app_name"
        )
        self.messages = messages

    async def remote(self, *args, **kwargs):
        return pickle.dumps(self.messages)

    def options(self, *args, **kwargs):
        return self

    @property
    def deployment_name(self) -> str:
        return self.deployment_id.name

    @property
    def app_name(self) -> str:
        return self.deployment_id.app_name


class FakeHttpReceive:
    def __init__(self, messages=None):
        self.messages = messages or []

    async def __call__(self):
        while True:
            if self.messages:
                return self.messages.pop()
            await asyncio.sleep(0.1)


class FakeHttpSend:
    def __init__(self):
        self.messages = []

    async def __call__(self, message):
        self.messages.append(message)


async def _consume_proxy_generator(
    gen: ResponseGenerator,
) -> Tuple[ResponseStatus, List]:
    status = None
    messages = []
    async for message in gen:
        if isinstance(message, ResponseStatus):
            status = message
        else:
            messages.append(message)

    assert status is not None
    return status, messages


class TestgRPCProxy:
    """Test methods implemented on gRPCProxy"""

    def create_grpc_proxy(self, is_head: bool = False):
        node_id = "fake-node_id"
        node_ip_address = "fake-node_ip_address"
        return gRPCProxy(
            node_id=node_id,
            node_ip_address=node_ip_address,
            is_head=is_head,
            proxy_router_class=FakeProxyRouter,
        )

    @pytest.mark.asyncio
    async def test_not_found_response(self):
        """Test gRPCProxy returns the correct not found response."""
        grpc_proxy = self.create_grpc_proxy()
        grpc_proxy.update_routes({})

        # Application name not provided.
        status, _ = await _consume_proxy_generator(
            grpc_proxy.proxy_request(
                FakeProxyRequest(request_type="grpc", app_name=""),
            )
        )

        assert status.code == grpc.StatusCode.NOT_FOUND
        assert "Application metadata not set" in status.message
        assert status.is_error is True

        # Application name is provided but wasn't found.
        status, _ = await _consume_proxy_generator(
            grpc_proxy.proxy_request(
                FakeProxyRequest(request_type="grpc", app_name="foobar"),
            )
        )

        assert status.code == grpc.StatusCode.NOT_FOUND
        assert "Application 'foobar' not found" in status.message
        assert status.is_error is True

    @pytest.mark.asyncio
    @pytest.mark.parametrize("is_draining", [False, True])
    @pytest.mark.parametrize("router_ready_for_traffic", [False, True])
    async def test_routes_response(
        self, is_draining: bool, router_ready_for_traffic: bool
    ):
        """Test responses to the routes method.

        The response should be an OK success unless:
            - the route table hasn't been updated yet.
            - the proxy is draining.
        """
        grpc_proxy = self.create_grpc_proxy()
        grpc_proxy.update_routes(
            {DeploymentID(name="deployment", app_name="app"): EndpointInfo("/route")},
        )

        if is_draining:
            grpc_proxy.update_draining(True)
        if router_ready_for_traffic:
            grpc_proxy.proxy_router.set_ready_for_traffic()

        status, [response_bytes] = await _consume_proxy_generator(
            grpc_proxy.proxy_request(
                FakeProxyRequest(
                    request_type="grpc",
                    is_route_request=True,
                ),
            )
        )

        assert isinstance(status, ResponseStatus)
        response = serve_pb2.ListApplicationsResponse()
        response.ParseFromString(response_bytes)

        if not is_draining and router_ready_for_traffic:
            assert status.code == grpc.StatusCode.OK
            assert status.message == HEALTHY_MESSAGE
            assert status.is_error is False
            assert response.application_names == ["app"]
        elif not router_ready_for_traffic:
            assert status.code == grpc.StatusCode.UNAVAILABLE
            assert status.message == ROUTER_NOT_READY_FOR_TRAFFIC_MESSAGE
            assert status.is_error is True
        else:
            assert status.code == grpc.StatusCode.UNAVAILABLE
            assert status.message == DRAINING_MESSAGE
            assert status.is_error is True

    @pytest.mark.asyncio
    @pytest.mark.parametrize("is_draining", [False, True])
    @pytest.mark.parametrize("router_ready_for_traffic", [False, True])
    async def test_health_response(
        self, is_draining: bool, router_ready_for_traffic: bool
    ):
        """Test responses to the health method.

        The response should be an OK success unless:
            - the route table hasn't been updated yet.
            - the proxy is draining.
        """
        grpc_proxy = self.create_grpc_proxy()
        if is_draining:
            grpc_proxy.update_draining(True)
        if router_ready_for_traffic:
            grpc_proxy.proxy_router.set_ready_for_traffic()

        status, [response_bytes] = await _consume_proxy_generator(
            grpc_proxy.proxy_request(
                FakeProxyRequest(
                    request_type="grpc",
                    is_health_request=True,
                ),
            )
        )

        assert isinstance(status, ResponseStatus)
        response = serve_pb2.HealthzResponse()
        response.ParseFromString(response_bytes)

        if not is_draining and router_ready_for_traffic:
            assert status.code == grpc.StatusCode.OK
            assert status.message == HEALTHY_MESSAGE
            assert status.is_error is False
            assert response.message == HEALTHY_MESSAGE
        elif not router_ready_for_traffic:
            assert status.code == grpc.StatusCode.UNAVAILABLE
            assert status.message == ROUTER_NOT_READY_FOR_TRAFFIC_MESSAGE
            assert status.is_error is True
            assert response.message == ROUTER_NOT_READY_FOR_TRAFFIC_MESSAGE
        else:
            assert status.code == grpc.StatusCode.UNAVAILABLE
            assert status.message == DRAINING_MESSAGE
            assert status.is_error is True
            assert response.message == DRAINING_MESSAGE

    @pytest.mark.asyncio
    async def test_service_handler_factory(self):
        """Test gRPCProxy service_handler_factory returns the correct entrypoints."""

        # Ensure gRPC unary call uses the correct entry point.
        grpc_proxy = self.create_grpc_proxy()
        request_proto = serve_pb2.UserDefinedMessage(name="foo", num=30, foo="bar")
        unary_entrypoint = grpc_proxy.service_handler_factory(
            service_method="service_method", stream=False
        )
        assert unary_entrypoint.__name__ == "unary_unary"

        # Ensure the unary entry point returns the correct result and sets the
        # code and details on the grpc context object.
        grpc_proxy.proxy_router.route = "route"
        context = FakeGrpcContext()
        serve_grpc_context = RayServegRPCContext(context)
        grpc_proxy.proxy_router.handle = FakeGrpcHandle(
            streaming=False,
            grpc_context=serve_grpc_context,
        )
        grpc_proxy.proxy_router.app_is_cross_language = False
        result = await unary_entrypoint(request_proto=request_proto, context=context)
        assert result == "hello world"
        assert context.code() == grpc.StatusCode.OK
        assert context.details() == ""

        # Ensure gRPC streaming call uses the correct entry point.
        streaming_entrypoint = grpc_proxy.service_handler_factory(
            service_method="service_method", stream=True
        )
        assert streaming_entrypoint.__name__ == "unary_stream"

        # Ensure the streaming entry point returns the correct result and sets the
        # code and details on the grpc context object.
        grpc_proxy.proxy_router.route = "route"
        context = FakeGrpcContext()
        serve_grpc_context = RayServegRPCContext(context)
        grpc_proxy.proxy_router.handle = FakeGrpcHandle(
            streaming=True,
            grpc_context=serve_grpc_context,
        )
        grpc_proxy.proxy_router.app_is_cross_language = False
        result = await unary_entrypoint(request_proto=request_proto, context=context)
        assert list(result) == [f"hello world: {i}" for i in range(10)]
        assert context.code() == grpc.StatusCode.OK
        assert context.details() == ""


class MockHandle:
    def __init__(self, name: str):
        self._name = name
        self._protocol = RequestProtocol.UNDEFINED

    def options(self, *args, **kwargs):
        return self

    def __eq__(self, other_name: str):
        return self._name == other_name

    def _set_request_protocol(self, protocol: RequestProtocol):
        self._protocol = protocol

    def _get_or_create_router(self):
        pass


def custom_get_handle(deployment_name, app_name):
    return MockHandle(deployment_name)


class TestHTTPProxy:
    """Test methods implemented on HTTPProxy"""

    def _check_asgi_messages(
        self, messages: List[Dict], *, status_code: int, body: str
    ):
        assert messages[0]["headers"] is not None
        assert messages[0]["status"] == status_code
        assert messages[1]["body"].decode("utf-8") == body

    def create_http_proxy(self, is_head: bool = False):
        node_id = "fake-node_id"
        node_ip_address = "fake-node_ip_address"
        return HTTPProxy(
            node_id=node_id,
            node_ip_address=node_ip_address,
            is_head=is_head,
            proxy_router_class=FakeProxyRouter,
            # proxy_router_class=EndpointRouter,
            proxy_actor=FakeActorHandle(),
            get_handle_override=custom_get_handle,
        )

    @pytest.mark.asyncio
    async def test_not_found_response(self):
        """Test the response returned when a route is not found."""
        http_proxy = self.create_http_proxy()
        http_proxy.update_routes({})

        status, messages = await _consume_proxy_generator(
            http_proxy.proxy_request(
                FakeProxyRequest(request_type="http", path="/not-found"),
            )
        )
        assert status.code == 404
        assert status.is_error is True
        self._check_asgi_messages(
            messages,
            status_code=404,
            body=(
                "Path '/not-found' not found. "
                "Ping http://.../-/routes for available routes."
            ),
        )

    @pytest.mark.asyncio
    @pytest.mark.parametrize("is_draining", [False, True])
    @pytest.mark.parametrize("router_ready_for_traffic", [False, True])
    async def test_routes_response(
        self, is_draining: bool, router_ready_for_traffic: bool
    ):
        """Test responses to the routes method.

        The response should be a 200 success unless:
            - the route table hasn't been updated yet.
            - the proxy is draining.
        """
        http_proxy = self.create_http_proxy()
        http_proxy.update_routes(
            {DeploymentID(name="deployment", app_name="app"): EndpointInfo("/route")},
        )
        if is_draining:
            http_proxy.update_draining(True)
        if router_ready_for_traffic:
            http_proxy.proxy_router.set_ready_for_traffic()

        status, messages = await _consume_proxy_generator(
            http_proxy.proxy_request(
                FakeProxyRequest(
                    request_type="http",
                    is_route_request=True,
                ),
            )
        )

        if not is_draining and router_ready_for_traffic:
            assert status.code == 200
            assert status.is_error is False
            assert status.message == HEALTHY_MESSAGE
            self._check_asgi_messages(
                messages, status_code=200, body='{"/route":"app"}'
            )
        elif not router_ready_for_traffic:
            assert status.code == 503
            assert status.is_error is True
            assert status.message == ROUTER_NOT_READY_FOR_TRAFFIC_MESSAGE
        else:
            assert status.code == 503
            assert status.is_error is True
            assert status.message == DRAINING_MESSAGE

    @pytest.mark.asyncio
    @pytest.mark.parametrize("is_draining", [False, True])
    @pytest.mark.parametrize("router_ready_for_traffic", [False, True])
    async def test_health_response(
        self, is_draining: bool, router_ready_for_traffic: bool
    ):
        """Test responses to the health check method.

        The response should be a 200 success unless:
            - the route table hasn't been updated yet.
            - the proxy is draining.
        """
        http_proxy = self.create_http_proxy()
        if is_draining:
            http_proxy.update_draining(True)
        if router_ready_for_traffic:
            http_proxy.proxy_router.set_ready_for_traffic()

        status, messages = await _consume_proxy_generator(
            http_proxy.proxy_request(
                FakeProxyRequest(
                    request_type="http",
                    is_health_request=True,
                ),
            )
        )
        if not is_draining and router_ready_for_traffic:
            assert status.code == 200
            assert status.is_error is False
            assert status.message == HEALTHY_MESSAGE
            self._check_asgi_messages(messages, status_code=200, body=HEALTHY_MESSAGE)
        elif not router_ready_for_traffic:
            assert status.code == 503
            assert status.is_error is True
            assert status.message == ROUTER_NOT_READY_FOR_TRAFFIC_MESSAGE
            self._check_asgi_messages(
                messages, status_code=503, body=ROUTER_NOT_READY_FOR_TRAFFIC_MESSAGE
            )
        else:
            assert status.code == 503
            assert status.is_error is True
            assert status.message == DRAINING_MESSAGE
            self._check_asgi_messages(messages, status_code=503, body=DRAINING_MESSAGE)

    @pytest.mark.asyncio
    async def test_receive_asgi_messages(self):
        """Test HTTPProxy receive_asgi_messages received correct message."""
        http_proxy = self.create_http_proxy()
        internal_request_id = "fake-internal-request-id"
        request_metadata = RequestMetadata(
            request_id="fake-request-id",
            internal_request_id="fake-internal-request-id",
            endpoint="fake-endpoint",
        )
        queue = AsyncMock()
        http_proxy.asgi_receive_queues[internal_request_id] = queue

        await http_proxy.receive_asgi_messages(request_metadata=request_metadata)
        queue.wait_for_message.assert_called_once()
        queue.get_messages_nowait.assert_called_once()

        with pytest.raises(KeyError):
            request_metadata.internal_request_id = "non-existent-internal-request-id"
            await http_proxy.receive_asgi_messages(request_metadata=request_metadata)

    @pytest.mark.asyncio
    async def test_call(self):
        """Test HTTPProxy __call__ calls proxy_request."""
        expected_messages = [
            {"type": "http.response.start", "status": "200"},
            {"type": "http.response.body"},
        ]

        http_proxy = self.create_http_proxy()
        http_proxy.proxy_router.route = "route"
        http_proxy.proxy_router.handle = FakeHTTPHandle(messages=expected_messages)
        http_proxy.proxy_router.app_is_cross_language = False

        receive = FakeHttpReceive()
        scope = {
            "type": "http",
            "headers": [
                (
                    b"x-request-id",
                    b"fake_request_id",
                ),
            ],
        }
        send = FakeHttpSend()

        # Ensure before calling __call__, send.messages should be empty.
        assert send.messages == []
        await http_proxy(
            scope=scope,
            receive=receive,
            send=send,
        )
        # Ensure after calling __call__, send.messages should be expected messages.
        assert send.messages == expected_messages

    @pytest.mark.asyncio
    async def test_proxy_asgi_receive(self):
        """Test HTTPProxy proxy_asgi_receive receives messages."""
        http_proxy = self.create_http_proxy()
        receive = AsyncMock()
        receive.side_effect = [
            {"type": "http.request"},
            {"type": "http.request"},
            {"type": "http.disconnect"},
        ]
        queue = AsyncMock()
        await http_proxy.proxy_asgi_receive(
            receive=receive,
            queue=queue,
        )

        queue.close.assert_called_once()

    @pytest.mark.asyncio
    @pytest.mark.parametrize(
        "disconnect",
        [
            "client",
            "server_with_disconnect_message",
            "server_without_disconnect_message",
        ],
    )
    async def test_websocket_call(self, disconnect: str):
        """Test HTTPProxy websocket __call__ calls proxy_request."""

        if disconnect == "client":
            receive = FakeHttpReceive(
                [{"type": "websocket.disconnect", "code": "1000"}]
            )
            expected_messages = [
                {"type": "websocket.accept"},
                {"type": "websocket.send"},
            ]
        elif disconnect == "server_with_disconnect_message":
            receive = FakeHttpReceive()
            expected_messages = [
                {"type": "websocket.accept"},
                {"type": "websocket.send"},
                {"type": "websocket.disconnect", "code": "1000"},
            ]
        else:
            receive = FakeHttpReceive()
            expected_messages = [
                {"type": "websocket.accept"},
                {"type": "websocket.send"},
            ]

        http_proxy = self.create_http_proxy()
        http_proxy.proxy_router.route = "route"
        http_proxy.proxy_router.handle = FakeHTTPHandle(messages=expected_messages)
        http_proxy.proxy_router.app_is_cross_language = False

        scope = {
            "type": "websocket",
            "headers": [
                (
                    b"x-request-id",
                    b"fake_request_id",
                ),
            ],
        }
        send = FakeHttpSend()

        # Ensure before calling __call__, send.messages should be empty.
        assert send.messages == []
        await http_proxy(
            scope=scope,
            receive=receive,
            send=send,
        )
        # Ensure after calling __call__, send.messages should be expected messages.
        assert send.messages == expected_messages


class TestHealth:
    @pytest.mark.asyncio
    async def test_health_request_errors_until_route_table_updated(self):
        """Health endpoint should error until `update_routes` has been called."""
        # http_proxy = self.create_http_proxy()
        from ray.serve._private.proxy import ProxyActor
        from ray.serve.schema import LoggingConfig

        handle = ProxyActor.remote(
            host="http_proxy",
            port=123,
            root_path="/",
            node_ip_address="127.0.0.1",
            node_id="123",
            logging_config=LoggingConfig(),
            long_poll_client="fake_client",
        )
        proxy_request = FakeProxyRequest(
            request_type="http",
            is_health_request=True,
        )

        status, messages = await _consume_proxy_generator(
            http_proxy.proxy_request(proxy_request)
        )
        assert status.code == 503
        assert status.is_error is True
        assert status.message == ROUTER_NOT_READY_FOR_TRAFFIC_MESSAGE
        self._check_asgi_messages(
            messages, status_code=503, body=ROUTER_NOT_READY_FOR_TRAFFIC_MESSAGE
        )

        # Update route table, response should no longer error (even if empty).
        http_proxy.update_routes({})

        status, messages = await _consume_proxy_generator(
            http_proxy.proxy_request(proxy_request)
        )
        assert status.code == 200
        assert status.is_error is False
        assert status.message == HEALTHY_MESSAGE
        self._check_asgi_messages(messages, status_code=200, body=HEALTHY_MESSAGE)
=======
>>>>>>> 92d58070


class TestTimeoutKeepAliveConfig:
    """Test setting keep_alive_timeout_s in config and env."""

    def get_proxy_actor(self) -> ActorHandle:
        proxy_actor_name = None
        for actor in ray._private.state.actors().values():
            if actor["ActorClassName"] == "ProxyActor":
                proxy_actor_name = actor["Name"]
        return ray.get_actor(proxy_actor_name, namespace=SERVE_NAMESPACE)

    def test_default_keep_alive_timeout_s(self, ray_shutdown):
        """Test when no keep_alive_timeout_s is set.

        When the keep_alive_timeout_s is not set, the uvicorn keep alive is 5.
        """
        serve.start()
        proxy_actor = self.get_proxy_actor()
        assert (
            ray.get(proxy_actor._uvicorn_keep_alive.remote())
            == DEFAULT_UVICORN_KEEP_ALIVE_TIMEOUT_S
        )

    def test_set_keep_alive_timeout_in_http_configs(self, ray_shutdown):
        """Test when keep_alive_timeout_s is in http configs.

        When the keep_alive_timeout_s is set in http configs, the uvicorn keep alive
        is set correctly.
        """
        keep_alive_timeout_s = 222
        serve.start(http_options={"keep_alive_timeout_s": keep_alive_timeout_s})
        proxy_actor = self.get_proxy_actor()
        assert ray.get(proxy_actor._uvicorn_keep_alive.remote()) == keep_alive_timeout_s

    @pytest.mark.parametrize(
        "ray_instance",
        [
            {"RAY_SERVE_HTTP_KEEP_ALIVE_TIMEOUT_S": "333"},
        ],
        indirect=True,
    )
    def test_set_keep_alive_timeout_in_env(self, ray_instance, ray_shutdown):
        """Test when keep_alive_timeout_s is in env.

        When the keep_alive_timeout_s is set in env, the uvicorn keep alive
        is set correctly.
        """
        serve.start()
        proxy_actor = self.get_proxy_actor()
        assert ray.get(proxy_actor._uvicorn_keep_alive.remote()) == 333

    @pytest.mark.parametrize(
        "ray_instance",
        [
            {"RAY_SERVE_HTTP_KEEP_ALIVE_TIMEOUT_S": "333"},
        ],
        indirect=True,
    )
    def test_set_timeout_keep_alive_in_both_config_and_env(
        self, ray_instance, ray_shutdown
    ):
        """Test when keep_alive_timeout_s is in both http configs and env.

        When the keep_alive_timeout_s is set in env, the uvicorn keep alive
        is set to the one in env.
        """
        keep_alive_timeout_s = 222
        serve.start(http_options={"keep_alive_timeout_s": keep_alive_timeout_s})
        proxy_actor = self.get_proxy_actor()
        assert ray.get(proxy_actor._uvicorn_keep_alive.remote()) == 333


if __name__ == "__main__":
    sys.exit(pytest.main(["-v", "-s", __file__]))<|MERGE_RESOLUTION|>--- conflicted
+++ resolved
@@ -5,773 +5,10 @@
 import ray
 from ray import serve
 from ray.actor import ActorHandle
-<<<<<<< HEAD
-from ray.serve._private.common import (
-    DeploymentID,
-    EndpointInfo,
-    RequestMetadata,
-    RequestProtocol,
-)
-=======
->>>>>>> 92d58070
 from ray.serve._private.constants import (
     DEFAULT_UVICORN_KEEP_ALIVE_TIMEOUT_S,
     SERVE_NAMESPACE,
 )
-<<<<<<< HEAD
-from ray.serve._private.proxy import (
-    DRAINING_MESSAGE,
-    HEALTHY_MESSAGE,
-    HTTPProxy,
-    ResponseGenerator,
-    ResponseStatus,
-    gRPCProxy,
-)
-from ray.serve._private.proxy_request_response import ProxyRequest
-from ray.serve._private.proxy_router import EndpointRouter, ProxyRouter
-from ray.serve._private.test_utils import FakeGrpcContext
-from ray.serve.generated import serve_pb2
-from ray.serve.grpc_util import RayServegRPCContext
-
-ROUTER_NOT_READY_FOR_TRAFFIC_MESSAGE = "Router is not ready for traffic"
-
-
-class FakeRef:
-    def __init__(self, messages=()):
-        self.called = False
-        self.messages = messages
-
-    def _on_completed(self, func):
-        pass
-
-    def is_nil(self):
-        return False
-
-    def __await__(self):
-        future = asyncio.Future()
-        future.set_result(self)
-        result = yield from future
-        if self.called:
-            return pickle.dumps(self.messages)
-        self.called = True
-        return result
-
-    def _to_object_ref(self, *args, **kwargs):
-        return self
-
-    def cancel(self):
-        pass
-
-
-class FakeActorHandle:
-    @property
-    def receive_asgi_messages(self):
-        class FakeReceiveASGIMessagesActorMethod:
-            def remote(self, request_id):
-                return FakeRef()
-
-        return FakeReceiveASGIMessagesActorMethod()
-
-
-class FakeGrpcHandle:
-    def __init__(self, streaming: bool, grpc_context: RayServegRPCContext):
-        self.deployment_id = DeploymentID(
-            name="fake_deployment_name", app_name="fake_app_name"
-        )
-        self.streaming = streaming
-        self.grpc_context = grpc_context
-
-    async def remote(self, *args, **kwargs):
-        def unary_call():
-            return "hello world"
-
-        def streaming_call():
-            for i in range(10):
-                yield f"hello world: {i}"
-
-        return (
-            self.grpc_context,
-            unary_call() if not self.streaming else streaming_call(),
-        )
-
-    def options(self, *args, **kwargs):
-        return self
-
-    @property
-    def deployment_name(self) -> str:
-        return self.deployment_id.name
-
-    @property
-    def app_name(self) -> str:
-        return self.deployment_id.app_name
-
-
-class FakeProxyRouter(ProxyRouter):
-    def __init__(self, *args, **kwargs):
-        self.route = None
-        self.handle = None
-        self.app_is_cross_language = None
-        self._ready_for_traffic = False
-
-    def update_routes(self, endpoints: Dict[DeploymentID, EndpointInfo]):
-        pass
-
-    def get_handle_for_endpoint(self, *args, **kwargs):
-        if (
-            self.route is None
-            and self.handle is None
-            and self.app_is_cross_language is None
-        ):
-            return None
-
-        return self.route, self.handle, self.app_is_cross_language
-
-    def match_route(self, *args, **kwargs):
-        if (
-            self.route is None
-            and self.handle is None
-            and self.app_is_cross_language is None
-        ):
-            return None
-
-        return self.route, self.handle, self.app_is_cross_language
-
-    def set_ready_for_traffic(self):
-        self._ready_for_traffic = True
-
-    def ready_for_traffic(self, is_head: bool) -> bool:
-        if self._ready_for_traffic:
-            return True, ""
-
-        return False, ROUTER_NOT_READY_FOR_TRAFFIC_MESSAGE
-
-
-class FakeProxyRequest(ProxyRequest):
-    def __init__(
-        self,
-        app_name: str = "",
-        method: str = "",
-        request_type: str = "",
-        path: str = "",
-        route_path: str = "",
-        is_health_request: bool = False,
-        is_route_request: bool = False,
-    ):
-        self._app_name = app_name
-        self._method = method
-        self._request_type = request_type
-        self._path = path
-        self._route_path = route_path
-        self._is_route_request = is_route_request
-        self._is_health_request = is_health_request
-
-    @property
-    def app_name(self) -> str:
-        return self._app_name
-
-    @property
-    def method(self) -> str:
-        return self._method
-
-    @property
-    def request_type(self) -> str:
-        return self._request_type
-
-    @property
-    def path(self) -> str:
-        return self._path
-
-    @property
-    def route_path(self) -> str:
-        return self._route_path
-
-    @property
-    def is_route_request(self) -> bool:
-        return self._is_route_request
-
-    @property
-    def is_health_request(self) -> bool:
-        return self._is_health_request
-
-
-class FakeHTTPHandle:
-    def __init__(self, messages):
-        self.deployment_id = DeploymentID(
-            name="fake_deployment_name", app_name="fake_app_name"
-        )
-        self.messages = messages
-
-    async def remote(self, *args, **kwargs):
-        return pickle.dumps(self.messages)
-
-    def options(self, *args, **kwargs):
-        return self
-
-    @property
-    def deployment_name(self) -> str:
-        return self.deployment_id.name
-
-    @property
-    def app_name(self) -> str:
-        return self.deployment_id.app_name
-
-
-class FakeHttpReceive:
-    def __init__(self, messages=None):
-        self.messages = messages or []
-
-    async def __call__(self):
-        while True:
-            if self.messages:
-                return self.messages.pop()
-            await asyncio.sleep(0.1)
-
-
-class FakeHttpSend:
-    def __init__(self):
-        self.messages = []
-
-    async def __call__(self, message):
-        self.messages.append(message)
-
-
-async def _consume_proxy_generator(
-    gen: ResponseGenerator,
-) -> Tuple[ResponseStatus, List]:
-    status = None
-    messages = []
-    async for message in gen:
-        if isinstance(message, ResponseStatus):
-            status = message
-        else:
-            messages.append(message)
-
-    assert status is not None
-    return status, messages
-
-
-class TestgRPCProxy:
-    """Test methods implemented on gRPCProxy"""
-
-    def create_grpc_proxy(self, is_head: bool = False):
-        node_id = "fake-node_id"
-        node_ip_address = "fake-node_ip_address"
-        return gRPCProxy(
-            node_id=node_id,
-            node_ip_address=node_ip_address,
-            is_head=is_head,
-            proxy_router_class=FakeProxyRouter,
-        )
-
-    @pytest.mark.asyncio
-    async def test_not_found_response(self):
-        """Test gRPCProxy returns the correct not found response."""
-        grpc_proxy = self.create_grpc_proxy()
-        grpc_proxy.update_routes({})
-
-        # Application name not provided.
-        status, _ = await _consume_proxy_generator(
-            grpc_proxy.proxy_request(
-                FakeProxyRequest(request_type="grpc", app_name=""),
-            )
-        )
-
-        assert status.code == grpc.StatusCode.NOT_FOUND
-        assert "Application metadata not set" in status.message
-        assert status.is_error is True
-
-        # Application name is provided but wasn't found.
-        status, _ = await _consume_proxy_generator(
-            grpc_proxy.proxy_request(
-                FakeProxyRequest(request_type="grpc", app_name="foobar"),
-            )
-        )
-
-        assert status.code == grpc.StatusCode.NOT_FOUND
-        assert "Application 'foobar' not found" in status.message
-        assert status.is_error is True
-
-    @pytest.mark.asyncio
-    @pytest.mark.parametrize("is_draining", [False, True])
-    @pytest.mark.parametrize("router_ready_for_traffic", [False, True])
-    async def test_routes_response(
-        self, is_draining: bool, router_ready_for_traffic: bool
-    ):
-        """Test responses to the routes method.
-
-        The response should be an OK success unless:
-            - the route table hasn't been updated yet.
-            - the proxy is draining.
-        """
-        grpc_proxy = self.create_grpc_proxy()
-        grpc_proxy.update_routes(
-            {DeploymentID(name="deployment", app_name="app"): EndpointInfo("/route")},
-        )
-
-        if is_draining:
-            grpc_proxy.update_draining(True)
-        if router_ready_for_traffic:
-            grpc_proxy.proxy_router.set_ready_for_traffic()
-
-        status, [response_bytes] = await _consume_proxy_generator(
-            grpc_proxy.proxy_request(
-                FakeProxyRequest(
-                    request_type="grpc",
-                    is_route_request=True,
-                ),
-            )
-        )
-
-        assert isinstance(status, ResponseStatus)
-        response = serve_pb2.ListApplicationsResponse()
-        response.ParseFromString(response_bytes)
-
-        if not is_draining and router_ready_for_traffic:
-            assert status.code == grpc.StatusCode.OK
-            assert status.message == HEALTHY_MESSAGE
-            assert status.is_error is False
-            assert response.application_names == ["app"]
-        elif not router_ready_for_traffic:
-            assert status.code == grpc.StatusCode.UNAVAILABLE
-            assert status.message == ROUTER_NOT_READY_FOR_TRAFFIC_MESSAGE
-            assert status.is_error is True
-        else:
-            assert status.code == grpc.StatusCode.UNAVAILABLE
-            assert status.message == DRAINING_MESSAGE
-            assert status.is_error is True
-
-    @pytest.mark.asyncio
-    @pytest.mark.parametrize("is_draining", [False, True])
-    @pytest.mark.parametrize("router_ready_for_traffic", [False, True])
-    async def test_health_response(
-        self, is_draining: bool, router_ready_for_traffic: bool
-    ):
-        """Test responses to the health method.
-
-        The response should be an OK success unless:
-            - the route table hasn't been updated yet.
-            - the proxy is draining.
-        """
-        grpc_proxy = self.create_grpc_proxy()
-        if is_draining:
-            grpc_proxy.update_draining(True)
-        if router_ready_for_traffic:
-            grpc_proxy.proxy_router.set_ready_for_traffic()
-
-        status, [response_bytes] = await _consume_proxy_generator(
-            grpc_proxy.proxy_request(
-                FakeProxyRequest(
-                    request_type="grpc",
-                    is_health_request=True,
-                ),
-            )
-        )
-
-        assert isinstance(status, ResponseStatus)
-        response = serve_pb2.HealthzResponse()
-        response.ParseFromString(response_bytes)
-
-        if not is_draining and router_ready_for_traffic:
-            assert status.code == grpc.StatusCode.OK
-            assert status.message == HEALTHY_MESSAGE
-            assert status.is_error is False
-            assert response.message == HEALTHY_MESSAGE
-        elif not router_ready_for_traffic:
-            assert status.code == grpc.StatusCode.UNAVAILABLE
-            assert status.message == ROUTER_NOT_READY_FOR_TRAFFIC_MESSAGE
-            assert status.is_error is True
-            assert response.message == ROUTER_NOT_READY_FOR_TRAFFIC_MESSAGE
-        else:
-            assert status.code == grpc.StatusCode.UNAVAILABLE
-            assert status.message == DRAINING_MESSAGE
-            assert status.is_error is True
-            assert response.message == DRAINING_MESSAGE
-
-    @pytest.mark.asyncio
-    async def test_service_handler_factory(self):
-        """Test gRPCProxy service_handler_factory returns the correct entrypoints."""
-
-        # Ensure gRPC unary call uses the correct entry point.
-        grpc_proxy = self.create_grpc_proxy()
-        request_proto = serve_pb2.UserDefinedMessage(name="foo", num=30, foo="bar")
-        unary_entrypoint = grpc_proxy.service_handler_factory(
-            service_method="service_method", stream=False
-        )
-        assert unary_entrypoint.__name__ == "unary_unary"
-
-        # Ensure the unary entry point returns the correct result and sets the
-        # code and details on the grpc context object.
-        grpc_proxy.proxy_router.route = "route"
-        context = FakeGrpcContext()
-        serve_grpc_context = RayServegRPCContext(context)
-        grpc_proxy.proxy_router.handle = FakeGrpcHandle(
-            streaming=False,
-            grpc_context=serve_grpc_context,
-        )
-        grpc_proxy.proxy_router.app_is_cross_language = False
-        result = await unary_entrypoint(request_proto=request_proto, context=context)
-        assert result == "hello world"
-        assert context.code() == grpc.StatusCode.OK
-        assert context.details() == ""
-
-        # Ensure gRPC streaming call uses the correct entry point.
-        streaming_entrypoint = grpc_proxy.service_handler_factory(
-            service_method="service_method", stream=True
-        )
-        assert streaming_entrypoint.__name__ == "unary_stream"
-
-        # Ensure the streaming entry point returns the correct result and sets the
-        # code and details on the grpc context object.
-        grpc_proxy.proxy_router.route = "route"
-        context = FakeGrpcContext()
-        serve_grpc_context = RayServegRPCContext(context)
-        grpc_proxy.proxy_router.handle = FakeGrpcHandle(
-            streaming=True,
-            grpc_context=serve_grpc_context,
-        )
-        grpc_proxy.proxy_router.app_is_cross_language = False
-        result = await unary_entrypoint(request_proto=request_proto, context=context)
-        assert list(result) == [f"hello world: {i}" for i in range(10)]
-        assert context.code() == grpc.StatusCode.OK
-        assert context.details() == ""
-
-
-class MockHandle:
-    def __init__(self, name: str):
-        self._name = name
-        self._protocol = RequestProtocol.UNDEFINED
-
-    def options(self, *args, **kwargs):
-        return self
-
-    def __eq__(self, other_name: str):
-        return self._name == other_name
-
-    def _set_request_protocol(self, protocol: RequestProtocol):
-        self._protocol = protocol
-
-    def _get_or_create_router(self):
-        pass
-
-
-def custom_get_handle(deployment_name, app_name):
-    return MockHandle(deployment_name)
-
-
-class TestHTTPProxy:
-    """Test methods implemented on HTTPProxy"""
-
-    def _check_asgi_messages(
-        self, messages: List[Dict], *, status_code: int, body: str
-    ):
-        assert messages[0]["headers"] is not None
-        assert messages[0]["status"] == status_code
-        assert messages[1]["body"].decode("utf-8") == body
-
-    def create_http_proxy(self, is_head: bool = False):
-        node_id = "fake-node_id"
-        node_ip_address = "fake-node_ip_address"
-        return HTTPProxy(
-            node_id=node_id,
-            node_ip_address=node_ip_address,
-            is_head=is_head,
-            proxy_router_class=FakeProxyRouter,
-            # proxy_router_class=EndpointRouter,
-            proxy_actor=FakeActorHandle(),
-            get_handle_override=custom_get_handle,
-        )
-
-    @pytest.mark.asyncio
-    async def test_not_found_response(self):
-        """Test the response returned when a route is not found."""
-        http_proxy = self.create_http_proxy()
-        http_proxy.update_routes({})
-
-        status, messages = await _consume_proxy_generator(
-            http_proxy.proxy_request(
-                FakeProxyRequest(request_type="http", path="/not-found"),
-            )
-        )
-        assert status.code == 404
-        assert status.is_error is True
-        self._check_asgi_messages(
-            messages,
-            status_code=404,
-            body=(
-                "Path '/not-found' not found. "
-                "Ping http://.../-/routes for available routes."
-            ),
-        )
-
-    @pytest.mark.asyncio
-    @pytest.mark.parametrize("is_draining", [False, True])
-    @pytest.mark.parametrize("router_ready_for_traffic", [False, True])
-    async def test_routes_response(
-        self, is_draining: bool, router_ready_for_traffic: bool
-    ):
-        """Test responses to the routes method.
-
-        The response should be a 200 success unless:
-            - the route table hasn't been updated yet.
-            - the proxy is draining.
-        """
-        http_proxy = self.create_http_proxy()
-        http_proxy.update_routes(
-            {DeploymentID(name="deployment", app_name="app"): EndpointInfo("/route")},
-        )
-        if is_draining:
-            http_proxy.update_draining(True)
-        if router_ready_for_traffic:
-            http_proxy.proxy_router.set_ready_for_traffic()
-
-        status, messages = await _consume_proxy_generator(
-            http_proxy.proxy_request(
-                FakeProxyRequest(
-                    request_type="http",
-                    is_route_request=True,
-                ),
-            )
-        )
-
-        if not is_draining and router_ready_for_traffic:
-            assert status.code == 200
-            assert status.is_error is False
-            assert status.message == HEALTHY_MESSAGE
-            self._check_asgi_messages(
-                messages, status_code=200, body='{"/route":"app"}'
-            )
-        elif not router_ready_for_traffic:
-            assert status.code == 503
-            assert status.is_error is True
-            assert status.message == ROUTER_NOT_READY_FOR_TRAFFIC_MESSAGE
-        else:
-            assert status.code == 503
-            assert status.is_error is True
-            assert status.message == DRAINING_MESSAGE
-
-    @pytest.mark.asyncio
-    @pytest.mark.parametrize("is_draining", [False, True])
-    @pytest.mark.parametrize("router_ready_for_traffic", [False, True])
-    async def test_health_response(
-        self, is_draining: bool, router_ready_for_traffic: bool
-    ):
-        """Test responses to the health check method.
-
-        The response should be a 200 success unless:
-            - the route table hasn't been updated yet.
-            - the proxy is draining.
-        """
-        http_proxy = self.create_http_proxy()
-        if is_draining:
-            http_proxy.update_draining(True)
-        if router_ready_for_traffic:
-            http_proxy.proxy_router.set_ready_for_traffic()
-
-        status, messages = await _consume_proxy_generator(
-            http_proxy.proxy_request(
-                FakeProxyRequest(
-                    request_type="http",
-                    is_health_request=True,
-                ),
-            )
-        )
-        if not is_draining and router_ready_for_traffic:
-            assert status.code == 200
-            assert status.is_error is False
-            assert status.message == HEALTHY_MESSAGE
-            self._check_asgi_messages(messages, status_code=200, body=HEALTHY_MESSAGE)
-        elif not router_ready_for_traffic:
-            assert status.code == 503
-            assert status.is_error is True
-            assert status.message == ROUTER_NOT_READY_FOR_TRAFFIC_MESSAGE
-            self._check_asgi_messages(
-                messages, status_code=503, body=ROUTER_NOT_READY_FOR_TRAFFIC_MESSAGE
-            )
-        else:
-            assert status.code == 503
-            assert status.is_error is True
-            assert status.message == DRAINING_MESSAGE
-            self._check_asgi_messages(messages, status_code=503, body=DRAINING_MESSAGE)
-
-    @pytest.mark.asyncio
-    async def test_receive_asgi_messages(self):
-        """Test HTTPProxy receive_asgi_messages received correct message."""
-        http_proxy = self.create_http_proxy()
-        internal_request_id = "fake-internal-request-id"
-        request_metadata = RequestMetadata(
-            request_id="fake-request-id",
-            internal_request_id="fake-internal-request-id",
-            endpoint="fake-endpoint",
-        )
-        queue = AsyncMock()
-        http_proxy.asgi_receive_queues[internal_request_id] = queue
-
-        await http_proxy.receive_asgi_messages(request_metadata=request_metadata)
-        queue.wait_for_message.assert_called_once()
-        queue.get_messages_nowait.assert_called_once()
-
-        with pytest.raises(KeyError):
-            request_metadata.internal_request_id = "non-existent-internal-request-id"
-            await http_proxy.receive_asgi_messages(request_metadata=request_metadata)
-
-    @pytest.mark.asyncio
-    async def test_call(self):
-        """Test HTTPProxy __call__ calls proxy_request."""
-        expected_messages = [
-            {"type": "http.response.start", "status": "200"},
-            {"type": "http.response.body"},
-        ]
-
-        http_proxy = self.create_http_proxy()
-        http_proxy.proxy_router.route = "route"
-        http_proxy.proxy_router.handle = FakeHTTPHandle(messages=expected_messages)
-        http_proxy.proxy_router.app_is_cross_language = False
-
-        receive = FakeHttpReceive()
-        scope = {
-            "type": "http",
-            "headers": [
-                (
-                    b"x-request-id",
-                    b"fake_request_id",
-                ),
-            ],
-        }
-        send = FakeHttpSend()
-
-        # Ensure before calling __call__, send.messages should be empty.
-        assert send.messages == []
-        await http_proxy(
-            scope=scope,
-            receive=receive,
-            send=send,
-        )
-        # Ensure after calling __call__, send.messages should be expected messages.
-        assert send.messages == expected_messages
-
-    @pytest.mark.asyncio
-    async def test_proxy_asgi_receive(self):
-        """Test HTTPProxy proxy_asgi_receive receives messages."""
-        http_proxy = self.create_http_proxy()
-        receive = AsyncMock()
-        receive.side_effect = [
-            {"type": "http.request"},
-            {"type": "http.request"},
-            {"type": "http.disconnect"},
-        ]
-        queue = AsyncMock()
-        await http_proxy.proxy_asgi_receive(
-            receive=receive,
-            queue=queue,
-        )
-
-        queue.close.assert_called_once()
-
-    @pytest.mark.asyncio
-    @pytest.mark.parametrize(
-        "disconnect",
-        [
-            "client",
-            "server_with_disconnect_message",
-            "server_without_disconnect_message",
-        ],
-    )
-    async def test_websocket_call(self, disconnect: str):
-        """Test HTTPProxy websocket __call__ calls proxy_request."""
-
-        if disconnect == "client":
-            receive = FakeHttpReceive(
-                [{"type": "websocket.disconnect", "code": "1000"}]
-            )
-            expected_messages = [
-                {"type": "websocket.accept"},
-                {"type": "websocket.send"},
-            ]
-        elif disconnect == "server_with_disconnect_message":
-            receive = FakeHttpReceive()
-            expected_messages = [
-                {"type": "websocket.accept"},
-                {"type": "websocket.send"},
-                {"type": "websocket.disconnect", "code": "1000"},
-            ]
-        else:
-            receive = FakeHttpReceive()
-            expected_messages = [
-                {"type": "websocket.accept"},
-                {"type": "websocket.send"},
-            ]
-
-        http_proxy = self.create_http_proxy()
-        http_proxy.proxy_router.route = "route"
-        http_proxy.proxy_router.handle = FakeHTTPHandle(messages=expected_messages)
-        http_proxy.proxy_router.app_is_cross_language = False
-
-        scope = {
-            "type": "websocket",
-            "headers": [
-                (
-                    b"x-request-id",
-                    b"fake_request_id",
-                ),
-            ],
-        }
-        send = FakeHttpSend()
-
-        # Ensure before calling __call__, send.messages should be empty.
-        assert send.messages == []
-        await http_proxy(
-            scope=scope,
-            receive=receive,
-            send=send,
-        )
-        # Ensure after calling __call__, send.messages should be expected messages.
-        assert send.messages == expected_messages
-
-
-class TestHealth:
-    @pytest.mark.asyncio
-    async def test_health_request_errors_until_route_table_updated(self):
-        """Health endpoint should error until `update_routes` has been called."""
-        # http_proxy = self.create_http_proxy()
-        from ray.serve._private.proxy import ProxyActor
-        from ray.serve.schema import LoggingConfig
-
-        handle = ProxyActor.remote(
-            host="http_proxy",
-            port=123,
-            root_path="/",
-            node_ip_address="127.0.0.1",
-            node_id="123",
-            logging_config=LoggingConfig(),
-            long_poll_client="fake_client",
-        )
-        proxy_request = FakeProxyRequest(
-            request_type="http",
-            is_health_request=True,
-        )
-
-        status, messages = await _consume_proxy_generator(
-            http_proxy.proxy_request(proxy_request)
-        )
-        assert status.code == 503
-        assert status.is_error is True
-        assert status.message == ROUTER_NOT_READY_FOR_TRAFFIC_MESSAGE
-        self._check_asgi_messages(
-            messages, status_code=503, body=ROUTER_NOT_READY_FOR_TRAFFIC_MESSAGE
-        )
-
-        # Update route table, response should no longer error (even if empty).
-        http_proxy.update_routes({})
-
-        status, messages = await _consume_proxy_generator(
-            http_proxy.proxy_request(proxy_request)
-        )
-        assert status.code == 200
-        assert status.is_error is False
-        assert status.message == HEALTHY_MESSAGE
-        self._check_asgi_messages(messages, status_code=200, body=HEALTHY_MESSAGE)
-=======
->>>>>>> 92d58070
 
 
 class TestTimeoutKeepAliveConfig:
