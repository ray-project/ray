--- conflicted
+++ resolved
@@ -352,29 +352,19 @@
     if use_options:
         A = serve.deployment(A).options(
             num_replicas="auto",
-<<<<<<< HEAD
-            autoscaling_config={"upscale_delay_s": 1},
-=======
             autoscaling_config={
-                "metrics_interval_s": 1,
                 "upscale_delay_s": 1,
                 "look_back_period_s": 1,
             },
->>>>>>> d7ac83e5
             graceful_shutdown_timeout_s=1,
         )
     else:
         A = serve.deployment(
             num_replicas="auto",
-<<<<<<< HEAD
-            autoscaling_config={"upscale_delay_s": 1},
-=======
             autoscaling_config={
-                "metrics_interval_s": 1,
                 "upscale_delay_s": 1,
                 "look_back_period_s": 1,
             },
->>>>>>> d7ac83e5
             graceful_shutdown_timeout_s=1,
         )(A)
 
