--- conflicted
+++ resolved
@@ -189,13 +189,8 @@
 # Tests disabling queue len caching feature flag.
 # TODO(edoakes): remove this after the FF is removed.
 py_test_module_list(
-<<<<<<< HEAD
-  name_suffix="_with_queue_len_cache_enabled",
-  env={"RAY_SERVE_ENABLE_QUEUE_LENGTH_CACHE": "1"},
-=======
   name_suffix="_with_queue_len_cache_disabled",
   env={"RAY_SERVE_ENABLE_QUEUE_LENGTH_CACHE": "0"},
->>>>>>> ee10591f
   files = [
     "test_autoscaling_policy.py",
     "test_cancellation.py",
