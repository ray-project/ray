load("//bazel:python.bzl", "py_test_module_list")

py_library(
    name = "conftest",
    srcs = ["conftest.py"],
)

py_library(
    name = "common",
    srcs = glob(["common/*.py"]),
    visibility = [
        "//python/ray/serve/tests:__subpackages__",
    ],
)

# Small tests.
py_test_module_list(
    size = "small",
    files = [
        "test_actor_replica_wrapper.py",
        "test_advanced.py",
        "test_batching.py",
        "test_cluster_node_info_cache.py",
        "test_constructor_failure.py",
        "test_controller.py",
        "test_deployment_version.py",
        "test_expected_versions.py",
        "test_http_cancellation.py",
        "test_max_queued_requests.py",
        "test_persistence.py",
        "test_proxy.py",
        "test_proxy_actor_wrapper.py",
        "test_replica_request_context.py",
        "test_util.py",
        "test_websockets.py",
    ],
    tags = [
        "exclusive",
        "team:serve",
    ],
    deps = [
        ":common",
        ":conftest",
        "//python/ray/serve:serve_lib",
    ],
)

# Medium tests.
py_test_module_list(
    size = "medium",
    env = {"ANYSCALE_TRACING_EXPORTER_IMPORT_PATH": ""},
    files = [
        "test_callback.py",
        "test_cluster.py",
        "test_controller_recovery.py",
        "test_deployment_scheduler.py",
        "test_failure.py",
        "test_grpc.py",
        "test_handle_1.py",
        "test_handle_2.py",
        "test_handle_cancellation.py",
        "test_handle_streaming.py",
        "test_healthcheck.py",
        "test_http_headers.py",
        "test_http_routes.py",
        "test_logging.py",
        "test_max_replicas_per_node.py",
        "test_multiplex.py",
        "test_proxy_response_generator.py",
        "test_proxy_state.py",
        "test_ray_client.py",
        "test_replica_placement_group.py",
        "test_request_timeout.py",
        "test_streaming_response.py",
        "test_target_capacity.py",
    ],
    tags = [
        "exclusive",
        "team:serve",
    ],
    deps = [
        ":common",
        ":conftest",
        "//python/ray/serve:serve_lib",
    ],
)

# Medium tests, don't run on windows.
py_test_module_list(
    size = "medium",
    files = [
        "test_fastapi.py",
        "test_gcs_failure.py",
        "test_gradio.py",
    ],
    tags = [
        "exclusive",
        "no_windows",
        "team:serve",
    ],
    deps = [
        ":common",
        ":conftest",
        "//python/ray/serve:serve_lib",
    ],
)

# Large tests.
py_test_module_list(
    size = "large",
    files = [
        "test_autoscaling_policy.py",
        "test_deploy.py",
        "test_deploy_2.py",
        "test_standalone.py",
        "test_standalone_3.py",
        "test_telemetry.py",
        "test_telemetry_2.py",
    ],
    tags = [
        "exclusive",
        "team:serve",
    ],
    deps = [
        ":common",
        ":conftest",
        "//python/ray/serve:serve_lib",
    ],
)

# Large tests requiring `test_config_files/`.
py_test_module_list(
    size = "large",
    data = glob(["test_config_files/**/*"]),
    files = [
        "test_cli.py",
        "test_cli_2.py",
    ],
    tags = [
        "exclusive",
        "team:serve",
    ],
    deps = [
        ":common",
        ":conftest",
        "//python/ray/serve:serve_lib",
    ],
)

# Large tests require `test_config_files/`, no windows.
py_test_module_list(
    size = "large",
    data = glob(["test_config_files/**/*"]),
    files = [
        "test_standalone_2.py",
    ],
    tags = [
        "exclusive",
        "no_windows",
        "team:serve",
    ],
    deps = [
        ":common",
        ":conftest",
        "//python/ray/serve:serve_lib",
    ],
)

# Enormous tests.
py_test_module_list(
    size = "enormous",
    env = {"ANYSCALE_TRACING_EXPORTER_IMPORT_PATH": ""},
    files = [
        "test_deploy_app.py",
        "test_metrics.py",
        "test_enable_task_events.py",
        "test_kv_store.py",
        "test_long_poll.py",
        "test_regression.py",
    ],
    tags = [
        "exclusive",
        "team:serve",
        "use_all_core_windows",
    ],
    deps = [
        ":common",
        ":conftest",
        "//python/ray/serve:serve_lib",
    ],
)

# Minimal tests
py_test_module_list(
    size = "large",
    files = [
        "test_api.py",
        "test_model_composition.py",
    ],
    tags = [
        "exclusive",
        "minimal",
        "team:serve",
    ],
    deps = [
        ":common",
        ":conftest",
        "//python/ray/serve:serve_lib",
    ],
)

# Post-wheel-build tests.
py_test_module_list(
    size = "large",
    files = [
        "test_runtime_env.py",
        "test_runtime_env_2.py",
    ],
    tags = [
        "exclusive",
        "post_wheel_build",
        "team:serve",
    ],
    deps = [
        ":common",
        ":conftest",
        "//python/ray/serve:serve_lib",
    ],
)

# Runs test_api and test_failure with injected failures in the controller.
py_test(
    name = "test_controller_crashes",
    size = "large",
    srcs = [
        "test_api.py",
        "test_controller_crashes.py",
        "test_failure.py",
    ],
    tags = [
        "exclusive",
        "team:serve",
    ],
    deps = [
        ":common",
        ":conftest",
        "//python/ray/serve:serve_lib",
    ],
)

# Serve HA.
py_test(
    name = "test_serve_ha",
    size = "medium",
    srcs = ["test_serve_ha.py"],
    tags = [
        "exclusive",
        "ha_integration",
        "team:serve",
    ],
    deps = [
        ":common",
        ":conftest",
        "//python/ray/serve:serve_lib",
    ],
)

# ----- TEST FEATURE FLAGS -----

# Test autoscaling with metrics collected from replica instead of handle.
py_test(
    name = "test_autoscaling_policy_with_metr_disab",
    size = "large",
    srcs = ["test_autoscaling_policy.py"],
    env = {"RAY_SERVE_COLLECT_AUTOSCALING_METRICS_ON_HANDLE": "0"},
    main = "test_autoscaling_policy.py",
    tags = [
        "autoscaling",
        "exclusive",
        "team:serve",
    ],
    deps = [
        ":common",
        ":conftest",
        "//python/ray/serve:serve_lib",
    ],
)

# Tests disabling queue len caching feature flag.
# TODO(edoakes): remove this after the FF is removed.
py_test_module_list(
    size = "medium",
    data = glob(["test_config_files/**/*"]),
    env = {"RAY_SERVE_ENABLE_QUEUE_LENGTH_CACHE": "0"},
    files = [
        "test_http_cancellation.py",
        "test_handle_1.py",
        "test_handle_2.py",
        "test_handle_cancellation.py",
        "test_handle_streaming.py",
        "test_multiplex.py",
        "test_request_timeout.py",
    ],
    name_suffix = "_with_queue_len_cache_disabled",
    tags = [
        "exclusive",
        "no_windows",
        "team:serve",
    ],
    deps = [
        ":common",
        ":conftest",
        "//python/ray/serve:serve_lib",
    ],
)

# Tests autoscaling when queue len caching is disabled.
py_test_module_list(
    size = "large",
    env = {"RAY_SERVE_ENABLE_QUEUE_LENGTH_CACHE": "0"},
    files = [
        "test_autoscaling_policy.py",
    ],
    name_suffix = "_with_queue_len_cache_disabled",
    tags = [
        "exclusive",
        "no_windows",
        "team:serve",
    ],
    deps = [
        ":common",
        ":conftest",
        "//python/ray/serve:serve_lib",
    ],
)

# Test old stop-fully-then-start behavior.
# TODO(zcin): remove this after the old behavior is completely removed
py_test_module_list(
    size = "medium",
    data = glob(["test_config_files/**/*"]),
    env = {"RAY_SERVE_EAGERLY_START_REPLACEMENT_REPLICAS": "0"},
    files = [
        "test_controller_recovery.py",
        "test_deploy.py",
        "test_max_replicas_per_node.py",
    ],
    name_suffix = "_with_stop_fully_then_start_behavior",
    tags = [
        "exclusive",
        "no_windows",
        "team:serve",
    ],
    deps = [
        ":common",
        ":conftest",
        "//python/ray/serve:serve_lib",
    ],
)

# Test feature flag for task events.
py_test_module_list(
    size = "small",
    data = glob(["test_config_files/**/*"]),
    env = {"RAY_SERVE_ENABLE_TASK_EVENTS": "1"},
    files = [
        "test_enable_task_events.py",
    ],
    name_suffix = "_with_task_events_enabled",
    tags = [
        "exclusive",
        "no_windows",
        "team:serve",
    ],
    deps = [
        ":common",
        ":conftest",
        "//python/ray/serve:serve_lib",
    ],
)

# Medium tests with compact scheduling
py_test_module_list(
    size = "medium",
    data = glob(["test_config_files/**/*"]),
    env = {"RAY_SERVE_USE_COMPACT_SCHEDULING_STRATEGY": "0"},
    files = [
        "test_cluster.py",
        "test_controller_recovery.py",
        "test_deployment_scheduler.py",
        "test_gcs_failure.py",
        "test_max_replicas_per_node.py",
        "test_replica_placement_group.py",
    ],
    name_suffix = "_with_compact_scheduling",
    tags = [
        "exclusive",
        "no_windows",
        "team:serve",
    ],
    deps = [
        ":common",
        ":conftest",
        "//python/ray/serve:serve_lib",
    ],
)

# Large tests with compact scheduling
py_test_module_list(
    size = "large",
    env = {"RAY_SERVE_USE_COMPACT_SCHEDULING_STRATEGY": "0"},
    files = [
        "test_standalone.py",
        "test_standalone_3.py",
    ],
    name_suffix = "_with_comp_sche",
    tags = [
        "exclusive",
        "team:serve",
    ],
    deps = [
        ":common",
        ":conftest",
        "//python/ray/serve:serve_lib",
    ],
)

# Large tests with compact scheduling, no windows
py_test_module_list(
    size = "large",
    data = glob(["test_config_files/**/*"]),
    env = {"RAY_SERVE_USE_COMPACT_SCHEDULING_STRATEGY": "0"},
    files = [
        "test_standalone_2.py",
    ],
    name_suffix = "_with_compact_scheduling",
    tags = [
        "exclusive",
        "no_windows",
        "team:serve",
    ],
    deps = [
        ":common",
        ":conftest",
        "//python/ray/serve:serve_lib",
    ],
)

<<<<<<< HEAD
# Temporary list of tests to be tested with gRPC.
# This will be removed once the support for gRPC is complete,
# and the entire suite of tests will be tested with gRPC.
py_test_module_list(
    size = "large",
    files = [
        "test_api.py",
        "test_autoscaling_policy.py",
        "test_handle_cancellation.py",
        "test_handle_streaming.py",
        "test_http_cancellation.py",
        "test_runtime_env_2.py",
        "test_failure.py",
        "test_gcs_failure.py",
    ],
    name_suffix = "_with_grpc",
    tags = [
        "exclusive",
        "team:serve",
        "grpc",
=======

# Test handle API with local testing mode.
py_test_module_list(
    size = "small",
    env = {"RAY_SERVE_FORCE_LOCAL_TESTING_MODE": "1"},
    files = [
        "test_handle_1.py",
        "test_handle_2.py",
        "test_handle_cancellation.py",
        "test_handle_streaming.py",
    ],
    name_suffix = "_with_local_testing_mode",
    tags = [
        "exclusive",
        "team:serve",
>>>>>>> d2de9832
    ],
    deps = [
        ":common",
        ":conftest",
        "//python/ray/serve:serve_lib",
    ],
<<<<<<< HEAD
)
=======
)
>>>>>>> d2de9832
<|MERGE_RESOLUTION|>--- conflicted
+++ resolved
@@ -446,7 +446,28 @@
     ],
 )
 
-<<<<<<< HEAD
+# Test handle API with local testing mode.
+py_test_module_list(
+    size = "small",
+    env = {"RAY_SERVE_FORCE_LOCAL_TESTING_MODE": "1"},
+    files = [
+        "test_handle_1.py",
+        "test_handle_2.py",
+        "test_handle_cancellation.py",
+        "test_handle_streaming.py",
+    ],
+    name_suffix = "_with_local_testing_mode",
+    tags = [
+        "exclusive",
+        "team:serve",
+    ],
+    deps = [
+      ":common",
+      ":conftest",
+      "//python/ray/serve:serve_lib",
+    ],
+)
+
 # Temporary list of tests to be tested with gRPC.
 # This will be removed once the support for gRPC is complete,
 # and the entire suite of tests will be tested with gRPC.
@@ -467,31 +488,10 @@
         "exclusive",
         "team:serve",
         "grpc",
-=======
-
-# Test handle API with local testing mode.
-py_test_module_list(
-    size = "small",
-    env = {"RAY_SERVE_FORCE_LOCAL_TESTING_MODE": "1"},
-    files = [
-        "test_handle_1.py",
-        "test_handle_2.py",
-        "test_handle_cancellation.py",
-        "test_handle_streaming.py",
-    ],
-    name_suffix = "_with_local_testing_mode",
-    tags = [
-        "exclusive",
-        "team:serve",
->>>>>>> d2de9832
-    ],
-    deps = [
-        ":common",
-        ":conftest",
-        "//python/ray/serve:serve_lib",
-    ],
-<<<<<<< HEAD
-)
-=======
-)
->>>>>>> d2de9832
+    ],
+    deps = [
+        ":common",
+        ":conftest",
+        "//python/ray/serve:serve_lib",
+    ],
+)