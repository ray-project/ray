load("//bazel:python.bzl", "py_test_module_list")

py_library(
    name = "conftest",
    srcs = ["conftest.py"],
)

py_library(
    name = "common",
    srcs = glob(["common/*.py"]),
    visibility = [
        "//python/ray/serve/tests:__subpackages__",
    ],
)

# Small tests.
py_test_module_list(
    size = "small",
    files = [
        "test_actor_replica_wrapper.py",
        "test_advanced.py",
        "test_batching.py",
        "test_cluster_node_info_cache.py",
        "test_constructor_failure.py",
        "test_controller.py",
<<<<<<< HEAD
        "test_deployment_graph_handle_serde.py",
=======
>>>>>>> d80b22f7
        "test_deployment_version.py",
        "test_expected_versions.py",
        "test_max_queued_requests.py",
        "test_persistence.py",
        "test_proxy.py",
        "test_proxy_actor_wrapper.py",
        "test_replica_request_context.py",
        "test_util.py",
        "test_websockets.py",
    ],
    tags = [
        "exclusive",
        "team:serve",
    ],
    deps = [
        ":common",
        ":conftest",
        "//python/ray/serve:serve_lib",
    ],
)

# Medium tests.
py_test_module_list(
    size = "medium",
    env = {"ANYSCALE_TRACING_EXPORTER_IMPORT_PATH": ""},
    files = [
        "test_callback.py",
        "test_cancellation.py",
        "test_cluster.py",
        "test_controller_recovery.py",
        "test_deployment_scheduler.py",
        "test_failure.py",
        "test_grpc.py",
        "test_handle.py",
        "test_handle_api.py",
        "test_handle_streaming.py",
        "test_healthcheck.py",
        "test_http_headers.py",
        "test_http_routes.py",
        "test_logging.py",
        "test_max_replicas_per_node.py",
        "test_multiplex.py",
        "test_proxy_response_generator.py",
        "test_proxy_state.py",
        "test_ray_client.py",
        "test_replica_placement_group.py",
        "test_request_timeout.py",
        "test_streaming_response.py",
        "test_target_capacity.py",
    ],
    tags = [
        "exclusive",
        "team:serve",
    ],
    deps = [
        ":common",
        ":conftest",
        "//python/ray/serve:serve_lib",
    ],
)

# Medium tests, don't run on windows.
py_test_module_list(
    size = "medium",
    files = [
        "test_fastapi.py",
        "test_gcs_failure.py",
        "test_gradio.py",
    ],
    tags = [
        "exclusive",
        "no_windows",
        "team:serve",
    ],
    deps = [
        ":common",
        ":conftest",
        "//python/ray/serve:serve_lib",
    ],
)

# Large tests.
py_test_module_list(
    size = "large",
    files = [
        "test_autoscaling_policy.py",
        "test_deploy.py",
        "test_deploy_2.py",
        "test_standalone.py",
        "test_standalone_3.py",
        "test_telemetry.py",
        "test_telemetry_2.py",
    ],
    tags = [
        "exclusive",
        "team:serve",
    ],
    deps = [
        ":common",
        ":conftest",
        "//python/ray/serve:serve_lib",
    ],
)

# Large tests requiring `test_config_files/`.
py_test_module_list(
    size = "large",
    data = glob(["test_config_files/**/*"]),
    files = [
        "test_cli.py",
        "test_cli_2.py",
    ],
    tags = [
        "exclusive",
        "team:serve",
    ],
    deps = [
        ":common",
        ":conftest",
        "//python/ray/serve:serve_lib",
    ],
)

# Large tests require `test_config_files/`, no windows.
py_test_module_list(
    size = "large",
    data = glob(["test_config_files/**/*"]),
    files = [
        "test_standalone_2.py",
    ],
    tags = [
        "exclusive",
        "no_windows",
        "team:serve",
    ],
    deps = [
        ":common",
        ":conftest",
        "//python/ray/serve:serve_lib",
    ],
)

# Enormous tests.
py_test_module_list(
    size = "enormous",
    env = {"ANYSCALE_TRACING_EXPORTER_IMPORT_PATH": ""},
    files = [
        "test_deploy_app.py",
        "test_metrics.py",
        "test_enable_task_events.py",
        "test_kv_store.py",
        "test_long_poll.py",
        "test_regression.py",
    ],
    tags = [
        "exclusive",
        "team:serve",
        "use_all_core_windows",
    ],
    deps = [
        ":common",
        ":conftest",
        "//python/ray/serve:serve_lib",
    ],
)

# Minimal tests
py_test_module_list(
    size = "large",
    files = [
        "test_api.py",
        "test_model_composition.py",
    ],
    tags = [
        "exclusive",
        "minimal",
        "team:serve",
    ],
    deps = [
        ":common",
        ":conftest",
        "//python/ray/serve:serve_lib",
    ],
)

# Post-wheel-build tests.
py_test_module_list(
    size = "large",
    files = [
        "test_runtime_env.py",
        "test_runtime_env_2.py",
    ],
    tags = [
        "exclusive",
        "post_wheel_build",
        "team:serve",
    ],
    deps = [
        ":common",
        ":conftest",
        "//python/ray/serve:serve_lib",
    ],
)

# Runs test_api and test_failure with injected failures in the controller.
py_test(
    name = "test_controller_crashes",
    size = "large",
    srcs = [
        "test_api.py",
        "test_controller_crashes.py",
        "test_failure.py",
    ],
    tags = [
        "exclusive",
        "team:serve",
    ],
    deps = [
        ":common",
        ":conftest",
        "//python/ray/serve:serve_lib",
    ],
)

# Serve HA.
py_test(
    name = "test_serve_ha",
    size = "medium",
    srcs = ["test_serve_ha.py"],
    tags = [
        "exclusive",
        "ha_integration",
        "team:serve",
    ],
    deps = [
        ":common",
        ":conftest",
        "//python/ray/serve:serve_lib",
    ],
)

# ----- TEST FEATURE FLAGS -----

# Test autoscaling with metrics collected from replica instead of handle.
py_test(
    name = "test_autoscaling_policy_with_metr_disab",
    size = "large",
    srcs = ["test_autoscaling_policy.py"],
    env = {"RAY_SERVE_COLLECT_AUTOSCALING_METRICS_ON_HANDLE": "0"},
    main = "test_autoscaling_policy.py",
    tags = [
        "autoscaling",
        "exclusive",
        "team:serve",
    ],
    deps = [
        ":common",
        ":conftest",
        "//python/ray/serve:serve_lib",
    ],
)

# Tests disabling queue len caching feature flag.
# TODO(edoakes): remove this after the FF is removed.
py_test_module_list(
    size = "medium",
    data = glob(["test_config_files/**/*"]),
    env = {"RAY_SERVE_ENABLE_QUEUE_LENGTH_CACHE": "0"},
    files = [
        "test_cancellation.py",
        "test_handle.py",
        "test_handle_api.py",
        "test_handle_streaming.py",
        "test_multiplex.py",
        "test_request_timeout.py",
    ],
    name_suffix = "_with_queue_len_cache_disabled",
    tags = [
        "exclusive",
        "no_windows",
        "team:serve",
    ],
    deps = [
        ":common",
        ":conftest",
        "//python/ray/serve:serve_lib",
    ],
)

# Tests autoscaling when queue len caching is disabled.
py_test_module_list(
    size = "large",
    env = {"RAY_SERVE_ENABLE_QUEUE_LENGTH_CACHE": "0"},
    files = [
        "test_autoscaling_policy.py",
    ],
    name_suffix = "_with_queue_len_cache_disabled",
    tags = [
        "exclusive",
        "no_windows",
        "team:serve",
    ],
    deps = [
        ":common",
        ":conftest",
        "//python/ray/serve:serve_lib",
    ],
)

# Test old stop-fully-then-start behavior.
# TODO(zcin): remove this after the old behavior is completely removed
py_test_module_list(
    size = "medium",
    data = glob(["test_config_files/**/*"]),
    env = {"RAY_SERVE_EAGERLY_START_REPLACEMENT_REPLICAS": "0"},
    files = [
        "test_controller_recovery.py",
        "test_deploy.py",
        "test_max_replicas_per_node.py",
    ],
    name_suffix = "_with_stop_fully_then_start_behavior",
    tags = [
        "exclusive",
        "no_windows",
        "team:serve",
    ],
    deps = [
        ":common",
        ":conftest",
        "//python/ray/serve:serve_lib",
    ],
)

# Test feature flag for task events.
py_test_module_list(
    size = "small",
    data = glob(["test_config_files/**/*"]),
    env = {"RAY_SERVE_ENABLE_TASK_EVENTS": "1"},
    files = [
        "test_enable_task_events.py",
    ],
    name_suffix = "_with_task_events_enabled",
    tags = [
        "exclusive",
        "no_windows",
        "team:serve",
    ],
    deps = [
        ":common",
        ":conftest",
        "//python/ray/serve:serve_lib",
    ],
)

# Medium tests with compact scheduling
py_test_module_list(
    size = "medium",
    data = glob(["test_config_files/**/*"]),
    env = {"RAY_SERVE_USE_COMPACT_SCHEDULING_STRATEGY": "0"},
    files = [
        "test_cluster.py",
        "test_controller_recovery.py",
        "test_deployment_scheduler.py",
        "test_gcs_failure.py",
        "test_max_replicas_per_node.py",
        "test_replica_placement_group.py",
    ],
    name_suffix = "_with_compact_scheduling",
    tags = [
        "exclusive",
        "no_windows",
        "team:serve",
    ],
    deps = [
        ":common",
        ":conftest",
        "//python/ray/serve:serve_lib",
    ],
)

# Large tests with compact scheduling
py_test_module_list(
    size = "large",
    env = {"RAY_SERVE_USE_COMPACT_SCHEDULING_STRATEGY": "0"},
    files = [
        "test_standalone.py",
        "test_standalone_3.py",
    ],
    name_suffix = "_with_comp_sche",
    tags = [
        "exclusive",
        "team:serve",
    ],
    deps = [
        ":common",
        ":conftest",
        "//python/ray/serve:serve_lib",
    ],
)

# Large tests with compact scheduling, no windows
py_test_module_list(
    size = "large",
    data = glob(["test_config_files/**/*"]),
    env = {"RAY_SERVE_USE_COMPACT_SCHEDULING_STRATEGY": "0"},
    files = [
        "test_standalone_2.py",
    ],
    name_suffix = "_with_compact_scheduling",
    tags = [
        "exclusive",
        "no_windows",
        "team:serve",
    ],
    deps = [
        ":common",
        ":conftest",
        "//python/ray/serve:serve_lib",
    ],
)

# Temporary list of tests to be tested with gRPC.
# This will be removed once the support for gRPC is complete,
# and the entire suite of tests will be tested with gRPC.
py_test_module_list(
    size = "large",
    files = [
        "test_api.py",
        "test_autoscaling_policy.py",
        "test_handle_streaming.py",
        "test_runtime_env_2.py",
        "test_failure.py",
        "test_gcs_failure.py",
    ],
    name_suffix = "_with_grpc",
    tags = [
        "exclusive",
        "team:serve",
        "grpc",
    ],
    deps = [
        ":common",
        ":conftest",
        "//python/ray/serve:serve_lib",
    ],
)<|MERGE_RESOLUTION|>--- conflicted
+++ resolved
@@ -23,10 +23,6 @@
         "test_cluster_node_info_cache.py",
         "test_constructor_failure.py",
         "test_controller.py",
-<<<<<<< HEAD
-        "test_deployment_graph_handle_serde.py",
-=======
->>>>>>> d80b22f7
         "test_deployment_version.py",
         "test_expected_versions.py",
         "test_max_queued_requests.py",
