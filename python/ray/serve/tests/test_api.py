--- conflicted
+++ resolved
@@ -881,18 +881,12 @@
     }
 
 
-<<<<<<< HEAD
-def test_get_app_handle_basic(serve_instance):
-    @serve.deployment(ray_actor_options={"num_cpus": 0.1})
-    class M:
-=======
 def test_status_basic(serve_instance):
     # Before Serve is started, serve.status() should have an empty list of applications
     assert len(serve.status().applications) == 0
 
     @serve.deployment(ray_actor_options={"num_cpus": 0.1})
     class A:
->>>>>>> 73311c4e
         def __call__(self, val: int):
             return val + 1
 
@@ -908,101 +902,6 @@
         async def __call__(self):
             return await (await self.dag.remote())
 
-<<<<<<< HEAD
-    serve.run(M.bind(), name="A", route_prefix="/a")
-    serve.run(MyDriver.bind(f.bind()), name="B", route_prefix="/b")
-
-    handle = serve.get_app_handle("A")
-    assert ray.get(handle.remote(8)) == 9
-
-    handle = serve.get_app_handle("B")
-    assert ray.get(handle.remote()) == "hello world"
-
-
-def test_get_app_handle_dne(serve_instance):
-    """Test getting app handle to an app that doesn't exist."""
-
-    with pytest.raises(RayServeException) as e:
-        serve.get_app_handle("random")
-
-    assert "Application 'random' does not exist" in str(e.value)
-
-
-def test_get_app_handle_within_deployment_async(serve_instance):
-    @serve.deployment()
-    class a:
-        def __init__(self, handle):
-            self.handle = handle
-
-        def __call__(self, val: int):
-            return val + 2
-
-    @serve.deployment()
-    class b:
-        def __call__(self, val: int):
-            return val
-
-    @serve.deployment
-    async def f(val):
-        handle = serve.get_app_handle("default")
-        result = await (await handle.remote(val))
-        return f"The answer is {result}"
-
-    serve.run(a.bind(b.bind()), route_prefix="/math")
-    serve.run(f.bind(), name="call")
-
-    handle = serve.get_app_handle("call")
-    assert ray.get(handle.remote(7)) == "The answer is 9"
-
-
-def test_get_app_handle_within_deployment_sync(serve_instance):
-    @serve.deployment()
-    class a:
-        def __init__(self, handle):
-            self.handle = handle
-
-        def __call__(self, val: int):
-            return val + 2
-
-    @serve.deployment()
-    class b:
-        def __call__(self, val: int):
-            return val
-
-    @serve.deployment
-    def f(val):
-        handle = serve.get_app_handle("default", sync=True)
-        result = ray.get(handle.remote(val))
-        return f"The answer is {result}"
-
-    serve.run(a.bind(b.bind()), route_prefix="/math")
-    serve.run(f.bind(), name="call")
-
-    handle = serve.get_app_handle("call")
-    assert ray.get(handle.remote(7)) == "The answer is 9"
-
-
-def test_get_deployment_handle_basic(serve_instance):
-    @serve.deployment(ray_actor_options={"num_cpus": 0.1})
-    def f():
-        return "hello world"
-
-    @serve.deployment(ray_actor_options={"num_cpus": 0.1})
-    class MyDriver:
-        def __init__(self, dag: RayServeDAGHandle):
-            self.dag = dag
-
-        async def __call__(self):
-            return f"{await (await self.dag.remote())}!!"
-
-    serve.run(MyDriver.bind(f.bind()))
-
-    handle = serve.get_deployment_handle("f", "default")
-    assert ray.get(handle.remote()) == "hello world"
-
-    app_handle = serve.get_app_handle("default")
-    assert ray.get(app_handle.remote()) == "hello world!!"
-=======
     handle_1 = serve.run(A.bind(), name="plus", route_prefix="/a")
     handle_2 = serve.run(MyDriver.bind(f.bind()), name="hello", route_prefix="/b")
 
@@ -1079,7 +978,119 @@
         )
 
     wait_for_condition(check_for_failed_deployment, timeout=15)
->>>>>>> 73311c4e
+
+
+def test_get_app_handle_basic(serve_instance):
+    @serve.deployment(ray_actor_options={"num_cpus": 0.1})
+    class M:
+        def __call__(self, val: int):
+            return val + 1
+
+    @serve.deployment(ray_actor_options={"num_cpus": 0.1})
+    def f():
+        return "hello world"
+
+    @serve.deployment(ray_actor_options={"num_cpus": 0.1})
+    class MyDriver:
+        def __init__(self, dag: RayServeDAGHandle):
+            self.dag = dag
+
+        async def __call__(self):
+            return await (await self.dag.remote())
+
+    serve.run(M.bind(), name="A", route_prefix="/a")
+    serve.run(MyDriver.bind(f.bind()), name="B", route_prefix="/b")
+
+    handle = serve.get_app_handle("A")
+    assert ray.get(handle.remote(8)) == 9
+
+    handle = serve.get_app_handle("B")
+    assert ray.get(handle.remote()) == "hello world"
+
+
+def test_get_app_handle_dne(serve_instance):
+    """Test getting app handle to an app that doesn't exist."""
+
+    with pytest.raises(RayServeException) as e:
+        serve.get_app_handle("random")
+
+    assert "Application 'random' does not exist" in str(e.value)
+
+
+def test_get_app_handle_within_deployment_async(serve_instance):
+    @serve.deployment()
+    class a:
+        def __init__(self, handle):
+            self.handle = handle
+
+        def __call__(self, val: int):
+            return val + 2
+
+    @serve.deployment()
+    class b:
+        def __call__(self, val: int):
+            return val
+
+    @serve.deployment
+    async def f(val):
+        handle = serve.get_app_handle("default")
+        result = await (await handle.remote(val))
+        return f"The answer is {result}"
+
+    serve.run(a.bind(b.bind()), route_prefix="/math")
+    serve.run(f.bind(), name="call")
+
+    handle = serve.get_app_handle("call")
+    assert ray.get(handle.remote(7)) == "The answer is 9"
+
+
+def test_get_app_handle_within_deployment_sync(serve_instance):
+    @serve.deployment()
+    class a:
+        def __init__(self, handle):
+            self.handle = handle
+
+        def __call__(self, val: int):
+            return val + 2
+
+    @serve.deployment()
+    class b:
+        def __call__(self, val: int):
+            return val
+
+    @serve.deployment
+    def f(val):
+        handle = serve.get_app_handle("default", sync=True)
+        result = ray.get(handle.remote(val))
+        return f"The answer is {result}"
+
+    serve.run(a.bind(b.bind()), route_prefix="/math")
+    serve.run(f.bind(), name="call")
+
+    handle = serve.get_app_handle("call")
+    assert ray.get(handle.remote(7)) == "The answer is 9"
+
+
+def test_get_deployment_handle_basic(serve_instance):
+    @serve.deployment(ray_actor_options={"num_cpus": 0.1})
+    def f():
+        return "hello world"
+
+    @serve.deployment(ray_actor_options={"num_cpus": 0.1})
+    class MyDriver:
+        def __init__(self, dag: RayServeDAGHandle):
+            self.dag = dag
+
+        async def __call__(self):
+            return f"{await (await self.dag.remote())}!!"
+
+    serve.run(MyDriver.bind(f.bind()))
+
+    handle = serve.get_deployment_handle("f", "default")
+    assert ray.get(handle.remote()) == "hello world"
+
+    app_handle = serve.get_app_handle("default")
+    assert ray.get(app_handle.remote()) == "hello world!!"
 
 
 if __name__ == "__main__":
