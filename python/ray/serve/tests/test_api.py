import asyncio
from collections import defaultdict
import time

import pytest
import requests

import ray
from ray import serve
from ray.test_utils import wait_for_condition
from ray.serve.constants import SERVE_PROXY_NAME
from ray.serve.exceptions import RayServeException
from ray.serve.config import BackendConfig
from ray.serve.utils import (block_until_http_ready, format_actor_name,
                             get_random_letters)


def test_e2e(serve_instance):
    client = serve_instance

    def function(flask_request):
        return {"method": flask_request.method}

    client.create_backend("echo:v1", function)
    client.create_endpoint(
        "endpoint", backend="echo:v1", route="/api", methods=["GET", "POST"])

    retry_count = 5
    timeout_sleep = 0.5
    while True:
        try:
            resp = requests.get(
                "http://127.0.0.1:8000/-/routes", timeout=0.5).json()
            assert resp == {"/api": ["endpoint", ["GET", "POST"]]}
            break
        except Exception as e:
            time.sleep(timeout_sleep)
            timeout_sleep *= 2
            retry_count -= 1
            if retry_count == 0:
                assert False, ("Route table hasn't been updated after 3 tries."
                               "The latest error was {}").format(e)

    resp = requests.get("http://127.0.0.1:8000/api").json()["method"]
    assert resp == "GET"

    resp = requests.post("http://127.0.0.1:8000/api").json()["method"]
    assert resp == "POST"


def test_call_method(serve_instance):
    client = serve_instance

    class CallMethod:
        def method(self, request):
            return "hello"

    client.create_backend("backend", CallMethod)
    client.create_endpoint("endpoint", backend="backend", route="/api")

    # Test HTTP path.
    resp = requests.get(
        "http://127.0.0.1:8000/api",
        timeout=1,
        headers={"X-SERVE-CALL-METHOD": "method"})
    assert resp.text == "hello"

    # Test serve handle path.
    handle = client.get_handle("endpoint")
    assert ray.get(handle.options("method").remote()) == "hello"


def test_no_route(serve_instance):
    client = serve_instance

    def func(_, i=1):
        return 1

    client.create_backend("backend:1", func)
    client.create_endpoint("noroute-endpoint", backend="backend:1")
    service_handle = client.get_handle("noroute-endpoint")
    result = ray.get(service_handle.remote(i=1))
    assert result == 1


def test_reject_duplicate_backend(serve_instance):
    client = serve_instance

    def f():
        pass

    def g():
        pass

    client.create_backend("backend", f)
    with pytest.raises(ValueError):
        client.create_backend("backend", g)


def test_reject_duplicate_route(serve_instance):
    client = serve_instance

    def f():
        pass

    client.create_backend("backend", f)

    route = "/foo"
    client.create_endpoint("bar", backend="backend", route=route)
    with pytest.raises(ValueError):
        client.create_endpoint("foo", backend="backend", route=route)


def test_reject_duplicate_endpoint(serve_instance):
    client = serve_instance

    def f():
        pass

    client.create_backend("backend", f)

    endpoint_name = "foo"
    client.create_endpoint(endpoint_name, backend="backend", route="/ok")
    with pytest.raises(ValueError):
        client.create_endpoint(
            endpoint_name, backend="backend", route="/different")


def test_reject_duplicate_endpoint_and_route(serve_instance):
    client = serve_instance

    class SimpleBackend(object):
        def __init__(self, message):
            self.message = message

        def __call__(self, *args, **kwargs):
            return {"message": self.message}

    client.create_backend("backend1", SimpleBackend, "First")
    client.create_backend("backend2", SimpleBackend, "Second")

    client.create_endpoint("test", backend="backend1", route="/test")
    with pytest.raises(ValueError):
        client.create_endpoint("test", backend="backend2", route="/test")


def test_set_traffic_missing_data(serve_instance):
    client = serve_instance

    endpoint_name = "foobar"
    backend_name = "foo_backend"
    client.create_backend(backend_name, lambda: 5)
    client.create_endpoint(endpoint_name, backend=backend_name)
    with pytest.raises(ValueError):
        client.set_traffic(endpoint_name, {"nonexistent_backend": 1.0})
    with pytest.raises(ValueError):
        client.set_traffic("nonexistent_endpoint_name", {backend_name: 1.0})


<<<<<<< HEAD
@pytest.mark.parametrize("use_legacy_config", [False, True])
def test_scaling_replicas(serve_instance, use_legacy_config):
=======
def test_scaling_replicas(serve_instance):
    client = serve_instance

>>>>>>> 55b6c19d
    class Counter:
        def __init__(self):
            self.count = 0

        def __call__(self, _):
            self.count += 1
            return self.count

<<<<<<< HEAD
    config = {
        "num_replicas": 2
    } if use_legacy_config else BackendConfig(num_replicas=2)
    serve.create_backend("counter:v1", Counter, config=config)

    serve.create_endpoint("counter", backend="counter:v1", route="/increment")
=======
    client.create_backend(
        "counter:v1", Counter, config=BackendConfig(num_replicas=2))
    client.create_endpoint("counter", backend="counter:v1", route="/increment")

    # Keep checking the routing table until /increment is populated
    while "/increment" not in requests.get(
            "http://127.0.0.1:8000/-/routes").json():
        time.sleep(0.2)

    counter_result = []
    for _ in range(10):
        resp = requests.get("http://127.0.0.1:8000/increment").json()
        counter_result.append(resp)

    # If the load is shared among two replicas. The max result cannot be 10.
    assert max(counter_result) < 10

    client.update_backend_config("counter:v1", {"num_replicas": 1})

    counter_result = []
    for _ in range(10):
        resp = requests.get("http://127.0.0.1:8000/increment").json()
        counter_result.append(resp)
    # Give some time for a replica to spin down. But majority of the request
    # should be served by the only remaining replica.
    assert max(counter_result) - min(counter_result) > 6


def test_scaling_replicas_legacy(serve_instance):
    client = serve_instance

    class Counter:
        def __init__(self):
            self.count = 0

        def __call__(self, _):
            self.count += 1
            return self.count

    client.create_backend("counter:v1", Counter, config={"num_replicas": 2})
    client.create_endpoint("counter", backend="counter:v1", route="/increment")
>>>>>>> 55b6c19d

    # Keep checking the routing table until /increment is populated
    while "/increment" not in requests.get(
            "http://127.0.0.1:8000/-/routes").json():
        time.sleep(0.2)

    counter_result = []
    for _ in range(10):
        resp = requests.get("http://127.0.0.1:8000/increment").json()
        counter_result.append(resp)

    # If the load is shared among two replicas. The max result cannot be 10.
    assert max(counter_result) < 10

<<<<<<< HEAD
    update_config = {
        "num_replicas": 1
    } if use_legacy_config else BackendConfig(num_replicas=1)
    serve.update_backend_config("counter:v1", update_config)
=======
    client.update_backend_config("counter:v1", {"num_replicas": 1})
>>>>>>> 55b6c19d

    counter_result = []
    for _ in range(10):
        resp = requests.get("http://127.0.0.1:8000/increment").json()
        counter_result.append(resp)
    # Give some time for a replica to spin down. But majority of the request
    # should be served by the only remaining replica.
    assert max(counter_result) - min(counter_result) > 6


<<<<<<< HEAD
@pytest.mark.parametrize("use_legacy_config", [False, True])
def test_batching(serve_instance, use_legacy_config):
=======
def test_batching(serve_instance):
    client = serve_instance

>>>>>>> 55b6c19d
    class BatchingExample:
        def __init__(self):
            self.count = 0

        @serve.accept_batch
        def __call__(self, requests):
            self.count += 1
            batch_size = len(requests)
            return [self.count] * batch_size

    # set the max batch size
<<<<<<< HEAD
    config = {
        "max_batch_size": 5,
        "batch_wait_timeout": 1
    } if use_legacy_config else BackendConfig(
        max_batch_size=5, batch_wait_timeout=1)
    serve.create_backend("counter:v11", BatchingExample, config=config)
    serve.create_endpoint(
=======
    client.create_backend(
        "counter:v11",
        BatchingExample,
        config=BackendConfig(max_batch_size=5, batch_wait_timeout=1))
    client.create_endpoint(
>>>>>>> 55b6c19d
        "counter1", backend="counter:v11", route="/increment2")

    # Keep checking the routing table until /increment is populated
    while "/increment2" not in requests.get(
            "http://127.0.0.1:8000/-/routes").json():
        time.sleep(0.2)

    future_list = []
    handle = client.get_handle("counter1")
    for _ in range(20):
        f = handle.remote(temp=1)
        future_list.append(f)

    counter_result = ray.get(future_list)
    # since count is only updated per batch of queries
    # If there atleast one __call__ fn call with batch size greater than 1
    # counter result will always be less than 20
    assert max(counter_result) < 20


<<<<<<< HEAD
@pytest.mark.parametrize("use_legacy_config", [False, True])
def test_batching_exception(serve_instance, use_legacy_config):
=======
def test_batching_legacy(serve_instance):
    client = serve_instance

    class BatchingExample:
        def __init__(self):
            self.count = 0

        @serve.accept_batch
        def __call__(self, request):
            self.count += 1
            return [self.count] * len(request)

    # set the max batch size
    client.create_backend(
        "counter:v11",
        BatchingExample,
        config={
            "max_batch_size": 5,
            "batch_wait_timeout": 1
        })
    client.create_endpoint(
        "counter1", backend="counter:v11", route="/increment2")

    # Keep checking the routing table until /increment is populated
    while "/increment2" not in requests.get(
            "http://127.0.0.1:8000/-/routes").json():
        time.sleep(0.2)

    future_list = []
    handle = client.get_handle("counter1")
    for _ in range(20):
        f = handle.remote()
        future_list.append(f)

    counter_result = ray.get(future_list)
    # since count is only updated per batch of queries
    # If there atleast one __call__ fn call with batch size greater than 1
    # counter result will always be less than 20
    assert max(counter_result) < 20


def test_batching_exception(serve_instance):
    client = serve_instance

>>>>>>> 55b6c19d
    class NoListReturned:
        def __init__(self):
            self.count = 0

        @serve.accept_batch
        def __call__(self, requests):
            return len(requests)

    # set the max batch size
<<<<<<< HEAD
    config = {
        "max_batch_size": 5
    } if use_legacy_config else BackendConfig(max_batch_size=5)
    serve.create_backend("exception:v1", NoListReturned, config=config)
    serve.create_endpoint(
=======
    client.create_backend(
        "exception:v1", NoListReturned, config=BackendConfig(max_batch_size=5))
    client.create_endpoint(
>>>>>>> 55b6c19d
        "exception-test", backend="exception:v1", route="/noListReturned")

    handle = client.get_handle("exception-test")
    with pytest.raises(ray.exceptions.RayTaskError):
        assert ray.get(handle.remote(temp=1))


<<<<<<< HEAD
@pytest.mark.parametrize("use_legacy_config", [False, True])
def test_updating_config(serve_instance, use_legacy_config):
=======
def test_batching_exception_legacy(serve_instance):
    client = serve_instance

    class NoListReturned:
        def __init__(self):
            self.count = 0

        @serve.accept_batch
        def __call__(self, flask_request, temp=None):
            batch_size = serve.context.batch_size
            return batch_size

    # set the max batch size
    client.create_backend(
        "exception:v1", NoListReturned, config={"max_batch_size": 5})
    client.create_endpoint(
        "exception-test", backend="exception:v1", route="/noListReturned")

    handle = client.get_handle("exception-test")
    with pytest.raises(ray.exceptions.RayTaskError):
        assert ray.get(handle.remote(temp=1))


def test_updating_config(serve_instance):
    client = serve_instance

>>>>>>> 55b6c19d
    class BatchSimple:
        def __init__(self):
            self.count = 0

        @serve.accept_batch
        def __call__(self, request):
            return [1] * len(request)

<<<<<<< HEAD
    config = {
        "max_batch_size": 2,
        "num_replicas": 3
    } if use_legacy_config else BackendConfig(
        max_batch_size=2, num_replicas=3)
    serve.create_backend("bsimple:v1", BatchSimple, config=config)
    serve.create_endpoint("bsimple", backend="bsimple:v1", route="/bsimple")
=======
    client.create_backend(
        "bsimple:v1",
        BatchSimple,
        config=BackendConfig(max_batch_size=2, num_replicas=3))
    client.create_endpoint("bsimple", backend="bsimple:v1", route="/bsimple")
>>>>>>> 55b6c19d

    controller = client._controller
    old_replica_tag_list = ray.get(
        controller._list_replicas.remote("bsimple:v1"))

<<<<<<< HEAD
    update_config = {
        "max_batch_size": 5
    } if use_legacy_config else BackendConfig(max_batch_size=5)
    serve.update_backend_config("bsimple:v1", update_config)
=======
    client.update_backend_config("bsimple:v1", BackendConfig(max_batch_size=5))
    new_replica_tag_list = ray.get(
        controller._list_replicas.remote("bsimple:v1"))
    new_all_tag_list = []
    for worker_dict in ray.get(
            controller.get_all_worker_handles.remote()).values():
        new_all_tag_list.extend(list(worker_dict.keys()))

    # the old and new replica tag list should be identical
    # and should be subset of all_tag_list
    assert set(old_replica_tag_list) <= set(new_all_tag_list)
    assert set(old_replica_tag_list) == set(new_replica_tag_list)


def test_updating_config_legacy(serve_instance):
    client = serve_instance

    class BatchSimple:
        def __init__(self):
            self.count = 0

        @serve.accept_batch
        def __call__(self, request):
            return [1] * len(request)

    client.create_backend(
        "bsimple:v1",
        BatchSimple,
        config={
            "max_batch_size": 2,
            "num_replicas": 3
        })
    client.create_endpoint("bsimple", backend="bsimple:v1", route="/bsimple")

    controller = client._controller
    old_replica_tag_list = ray.get(
        controller._list_replicas.remote("bsimple:v1"))

    client.update_backend_config("bsimple:v1", {"max_batch_size": 5})
>>>>>>> 55b6c19d
    new_replica_tag_list = ray.get(
        controller._list_replicas.remote("bsimple:v1"))
    new_all_tag_list = []
    for worker_dict in ray.get(
            controller.get_all_worker_handles.remote()).values():
        new_all_tag_list.extend(list(worker_dict.keys()))

    # the old and new replica tag list should be identical
    # and should be subset of all_tag_list
    assert set(old_replica_tag_list) <= set(new_all_tag_list)
    assert set(old_replica_tag_list) == set(new_replica_tag_list)


def test_delete_backend(serve_instance):
    client = serve_instance

    def function(_):
        return "hello"

    client.create_backend("delete:v1", function)
    client.create_endpoint(
        "delete_backend", backend="delete:v1", route="/delete-backend")

    assert requests.get("http://127.0.0.1:8000/delete-backend").text == "hello"

    # Check that we can't delete the backend while it's in use.
    with pytest.raises(ValueError):
        client.delete_backend("delete:v1")

    client.create_backend("delete:v2", function)
    client.set_traffic("delete_backend", {"delete:v1": 0.5, "delete:v2": 0.5})

    with pytest.raises(ValueError):
        client.delete_backend("delete:v1")

    # Check that the backend can be deleted once it's no longer in use.
    client.set_traffic("delete_backend", {"delete:v2": 1.0})
    client.delete_backend("delete:v1")

    # Check that we can no longer use the previously deleted backend.
    with pytest.raises(ValueError):
        client.set_traffic("delete_backend", {"delete:v1": 1.0})

    def function2(_):
        return "olleh"

    # Check that we can now reuse the previously delete backend's tag.
    client.create_backend("delete:v1", function2)
    client.set_traffic("delete_backend", {"delete:v1": 1.0})

    assert requests.get("http://127.0.0.1:8000/delete-backend").text == "olleh"


@pytest.mark.parametrize("route", [None, "/delete-endpoint"])
def test_delete_endpoint(serve_instance, route):
    client = serve_instance

    def function(_):
        return "hello"

    backend_name = "delete-endpoint:v1"
    client.create_backend(backend_name, function)

    endpoint_name = "delete_endpoint" + str(route)
    client.create_endpoint(endpoint_name, backend=backend_name, route=route)
    client.delete_endpoint(endpoint_name)

    # Check that we can reuse a deleted endpoint name and route.
    client.create_endpoint(endpoint_name, backend=backend_name, route=route)

    if route is not None:
        assert requests.get(
            "http://127.0.0.1:8000/delete-endpoint").text == "hello"
    else:
        handle = client.get_handle(endpoint_name)
        assert ray.get(handle.remote()) == "hello"

    # Check that deleting the endpoint doesn't delete the backend.
    client.delete_endpoint(endpoint_name)
    client.create_endpoint(endpoint_name, backend=backend_name, route=route)

    if route is not None:
        assert requests.get(
            "http://127.0.0.1:8000/delete-endpoint").text == "hello"
    else:
        handle = client.get_handle(endpoint_name)
        assert ray.get(handle.remote()) == "hello"


@pytest.mark.parametrize("route", [None, "/shard"])
def test_shard_key(serve_instance, route):
    client = serve_instance

    # Create five backends that return different integers.
    num_backends = 5
    traffic_dict = {}
    for i in range(num_backends):

        def function(_):
            return i

        backend_name = "backend-split-" + str(i)
        traffic_dict[backend_name] = 1.0 / num_backends
        client.create_backend(backend_name, function)

    client.create_endpoint(
        "endpoint", backend=list(traffic_dict.keys())[0], route=route)
    client.set_traffic("endpoint", traffic_dict)

    def do_request(shard_key):
        if route is not None:
            url = "http://127.0.0.1:8000" + route
            headers = {"X-SERVE-SHARD-KEY": shard_key}
            result = requests.get(url, headers=headers).text
        else:
            handle = client.get_handle("endpoint").options(shard_key=shard_key)
            result = ray.get(handle.options(shard_key=shard_key).remote())
        return result

    # Send requests with different shard keys and log the backends they go to.
    shard_keys = [get_random_letters() for _ in range(20)]
    results = {}
    for shard_key in shard_keys:
        results[shard_key] = do_request(shard_key)

    # Check that the shard keys are mapped to the same backends.
    for shard_key in shard_keys:
        assert do_request(shard_key) == results[shard_key]


def test_multiple_instances():
    route = "/api"
    backend = "backend"
    endpoint = "endpoint"

    client1 = serve.start(http_port=8001)

    def function(_):
        return "hello1"

    client1.create_backend(backend, function)
    client1.create_endpoint(endpoint, backend=backend, route=route)

    assert requests.get("http://127.0.0.1:8001" + route).text == "hello1"

    # Create a second cluster on port 8002. Create an endpoint and backend with
    # the same names and check that they don't collide.
    client2 = serve.start(http_port=8002)

    def function(_):
        return "hello2"

    client2.create_backend(backend, function)
    client2.create_endpoint(endpoint, backend=backend, route=route)

    assert requests.get("http://127.0.0.1:8001" + route).text == "hello1"
    assert requests.get("http://127.0.0.1:8002" + route).text == "hello2"

    # Check that deleting the backend in the current cluster doesn't.
    client2.delete_endpoint(endpoint)
    client2.delete_backend(backend)
    assert requests.get("http://127.0.0.1:8001" + route).text == "hello1"

    # Check that the first client still works.
    client1.delete_endpoint(endpoint)
    client1.delete_backend(backend)


<<<<<<< HEAD
@pytest.mark.parametrize("use_legacy_config", [False, True])
def test_parallel_start(serve_instance, use_legacy_config):
=======
def test_parallel_start(serve_instance):
    client = serve_instance

>>>>>>> 55b6c19d
    # Test the ability to start multiple replicas in parallel.
    # In the past, when Serve scale up a backend, it does so one by one and
    # wait for each replica to initialize. This test avoid this by preventing
    # the first replica to finish initialization unless the second replica is
    # also started.
    @ray.remote
    class Barrier:
        def __init__(self, release_on):
            self.release_on = release_on
            self.current_waiters = 0
            self.event = asyncio.Event()

        async def wait(self):
            self.current_waiters += 1
            if self.current_waiters == self.release_on:
                self.event.set()
            else:
                await self.event.wait()

    barrier = Barrier.remote(release_on=2)

    class LongStartingServable:
        def __init__(self):
            ray.get(barrier.wait.remote(), timeout=10)

        def __call__(self, _):
            return "Ready"

<<<<<<< HEAD
    config = {
        "num_replicas": 2
    } if use_legacy_config else BackendConfig(num_replicas=2)
    serve.create_backend("p:v0", LongStartingServable, config=config)
    serve.create_endpoint("test-parallel", backend="p:v0")
    handle = serve.get_handle("test-parallel")
=======
    client.create_backend(
        "p:v0", LongStartingServable, config=BackendConfig(num_replicas=2))
    client.create_endpoint("test-parallel", backend="p:v0")
    handle = client.get_handle("test-parallel")

    ray.get(handle.remote(), timeout=10)


def test_parallel_start_legacy(serve_instance):
    client = serve_instance

    # Test the ability to start multiple replicas in parallel.
    # In the past, when Serve scale up a backend, it does so one by one and
    # wait for each replica to initialize. This test avoid this by preventing
    # the first replica to finish initialization unless the second replica is
    # also started.
    @ray.remote
    class Barrier:
        def __init__(self, release_on):
            self.release_on = release_on
            self.current_waiters = 0
            self.event = asyncio.Event()

        async def wait(self):
            self.current_waiters += 1
            if self.current_waiters == self.release_on:
                self.event.set()
            else:
                await self.event.wait()

    barrier = Barrier.remote(release_on=2)

    class LongStartingServable:
        def __init__(self):
            ray.get(barrier.wait.remote(), timeout=10)

        def __call__(self, _):
            return "Ready"

    client.create_backend(
        "p:v0", LongStartingServable, config={"num_replicas": 2})
    client.create_endpoint("test-parallel", backend="p:v0")
    handle = client.get_handle("test-parallel")
>>>>>>> 55b6c19d

    ray.get(handle.remote(), timeout=10)


def test_list_endpoints(serve_instance):
    client = serve_instance

    def f():
        pass

    client.create_backend("backend", f)
    client.create_backend("backend2", f)
    client.create_backend("backend3", f)
    client.create_endpoint(
        "endpoint", backend="backend", route="/api", methods=["GET", "POST"])
    client.create_endpoint("endpoint2", backend="backend2", methods=["POST"])
    client.shadow_traffic("endpoint", "backend3", 0.5)

    endpoints = client.list_endpoints()
    assert "endpoint" in endpoints
    assert endpoints["endpoint"] == {
        "route": "/api",
        "methods": ["GET", "POST"],
        "traffic": {
            "backend": 1.0
        },
        "shadows": {
            "backend3": 0.5
        }
    }

    assert "endpoint2" in endpoints
    assert endpoints["endpoint2"] == {
        "route": None,
        "methods": ["POST"],
        "traffic": {
            "backend2": 1.0
        },
        "shadows": {}
    }

    client.delete_endpoint("endpoint")
    assert "endpoint2" in client.list_endpoints()

    client.delete_endpoint("endpoint2")
    assert len(client.list_endpoints()) == 0


<<<<<<< HEAD
@pytest.mark.parametrize("use_legacy_config", [False, True])
def test_list_backends(serve_instance, use_legacy_config):
    serve.init()
=======
def test_list_backends(serve_instance):
    client = serve_instance

    @serve.accept_batch
    def f():
        pass

    client.create_backend(
        "backend", f, config=BackendConfig(max_batch_size=10))
    backends = client.list_backends()
    assert len(backends) == 1
    assert "backend" in backends
    assert backends["backend"]["max_batch_size"] == 10

    client.create_backend("backend2", f, config=BackendConfig(num_replicas=10))
    backends = client.list_backends()
    assert len(backends) == 2
    assert backends["backend2"]["num_replicas"] == 10

    client.delete_backend("backend")
    backends = client.list_backends()
    assert len(backends) == 1
    assert "backend2" in backends

    client.delete_backend("backend2")
    assert len(client.list_backends()) == 0


def test_list_backends_legacy(serve_instance):
    client = serve_instance
>>>>>>> 55b6c19d

    @serve.accept_batch
    def f():
        pass

<<<<<<< HEAD
    config1 = {
        "max_batch_size": 10
    } if use_legacy_config else BackendConfig(max_batch_size=10)
    serve.create_backend("backend", f, config=config1)
    backends = serve.list_backends()
=======
    client.create_backend("backend", f, config={"max_batch_size": 10})
    backends = client.list_backends()
>>>>>>> 55b6c19d
    assert len(backends) == 1
    assert "backend" in backends
    assert backends["backend"]["max_batch_size"] == 10

<<<<<<< HEAD
    config2 = {
        "num_replicas": 10
    } if use_legacy_config else BackendConfig(num_replicas=10)
    serve.create_backend("backend2", f, config=config2)
    backends = serve.list_backends()
=======
    client.create_backend("backend2", f, config={"num_replicas": 10})
    backends = client.list_backends()
>>>>>>> 55b6c19d
    assert len(backends) == 2
    assert backends["backend2"]["num_replicas"] == 10

    client.delete_backend("backend")
    backends = client.list_backends()
    assert len(backends) == 1
    assert "backend2" in backends

    client.delete_backend("backend2")
    assert len(client.list_backends()) == 0


def test_endpoint_input_validation(serve_instance):
    client = serve_instance

    def f():
        pass

    client.create_backend("backend", f)
    with pytest.raises(TypeError):
        client.create_endpoint("endpoint")
    with pytest.raises(TypeError):
        client.create_endpoint("endpoint", route="/hello")
    with pytest.raises(TypeError):
        client.create_endpoint("endpoint", backend=2)
    client.create_endpoint("endpoint", backend="backend")


<<<<<<< HEAD
@pytest.mark.parametrize("use_legacy_config", [False, True])
def test_create_infeasible_error(serve_instance, use_legacy_config):
    serve.init()
=======
def test_create_infeasible_error(serve_instance):
    client = serve_instance

    def f():
        pass

    # Non existent resource should be infeasible.
    with pytest.raises(RayServeException, match="Cannot scale backend"):
        client.create_backend(
            "f:1",
            f,
            ray_actor_options={"resources": {
                "MagicMLResource": 100
            }})

    # Even each replica might be feasible, the total might not be.
    current_cpus = int(ray.nodes()[0]["Resources"]["CPU"])
    with pytest.raises(RayServeException, match="Cannot scale backend"):
        client.create_backend(
            "f:1",
            f,
            ray_actor_options={"resources": {
                "CPU": 1,
            }},
            config=BackendConfig(num_replicas=(current_cpus + 20)))

    # No replica should be created!
    replicas = ray.get(client._controller._list_replicas.remote("f1"))
    assert len(replicas) == 0


def test_create_infeasible_error_legacy(serve_instance):
    client = serve_instance
>>>>>>> 55b6c19d

    def f():
        pass

    # Non existent resource should be infeasible.
    with pytest.raises(RayServeException, match="Cannot scale backend"):
        client.create_backend(
            "f:1",
            f,
            ray_actor_options={"resources": {
                "MagicMLResource": 100
            }})

    # Even each replica might be feasible, the total might not be.
    current_cpus = int(ray.nodes()[0]["Resources"]["CPU"])
    num_replicas = current_cpus + 20
    config = {
        "num_replicas": num_replicas
    } if use_legacy_config else BackendConfig(num_replicas=num_replicas)
    with pytest.raises(RayServeException, match="Cannot scale backend"):
        client.create_backend(
            "f:1",
            f,
            ray_actor_options={"resources": {
                "CPU": 1,
            }},
            config=config)

    # No replica should be created!
    replicas = ray.get(client._controller._list_replicas.remote("f1"))
    assert len(replicas) == 0


def test_shutdown():
    def f():
        pass

    client = serve.start(http_port=8003)
    client.create_backend("backend", f)
    client.create_endpoint("endpoint", backend="backend")

    client.shutdown()
    with pytest.raises(RayServeException):
        client.list_backends()

    def check_dead():
        for actor_name in [
                client._controller_name,
                format_actor_name(SERVE_PROXY_NAME, client._controller_name)
        ]:
            try:
                ray.get_actor(actor_name)
                return False
            except ValueError:
                pass
        return True

    wait_for_condition(check_dead)


def test_shadow_traffic(serve_instance):
    client = serve_instance

    @ray.remote
    class RequestCounter:
        def __init__(self):
            self.requests = defaultdict(int)

        def record(self, backend):
            self.requests[backend] += 1

        def get(self, backend):
            return self.requests[backend]

    counter = RequestCounter.remote()

    def f(_):
        ray.get(counter.record.remote("backend1"))
        return "hello"

    def f_shadow_1(_):
        ray.get(counter.record.remote("backend2"))
        return "oops"

    def f_shadow_2(_):
        ray.get(counter.record.remote("backend3"))
        return "oops"

    def f_shadow_3(_):
        ray.get(counter.record.remote("backend4"))
        return "oops"

    client.create_backend("backend1", f)
    client.create_backend("backend2", f_shadow_1)
    client.create_backend("backend3", f_shadow_2)
    client.create_backend("backend4", f_shadow_3)

    client.create_endpoint("endpoint", backend="backend1", route="/api")
    client.shadow_traffic("endpoint", "backend2", 1.0)
    client.shadow_traffic("endpoint", "backend3", 0.5)
    client.shadow_traffic("endpoint", "backend4", 0.1)

    start = time.time()
    num_requests = 100
    for _ in range(num_requests):
        assert requests.get("http://127.0.0.1:8000/api").text == "hello"
    print("Finished 100 requests in {}s.".format(time.time() - start))

    def requests_to_backend(backend):
        return ray.get(counter.get.remote(backend))

    def check_requests():
        return all([
            requests_to_backend("backend1") == num_requests,
            requests_to_backend("backend2") == requests_to_backend("backend1"),
            requests_to_backend("backend3") < requests_to_backend("backend2"),
            requests_to_backend("backend4") < requests_to_backend("backend3"),
            requests_to_backend("backend4") > 0,
        ])

    wait_for_condition(check_requests)


def test_connect(serve_instance):
    client = serve_instance

    # Check that you can have multiple clients to the same detached instance.
    client2 = serve.connect()
    assert client._controller_name == client2._controller_name

    # Check that you can have detached and non-detached instances.
    client3 = serve.start(http_port=8004)
    assert client3._controller_name != client._controller_name

    # Check that you can call serve.connect() from within a backend for both
    # detached and non-detached instances.

    def connect_in_backend(_):
        client = serve.connect()
        client.create_backend("backend-ception", connect_in_backend)
        return client._controller_name

    client.create_backend("connect_in_backend", connect_in_backend)
    client.create_endpoint("endpoint", backend="connect_in_backend")
    handle = client.get_handle("endpoint")
    assert ray.get(handle.remote()) == client._controller_name
    assert "backend-ception" in client.list_backends()

    client3.create_backend("connect_in_backend", connect_in_backend)
    client3.create_endpoint("endpoint", backend="connect_in_backend")
    handle = client3.get_handle("endpoint")
    assert ray.get(handle.remote()) == client3._controller_name
    assert "backend-ception" in client3.list_backends()


def test_serve_metrics(serve_instance):
    client = serve_instance

    @serve.accept_batch
    def batcher(flask_requests):
        return ["hello"] * len(flask_requests)

    client.create_backend("metrics", batcher)
    client.create_endpoint("metrics", backend="metrics", route="/metrics")
    # send 10 concurrent requests
    url = "http://127.0.0.1:8000/metrics"
    ray.get([block_until_http_ready.remote(url) for _ in range(10)])

    def verify_metrics(do_assert=False):
        resp = requests.get("http://127.0.0.1:9999").text

        expected_metrics = [
            # counter
            "num_router_requests_total",
            "num_http_requests_total",
            "backend_queued_queries_total",
            "backend_request_counter_requests_total",
            "backend_worker_starts_restarts_total",
            # histogram
            "backend_processing_latency_ms_bucket",
            "backend_processing_latency_ms_count",
            "backend_processing_latency_ms_sum",
            "backend_queuing_latency_ms_bucket",
            "backend_queuing_latency_ms_count",
            "backend_queuing_latency_ms_sum",
            # gauge
            "replica_processing_queries",
            "replica_queued_queries",
        ]
        for metric in expected_metrics:
            # For the final error round
            if do_assert:
                assert metric in resp
            # For the wait_for_condition
            else:
                if metric not in resp:
                    return False
        return True

    try:
        wait_for_condition(verify_metrics, retry_interval_ms=500)
    except RuntimeError:
        verify_metrics()


if __name__ == "__main__":
    import sys
    sys.exit(pytest.main(["-v", "-s", __file__]))<|MERGE_RESOLUTION|>--- conflicted
+++ resolved
@@ -157,14 +157,9 @@
         client.set_traffic("nonexistent_endpoint_name", {backend_name: 1.0})
 
 
-<<<<<<< HEAD
 @pytest.mark.parametrize("use_legacy_config", [False, True])
 def test_scaling_replicas(serve_instance, use_legacy_config):
-=======
-def test_scaling_replicas(serve_instance):
-    client = serve_instance
-
->>>>>>> 55b6c19d
+    client = serve_instance
     class Counter:
         def __init__(self):
             self.count = 0
@@ -173,16 +168,11 @@
             self.count += 1
             return self.count
 
-<<<<<<< HEAD
     config = {
         "num_replicas": 2
     } if use_legacy_config else BackendConfig(num_replicas=2)
-    serve.create_backend("counter:v1", Counter, config=config)
-
-    serve.create_endpoint("counter", backend="counter:v1", route="/increment")
-=======
-    client.create_backend(
-        "counter:v1", Counter, config=BackendConfig(num_replicas=2))
+    client.create_backend("counter:v1", Counter, config=config)
+
     client.create_endpoint("counter", backend="counter:v1", route="/increment")
 
     # Keep checking the routing table until /increment is populated
@@ -198,7 +188,10 @@
     # If the load is shared among two replicas. The max result cannot be 10.
     assert max(counter_result) < 10
 
-    client.update_backend_config("counter:v1", {"num_replicas": 1})
+    update_config = {
+        "num_replicas": 1
+    } if use_legacy_config else BackendConfig(num_replicas=1)
+    client.update_backend_config("counter:v1", update_config)
 
     counter_result = []
     for _ in range(10):
@@ -209,60 +202,10 @@
     assert max(counter_result) - min(counter_result) > 6
 
 
-def test_scaling_replicas_legacy(serve_instance):
-    client = serve_instance
-
-    class Counter:
-        def __init__(self):
-            self.count = 0
-
-        def __call__(self, _):
-            self.count += 1
-            return self.count
-
-    client.create_backend("counter:v1", Counter, config={"num_replicas": 2})
-    client.create_endpoint("counter", backend="counter:v1", route="/increment")
->>>>>>> 55b6c19d
-
-    # Keep checking the routing table until /increment is populated
-    while "/increment" not in requests.get(
-            "http://127.0.0.1:8000/-/routes").json():
-        time.sleep(0.2)
-
-    counter_result = []
-    for _ in range(10):
-        resp = requests.get("http://127.0.0.1:8000/increment").json()
-        counter_result.append(resp)
-
-    # If the load is shared among two replicas. The max result cannot be 10.
-    assert max(counter_result) < 10
-
-<<<<<<< HEAD
-    update_config = {
-        "num_replicas": 1
-    } if use_legacy_config else BackendConfig(num_replicas=1)
-    serve.update_backend_config("counter:v1", update_config)
-=======
-    client.update_backend_config("counter:v1", {"num_replicas": 1})
->>>>>>> 55b6c19d
-
-    counter_result = []
-    for _ in range(10):
-        resp = requests.get("http://127.0.0.1:8000/increment").json()
-        counter_result.append(resp)
-    # Give some time for a replica to spin down. But majority of the request
-    # should be served by the only remaining replica.
-    assert max(counter_result) - min(counter_result) > 6
-
-
-<<<<<<< HEAD
 @pytest.mark.parametrize("use_legacy_config", [False, True])
 def test_batching(serve_instance, use_legacy_config):
-=======
-def test_batching(serve_instance):
-    client = serve_instance
-
->>>>>>> 55b6c19d
+    client = serve_instance
+
     class BatchingExample:
         def __init__(self):
             self.count = 0
@@ -274,21 +217,13 @@
             return [self.count] * batch_size
 
     # set the max batch size
-<<<<<<< HEAD
     config = {
         "max_batch_size": 5,
         "batch_wait_timeout": 1
     } if use_legacy_config else BackendConfig(
         max_batch_size=5, batch_wait_timeout=1)
-    serve.create_backend("counter:v11", BatchingExample, config=config)
-    serve.create_endpoint(
-=======
-    client.create_backend(
-        "counter:v11",
-        BatchingExample,
-        config=BackendConfig(max_batch_size=5, batch_wait_timeout=1))
+    client.create_backend("counter:v11", BatchingExample, config=config)
     client.create_endpoint(
->>>>>>> 55b6c19d
         "counter1", backend="counter:v11", route="/increment2")
 
     # Keep checking the routing table until /increment is populated
@@ -309,55 +244,9 @@
     assert max(counter_result) < 20
 
 
-<<<<<<< HEAD
 @pytest.mark.parametrize("use_legacy_config", [False, True])
 def test_batching_exception(serve_instance, use_legacy_config):
-=======
-def test_batching_legacy(serve_instance):
-    client = serve_instance
-
-    class BatchingExample:
-        def __init__(self):
-            self.count = 0
-
-        @serve.accept_batch
-        def __call__(self, request):
-            self.count += 1
-            return [self.count] * len(request)
-
-    # set the max batch size
-    client.create_backend(
-        "counter:v11",
-        BatchingExample,
-        config={
-            "max_batch_size": 5,
-            "batch_wait_timeout": 1
-        })
-    client.create_endpoint(
-        "counter1", backend="counter:v11", route="/increment2")
-
-    # Keep checking the routing table until /increment is populated
-    while "/increment2" not in requests.get(
-            "http://127.0.0.1:8000/-/routes").json():
-        time.sleep(0.2)
-
-    future_list = []
-    handle = client.get_handle("counter1")
-    for _ in range(20):
-        f = handle.remote()
-        future_list.append(f)
-
-    counter_result = ray.get(future_list)
-    # since count is only updated per batch of queries
-    # If there atleast one __call__ fn call with batch size greater than 1
-    # counter result will always be less than 20
-    assert max(counter_result) < 20
-
-
-def test_batching_exception(serve_instance):
-    client = serve_instance
-
->>>>>>> 55b6c19d
+    client = serve_instance
     class NoListReturned:
         def __init__(self):
             self.count = 0
@@ -367,17 +256,11 @@
             return len(requests)
 
     # set the max batch size
-<<<<<<< HEAD
     config = {
         "max_batch_size": 5
     } if use_legacy_config else BackendConfig(max_batch_size=5)
-    serve.create_backend("exception:v1", NoListReturned, config=config)
-    serve.create_endpoint(
-=======
-    client.create_backend(
-        "exception:v1", NoListReturned, config=BackendConfig(max_batch_size=5))
+    client.create_backend("exception:v1", NoListReturned, config=config)
     client.create_endpoint(
->>>>>>> 55b6c19d
         "exception-test", backend="exception:v1", route="/noListReturned")
 
     handle = client.get_handle("exception-test")
@@ -385,37 +268,10 @@
         assert ray.get(handle.remote(temp=1))
 
 
-<<<<<<< HEAD
 @pytest.mark.parametrize("use_legacy_config", [False, True])
 def test_updating_config(serve_instance, use_legacy_config):
-=======
-def test_batching_exception_legacy(serve_instance):
-    client = serve_instance
-
-    class NoListReturned:
-        def __init__(self):
-            self.count = 0
-
-        @serve.accept_batch
-        def __call__(self, flask_request, temp=None):
-            batch_size = serve.context.batch_size
-            return batch_size
-
-    # set the max batch size
-    client.create_backend(
-        "exception:v1", NoListReturned, config={"max_batch_size": 5})
-    client.create_endpoint(
-        "exception-test", backend="exception:v1", route="/noListReturned")
-
-    handle = client.get_handle("exception-test")
-    with pytest.raises(ray.exceptions.RayTaskError):
-        assert ray.get(handle.remote(temp=1))
-
-
-def test_updating_config(serve_instance):
-    client = serve_instance
-
->>>>>>> 55b6c19d
+    client = serve_instance
+    
     class BatchSimple:
         def __init__(self):
             self.count = 0
@@ -424,72 +280,22 @@
         def __call__(self, request):
             return [1] * len(request)
 
-<<<<<<< HEAD
     config = {
         "max_batch_size": 2,
         "num_replicas": 3
     } if use_legacy_config else BackendConfig(
         max_batch_size=2, num_replicas=3)
-    serve.create_backend("bsimple:v1", BatchSimple, config=config)
-    serve.create_endpoint("bsimple", backend="bsimple:v1", route="/bsimple")
-=======
-    client.create_backend(
-        "bsimple:v1",
-        BatchSimple,
-        config=BackendConfig(max_batch_size=2, num_replicas=3))
+    client.create_backend("bsimple:v1", BatchSimple, config=config)
     client.create_endpoint("bsimple", backend="bsimple:v1", route="/bsimple")
->>>>>>> 55b6c19d
 
     controller = client._controller
     old_replica_tag_list = ray.get(
         controller._list_replicas.remote("bsimple:v1"))
 
-<<<<<<< HEAD
     update_config = {
         "max_batch_size": 5
     } if use_legacy_config else BackendConfig(max_batch_size=5)
-    serve.update_backend_config("bsimple:v1", update_config)
-=======
-    client.update_backend_config("bsimple:v1", BackendConfig(max_batch_size=5))
-    new_replica_tag_list = ray.get(
-        controller._list_replicas.remote("bsimple:v1"))
-    new_all_tag_list = []
-    for worker_dict in ray.get(
-            controller.get_all_worker_handles.remote()).values():
-        new_all_tag_list.extend(list(worker_dict.keys()))
-
-    # the old and new replica tag list should be identical
-    # and should be subset of all_tag_list
-    assert set(old_replica_tag_list) <= set(new_all_tag_list)
-    assert set(old_replica_tag_list) == set(new_replica_tag_list)
-
-
-def test_updating_config_legacy(serve_instance):
-    client = serve_instance
-
-    class BatchSimple:
-        def __init__(self):
-            self.count = 0
-
-        @serve.accept_batch
-        def __call__(self, request):
-            return [1] * len(request)
-
-    client.create_backend(
-        "bsimple:v1",
-        BatchSimple,
-        config={
-            "max_batch_size": 2,
-            "num_replicas": 3
-        })
-    client.create_endpoint("bsimple", backend="bsimple:v1", route="/bsimple")
-
-    controller = client._controller
-    old_replica_tag_list = ray.get(
-        controller._list_replicas.remote("bsimple:v1"))
-
-    client.update_backend_config("bsimple:v1", {"max_batch_size": 5})
->>>>>>> 55b6c19d
+    client.update_backend_config("bsimple:v1", update_config)
     new_replica_tag_list = ray.get(
         controller._list_replicas.remote("bsimple:v1"))
     new_all_tag_list = []
@@ -658,14 +464,10 @@
     client1.delete_backend(backend)
 
 
-<<<<<<< HEAD
 @pytest.mark.parametrize("use_legacy_config", [False, True])
 def test_parallel_start(serve_instance, use_legacy_config):
-=======
-def test_parallel_start(serve_instance):
-    client = serve_instance
-
->>>>>>> 55b6c19d
+    client = serve_instance
+
     # Test the ability to start multiple replicas in parallel.
     # In the past, when Serve scale up a backend, it does so one by one and
     # wait for each replica to initialize. This test avoid this by preventing
@@ -694,58 +496,12 @@
         def __call__(self, _):
             return "Ready"
 
-<<<<<<< HEAD
     config = {
         "num_replicas": 2
     } if use_legacy_config else BackendConfig(num_replicas=2)
-    serve.create_backend("p:v0", LongStartingServable, config=config)
-    serve.create_endpoint("test-parallel", backend="p:v0")
-    handle = serve.get_handle("test-parallel")
-=======
-    client.create_backend(
-        "p:v0", LongStartingServable, config=BackendConfig(num_replicas=2))
+    client.create_backend("p:v0", LongStartingServable, config=config)
     client.create_endpoint("test-parallel", backend="p:v0")
     handle = client.get_handle("test-parallel")
-
-    ray.get(handle.remote(), timeout=10)
-
-
-def test_parallel_start_legacy(serve_instance):
-    client = serve_instance
-
-    # Test the ability to start multiple replicas in parallel.
-    # In the past, when Serve scale up a backend, it does so one by one and
-    # wait for each replica to initialize. This test avoid this by preventing
-    # the first replica to finish initialization unless the second replica is
-    # also started.
-    @ray.remote
-    class Barrier:
-        def __init__(self, release_on):
-            self.release_on = release_on
-            self.current_waiters = 0
-            self.event = asyncio.Event()
-
-        async def wait(self):
-            self.current_waiters += 1
-            if self.current_waiters == self.release_on:
-                self.event.set()
-            else:
-                await self.event.wait()
-
-    barrier = Barrier.remote(release_on=2)
-
-    class LongStartingServable:
-        def __init__(self):
-            ray.get(barrier.wait.remote(), timeout=10)
-
-        def __call__(self, _):
-            return "Ready"
-
-    client.create_backend(
-        "p:v0", LongStartingServable, config={"num_replicas": 2})
-    client.create_endpoint("test-parallel", backend="p:v0")
-    handle = client.get_handle("test-parallel")
->>>>>>> 55b6c19d
 
     ray.get(handle.remote(), timeout=10)
 
@@ -794,71 +550,28 @@
     assert len(client.list_endpoints()) == 0
 
 
-<<<<<<< HEAD
 @pytest.mark.parametrize("use_legacy_config", [False, True])
 def test_list_backends(serve_instance, use_legacy_config):
-    serve.init()
-=======
-def test_list_backends(serve_instance):
     client = serve_instance
 
     @serve.accept_batch
     def f():
         pass
 
-    client.create_backend(
-        "backend", f, config=BackendConfig(max_batch_size=10))
+    config1 = {
+        "max_batch_size": 10
+    } if use_legacy_config else BackendConfig(max_batch_size=10)
+    client.create_backend("backend", f, config=config1)
     backends = client.list_backends()
     assert len(backends) == 1
     assert "backend" in backends
     assert backends["backend"]["max_batch_size"] == 10
 
-    client.create_backend("backend2", f, config=BackendConfig(num_replicas=10))
-    backends = client.list_backends()
-    assert len(backends) == 2
-    assert backends["backend2"]["num_replicas"] == 10
-
-    client.delete_backend("backend")
-    backends = client.list_backends()
-    assert len(backends) == 1
-    assert "backend2" in backends
-
-    client.delete_backend("backend2")
-    assert len(client.list_backends()) == 0
-
-
-def test_list_backends_legacy(serve_instance):
-    client = serve_instance
->>>>>>> 55b6c19d
-
-    @serve.accept_batch
-    def f():
-        pass
-
-<<<<<<< HEAD
-    config1 = {
-        "max_batch_size": 10
-    } if use_legacy_config else BackendConfig(max_batch_size=10)
-    serve.create_backend("backend", f, config=config1)
-    backends = serve.list_backends()
-=======
-    client.create_backend("backend", f, config={"max_batch_size": 10})
-    backends = client.list_backends()
->>>>>>> 55b6c19d
-    assert len(backends) == 1
-    assert "backend" in backends
-    assert backends["backend"]["max_batch_size"] == 10
-
-<<<<<<< HEAD
     config2 = {
         "num_replicas": 10
     } if use_legacy_config else BackendConfig(num_replicas=10)
-    serve.create_backend("backend2", f, config=config2)
-    backends = serve.list_backends()
-=======
-    client.create_backend("backend2", f, config={"num_replicas": 10})
+    client.create_backend("backend2", f, config=config2)
     backends = client.list_backends()
->>>>>>> 55b6c19d
     assert len(backends) == 2
     assert backends["backend2"]["num_replicas"] == 10
 
@@ -887,45 +600,9 @@
     client.create_endpoint("endpoint", backend="backend")
 
 
-<<<<<<< HEAD
 @pytest.mark.parametrize("use_legacy_config", [False, True])
 def test_create_infeasible_error(serve_instance, use_legacy_config):
-    serve.init()
-=======
-def test_create_infeasible_error(serve_instance):
-    client = serve_instance
-
-    def f():
-        pass
-
-    # Non existent resource should be infeasible.
-    with pytest.raises(RayServeException, match="Cannot scale backend"):
-        client.create_backend(
-            "f:1",
-            f,
-            ray_actor_options={"resources": {
-                "MagicMLResource": 100
-            }})
-
-    # Even each replica might be feasible, the total might not be.
-    current_cpus = int(ray.nodes()[0]["Resources"]["CPU"])
-    with pytest.raises(RayServeException, match="Cannot scale backend"):
-        client.create_backend(
-            "f:1",
-            f,
-            ray_actor_options={"resources": {
-                "CPU": 1,
-            }},
-            config=BackendConfig(num_replicas=(current_cpus + 20)))
-
-    # No replica should be created!
-    replicas = ray.get(client._controller._list_replicas.remote("f1"))
-    assert len(replicas) == 0
-
-
-def test_create_infeasible_error_legacy(serve_instance):
-    client = serve_instance
->>>>>>> 55b6c19d
+    client = serve_instance
 
     def f():
         pass
