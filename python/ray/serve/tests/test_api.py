import asyncio
from collections import defaultdict
import time

import pytest
import requests

import ray
from ray import serve
from ray.test_utils import wait_for_condition
from ray.serve import constants
from ray.serve.exceptions import RayServeException
<<<<<<< HEAD
from ray.serve.utils import format_actor_name, get_random_letters
from ray.serve.config import BackendConfig
=======
from ray.serve.config import BackendConfig
from ray.serve.utils import (block_until_http_ready, format_actor_name,
                             get_random_letters)
>>>>>>> cf3875bd


def test_e2e(serve_instance):
    serve.init()

    def function(flask_request):
        return {"method": flask_request.method}

    serve.create_backend("echo:v1", function)
    serve.create_endpoint(
        "endpoint", backend="echo:v1", route="/api", methods=["GET", "POST"])

    retry_count = 5
    timeout_sleep = 0.5
    while True:
        try:
            resp = requests.get(
                "http://127.0.0.1:8000/-/routes", timeout=0.5).json()
            assert resp == {"/api": ["endpoint", ["GET", "POST"]]}
            break
        except Exception as e:
            time.sleep(timeout_sleep)
            timeout_sleep *= 2
            retry_count -= 1
            if retry_count == 0:
                assert False, ("Route table hasn't been updated after 3 tries."
                               "The latest error was {}").format(e)

    resp = requests.get("http://127.0.0.1:8000/api").json()["method"]
    assert resp == "GET"

    resp = requests.post("http://127.0.0.1:8000/api").json()["method"]
    assert resp == "POST"


def test_call_method(serve_instance):
    class CallMethod:
        def method(self, request):
            return "hello"

    serve.create_backend("backend", CallMethod)
    serve.create_endpoint("endpoint", backend="backend", route="/api")

    # Test HTTP path.
    resp = requests.get(
        "http://127.0.0.1:8000/api",
        timeout=1,
        headers={"X-SERVE-CALL-METHOD": "method"})
    assert resp.text == "hello"

    # Test serve handle path.
    handle = serve.get_handle("endpoint")
    assert ray.get(handle.options("method").remote()) == "hello"


def test_no_route(serve_instance):
    def func(_, i=1):
        return 1

    serve.create_backend("backend:1", func)
    serve.create_endpoint("noroute-endpoint", backend="backend:1")
    service_handle = serve.get_handle("noroute-endpoint")
    result = ray.get(service_handle.remote(i=1))
    assert result == 1


def test_reject_duplicate_backend(serve_instance):
    def f():
        pass

    def g():
        pass

    serve.create_backend("backend", f)
    with pytest.raises(ValueError):
        serve.create_backend("backend", g)


def test_reject_duplicate_route(serve_instance):
    def f():
        pass

    serve.create_backend("backend", f)

    route = "/foo"
    serve.create_endpoint("bar", backend="backend", route=route)
    with pytest.raises(ValueError):
        serve.create_endpoint("foo", backend="backend", route=route)


def test_reject_duplicate_endpoint(serve_instance):
    def f():
        pass

    serve.create_backend("backend", f)

    endpoint_name = "foo"
    serve.create_endpoint(endpoint_name, backend="backend", route="/ok")
    with pytest.raises(ValueError):
        serve.create_endpoint(
            endpoint_name, backend="backend", route="/different")


def test_reject_duplicate_endpoint_and_route(serve_instance):
    class SimpleBackend(object):
        def __init__(self, message):
            self.message = message

        def __call__(self, *args, **kwargs):
            return {"message": self.message}

    serve.create_backend("backend1", SimpleBackend, "First")
    serve.create_backend("backend2", SimpleBackend, "Second")

    serve.create_endpoint("test", backend="backend1", route="/test")
    with pytest.raises(ValueError):
        serve.create_endpoint("test", backend="backend2", route="/test")


def test_set_traffic_missing_data(serve_instance):
    endpoint_name = "foobar"
    backend_name = "foo_backend"
    serve.create_backend(backend_name, lambda: 5)
    serve.create_endpoint(endpoint_name, backend=backend_name)
    with pytest.raises(ValueError):
        serve.set_traffic(endpoint_name, {"nonexistent_backend": 1.0})
    with pytest.raises(ValueError):
        serve.set_traffic("nonexistent_endpoint_name", {backend_name: 1.0})


@pytest.mark.parametrize("use_legacy_config", [False, True])
def test_scaling_replicas(serve_instance, use_legacy_config):
    class Counter:
        def __init__(self):
            self.count = 0

        def __call__(self, _):
            self.count += 1
            return self.count

<<<<<<< HEAD
    config = {
        "num_replicas": 2
    } if use_legacy_config else BackendConfig(num_replicas=2)
    serve.create_backend("counter:v1", Counter, config=config)

=======
    serve.create_backend(
        "counter:v1", Counter, config=BackendConfig(num_replicas=2))
    serve.create_endpoint("counter", backend="counter:v1", route="/increment")

    # Keep checking the routing table until /increment is populated
    while "/increment" not in requests.get(
            "http://127.0.0.1:8000/-/routes").json():
        time.sleep(0.2)

    counter_result = []
    for _ in range(10):
        resp = requests.get("http://127.0.0.1:8000/increment").json()
        counter_result.append(resp)

    # If the load is shared among two replicas. The max result cannot be 10.
    assert max(counter_result) < 10

    serve.update_backend_config("counter:v1", {"num_replicas": 1})

    counter_result = []
    for _ in range(10):
        resp = requests.get("http://127.0.0.1:8000/increment").json()
        counter_result.append(resp)
    # Give some time for a replica to spin down. But majority of the request
    # should be served by the only remaining replica.
    assert max(counter_result) - min(counter_result) > 6


def test_scaling_replicas_legacy(serve_instance):
    class Counter:
        def __init__(self):
            self.count = 0

        def __call__(self, _):
            self.count += 1
            return self.count

    serve.create_backend("counter:v1", Counter, config={"num_replicas": 2})
>>>>>>> cf3875bd
    serve.create_endpoint("counter", backend="counter:v1", route="/increment")

    # Keep checking the routing table until /increment is populated
    while "/increment" not in requests.get(
            "http://127.0.0.1:8000/-/routes").json():
        time.sleep(0.2)

    counter_result = []
    for _ in range(10):
        resp = requests.get("http://127.0.0.1:8000/increment").json()
        counter_result.append(resp)

    # If the load is shared among two replicas. The max result cannot be 10.
    assert max(counter_result) < 10

    update_config = {
        "num_replicas": 1
    } if use_legacy_config else BackendConfig(num_replicas=1)
    serve.update_backend_config("counter:v1", update_config)

    counter_result = []
    for _ in range(10):
        resp = requests.get("http://127.0.0.1:8000/increment").json()
        counter_result.append(resp)
    # Give some time for a replica to spin down. But majority of the request
    # should be served by the only remaining replica.
    assert max(counter_result) - min(counter_result) > 6


@pytest.mark.parametrize("use_legacy_config", [False, True])
def test_batching(serve_instance, use_legacy_config):
    class BatchingExample:
        def __init__(self):
            self.count = 0

        @serve.accept_batch
        def __call__(self, flask_request, temp=None):
            self.count += 1
            batch_size = serve.context.batch_size
            return [self.count] * batch_size

    # set the max batch size
<<<<<<< HEAD
    config = {
        "max_batch_size": 5,
        "batch_wait_timeout": 1
    } if use_legacy_config else BackendConfig(
        max_batch_size=5, batch_wait_timeout=1)
    serve.create_backend("counter:v11", BatchingExample, config=config)
=======
    serve.create_backend(
        "counter:v11",
        BatchingExample,
        config=BackendConfig(max_batch_size=5, batch_wait_timeout=1))
    serve.create_endpoint(
        "counter1", backend="counter:v11", route="/increment2")

    # Keep checking the routing table until /increment is populated
    while "/increment2" not in requests.get(
            "http://127.0.0.1:8000/-/routes").json():
        time.sleep(0.2)

    future_list = []
    handle = serve.get_handle("counter1")
    for _ in range(20):
        f = handle.remote(temp=1)
        future_list.append(f)

    counter_result = ray.get(future_list)
    # since count is only updated per batch of queries
    # If there atleast one __call__ fn call with batch size greater than 1
    # counter result will always be less than 20
    assert max(counter_result) < 20


def test_batching_legacy(serve_instance):
    class BatchingExample:
        def __init__(self):
            self.count = 0

        @serve.accept_batch
        def __call__(self, flask_request, temp=None):
            self.count += 1
            batch_size = serve.context.batch_size
            return [self.count] * batch_size

    # set the max batch size
    serve.create_backend(
        "counter:v11",
        BatchingExample,
        config={
            "max_batch_size": 5,
            "batch_wait_timeout": 1
        })
>>>>>>> cf3875bd
    serve.create_endpoint(
        "counter1", backend="counter:v11", route="/increment2")

    # Keep checking the routing table until /increment is populated
    while "/increment2" not in requests.get(
            "http://127.0.0.1:8000/-/routes").json():
        time.sleep(0.2)

    future_list = []
    handle = serve.get_handle("counter1")
    for _ in range(20):
        f = handle.remote(temp=1)
        future_list.append(f)

    counter_result = ray.get(future_list)
    # since count is only updated per batch of queries
    # If there atleast one __call__ fn call with batch size greater than 1
    # counter result will always be less than 20
    assert max(counter_result) < 20


@pytest.mark.parametrize("use_legacy_config", [False, True])
def test_batching_exception(serve_instance, use_legacy_config):
    class NoListReturned:
        def __init__(self):
            self.count = 0

        @serve.accept_batch
        def __call__(self, flask_request, temp=None):
            batch_size = serve.context.batch_size
            return batch_size

    # set the max batch size
<<<<<<< HEAD
    config = {
        "max_batch_size": 5
    } if use_legacy_config else BackendConfig(max_batch_size=5)
    serve.create_backend("exception:v1", NoListReturned, config=config)
=======
    serve.create_backend(
        "exception:v1", NoListReturned, config=BackendConfig(max_batch_size=5))
    serve.create_endpoint(
        "exception-test", backend="exception:v1", route="/noListReturned")

    handle = serve.get_handle("exception-test")
    with pytest.raises(ray.exceptions.RayTaskError):
        assert ray.get(handle.remote(temp=1))


def test_batching_exception_legacy(serve_instance):
    class NoListReturned:
        def __init__(self):
            self.count = 0

        @serve.accept_batch
        def __call__(self, flask_request, temp=None):
            batch_size = serve.context.batch_size
            return batch_size

    # set the max batch size
    serve.create_backend(
        "exception:v1", NoListReturned, config={"max_batch_size": 5})
>>>>>>> cf3875bd
    serve.create_endpoint(
        "exception-test", backend="exception:v1", route="/noListReturned")

    handle = serve.get_handle("exception-test")
    with pytest.raises(ray.exceptions.RayTaskError):
        assert ray.get(handle.remote(temp=1))


@pytest.mark.parametrize("use_legacy_config", [False, True])
def test_updating_config(serve_instance, use_legacy_config):
    class BatchSimple:
        def __init__(self):
            self.count = 0

        @serve.accept_batch
        def __call__(self, flask_request, temp=None):
            batch_size = serve.context.batch_size
            return [1] * batch_size

<<<<<<< HEAD
    config = {
        "max_batch_size": 2,
        "num_replicas": 3
    } if use_legacy_config else BackendConfig(
        max_batch_size=2, num_replicas=3)
    serve.create_backend("bsimple:v1", BatchSimple, config=config)
=======
    serve.create_backend(
        "bsimple:v1",
        BatchSimple,
        config=BackendConfig(max_batch_size=2, num_replicas=3))
    serve.create_endpoint("bsimple", backend="bsimple:v1", route="/bsimple")

    controller = serve.api._get_controller()
    old_replica_tag_list = ray.get(
        controller._list_replicas.remote("bsimple:v1"))

    serve.update_backend_config("bsimple:v1", BackendConfig(max_batch_size=5))
    new_replica_tag_list = ray.get(
        controller._list_replicas.remote("bsimple:v1"))
    new_all_tag_list = []
    for worker_dict in ray.get(
            controller.get_all_worker_handles.remote()).values():
        new_all_tag_list.extend(list(worker_dict.keys()))

    # the old and new replica tag list should be identical
    # and should be subset of all_tag_list
    assert set(old_replica_tag_list) <= set(new_all_tag_list)
    assert set(old_replica_tag_list) == set(new_replica_tag_list)


def test_updating_config_legacy(serve_instance):
    class BatchSimple:
        def __init__(self):
            self.count = 0

        @serve.accept_batch
        def __call__(self, flask_request, temp=None):
            batch_size = serve.context.batch_size
            return [1] * batch_size

    serve.create_backend(
        "bsimple:v1",
        BatchSimple,
        config={
            "max_batch_size": 2,
            "num_replicas": 3
        })
>>>>>>> cf3875bd
    serve.create_endpoint("bsimple", backend="bsimple:v1", route="/bsimple")

    controller = serve.api._get_controller()
    old_replica_tag_list = ray.get(
        controller._list_replicas.remote("bsimple:v1"))

    update_config = {
        "max_batch_size": 5
    } if use_legacy_config else BackendConfig(max_batch_size=5)
    serve.update_backend_config("bsimple:v1", update_config)
    new_replica_tag_list = ray.get(
        controller._list_replicas.remote("bsimple:v1"))
    new_all_tag_list = []
    for worker_dict in ray.get(
            controller.get_all_worker_handles.remote()).values():
        new_all_tag_list.extend(list(worker_dict.keys()))

    # the old and new replica tag list should be identical
    # and should be subset of all_tag_list
    assert set(old_replica_tag_list) <= set(new_all_tag_list)
    assert set(old_replica_tag_list) == set(new_replica_tag_list)


def test_delete_backend(serve_instance):
    def function():
        return "hello"

    serve.create_backend("delete:v1", function)
    serve.create_endpoint(
        "delete_backend", backend="delete:v1", route="/delete-backend")

    assert requests.get("http://127.0.0.1:8000/delete-backend").text == "hello"

    # Check that we can't delete the backend while it's in use.
    with pytest.raises(ValueError):
        serve.delete_backend("delete:v1")

    serve.create_backend("delete:v2", function)
    serve.set_traffic("delete_backend", {"delete:v1": 0.5, "delete:v2": 0.5})

    with pytest.raises(ValueError):
        serve.delete_backend("delete:v1")

    # Check that the backend can be deleted once it's no longer in use.
    serve.set_traffic("delete_backend", {"delete:v2": 1.0})
    serve.delete_backend("delete:v1")

    # Check that we can no longer use the previously deleted backend.
    with pytest.raises(ValueError):
        serve.set_traffic("delete_backend", {"delete:v1": 1.0})

    def function2():
        return "olleh"

    # Check that we can now reuse the previously delete backend's tag.
    serve.create_backend("delete:v1", function2)
    serve.set_traffic("delete_backend", {"delete:v1": 1.0})

    assert requests.get("http://127.0.0.1:8000/delete-backend").text == "olleh"


@pytest.mark.parametrize("route", [None, "/delete-endpoint"])
def test_delete_endpoint(serve_instance, route):
    def function():
        return "hello"

    backend_name = "delete-endpoint:v1"
    serve.create_backend(backend_name, function)

    endpoint_name = "delete_endpoint" + str(route)
    serve.create_endpoint(endpoint_name, backend=backend_name, route=route)
    serve.delete_endpoint(endpoint_name)

    # Check that we can reuse a deleted endpoint name and route.
    serve.create_endpoint(endpoint_name, backend=backend_name, route=route)

    if route is not None:
        assert requests.get(
            "http://127.0.0.1:8000/delete-endpoint").text == "hello"
    else:
        handle = serve.get_handle(endpoint_name)
        assert ray.get(handle.remote()) == "hello"

    # Check that deleting the endpoint doesn't delete the backend.
    serve.delete_endpoint(endpoint_name)
    serve.create_endpoint(endpoint_name, backend=backend_name, route=route)

    if route is not None:
        assert requests.get(
            "http://127.0.0.1:8000/delete-endpoint").text == "hello"
    else:
        handle = serve.get_handle(endpoint_name)
        assert ray.get(handle.remote()) == "hello"


@pytest.mark.parametrize("route", [None, "/shard"])
def test_shard_key(serve_instance, route):
    # Create five backends that return different integers.
    num_backends = 5
    traffic_dict = {}
    for i in range(num_backends):

        def function():
            return i

        backend_name = "backend-split-" + str(i)
        traffic_dict[backend_name] = 1.0 / num_backends
        serve.create_backend(backend_name, function)

    serve.create_endpoint(
        "endpoint", backend=list(traffic_dict.keys())[0], route=route)
    serve.set_traffic("endpoint", traffic_dict)

    def do_request(shard_key):
        if route is not None:
            url = "http://127.0.0.1:8000" + route
            headers = {"X-SERVE-SHARD-KEY": shard_key}
            result = requests.get(url, headers=headers).text
        else:
            handle = serve.get_handle("endpoint").options(shard_key=shard_key)
            result = ray.get(handle.options(shard_key=shard_key).remote())
        return result

    # Send requests with different shard keys and log the backends they go to.
    shard_keys = [get_random_letters() for _ in range(20)]
    results = {}
    for shard_key in shard_keys:
        results[shard_key] = do_request(shard_key)

    # Check that the shard keys are mapped to the same backends.
    for shard_key in shard_keys:
        assert do_request(shard_key) == results[shard_key]


def test_name():
    with pytest.raises(TypeError):
        serve.init(name=1)

    route = "/api"
    backend = "backend"
    endpoint = "endpoint"

    serve.init(name="cluster1", http_port=8001)

    def function():
        return "hello1"

    serve.create_backend(backend, function)
    serve.create_endpoint(endpoint, backend=backend, route=route)

    assert requests.get("http://127.0.0.1:8001" + route).text == "hello1"

    # Create a second cluster on port 8002. Create an endpoint and backend with
    # the same names and check that they don't collide.
    serve.init(name="cluster2", http_port=8002)

    def function():
        return "hello2"

    serve.create_backend(backend, function)
    serve.create_endpoint(endpoint, backend=backend, route=route)

    assert requests.get("http://127.0.0.1:8001" + route).text == "hello1"
    assert requests.get("http://127.0.0.1:8002" + route).text == "hello2"

    # Check that deleting the backend in the current cluster doesn't.
    serve.delete_endpoint(endpoint)
    serve.delete_backend(backend)
    assert requests.get("http://127.0.0.1:8001" + route).text == "hello1"

    # Check that we can re-connect to the first cluster.
    serve.init(name="cluster1")
    serve.delete_endpoint(endpoint)
    serve.delete_backend(backend)


@pytest.mark.parametrize("use_legacy_config", [False, True])
def test_parallel_start(serve_instance, use_legacy_config):
    # Test the ability to start multiple replicas in parallel.
    # In the past, when Serve scale up a backend, it does so one by one and
    # wait for each replica to initialize. This test avoid this by preventing
    # the first replica to finish initialization unless the second replica is
    # also started.
    @ray.remote
    class Barrier:
        def __init__(self, release_on):
            self.release_on = release_on
            self.current_waiters = 0
            self.event = asyncio.Event()

        async def wait(self):
            self.current_waiters += 1
            if self.current_waiters == self.release_on:
                self.event.set()
            else:
                await self.event.wait()

    barrier = Barrier.remote(release_on=2)

    class LongStartingServable:
        def __init__(self):
            ray.get(barrier.wait.remote(), timeout=10)

        def __call__(self, _):
            return "Ready"

<<<<<<< HEAD
    config = {
        "num_replicas": 2
    } if use_legacy_config else BackendConfig(num_replicas=2)
    serve.create_backend("p:v0", LongStartingServable, config=config)
=======
    serve.create_backend(
        "p:v0", LongStartingServable, config=BackendConfig(num_replicas=2))
    serve.create_endpoint("test-parallel", backend="p:v0")
    handle = serve.get_handle("test-parallel")

    ray.get(handle.remote(), timeout=10)


def test_parallel_start_legacy(serve_instance):
    # Test the ability to start multiple replicas in parallel.
    # In the past, when Serve scale up a backend, it does so one by one and
    # wait for each replica to initialize. This test avoid this by preventing
    # the first replica to finish initialization unless the second replica is
    # also started.
    @ray.remote
    class Barrier:
        def __init__(self, release_on):
            self.release_on = release_on
            self.current_waiters = 0
            self.event = asyncio.Event()

        async def wait(self):
            self.current_waiters += 1
            if self.current_waiters == self.release_on:
                self.event.set()
            else:
                await self.event.wait()

    barrier = Barrier.remote(release_on=2)

    class LongStartingServable:
        def __init__(self):
            ray.get(barrier.wait.remote(), timeout=10)

        def __call__(self, _):
            return "Ready"

    serve.create_backend(
        "p:v0", LongStartingServable, config={"num_replicas": 2})
>>>>>>> cf3875bd
    serve.create_endpoint("test-parallel", backend="p:v0")
    handle = serve.get_handle("test-parallel")

    ray.get(handle.remote(), timeout=10)


def test_list_endpoints(serve_instance):
    serve.init()

    def f():
        pass

    serve.create_backend("backend", f)
    serve.create_backend("backend2", f)
    serve.create_backend("backend3", f)
    serve.create_endpoint(
        "endpoint", backend="backend", route="/api", methods=["GET", "POST"])
    serve.create_endpoint("endpoint2", backend="backend2", methods=["POST"])
    serve.shadow_traffic("endpoint", "backend3", 0.5)

    endpoints = serve.list_endpoints()
    assert "endpoint" in endpoints
    assert endpoints["endpoint"] == {
        "route": "/api",
        "methods": ["GET", "POST"],
        "traffic": {
            "backend": 1.0
        },
        "shadows": {
            "backend3": 0.5
        }
    }

    assert "endpoint2" in endpoints
    assert endpoints["endpoint2"] == {
        "route": None,
        "methods": ["POST"],
        "traffic": {
            "backend2": 1.0
        },
        "shadows": {}
    }

    serve.delete_endpoint("endpoint")
    assert "endpoint2" in serve.list_endpoints()

    serve.delete_endpoint("endpoint2")
    assert len(serve.list_endpoints()) == 0


@pytest.mark.parametrize("use_legacy_config", [False, True])
def test_list_backends(serve_instance, use_legacy_config):
    serve.init()

    @serve.accept_batch
    def f():
        pass

<<<<<<< HEAD
    config1 = {
        "max_batch_size": 10
    } if use_legacy_config else BackendConfig(max_batch_size=10)
    serve.create_backend("backend", f, config=config1)
=======
    serve.create_backend("backend", f, config=BackendConfig(max_batch_size=10))
    backends = serve.list_backends()
    assert len(backends) == 1
    assert "backend" in backends
    assert backends["backend"]["max_batch_size"] == 10

    serve.create_backend("backend2", f, config=BackendConfig(num_replicas=10))
    backends = serve.list_backends()
    assert len(backends) == 2
    assert backends["backend2"]["num_replicas"] == 10

    serve.delete_backend("backend")
    backends = serve.list_backends()
    assert len(backends) == 1
    assert "backend2" in backends

    serve.delete_backend("backend2")
    assert len(serve.list_backends()) == 0


def test_list_backends_legacy(serve_instance):
    serve.init()

    @serve.accept_batch
    def f():
        pass

    serve.create_backend("backend", f, config={"max_batch_size": 10})
>>>>>>> cf3875bd
    backends = serve.list_backends()
    assert len(backends) == 1
    assert "backend" in backends
    assert backends["backend"]["max_batch_size"] == 10

    config2 = {
        "num_replicas": 10
    } if use_legacy_config else BackendConfig(num_replicas=10)
    serve.create_backend("backend2", f, config=config2)
    backends = serve.list_backends()
    assert len(backends) == 2
    assert backends["backend2"]["num_replicas"] == 10

    serve.delete_backend("backend")
    backends = serve.list_backends()
    assert len(backends) == 1
    assert "backend2" in backends

    serve.delete_backend("backend2")
    assert len(serve.list_backends()) == 0


def test_endpoint_input_validation(serve_instance):
    serve.init()

    def f():
        pass

    serve.create_backend("backend", f)
    with pytest.raises(TypeError):
        serve.create_endpoint("endpoint")
    with pytest.raises(TypeError):
        serve.create_endpoint("endpoint", route="/hello")
    with pytest.raises(TypeError):
        serve.create_endpoint("endpoint", backend=2)
    serve.create_endpoint("endpoint", backend="backend")


@pytest.mark.parametrize("use_legacy_config", [False, True])
def test_create_infeasible_error(serve_instance, use_legacy_config):
    serve.init()

    def f():
        pass

    # Non existent resource should be infeasible.
    with pytest.raises(RayServeException, match="Cannot scale backend"):
        serve.create_backend(
            "f:1",
            f,
            ray_actor_options={"resources": {
                "MagicMLResource": 100
            }})

    # Even each replica might be feasible, the total might not be.
    current_cpus = int(ray.nodes()[0]["Resources"]["CPU"])
    num_replicas = current_cpus + 20
    config = {
        "num_replicas": num_replicas
    } if use_legacy_config else BackendConfig(num_replicas=num_replicas)
    with pytest.raises(RayServeException, match="Cannot scale backend"):
        serve.create_backend(
            "f:1",
            f,
            ray_actor_options={"resources": {
                "CPU": 1,
            }},
<<<<<<< HEAD
            config=config)
=======
            config=BackendConfig(num_replicas=(current_cpus + 20)))

    # No replica should be created!
    replicas = ray.get(serve.api.controller._list_replicas.remote("f1"))
    assert len(replicas) == 0


def test_create_infeasible_error_legacy(serve_instance):
    serve.init()

    def f():
        pass

    # Non existent resource should be infeasible.
    with pytest.raises(RayServeException, match="Cannot scale backend"):
        serve.create_backend(
            "f:1",
            f,
            ray_actor_options={"resources": {
                "MagicMLResource": 100
            }})

    # Even each replica might be feasible, the total might not be.
    current_cpus = int(ray.nodes()[0]["Resources"]["CPU"])
    with pytest.raises(RayServeException, match="Cannot scale backend"):
        serve.create_backend(
            "f:1",
            f,
            ray_actor_options={"resources": {
                "CPU": 1,
            }},
            config={"num_replicas": current_cpus + 20})
>>>>>>> cf3875bd

    # No replica should be created!
    replicas = ray.get(serve.api.controller._list_replicas.remote("f1"))
    assert len(replicas) == 0


def test_shutdown(serve_instance):
    def f():
        pass

    instance_name = "shutdown"
    serve.init(name=instance_name, http_port=8003)
    serve.create_backend("backend", f)
    serve.create_endpoint("endpoint", backend="backend")

    serve.shutdown()
    with pytest.raises(RayServeException, match="Please run serve.init"):
        serve.list_backends()

    def check_dead():
        for actor_name in [
                constants.SERVE_CONTROLLER_NAME, constants.SERVE_PROXY_NAME
        ]:
            try:
                ray.get_actor(format_actor_name(actor_name, instance_name))
                return False
            except ValueError:
                pass
        return True

    wait_for_condition(check_dead)


def test_shadow_traffic(serve_instance):
    @ray.remote
    class RequestCounter:
        def __init__(self):
            self.requests = defaultdict(int)

        def record(self, backend):
            self.requests[backend] += 1

        def get(self, backend):
            return self.requests[backend]

    counter = RequestCounter.remote()

    def f():
        ray.get(counter.record.remote("backend1"))
        return "hello"

    def f_shadow_1():
        ray.get(counter.record.remote("backend2"))
        return "oops"

    def f_shadow_2():
        ray.get(counter.record.remote("backend3"))
        return "oops"

    def f_shadow_3():
        ray.get(counter.record.remote("backend4"))
        return "oops"

    serve.create_backend("backend1", f)
    serve.create_backend("backend2", f_shadow_1)
    serve.create_backend("backend3", f_shadow_2)
    serve.create_backend("backend4", f_shadow_3)

    serve.create_endpoint("endpoint", backend="backend1", route="/api")
    serve.shadow_traffic("endpoint", "backend2", 1.0)
    serve.shadow_traffic("endpoint", "backend3", 0.5)
    serve.shadow_traffic("endpoint", "backend4", 0.1)

    start = time.time()
    num_requests = 100
    for _ in range(num_requests):
        assert requests.get("http://127.0.0.1:8000/api").text == "hello"
    print("Finished 100 requests in {}s.".format(time.time() - start))

    def requests_to_backend(backend):
        return ray.get(counter.get.remote(backend))

    def check_requests():
        return all([
            requests_to_backend("backend1") == num_requests,
            requests_to_backend("backend2") == requests_to_backend("backend1"),
            requests_to_backend("backend3") < requests_to_backend("backend2"),
            requests_to_backend("backend4") < requests_to_backend("backend3"),
            requests_to_backend("backend4") > 0,
        ])

    wait_for_condition(check_requests)


def test_serve_metrics(serve_instance):
    @serve.accept_batch
    def batcher(flask_requests):
        return ["hello"] * len(flask_requests)

    serve.create_backend("metrics", batcher)
    serve.create_endpoint("metrics", backend="metrics", route="/metrics")
    # send 10 concurrent requests
    url = "http://127.0.0.1:8000/metrics"
    ray.get([block_until_http_ready.remote(url) for _ in range(10)])

    def verify_metrics(do_assert=False):
        resp = requests.get("http://127.0.0.1:9999").text

        expected_metrics = [
            # counter
            "num_router_requests_total",
            "num_http_requests_total",
            "backend_queued_queries_total",
            "backend_request_counter_requests_total",
            "backend_worker_starts_restarts_total",
            # histogram
            "backend_processing_latency_ms_bucket",
            "backend_processing_latency_ms_count",
            "backend_processing_latency_ms_sum",
            "backend_queuing_latency_ms_bucket",
            "backend_queuing_latency_ms_count",
            "backend_queuing_latency_ms_sum",
            # gauge
            "replica_processing_queries",
            "replica_queued_queries",
        ]
        for metric in expected_metrics:
            # For the final error round
            if do_assert:
                assert metric in resp
            # For the wait_for_condition
            else:
                if metric not in resp:
                    return False
        return True

    try:
        wait_for_condition(verify_metrics, retry_interval_ms=500)
    except RuntimeError:
        verify_metrics()


if __name__ == "__main__":
    import sys
    sys.exit(pytest.main(["-v", "-s", __file__]))<|MERGE_RESOLUTION|>--- conflicted
+++ resolved
@@ -10,14 +10,9 @@
 from ray.test_utils import wait_for_condition
 from ray.serve import constants
 from ray.serve.exceptions import RayServeException
-<<<<<<< HEAD
-from ray.serve.utils import format_actor_name, get_random_letters
-from ray.serve.config import BackendConfig
-=======
 from ray.serve.config import BackendConfig
 from ray.serve.utils import (block_until_http_ready, format_actor_name,
                              get_random_letters)
->>>>>>> cf3875bd
 
 
 def test_e2e(serve_instance):
@@ -158,15 +153,11 @@
             self.count += 1
             return self.count
 
-<<<<<<< HEAD
     config = {
         "num_replicas": 2
     } if use_legacy_config else BackendConfig(num_replicas=2)
     serve.create_backend("counter:v1", Counter, config=config)
 
-=======
-    serve.create_backend(
-        "counter:v1", Counter, config=BackendConfig(num_replicas=2))
     serve.create_endpoint("counter", backend="counter:v1", route="/increment")
 
     # Keep checking the routing table until /increment is populated
@@ -182,7 +173,10 @@
     # If the load is shared among two replicas. The max result cannot be 10.
     assert max(counter_result) < 10
 
-    serve.update_backend_config("counter:v1", {"num_replicas": 1})
+    update_config = {
+        "num_replicas": 1
+    } if use_legacy_config else BackendConfig(num_replicas=1)
+    serve.update_backend_config("counter:v1", update_config)
 
     counter_result = []
     for _ in range(10):
@@ -193,46 +187,6 @@
     assert max(counter_result) - min(counter_result) > 6
 
 
-def test_scaling_replicas_legacy(serve_instance):
-    class Counter:
-        def __init__(self):
-            self.count = 0
-
-        def __call__(self, _):
-            self.count += 1
-            return self.count
-
-    serve.create_backend("counter:v1", Counter, config={"num_replicas": 2})
->>>>>>> cf3875bd
-    serve.create_endpoint("counter", backend="counter:v1", route="/increment")
-
-    # Keep checking the routing table until /increment is populated
-    while "/increment" not in requests.get(
-            "http://127.0.0.1:8000/-/routes").json():
-        time.sleep(0.2)
-
-    counter_result = []
-    for _ in range(10):
-        resp = requests.get("http://127.0.0.1:8000/increment").json()
-        counter_result.append(resp)
-
-    # If the load is shared among two replicas. The max result cannot be 10.
-    assert max(counter_result) < 10
-
-    update_config = {
-        "num_replicas": 1
-    } if use_legacy_config else BackendConfig(num_replicas=1)
-    serve.update_backend_config("counter:v1", update_config)
-
-    counter_result = []
-    for _ in range(10):
-        resp = requests.get("http://127.0.0.1:8000/increment").json()
-        counter_result.append(resp)
-    # Give some time for a replica to spin down. But majority of the request
-    # should be served by the only remaining replica.
-    assert max(counter_result) - min(counter_result) > 6
-
-
 @pytest.mark.parametrize("use_legacy_config", [False, True])
 def test_batching(serve_instance, use_legacy_config):
     class BatchingExample:
@@ -246,18 +200,12 @@
             return [self.count] * batch_size
 
     # set the max batch size
-<<<<<<< HEAD
     config = {
         "max_batch_size": 5,
         "batch_wait_timeout": 1
     } if use_legacy_config else BackendConfig(
         max_batch_size=5, batch_wait_timeout=1)
     serve.create_backend("counter:v11", BatchingExample, config=config)
-=======
-    serve.create_backend(
-        "counter:v11",
-        BatchingExample,
-        config=BackendConfig(max_batch_size=5, batch_wait_timeout=1))
     serve.create_endpoint(
         "counter1", backend="counter:v11", route="/increment2")
 
@@ -279,47 +227,6 @@
     assert max(counter_result) < 20
 
 
-def test_batching_legacy(serve_instance):
-    class BatchingExample:
-        def __init__(self):
-            self.count = 0
-
-        @serve.accept_batch
-        def __call__(self, flask_request, temp=None):
-            self.count += 1
-            batch_size = serve.context.batch_size
-            return [self.count] * batch_size
-
-    # set the max batch size
-    serve.create_backend(
-        "counter:v11",
-        BatchingExample,
-        config={
-            "max_batch_size": 5,
-            "batch_wait_timeout": 1
-        })
->>>>>>> cf3875bd
-    serve.create_endpoint(
-        "counter1", backend="counter:v11", route="/increment2")
-
-    # Keep checking the routing table until /increment is populated
-    while "/increment2" not in requests.get(
-            "http://127.0.0.1:8000/-/routes").json():
-        time.sleep(0.2)
-
-    future_list = []
-    handle = serve.get_handle("counter1")
-    for _ in range(20):
-        f = handle.remote(temp=1)
-        future_list.append(f)
-
-    counter_result = ray.get(future_list)
-    # since count is only updated per batch of queries
-    # If there atleast one __call__ fn call with batch size greater than 1
-    # counter result will always be less than 20
-    assert max(counter_result) < 20
-
-
 @pytest.mark.parametrize("use_legacy_config", [False, True])
 def test_batching_exception(serve_instance, use_legacy_config):
     class NoListReturned:
@@ -332,36 +239,10 @@
             return batch_size
 
     # set the max batch size
-<<<<<<< HEAD
     config = {
         "max_batch_size": 5
     } if use_legacy_config else BackendConfig(max_batch_size=5)
     serve.create_backend("exception:v1", NoListReturned, config=config)
-=======
-    serve.create_backend(
-        "exception:v1", NoListReturned, config=BackendConfig(max_batch_size=5))
-    serve.create_endpoint(
-        "exception-test", backend="exception:v1", route="/noListReturned")
-
-    handle = serve.get_handle("exception-test")
-    with pytest.raises(ray.exceptions.RayTaskError):
-        assert ray.get(handle.remote(temp=1))
-
-
-def test_batching_exception_legacy(serve_instance):
-    class NoListReturned:
-        def __init__(self):
-            self.count = 0
-
-        @serve.accept_batch
-        def __call__(self, flask_request, temp=None):
-            batch_size = serve.context.batch_size
-            return batch_size
-
-    # set the max batch size
-    serve.create_backend(
-        "exception:v1", NoListReturned, config={"max_batch_size": 5})
->>>>>>> cf3875bd
     serve.create_endpoint(
         "exception-test", backend="exception:v1", route="/noListReturned")
 
@@ -381,56 +262,12 @@
             batch_size = serve.context.batch_size
             return [1] * batch_size
 
-<<<<<<< HEAD
     config = {
         "max_batch_size": 2,
         "num_replicas": 3
     } if use_legacy_config else BackendConfig(
         max_batch_size=2, num_replicas=3)
     serve.create_backend("bsimple:v1", BatchSimple, config=config)
-=======
-    serve.create_backend(
-        "bsimple:v1",
-        BatchSimple,
-        config=BackendConfig(max_batch_size=2, num_replicas=3))
-    serve.create_endpoint("bsimple", backend="bsimple:v1", route="/bsimple")
-
-    controller = serve.api._get_controller()
-    old_replica_tag_list = ray.get(
-        controller._list_replicas.remote("bsimple:v1"))
-
-    serve.update_backend_config("bsimple:v1", BackendConfig(max_batch_size=5))
-    new_replica_tag_list = ray.get(
-        controller._list_replicas.remote("bsimple:v1"))
-    new_all_tag_list = []
-    for worker_dict in ray.get(
-            controller.get_all_worker_handles.remote()).values():
-        new_all_tag_list.extend(list(worker_dict.keys()))
-
-    # the old and new replica tag list should be identical
-    # and should be subset of all_tag_list
-    assert set(old_replica_tag_list) <= set(new_all_tag_list)
-    assert set(old_replica_tag_list) == set(new_replica_tag_list)
-
-
-def test_updating_config_legacy(serve_instance):
-    class BatchSimple:
-        def __init__(self):
-            self.count = 0
-
-        @serve.accept_batch
-        def __call__(self, flask_request, temp=None):
-            batch_size = serve.context.batch_size
-            return [1] * batch_size
-
-    serve.create_backend(
-        "bsimple:v1",
-        BatchSimple,
-        config={
-            "max_batch_size": 2,
-            "num_replicas": 3
-        })
->>>>>>> cf3875bd
     serve.create_endpoint("bsimple", backend="bsimple:v1", route="/bsimple")
 
     controller = serve.api._get_controller()
@@ -637,52 +474,10 @@
         def __call__(self, _):
             return "Ready"
 
-<<<<<<< HEAD
     config = {
         "num_replicas": 2
     } if use_legacy_config else BackendConfig(num_replicas=2)
     serve.create_backend("p:v0", LongStartingServable, config=config)
-=======
-    serve.create_backend(
-        "p:v0", LongStartingServable, config=BackendConfig(num_replicas=2))
-    serve.create_endpoint("test-parallel", backend="p:v0")
-    handle = serve.get_handle("test-parallel")
-
-    ray.get(handle.remote(), timeout=10)
-
-
-def test_parallel_start_legacy(serve_instance):
-    # Test the ability to start multiple replicas in parallel.
-    # In the past, when Serve scale up a backend, it does so one by one and
-    # wait for each replica to initialize. This test avoid this by preventing
-    # the first replica to finish initialization unless the second replica is
-    # also started.
-    @ray.remote
-    class Barrier:
-        def __init__(self, release_on):
-            self.release_on = release_on
-            self.current_waiters = 0
-            self.event = asyncio.Event()
-
-        async def wait(self):
-            self.current_waiters += 1
-            if self.current_waiters == self.release_on:
-                self.event.set()
-            else:
-                await self.event.wait()
-
-    barrier = Barrier.remote(release_on=2)
-
-    class LongStartingServable:
-        def __init__(self):
-            ray.get(barrier.wait.remote(), timeout=10)
-
-        def __call__(self, _):
-            return "Ready"
-
-    serve.create_backend(
-        "p:v0", LongStartingServable, config={"num_replicas": 2})
->>>>>>> cf3875bd
     serve.create_endpoint("test-parallel", backend="p:v0")
     handle = serve.get_handle("test-parallel")
 
@@ -741,41 +536,10 @@
     def f():
         pass
 
-<<<<<<< HEAD
     config1 = {
         "max_batch_size": 10
     } if use_legacy_config else BackendConfig(max_batch_size=10)
     serve.create_backend("backend", f, config=config1)
-=======
-    serve.create_backend("backend", f, config=BackendConfig(max_batch_size=10))
-    backends = serve.list_backends()
-    assert len(backends) == 1
-    assert "backend" in backends
-    assert backends["backend"]["max_batch_size"] == 10
-
-    serve.create_backend("backend2", f, config=BackendConfig(num_replicas=10))
-    backends = serve.list_backends()
-    assert len(backends) == 2
-    assert backends["backend2"]["num_replicas"] == 10
-
-    serve.delete_backend("backend")
-    backends = serve.list_backends()
-    assert len(backends) == 1
-    assert "backend2" in backends
-
-    serve.delete_backend("backend2")
-    assert len(serve.list_backends()) == 0
-
-
-def test_list_backends_legacy(serve_instance):
-    serve.init()
-
-    @serve.accept_batch
-    def f():
-        pass
-
-    serve.create_backend("backend", f, config={"max_batch_size": 10})
->>>>>>> cf3875bd
     backends = serve.list_backends()
     assert len(backends) == 1
     assert "backend" in backends
@@ -843,42 +607,7 @@
             ray_actor_options={"resources": {
                 "CPU": 1,
             }},
-<<<<<<< HEAD
             config=config)
-=======
-            config=BackendConfig(num_replicas=(current_cpus + 20)))
-
-    # No replica should be created!
-    replicas = ray.get(serve.api.controller._list_replicas.remote("f1"))
-    assert len(replicas) == 0
-
-
-def test_create_infeasible_error_legacy(serve_instance):
-    serve.init()
-
-    def f():
-        pass
-
-    # Non existent resource should be infeasible.
-    with pytest.raises(RayServeException, match="Cannot scale backend"):
-        serve.create_backend(
-            "f:1",
-            f,
-            ray_actor_options={"resources": {
-                "MagicMLResource": 100
-            }})
-
-    # Even each replica might be feasible, the total might not be.
-    current_cpus = int(ray.nodes()[0]["Resources"]["CPU"])
-    with pytest.raises(RayServeException, match="Cannot scale backend"):
-        serve.create_backend(
-            "f:1",
-            f,
-            ray_actor_options={"resources": {
-                "CPU": 1,
-            }},
-            config={"num_replicas": current_cpus + 20})
->>>>>>> cf3875bd
 
     # No replica should be created!
     replicas = ray.get(serve.api.controller._list_replicas.remote("f1"))
