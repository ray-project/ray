--- conflicted
+++ resolved
@@ -936,7 +936,6 @@
     wait_for_condition(check_requests)
 
 
-<<<<<<< HEAD
 def test_connect(serve_instance):
     client = serve_instance
 
@@ -967,14 +966,17 @@
     handle = client3.get_handle("endpoint")
     assert ray.get(handle.remote()) == client3._controller_name
     assert "backend-ception" in client3.list_backends()
-=======
+
+
 def test_serve_metrics(serve_instance):
+    client = serve_instance
+
     @serve.accept_batch
     def batcher(flask_requests):
         return ["hello"] * len(flask_requests)
 
-    serve.create_backend("metrics", batcher)
-    serve.create_endpoint("metrics", backend="metrics", route="/metrics")
+    client.create_backend("metrics", batcher)
+    client.create_endpoint("metrics", backend="metrics", route="/metrics")
     # send 10 concurrent requests
     url = "http://127.0.0.1:8000/metrics"
     ray.get([block_until_http_ready.remote(url) for _ in range(10)])
@@ -1014,7 +1016,6 @@
         wait_for_condition(verify_metrics, retry_interval_ms=500)
     except RuntimeError:
         verify_metrics()
->>>>>>> cf3875bd
 
 
 if __name__ == "__main__":
