import asyncio
import os
from typing import Optional

from fastapi import FastAPI
import requests
from pydantic import BaseModel, ValidationError
import pytest
import starlette.responses

import ray
from ray import serve
from ray._private.test_utils import SignalActor, wait_for_condition
<<<<<<< HEAD
from ray.serve.built_application import BuiltApplication
=======
from ray.serve.application import Application
from ray.serve.deployment_graph import ClassNode, FunctionNode, RayServeDAGHandle
>>>>>>> 6bf8c591
from ray.serve.drivers import DAGDriver
from ray.serve.exceptions import RayServeException
from ray.serve._private.api import call_app_builder_with_args_if_necessary


@serve.deployment()
def sync_d():
    return "sync!"


@serve.deployment()
async def async_d():
    return "async!"


@serve.deployment
class Counter:
    def __init__(self):
        self.count = 0

    def __call__(self):
        self.count += 1
        return {"count": self.count}


@serve.deployment
class AsyncCounter:
    async def __init__(self):
        await asyncio.sleep(0.01)
        self.count = 0

    async def __call__(self):
        self.count += 1
        await asyncio.sleep(0.01)
        return {"count": self.count}


def test_e2e(serve_instance):
    @serve.deployment(name="api")
    def function(starlette_request):
        return {"method": starlette_request.method}

    serve.run(function.bind())

    resp = requests.get("http://127.0.0.1:8000/api").json()["method"]
    assert resp == "GET"

    resp = requests.post("http://127.0.0.1:8000/api").json()["method"]
    assert resp == "POST"


def test_starlette_response(serve_instance):
    @serve.deployment(name="basic")
    def basic(_):
        return starlette.responses.Response("Hello, world!", media_type="text/plain")

    basic.deploy()
    assert requests.get("http://127.0.0.1:8000/basic").text == "Hello, world!"

    @serve.deployment(name="html")
    def html(_):
        return starlette.responses.HTMLResponse(
            "<html><body><h1>Hello, world!</h1></body></html>"
        )

    html.deploy()
    assert (
        requests.get("http://127.0.0.1:8000/html").text
        == "<html><body><h1>Hello, world!</h1></body></html>"
    )

    @serve.deployment(name="plain_text")
    def plain_text(_):
        return starlette.responses.PlainTextResponse("Hello, world!")

    plain_text.deploy()
    assert requests.get("http://127.0.0.1:8000/plain_text").text == "Hello, world!"

    @serve.deployment(name="json")
    def json(_):
        return starlette.responses.JSONResponse({"hello": "world"})

    json.deploy()
    assert requests.get("http://127.0.0.1:8000/json").json()["hello"] == "world"

    @serve.deployment(name="redirect")
    def redirect(_):
        return starlette.responses.RedirectResponse(url="http://127.0.0.1:8000/basic")

    redirect.deploy()
    assert requests.get("http://127.0.0.1:8000/redirect").text == "Hello, world!"

    @serve.deployment(name="streaming")
    def streaming(_):
        async def slow_numbers():
            for number in range(1, 4):
                yield str(number)
                await asyncio.sleep(0.01)

        return starlette.responses.StreamingResponse(
            slow_numbers(), media_type="text/plain", status_code=418
        )

    streaming.deploy()
    resp = requests.get("http://127.0.0.1:8000/streaming")
    assert resp.text == "123"
    assert resp.status_code == 418


@pytest.mark.parametrize("use_async", [False, True])
def test_deploy_function_no_params(serve_instance, use_async):
    serve.start()

    if use_async:
        expected_output = "async!"
        deployment_cls = async_d
    else:
        expected_output = "sync!"
        deployment_cls = sync_d
    handle = serve.run(deployment_cls.bind())

    assert (
        requests.get(f"http://localhost:8000/{deployment_cls.name}").text
        == expected_output
    )
    assert ray.get(handle.remote()) == expected_output


@pytest.mark.parametrize("use_async", [False, True])
def test_deploy_function_no_params_call_with_param(serve_instance, use_async):
    serve.start()

    if use_async:
        expected_output = "async!"
        deployment_cls = async_d
    else:
        expected_output = "sync!"
        deployment_cls = sync_d
    handle = serve.run(deployment_cls.bind())

    assert (
        requests.get(f"http://localhost:8000/{deployment_cls.name}").text
        == expected_output
    )
    with pytest.raises(
        TypeError, match=r"\(\) takes 0 positional arguments but 1 was given"
    ):
        assert ray.get(handle.remote(1)) == expected_output

    with pytest.raises(TypeError, match=r"\(\) got an unexpected keyword argument"):
        assert ray.get(handle.remote(key=1)) == expected_output


@pytest.mark.parametrize("use_async", [False, True])
def test_deploy_class_no_params(serve_instance, use_async):
    serve.start()
    if use_async:
        deployment_cls = AsyncCounter
    else:
        deployment_cls = Counter
    handle = serve.run(deployment_cls.bind())

    assert requests.get(f"http://127.0.0.1:8000/{deployment_cls.name}").json() == {
        "count": 1
    }
    assert requests.get(f"http://127.0.0.1:8000/{deployment_cls.name}").json() == {
        "count": 2
    }
    assert ray.get(handle.remote()) == {"count": 3}


def test_user_config(serve_instance):
    @serve.deployment("counter", num_replicas=2, user_config={"count": 123, "b": 2})
    class Counter:
        def __init__(self):
            self.count = 10

        def __call__(self, *args):
            return self.count, os.getpid()

        def reconfigure(self, config):
            self.count = config["count"]

    handle = serve.run(Counter.bind())

    def check(val, num_replicas):
        pids_seen = set()
        for i in range(100):
            result = ray.get(handle.remote())
            if str(result[0]) != val:
                return False
            pids_seen.add(result[1])
        return len(pids_seen) == num_replicas

    wait_for_condition(lambda: check("123", 2))

    Counter = Counter.options(num_replicas=3)
    serve.run(Counter.bind())
    wait_for_condition(lambda: check("123", 3))

    Counter = Counter.options(user_config={"count": 456})
    serve.run(Counter.bind())
    wait_for_condition(lambda: check("456", 3))


def test_user_config_empty(serve_instance):
    @serve.deployment(user_config={})
    class Counter:
        def __init__(self):
            self.count = 0

        def __call__(self, *args):
            return self.count

        def reconfigure(self, config):
            self.count += 1

    handle = serve.run(Counter.bind())
    assert ray.get(handle.remote()) == 1


def test_scaling_replicas(serve_instance):
    @serve.deployment(name="counter", num_replicas=2)
    class Counter:
        def __init__(self):
            self.count = 0

        def __call__(self, _):
            self.count += 1
            return self.count

    serve.run(Counter.bind())

    counter_result = []
    for _ in range(10):
        resp = requests.get("http://127.0.0.1:8000/counter").json()
        counter_result.append(resp)

    # If the load is shared among two replicas. The max result cannot be 10.
    assert max(counter_result) < 10

    serve.run(Counter.options(num_replicas=1).bind())

    counter_result = []
    for _ in range(10):
        resp = requests.get("http://127.0.0.1:8000/counter").json()
        counter_result.append(resp)
    # Give some time for a replica to spin down. But majority of the request
    # should be served by the only remaining replica.
    assert max(counter_result) - min(counter_result) > 6


def test_delete_deployment(serve_instance):
    @serve.deployment(name="delete")
    def function(_):
        return "hello"

    function.deploy()

    assert requests.get("http://127.0.0.1:8000/delete").text == "hello"

    function.delete()

    @serve.deployment(name="delete")
    def function2(_):
        return "olleh"

    function2.deploy()

    wait_for_condition(
        lambda: requests.get("http://127.0.0.1:8000/delete").text == "olleh", timeout=6
    )


@pytest.mark.parametrize("blocking", [False, True])
def test_delete_deployment_group(serve_instance, blocking):
    @serve.deployment(num_replicas=1)
    def f(*args):
        return "got f"

    @serve.deployment(num_replicas=2)
    def g(*args):
        return "got g"

    # Check redeploying after deletion
    for _ in range(2):
        f.deploy()
        g.deploy()

        wait_for_condition(
            lambda: requests.get("http://127.0.0.1:8000/f").text == "got f", timeout=5
        )
        wait_for_condition(
            lambda: requests.get("http://127.0.0.1:8000/g").text == "got g", timeout=5
        )

        # Check idempotence
        for _ in range(2):

            serve_instance.delete_deployments(["f", "g"], blocking=blocking)

            wait_for_condition(
                lambda: requests.get("http://127.0.0.1:8000/f").status_code == 404,
                timeout=5,
            )
            wait_for_condition(
                lambda: requests.get("http://127.0.0.1:8000/g").status_code == 404,
                timeout=5,
            )

            wait_for_condition(
                lambda: len(serve_instance.list_deployments()) == 0,
                timeout=5,
            )


def test_starlette_request(serve_instance):
    @serve.deployment(name="api")
    async def echo_body(starlette_request):
        data = await starlette_request.body()
        return data

    serve.run(echo_body.bind())

    # Long string to test serialization of multiple messages.
    UVICORN_HIGH_WATER_MARK = 65536  # max bytes in one message
    long_string = "x" * 10 * UVICORN_HIGH_WATER_MARK

    resp = requests.post("http://127.0.0.1:8000/api", data=long_string).text
    assert resp == long_string


def test_start_idempotent(serve_instance):
    @serve.deployment(name="start")
    def func(*args):
        pass

    func.deploy()

    assert "start" in serve.list_deployments()
    serve.start(detached=True)
    serve.start()
    serve.start(detached=True)
    serve.start()
    assert "start" in serve.list_deployments()


def test_shutdown_destructor(serve_instance):
    signal = SignalActor.remote()

    @serve.deployment
    class A:
        def __del__(self):
            signal.send.remote()

    A.deploy()
    A.delete()
    ray.get(signal.wait.remote(), timeout=10)

    # If the destructor errored, it should be logged but also cleaned up.
    @serve.deployment
    class B:
        def __del__(self):
            raise RuntimeError("Opps")

    B.deploy()
    B.delete()


def test_run_get_ingress_app(serve_instance):
    """Check that serve.run() with an app returns the ingress."""

    @serve.deployment(route_prefix="/g")
    def g():
        return "got g"

    app = BuiltApplication([g])
    ingress_handle = serve.run(app)

    assert ray.get(ingress_handle.remote()) == "got g"
    serve_instance.delete_deployments(["g"])

    no_ingress_app = BuiltApplication([g.options(route_prefix=None)])
    ingress_handle = serve.run(no_ingress_app)
    assert ingress_handle is None


def test_run_get_ingress_node(serve_instance):
    """Check that serve.run() with a node returns the ingress."""

    @serve.deployment
    class Driver:
        def __init__(self, dag: RayServeDAGHandle):
            self.dag = dag

        async def __call__(self, *args):
            return await (await self.dag.remote())

    @serve.deployment
    class f:
        def __call__(self, *args):
            return "got f"

    dag = Driver.bind(f.bind())
    ingress_handle = serve.run(dag)

    assert ray.get(ingress_handle.remote()) == "got f"


def test_run_delete_old_deployments(serve_instance):
    """Check that serve.run() can remove all old deployments"""

    @serve.deployment(name="f", route_prefix="/test1")
    def f():
        return "got f"

    @serve.deployment(name="g", route_prefix="/test2")
    def g():
        return "got g"

    ingress_handle = serve.run(f.bind())
    assert ray.get(ingress_handle.remote()) == "got f"

    ingress_handle = serve.run(g.bind())
    assert ray.get(ingress_handle.remote()) == "got g"

    assert "g" in serve.list_deployments()
    assert "f" not in serve.list_deployments()


class TestSetOptions:
    def test_set_options_basic(self):
        @serve.deployment(
            num_replicas=4,
            max_concurrent_queries=3,
            ray_actor_options={"num_cpus": 2},
            health_check_timeout_s=17,
        )
        def f():
            pass

        f.set_options(
            num_replicas=9,
            version="efgh",
            ray_actor_options={"num_gpus": 3},
        )

        assert f.num_replicas == 9
        assert f.max_concurrent_queries == 3
        assert f.version == "efgh"
        assert f.ray_actor_options == {"num_gpus": 3}
        assert f._config.health_check_timeout_s == 17

    def test_set_options_validation(self):
        @serve.deployment
        def f():
            pass

        with pytest.raises(TypeError):
            f.set_options(init_args=-4)

        with pytest.raises(ValueError):
            f.set_options(max_concurrent_queries=-4)


def test_deploy_application(serve_instance):
    """Test deploy multiple applications"""

    @serve.deployment
    def f():
        return "got f"

    @serve.deployment
    def g():
        return "got g"

    @serve.deployment(route_prefix="/my_prefix")
    def h():
        return "got h"

    @serve.deployment
    class Model1:
        def __call__(self):
            return "got model1"

    app = FastAPI()

    @serve.deployment(route_prefix="/hello")
    @serve.ingress(app)
    class MyFastAPIDeployment:
        @app.get("/")
        def root(self):
            return "Hello, world!"

    # Test function deployment with app name
    f_handle = serve.run(f.bind(), name="app_f")
    assert ray.get(f_handle.remote()) == "got f"
    assert requests.get("http://127.0.0.1:8000/").text == "got f"

    # Test function deployment with app name and route_prefix
    g_handle = serve.run(g.bind(), name="app_g", route_prefix="/app_g")
    assert ray.get(g_handle.remote()) == "got g"
    assert requests.get("http://127.0.0.1:8000/app_g").text == "got g"

    # Test function deployment with app name and route_prefix set in deployment
    # decorator
    h_handle = serve.run(h.bind(), name="app_h")
    assert ray.get(h_handle.remote()) == "got h"
    assert requests.get("http://127.0.0.1:8000/my_prefix").text == "got h"

    # Test deployment graph
    graph_handle = serve.run(
        DAGDriver.bind(Model1.bind()), name="graph", route_prefix="/my_graph"
    )
    assert ray.get(graph_handle.predict.remote()) == "got model1"
    assert requests.get("http://127.0.0.1:8000/my_graph").text == '"got model1"'

    # Test FastAPI
    serve.run(MyFastAPIDeployment.bind(), name="FastAPI")
    assert requests.get("http://127.0.0.1:8000/hello").text == '"Hello, world!"'


def test_delete_application(serve_instance):
    """Test delete single application"""

    @serve.deployment
    def f():
        return "got f"

    @serve.deployment
    def g():
        return "got g"

    f_handle = serve.run(f.bind(), name="app_f")
    g_handle = serve.run(g.bind(), name="app_g", route_prefix="/app_g")
    assert ray.get(f_handle.remote()) == "got f"
    assert requests.get("http://127.0.0.1:8000/").text == "got f"

    serve.delete("app_f")
    assert "Path '/' not found" in requests.get("http://127.0.0.1:8000/").text

    # delete again, no exception & crash expected.
    serve.delete("app_f")

    # make sure no affect to app_g
    assert ray.get(g_handle.remote()) == "got g"
    assert requests.get("http://127.0.0.1:8000/app_g").text == "got g"


def test_deployment_name_with_app_name(serve_instance):
    """Test replica name with app name as prefix"""

    controller = serve_instance._controller

    @serve.deployment
    def g():
        return "got g"

    serve.run(g.bind())
    deployment_info = ray.get(controller._all_running_replicas.remote())
    assert "g" in deployment_info

    @serve.deployment
    def f():
        return "got f"

    serve.run(f.bind(), route_prefix="/f", name="app1")
    deployment_info = ray.get(controller._all_running_replicas.remote())
    assert "app1_f" in deployment_info


def test_deploy_application_with_same_name(serve_instance):
    """Test deploying two applications with the same name."""

    controller = serve_instance._controller

    @serve.deployment
    class Model:
        def __call__(self):
            return "got model"

    handle = serve.run(Model.bind(), name="app")
    assert ray.get(handle.remote()) == "got model"
    assert requests.get("http://127.0.0.1:8000/").text == "got model"
    deployment_info = ray.get(controller._all_running_replicas.remote())
    assert "app_Model" in deployment_info

    # After deploying a new app with the same name, no Model replicas should be running
    @serve.deployment
    class Model1:
        def __call__(self):
            return "got model1"

    handle = serve.run(Model1.bind(), name="app")
    assert ray.get(handle.remote()) == "got model1"
    assert requests.get("http://127.0.0.1:8000/").text == "got model1"
    deployment_info = ray.get(controller._all_running_replicas.remote())
    assert "app_Model1" in deployment_info
    assert "app_Model" not in deployment_info or deployment_info["app_Model"] == []

    # Redeploy with same app to update route prefix
    handle = serve.run(Model1.bind(), name="app", route_prefix="/my_app")
    assert requests.get("http://127.0.0.1:8000/my_app").text == "got model1"
    assert requests.get("http://127.0.0.1:8000/").status_code == 404


def test_deploy_application_with_route_prefix_conflict(serve_instance):
    """Test route_prefix conflicts with different apps."""

    @serve.deployment
    class Model:
        def __call__(self):
            return "got model"

    handle = serve.run(Model.bind(), name="app")
    assert ray.get(handle.remote()) == "got model"
    assert requests.get("http://127.0.0.1:8000/").text == "got model"

    # Second app with the same route_prefix fails to be deployed
    @serve.deployment
    class Model1:
        def __call__(self):
            return "got model1"

    with pytest.raises(RayServeException):
        handle = serve.run(Model1.bind(), name="app1")

    # Update the route prefix
    handle = serve.run(Model1.bind(), name="app1", route_prefix="/model1")
    assert ray.get(handle.remote()) == "got model1"
    assert requests.get("http://127.0.0.1:8000/model1").text == "got model1"

    # The "app" application should still work properly
    assert requests.get("http://127.0.0.1:8000/").text == "got model"


@pytest.mark.parametrize(
    "ingress_route,app_route",
    [
        ("/hello", "/"),
        ("/hello", "/override"),
        ("/", "/override"),
        (None, "/override"),
        ("/hello", None),
        (None, None),
    ],
)
def test_application_route_prefix_override(serve_instance, ingress_route, app_route):
    """
    Set route prefix in serve.run to a non-None value, check it overrides correctly.
    """

    @serve.deployment
    def f():
        return "hello"

    node = f.options(route_prefix=ingress_route).bind()
    serve.run(node, route_prefix=app_route)
    if app_route is None:
        routes = requests.get("http://localhost:8000/-/routes").json()
        assert len(routes) == 0
    else:
        assert requests.get(f"http://localhost:8000{app_route}").text == "hello"


@pytest.mark.parametrize("ingress_route", ["/hello", "/"])
def test_application_route_prefix_override1(serve_instance, ingress_route):
    """
    Don't set route prefix in serve.run, check it always uses the ingress deployment
    route.
    """

    @serve.deployment
    def f():
        return "hello"

    node = f.options(route_prefix=ingress_route).bind()
    serve.run(node)
    if ingress_route is None:
        routes = requests.get("http://localhost:8000/-/routes").json()
        assert len(routes) == 0
    else:
        assert requests.get(f"http://localhost:8000{ingress_route}").text == "hello"


def test_invalid_driver_deployment_class():
    """Test invalid driver deployment class"""

    @serve.deployment(is_driver_deployment=True)
    def f():
        pass

    with pytest.raises(ValueError):
        f.options(num_replicas=2)
    with pytest.raises(ValueError):
        f.options(autoscaling_config={"min_replicas": "1"})


class TestAppBuilder:
    @serve.deployment
    class A:
        pass

    @serve.deployment
    def f():
        pass

    class TypedArgs(BaseModel):
        message: str
        num_replicas: Optional[int]

    def test_prebuilt_app(self):
        a = self.A.bind()
        assert call_app_builder_with_args_if_necessary(a, {}) == a

        f = self.f.bind()
        assert call_app_builder_with_args_if_necessary(f, {}) == f

        with pytest.raises(
            ValueError,
            match="Arguments can only be passed to an application builder function",
        ):
            call_app_builder_with_args_if_necessary(f, {"key": "val"})

    def test_invalid_builder(self):
        class ThisShouldBeAFunction:
            pass

        with pytest.raises(
            TypeError,
            match=(
                "Expected a built Serve application "
                "or an application builder function"
            ),
        ):
            call_app_builder_with_args_if_necessary(ThisShouldBeAFunction, {})

    def test_invalid_signature(self):
        def builder_with_two_args(args1, args2):
            return self.f.bind()

        with pytest.raises(
            TypeError,
            match="Application builder functions should take exactly one parameter",
        ):
            call_app_builder_with_args_if_necessary(builder_with_two_args, {})

    def test_builder_returns_bad_type(self):
        def return_none(args):
            self.f.bind()

        with pytest.raises(
            TypeError,
            match="Application builder functions must return a",
        ):
            call_app_builder_with_args_if_necessary(return_none, {})

        def return_unbound_deployment(args):
            return self.f

        with pytest.raises(
            TypeError,
            match="Application builder functions must return a",
        ):
            call_app_builder_with_args_if_necessary(return_unbound_deployment, {})

    def test_basic_no_args(self):
        def build_function(args):
            return self.A.bind()

        assert isinstance(
            call_app_builder_with_args_if_necessary(build_function, {}), ClassNode
        )

        def build_class(args):
            return self.f.bind()

        assert isinstance(
            call_app_builder_with_args_if_necessary(build_class, {}), FunctionNode
        )

    def test_args_dict(self):
        args_dict = {"message": "hiya", "num_replicas": "3"}

        def build(args):
            assert len(args) == 2
            assert args["message"] == "hiya"
            assert args["num_replicas"] == "3"
            return self.A.options(num_replicas=int(args["num_replicas"])).bind(
                args["message"]
            )

        app = call_app_builder_with_args_if_necessary(build, args_dict)
        assert isinstance(app, ClassNode)

    def test_args_typed(self):
        args_dict = {"message": "hiya", "num_replicas": "3"}

        def build(args: self.TypedArgs):
            assert isinstance(args, self.TypedArgs)
            assert args.message == "hiya"
            assert args.num_replicas == 3
            return self.A.options(num_replicas=args.num_replicas).bind(args.message)

        app = call_app_builder_with_args_if_necessary(build, args_dict)
        assert isinstance(app, ClassNode)

        # Sanity check that pydantic validation works.

        # 1) Check that validation permits a missing optional field.
        def check_missing_optional(args: self.TypedArgs):
            assert args.message == "hiya"
            assert args.num_replicas is None
            return self.A.bind()

        app = call_app_builder_with_args_if_necessary(
            check_missing_optional, {"message": "hiya"}
        )
        assert isinstance(app, ClassNode)

        # 2) Check that validation rejects a missing required field.
        def check_missing_required(args: self.TypedArgs):
            assert False, "Shouldn't get here because validation failed."

        with pytest.raises(ValidationError, match="field required"):
            call_app_builder_with_args_if_necessary(
                check_missing_required, {"num_replicas": "10"}
            )


if __name__ == "__main__":
    import sys

    sys.exit(pytest.main(["-v", "-s", __file__]))<|MERGE_RESOLUTION|>--- conflicted
+++ resolved
@@ -11,12 +11,9 @@
 import ray
 from ray import serve
 from ray._private.test_utils import SignalActor, wait_for_condition
-<<<<<<< HEAD
 from ray.serve.built_application import BuiltApplication
-=======
-from ray.serve.application import Application
-from ray.serve.deployment_graph import ClassNode, FunctionNode, RayServeDAGHandle
->>>>>>> 6bf8c591
+from ray.serve.deployment import Application
+from ray.serve.deployment_graph import RayServeDAGHandle
 from ray.serve.drivers import DAGDriver
 from ray.serve.exceptions import RayServeException
 from ray.serve._private.api import call_app_builder_with_args_if_necessary
@@ -788,14 +785,14 @@
             return self.A.bind()
 
         assert isinstance(
-            call_app_builder_with_args_if_necessary(build_function, {}), ClassNode
+            call_app_builder_with_args_if_necessary(build_function, {}), Application
         )
 
         def build_class(args):
             return self.f.bind()
 
         assert isinstance(
-            call_app_builder_with_args_if_necessary(build_class, {}), FunctionNode
+            call_app_builder_with_args_if_necessary(build_class, {}), Application
         )
 
     def test_args_dict(self):
@@ -810,7 +807,7 @@
             )
 
         app = call_app_builder_with_args_if_necessary(build, args_dict)
-        assert isinstance(app, ClassNode)
+        assert isinstance(app, Application)
 
     def test_args_typed(self):
         args_dict = {"message": "hiya", "num_replicas": "3"}
@@ -822,7 +819,7 @@
             return self.A.options(num_replicas=args.num_replicas).bind(args.message)
 
         app = call_app_builder_with_args_if_necessary(build, args_dict)
-        assert isinstance(app, ClassNode)
+        assert isinstance(app, Application)
 
         # Sanity check that pydantic validation works.
 
@@ -835,7 +832,7 @@
         app = call_app_builder_with_args_if_necessary(
             check_missing_optional, {"message": "hiya"}
         )
-        assert isinstance(app, ClassNode)
+        assert isinstance(app, Application)
 
         # 2) Check that validation rejects a missing required field.
         def check_missing_required(args: self.TypedArgs):
