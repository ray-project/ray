--- conflicted
+++ resolved
@@ -167,13 +167,9 @@
             self.count += 1
             return self.count
 
-<<<<<<< HEAD
-    client.create_backend("counter:v1", Counter, config={"num_replicas": 2})
+    client.create_backend(
+        "counter:v1", Counter, config=BackendConfig(num_replicas=2))
     client.create_endpoint("counter", backend="counter:v1", route="/increment")
-=======
-    serve.create_backend(
-        "counter:v1", Counter, config=BackendConfig(num_replicas=2))
-    serve.create_endpoint("counter", backend="counter:v1", route="/increment")
 
     # Keep checking the routing table until /increment is populated
     while "/increment" not in requests.get(
@@ -188,7 +184,7 @@
     # If the load is shared among two replicas. The max result cannot be 10.
     assert max(counter_result) < 10
 
-    serve.update_backend_config("counter:v1", {"num_replicas": 1})
+    client.update_backend_config("counter:v1", {"num_replicas": 1})
 
     counter_result = []
     for _ in range(10):
@@ -200,6 +196,8 @@
 
 
 def test_scaling_replicas_legacy(serve_instance):
+    client = serve_instance
+
     class Counter:
         def __init__(self):
             self.count = 0
@@ -208,9 +206,8 @@
             self.count += 1
             return self.count
 
-    serve.create_backend("counter:v1", Counter, config={"num_replicas": 2})
-    serve.create_endpoint("counter", backend="counter:v1", route="/increment")
->>>>>>> 0d93e927
+    client.create_backend("counter:v1", Counter, config={"num_replicas": 2})
+    client.create_endpoint("counter", backend="counter:v1", route="/increment")
 
     # Keep checking the routing table until /increment is populated
     while "/increment" not in requests.get(
@@ -254,7 +251,7 @@
         "counter:v11",
         BatchingExample,
         config=BackendConfig(max_batch_size=5, batch_wait_timeout=1))
-    serve.create_endpoint(
+    client.create_endpoint(
         "counter1", backend="counter:v11", route="/increment2")
 
     # Keep checking the routing table until /increment is populated
@@ -263,7 +260,7 @@
         time.sleep(0.2)
 
     future_list = []
-    handle = serve.get_handle("counter1")
+    handle = client.get_handle("counter1")
     for _ in range(20):
         f = handle.remote(temp=1)
         future_list.append(f)
@@ -276,6 +273,8 @@
 
 
 def test_batching_legacy(serve_instance):
+    client = serve_instance
+
     class BatchingExample:
         def __init__(self):
             self.count = 0
@@ -287,7 +286,7 @@
             return [self.count] * batch_size
 
     # set the max batch size
-    serve.create_backend(
+    client.create_backend(
         "counter:v11",
         BatchingExample,
         config={
@@ -328,20 +327,19 @@
             return batch_size
 
     # set the max batch size
-<<<<<<< HEAD
     client.create_backend(
-=======
-    serve.create_backend(
         "exception:v1", NoListReturned, config=BackendConfig(max_batch_size=5))
-    serve.create_endpoint(
+    client.create_endpoint(
         "exception-test", backend="exception:v1", route="/noListReturned")
 
-    handle = serve.get_handle("exception-test")
+    handle = client.get_handle("exception-test")
     with pytest.raises(ray.exceptions.RayTaskError):
         assert ray.get(handle.remote(temp=1))
 
 
 def test_batching_exception_legacy(serve_instance):
+    client = serve_instance
+
     class NoListReturned:
         def __init__(self):
             self.count = 0
@@ -352,8 +350,7 @@
             return batch_size
 
     # set the max batch size
-    serve.create_backend(
->>>>>>> 0d93e927
+    client.create_backend(
         "exception:v1", NoListReturned, config={"max_batch_size": 5})
     client.create_endpoint(
         "exception-test", backend="exception:v1", route="/noListReturned")
@@ -379,13 +376,13 @@
         "bsimple:v1",
         BatchSimple,
         config=BackendConfig(max_batch_size=2, num_replicas=3))
-    serve.create_endpoint("bsimple", backend="bsimple:v1", route="/bsimple")
-
-    controller = serve.api._get_controller()
+    client.create_endpoint("bsimple", backend="bsimple:v1", route="/bsimple")
+
+    controller = client._controller
     old_replica_tag_list = ray.get(
         controller._list_replicas.remote("bsimple:v1"))
 
-    serve.update_backend_config("bsimple:v1", BackendConfig(max_batch_size=5))
+    client.update_backend_config("bsimple:v1", BackendConfig(max_batch_size=5))
     new_replica_tag_list = ray.get(
         controller._list_replicas.remote("bsimple:v1"))
     new_all_tag_list = []
@@ -400,6 +397,8 @@
 
 
 def test_updating_config_legacy(serve_instance):
+    client = serve_instance
+
     class BatchSimple:
         def __init__(self):
             self.count = 0
@@ -409,7 +408,7 @@
             batch_size = serve.context.batch_size
             return [1] * batch_size
 
-    serve.create_backend(
+    client.create_backend(
         "bsimple:v1",
         BatchSimple,
         config={
@@ -622,18 +621,17 @@
         def __call__(self, _):
             return "Ready"
 
-<<<<<<< HEAD
     client.create_backend(
-=======
-    serve.create_backend(
         "p:v0", LongStartingServable, config=BackendConfig(num_replicas=2))
-    serve.create_endpoint("test-parallel", backend="p:v0")
-    handle = serve.get_handle("test-parallel")
+    client.create_endpoint("test-parallel", backend="p:v0")
+    handle = client.get_handle("test-parallel")
 
     ray.get(handle.remote(), timeout=10)
 
 
 def test_parallel_start_legacy(serve_instance):
+    client = serve_instance
+
     # Test the ability to start multiple replicas in parallel.
     # In the past, when Serve scale up a backend, it does so one by one and
     # wait for each replica to initialize. This test avoid this by preventing
@@ -662,8 +660,7 @@
         def __call__(self, _):
             return "Ready"
 
-    serve.create_backend(
->>>>>>> 0d93e927
+    client.create_backend(
         "p:v0", LongStartingServable, config={"num_replicas": 2})
     client.create_endpoint("test-parallel", backend="p:v0")
     handle = client.get_handle("test-parallel")
@@ -722,40 +719,36 @@
     def f():
         pass
 
-<<<<<<< HEAD
-    client.create_backend("backend", f, config={"max_batch_size": 10})
+    client.create_backend(
+        "backend", f, config=BackendConfig(max_batch_size=10))
     backends = client.list_backends()
-=======
-    serve.create_backend("backend", f, config=BackendConfig(max_batch_size=10))
-    backends = serve.list_backends()
     assert len(backends) == 1
     assert "backend" in backends
     assert backends["backend"]["max_batch_size"] == 10
 
-    serve.create_backend("backend2", f, config=BackendConfig(num_replicas=10))
-    backends = serve.list_backends()
+    client.create_backend("backend2", f, config=BackendConfig(num_replicas=10))
+    backends = client.list_backends()
     assert len(backends) == 2
     assert backends["backend2"]["num_replicas"] == 10
 
-    serve.delete_backend("backend")
-    backends = serve.list_backends()
+    client.delete_backend("backend")
+    backends = client.list_backends()
     assert len(backends) == 1
     assert "backend2" in backends
 
-    serve.delete_backend("backend2")
-    assert len(serve.list_backends()) == 0
+    client.delete_backend("backend2")
+    assert len(client.list_backends()) == 0
 
 
 def test_list_backends_legacy(serve_instance):
-    serve.init()
+    client = serve_instance
 
     @serve.accept_batch
     def f():
         pass
 
-    serve.create_backend("backend", f, config={"max_batch_size": 10})
-    backends = serve.list_backends()
->>>>>>> 0d93e927
+    client.create_backend("backend", f, config={"max_batch_size": 10})
+    backends = client.list_backends()
     assert len(backends) == 1
     assert "backend" in backends
     assert backends["backend"]["max_batch_size"] == 10
@@ -817,19 +810,19 @@
             config=BackendConfig(num_replicas=(current_cpus + 20)))
 
     # No replica should be created!
-    replicas = ray.get(serve.api.controller._list_replicas.remote("f1"))
+    replicas = ray.get(client._controller._list_replicas.remote("f1"))
     assert len(replicas) == 0
 
 
 def test_create_infeasible_error_legacy(serve_instance):
-    serve.init()
+    client = serve_instance
 
     def f():
         pass
 
     # Non existent resource should be infeasible.
     with pytest.raises(RayServeException, match="Cannot scale backend"):
-        serve.create_backend(
+        client.create_backend(
             "f:1",
             f,
             ray_actor_options={"resources": {
@@ -839,7 +832,7 @@
     # Even each replica might be feasible, the total might not be.
     current_cpus = int(ray.nodes()[0]["Resources"]["CPU"])
     with pytest.raises(RayServeException, match="Cannot scale backend"):
-        serve.create_backend(
+        client.create_backend(
             "f:1",
             f,
             ray_actor_options={"resources": {
