--- conflicted
+++ resolved
@@ -373,7 +373,6 @@
     p.wait()
 
 
-<<<<<<< HEAD
 @serve.deployment
 def global_f(*args):
     return "wonderful world"
@@ -409,7 +408,8 @@
     assert requests.get("http://localhost:8000/global_f").text == "wonderful world"
 
     os.unlink(f.name)
-=======
+
+
 @pytest.mark.skipif(sys.platform == "win32", reason="File path incorrect on Windows.")
 @pytest.mark.parametrize("use_command", [True, False])
 def test_idempotence_after_controller_death(ray_start_stop, use_command: bool):
@@ -446,7 +446,6 @@
     assert len(serve.list_deployments()) == 2
     serve.shutdown()
     ray.shutdown()
->>>>>>> 160e2ca9
 
 
 if __name__ == "__main__":
