import json
import os
from pathlib import Path
import subprocess
import sys
import signal
import pytest
import requests

import ray
from ray import serve
from ray.tests.conftest import tmp_working_dir  # noqa: F401, E501
from ray._private.test_utils import wait_for_condition
from ray.dashboard.optional_utils import RAY_INTERNAL_DASHBOARD_NAMESPACE
from ray.serve.scripts import _process_args_and_kwargs, _configure_runtime_env


def ping_endpoint(endpoint: str, params: str = ""):
    try:
        return requests.get(f"http://localhost:8000/{endpoint}{params}").text
    except requests.exceptions.ConnectionError:
        return "connection error"


@pytest.fixture
def ray_start_stop():
    subprocess.check_output(["ray", "start", "--head"])
    yield
    subprocess.check_output(["ray", "stop", "--force"])


class TestProcessArgsAndKwargs:
    def test_valid_args_and_kwargs(self):
        args_and_kwargs = (
            "argval1",
            "argval2",
            "--kwarg1",
            "kwval1",
            "--kwarg2",
            "kwval2",
        )
        args, kwargs = _process_args_and_kwargs(args_and_kwargs)
        assert args == ["argval1", "argval2"]
        assert kwargs == {"kwarg1": "kwval1", "kwarg2": "kwval2"}

    def test_mixed_args_and_kwargs(self):
        args_and_kwargs = (
            "argval1",
            "--kwarg1",
            "kwval1",
            "argval2",
            "--kwarg2",
            "kwval2",
        )
        with pytest.raises(ValueError):
            _process_args_and_kwargs(args_and_kwargs)

    def test_mixed_kwargs(self):
        args_and_kwargs = (
            "argval1",
            "argval2",
            "--kwarg1==kw==val1",
            "--kwarg2",
            "kwval2",
            "--kwarg3",
            "=kwval=3",
            "--kwarg4=",
            "--kwarg5",
            "kwval5",
        )
        args, kwargs = _process_args_and_kwargs(args_and_kwargs)
        assert args == ["argval1", "argval2"]
        assert kwargs == {
            "kwarg1": "=kw==val1",
            "kwarg2": "kwval2",
            "kwarg3": "=kwval=3",
            "kwarg4": "",
            "kwarg5": "kwval5",
        }

    def test_empty_kwarg(self):
        args_and_kwargs = (
            "argval1",
            "--kwarg1",
            "--kwarg2",
            "kwval2",
        )
        with pytest.raises(ValueError):
            _process_args_and_kwargs(args_and_kwargs)

        args_and_kwargs = ("--empty_kwarg_only",)
        with pytest.raises(ValueError):
            _process_args_and_kwargs(args_and_kwargs)

    def test_empty_equals_kwarg(self):
        args_and_kwargs = (
            "argval1",
            "--kwarg1=--hello",
            "--kwarg2=",
        )
        args, kwargs = _process_args_and_kwargs(args_and_kwargs)
        assert args == ["argval1"]
        assert kwargs == {
            "kwarg1": "--hello",
            "kwarg2": "",
        }

        args_and_kwargs = ("--empty_kwarg_only=",)
        args, kwargs = _process_args_and_kwargs(args_and_kwargs)
        assert args == []
        assert kwargs == {"empty_kwarg_only": ""}

    def test_only_args(self):
        args_and_kwargs = ("argval1", "argval2", "argval3")
        args, kwargs = _process_args_and_kwargs(args_and_kwargs)
        assert args == ["argval1", "argval2", "argval3"]
        assert kwargs == {}

        args_and_kwargs = ("single_arg",)
        args, kwargs = _process_args_and_kwargs(args_and_kwargs)
        assert args == ["single_arg"]
        assert kwargs == {}

    def test_only_kwargs(self):
        args_and_kwargs = (
            "--kwarg1",
            "kwval1",
            "--kwarg2",
            "kwval2",
            "--kwarg3",
            "kwval3",
        )
        args, kwargs = _process_args_and_kwargs(args_and_kwargs)
        assert args == []
        assert kwargs == {"kwarg1": "kwval1", "kwarg2": "kwval2", "kwarg3": "kwval3"}

        args_and_kwargs = (
            "--single_kwarg",
            "single_kwval",
        )
        args, kwargs = _process_args_and_kwargs(args_and_kwargs)
        assert args == []
        assert kwargs == {"single_kwarg": "single_kwval"}

    def test_empty_args_and_kwargs(self):
        for empty_val in [None, ()]:
            args, kwargs = _process_args_and_kwargs(empty_val)
            assert args == []
            assert kwargs == {}


class TestConfigureRuntimeEnv:
    @serve.deployment
    def f():
        pass

    @pytest.mark.parametrize("ray_actor_options", [None, {}])
    def test_empty_ray_actor_options(self, ray_actor_options):
        runtime_env = {
            "working_dir": "http://test.com",
            "pip": ["requests", "pendulum==2.1.2"],
        }
        deployment = TestConfigureRuntimeEnv.f.options(
            ray_actor_options=ray_actor_options
        )
        _configure_runtime_env(deployment, runtime_env)
        assert deployment.ray_actor_options["runtime_env"] == runtime_env

    def test_no_overwrite_all_options(self):
        old_runtime_env = {
            "working_dir": "http://test.com",
            "pip": ["requests", "pendulum==2.1.2"],
        }
        new_runtime_env = {
            "working_dir": "http://new.com",
            "pip": [],
            "env_vars": {"test_var": "test"},
        }
        updated_env = {
            "working_dir": "http://test.com",
            "pip": ["requests", "pendulum==2.1.2"],
            "env_vars": {"test_var": "test"},
        }
        deployment = TestConfigureRuntimeEnv.f.options(
            ray_actor_options={"runtime_env": old_runtime_env}
        )
<<<<<<< HEAD
        _configure_runtime_env(deployment, new_runtime_env)
        assert deployment.ray_actor_options["runtime_env"] == new_runtime_env
=======
        configure_runtime_env(deployment, new_runtime_env)
        assert deployment.ray_actor_options["runtime_env"] == updated_env
>>>>>>> bc82e2d5

    def test_no_overwrite_some_options(self):
        old_runtime_env = {
            "working_dir": "http://new.com",
            "pip": [],
            "env_vars": {"test_var": "test"},
        }
        new_runtime_env = {
            "working_dir": "http://test.com",
            "pip": ["requests", "pendulum==2.1.2"],
        }
        deployment = TestConfigureRuntimeEnv.f.options(
            ray_actor_options={"runtime_env": old_runtime_env}
        )
<<<<<<< HEAD
        _configure_runtime_env(deployment, new_runtime_env)
        assert deployment.ray_actor_options["runtime_env"] == merged_env
=======
        configure_runtime_env(deployment, new_runtime_env)
        assert deployment.ray_actor_options["runtime_env"] == old_runtime_env
>>>>>>> bc82e2d5

    def test_overwrite_no_options(self):
        runtime_env = {
            "working_dir": "http://test.com",
            "pip": ["requests", "pendulum==2.1.2"],
        }
        deployment = TestConfigureRuntimeEnv.f.options(
            ray_actor_options={"runtime_env": runtime_env}
        )
        _configure_runtime_env(deployment, {})
        assert deployment.ray_actor_options["runtime_env"] == runtime_env


def test_start_shutdown(ray_start_stop):
    with pytest.raises(subprocess.CalledProcessError):
        subprocess.check_output(["serve", "shutdown"])

    subprocess.check_output(["serve", "start"])
    subprocess.check_output(["serve", "shutdown"])


def test_start_shutdown_in_namespace(ray_start_stop):
    with pytest.raises(subprocess.CalledProcessError):
        subprocess.check_output(["serve", "shutdown", "-n", "test"])

    subprocess.check_output(["serve", "start", "-n", "test"])
    subprocess.check_output(["serve", "shutdown", "-n", "test"])


class A:
    def __init__(self, value, increment=1):
        self.value = value
        self.increment = increment
        self.decrement = 0
        self.multiplier = int(os.environ["SERVE_TEST_MULTIPLIER"])

        p = Path("hello")
        assert p.exists()
        with open(p) as f:
            assert f.read() == "world"

    def reconfigure(self, config):
        self.decrement = config["decrement"]

    def __call__(self, inp):
        return (self.value + self.increment - self.decrement) * self.multiplier


@serve.deployment
class DecoratedA(A):
    pass


@pytest.mark.parametrize("class_name", ["A", "DecoratedA"])
def test_create_deployment(ray_start_stop, tmp_working_dir, class_name):  # noqa: F811
    subprocess.check_output(["serve", "start"])
    subprocess.check_output(
        [
            "serve",
            "create-deployment",
            f"ray.serve.tests.test_cli.{class_name}",
            "--runtime-env-json",
            json.dumps(
                {
                    "working_dir": tmp_working_dir,
                }
            ),
            "--options-json",
            json.dumps(
                {
                    "name": "B",
                    "init_args": [42],
                    "init_kwargs": {"increment": 10},
                    "num_replicas": 2,
                    "user_config": {"decrement": 5},
                    "ray_actor_options": {
                        "runtime_env": {
                            "env_vars": {
                                "SERVE_TEST_MULTIPLIER": "2",
                            },
                        }
                    },
                }
            ),
        ]
    )
    resp = requests.get("http://127.0.0.1:8000/B")
    resp.raise_for_status()
    assert resp.text == "94", resp.text


@pytest.mark.skipif(sys.platform == "win32", reason="File path incorrect on Windows.")
def test_deploy(ray_start_stop):
    # Deploys some valid config files and checks that the deployments work

    # Initialize serve in test to enable calling serve.list_deployments()
    ray.init(address="auto", namespace=RAY_INTERNAL_DASHBOARD_NAMESPACE)
    serve.start(detached=True)

    # Create absolute file names to YAML config files
    three_deployments = os.path.join(
        os.path.dirname(__file__), "test_config_files", "three_deployments.yaml"
    )
    two_deployments = os.path.join(
        os.path.dirname(__file__), "test_config_files", "two_deployments.yaml"
    )
    deny_deployment = os.path.join(
        os.path.dirname(__file__), "test_config_files", "deny_access.yaml"
    )

    # Dictionary mapping test config file names to expected deployment names
    # and configurations. These should match the values specified in the YAML
    # files.
    configs = {
        three_deployments: {
            "shallow": {
                "num_replicas": 1,
                "response": "Hello shallow world!",
            },
            "deep": {
                "num_replicas": 1,
                "response": "Hello deep world!",
            },
            "one": {
                "num_replicas": 2,
                "response": "2",
            },
        },
        two_deployments: {
            "shallow": {
                "num_replicas": 3,
                "response": "Hello shallow world!",
            },
            "one": {
                "num_replicas": 2,
                "response": "2",
            },
        },
    }

    request_url = "http://localhost:8000/"
    success_message_fragment = b"Sent deploy request successfully!"

    # Check idempotence:
    for _ in range(2):
        for config_file_name, expected_deployments in configs.items():
            deploy_response = subprocess.check_output(
                ["serve", "deploy", config_file_name]
            )
            assert success_message_fragment in deploy_response

            for name, deployment_config in expected_deployments.items():
                wait_for_condition(
                    lambda: (
                        requests.get(f"{request_url}{name}").text
                        == deployment_config["response"]
                    ),
                    timeout=15,
                )

            running_deployments = serve.list_deployments()

            # Check that running deployment names match expected deployment names
            assert set(running_deployments.keys()) == expected_deployments.keys()

            for name, deployment in running_deployments.items():
                assert (
                    deployment.num_replicas
                    == expected_deployments[name]["num_replicas"]
                )

        # Deploy a deployment without HTTP access
        deploy_response = subprocess.check_output(["serve", "deploy", deny_deployment])
        assert success_message_fragment in deploy_response

        wait_for_condition(
            lambda: requests.get(f"{request_url}shallow").status_code == 404, timeout=15
        )
        assert (
            ray.get(serve.get_deployment("shallow").get_handle().remote())
            == "Hello shallow world!"
        )

    ray.shutdown()


@pytest.mark.skipif(sys.platform == "win32", reason="File path incorrect on Windows.")
def test_info(ray_start_stop):
    # Deploys valid config file and checks that serve info returns correct
    # response

    config_file_name = os.path.join(
        os.path.dirname(__file__), "test_config_files", "two_deployments.yaml"
    )
    success_message_fragment = b"Sent deploy request successfully!"
    deploy_response = subprocess.check_output(["serve", "deploy", config_file_name])
    assert success_message_fragment in deploy_response

    info_response = subprocess.check_output(["serve", "info", "-j"]).decode("utf-8")
    info = json.loads(info_response)

    assert "deployments" in info
    assert len(info["deployments"]) == 2

    # Validate non-default information about shallow deployment
    shallow_info = None
    for deployment_info in info["deployments"]:
        if deployment_info["name"] == "shallow":
            shallow_info = deployment_info

    assert shallow_info is not None
    assert shallow_info["import_path"] == "test_env.shallow_import.ShallowClass"
    assert shallow_info["num_replicas"] == 3
    assert shallow_info["route_prefix"] == "/shallow"
    assert (
        "https://github.com/shrekris-anyscale/test_deploy_group/archive/HEAD.zip"
        in shallow_info["ray_actor_options"]["runtime_env"]["py_modules"]
    )
    assert (
        "https://github.com/shrekris-anyscale/test_module/archive/HEAD.zip"
        in shallow_info["ray_actor_options"]["runtime_env"]["py_modules"]
    )

    # Validate non-default information about one deployment
    one_info = None
    for deployment_info in info["deployments"]:
        if deployment_info["name"] == "one":
            one_info = deployment_info

    assert one_info is not None
    assert one_info["import_path"] == "test_module.test.one"
    assert one_info["num_replicas"] == 2
    assert one_info["route_prefix"] == "/one"
    assert (
        "https://github.com/shrekris-anyscale/test_deploy_group/archive/HEAD.zip"
        in one_info["ray_actor_options"]["runtime_env"]["py_modules"]
    )
    assert (
        "https://github.com/shrekris-anyscale/test_module/archive/HEAD.zip"
        in one_info["ray_actor_options"]["runtime_env"]["py_modules"]
    )


@pytest.mark.skipif(sys.platform == "win32", reason="File path incorrect on Windows.")
def test_status(ray_start_stop):
    # Deploys a config file and checks its status

    config_file_name = os.path.join(
        os.path.dirname(__file__), "test_config_files", "three_deployments.yaml"
    )

    subprocess.check_output(["serve", "deploy", config_file_name])
    status_response = subprocess.check_output(["serve", "status"])
    statuses = json.loads(status_response)["statuses"]

    expected_deployments = {"shallow", "deep", "one"}
    for status in statuses:
        expected_deployments.remove(status["name"])
        assert status["status"] in {"HEALTHY", "UPDATING"}
        assert "message" in status
    assert len(expected_deployments) == 0


@pytest.mark.skipif(sys.platform == "win32", reason="File path incorrect on Windows.")
def test_delete(ray_start_stop):
    # Deploys a config file and deletes it

    def get_num_deployments():
        info_response = subprocess.check_output(["serve", "info", "-j"])
        info = json.loads(info_response)
        return len(info["deployments"])

    config_file_name = os.path.join(
        os.path.dirname(__file__), "test_config_files", "two_deployments.yaml"
    )

    # Check idempotence
    for _ in range(2):
        subprocess.check_output(["serve", "deploy", config_file_name])
        wait_for_condition(lambda: get_num_deployments() == 2, timeout=35)

        subprocess.check_output(["serve", "delete", "-y"])
        wait_for_condition(lambda: get_num_deployments() == 0, timeout=35)


def parrot(request):
    return request.query_params["sound"]


@pytest.mark.skipif(sys.platform == "win32", reason="File path incorrect on Windows.")
def test_run_basic(ray_start_stop):
    # Deploys valid config file and import path via serve run

    # Deploy via config file
    config_file_name = os.path.join(
        os.path.dirname(__file__), "test_config_files", "two_deployments.yaml"
    )

    p = subprocess.Popen(["serve", "run", config_file_name])
    wait_for_condition(lambda: ping_endpoint("one") == "2", timeout=10)
    wait_for_condition(
        lambda: ping_endpoint("shallow") == "Hello shallow world!", timeout=10
    )

    p.send_signal(signal.SIGINT)  # Equivalent to ctrl-C
    p.wait()
    assert ping_endpoint("one") == "connection error"
    assert ping_endpoint("shallow") == "connection error"

    # Deploy via import path
    p = subprocess.Popen(["serve", "run", "ray.serve.tests.test_cli.parrot"])
    wait_for_condition(
        lambda: ping_endpoint("parrot", params="?sound=squawk") == "squawk", timeout=10
    )

    p.send_signal(signal.SIGINT)  # Equivalent to ctrl-C
    p.wait()
    assert ping_endpoint("parrot", params="?sound=squawk") == "connection error"


class Macaw:
    def __init__(self, color, name="Mulligan", surname=None):
        self.color = color
        self.name = name
        self.surname = surname

    def __call__(self):
        if self.surname is not None:
            return f"{self.name} {self.surname} is {self.color}!"
        else:
            return f"{self.name} is {self.color}!"


@pytest.mark.skipif(sys.platform == "win32", reason="File path incorrect on Windows.")
def test_run_init_args_kwargs(ray_start_stop):
    # Tests serve run with specified args and kwargs

    # Deploy via import path
    p = subprocess.Popen(
        [
            "serve",
            "run",
            "ray.serve.tests.test_cli.Macaw",
            "--",
            "green",
            "--name",
            "Molly",
        ]
    )
    wait_for_condition(lambda: ping_endpoint("Macaw") == "Molly is green!", timeout=10)
    p.send_signal(signal.SIGINT)
    p.wait()
    assert ping_endpoint("Macaw") == "connection error"

    # Mix and match keyword notation
    p = subprocess.Popen(
        [
            "serve",
            "run",
            "ray.serve.tests.test_cli.Macaw",
            "--",
            "green",
            "--name",
            "Molly",
            "--surname==./u=6y",
        ]
    )
    wait_for_condition(
        lambda: ping_endpoint("Macaw") == "Molly =./u=6y is green!", timeout=10
    )
    p.send_signal(signal.SIGINT)
    p.wait()
    assert ping_endpoint("Macaw") == "connection error"

    # Args/kwargs with config file
    config_file_name = os.path.join(
        os.path.dirname(__file__), "test_config_files", "macaw.yaml"
    )

    with pytest.raises(subprocess.CalledProcessError):
        subprocess.check_output(
            ["serve", "run", config_file_name, "--", "green", "--name", "Molly"]
        )


@pytest.mark.skipif(sys.platform == "win32", reason="File path incorrect on Windows.")
def test_run_simultaneous(ray_start_stop):
    # Test that two serve run processes can run simultaneously

    p1 = subprocess.Popen(["serve", "run", "ray.serve.tests.test_cli.parrot"])
    wait_for_condition(
        lambda: ping_endpoint("parrot", params="?sound=squawk") == "squawk", timeout=10
    )

    p2 = subprocess.Popen(
        [
            "serve",
            "run",
            "ray.serve.tests.test_cli.Macaw",
            "--",
            "green",
            "--name=Molly",
            "--surname=Malarkey",
        ]
    )
    wait_for_condition(
        lambda: ping_endpoint("parrot", params="?sound=squawk") == "squawk", timeout=10
    )
    wait_for_condition(
        lambda: ping_endpoint("Macaw") == "Molly Malarkey is green!", timeout=10
    )

    # Macaw should still be available after parrot is torn down
    p1.send_signal(signal.SIGINT)
    p1.wait()
    assert "Path '/parrot' not found" in ping_endpoint("parrot")
    assert ping_endpoint("Macaw") == "Molly Malarkey is green!"

    # Serve should shut down after all deployments are torn down
    p2.send_signal(signal.SIGINT)
    p2.wait()
    assert ping_endpoint("parrot") == "connection error"
    assert ping_endpoint("Macaw") == "connection error"


@pytest.mark.skipif(sys.platform == "win32", reason="File path incorrect on Windows.")
def test_run_runtime_env(ray_start_stop):
    # Tests serve run with runtime_envs specified

    # Use local working_dir with import path
    p = subprocess.Popen(
        [
            "serve",
            "run",
            "test_cli.Macaw",
            "--working-dir",
            os.path.dirname(__file__),
            "--",
            "green",
            "--name=Molly",
        ]
    )
    wait_for_condition(lambda: ping_endpoint("Macaw") == "Molly is green!", timeout=10)
    p.send_signal(signal.SIGINT)
    p.wait()

    # Use local working_dir with config file
    p = subprocess.Popen(
        [
            "serve",
            "run",
            os.path.join(
                os.path.dirname(__file__), "test_config_files", "scarlet.yaml"
            ),
            "--working-dir",
            os.path.dirname(__file__),
        ]
    )
    wait_for_condition(
        lambda: ping_endpoint("Scarlet") == "Scarlet is red!", timeout=10
    )
    p.send_signal(signal.SIGINT)
    p.wait()

    # Use remote working_dir
    p = subprocess.Popen(
        [
            "serve",
            "run",
            "test_module.test.one",
            "--working-dir",
            "https://github.com/shrekris-anyscale/test_module/archive/HEAD.zip",
        ]
    )
    wait_for_condition(lambda: ping_endpoint("one") == "2", timeout=10)
    p.send_signal(signal.SIGINT)
    p.wait()

    # Use runtime env
    p = subprocess.Popen(
        [
            "serve",
            "run",
            os.path.join(
                os.path.dirname(__file__),
                "test_config_files",
                "missing_runtime_env.yaml",
            ),
            "--runtime-env-json",
            (
                '{"py_modules": ["https://github.com/shrekris-anyscale/'
                'test_deploy_group/archive/HEAD.zip"],'
                '"working_dir": "http://nonexistentlink-q490123950ni34t"}'
            ),
            "--working-dir",
            "https://github.com/shrekris-anyscale/test_module/archive/HEAD.zip",
        ]
    )
    wait_for_condition(lambda: ping_endpoint("one") == "2", timeout=10)
    p.send_signal(signal.SIGINT)
    p.wait()


if __name__ == "__main__":
    sys.exit(pytest.main(["-v", "-s", __file__]))<|MERGE_RESOLUTION|>--- conflicted
+++ resolved
@@ -184,13 +184,8 @@
         deployment = TestConfigureRuntimeEnv.f.options(
             ray_actor_options={"runtime_env": old_runtime_env}
         )
-<<<<<<< HEAD
         _configure_runtime_env(deployment, new_runtime_env)
-        assert deployment.ray_actor_options["runtime_env"] == new_runtime_env
-=======
-        configure_runtime_env(deployment, new_runtime_env)
         assert deployment.ray_actor_options["runtime_env"] == updated_env
->>>>>>> bc82e2d5
 
     def test_no_overwrite_some_options(self):
         old_runtime_env = {
@@ -205,13 +200,8 @@
         deployment = TestConfigureRuntimeEnv.f.options(
             ray_actor_options={"runtime_env": old_runtime_env}
         )
-<<<<<<< HEAD
         _configure_runtime_env(deployment, new_runtime_env)
-        assert deployment.ray_actor_options["runtime_env"] == merged_env
-=======
-        configure_runtime_env(deployment, new_runtime_env)
         assert deployment.ray_actor_options["runtime_env"] == old_runtime_env
->>>>>>> bc82e2d5
 
     def test_overwrite_no_options(self):
         runtime_env = {
