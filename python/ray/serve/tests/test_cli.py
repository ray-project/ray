import os
import signal
import subprocess
import sys
import time
import json
from tempfile import NamedTemporaryFile
from typing import List

import pytest
import requests
import yaml

import ray
from ray import serve
from ray.experimental.state.api import list_actors
from ray._private.test_utils import wait_for_condition
from ray.serve.schema import ServeApplicationSchema
from ray.serve._private.constants import SERVE_NAMESPACE, MULTI_APP_MIGRATION_MESSAGE
from ray.serve.deployment_graph import RayServeDAGHandle
from ray.tests.conftest import tmp_working_dir  # noqa: F401, E501
from ray.dashboard.modules.serve.sdk import ServeSubmissionClient
from ray.serve.scripts import remove_ansi_escape_sequences

CONNECTION_ERROR_MSG = "connection error"


def ping_endpoint(endpoint: str, params: str = ""):
    try:
        return requests.get(f"http://localhost:8000/{endpoint}{params}").text
    except requests.exceptions.ConnectionError:
        return CONNECTION_ERROR_MSG


def assert_deployments_live(names: List[str]):
    """Checks if all deployments named in names have at least 1 living replica."""

    running_actor_names = [actor["name"] for actor in list_actors()]

    all_deployments_live, nonliving_deployment = True, ""
    for deployment_name in names:
        for actor_name in running_actor_names:
            if deployment_name in actor_name:
                break
        else:
            all_deployments_live, nonliving_deployment = False, deployment_name
    assert all_deployments_live, f'"{nonliving_deployment}" deployment is not live.'


def test_start_shutdown(ray_start_stop):
    subprocess.check_output(["serve", "start"])
    subprocess.check_output(["serve", "shutdown", "-y"])


@pytest.mark.skipif(sys.platform == "win32", reason="File path incorrect on Windows.")
def test_deploy(ray_start_stop):
    """Deploys some valid config files and checks that the deployments work."""
    # Initialize serve in test to enable calling serve.list_deployments()
    ray.init(address="auto", namespace=SERVE_NAMESPACE)

    # Create absolute file names to YAML config files
    pizza_file_name = os.path.join(
        os.path.dirname(__file__), "test_config_files", "pizza.yaml"
    )
    arithmetic_file_name = os.path.join(
        os.path.dirname(__file__), "test_config_files", "arithmetic.yaml"
    )

    success_message_fragment = b"Sent deploy request successfully!"

    # Ensure the CLI is idempotent
    num_iterations = 2
    for iteration in range(1, num_iterations + 1):
        print(f"*** Starting Iteration {iteration}/{num_iterations} ***\n")

        print("Deploying pizza config.")
        deploy_response = subprocess.check_output(["serve", "deploy", pizza_file_name])
        assert success_message_fragment in deploy_response
        print("Deploy request sent successfully.")

        wait_for_condition(
            lambda: requests.post("http://localhost:8000/", json=["ADD", 2]).json()
            == "3 pizzas please!",
            timeout=15,
        )
        wait_for_condition(
            lambda: requests.post("http://localhost:8000/", json=["MUL", 2]).json()
            == "-4 pizzas please!",
            timeout=15,
        )
        print("Deployments are reachable over HTTP.")

        deployment_names = [
            "DAGDriver",
            "create_order",
            "Router",
            "Multiplier",
            "Adder",
        ]
        assert_deployments_live(deployment_names)
        print("All deployments are live.\n")

        print("Deploying arithmetic config.")
        deploy_response = subprocess.check_output(
            ["serve", "deploy", arithmetic_file_name, "-a", "http://localhost:52365/"]
        )
        assert success_message_fragment in deploy_response
        print("Deploy request sent successfully.")

        wait_for_condition(
            lambda: requests.post("http://localhost:8000/", json=["ADD", 0]).json()
            == 1,
            timeout=15,
        )
        wait_for_condition(
            lambda: requests.post("http://localhost:8000/", json=["SUB", 5]).json()
            == 3,
            timeout=15,
        )
        print("Deployments are reachable over HTTP.")

        deployment_names = ["DAGDriver", "Router", "Add", "Subtract"]
        assert_deployments_live(deployment_names)
        print("All deployments are live.\n")

    ray.shutdown()


@pytest.mark.skipif(sys.platform == "win32", reason="File path incorrect on Windows.")
def test_deploy_with_http_options(ray_start_stop):
    """Deploys config with host and port options specified"""

    f1 = os.path.join(
        os.path.dirname(__file__), "test_config_files", "basic_graph_http.yaml"
    )
    f2 = os.path.join(
        os.path.dirname(__file__), "test_config_files", "basic_graph.yaml"
    )
    success_message_fragment = b"Sent deploy request successfully!"

    with open(f1, "r") as config_file:
        config = yaml.safe_load(config_file)

    deploy_response = subprocess.check_output(["serve", "deploy", f1])
    assert success_message_fragment in deploy_response

    wait_for_condition(
        lambda: requests.post("http://localhost:8005/").text == "wonderful world",
        timeout=15,
    )

    # Config should contain matching host and port options
    info_response = subprocess.check_output(["serve", "config"])
    info = yaml.safe_load(info_response)

    assert config == info

    with pytest.raises(subprocess.CalledProcessError):
        subprocess.check_output(["serve", "deploy", f2], stderr=subprocess.STDOUT)

    assert requests.post("http://localhost:8005/").text == "wonderful world"

    deploy_response = subprocess.check_output(["serve", "deploy", f1])
    assert success_message_fragment in deploy_response

    wait_for_condition(
        lambda: requests.post("http://localhost:8005/").text == "wonderful world",
        timeout=15,
    )


@pytest.mark.skipif(sys.platform == "win32", reason="File path incorrect on Windows.")
def test_deploy_multi_app(ray_start_stop):
    """Deploys some valid config files and checks that the deployments work."""
    # Initialize serve in test to enable calling serve.list_deployments()
    ray.init(address="auto", namespace=SERVE_NAMESPACE)

    # Create absolute file names to YAML config files
    two_pizzas = os.path.join(
        os.path.dirname(__file__), "test_config_files", "two_pizzas.yaml"
    )
    pizza_world = os.path.join(
        os.path.dirname(__file__), "test_config_files", "pizza_world.yaml"
    )

    success_message_fragment = b"Sent deploy request successfully!"

    # Ensure the CLI is idempotent
    num_iterations = 2
    for iteration in range(1, num_iterations + 1):
        print(f"*** Starting Iteration {iteration}/{num_iterations} ***\n")

        print("Deploying two pizzas config.")
        deploy_response = subprocess.check_output(["serve", "deploy", two_pizzas])
        assert success_message_fragment in deploy_response
        print("Deploy request sent successfully.")

        # Test add and mul for each of the two apps
        wait_for_condition(
            lambda: requests.post("http://localhost:8000/app1", json=["ADD", 2]).json()
            == "3 pizzas please!",
            timeout=15,
        )
        wait_for_condition(
            lambda: requests.post("http://localhost:8000/app1", json=["MUL", 2]).json()
            == "2 pizzas please!",
            timeout=15,
        )
        print('Application "app1" is reachable over HTTP.')
        wait_for_condition(
            lambda: requests.post("http://localhost:8000/app2", json=["ADD", 2]).json()
            == "5 pizzas please!",
            timeout=15,
        )
        wait_for_condition(
            lambda: requests.post("http://localhost:8000/app2", json=["MUL", 2]).json()
            == "4 pizzas please!",
            timeout=15,
        )
        print('Application "app2" is reachable over HTTP.')

        deployment_names = [
            "app1_DAGDriver",
            "app1_create_order",
            "app1_Router",
            "app1_Multiplier",
            "app1_Adder",
            "app2_DAGDriver",
            "app2_create_order",
            "app2_Router",
            "app2_Multiplier",
            "app2_Adder",
        ]
        assert_deployments_live(deployment_names)
        print("All deployments are live.\n")

        print("Deploying pizza world config.")
        deploy_response = subprocess.check_output(["serve", "deploy", pizza_world])
        assert success_message_fragment in deploy_response
        print("Deploy request sent successfully.")

        # Test app1 (simple wonderful world) and app2 (add + mul)
        wait_for_condition(
            lambda: requests.post("http://localhost:8000/app1").text
            == "wonderful world",
            timeout=15,
        )
        print('Application "app1" is reachable over HTTP.')
        wait_for_condition(
            lambda: requests.post("http://localhost:8000/app2", json=["ADD", 2]).json()
            == "12 pizzas please!",
            timeout=15,
        )
        wait_for_condition(
            lambda: requests.post("http://localhost:8000/app2", json=["MUL", 2]).json()
            == "20 pizzas please!",
            timeout=15,
        )
        print('Application "app2" is reachable over HTTP.')

        deployment_names = [
            "app1_BasicDriver",
            "app1_f",
            "app2_DAGDriver",
            "app2_create_order",
            "app2_Router",
            "app2_Multiplier",
            "app2_Adder",
        ]
        assert_deployments_live(deployment_names)
        print("All deployments are live.\n")

    ray.shutdown()


@pytest.mark.skipif(sys.platform == "win32", reason="File path incorrect on Windows.")
def test_deploy_duplicate_apps(ray_start_stop):
    """If a config with duplicate app names is deployed, `serve deploy` should fail.
    The response should clearly indicate a validation error.
    """

    config_file = os.path.join(
        os.path.dirname(__file__), "test_config_files", "duplicate_app_names.yaml"
    )

    with pytest.raises(subprocess.CalledProcessError) as e:
        subprocess.check_output(
            ["serve", "deploy", config_file], stderr=subprocess.STDOUT
        )
    assert "ValidationError" in e.value.output.decode("utf-8")


@pytest.mark.skipif(sys.platform == "win32", reason="File path incorrect on Windows.")
def test_deploy_duplicate_routes(ray_start_stop):
    """If a config with duplicate routes is deployed, the PUT request should fail.
    The response should clearly indicate a validation error.
    """

    config_file = os.path.join(
        os.path.dirname(__file__), "test_config_files", "duplicate_app_routes.yaml"
    )

    with pytest.raises(subprocess.CalledProcessError) as e:
        subprocess.check_output(
            ["serve", "deploy", config_file], stderr=subprocess.STDOUT
        )
    assert "ValidationError" in e.value.output.decode("utf-8")


@pytest.mark.skipif(sys.platform == "win32", reason="File path incorrect on Windows.")
def test_deploy_bad_config1(ray_start_stop):
    """Deploy a bad config with field applications, should try to parse as v2 config."""

    config_file = os.path.join(
        os.path.dirname(__file__), "test_config_files", "bad_multi_config.yaml"
    )

    with pytest.raises(subprocess.CalledProcessError) as e:
        subprocess.check_output(
            ["serve", "deploy", config_file], stderr=subprocess.STDOUT
        )
    assert "ValidationError" in e.value.output.decode("utf-8")
    assert "ServeDeploySchema" in e.value.output.decode("utf-8")


@pytest.mark.skipif(sys.platform == "win32", reason="File path incorrect on Windows.")
def test_deploy_bad_config2(ray_start_stop):
    """
    Deploy a bad config without field applications, should try to parse as v1 config.
    """

    config_file = os.path.join(
        os.path.dirname(__file__), "test_config_files", "bad_single_config.yaml"
    )

    with pytest.raises(subprocess.CalledProcessError) as e:
        subprocess.check_output(
            ["serve", "deploy", config_file], stderr=subprocess.STDOUT
        )
    assert "ValidationError" in e.value.output.decode("utf-8")
    assert "ServeApplicationSchema" in e.value.output.decode("utf-8")


@pytest.mark.skipif(sys.platform == "win32", reason="File path incorrect on Windows.")
def test_deploy_single_with_name(ray_start_stop):
    config_file = os.path.join(
        os.path.dirname(__file__), "test_config_files", "single_config_with_name.yaml"
    )

    with pytest.raises(subprocess.CalledProcessError) as e:
        subprocess.check_output(
            ["serve", "deploy", config_file], stderr=subprocess.STDOUT
        )
    assert "name" in e.value.output.decode("utf-8")
    assert MULTI_APP_MIGRATION_MESSAGE in e.value.output.decode("utf-8")


@pytest.mark.skipif(sys.platform == "win32", reason="File path incorrect on Windows.")
def test_config(ray_start_stop):
    """Deploys config and checks that `serve config` returns correct response."""

    # Check that `serve config` works even if no Serve app is running
    info_response = subprocess.check_output(["serve", "config"])
    info = yaml.safe_load(info_response)

    assert ServeApplicationSchema.get_empty_schema_dict() == info

    config_file_name = os.path.join(
        os.path.dirname(__file__), "test_config_files", "basic_graph.yaml"
    )
    success_message_fragment = b"Sent deploy request successfully!"

    with open(config_file_name, "r") as config_file:
        config = yaml.safe_load(config_file)

    deploy_response = subprocess.check_output(["serve", "deploy", config_file_name])
    assert success_message_fragment in deploy_response

    # Config should be immediately ready
    info_response = subprocess.check_output(["serve", "config"])
    info = yaml.safe_load(info_response)

    assert config == info


@pytest.mark.skipif(sys.platform == "win32", reason="File path incorrect on Windows.")
def test_config_multi_app(ray_start_stop):
    """Deploys multi-app config and checks output of `serve config`."""

    # Check that `serve config` works even if no Serve app is running
    subprocess.check_output(["serve", "config"])

    # Deploy config
    config_file_name = os.path.join(
        os.path.dirname(__file__), "test_config_files", "pizza_world.yaml"
    )
    with open(config_file_name, "r") as config_file:
        config = yaml.safe_load(config_file)
    subprocess.check_output(["serve", "deploy", config_file_name])

    # Config should be immediately ready
    info_response = subprocess.check_output(["serve", "config"])
    fetched_configs = list(yaml.safe_load_all(info_response))

    assert config["applications"][0] == fetched_configs[0]
    assert config["applications"][1] == fetched_configs[1]


@pytest.mark.skipif(sys.platform == "win32", reason="File path incorrect on Windows.")
def test_status(ray_start_stop):
    """Deploys a config file and checks its status."""

    # Check that `serve status` works even if no Serve app is running
    subprocess.check_output(["serve", "status"])

    # Deploy config
    config_file_name = os.path.join(
        os.path.dirname(__file__), "test_config_files", "pizza.yaml"
    )
    subprocess.check_output(["serve", "deploy", config_file_name])

    def num_live_deployments():
        status_response = subprocess.check_output(["serve", "status"])
        serve_status = yaml.safe_load(status_response)
        return len(serve_status["deployment_statuses"])

    wait_for_condition(lambda: num_live_deployments() == 5, timeout=15)
    status_response = subprocess.check_output(
        ["serve", "status", "-a", "http://localhost:52365/"]
    )
    serve_status = yaml.safe_load(status_response)

    expected_deployments = {
        "DAGDriver",
        "Multiplier",
        "Adder",
        "Router",
        "create_order",
    }
    for status in serve_status["deployment_statuses"]:
        expected_deployments.remove(status["name"])
        assert status["status"] in {"HEALTHY", "UPDATING"}
        assert "message" in status
    assert len(expected_deployments) == 0

    assert serve_status["app_status"]["status"] in {"DEPLOYING", "RUNNING"}
    wait_for_condition(
        lambda: time.time() > serve_status["app_status"]["deployment_timestamp"],
        timeout=2,
    )


@pytest.mark.skipif(sys.platform == "win32", reason="File path incorrect on Windows.")
def test_status_error_msg_format(ray_start_stop):
    """Deploys a faulty config file and checks its status."""

    config_file_name = os.path.join(
        os.path.dirname(__file__), "test_config_files", "deployment_fail.yaml"
    )

    subprocess.check_output(["serve", "deploy", config_file_name])

    status_response = subprocess.check_output(
        ["serve", "status", "-a", "http://localhost:52365/"]
    )
    serve_status = yaml.safe_load(status_response)
    print("serve_status", serve_status)

    def check_for_failed_deployment():
        app_status = ServeSubmissionClient("http://localhost:52365").get_status()
        return (
            len(serve_status["deployment_statuses"]) == 0
            and serve_status["app_status"]["status"] == "DEPLOY_FAILED"
            and remove_ansi_escape_sequences(app_status["app_status"]["message"])
            in serve_status["app_status"]["message"]
        )

    wait_for_condition(check_for_failed_deployment, timeout=2)


@pytest.mark.skipif(sys.platform == "win32", reason="File path incorrect on Windows.")
def test_status_invalid_runtime_env(ray_start_stop):
    """Deploys a config file with invalid runtime env and checks status.

    get_status() should not throw error (meaning REST API returned 200 status code) and
    the status be deploy failed."""

    config_file_name = os.path.join(
        os.path.dirname(__file__), "test_config_files", "bad_runtime_env.yaml"
    )

    subprocess.check_output(["serve", "deploy", config_file_name])

    def check_for_failed_deployment():
        app_status = ServeSubmissionClient("http://localhost:52365").get_status()
        return (
            app_status["app_status"]["status"] == "DEPLOY_FAILED"
            and "Failed to set up runtime environment"
            in app_status["app_status"]["message"]
        )

    wait_for_condition(check_for_failed_deployment)


@pytest.mark.skipif(sys.platform == "win32", reason="File path incorrect on Windows.")
def test_status_syntax_error(ray_start_stop):
    """Deploys Serve app with syntax error, checks the error message is descriptive."""

    config_file_name = os.path.join(
        os.path.dirname(__file__), "test_config_files", "syntax_error.yaml"
    )

    subprocess.check_output(["serve", "deploy", config_file_name])

    def check_for_failed_deployment():
        app_status = ServeSubmissionClient("http://localhost:52365").get_status()
        return (
            app_status["app_status"]["status"] == "DEPLOY_FAILED"
            and "x = (1 + 2" in app_status["app_status"]["message"]
        )

    wait_for_condition(check_for_failed_deployment)


@pytest.mark.skipif(sys.platform == "win32", reason="File path incorrect on Windows.")
def test_status_multi_app(ray_start_stop):
    """Deploys a multi-app config file and checks their status."""
    # Check that `serve status` works even if no Serve app is running
    subprocess.check_output(["serve", "status"])
    print("Confirmed `serve status` works when nothing has been deployed.")

    # Deploy config
    config_file_name = os.path.join(
        os.path.dirname(__file__), "test_config_files", "pizza_world.yaml"
    )
    subprocess.check_output(["serve", "deploy", config_file_name])
    print("Deployed config successfully.")

    def num_live_deployments():
        status_response = subprocess.check_output(["serve", "status"])
        serve_status = list(yaml.safe_load_all(status_response))
        return len(serve_status[0]["deployment_statuses"]) and len(
            serve_status[1]["deployment_statuses"]
        )

    wait_for_condition(lambda: num_live_deployments() == 5, timeout=15)
    print("All deployments are live.")

    status_response = subprocess.check_output(
        ["serve", "status", "-a", "http://localhost:52365/"]
    )
    serve_statuses = yaml.safe_load_all(status_response)

    expected_deployments = {
        "app1_f",
        "app1_BasicDriver",
        "app2_DAGDriver",
        "app2_Multiplier",
        "app2_Adder",
        "app2_Router",
        "app2_create_order",
    }
    for status in serve_statuses:
        for deployment in status["deployment_statuses"]:
            expected_deployments.remove(deployment["name"])
            assert deployment["status"] in {"HEALTHY", "UPDATING"}
            assert "message" in deployment
    assert len(expected_deployments) == 0
    print("All expected deployments are present in the status output.")

    for status in serve_statuses:
        assert status["app_status"]["status"] in {"DEPLOYING", "RUNNING"}
        assert time.time() > status["app_status"]["deployment_timestamp"]
    print("Verified status and deployment timestamp of both apps.")


@pytest.mark.skipif(sys.platform == "win32", reason="File path incorrect on Windows.")
def test_shutdown(ray_start_stop):
    """Deploys a config file and shuts down the Serve application."""

    # Check that `serve shutdown` works even if no Serve app is running
    subprocess.check_output(["serve", "shutdown", "-y"])

    def num_live_deployments():
        status_response = subprocess.check_output(["serve", "status"])
        serve_status = yaml.safe_load(status_response)
        return len(serve_status["deployment_statuses"])

    config_file_name = os.path.join(
        os.path.dirname(__file__), "test_config_files", "basic_graph.yaml"
    )

    # Check idempotence
    num_iterations = 2
    for iteration in range(1, num_iterations + 1):
        print(f"*** Starting Iteration {iteration}/{num_iterations} ***\n")

        print("Deploying config.")
        subprocess.check_output(["serve", "deploy", config_file_name])
        wait_for_condition(lambda: num_live_deployments() == 2, timeout=15)
        print("Deployment successful. Deployments are live.")

        # `serve config` and `serve status` should print non-empty schemas
        config_response = subprocess.check_output(["serve", "config"])
        config = yaml.safe_load(config_response)
        assert ServeApplicationSchema.get_empty_schema_dict() != config

        status_response = subprocess.check_output(["serve", "status"])
        status = yaml.safe_load(status_response)
        assert "There are no applications running on this cluster." != status
        print("`serve config` and `serve status` print non-empty responses.\n")

        print("Deleting Serve app.")
        subprocess.check_output(["serve", "shutdown", "-y"])

        # `serve config` and `serve status` should print empty schemas
        def serve_config_empty():
            config_response = subprocess.check_output(["serve", "config"])
            config = yaml.safe_load(config_response)
            return ServeApplicationSchema.get_empty_schema_dict() == config

        def serve_status_empty():
            status_response = subprocess.check_output(["serve", "status"])
            status = yaml.safe_load(status_response)
            return "There are no applications running on this cluster." == status

        wait_for_condition(serve_config_empty)
        wait_for_condition(serve_status_empty)
        print("`serve config` and `serve status` print empty responses.\n")


@serve.deployment
def parrot(request):
    return request.query_params["sound"]


parrot_node = parrot.bind()


@pytest.mark.skipif(sys.platform == "win32", reason="File path incorrect on Windows.")
def test_run_application(ray_start_stop):
    """Deploys valid config file and import path via `serve run`."""

    # Deploy via config file
    config_file_name = os.path.join(
        os.path.dirname(__file__), "test_config_files", "arithmetic.yaml"
    )

    print('Running config file "arithmetic.yaml".')
    p = subprocess.Popen(["serve", "run", "--address=auto", config_file_name])
    wait_for_condition(
        lambda: requests.post("http://localhost:8000/", json=["ADD", 0]).json() == 1,
        timeout=15,
    )
    wait_for_condition(
        lambda: requests.post("http://localhost:8000/", json=["SUB", 5]).json() == 3,
        timeout=15,
    )
    print("Run successful! Deployments are live and reachable over HTTP. Killing run.")

    p.send_signal(signal.SIGINT)  # Equivalent to ctrl-C
    p.wait()
    with pytest.raises(requests.exceptions.ConnectionError):
        requests.post("http://localhost:8000/", json=["ADD", 0]).json()
    print("Kill successful! Deployments are not reachable over HTTP.")

    print('Running node at import path "ray.serve.tests.test_cli.parrot_node".')
    # Deploy via import path
    p = subprocess.Popen(
        ["serve", "run", "--address=auto", "ray.serve.tests.test_cli.parrot_node"]
    )
    wait_for_condition(
        lambda: ping_endpoint("parrot", params="?sound=squawk") == "squawk"
    )
    print("Run successful! Deployment is live and reachable over HTTP. Killing run.")

    p.send_signal(signal.SIGINT)  # Equivalent to ctrl-C
    p.wait()
    assert ping_endpoint("parrot", params="?sound=squawk") == CONNECTION_ERROR_MSG
    print("Kill successful! Deployment is not reachable over HTTP.")


@pytest.mark.skipif(sys.platform == "win32", reason="File path incorrect on Windows.")
def test_run_multi_app(ray_start_stop):
    """Deploys valid multi-app config file via `serve run`."""

    # Deploy via config file
    config_file_name = os.path.join(
        os.path.dirname(__file__), "test_config_files", "pizza_world.yaml"
    )

    print('Running config file "pizza_world.yaml".')
    p = subprocess.Popen(["serve", "run", "--address=auto", config_file_name])
    wait_for_condition(
        lambda: requests.post("http://localhost:8000/app1").text == "wonderful world",
        timeout=15,
    )
    print('Application "app1" is reachable over HTTP.')
    wait_for_condition(
        lambda: requests.post("http://localhost:8000/app2", json=["ADD", 2]).json()
        == "12 pizzas please!",
        timeout=15,
    )
    wait_for_condition(
        lambda: requests.post("http://localhost:8000/app2", json=["MUL", 2]).json()
        == "20 pizzas please!",
        timeout=15,
    )
    print("Run successful! Deployments are live and reachable over HTTP. Killing run.")

    p.send_signal(signal.SIGINT)  # Equivalent to ctrl-C
    p.wait()
    with pytest.raises(requests.exceptions.ConnectionError):
        requests.post("http://localhost:8000/app1")
    with pytest.raises(requests.exceptions.ConnectionError):
        requests.post("http://localhost:8000/app2", json=["ADD", 0])
    print("Kill successful! Deployments are not reachable over HTTP.")


@serve.deployment
class Macaw:
    def __init__(self, color, name="Mulligan", surname=None):
        self.color = color
        self.name = name
        self.surname = surname

    def __call__(self):
        if self.surname is not None:
            return f"{self.name} {self.surname} is {self.color}!"
        else:
            return f"{self.name} is {self.color}!"


molly_macaw = Macaw.bind("green", name="Molly")


@pytest.mark.skipif(sys.platform == "win32", reason="File path incorrect on Windows.")
def test_run_deployment_node(ray_start_stop):
    """Test `serve run` with bound args and kwargs."""

    # Deploy via import path
    p = subprocess.Popen(
        [
            "serve",
            "run",
            "--address=auto",
            "ray.serve.tests.test_cli.molly_macaw",
        ]
    )
    wait_for_condition(lambda: ping_endpoint("Macaw") == "Molly is green!", timeout=10)
    p.send_signal(signal.SIGINT)
    p.wait()
    assert ping_endpoint("Macaw") == CONNECTION_ERROR_MSG


@serve.deployment
class MetalDetector:
    def __call__(self, *args):
        return os.environ.get("buried_item", "no dice")


metal_detector_node = MetalDetector.bind()


@pytest.mark.skipif(sys.platform == "win32", reason="File path incorrect on Windows.")
def test_run_runtime_env(ray_start_stop):
    """Test `serve run` with runtime_env passed in."""

    # With import path
    p = subprocess.Popen(
        [
            "serve",
            "run",
            "--address=auto",
            "ray.serve.tests.test_cli.metal_detector_node",
            "--runtime-env-json",
            ('{"env_vars": {"buried_item": "lucky coin"} }'),
        ]
    )
    wait_for_condition(
        lambda: ping_endpoint("MetalDetector") == "lucky coin", timeout=10
    )
    p.send_signal(signal.SIGINT)
    p.wait()

    # With config
    p = subprocess.Popen(
        [
            "serve",
            "run",
            "--address=auto",
            os.path.join(
                os.path.dirname(__file__),
                "test_config_files",
                "missing_runtime_env.yaml",
            ),
            "--runtime-env-json",
            (
                '{"py_modules": ["https://github.com/ray-project/test_deploy_group'
                '/archive/67971777e225600720f91f618cdfe71fc47f60ee.zip"],'
                '"working_dir": "http://nonexistentlink-q490123950ni34t"}'
            ),
            "--working-dir",
            (
                "https://github.com/ray-project/test_dag/archive/"
                "40d61c141b9c37853a7014b8659fc7f23c1d04f6.zip"
            ),
        ]
    )
    wait_for_condition(lambda: ping_endpoint("") == "wonderful world", timeout=15)
    p.send_signal(signal.SIGINT)
    p.wait()


@pytest.mark.skipif(sys.platform == "win32", reason="File path incorrect on Windows.")
@pytest.mark.parametrize("config_file", ["basic_graph.yaml", "basic_multi.yaml"])
def test_run_config_port1(ray_start_stop, config_file):
    """Test that `serve run` defaults to port 8000."""
    config_file_name = os.path.join(
        os.path.dirname(__file__), "test_config_files", config_file
    )
    p = subprocess.Popen(["serve", "run", config_file_name])
    wait_for_condition(
        lambda: requests.post("http://localhost:8000/").text == "wonderful world",
        timeout=15,
    )
    p.send_signal(signal.SIGINT)
    p.wait()


@pytest.mark.skipif(sys.platform == "win32", reason="File path incorrect on Windows.")
@pytest.mark.parametrize(
    "config_file", ["basic_graph_http.yaml", "basic_multi_http.yaml"]
)
def test_run_config_port2(ray_start_stop, config_file):
    """If config file specifies a port, the default port value should not be used."""
    config_file_name = os.path.join(
        os.path.dirname(__file__), "test_config_files", config_file
    )
    p = subprocess.Popen(["serve", "run", config_file_name])
    wait_for_condition(
        lambda: requests.post("http://localhost:8005/").text == "wonderful world",
        timeout=15,
    )
    p.send_signal(signal.SIGINT)
    p.wait()


@pytest.mark.skipif(sys.platform == "win32", reason="File path incorrect on Windows.")
@pytest.mark.parametrize(
    "config_file", ["basic_graph_http.yaml", "basic_multi_http.yaml"]
)
def test_run_config_port3(ray_start_stop, config_file):
    """If port is specified as argument to `serve run`, it should override config."""
    config_file_name = os.path.join(
        os.path.dirname(__file__), "test_config_files", config_file
    )
    p = subprocess.Popen(["serve", "run", "--port=8010", config_file_name])
    wait_for_condition(
        lambda: requests.post("http://localhost:8010/").text == "wonderful world",
        timeout=15,
    )
    p.send_signal(signal.SIGINT)
    p.wait()


@serve.deployment
class ConstructorFailure:
    def __init__(self):
        raise RuntimeError("Intentionally failing.")


constructor_failure_node = ConstructorFailure.bind()


@pytest.mark.skipif(sys.platform == "win32", reason="File path incorrect on Windows.")
def test_run_teardown(ray_start_stop):
    """Consecutive serve runs should tear down controller so logs can always be seen."""
    logs = subprocess.check_output(
        ["serve", "run", "ray.serve.tests.test_cli.constructor_failure_node"],
        stderr=subprocess.STDOUT,
        timeout=30,
    ).decode()
    assert "Intentionally failing." in logs

    logs = subprocess.check_output(
        ["serve", "run", "ray.serve.tests.test_cli.constructor_failure_node"],
        stderr=subprocess.STDOUT,
        timeout=30,
    ).decode()
    assert "Intentionally failing." in logs


@serve.deployment
def global_f(*args):
    return "wonderful world"


@serve.deployment
class NoArgDriver:
    def __init__(self, dag: RayServeDAGHandle):
        self.dag = dag

    async def __call__(self):
        return await (await self.dag.remote())


TestBuildFNode = global_f.bind()
TestBuildDagNode = NoArgDriver.bind(TestBuildFNode)


@pytest.mark.skipif(sys.platform == "win32", reason="File path incorrect on Windows.")
@pytest.mark.parametrize("node", ["TestBuildFNode", "TestBuildDagNode"])
def test_build(ray_start_stop, node):
    with NamedTemporaryFile(mode="w+", suffix=".yaml") as tmp:
        print(f'Building node "{node}".')
        # Build an app
        subprocess.check_output(
            [
                "serve",
                "build",
                f"ray.serve.tests.test_cli.{node}",
                "-o",
                tmp.name,
            ]
        )
        print("Build succeeded! Deploying node.")

        subprocess.check_output(["serve", "deploy", tmp.name])
        wait_for_condition(lambda: ping_endpoint("") == "wonderful world", timeout=15)
        print("Deploy succeeded! Node is live and reachable over HTTP. Deleting node.")

        subprocess.check_output(["serve", "shutdown", "-y"])
        wait_for_condition(
            lambda: ping_endpoint("") == CONNECTION_ERROR_MSG, timeout=15
        )
        print("Delete succeeded! Node is not reachable over HTTP.")


TestApp1Node = global_f.options(route_prefix="/app1").bind()
TestApp2Node = NoArgDriver.options(route_prefix="/app2").bind(global_f.bind())


@pytest.mark.skipif(sys.platform == "win32", reason="File path incorrect on Windows.")
def test_build_multi_app(ray_start_stop):
    with NamedTemporaryFile(mode="w+", suffix=".yaml") as tmp:
<<<<<<< HEAD
        print('Building nodes "TestBuildApp1Node" and "TestBuildApp2Node".')
=======

        print('Building nodes "TestApp1Node" and "TestApp2Node".')
>>>>>>> 9f441880
        # Build an app
        subprocess.check_output(
            [
                "serve",
                "build",
                "--multi-app",
                "ray.serve.tests.test_cli.TestApp1Node",
                "ray.serve.tests.test_cli.TestApp2Node",
                "-o",
                tmp.name,
            ]
        )
        print("Build succeeded! Deploying node.")

        subprocess.check_output(["serve", "deploy", tmp.name])
        print("Deploy succeeded!")
        wait_for_condition(
            lambda: ping_endpoint("app1") == "wonderful world", timeout=15
        )
        print("App 1 is live and reachable over HTTP.")
        wait_for_condition(
            lambda: ping_endpoint("app2") == "wonderful world", timeout=15
        )
        print("App 2 is live and reachable over HTTP.")

        print("Deleting applications.")
        subprocess.check_output(["serve", "shutdown", "-y"])
        wait_for_condition(
            lambda: ping_endpoint("app1") == CONNECTION_ERROR_MSG
            and ping_endpoint("app2") == CONNECTION_ERROR_MSG,
            timeout=15,
        )
        print("Delete succeeded! Node is no longer reachable over HTTP.")


k8sFNode = global_f.options(
    num_replicas=2, ray_actor_options={"num_cpus": 2, "num_gpus": 1}
).bind()


@pytest.mark.skipif(sys.platform == "win32", reason="File path incorrect on Windows.")
def test_build_kubernetes_flag():
    with NamedTemporaryFile(mode="w+", suffix=".yaml") as tmp:
        print("Building k8sFNode.")
        subprocess.check_output(
            [
                "serve",
                "build",
                "ray.serve.tests.test_cli.k8sFNode",
                "-o",
                tmp.name,
                "-k",
            ]
        )
        print("Build succeeded!")

        tmp.seek(0)
        config = yaml.safe_load(tmp.read())
        assert config == {
            "importPath": "ray.serve.tests.test_cli.k8sFNode",
            "runtimeEnv": json.dumps({}),
            "host": "0.0.0.0",
            "port": 8000,
            "deployments": [
                {
                    "name": "global_f",
                    "numReplicas": 2,
                    "rayActorOptions": {
                        "numCpus": 2.0,
                        "numGpus": 1.0,
                    },
                },
            ],
        }


@pytest.mark.skipif(sys.platform == "win32", reason="File path incorrect on Windows.")
@pytest.mark.parametrize("use_command", [True, False])
def test_idempotence_after_controller_death(ray_start_stop, use_command: bool):
    """Check that CLI is idempotent even if controller dies."""
    config_file_name = os.path.join(
        os.path.dirname(__file__), "test_config_files", "basic_graph.yaml"
    )
    success_message_fragment = b"Sent deploy request successfully!"
    deploy_response = subprocess.check_output(["serve", "deploy", config_file_name])
    assert success_message_fragment in deploy_response

    ray.init(address="auto", namespace=SERVE_NAMESPACE)
    serve.start(detached=True)
    wait_for_condition(
        lambda: len(list_actors(filters=[("state", "=", "ALIVE")])) == 4,
        timeout=15,
    )

    # Kill controller
    if use_command:
        subprocess.check_output(["serve", "shutdown", "-y"])
    else:
        serve.shutdown()

    status_response = subprocess.check_output(["serve", "status"])
    status_info = yaml.safe_load(status_response)

    assert status_info == "There are no applications running on this cluster."

    deploy_response = subprocess.check_output(["serve", "deploy", config_file_name])
    assert success_message_fragment in deploy_response

    # Restore testing controller
    serve.start(detached=True)
    wait_for_condition(
        lambda: len(list_actors(filters=[("state", "=", "ALIVE")])) == 4,
        timeout=15,
    )
    serve.shutdown()
    ray.shutdown()


if __name__ == "__main__":
    sys.exit(pytest.main(["-v", "-s", __file__]))<|MERGE_RESOLUTION|>--- conflicted
+++ resolved
@@ -944,12 +944,8 @@
 @pytest.mark.skipif(sys.platform == "win32", reason="File path incorrect on Windows.")
 def test_build_multi_app(ray_start_stop):
     with NamedTemporaryFile(mode="w+", suffix=".yaml") as tmp:
-<<<<<<< HEAD
-        print('Building nodes "TestBuildApp1Node" and "TestBuildApp2Node".')
-=======
 
         print('Building nodes "TestApp1Node" and "TestApp2Node".')
->>>>>>> 9f441880
         # Build an app
         subprocess.check_output(
             [
