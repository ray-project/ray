import json
import os
from pathlib import Path
import subprocess
import sys
import signal
import pytest
import requests

import ray
from ray import serve
from ray.tests.conftest import tmp_working_dir  # noqa: F401, E501
from ray._private.test_utils import wait_for_condition
from ray.dashboard.optional_utils import RAY_INTERNAL_DASHBOARD_NAMESPACE


@pytest.fixture
def ray_start_stop():
    subprocess.check_output(["ray", "start", "--head"])
    yield
    subprocess.check_output(["ray", "stop", "--force"])


def ping_endpoint(endpoint: str, params: str = ""):
    try:
        return requests.get(f"http://localhost:8000/{endpoint}{params}").text
    except requests.exceptions.ConnectionError:
        return "connection error"


def test_start_shutdown(ray_start_stop):
    with pytest.raises(subprocess.CalledProcessError):
        subprocess.check_output(["serve", "shutdown"])

    subprocess.check_output(["serve", "start"])
    subprocess.check_output(["serve", "shutdown"])


def test_start_shutdown_in_namespace(ray_start_stop):
    with pytest.raises(subprocess.CalledProcessError):
        subprocess.check_output(["serve", "-n", "test", "shutdown"])

    subprocess.check_output(["serve", "-n", "test", "start"])
    subprocess.check_output(["serve", "-n", "test", "shutdown"])


class A:
    def __init__(self, value, increment=1):
        self.value = value
        self.increment = increment
        self.decrement = 0
        self.multiplier = int(os.environ["SERVE_TEST_MULTIPLIER"])

        p = Path("hello")
        assert p.exists()
        with open(p) as f:
            assert f.read() == "world"

    def reconfigure(self, config):
        self.decrement = config["decrement"]

    def __call__(self, inp):
        return (self.value + self.increment - self.decrement) * self.multiplier


@serve.deployment
class DecoratedA(A):
    pass


@pytest.mark.parametrize("class_name", ["A", "DecoratedA"])
def test_create_deployment(ray_start_stop, tmp_working_dir, class_name):  # noqa: F811
    subprocess.check_output(["serve", "start"])
    subprocess.check_output(
        [
            "serve",
            "--runtime-env-json",
            json.dumps(
                {
                    "working_dir": tmp_working_dir,
                }
            ),
            "create-deployment",
            f"ray.serve.tests.test_cli.{class_name}",
            "--options-json",
            json.dumps(
                {
                    "name": "B",
                    "init_args": [42],
                    "init_kwargs": {"increment": 10},
                    "num_replicas": 2,
                    "user_config": {"decrement": 5},
                    "ray_actor_options": {
                        "runtime_env": {
                            "env_vars": {
                                "SERVE_TEST_MULTIPLIER": "2",
                            },
                        }
                    },
                }
            ),
        ]
    )
    resp = requests.get("http://127.0.0.1:8000/B")
    resp.raise_for_status()
    assert resp.text == "94", resp.text


@pytest.mark.skipif(sys.platform == "win32", reason="File path incorrect on Windows.")
def test_deploy(ray_start_stop):
    # Deploys two valid config files and checks that the deployments work

    # Initialize serve in test to enable calling serve.list_deployments()
    ray.init(address="auto", namespace=RAY_INTERNAL_DASHBOARD_NAMESPACE)
    serve.start(detached=True)

    # Create absolute file names to YAML config files
    three_deployments = os.path.join(
        os.path.dirname(__file__), "test_config_files", "three_deployments.yaml"
    )
    two_deployments = os.path.join(
        os.path.dirname(__file__), "test_config_files", "two_deployments.yaml"
    )

    # Dictionary mapping test config file names to expected deployment names
    # and configurations. These should match the values specified in the YAML
    # files.
    configs = {
        three_deployments: {
            "shallow": {
                "num_replicas": 1,
                "response": "Hello shallow world!",
            },
            "deep": {
                "num_replicas": 1,
                "response": "Hello deep world!",
            },
            "one": {
                "num_replicas": 2,
                "response": "2",
            },
        },
        two_deployments: {
            "shallow": {
                "num_replicas": 3,
                "response": "Hello shallow world!",
            },
            "one": {
                "num_replicas": 2,
                "response": "2",
            },
        },
    }

    request_url = "http://localhost:8000/"
    success_message_fragment = b"Sent deploy request successfully!"
    for config_file_name, expected_deployments in configs.items():
        deploy_response = subprocess.check_output(["serve", "deploy", config_file_name])
        assert success_message_fragment in deploy_response

        running_deployments = serve.list_deployments()

        # Check that running deployment names match expected deployment names
        assert set(running_deployments.keys()) == expected_deployments.keys()

        for name, deployment in running_deployments.items():
            assert deployment.num_replicas == expected_deployments[name]["num_replicas"]

        for name, deployment_config in expected_deployments.items():
            assert (
                requests.get(f"{request_url}{name}").text
                == deployment_config["response"]
            )

    ray.shutdown()


@pytest.mark.skipif(sys.platform == "win32", reason="File path incorrect on Windows.")
def test_info(ray_start_stop):
    # Deploys valid config file and checks that serve info returns correct
    # response

    config_file_name = os.path.join(
        os.path.dirname(__file__), "test_config_files", "two_deployments.yaml"
    )
    success_message_fragment = b"Sent deploy request successfully!"
    deploy_response = subprocess.check_output(["serve", "deploy", config_file_name])
    assert success_message_fragment in deploy_response

    info_response = subprocess.check_output(["serve", "info"]).decode("utf-8")
    info = json.loads(info_response)

    assert "deployments" in info
    assert len(info["deployments"]) == 2

    # Validate non-default information about shallow deployment
    shallow_info = None
    for deployment_info in info["deployments"]:
        if deployment_info["name"] == "shallow":
            shallow_info = deployment_info

    assert shallow_info is not None
    assert shallow_info["import_path"] == "test_env.shallow_import.ShallowClass"
    assert shallow_info["num_replicas"] == 3
    assert shallow_info["route_prefix"] == "/shallow"
    assert (
        "https://github.com/shrekris-anyscale/test_deploy_group/archive/HEAD.zip"
        in shallow_info["ray_actor_options"]["runtime_env"]["py_modules"]
    )
    assert (
        "https://github.com/shrekris-anyscale/test_module/archive/HEAD.zip"
        in shallow_info["ray_actor_options"]["runtime_env"]["py_modules"]
    )

    # Validate non-default information about one deployment
    one_info = None
    for deployment_info in info["deployments"]:
        if deployment_info["name"] == "one":
            one_info = deployment_info

    assert one_info is not None
    assert one_info["import_path"] == "test_module.test.one"
    assert one_info["num_replicas"] == 2
    assert one_info["route_prefix"] == "/one"
    assert (
        "https://github.com/shrekris-anyscale/test_deploy_group/archive/HEAD.zip"
        in one_info["ray_actor_options"]["runtime_env"]["py_modules"]
    )
    assert (
        "https://github.com/shrekris-anyscale/test_module/archive/HEAD.zip"
        in one_info["ray_actor_options"]["runtime_env"]["py_modules"]
    )


<<<<<<< HEAD
def parrot(request):
    return request.query_params["sound"]


@pytest.mark.skipif(sys.platform == "win32", reason="File path incorrect on Windows.")
def test_run_basic(ray_start_stop):
    # Deploys valid config file and import path via serve run

    # Deploy via config file
    config_file_name = os.path.join(
        os.path.dirname(__file__), "test_config_files", "two_deployments.yaml"
    )

    p = subprocess.Popen(["serve", "run", config_file_name])
    wait_for_condition(lambda: ping_endpoint("one") == "2", timeout=10)
    wait_for_condition(
        lambda: ping_endpoint("shallow") == "Hello shallow world!", timeout=10
    )

    p.send_signal(signal.SIGINT)  # Equivalent to ctrl-C
    wait_for_condition(lambda: ping_endpoint("one") == "connection error", timeout=10)
    wait_for_condition(
        lambda: ping_endpoint("shallow") == "connection error", timeout=10
    )

    # Deploy via import path
    p = subprocess.Popen(["serve", "run", "ray.serve.tests.test_cli.parrot"])
    wait_for_condition(
        lambda: ping_endpoint("run", params="?sound=squawk") == "squawk", timeout=10
    )

    p.send_signal(signal.SIGINT)  # Equivalent to ctrl-C
    wait_for_condition(
        lambda: ping_endpoint("run", params="?sound=squawk") == "connection error",
        timeout=10,
    )


class Macaw:
    def __init__(self, color, name="Mulligan"):
        self.color = color
        self.name = name

    def __call__(self):
        return f"{self.name} is {self.color}!"


@pytest.mark.skipif(sys.platform == "win32", reason="File path incorrect on Windows.")
def test_run_init_args_kwargs(ray_start_stop):
    # Tests serve run with specified args and kwargs

    # Deploy via import path
    p = subprocess.Popen(
        [
            "serve",
            "run",
            "ray.serve.tests.test_cli.Macaw",
            "--",
            "green",
            "--name",
            "Molly",
        ]
    )
    wait_for_condition(lambda: ping_endpoint("run") == "Molly is green!", timeout=10)
    p.send_signal(signal.SIGINT)
    p.wait()
    ping_endpoint("run") == "connection error"

    # Incorrect args/kwargs ordering
    with pytest.raises(subprocess.CalledProcessError):
        subprocess.check_output(
            [
                "serve",
                "run",
                "ray.serve.tests.test_cli.Macaw",
                "--",
                "--name",
                "Molly",
                "green",
            ]
        )

    # Args/kwargs with config file
    config_file_name = os.path.join(
        os.path.dirname(__file__), "test_config_files", "macaw.yaml"
    )

    with pytest.raises(subprocess.CalledProcessError):
        subprocess.check_output(
            ["serve", "run", config_file_name, "--", "green", "--name", "Molly"]
        )


@pytest.mark.skipif(sys.platform == "win32", reason="File path incorrect on Windows.")
def test_run_working_dir(ray_start_stop):
    # Tests serve run with working_dirs specified

    # Use local working_dir with import path
    p = subprocess.Popen(
        [
            "serve",
            "run",
            "test_cli.Macaw",
            "--working_dir",
            os.path.dirname(__file__),
            "--",
            "green",
            "--name",
            "Molly",
        ]
    )
    wait_for_condition(lambda: ping_endpoint("run") == "Molly is green!", timeout=10)
    p.send_signal(signal.SIGINT)
    p.wait()

    # Use local working_dir with config file
    p = subprocess.Popen(
        [
            "serve",
            "run",
            os.path.join(
                os.path.dirname(__file__), "test_config_files", "scarlet.yaml"
            ),
            "--working_dir",
            os.path.dirname(__file__),
        ]
    )
    wait_for_condition(
        lambda: ping_endpoint("Scarlet") == "Scarlet is red!", timeout=10
    )
    p.send_signal(signal.SIGINT)
    p.wait()

    # Use remote working_dir
    p = subprocess.Popen(
        [
            "serve",
            "run",
            "test_module.test.one",
            "--working_dir",
            "https://github.com/shrekris-anyscale/test_module/archive/HEAD.zip",
        ]
    )
    wait_for_condition(lambda: ping_endpoint("run") == "2", timeout=10)
    p.send_signal(signal.SIGINT)
    p.wait()
=======
@pytest.mark.skipif(sys.platform == "win32", reason="File path incorrect on Windows.")
def test_status(ray_start_stop):
    # Deploys a config file and checks its status

    config_file_name = os.path.join(
        os.path.dirname(__file__), "test_config_files", "three_deployments.yaml"
    )

    subprocess.check_output(["serve", "deploy", config_file_name])
    status_response = subprocess.check_output(["serve", "status"])
    statuses = json.loads(status_response)["statuses"]

    expected_deployments = {"shallow", "deep", "one"}
    for status in statuses:
        expected_deployments.remove(status["name"])
        assert status["status"] in {"HEALTHY", "UPDATING"}
        assert "message" in status
    assert len(expected_deployments) == 0
>>>>>>> 5f0446af


@pytest.mark.skipif(sys.platform == "win32", reason="File path incorrect on Windows.")
def test_delete(ray_start_stop):
    # Deploys a config file and deletes it

<<<<<<< HEAD
=======
    def get_num_deployments():
        info_response = subprocess.check_output(["serve", "info"])
        info = json.loads(info_response)
        return len(info["deployments"])

>>>>>>> 5f0446af
    config_file_name = os.path.join(
        os.path.dirname(__file__), "test_config_files", "two_deployments.yaml"
    )

    # Check idempotence
    for _ in range(2):
        subprocess.check_output(["serve", "deploy", config_file_name])
<<<<<<< HEAD
        info_response = subprocess.check_output(["serve", "info"])
        info = json.loads(info_response)
        len(info["deployments"]) == 2

        subprocess.check_output(["serve", "delete", "-y"])
        info_response = subprocess.check_output(["serve", "info"])
        info = json.loads(info_response)
        len(info["deployments"]) == 2


@pytest.mark.skipif(sys.platform == "win32", reason="File path incorrect on Windows.")
def test_status(ray_start_stop):
    # Deploys a config file and checks its status

    config_file_name = os.path.join(
        os.path.dirname(__file__), "test_config_files", "three_deployments.yaml"
    )

    subprocess.check_output(["serve", "deploy", config_file_name])
    status_response = subprocess.check_output(["serve", "status"])
    statuses = json.loads(status_response)["statuses"]

    expected_deployments = {"shallow", "deep", "one"}
    for status in statuses:
        expected_deployments.remove(status["name"])
        assert status["status"] in {"HEALTHY", "UPDATING"}
        assert "message" in status
    assert len(expected_deployments) == 0
=======
        wait_for_condition(lambda: get_num_deployments() == 2, timeout=35)

        subprocess.check_output(["serve", "delete", "-y"])
        wait_for_condition(lambda: get_num_deployments() == 0, timeout=35)


def parrot(request):
    return request.query_params["sound"]


@pytest.mark.skipif(sys.platform == "win32", reason="File path incorrect on Windows.")
def test_run(ray_start_stop):
    # Deploys valid config file and import path via serve run

    def ping_endpoint(endpoint: str, params: str = ""):
        try:
            return requests.get(f"http://localhost:8000/{endpoint}{params}").text
        except requests.exceptions.ConnectionError:
            return "connection error"

    # Deploy via config file
    config_file_name = os.path.join(
        os.path.dirname(__file__), "test_config_files", "two_deployments.yaml"
    )

    p = subprocess.Popen(["serve", "run", config_file_name])
    wait_for_condition(lambda: ping_endpoint("one") == "2", timeout=10)
    wait_for_condition(
        lambda: ping_endpoint("shallow") == "Hello shallow world!", timeout=10
    )

    p.send_signal(signal.SIGINT)  # Equivalent to ctrl-C
    p.wait()
    assert ping_endpoint("one") == "connection error"
    assert ping_endpoint("shallow") == "connection error"

    # Deploy via import path
    p = subprocess.Popen(["serve", "run", "ray.serve.tests.test_cli.parrot"])
    wait_for_condition(
        lambda: ping_endpoint("parrot", params="?sound=squawk") == "squawk", timeout=10
    )

    p.send_signal(signal.SIGINT)  # Equivalent to ctrl-C
    p.wait()
    assert ping_endpoint("parrot", params="?sound=squawk") == "connection error"
>>>>>>> 5f0446af


if __name__ == "__main__":
    sys.exit(pytest.main(["-v", "-s", __file__]))<|MERGE_RESOLUTION|>--- conflicted
+++ resolved
@@ -232,7 +232,48 @@
     )
 
 
-<<<<<<< HEAD
+@pytest.mark.skipif(sys.platform == "win32", reason="File path incorrect on Windows.")
+def test_status(ray_start_stop):
+    # Deploys a config file and checks its status
+
+    config_file_name = os.path.join(
+        os.path.dirname(__file__), "test_config_files", "three_deployments.yaml"
+    )
+
+    subprocess.check_output(["serve", "deploy", config_file_name])
+    status_response = subprocess.check_output(["serve", "status"])
+    statuses = json.loads(status_response)["statuses"]
+
+    expected_deployments = {"shallow", "deep", "one"}
+    for status in statuses:
+        expected_deployments.remove(status["name"])
+        assert status["status"] in {"HEALTHY", "UPDATING"}
+        assert "message" in status
+    assert len(expected_deployments) == 0
+
+
+@pytest.mark.skipif(sys.platform == "win32", reason="File path incorrect on Windows.")
+def test_delete(ray_start_stop):
+    # Deploys a config file and deletes it
+
+    def get_num_deployments():
+        info_response = subprocess.check_output(["serve", "info"])
+        info = json.loads(info_response)
+        return len(info["deployments"])
+
+    config_file_name = os.path.join(
+        os.path.dirname(__file__), "test_config_files", "two_deployments.yaml"
+    )
+
+    # Check idempotence
+    for _ in range(2):
+        subprocess.check_output(["serve", "deploy", config_file_name])
+        wait_for_condition(lambda: get_num_deployments() == 2, timeout=35)
+
+        subprocess.check_output(["serve", "delete", "-y"])
+        wait_for_condition(lambda: get_num_deployments() == 0, timeout=35)
+
+
 def parrot(request):
     return request.query_params["sound"]
 
@@ -253,10 +294,9 @@
     )
 
     p.send_signal(signal.SIGINT)  # Equivalent to ctrl-C
-    wait_for_condition(lambda: ping_endpoint("one") == "connection error", timeout=10)
-    wait_for_condition(
-        lambda: ping_endpoint("shallow") == "connection error", timeout=10
-    )
+    p.wait()
+    assert ping_endpoint("one") == "connection error"
+    assert ping_endpoint("shallow") == "connection error"
 
     # Deploy via import path
     p = subprocess.Popen(["serve", "run", "ray.serve.tests.test_cli.parrot"])
@@ -265,10 +305,8 @@
     )
 
     p.send_signal(signal.SIGINT)  # Equivalent to ctrl-C
-    wait_for_condition(
-        lambda: ping_endpoint("run", params="?sound=squawk") == "connection error",
-        timeout=10,
-    )
+    p.wait()
+    assert ping_endpoint("parrot", params="?sound=squawk") == "connection error"
 
 
 class Macaw:
@@ -379,123 +417,6 @@
     wait_for_condition(lambda: ping_endpoint("run") == "2", timeout=10)
     p.send_signal(signal.SIGINT)
     p.wait()
-=======
-@pytest.mark.skipif(sys.platform == "win32", reason="File path incorrect on Windows.")
-def test_status(ray_start_stop):
-    # Deploys a config file and checks its status
-
-    config_file_name = os.path.join(
-        os.path.dirname(__file__), "test_config_files", "three_deployments.yaml"
-    )
-
-    subprocess.check_output(["serve", "deploy", config_file_name])
-    status_response = subprocess.check_output(["serve", "status"])
-    statuses = json.loads(status_response)["statuses"]
-
-    expected_deployments = {"shallow", "deep", "one"}
-    for status in statuses:
-        expected_deployments.remove(status["name"])
-        assert status["status"] in {"HEALTHY", "UPDATING"}
-        assert "message" in status
-    assert len(expected_deployments) == 0
->>>>>>> 5f0446af
-
-
-@pytest.mark.skipif(sys.platform == "win32", reason="File path incorrect on Windows.")
-def test_delete(ray_start_stop):
-    # Deploys a config file and deletes it
-
-<<<<<<< HEAD
-=======
-    def get_num_deployments():
-        info_response = subprocess.check_output(["serve", "info"])
-        info = json.loads(info_response)
-        return len(info["deployments"])
-
->>>>>>> 5f0446af
-    config_file_name = os.path.join(
-        os.path.dirname(__file__), "test_config_files", "two_deployments.yaml"
-    )
-
-    # Check idempotence
-    for _ in range(2):
-        subprocess.check_output(["serve", "deploy", config_file_name])
-<<<<<<< HEAD
-        info_response = subprocess.check_output(["serve", "info"])
-        info = json.loads(info_response)
-        len(info["deployments"]) == 2
-
-        subprocess.check_output(["serve", "delete", "-y"])
-        info_response = subprocess.check_output(["serve", "info"])
-        info = json.loads(info_response)
-        len(info["deployments"]) == 2
-
-
-@pytest.mark.skipif(sys.platform == "win32", reason="File path incorrect on Windows.")
-def test_status(ray_start_stop):
-    # Deploys a config file and checks its status
-
-    config_file_name = os.path.join(
-        os.path.dirname(__file__), "test_config_files", "three_deployments.yaml"
-    )
-
-    subprocess.check_output(["serve", "deploy", config_file_name])
-    status_response = subprocess.check_output(["serve", "status"])
-    statuses = json.loads(status_response)["statuses"]
-
-    expected_deployments = {"shallow", "deep", "one"}
-    for status in statuses:
-        expected_deployments.remove(status["name"])
-        assert status["status"] in {"HEALTHY", "UPDATING"}
-        assert "message" in status
-    assert len(expected_deployments) == 0
-=======
-        wait_for_condition(lambda: get_num_deployments() == 2, timeout=35)
-
-        subprocess.check_output(["serve", "delete", "-y"])
-        wait_for_condition(lambda: get_num_deployments() == 0, timeout=35)
-
-
-def parrot(request):
-    return request.query_params["sound"]
-
-
-@pytest.mark.skipif(sys.platform == "win32", reason="File path incorrect on Windows.")
-def test_run(ray_start_stop):
-    # Deploys valid config file and import path via serve run
-
-    def ping_endpoint(endpoint: str, params: str = ""):
-        try:
-            return requests.get(f"http://localhost:8000/{endpoint}{params}").text
-        except requests.exceptions.ConnectionError:
-            return "connection error"
-
-    # Deploy via config file
-    config_file_name = os.path.join(
-        os.path.dirname(__file__), "test_config_files", "two_deployments.yaml"
-    )
-
-    p = subprocess.Popen(["serve", "run", config_file_name])
-    wait_for_condition(lambda: ping_endpoint("one") == "2", timeout=10)
-    wait_for_condition(
-        lambda: ping_endpoint("shallow") == "Hello shallow world!", timeout=10
-    )
-
-    p.send_signal(signal.SIGINT)  # Equivalent to ctrl-C
-    p.wait()
-    assert ping_endpoint("one") == "connection error"
-    assert ping_endpoint("shallow") == "connection error"
-
-    # Deploy via import path
-    p = subprocess.Popen(["serve", "run", "ray.serve.tests.test_cli.parrot"])
-    wait_for_condition(
-        lambda: ping_endpoint("parrot", params="?sound=squawk") == "squawk", timeout=10
-    )
-
-    p.send_signal(signal.SIGINT)  # Equivalent to ctrl-C
-    p.wait()
-    assert ping_endpoint("parrot", params="?sound=squawk") == "connection error"
->>>>>>> 5f0446af
 
 
 if __name__ == "__main__":
