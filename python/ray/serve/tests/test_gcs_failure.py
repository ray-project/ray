--- conflicted
+++ resolved
@@ -7,19 +7,14 @@
 
 import ray
 from ray.tests.conftest import external_redis  # noqa: F401
-<<<<<<< HEAD
 from ray._private.test_utils import wait_for_condition
 
 from ray import serve
 from ray.serve.context import get_global_client
 from ray.serve._private.constants import (
     SERVE_DEFAULT_APP_NAME,
-    DEPLOYMENT_NAME_PREFIX_SEPARATOR,
 )
 from ray.serve._private.storage.kv_store import KVStoreError, RayInternalKVStore
-=======
-from ray.serve._private.constants import SERVE_DEFAULT_APP_NAME
->>>>>>> 820a26fc
 
 
 @pytest.fixture(scope="function")
