--- conflicted
+++ resolved
@@ -170,11 +170,7 @@
     h._recorded_telemetry = True
     # Eagerly create router so it receives the replica set instead of
     # waiting for the first request
-<<<<<<< HEAD
-    h.init()
-=======
     h._init()
->>>>>>> 0c4586f6
 
     if use_proxy:
         proxy_handles = ray.get(client._controller.get_proxies.remote())
