--- conflicted
+++ resolved
@@ -27,15 +27,7 @@
 
     handle = serve.run(BatchingExample.bind())
 
-<<<<<<< HEAD
     result_list = [handle.remote(1) for _ in range(20)]
-=======
-    object_refs = []
-    for _ in range(20):
-        object_refs.append(handle.remote(1))
-
-    counter_result = ray.get(object_refs)
->>>>>>> 15727f20
     # since count is only updated per batch of queries
     # If there atleast one __call__ fn call with batch size greater than 1
     # counter result will always be less than 20
