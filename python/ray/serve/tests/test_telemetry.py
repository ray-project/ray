--- conflicted
+++ resolved
@@ -9,12 +9,8 @@
 from starlette.requests import Request
 
 import ray
-<<<<<<< HEAD
 from ray._private.test_utils import wait_for_condition, run_string_as_driver
-=======
-from ray._private.test_utils import wait_for_condition
 from ray._private.usage import usage_lib
->>>>>>> 6c1824ce
 
 from ray import serve
 from ray.dag.input_node import InputNode
@@ -116,45 +112,6 @@
     storage = TelemetryStorage.remote()
     serve.run(receiver_app, name="telemetry", route_prefix=TELEMETRY_ROUTE_PREFIX)
     return storage
-
-
-# NOTE(zcin): This test needs to be run first because calls to serve.status()
-# in this file will affect the telemetry collected.
-@pytest.mark.parametrize("location", ["driver", "deployment", None])
-def test_status_api_detected(manage_ray, location):
-    """Check that serve.status is detected correctly by telemetry."""
-
-    subprocess.check_output(["ray", "start", "--head"])
-    wait_for_condition(check_ray_started, timeout=5)
-
-    storage_handle = start_telemetry_app()
-    wait_for_condition(
-        lambda: ray.get(storage_handle.get_reports_received.remote()) > 0, timeout=5
-    )
-
-    @serve.deployment
-    class Model:
-        async def __call__(self):
-            return serve.status()
-
-    def check_telemetry():
-        report = ray.get(storage_handle.get_report.remote())
-        assert report["extra_usage_tags"]["serve_status_api_used"] == "1"
-        return True
-
-    if location:
-        if location == "deployment":
-            handle = serve.run(Model.bind(), route_prefix="/model")
-            handle.remote()
-        elif location == "driver":
-            run_string_as_driver("from ray import serve; serve.status()")
-
-        wait_for_condition(check_telemetry)
-    else:
-        for _ in range(3):
-            report = ray.get(storage_handle.get_report.remote())
-            assert report["extra_usage_tags"].get("serve_status_api_used") != "1"
-            time.sleep(1)
 
 
 def test_fastapi_detected(manage_ray):
@@ -532,16 +489,10 @@
             assert tagkey not in report["extra_usage_tags"]
 
 
-<<<<<<< HEAD
-@pytest.mark.parametrize("location", ["driver", "deployment", None])
-def test_get_app_handle_api_detected_1(manage_ray, location):
-    """Check that serve.get_app_handle is detected correctly by telemetry."""
-=======
 @pytest.mark.parametrize("use_new_handle_api", [False, True])
 @pytest.mark.parametrize("call_in_deployment", [False, True])
 def test_handle_apis_detected(manage_ray, use_new_handle_api, call_in_deployment):
     """Check that the various handles are detected correctly by telemetry."""
->>>>>>> 6c1824ce
 
     subprocess.check_output(["ray", "start", "--head"])
     wait_for_condition(check_ray_started, timeout=5)
@@ -551,40 +502,6 @@
         lambda: ray.get(storage_handle.get_reports_received.remote()) > 0, timeout=5
     )
 
-<<<<<<< HEAD
-    @serve.deployment
-    class Model:
-        async def __call__(self):
-            serve.get_app_handle("telemetry")
-
-    def check_telemetry():
-        report = ray.get(storage_handle.get_report.remote())
-        assert report["extra_usage_tags"]["serve_get_app_handle_api_used"] == "1"
-        return True
-
-    if location:
-        if location == "deployment":
-            handle = serve.run(Model.bind(), route_prefix="/model")
-            handle.remote()
-        elif location == "driver":
-            run_string_as_driver(
-                "from ray import serve; serve.get_app_handle('telemetry')"
-            )
-
-        wait_for_condition(check_telemetry)
-    else:
-        for _ in range(3):
-            report = ray.get(storage_handle.get_report.remote())
-            assert (
-                report["extra_usage_tags"].get("serve_get_app_handle_api_used") != "1"
-            )
-            time.sleep(1)
-
-
-@pytest.mark.parametrize("location", ["driver", "deployment", None])
-def test_get_deployment_handle_api_detected(manage_ray, location):
-    """Check that serve.get_deployment_handle is detected correctly by telemetry."""
-=======
     report = ray.get(storage_handle.get_report.remote())
     print(report["extra_usage_tags"])
     assert "serve_deployment_handle_api_used" not in report["extra_usage_tags"]
@@ -649,7 +566,6 @@
 @pytest.mark.parametrize("mode", ["http", "outside_deployment", "inside_deployment"])
 def test_deployment_handle_to_obj_ref_detected(manage_ray, mode):
     """Check that the handle to_object_ref API is detected correctly by telemetry."""
->>>>>>> 6c1824ce
 
     subprocess.check_output(["ray", "start", "--head"])
     wait_for_condition(check_ray_started, timeout=5)
@@ -659,37 +575,6 @@
         lambda: ray.get(storage_handle.get_reports_received.remote()) > 0, timeout=5
     )
 
-<<<<<<< HEAD
-    @serve.deployment
-    class Model:
-        async def __call__(self):
-            serve.get_deployment_handle("TelemetryReceiver", "telemetry")
-
-    def check_telemetry():
-        report = ray.get(storage_handle.get_report.remote())
-        assert report["extra_usage_tags"]["serve_get_deployment_handle_api_used"] == "1"
-        return True
-
-    if location:
-        if location == "deployment":
-            handle = serve.run(Model.bind(), route_prefix="/model")
-            handle.remote()
-        elif location == "driver":
-            run_string_as_driver(
-                "from ray import serve\n"
-                "serve.get_deployment_handle('TelemetryReceiver', 'telemetry')"
-            )
-
-        wait_for_condition(check_telemetry)
-    else:
-        for _ in range(3):
-            report = ray.get(storage_handle.get_report.remote())
-            assert (
-                report["extra_usage_tags"].get("serve_get_deployment_handle_api_used")
-                != "1"
-            )
-            time.sleep(1)
-=======
     report = ray.get(storage_handle.get_report.remote())
     print(report["extra_usage_tags"])
     assert (
@@ -754,7 +639,127 @@
             check_telemetry(tag_should_be_set=False)
     else:
         wait_for_condition(check_telemetry, tag_should_be_set=True)
->>>>>>> 6c1824ce
+
+
+@pytest.mark.parametrize("location", ["driver", "deployment", None])
+def test_status_api_detected(manage_ray, location):
+    """Check that serve.status is detected correctly by telemetry."""
+
+    subprocess.check_output(["ray", "start", "--head"])
+    wait_for_condition(check_ray_started, timeout=5)
+
+    storage_handle = start_telemetry_app()
+    wait_for_condition(
+        lambda: ray.get(storage_handle.get_reports_received.remote()) > 0, timeout=5
+    )
+
+    @serve.deployment
+    class Model:
+        async def __call__(self):
+            return serve.status()
+
+    def check_telemetry():
+        report = ray.get(storage_handle.get_report.remote())
+        assert report["extra_usage_tags"]["serve_status_api_used"] == "1"
+        return True
+
+    if location:
+        if location == "deployment":
+            handle = serve.run(Model.bind(), route_prefix="/model")
+            handle.remote()
+        elif location == "driver":
+            run_string_as_driver("from ray import serve; serve.status()")
+
+        wait_for_condition(check_telemetry)
+    else:
+        for _ in range(3):
+            report = ray.get(storage_handle.get_report.remote())
+            assert report["extra_usage_tags"].get("serve_status_api_used") != "1"
+            time.sleep(1)
+
+
+@pytest.mark.parametrize("location", ["driver", "deployment", None])
+def test_get_app_handle_api_detected(manage_ray, location):
+    """Check that serve.get_app_handle is detected correctly by telemetry."""
+
+    subprocess.check_output(["ray", "start", "--head"])
+    wait_for_condition(check_ray_started, timeout=5)
+
+    storage_handle = start_telemetry_app()
+    wait_for_condition(
+        lambda: ray.get(storage_handle.get_reports_received.remote()) > 0, timeout=5
+    )
+
+    @serve.deployment
+    class Model:
+        async def __call__(self):
+            serve.get_app_handle("telemetry")
+
+    def check_telemetry():
+        report = ray.get(storage_handle.get_report.remote())
+        assert report["extra_usage_tags"]["serve_get_app_handle_api_used"] == "1"
+        return True
+
+    if location:
+        if location == "deployment":
+            handle = serve.run(Model.bind(), route_prefix="/model")
+            handle.remote()
+        elif location == "driver":
+            run_string_as_driver(
+                "from ray import serve; serve.get_app_handle('telemetry')"
+            )
+
+        wait_for_condition(check_telemetry)
+    else:
+        for _ in range(3):
+            report = ray.get(storage_handle.get_report.remote())
+            assert (
+                report["extra_usage_tags"].get("serve_get_app_handle_api_used") != "1"
+            )
+            time.sleep(1)
+
+
+@pytest.mark.parametrize("location", ["driver", "deployment", None])
+def test_get_deployment_handle_api_detected(manage_ray, location):
+    """Check that serve.get_deployment_handle is detected correctly by telemetry."""
+
+    subprocess.check_output(["ray", "start", "--head"])
+    wait_for_condition(check_ray_started, timeout=5)
+
+    storage_handle = start_telemetry_app()
+    wait_for_condition(
+        lambda: ray.get(storage_handle.get_reports_received.remote()) > 0, timeout=5
+    )
+
+    @serve.deployment
+    class Model:
+        async def __call__(self):
+            serve.get_deployment_handle("TelemetryReceiver", "telemetry")
+
+    def check_telemetry():
+        report = ray.get(storage_handle.get_report.remote())
+        assert report["extra_usage_tags"]["serve_get_deployment_handle_api_used"] == "1"
+        return True
+
+    if location:
+        if location == "deployment":
+            handle = serve.run(Model.bind(), route_prefix="/model")
+            handle.remote()
+        elif location == "driver":
+            run_string_as_driver(
+                "from ray import serve\n"
+                "serve.get_deployment_handle('TelemetryReceiver', 'telemetry')"
+            )
+
+        wait_for_condition(check_telemetry)
+    else:
+        for _ in range(3):
+            report = ray.get(storage_handle.get_report.remote())
+            assert (
+                report["extra_usage_tags"].get("serve_get_deployment_handle_api_used")
+                != "1"
+            )
+            time.sleep(1)
 
 
 if __name__ == "__main__":
