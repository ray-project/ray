--- conflicted
+++ resolved
@@ -18,6 +18,7 @@
 from ray.serve._private.constants import SERVE_NAMESPACE, SERVE_DEFAULT_APP_NAME
 from ray.serve.context import get_global_client
 from ray.serve._private.common import ApplicationStatus
+from ray._private.usage.usage_lib import get_extra_usage_tags_to_report
 from ray.serve.schema import ServeDeploySchema
 
 
@@ -488,57 +489,6 @@
             assert tagkey not in report["extra_usage_tags"]
 
 
-<<<<<<< HEAD
-class TestProxyTelemetry:
-    def test_both_proxies_detected(manage_ray, ray_shutdown):
-        """Test that both HTTP and gRPC proxies are detected by telemetry.
-
-        When both HTTP and gRPC proxies are used, both telemetry should be detected.
-        """
-        grpc_servicer_functions = [
-            "ray.serve.generated.serve_pb2_grpc."
-            "add_UserDefinedServiceServicer_to_server",
-        ]
-        serve.start(grpc_options={"grpc_servicer_functions": grpc_servicer_functions})
-
-        result = get_extra_usage_tags_to_report(
-            ray.experimental.internal_kv.internal_kv_get_gcs_client()
-        )
-
-        # Check all telemetry relevant to the Serve apps on this cluster
-        assert int(result["serve_http_proxy_used"]) == 1
-        assert int(result["serve_grpc_proxy_used"]) == 1
-
-    def test_only_http_proxy_detected(manage_ray, ray_shutdown):
-        """Test that only HTTP proxy is detected by telemetry.
-
-        When only HTTP proxy is used, only the http proxy telemetry should be detected.
-        """
-        serve.start()
-
-        result = get_extra_usage_tags_to_report(
-            ray.experimental.internal_kv.internal_kv_get_gcs_client()
-        )
-
-        # Check all telemetry relevant to the Serve apps on this cluster
-        assert int(result["serve_http_proxy_used"]) == 1
-        assert "serve_grpc_proxy_used" not in result
-
-    def test_no_proxy_detected(manage_ray, ray_shutdown):
-        """Test that no proxy is detected by telemetry.
-
-        When neither HTTP nor gRPC proxy is used, no proxy telemetry should be detected.
-        """
-        serve.start(http_options={"location": "NoServer"})
-
-        result = get_extra_usage_tags_to_report(
-            ray.experimental.internal_kv.internal_kv_get_gcs_client()
-        )
-
-        # Check all telemetry relevant to the Serve apps on this cluster
-        assert "serve_http_proxy_used" not in result
-        assert "serve_grpc_proxy_used" not in result
-=======
 @pytest.mark.parametrize("use_new_handle_api", [False, True])
 @pytest.mark.parametrize("call_in_deployment", [False, True])
 def test_handle_apis_detected(manage_ray, use_new_handle_api, call_in_deployment):
@@ -689,7 +639,57 @@
             check_telemetry(tag_should_be_set=False)
     else:
         wait_for_condition(check_telemetry, tag_should_be_set=True)
->>>>>>> f22259bb
+
+
+class TestProxyTelemetry:
+    def test_both_proxies_detected(manage_ray, ray_shutdown):
+        """Test that both HTTP and gRPC proxies are detected by telemetry.
+
+        When both HTTP and gRPC proxies are used, both telemetry should be detected.
+        """
+        grpc_servicer_functions = [
+            "ray.serve.generated.serve_pb2_grpc."
+            "add_UserDefinedServiceServicer_to_server",
+        ]
+        serve.start(grpc_options={"grpc_servicer_functions": grpc_servicer_functions})
+
+        result = get_extra_usage_tags_to_report(
+            ray.experimental.internal_kv.internal_kv_get_gcs_client()
+        )
+
+        # Check all telemetry relevant to the Serve apps on this cluster
+        assert int(result["serve_http_proxy_used"]) == 1
+        assert int(result["serve_grpc_proxy_used"]) == 1
+
+    def test_only_http_proxy_detected(manage_ray, ray_shutdown):
+        """Test that only HTTP proxy is detected by telemetry.
+
+        When only HTTP proxy is used, only the http proxy telemetry should be detected.
+        """
+        serve.start()
+
+        result = get_extra_usage_tags_to_report(
+            ray.experimental.internal_kv.internal_kv_get_gcs_client()
+        )
+
+        # Check all telemetry relevant to the Serve apps on this cluster
+        assert int(result["serve_http_proxy_used"]) == 1
+        assert "serve_grpc_proxy_used" not in result
+
+    def test_no_proxy_detected(manage_ray, ray_shutdown):
+        """Test that no proxy is detected by telemetry.
+
+        When neither HTTP nor gRPC proxy is used, no proxy telemetry should be detected.
+        """
+        serve.start(http_options={"location": "NoServer"})
+
+        result = get_extra_usage_tags_to_report(
+            ray.experimental.internal_kv.internal_kv_get_gcs_client()
+        )
+
+        # Check all telemetry relevant to the Serve apps on this cluster
+        assert "serve_http_proxy_used" not in result
+        assert "serve_grpc_proxy_used" not in result
 
 
 if __name__ == "__main__":
