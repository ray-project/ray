--- conflicted
+++ resolved
@@ -2577,22 +2577,6 @@
         assert actor_replica.health_check_period_s == DEFAULT_HEALTH_CHECK_PERIOD_S
         assert actor_replica.health_check_timeout_s == DEFAULT_HEALTH_CHECK_TIMEOUT_S
 
-<<<<<<< HEAD
-=======
-    def test_recover(self):
-        actor_replica = ActorReplicaWrapper(
-            version=deployment_version("1"),
-            actor_name="test",
-            controller_name="test_controller",
-            replica_tag="test_tag",
-            deployment_id=DeploymentID("test_deployment", "test_app"),
-        )
-        actor_replica._actor_handle = MockActorHandle()
-        actor_replica.recover()
-        assert actor_replica._actor_handle.initialize_and_get_metadata_called
-        assert actor_replica._actor_handle.is_allocated_called
-
->>>>>>> d13c5306
 
 def test_get_active_node_ids(mock_deployment_state_manager_full):
     """Test get_active_node_ids() are collecting the correct node ids
