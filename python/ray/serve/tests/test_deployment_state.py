import sys
import time
from typing import Any, Dict, List, Optional, Tuple
from unittest.mock import patch, Mock
from collections import defaultdict

import pytest

import ray
from ray.serve._private.common import (
    DeploymentConfig,
    DeploymentInfo,
    DeploymentStatus,
    ReplicaConfig,
    ReplicaTag,
    ReplicaName,
    ReplicaState,
)
from ray.serve._private.deployment_scheduler import (
    ReplicaSchedulingRequest,
)
from ray.serve._private.deployment_state import (
    ActorReplicaWrapper,
    DeploymentState,
    DriverDeploymentState,
    DeploymentStateManager,
    DeploymentVersion,
    DeploymentReplica,
    ReplicaStartupStatus,
    ReplicaStateContainer,
    VersionedReplica,
)
from ray.serve._private.constants import (
    DEFAULT_GRACEFUL_SHUTDOWN_TIMEOUT_S,
    DEFAULT_GRACEFUL_SHUTDOWN_WAIT_LOOP_S,
    DEFAULT_HEALTH_CHECK_PERIOD_S,
    DEFAULT_HEALTH_CHECK_TIMEOUT_S,
    DEFAULT_MAX_CONCURRENT_QUERIES,
)
from ray.serve._private.storage.kv_store import RayInternalKVStore
from ray.serve._private.utils import get_random_letters


class FakeRemoteFunction:
    def remote(self):
        pass


class MockActorHandle:
    def __init__(self):
        self._actor_id = "fake_id"
        self.initialize_and_get_metadata_called = False
        self.is_allocated_called = False

    @property
    def initialize_and_get_metadata(self):
        self.initialize_and_get_metadata_called = True
        # return a mock object so that we can call `remote()` on it.
        return FakeRemoteFunction()

    @property
    def is_allocated(self):
        self.is_allocated_called = True
        return FakeRemoteFunction()


class MockReplicaActorWrapper:
    def __init__(
        self,
        actor_name: str,
        detached: bool,
        controller_name: str,
        replica_tag: ReplicaTag,
        deployment_name: str,
        version: DeploymentVersion,
<<<<<<< HEAD
=======
        scheduling_strategy="SPREAD",
        node_id=None,
>>>>>>> c07ed7ec
    ):
        self._actor_name = actor_name
        self._replica_tag = replica_tag
        self._deployment_name = deployment_name

        # Will be set when `start()` is called.
        self.started = False
        # Will be set when `recover()` is called.
        self.recovering = False
        # Will be set when `start()` is called.
        self.version = version
        # Initial state for a replica is PENDING_ALLOCATION.
        self.ready = ReplicaStartupStatus.PENDING_ALLOCATION
        # Will be set when `graceful_stop()` is called.
        self.stopped = False
        # Expected to be set in the test.
        self.done_stopping = False
        # Will be set when `force_stop()` is called.
        self.force_stopped_counter = 0
        # Will be set when `check_health()` is called.
        self.health_check_called = False
        # Returned by the health check.
        self.healthy = True
        self._is_cross_language = False
        self._actor_handle = MockActorHandle()
<<<<<<< HEAD
        self._node_id = None
=======
        self._node_id = node_id
        self._node_id_is_set = False
>>>>>>> c07ed7ec

    @property
    def is_cross_language(self) -> bool:
        return self._is_cross_language

    @property
    def replica_tag(self) -> str:
        return str(self._replica_tag)

    @property
    def deployment_name(self) -> str:
        return self._deployment_name

    @property
    def actor_handle(self) -> MockActorHandle:
        return self._actor_handle

    @property
    def max_concurrent_queries(self) -> int:
        return self.version.deployment_config.max_concurrent_queries

    @property
    def graceful_shutdown_timeout_s(self) -> float:
        return self.version.deployment_config.graceful_shutdown_timeout_s

    @property
    def health_check_period_s(self) -> float:
        return self.version.deployment_config.health_check_period_s

    @property
    def health_check_timeout_s(self) -> float:
        return self.version.deployment_config.health_check_timeout_s

    @property
    def pid(self) -> Optional[int]:
        return None

    @property
    def actor_id(self) -> Optional[str]:
        return None

    @property
    def worker_id(self) -> Optional[str]:
        return None

    @property
    def node_id(self) -> Optional[str]:
<<<<<<< HEAD
        if self._node_id:
            return self._node_id
=======
        if self._node_id_is_set:
            return self._node_id
        if isinstance(self._scheduling_strategy, NodeAffinitySchedulingStrategy):
            return self._scheduling_strategy.node_id
>>>>>>> c07ed7ec
        if self.ready == ReplicaStartupStatus.SUCCEEDED or self.started:
            return "node-id"
        return None

    @property
    def node_ip(self) -> Optional[str]:
        return None

    @property
    def log_file_path(self) -> Optional[str]:
        return None

    def set_ready(self, version: DeploymentVersion = None):
        self.ready = ReplicaStartupStatus.SUCCEEDED
        if version:
            self.version_to_be_fetched_from_actor = version
        else:
            self.version_to_be_fetched_from_actor = self.version

    def set_failed_to_start(self):
        self.ready = ReplicaStartupStatus.FAILED

    def set_done_stopping(self):
        self.done_stopping = True

    def set_unhealthy(self):
        self.healthy = False

    def set_starting_version(self, version: DeploymentVersion):
        """Mocked deployment_worker return version from reconfigure()"""
        self.starting_version = version

    def set_node_id(self, node_id: str):
        self._node_id = node_id
        self._node_id_is_set = True

    def start(self, deployment_info: DeploymentInfo):
        self.started = True
        return ReplicaSchedulingRequest(
            deployment_name=self._deployment_name,
            replica_name=self._replica_tag,
            actor_def=None,
            actor_resources=None,
            actor_options=None,
            actor_init_args=None,
            on_scheduled=None,
        )

    def reconfigure(self, version: DeploymentVersion):
        self.started = True
        updating = self.version.requires_actor_reconfigure(version)
        self.version = version
        return updating

    def recover(self):
        self.recovering = True
        self.started = False

    def check_ready(self) -> ReplicaStartupStatus:
        ready = self.ready
        self.ready = ReplicaStartupStatus.PENDING_INITIALIZATION
        if ready == ReplicaStartupStatus.SUCCEEDED and self.recovering:
            self.recovering = False
            self.started = True
            self.version = self.version_to_be_fetched_from_actor
        return ready, None

    def resource_requirements(self) -> Tuple[str, str]:
        assert self.started
        return str({"REQUIRED_RESOURCE": 1.0}), str({"AVAILABLE_RESOURCE": 1.0})

    @property
    def actor_resources(self) -> Dict[str, float]:
        return {"CPU": 0.1}

    @property
    def available_resources(self) -> Dict[str, float]:
        # Only used to print a warning.
        return {}

    def graceful_stop(self) -> None:
        assert self.started
        self.stopped = True
        return self.graceful_shutdown_timeout_s

    def check_stopped(self) -> bool:
        return self.done_stopping

    def force_stop(self):
        self.force_stopped_counter += 1

    def check_health(self):
        self.health_check_called = True
        return self.healthy


class MockDeploymentScheduler:
    def __init__(self):
        self.deployments = set()
        self.replicas = defaultdict(set)

    def on_deployment_created(self, deployment_name, scheduling_strategy):
        assert deployment_name not in self.deployments
        self.deployments.add(deployment_name)

    def on_deployment_deleted(self, deployment_name):
        assert deployment_name in self.deployments
        self.deployments.remove(deployment_name)

    def on_replica_stopping(self, deployment_name, replica_name):
        assert replica_name in self.replicas[deployment_name]
        self.replicas[deployment_name].remove(replica_name)

    def on_replica_running(self, deployment_name, replica_name, node_id):
        assert replica_name in self.replicas[deployment_name]

    def on_replica_recovering(self, deployment_name, replica_name):
        assert replica_name not in self.replicas[deployment_name]
        self.replicas[deployment_name].add(replica_name)

    def schedule(self, upscales, downscales):
        for upscale in upscales.values():
            for replica_scheduling_request in upscale:
                assert (
                    replica_scheduling_request.replica_name
                    not in self.replicas[replica_scheduling_request.deployment_name]
                )
                self.replicas[replica_scheduling_request.deployment_name].add(
                    replica_scheduling_request.replica_name
                )

        deployment_to_replicas_to_stop = defaultdict(set)
        for downscale in downscales.values():
            replica_iter = iter(self.replicas[downscale.deployment_name])
            for _ in range(downscale.num_to_stop):
                deployment_to_replicas_to_stop[downscale.deployment_name].add(
                    next(replica_iter)
                )
        return deployment_to_replicas_to_stop


class MockKVStore:
    def __init__(self):
        self.store = dict()

    def put(self, key: str, val: Any) -> bool:
        if not isinstance(key, str):
            raise TypeError("key must be a string, got: {}.".format(type(key)))
        self.store[key] = val
        return True

    def get(self, key: str) -> Any:
        if not isinstance(key, str):
            raise TypeError("key must be a string, got: {}.".format(type(key)))
        return self.store.get(key, None)

    def delete(self, key: str) -> bool:
        if not isinstance(key, str):
            raise TypeError("key must be a string, got: {}.".format(type(key)))

        if key in self.store:
            del self.store[key]
            return True

        return False


def deployment_info(
    version: Optional[str] = None,
    num_replicas: Optional[int] = 1,
    user_config: Optional[Any] = None,
    is_driver_deployment: bool = False,
    **config_opts,
) -> Tuple[DeploymentInfo, DeploymentVersion]:
    info = DeploymentInfo(
        version=version,
        start_time_ms=0,
        deployment_config=DeploymentConfig(
            num_replicas=num_replicas, user_config=user_config, **config_opts
        ),
        replica_config=ReplicaConfig.create(lambda x: x),
        deployer_job_id="",
        is_driver_deployment=is_driver_deployment,
    )

    if version is not None:
        code_version = version
    else:
        code_version = get_random_letters()

    version = DeploymentVersion(
        code_version, info.deployment_config, info.replica_config.ray_actor_options
    )

    return info, version


def deployment_version(code_version) -> DeploymentVersion:
    return DeploymentVersion(code_version, DeploymentConfig(), {})


class MockTimer:
    def __init__(self, start_time=None):
        if start_time is None:
            start_time = time.time()
        self._curr = start_time

    def time(self):
        return self._curr

    def advance(self, by):
        self._curr += by


@pytest.fixture
def mock_deployment_state(request) -> Tuple[DeploymentState, Mock, Mock]:
    timer = MockTimer()
    with patch(
        "ray.serve._private.deployment_state.ActorReplicaWrapper",
        new=MockReplicaActorWrapper,
    ), patch("time.time", new=timer.time), patch(
        "ray.serve._private.long_poll.LongPollHost"
    ) as mock_long_poll:

        def mock_save_checkpoint_fn(*args, **kwargs):
            pass

        # It is a driver deployment test
        if request.param is True:
            mock_client = "Fakeclient"
            deployment_state = DriverDeploymentState(
                "name",
                "name",
                True,
                mock_long_poll,
                MockDeploymentScheduler(),
                mock_save_checkpoint_fn,
                mock_client,
            )
            yield deployment_state, timer
        else:
            deployment_state = DeploymentState(
                "name",
                "name",
                True,
                mock_long_poll,
                MockDeploymentScheduler(),
                mock_save_checkpoint_fn,
            )

            yield deployment_state, timer


def replica(version: Optional[DeploymentVersion] = None) -> VersionedReplica:
    if version is None:
        version = DeploymentVersion(get_random_letters(), DeploymentConfig(), {})

    class MockVersionedReplica(VersionedReplica):
        def __init__(self, version: DeploymentVersion):
            self._version = version

        @property
        def version(self):
            return self._version

        def update_state(self, state):
            pass

    return MockVersionedReplica(version)


class TestReplicaStateContainer:
    def test_count(self):
        c = ReplicaStateContainer()
        r1, r2, r3 = (
            replica(deployment_version("1")),
            replica(deployment_version("2")),
            replica(deployment_version("2")),
        )
        c.add(ReplicaState.STARTING, r1)
        c.add(ReplicaState.STARTING, r2)
        c.add(ReplicaState.STOPPING, r3)
        assert c.count() == 3

        # Test filtering by state.
        assert c.count() == c.count(
            states=[ReplicaState.STARTING, ReplicaState.STOPPING]
        )
        assert c.count(states=[ReplicaState.STARTING]) == 2
        assert c.count(states=[ReplicaState.STOPPING]) == 1

        # Test filtering by version.
        assert c.count(version=deployment_version("1")) == 1
        assert c.count(version=deployment_version("2")) == 2
        assert c.count(version=deployment_version("3")) == 0
        assert c.count(exclude_version=deployment_version("1")) == 2
        assert c.count(exclude_version=deployment_version("2")) == 1
        assert c.count(exclude_version=deployment_version("3")) == 3

        # Test filtering by state and version.
        assert (
            c.count(version=deployment_version("1"), states=[ReplicaState.STARTING])
            == 1
        )
        assert (
            c.count(version=deployment_version("3"), states=[ReplicaState.STARTING])
            == 0
        )
        assert (
            c.count(
                version=deployment_version("2"),
                states=[ReplicaState.STARTING, ReplicaState.STOPPING],
            )
            == 2
        )
        assert (
            c.count(
                exclude_version=deployment_version("1"), states=[ReplicaState.STARTING]
            )
            == 1
        )
        assert (
            c.count(
                exclude_version=deployment_version("3"), states=[ReplicaState.STARTING]
            )
            == 2
        )
        assert (
            c.count(
                exclude_version=deployment_version("2"),
                states=[ReplicaState.STARTING, ReplicaState.STOPPING],
            )
            == 1
        )

    def test_get(self):
        c = ReplicaStateContainer()
        r1, r2, r3 = replica(), replica(), replica()

        c.add(ReplicaState.STARTING, r1)
        c.add(ReplicaState.STARTING, r2)
        c.add(ReplicaState.STOPPING, r3)
        assert c.get() == [r1, r2, r3]
        assert c.get() == c.get([ReplicaState.STARTING, ReplicaState.STOPPING])
        assert c.get([ReplicaState.STARTING]) == [r1, r2]
        assert c.get([ReplicaState.STOPPING]) == [r3]

    def test_pop_basic(self):
        c = ReplicaStateContainer()
        r1, r2, r3 = replica(), replica(), replica()

        c.add(ReplicaState.STARTING, r1)
        c.add(ReplicaState.STARTING, r2)
        c.add(ReplicaState.STOPPING, r3)
        assert c.pop() == [r1, r2, r3]
        assert not c.pop()

    def test_pop_exclude_version(self):
        c = ReplicaStateContainer()
        r1, r2, r3 = (
            replica(deployment_version("1")),
            replica(deployment_version("1")),
            replica(deployment_version("2")),
        )

        c.add(ReplicaState.STARTING, r1)
        c.add(ReplicaState.STARTING, r2)
        c.add(ReplicaState.STARTING, r3)
        assert c.pop(exclude_version=deployment_version("1")) == [r3]
        assert not c.pop(exclude_version=deployment_version("1"))
        assert c.pop(exclude_version=deployment_version("2")) == [r1, r2]
        assert not c.pop(exclude_version=deployment_version("2"))
        assert not c.pop()

    def test_pop_max_replicas(self):
        c = ReplicaStateContainer()
        r1, r2, r3 = replica(), replica(), replica()

        c.add(ReplicaState.STARTING, r1)
        c.add(ReplicaState.STARTING, r2)
        c.add(ReplicaState.STOPPING, r3)
        assert not c.pop(max_replicas=0)
        assert len(c.pop(max_replicas=1)) == 1
        assert len(c.pop(max_replicas=2)) == 2
        c.add(ReplicaState.STARTING, r1)
        c.add(ReplicaState.STARTING, r2)
        c.add(ReplicaState.STOPPING, r3)
        assert len(c.pop(max_replicas=10)) == 3

    def test_pop_states(self):
        c = ReplicaStateContainer()
        r1, r2, r3, r4 = replica(), replica(), replica(), replica()

        # Check popping single state.
        c.add(ReplicaState.STOPPING, r1)
        c.add(ReplicaState.STARTING, r2)
        c.add(ReplicaState.STOPPING, r3)
        assert c.pop(states=[ReplicaState.STARTING]) == [r2]
        assert not c.pop(states=[ReplicaState.STARTING])
        assert c.pop(states=[ReplicaState.STOPPING]) == [r1, r3]
        assert not c.pop(states=[ReplicaState.STOPPING])

        # Check popping multiple states. Ordering of states should be
        # preserved.
        c.add(ReplicaState.STOPPING, r1)
        c.add(ReplicaState.STARTING, r2)
        c.add(ReplicaState.STOPPING, r3)
        c.add(ReplicaState.STARTING, r4)
        assert c.pop(states=[ReplicaState.STOPPING, ReplicaState.STARTING]) == [
            r1,
            r3,
            r2,
            r4,
        ]
        assert not c.pop(states=[ReplicaState.STOPPING, ReplicaState.STARTING])
        assert not c.pop(states=[ReplicaState.STOPPING])
        assert not c.pop(states=[ReplicaState.STARTING])
        assert not c.pop()

    def test_pop_integration(self):
        c = ReplicaStateContainer()
        r1, r2, r3, r4 = (
            replica(deployment_version("1")),
            replica(deployment_version("2")),
            replica(deployment_version("2")),
            replica(deployment_version("3")),
        )

        c.add(ReplicaState.STOPPING, r1)
        c.add(ReplicaState.STARTING, r2)
        c.add(ReplicaState.RUNNING, r3)
        c.add(ReplicaState.RUNNING, r4)
        assert not c.pop(
            exclude_version=deployment_version("1"), states=[ReplicaState.STOPPING]
        )
        assert c.pop(
            exclude_version=deployment_version("1"),
            states=[ReplicaState.RUNNING],
            max_replicas=1,
        ) == [r3]
        assert c.pop(
            exclude_version=deployment_version("1"),
            states=[ReplicaState.RUNNING],
            max_replicas=1,
        ) == [r4]
        c.add(ReplicaState.RUNNING, r3)
        c.add(ReplicaState.RUNNING, r4)
        assert c.pop(
            exclude_version=deployment_version("1"), states=[ReplicaState.RUNNING]
        ) == [r3, r4]
        assert c.pop(
            exclude_version=deployment_version("1"), states=[ReplicaState.STARTING]
        ) == [r2]
        c.add(ReplicaState.STARTING, r2)
        c.add(ReplicaState.RUNNING, r3)
        c.add(ReplicaState.RUNNING, r4)
        assert c.pop(
            exclude_version=deployment_version("1"),
            states=[ReplicaState.RUNNING, ReplicaState.STARTING],
        ) == [r3, r4, r2]
        assert c.pop(
            exclude_version=deployment_version("nonsense"),
            states=[ReplicaState.STOPPING],
        ) == [r1]


def check_counts(
    deployment_state: DeploymentState,
    total: Optional[int] = None,
    version: Optional[str] = None,
    by_state: Optional[List[Tuple[ReplicaState, int]]] = None,
):
    if total is not None:
        assert deployment_state._replicas.count(version=version) == total

    if by_state is not None:
        for state, count in by_state:
            assert isinstance(state, ReplicaState)
            assert isinstance(count, int) and count >= 0
            curr_count = deployment_state._replicas.count(
                version=version, states=[state]
            )
            msg = f"Expected {count} for state {state} but got {curr_count}."
            assert curr_count == count, msg


@pytest.mark.parametrize("mock_deployment_state", [True, False], indirect=True)
@patch.object(DriverDeploymentState, "_get_all_node_ids")
def test_create_delete_single_replica(mock_get_all_node_ids, mock_deployment_state):
    deployment_state, timer = mock_deployment_state
    mock_get_all_node_ids.return_value = [("node-id", "node-id")]

    b_info_1, b_version_1 = deployment_info()
    updating = deployment_state.deploy(b_info_1)
    assert updating

    # Single replica should be created.
    deployment_state_update_result = deployment_state.update()
    deployment_state._deployment_scheduler.schedule(
        {deployment_state._name: deployment_state_update_result.upscale}, {}
    )
    check_counts(deployment_state, total=1, by_state=[(ReplicaState.STARTING, 1)])

    # update() should not transition the state if the replica isn't ready.
    deployment_state.update()
    check_counts(deployment_state, total=1, by_state=[(ReplicaState.STARTING, 1)])
    deployment_state._replicas.get()[0]._actor.set_ready()
    assert deployment_state.curr_status_info.status == DeploymentStatus.UPDATING

    # Now the replica should be marked running.
    deployment_state.update()
    check_counts(deployment_state, total=1, by_state=[(ReplicaState.RUNNING, 1)])
    assert deployment_state.curr_status_info.status == DeploymentStatus.HEALTHY

    # Removing the replica should transition it to stopping.
    deployment_state.delete()
    deployment_state_update_result = deployment_state.update()
    replicas_to_stop = deployment_state._deployment_scheduler.schedule(
        {},
        {deployment_state._name: deployment_state_update_result.downscale}
        if deployment_state_update_result.downscale
        else {},
    )[deployment_state._name]
    deployment_state.stop_replicas(replicas_to_stop)
    check_counts(deployment_state, total=1, by_state=[(ReplicaState.STOPPING, 1)])
    assert deployment_state._replicas.get()[0]._actor.stopped
    assert deployment_state.curr_status_info.status == DeploymentStatus.UPDATING

    # Once it's done stopping, replica should be removed.
    replica = deployment_state._replicas.get()[0]
    replica._actor.set_done_stopping()
    deployment_state_update_result = deployment_state.update()
    assert deployment_state_update_result.deleted
    check_counts(deployment_state, total=0)


@pytest.mark.parametrize("mock_deployment_state", [True, False], indirect=True)
@patch.object(DriverDeploymentState, "_get_all_node_ids")
def test_force_kill(mock_get_all_node_ids, mock_deployment_state):
    deployment_state, timer = mock_deployment_state
    mock_get_all_node_ids.return_value = [("node-id", "node-id")]

    grace_period_s = 10
    b_info_1, b_version_1 = deployment_info(graceful_shutdown_timeout_s=grace_period_s)

    # Create and delete the deployment.
    deployment_state.deploy(b_info_1)
    deployment_state_update_result = deployment_state.update()
    deployment_state._deployment_scheduler.schedule(
        {deployment_state._name: deployment_state_update_result.upscale}, {}
    )
    deployment_state._replicas.get()[0]._actor.set_ready()
    deployment_state.update()
    deployment_state.delete()
    deployment_state_update_result = deployment_state.update()
    replicas_to_stop = deployment_state._deployment_scheduler.schedule(
        {},
        {deployment_state._name: deployment_state_update_result.downscale}
        if deployment_state_update_result.downscale
        else {},
    )[deployment_state._name]
    deployment_state.stop_replicas(replicas_to_stop)

    # Replica should remain in STOPPING until it finishes.
    check_counts(deployment_state, total=1, by_state=[(ReplicaState.STOPPING, 1)])
    assert deployment_state._replicas.get()[0]._actor.stopped

    for _ in range(10):
        deployment_state.update()

    # force_stop shouldn't be called until after the timer.
    assert not deployment_state._replicas.get()[0]._actor.force_stopped_counter
    check_counts(deployment_state, total=1, by_state=[(ReplicaState.STOPPING, 1)])

    # Advance the timer, now the replica should be force stopped.
    timer.advance(grace_period_s + 0.1)
    deployment_state.update()
    assert deployment_state._replicas.get()[0]._actor.force_stopped_counter == 1
    check_counts(deployment_state, total=1, by_state=[(ReplicaState.STOPPING, 1)])
    assert deployment_state.curr_status_info.status == DeploymentStatus.UPDATING

    # Force stop should be called repeatedly until the replica stops.
    deployment_state.update()
    assert deployment_state._replicas.get()[0]._actor.force_stopped_counter == 2
    check_counts(deployment_state, total=1, by_state=[(ReplicaState.STOPPING, 1)])
    assert deployment_state.curr_status_info.status == DeploymentStatus.UPDATING

    # Once the replica is done stopping, it should be removed.
    replica = deployment_state._replicas.get()[0]
    replica._actor.set_done_stopping()
    deployment_state_update_result = deployment_state.update()
    assert deployment_state_update_result.deleted
    check_counts(deployment_state, total=0)


@pytest.mark.parametrize("mock_deployment_state", [True, False], indirect=True)
@patch.object(DriverDeploymentState, "_get_all_node_ids")
def test_redeploy_same_version(mock_get_all_node_ids, mock_deployment_state):
    # Redeploying with the same version and code should do nothing.
    deployment_state, timer = mock_deployment_state
    mock_get_all_node_ids.return_value = [("node-id", "node-id")]

    b_info_1, b_version_1 = deployment_info(version="1")
    updating = deployment_state.deploy(b_info_1)
    assert updating

    deployment_state_update_result = deployment_state.update()
    deployment_state._deployment_scheduler.schedule(
        {deployment_state._name: deployment_state_update_result.upscale}, {}
    )
    check_counts(
        deployment_state,
        version=b_version_1,
        total=1,
        by_state=[(ReplicaState.STARTING, 1)],
    )
    assert deployment_state.curr_status_info.status == DeploymentStatus.UPDATING

    # Test redeploying while the initial deployment is still pending.
    updating = deployment_state.deploy(b_info_1)
    assert not updating
    assert deployment_state.curr_status_info.status == DeploymentStatus.UPDATING

    deployment_state.update()
    check_counts(
        deployment_state,
        version=b_version_1,
        total=1,
        by_state=[(ReplicaState.STARTING, 1)],
    )

    # Mark the replica ready. After this, the initial goal should be complete.
    deployment_state._replicas.get()[0]._actor.set_ready()
    deployment_state.update()
    check_counts(
        deployment_state,
        version=b_version_1,
        total=1,
        by_state=[(ReplicaState.RUNNING, 1)],
    )
    assert deployment_state.curr_status_info.status == DeploymentStatus.HEALTHY

    # Test redeploying after the initial deployment has finished.
    updating = deployment_state.deploy(b_info_1)
    assert not updating
    assert deployment_state.curr_status_info.status == DeploymentStatus.HEALTHY
    check_counts(
        deployment_state,
        version=b_version_1,
        total=1,
        by_state=[(ReplicaState.RUNNING, 1)],
    )
    assert deployment_state.curr_status_info.status == DeploymentStatus.HEALTHY


@pytest.mark.parametrize("mock_deployment_state", [True, False], indirect=True)
@patch.object(DriverDeploymentState, "_get_all_node_ids")
def test_redeploy_no_version(mock_get_all_node_ids, mock_deployment_state):
    # Redeploying with no version specified (`None`) should always redeploy
    # the replicas.
    deployment_state, timer = mock_deployment_state
    mock_get_all_node_ids.return_value = [("node-id", "node-id")]

    b_info_1, b_version_1 = deployment_info(version=None)
    updating = deployment_state.deploy(b_info_1)
    assert updating

    deployment_state_update_result = deployment_state.update()
    deployment_state._deployment_scheduler.schedule(
        {deployment_state._name: deployment_state_update_result.upscale}, {}
    )
    check_counts(deployment_state, total=1, by_state=[(ReplicaState.STARTING, 1)])
    assert deployment_state.curr_status_info.status == DeploymentStatus.UPDATING

    # Test redeploying while the initial deployment is still pending.
    updating = deployment_state.deploy(b_info_1)
    assert updating
    assert deployment_state.curr_status_info.status == DeploymentStatus.UPDATING

    # The initial replica should be stopping. The new replica shouldn't start
    # until the old one has completely stopped.
    deployment_state.update()
    check_counts(deployment_state, total=1, by_state=[(ReplicaState.STOPPING, 1)])

    deployment_state.update()
    deployment_state._replicas.get(states=[ReplicaState.STOPPING])[
        0
    ]._actor.set_done_stopping()
    # Now that the old replica has stopped, the new replica should be started.
    deployment_state_update_result = deployment_state.update()
    deployment_state._deployment_scheduler.schedule(
        {deployment_state._name: deployment_state_update_result.upscale}, {}
    )
    check_counts(deployment_state, total=1, by_state=[(ReplicaState.STARTING, 1)])
    deployment_state._replicas.get(states=[ReplicaState.STARTING])[0]._actor.set_ready()
    assert deployment_state.curr_status_info.status == DeploymentStatus.UPDATING

    # Check that the new replica has started.
    deployment_state.update()
    check_counts(deployment_state, total=1)
    check_counts(deployment_state, total=1, by_state=[(ReplicaState.RUNNING, 1)])

    deployment_state.update()
    assert deployment_state.curr_status_info.status == DeploymentStatus.HEALTHY

    # Now deploy a third version after the transition has finished.
    b_info_3, b_version_3 = deployment_info(version="3")
    updating = deployment_state.deploy(b_info_3)
    assert updating
    assert deployment_state.curr_status_info.status == DeploymentStatus.UPDATING

    deployment_state.update()
    check_counts(deployment_state, total=1)
    check_counts(deployment_state, total=1, by_state=[(ReplicaState.STOPPING, 1)])

    deployment_state.update()
    deployment_state._replicas.get(states=[ReplicaState.STOPPING])[
        0
    ]._actor.set_done_stopping()

    deployment_state_update_result = deployment_state.update()
    deployment_state._deployment_scheduler.schedule(
        {deployment_state._name: deployment_state_update_result.upscale}, {}
    )
    deployment_state._replicas.get(states=[ReplicaState.STARTING])[0]._actor.set_ready()
    check_counts(deployment_state, total=1, by_state=[(ReplicaState.STARTING, 1)])
    assert deployment_state.curr_status_info.status == DeploymentStatus.UPDATING

    deployment_state_update_result = deployment_state.update()
    assert not deployment_state_update_result.deleted
    check_counts(deployment_state, total=1, by_state=[(ReplicaState.RUNNING, 1)])
    assert deployment_state.curr_status_info.status == DeploymentStatus.HEALTHY


@pytest.mark.parametrize("mock_deployment_state", [True, False], indirect=True)
@patch.object(DriverDeploymentState, "_get_all_node_ids")
def test_redeploy_new_version(mock_get_all_node_ids, mock_deployment_state):
    # Redeploying with a new version should start a new replica.
    deployment_state, timer = mock_deployment_state
    mock_get_all_node_ids.return_value = [("node-id", "node-id")]

    b_info_1, b_version_1 = deployment_info(version="1")
    updating = deployment_state.deploy(b_info_1)
    assert updating

    deployment_state_update_result = deployment_state.update()
    deployment_state._deployment_scheduler.schedule(
        {deployment_state._name: deployment_state_update_result.upscale}, {}
    )
    check_counts(
        deployment_state,
        version=b_version_1,
        total=1,
        by_state=[(ReplicaState.STARTING, 1)],
    )
    assert deployment_state.curr_status_info.status == DeploymentStatus.UPDATING

    # Test redeploying while the initial deployment is still pending.
    b_info_2, b_version_2 = deployment_info(version="2")
    updating = deployment_state.deploy(b_info_2)
    assert updating
    assert deployment_state.curr_status_info.status == DeploymentStatus.UPDATING

    # The initial replica should be stopping. The new replica shouldn't start
    # until the old one has completely stopped.
    deployment_state.update()
    check_counts(
        deployment_state,
        version=b_version_1,
        total=1,
        by_state=[(ReplicaState.STOPPING, 1)],
    )

    deployment_state.update()
    deployment_state._replicas.get(states=[ReplicaState.STOPPING])[
        0
    ]._actor.set_done_stopping()

    # Now that the old replica has stopped, the new replica should be started.
    deployment_state_update_result = deployment_state.update()
    deployment_state._deployment_scheduler.schedule(
        {deployment_state._name: deployment_state_update_result.upscale}, {}
    )
    check_counts(
        deployment_state,
        version=b_version_2,
        total=1,
        by_state=[(ReplicaState.STARTING, 1)],
    )
    deployment_state._replicas.get(states=[ReplicaState.STARTING])[0]._actor.set_ready()

    # Check that the new replica has started.
    deployment_state.update()
    check_counts(deployment_state, total=1)
    check_counts(
        deployment_state,
        version=b_version_2,
        total=1,
        by_state=[(ReplicaState.RUNNING, 1)],
    )

    deployment_state.update()
    assert deployment_state.curr_status_info.status == DeploymentStatus.HEALTHY

    # Now deploy a third version after the transition has finished.
    b_info_3, b_version_3 = deployment_info(version="3")
    updating = deployment_state.deploy(b_info_3)
    assert updating
    assert deployment_state.curr_status_info.status == DeploymentStatus.UPDATING

    deployment_state.update()
    check_counts(deployment_state, total=1)
    check_counts(
        deployment_state,
        version=b_version_2,
        total=1,
        by_state=[(ReplicaState.STOPPING, 1)],
    )

    deployment_state.update()
    deployment_state._replicas.get(states=[ReplicaState.STOPPING])[
        0
    ]._actor.set_done_stopping()

    deployment_state_update_result = deployment_state.update()
    deployment_state._deployment_scheduler.schedule(
        {deployment_state._name: deployment_state_update_result.upscale}, {}
    )
    deployment_state._replicas.get(states=[ReplicaState.STARTING])[0]._actor.set_ready()
    check_counts(
        deployment_state,
        version=b_version_3,
        total=1,
        by_state=[(ReplicaState.STARTING, 1)],
    )

    deployment_state_update_result = deployment_state.update()
    assert not deployment_state_update_result.deleted
    check_counts(
        deployment_state,
        version=b_version_3,
        total=1,
        by_state=[(ReplicaState.RUNNING, 1)],
    )
    assert deployment_state.curr_status_info.status == DeploymentStatus.HEALTHY


@pytest.mark.parametrize("mock_deployment_state", [True, False], indirect=True)
@pytest.mark.parametrize(
    "option,value",
    [
        ("user_config", {"hello": "world"}),
        ("max_concurrent_queries", 10),
        ("graceful_shutdown_timeout_s", DEFAULT_GRACEFUL_SHUTDOWN_TIMEOUT_S + 1),
        ("graceful_shutdown_wait_loop_s", DEFAULT_GRACEFUL_SHUTDOWN_WAIT_LOOP_S + 1),
        ("health_check_period_s", DEFAULT_HEALTH_CHECK_PERIOD_S + 1),
        ("health_check_timeout_s", DEFAULT_HEALTH_CHECK_TIMEOUT_S + 1),
    ],
)
@patch.object(DriverDeploymentState, "_get_all_node_ids")
def test_deploy_new_config_same_code_version(
    mock_get_all_node_ids, mock_deployment_state, option, value
):
    # Deploying a new config with the same version should not deploy a new
    # replica.
    deployment_state, timer = mock_deployment_state
    mock_get_all_node_ids.return_value = [("node-id", "node-id")]

    b_info_1, b_version_1 = deployment_info(version="1")
    updated = deployment_state.deploy(b_info_1)
    assert updated
    assert deployment_state.curr_status_info.status == DeploymentStatus.UPDATING

    # Create the replica initially.
    deployment_state_update_result = deployment_state.update()
    deployment_state._deployment_scheduler.schedule(
        {deployment_state._name: deployment_state_update_result.upscale}, {}
    )
    deployment_state._replicas.get()[0]._actor.set_ready()
    deployment_state.update()
    check_counts(
        deployment_state,
        version=b_version_1,
        total=1,
        by_state=[(ReplicaState.RUNNING, 1)],
    )
    assert deployment_state.curr_status_info.status == DeploymentStatus.HEALTHY

    # Update to a new config without changing the code version.
    b_info_2, b_version_2 = deployment_info(version="1", **{option: value})
    updated = deployment_state.deploy(b_info_2)
    assert updated
    assert deployment_state.curr_status_info.status == DeploymentStatus.UPDATING
    check_counts(
        deployment_state,
        version=b_version_1,
        total=1,
        by_state=[(ReplicaState.RUNNING, 1)],
    )

    if option in ["user_config", "graceful_shutdown_wait_loop_s"]:
        deployment_state.update()
        check_counts(deployment_state, total=1)
        check_counts(
            deployment_state,
            version=b_version_2,
            total=1,
            by_state=[(ReplicaState.UPDATING, 1)],
        )
        # Mark the replica as ready.
        deployment_state._replicas.get()[0]._actor.set_ready()

    deployment_state.update()
    check_counts(deployment_state, total=1)
    check_counts(
        deployment_state,
        version=b_version_2,
        total=1,
        by_state=[(ReplicaState.RUNNING, 1)],
    )
    assert deployment_state.curr_status_info.status == DeploymentStatus.HEALTHY


@pytest.mark.parametrize("mock_deployment_state", [True, False], indirect=True)
@patch.object(DriverDeploymentState, "_get_all_node_ids")
def test_deploy_new_config_same_code_version_2(
    mock_get_all_node_ids, mock_deployment_state
):
    # Make sure we don't transition from STARTING to UPDATING directly.
    deployment_state, timer = mock_deployment_state
    mock_get_all_node_ids.return_value = [("node-id", "node-id")]

    b_info_1, b_version_1 = deployment_info(version="1")
    updated = deployment_state.deploy(b_info_1)
    assert updated
    assert deployment_state.curr_status_info.status == DeploymentStatus.UPDATING

    # Create the replica initially.
    deployment_state_update_result = deployment_state.update()
    deployment_state._deployment_scheduler.schedule(
        {deployment_state._name: deployment_state_update_result.upscale}, {}
    )
    check_counts(
        deployment_state,
        version=b_version_1,
        total=1,
        by_state=[(ReplicaState.STARTING, 1)],
    )

    # Update to a new config without changing the code version.
    b_info_2, b_version_2 = deployment_info(version="1", user_config={"hello": "world"})
    updated = deployment_state.deploy(b_info_2)
    assert updated
    assert deployment_state.curr_status_info.status == DeploymentStatus.UPDATING

    deployment_state.update()
    # Since it's STARTING, we cannot transition to UPDATING
    check_counts(
        deployment_state,
        version=b_version_1,
        total=1,
        by_state=[(ReplicaState.STARTING, 1)],
    )

    deployment_state._replicas.get()[0]._actor.set_ready()
    deployment_state.update()
    check_counts(
        deployment_state,
        version=b_version_2,
        total=1,
        by_state=[(ReplicaState.UPDATING, 1)],
    )

    # Mark the replica as ready.
    deployment_state._replicas.get()[0]._actor.set_ready()
    deployment_state.update()
    check_counts(deployment_state, total=1)
    check_counts(
        deployment_state,
        version=b_version_2,
        total=1,
        by_state=[(ReplicaState.RUNNING, 1)],
    )
    assert deployment_state.curr_status_info.status == DeploymentStatus.HEALTHY


@pytest.mark.parametrize("mock_deployment_state", [True, False], indirect=True)
@patch.object(DriverDeploymentState, "_get_all_node_ids")
def test_deploy_new_config_new_version(mock_get_all_node_ids, mock_deployment_state):
    # Deploying a new config with a new version should deploy a new replica.
    deployment_state, timer = mock_deployment_state
    mock_get_all_node_ids.return_value = [("node-id", "node-id")]

    b_info_1, b_version_1 = deployment_info(version="1")
    updating = deployment_state.deploy(b_info_1)
    assert updating

    # Create the replica initially.
    deployment_state_update_result = deployment_state.update()
    deployment_state._deployment_scheduler.schedule(
        {deployment_state._name: deployment_state_update_result.upscale}, {}
    )
    deployment_state._replicas.get()[0]._actor.set_ready()
    deployment_state.update()
    check_counts(
        deployment_state,
        version=b_version_1,
        total=1,
        by_state=[(ReplicaState.RUNNING, 1)],
    )
    assert deployment_state.curr_status_info.status == DeploymentStatus.HEALTHY

    # Update to a new config and a new version.
    b_info_2, b_version_2 = deployment_info(version="2", user_config={"hello": "world"})
    updating = deployment_state.deploy(b_info_2)
    assert updating

    # New version shouldn't start until old version is stopped.
    deployment_state.update()
    check_counts(
        deployment_state,
        version=b_version_1,
        total=1,
        by_state=[(ReplicaState.STOPPING, 1)],
    )
    deployment_state._replicas.get(states=[ReplicaState.STOPPING])[
        0
    ]._actor.set_done_stopping()

    # Now the new version should be started.
    deployment_state_update_result = deployment_state.update()
    deployment_state._deployment_scheduler.schedule(
        {deployment_state._name: deployment_state_update_result.upscale}, {}
    )
    deployment_state._replicas.get(states=[ReplicaState.STARTING])[0]._actor.set_ready()
    check_counts(
        deployment_state,
        version=b_version_2,
        total=1,
        by_state=[(ReplicaState.STARTING, 1)],
    )
    assert deployment_state.curr_status_info.status == DeploymentStatus.UPDATING

    # Check that the new version is now running.
    deployment_state.update()
    check_counts(
        deployment_state,
        version=b_version_2,
        total=1,
        by_state=[(ReplicaState.RUNNING, 1)],
    )
    assert deployment_state.curr_status_info.status == DeploymentStatus.HEALTHY


@pytest.mark.parametrize("mock_deployment_state", [True, False], indirect=True)
@patch.object(DriverDeploymentState, "_get_all_node_ids")
def test_initial_deploy_no_throttling(mock_get_all_node_ids, mock_deployment_state):
    # All replicas should be started at once for a new deployment.
    deployment_state, timer = mock_deployment_state
    mock_get_all_node_ids.return_value = [(str(i), str(i)) for i in range(10)]

    b_info_1, b_version_1 = deployment_info(num_replicas=10, version="1")
    updating = deployment_state.deploy(b_info_1)
    assert updating

    deployment_state_update_result = deployment_state.update()
    deployment_state._deployment_scheduler.schedule(
        {deployment_state._name: deployment_state_update_result.upscale}, {}
    )
    check_counts(deployment_state, total=10, by_state=[(ReplicaState.STARTING, 10)])
    assert deployment_state.curr_status_info.status == DeploymentStatus.UPDATING

    for replica in deployment_state._replicas.get():
        replica._actor.set_ready()

    # Check that the new replicas have started.
    deployment_state.update()
    check_counts(deployment_state, total=10, by_state=[(ReplicaState.RUNNING, 10)])
    assert deployment_state.curr_status_info.status == DeploymentStatus.HEALTHY


@pytest.mark.parametrize("mock_deployment_state", [True, False], indirect=True)
@patch.object(DriverDeploymentState, "_get_all_node_ids")
def test_new_version_deploy_throttling(mock_get_all_node_ids, mock_deployment_state):
    # All replicas should be started at once for a new deployment.
    # When the version is updated, it should be throttled. The throttling
    # should apply to both code version and user config updates.
    deployment_state, timer = mock_deployment_state
    mock_get_all_node_ids.return_value = [(str(i), str(i)) for i in range(10)]

    b_info_1, b_version_1 = deployment_info(
        num_replicas=10, version="1", user_config="1"
    )
    updating = deployment_state.deploy(b_info_1)
    assert updating

    deployment_state_update_result = deployment_state.update()
    deployment_state._deployment_scheduler.schedule(
        {deployment_state._name: deployment_state_update_result.upscale}, {}
    )
    check_counts(deployment_state, total=10, by_state=[(ReplicaState.STARTING, 10)])
    assert deployment_state.curr_status_info.status == DeploymentStatus.UPDATING

    for replica in deployment_state._replicas.get():
        replica._actor.set_ready()

    # Check that the new replicas have started.
    deployment_state.update()
    check_counts(deployment_state, total=10, by_state=[(ReplicaState.RUNNING, 10)])
    assert deployment_state.curr_status_info.status == DeploymentStatus.HEALTHY

    # Now deploy a new version. Two old replicas should be stopped.
    b_info_2, b_version_2 = deployment_info(
        num_replicas=10, version="2", user_config="2"
    )
    updating = deployment_state.deploy(b_info_2)
    assert updating
    deployment_state.update()
    check_counts(
        deployment_state,
        version=b_version_1,
        total=10,
        by_state=[(ReplicaState.RUNNING, 8), (ReplicaState.STOPPING, 2)],
    )

    # Mark only one of the replicas as done stopping.
    deployment_state._replicas.get(states=[ReplicaState.STOPPING])[
        0
    ]._actor.set_done_stopping()

    # Now one of the new version replicas should start up.
    deployment_state_update_result = deployment_state.update()
    deployment_state._deployment_scheduler.schedule(
        {deployment_state._name: deployment_state_update_result.upscale}, {}
    )
    check_counts(deployment_state, total=10)
    check_counts(
        deployment_state,
        version=b_version_1,
        total=9,
        by_state=[(ReplicaState.RUNNING, 8), (ReplicaState.STOPPING, 1)],
    )
    check_counts(
        deployment_state,
        version=b_version_2,
        total=1,
        by_state=[(ReplicaState.STARTING, 1)],
    )

    # Mark the new version replica as ready. Another old version replica
    # should subsequently be stopped.
    deployment_state._replicas.get(states=[ReplicaState.STARTING])[0]._actor.set_ready()

    deployment_state.update()
    check_counts(deployment_state, total=10)
    check_counts(
        deployment_state,
        version=b_version_1,
        total=9,
        by_state=[(ReplicaState.RUNNING, 7), (ReplicaState.STOPPING, 2)],
    )
    check_counts(
        deployment_state,
        version=b_version_2,
        total=1,
        by_state=[(ReplicaState.RUNNING, 1)],
    )

    # Mark the old replicas as done stopping.
    deployment_state._replicas.get(states=[ReplicaState.STOPPING])[
        0
    ]._actor.set_done_stopping()
    deployment_state._replicas.get(states=[ReplicaState.STOPPING])[
        1
    ]._actor.set_done_stopping()

    assert deployment_state.curr_status_info.status == DeploymentStatus.UPDATING

    # Old replicas should be stopped and new versions started in batches of 2.
    new_replicas = 1
    old_replicas = 9
    while old_replicas > 3:
        # Replicas starting up.
        deployment_state_update_result = deployment_state.update()
        deployment_state._deployment_scheduler.schedule(
            {deployment_state._name: deployment_state_update_result.upscale}, {}
        )
        check_counts(deployment_state, total=10)
        check_counts(
            deployment_state,
            version=b_version_1,
            total=old_replicas - 2,
            by_state=[(ReplicaState.RUNNING, old_replicas - 2)],
        )
        check_counts(
            deployment_state,
            version=b_version_2,
            total=new_replicas + 2,
            by_state=[(ReplicaState.RUNNING, new_replicas), (ReplicaState.STARTING, 2)],
        )

        # Set both ready.
        deployment_state._replicas.get(states=[ReplicaState.STARTING])[
            0
        ]._actor.set_ready()
        deployment_state._replicas.get(states=[ReplicaState.STARTING])[
            1
        ]._actor.set_ready()
        new_replicas += 2

        # Two more old replicas should be stopped.
        old_replicas -= 2
        deployment_state.update()
        check_counts(deployment_state, total=10)
        check_counts(
            deployment_state,
            version=b_version_1,
            total=old_replicas,
            by_state=[
                (ReplicaState.RUNNING, old_replicas - 2),
                (ReplicaState.STOPPING, 2),
            ],
        )
        check_counts(
            deployment_state,
            version=b_version_2,
            total=new_replicas,
            by_state=[(ReplicaState.RUNNING, new_replicas)],
        )

        deployment_state._replicas.get(states=[ReplicaState.STOPPING])[
            0
        ]._actor.set_done_stopping()
        deployment_state._replicas.get(states=[ReplicaState.STOPPING])[
            1
        ]._actor.set_done_stopping()

        assert deployment_state.curr_status_info.status == DeploymentStatus.UPDATING

    # 2 left to update.
    # Replicas starting up.
    deployment_state_update_result = deployment_state.update()
    deployment_state._deployment_scheduler.schedule(
        {deployment_state._name: deployment_state_update_result.upscale}, {}
    )
    check_counts(deployment_state, total=10)
    check_counts(
        deployment_state,
        version=b_version_1,
        total=1,
        by_state=[(ReplicaState.RUNNING, 1)],
    )
    check_counts(
        deployment_state,
        version=b_version_2,
        total=9,
        by_state=[(ReplicaState.RUNNING, 7), (ReplicaState.STARTING, 2)],
    )

    # Set both ready.
    deployment_state._replicas.get(states=[ReplicaState.STARTING])[0]._actor.set_ready()
    deployment_state._replicas.get(states=[ReplicaState.STARTING])[1]._actor.set_ready()

    # The last replica should be stopped.
    deployment_state.update()
    check_counts(deployment_state, total=10)
    check_counts(
        deployment_state,
        version=b_version_1,
        total=1,
        by_state=[(ReplicaState.STOPPING, 1)],
    )
    check_counts(
        deployment_state,
        version=b_version_2,
        total=9,
        by_state=[(ReplicaState.RUNNING, 9)],
    )

    deployment_state._replicas.get(states=[ReplicaState.STOPPING])[
        0
    ]._actor.set_done_stopping()

    # The last replica should start up.
    deployment_state_update_result = deployment_state.update()
    deployment_state._deployment_scheduler.schedule(
        {deployment_state._name: deployment_state_update_result.upscale}, {}
    )
    check_counts(deployment_state, total=10)
    check_counts(
        deployment_state,
        version=b_version_2,
        total=10,
        by_state=[(ReplicaState.RUNNING, 9), (ReplicaState.STARTING, 1)],
    )

    assert deployment_state.curr_status_info.status == DeploymentStatus.UPDATING

    # Set both ready.
    deployment_state._replicas.get(states=[ReplicaState.STARTING])[0]._actor.set_ready()
    deployment_state.update()
    check_counts(deployment_state, total=10)
    check_counts(
        deployment_state,
        version=b_version_2,
        total=10,
        by_state=[(ReplicaState.RUNNING, 10)],
    )
    assert deployment_state.curr_status_info.status == DeploymentStatus.HEALTHY


@pytest.mark.parametrize("mock_deployment_state", [True, False], indirect=True)
@patch.object(DriverDeploymentState, "_get_all_node_ids")
def test_reconfigure_throttling(mock_get_all_node_ids, mock_deployment_state):
    # All replicas should be started at once for a new deployment.
    # When the version is updated, it should be throttled.
    deployment_state, timer = mock_deployment_state
    mock_get_all_node_ids.return_value = [(str(i), str(i)) for i in range(2)]

    b_info_1, b_version_1 = deployment_info(
        num_replicas=2, version="1", user_config="1"
    )
    updating = deployment_state.deploy(b_info_1)
    assert updating

    deployment_state_update_result = deployment_state.update()
    deployment_state._deployment_scheduler.schedule(
        {deployment_state._name: deployment_state_update_result.upscale}, {}
    )
    check_counts(deployment_state, total=2, by_state=[(ReplicaState.STARTING, 2)])
    assert deployment_state.curr_status_info.status == DeploymentStatus.UPDATING

    for replica in deployment_state._replicas.get():
        replica._actor.set_ready()

    # Check that the new replicas have started.
    deployment_state.update()
    check_counts(deployment_state, total=2, by_state=[(ReplicaState.RUNNING, 2)])
    assert deployment_state.curr_status_info.status == DeploymentStatus.HEALTHY

    # Now deploy a new user_config. One replica should be updated.
    b_info_2, b_version_2 = deployment_info(
        num_replicas=2, version="1", user_config="2"
    )
    updating = deployment_state.deploy(b_info_2)
    assert updating
    assert deployment_state.curr_status_info.status == DeploymentStatus.UPDATING

    deployment_state.update()
    check_counts(
        deployment_state,
        version=b_version_1,
        total=1,
        by_state=[(ReplicaState.RUNNING, 1)],
    )
    check_counts(
        deployment_state,
        version=b_version_2,
        total=1,
        by_state=[(ReplicaState.UPDATING, 1)],
    )

    # Mark the updating replica as ready.
    deployment_state._replicas.get(states=[ReplicaState.UPDATING])[0]._actor.set_ready()

    # The updated replica should now be RUNNING.
    # The second replica should now be updated.
    deployment_state.update()
    check_counts(
        deployment_state,
        version=b_version_2,
        total=2,
        by_state=[(ReplicaState.RUNNING, 1), (ReplicaState.UPDATING, 1)],
    )
    assert deployment_state.curr_status_info.status == DeploymentStatus.UPDATING

    # Mark the updating replica as ready.
    deployment_state._replicas.get(states=[ReplicaState.UPDATING])[0]._actor.set_ready()

    # Both replicas should now be RUNNING.
    deployment_state.update()
    check_counts(
        deployment_state,
        version=b_version_2,
        total=2,
        by_state=[(ReplicaState.RUNNING, 2)],
    )
    assert deployment_state.curr_status_info.status == DeploymentStatus.HEALTHY


@pytest.mark.parametrize("mock_deployment_state", [False], indirect=True)
@patch.object(DriverDeploymentState, "_get_all_node_ids")
def test_new_version_and_scale_down(mock_get_all_node_ids, mock_deployment_state):
    # Test the case when we reduce the number of replicas and change the
    # version at the same time. First the number of replicas should be
    # turned down, then the rolling update should happen.
    deployment_state, timer = mock_deployment_state
    mock_get_all_node_ids.return_value = [("node-id", "node-id")]

    b_info_1, b_version_1 = deployment_info(num_replicas=10, version="1")
    updating = deployment_state.deploy(b_info_1)
    assert updating

    deployment_state_update_result = deployment_state.update()
    deployment_state._deployment_scheduler.schedule(
        {deployment_state._name: deployment_state_update_result.upscale}, {}
    )
    check_counts(deployment_state, total=10, by_state=[(ReplicaState.STARTING, 10)])
    assert deployment_state.curr_status_info.status == DeploymentStatus.UPDATING

    for replica in deployment_state._replicas.get():
        replica._actor.set_ready()

    # Check that the new replicas have started.
    deployment_state.update()
    check_counts(deployment_state, total=10, by_state=[(ReplicaState.RUNNING, 10)])
    assert deployment_state.curr_status_info.status == DeploymentStatus.HEALTHY

    # Now deploy a new version and scale down the number of replicas to 2.
    # First, 8 old replicas should be stopped to bring it down to the target.
    b_info_2, b_version_2 = deployment_info(num_replicas=2, version="2")
    updating = deployment_state.deploy(b_info_2)
    assert updating
    deployment_state_update_result = deployment_state.update()
    replicas_to_stop = deployment_state._deployment_scheduler.schedule(
        {}, {deployment_state._name: deployment_state_update_result.downscale}
    )[deployment_state._name]
    deployment_state.stop_replicas(replicas_to_stop)
    check_counts(
        deployment_state,
        version=b_version_1,
        total=10,
        by_state=[(ReplicaState.RUNNING, 2), (ReplicaState.STOPPING, 8)],
    )

    # Mark only one of the replicas as done stopping.
    # This should not yet trigger the rolling update because there are still
    # stopping replicas.
    deployment_state._replicas.get(states=[ReplicaState.STOPPING])[
        0
    ]._actor.set_done_stopping()

    deployment_state.update()
    check_counts(deployment_state, total=9)
    check_counts(
        deployment_state,
        version=b_version_1,
        total=9,
        by_state=[(ReplicaState.RUNNING, 2), (ReplicaState.STOPPING, 7)],
    )

    # Stop the remaining replicas.
    for replica in deployment_state._replicas.get(states=[ReplicaState.STOPPING]):
        replica._actor.set_done_stopping()

    # Now the rolling update should trigger, stopping one of the old replicas.
    deployment_state.update()
    check_counts(deployment_state, total=2)
    check_counts(
        deployment_state,
        version=b_version_1,
        total=2,
        by_state=[(ReplicaState.RUNNING, 1), (ReplicaState.STOPPING, 1)],
    )

    deployment_state._replicas.get(states=[ReplicaState.STOPPING])[
        0
    ]._actor.set_done_stopping()

    # Old version stopped, new version should start up.
    deployment_state_update_result = deployment_state.update()
    deployment_state._deployment_scheduler.schedule(
        {deployment_state._name: deployment_state_update_result.upscale}, {}
    )
    check_counts(deployment_state, total=2)
    check_counts(
        deployment_state,
        version=b_version_1,
        total=1,
        by_state=[(ReplicaState.RUNNING, 1)],
    )
    check_counts(
        deployment_state,
        version=b_version_2,
        total=1,
        by_state=[(ReplicaState.STARTING, 1)],
    )

    deployment_state._replicas.get(states=[ReplicaState.STARTING])[0]._actor.set_ready()
    # New version is started, final old version replica should be stopped.
    deployment_state.update()
    check_counts(deployment_state, total=2)
    check_counts(
        deployment_state,
        version=b_version_1,
        total=1,
        by_state=[(ReplicaState.STOPPING, 1)],
    )
    check_counts(
        deployment_state,
        version=b_version_2,
        total=1,
        by_state=[(ReplicaState.RUNNING, 1)],
    )

    deployment_state._replicas.get(states=[ReplicaState.STOPPING])[
        0
    ]._actor.set_done_stopping()

    # Final old version replica is stopped, final new version replica
    # should be started.
    deployment_state_update_result = deployment_state.update()
    deployment_state._deployment_scheduler.schedule(
        {deployment_state._name: deployment_state_update_result.upscale}, {}
    )
    check_counts(deployment_state, total=2)
    check_counts(
        deployment_state,
        version=b_version_2,
        total=2,
        by_state=[(ReplicaState.RUNNING, 1), (ReplicaState.STARTING, 1)],
    )

    deployment_state._replicas.get(states=[ReplicaState.STARTING])[0]._actor.set_ready()
    deployment_state.update()
    check_counts(deployment_state, total=2)
    check_counts(
        deployment_state,
        version=b_version_2,
        total=2,
        by_state=[(ReplicaState.RUNNING, 2)],
    )
    assert deployment_state.curr_status_info.status == DeploymentStatus.HEALTHY


@pytest.mark.parametrize("mock_deployment_state", [False], indirect=True)
def test_new_version_and_scale_up(mock_deployment_state):
    # Test the case when we increase the number of replicas and change the
    # version at the same time. The new replicas should all immediately be
    # turned up. When they're up, rolling update should trigger.
    deployment_state, timer = mock_deployment_state

    b_info_1, b_version_1 = deployment_info(num_replicas=2, version="1")
    updating = deployment_state.deploy(b_info_1)
    assert updating

    deployment_state_update_result = deployment_state.update()
    deployment_state._deployment_scheduler.schedule(
        {deployment_state._name: deployment_state_update_result.upscale}, {}
    )
    check_counts(deployment_state, total=2, by_state=[(ReplicaState.STARTING, 2)])
    assert deployment_state.curr_status_info.status == DeploymentStatus.UPDATING

    for replica in deployment_state._replicas.get():
        replica._actor.set_ready()

    # Check that the new replicas have started.
    deployment_state.update()
    check_counts(deployment_state, total=2, by_state=[(ReplicaState.RUNNING, 2)])
    assert deployment_state.curr_status_info.status == DeploymentStatus.HEALTHY

    # Now deploy a new version and scale up the number of replicas to 10.
    # 8 new replicas should be started.
    b_info_2, b_version_2 = deployment_info(num_replicas=10, version="2")
    updating = deployment_state.deploy(b_info_2)
    assert updating
    deployment_state_update_result = deployment_state.update()
    deployment_state._deployment_scheduler.schedule(
        {deployment_state._name: deployment_state_update_result.upscale}, {}
    )
    check_counts(
        deployment_state,
        version=b_version_1,
        total=2,
        by_state=[(ReplicaState.RUNNING, 2)],
    )
    check_counts(
        deployment_state,
        version=b_version_2,
        total=8,
        by_state=[(ReplicaState.STARTING, 8)],
    )

    # Mark the new replicas as ready.
    for replica in deployment_state._replicas.get(states=[ReplicaState.STARTING]):
        replica._actor.set_ready()

    # Now that the new version replicas are up, rolling update should start.
    deployment_state.update()
    check_counts(
        deployment_state,
        version=b_version_1,
        total=2,
        by_state=[(ReplicaState.RUNNING, 0), (ReplicaState.STOPPING, 2)],
    )
    check_counts(
        deployment_state,
        version=b_version_2,
        total=8,
        by_state=[(ReplicaState.RUNNING, 8)],
    )

    # Mark the replicas as done stopping.
    for replica in deployment_state._replicas.get(states=[ReplicaState.STOPPING]):
        replica._actor.set_done_stopping()

    # The remaining replicas should be started.
    deployment_state_update_result = deployment_state.update()
    deployment_state._deployment_scheduler.schedule(
        {deployment_state._name: deployment_state_update_result.upscale}, {}
    )
    check_counts(deployment_state, total=10)
    check_counts(
        deployment_state,
        version=b_version_2,
        total=10,
        by_state=[(ReplicaState.RUNNING, 8), (ReplicaState.STARTING, 2)],
    )

    # Mark the remaining replicas as ready.
    for replica in deployment_state._replicas.get(states=[ReplicaState.STARTING]):
        replica._actor.set_ready()

    # All new replicas should be up and running.
    deployment_state.update()
    check_counts(deployment_state, total=10)
    check_counts(
        deployment_state,
        version=b_version_2,
        total=10,
        by_state=[(ReplicaState.RUNNING, 10)],
    )

    deployment_state.update()
    assert deployment_state.curr_status_info.status == DeploymentStatus.HEALTHY


@pytest.mark.parametrize("mock_deployment_state", [True, False], indirect=True)
@patch.object(DriverDeploymentState, "_get_all_node_ids")
def test_health_check(mock_get_all_node_ids, mock_deployment_state):
    deployment_state, timer = mock_deployment_state
    mock_get_all_node_ids.return_value = [(str(i), str(i)) for i in range(2)]

    b_info_1, b_version_1 = deployment_info(num_replicas=2, version="1")
    updating = deployment_state.deploy(b_info_1)
    assert updating

    deployment_state_update_result = deployment_state.update()
    deployment_state._deployment_scheduler.schedule(
        {deployment_state._name: deployment_state_update_result.upscale}, {}
    )
    check_counts(deployment_state, total=2, by_state=[(ReplicaState.STARTING, 2)])
    assert deployment_state.curr_status_info.status == DeploymentStatus.UPDATING

    for replica in deployment_state._replicas.get():
        replica._actor.set_ready()
        # Health check shouldn't be called until it's ready.
        assert not replica._actor.health_check_called

    # Check that the new replicas have started.
    deployment_state.update()
    check_counts(deployment_state, total=2, by_state=[(ReplicaState.RUNNING, 2)])
    assert deployment_state.curr_status_info.status == DeploymentStatus.HEALTHY

    deployment_state.update()
    for replica in deployment_state._replicas.get():
        # Health check shouldn't be called until it's ready.
        assert replica._actor.health_check_called

    # Mark one replica unhealthy. It should be stopped.
    deployment_state._replicas.get()[0]._actor.set_unhealthy()
    deployment_state.update()
    check_counts(
        deployment_state,
        total=2,
        by_state=[(ReplicaState.RUNNING, 1), (ReplicaState.STOPPING, 1)],
    )
    assert deployment_state.curr_status_info.status == DeploymentStatus.UNHEALTHY

    replica = deployment_state._replicas.get(states=[ReplicaState.STOPPING])[0]
    replica._actor.set_done_stopping()

    deployment_state_update_result = deployment_state.update()
    deployment_state._deployment_scheduler.schedule(
        {deployment_state._name: deployment_state_update_result.upscale}, {}
    )
    check_counts(
        deployment_state,
        total=2,
        by_state=[(ReplicaState.RUNNING, 1), (ReplicaState.STARTING, 1)],
    )
    assert deployment_state.curr_status_info.status == DeploymentStatus.UNHEALTHY

    replica = deployment_state._replicas.get(states=[ReplicaState.STARTING])[0]
    replica._actor.set_ready()
    assert deployment_state.curr_status_info.status == DeploymentStatus.UNHEALTHY

    deployment_state.update()
    check_counts(deployment_state, total=2, by_state=[(ReplicaState.RUNNING, 2)])
    assert deployment_state.curr_status_info.status == DeploymentStatus.HEALTHY


@pytest.mark.parametrize("mock_deployment_state", [True, False], indirect=True)
@patch.object(DriverDeploymentState, "_get_all_node_ids")
def test_update_while_unhealthy(mock_get_all_node_ids, mock_deployment_state):
    deployment_state, timer = mock_deployment_state
    mock_get_all_node_ids.return_value = [(str(i), str(i)) for i in range(2)]

    b_info_1, b_version_1 = deployment_info(num_replicas=2, version="1")
    updating = deployment_state.deploy(b_info_1)
    assert updating

    deployment_state_update_result = deployment_state.update()
    deployment_state._deployment_scheduler.schedule(
        {deployment_state._name: deployment_state_update_result.upscale}, {}
    )
    check_counts(deployment_state, total=2, by_state=[(ReplicaState.STARTING, 2)])
    assert deployment_state.curr_status_info.status == DeploymentStatus.UPDATING

    for replica in deployment_state._replicas.get():
        replica._actor.set_ready()
        # Health check shouldn't be called until it's ready.
        assert not replica._actor.health_check_called

    # Check that the new replicas have started.
    deployment_state.update()
    check_counts(deployment_state, total=2, by_state=[(ReplicaState.RUNNING, 2)])
    assert deployment_state.curr_status_info.status == DeploymentStatus.HEALTHY

    deployment_state.update()
    for replica in deployment_state._replicas.get():
        # Health check shouldn't be called until it's ready.
        assert replica._actor.health_check_called

    # Mark one replica unhealthy. It should be stopped.
    deployment_state._replicas.get()[0]._actor.set_unhealthy()
    deployment_state.update()
    check_counts(
        deployment_state,
        total=2,
        by_state=[(ReplicaState.RUNNING, 1), (ReplicaState.STOPPING, 1)],
    )
    assert deployment_state.curr_status_info.status == DeploymentStatus.UNHEALTHY

    replica = deployment_state._replicas.get(states=[ReplicaState.STOPPING])[0]
    replica._actor.set_done_stopping()

    # Now deploy a new version (e.g., a rollback). This should update the status
    # to UPDATING and then it should eventually become healthy.
    b_info_2, b_version_2 = deployment_info(num_replicas=2, version="2")
    updating = deployment_state.deploy(b_info_2)
    assert updating

    deployment_state_update_result = deployment_state.update()
    deployment_state._deployment_scheduler.schedule(
        {deployment_state._name: deployment_state_update_result.upscale}, {}
    )
    check_counts(
        deployment_state,
        version=b_version_1,
        total=1,
        by_state=[(ReplicaState.RUNNING, 1)],
    )
    check_counts(
        deployment_state,
        version=b_version_2,
        total=1,
        by_state=[(ReplicaState.STARTING, 1)],
    )
    assert deployment_state.curr_status_info.status == DeploymentStatus.UPDATING

    # Check that a failure in the old version replica does not mark the
    # deployment as UNHEALTHY.
    deployment_state._replicas.get(states=[ReplicaState.RUNNING])[
        0
    ]._actor.set_unhealthy()
    deployment_state.update()
    check_counts(
        deployment_state,
        version=b_version_1,
        total=1,
        by_state=[(ReplicaState.STOPPING, 1)],
    )
    check_counts(
        deployment_state,
        version=b_version_2,
        total=1,
        by_state=[(ReplicaState.STARTING, 1)],
    )
    assert deployment_state.curr_status_info.status == DeploymentStatus.UPDATING

    replica = deployment_state._replicas.get(states=[ReplicaState.STOPPING])[0]
    replica._actor.set_done_stopping()

    # Another replica of the new version should get started.
    deployment_state_update_result = deployment_state.update()
    deployment_state._deployment_scheduler.schedule(
        {deployment_state._name: deployment_state_update_result.upscale}, {}
    )
    check_counts(
        deployment_state,
        version=b_version_2,
        total=2,
        by_state=[(ReplicaState.STARTING, 2)],
    )

    # Mark new version replicas as ready.
    for replica in deployment_state._replicas.get(states=[ReplicaState.STARTING]):
        replica._actor.set_ready()

    # Both replicas should be RUNNING, deployment should be HEALTHY.
    deployment_state.update()
    check_counts(
        deployment_state,
        version=b_version_2,
        total=2,
        by_state=[(ReplicaState.RUNNING, 2)],
    )
    assert deployment_state.curr_status_info.status == DeploymentStatus.HEALTHY


def _constructor_failure_loop_two_replica(deployment_state, num_loops):
    """Helper function to exact constructor failure loops."""
    for i in range(num_loops):
        # Two replicas should be created.
        deployment_state_update_result = deployment_state.update()
        deployment_state._deployment_scheduler.schedule(
            {deployment_state._name: deployment_state_update_result.upscale}, {}
        )
        check_counts(deployment_state, total=2, by_state=[(ReplicaState.STARTING, 2)])

        assert deployment_state._replica_constructor_retry_counter == i * 2

        replica_1 = deployment_state._replicas.get()[0]
        replica_2 = deployment_state._replicas.get()[1]

        replica_1._actor.set_failed_to_start()
        replica_2._actor.set_failed_to_start()
        # Now the replica should be marked SHOULD_STOP after failure.
        deployment_state.update()
        check_counts(deployment_state, total=2, by_state=[(ReplicaState.STOPPING, 2)])

        # Once it's done stopping, replica should be removed.
        replica_1._actor.set_done_stopping()
        replica_2._actor.set_done_stopping()


@pytest.mark.parametrize("mock_deployment_state", [True, False], indirect=True)
@patch.object(DriverDeploymentState, "_get_all_node_ids")
def test_deploy_with_consistent_constructor_failure(
    mock_get_all_node_ids, mock_deployment_state
):
    """
    Test deploy() multiple replicas with consistent constructor failure.

    The deployment should get marked FAILED.
    """
    deployment_state, timer = mock_deployment_state
    mock_get_all_node_ids.return_value = [(str(i), str(i)) for i in range(2)]

    b_info_1, b_version_1 = deployment_info(num_replicas=2)
    updating = deployment_state.deploy(b_info_1)
    assert updating
    assert deployment_state.curr_status_info.status == DeploymentStatus.UPDATING
    _constructor_failure_loop_two_replica(deployment_state, 3)

    assert deployment_state._replica_constructor_retry_counter == 6
    assert deployment_state.curr_status_info.status == DeploymentStatus.UNHEALTHY
    check_counts(deployment_state, total=2)
    assert deployment_state.curr_status_info.message != ""


@pytest.mark.parametrize("mock_deployment_state", [True, False], indirect=True)
@patch.object(DriverDeploymentState, "_get_all_node_ids")
def test_deploy_with_partial_constructor_failure(
    mock_get_all_node_ids, mock_deployment_state
):
    """
    Test deploy() multiple replicas with constructor failure exceedining
    pre-set limit but achieved partial success with at least 1 running replica.

    Ensures:
        1) Deployment status doesn't get marked FAILED.
        2) There should be expected # of RUNNING replicas eventually that
            matches user intent
        3) Replica counter set as -1 to stop tracking current goal as it's
            already completed

    Same testing for same test case in test_deploy.py.
    """
    deployment_state, timer = mock_deployment_state
    mock_get_all_node_ids.return_value = [(str(i), str(i)) for i in range(2)]

    b_info_1, b_version_1 = deployment_info(num_replicas=2)
    updating = deployment_state.deploy(b_info_1)
    assert updating
    assert deployment_state.curr_status_info.status == DeploymentStatus.UPDATING

    _constructor_failure_loop_two_replica(deployment_state, 2)
    assert deployment_state.curr_status_info.status == DeploymentStatus.UPDATING

    deployment_state_update_result = deployment_state.update()
    deployment_state._deployment_scheduler.schedule(
        {deployment_state._name: deployment_state_update_result.upscale}, {}
    )
    check_counts(deployment_state, total=2, by_state=[(ReplicaState.STARTING, 2)])
    assert deployment_state._replica_constructor_retry_counter == 4
    assert deployment_state.curr_status_info.status == DeploymentStatus.UPDATING

    # Let one replica reach RUNNING state while the other still fails
    replica_1 = deployment_state._replicas.get()[0]
    replica_2 = deployment_state._replicas.get()[1]
    replica_1._actor.set_ready()
    replica_2._actor.set_failed_to_start()

    deployment_state.update()
    check_counts(deployment_state, total=2, by_state=[(ReplicaState.RUNNING, 1)])
    check_counts(deployment_state, total=2, by_state=[(ReplicaState.STOPPING, 1)])

    # Ensure failed to start replica is removed
    deployment_state.update()
    check_counts(deployment_state, total=2, by_state=[(ReplicaState.RUNNING, 1)])
    check_counts(deployment_state, total=2, by_state=[(ReplicaState.STOPPING, 1)])

    replica_2._actor.set_done_stopping()
    # New update cycle should spawn new replica after previous one is removed
    deployment_state_update_result = deployment_state.update()
    deployment_state._deployment_scheduler.schedule(
        {deployment_state._name: deployment_state_update_result.upscale}, {}
    )
    check_counts(deployment_state, total=2, by_state=[(ReplicaState.RUNNING, 1)])
    check_counts(deployment_state, total=2, by_state=[(ReplicaState.STARTING, 1)])

    # Set the starting one to fail again and trigger retry limit
    starting_replica = deployment_state._replicas.get(states=[ReplicaState.STARTING])[0]
    starting_replica._actor.set_failed_to_start()

    deployment_state.update()
    # Ensure our goal returned with construtor start counter reset
    assert deployment_state._replica_constructor_retry_counter == -1
    # Deployment should NOT be considered complete yet
    assert deployment_state.curr_status_info.status == DeploymentStatus.UPDATING

    check_counts(deployment_state, total=2, by_state=[(ReplicaState.RUNNING, 1)])
    check_counts(deployment_state, total=2, by_state=[(ReplicaState.STOPPING, 1)])

    deployment_state.update()
    check_counts(deployment_state, total=2, by_state=[(ReplicaState.RUNNING, 1)])
    check_counts(deployment_state, total=2, by_state=[(ReplicaState.STOPPING, 1)])
    starting_replica = deployment_state._replicas.get(states=[ReplicaState.STOPPING])[0]
    starting_replica._actor.set_done_stopping()

    deployment_state_update_result = deployment_state.update()
    deployment_state._deployment_scheduler.schedule(
        {deployment_state._name: deployment_state_update_result.upscale}, {}
    )
    check_counts(deployment_state, total=2, by_state=[(ReplicaState.RUNNING, 1)])
    check_counts(deployment_state, total=2, by_state=[(ReplicaState.STARTING, 1)])

    starting_replica = deployment_state._replicas.get(states=[ReplicaState.STARTING])[0]
    starting_replica._actor.set_ready()

    deployment_state.update()
    check_counts(deployment_state, total=2, by_state=[(ReplicaState.RUNNING, 2)])

    # Deployment should be considered complete
    assert deployment_state.curr_status_info.status == DeploymentStatus.HEALTHY


@pytest.mark.parametrize("mock_deployment_state", [True, False], indirect=True)
@patch.object(DriverDeploymentState, "_get_all_node_ids")
def test_deploy_with_transient_constructor_failure(
    mock_get_all_node_ids, mock_deployment_state
):
    """
    Test deploy() multiple replicas with transient constructor failure.
    Ensures:
        1) Deployment status gets marked as RUNNING.
        2) There should be expected # of RUNNING replicas eventually that
            matches user intent.
        3) Replica counter set as -1 to stop tracking current goal as it's
            already completed.

    Same testing for same test case in test_deploy.py.
    """
    deployment_state, timer = mock_deployment_state
    mock_get_all_node_ids.return_value = [(str(i), str(i)) for i in range(2)]

    b_info_1, b_version_1 = deployment_info(num_replicas=2)
    updating = deployment_state.deploy(b_info_1)
    assert updating
    assert deployment_state.curr_status_info.status == DeploymentStatus.UPDATING

    # Burn 4 retries from both replicas.
    _constructor_failure_loop_two_replica(deployment_state, 2)
    assert deployment_state.curr_status_info.status == DeploymentStatus.UPDATING

    # Let both replicas succeed in last try.
    deployment_state_update_result = deployment_state.update()
    deployment_state._deployment_scheduler.schedule(
        {deployment_state._name: deployment_state_update_result.upscale}, {}
    )
    check_counts(deployment_state, total=2, by_state=[(ReplicaState.STARTING, 2)])
    assert deployment_state.curr_status_info.status == DeploymentStatus.UPDATING

    assert deployment_state._replica_constructor_retry_counter == 4
    replica_1 = deployment_state._replicas.get()[0]
    replica_2 = deployment_state._replicas.get()[1]

    replica_1._actor.set_ready()
    replica_2._actor.set_ready()
    deployment_state.update()
    check_counts(deployment_state, total=2, by_state=[(ReplicaState.RUNNING, 2)])

    assert deployment_state._replica_constructor_retry_counter == 4
    assert deployment_state.curr_status_info.status == DeploymentStatus.HEALTHY


@pytest.mark.parametrize("mock_deployment_state", [False], indirect=True)
@patch.object(DriverDeploymentState, "_get_all_node_ids")
def test_exponential_backoff(mock_get_all_node_ids, mock_deployment_state):
    """Test exponential backoff."""
    deployment_state, timer = mock_deployment_state
    mock_get_all_node_ids.return_value = [(str(i), str(i)) for i in range(2)]

    b_info_1, b_version_1 = deployment_info(num_replicas=2)
    updating = deployment_state.deploy(b_info_1)
    assert updating
    assert deployment_state.curr_status_info.status == DeploymentStatus.UPDATING

    _constructor_failure_loop_two_replica(deployment_state, 3)
    assert deployment_state._replica_constructor_retry_counter == 6
    last_retry = timer.time()

    for i in range(7):
        while timer.time() - last_retry < 2**i:
            deployment_state.update()
            assert deployment_state._replica_constructor_retry_counter == 6 + 2 * i
            # Check that during backoff time, no replicas are created
            check_counts(deployment_state, total=0)
            timer.advance(0.1)  # simulate time passing between each call to udpate

        # Skip past random additional backoff time used to avoid synchronization
        timer.advance(5)

        # Set new replicas to fail consecutively
        check_counts(deployment_state, total=0)  # No replicas
        deployment_state_update_result = deployment_state.update()
        deployment_state._deployment_scheduler.schedule(
            {deployment_state._name: deployment_state_update_result.upscale}, {}
        )
        last_retry = timer.time()  # This should be time at which replicas were retried
        check_counts(deployment_state, total=2)  # Two new replicas
        replica_1 = deployment_state._replicas.get()[0]
        replica_2 = deployment_state._replicas.get()[1]
        replica_1._actor.set_failed_to_start()
        replica_2._actor.set_failed_to_start()
        timer.advance(0.1)  # simulate time passing between each call to udpate

        # Now the replica should be marked STOPPING after failure.
        deployment_state.update()
        check_counts(deployment_state, total=2, by_state=[(ReplicaState.STOPPING, 2)])
        timer.advance(0.1)  # simulate time passing between each call to udpate

        # Once it's done stopping, replica should be removed.
        replica_1._actor.set_done_stopping()
        replica_2._actor.set_done_stopping()
        deployment_state.update()
        check_counts(deployment_state, total=0)
        timer.advance(0.1)  # simulate time passing between each call to udpate


@pytest.fixture
def mock_deployment_state_manager_full(request) -> Tuple[DeploymentStateManager, Mock]:
    """Fully mocked deployment state manager.

    i.e kv store and gcs client is mocked so we don't need to initialize
    ray. Also, since this is used for some recovery tests, this yields a
    method for creating a new mocked deployment state manager.
    """

    timer = MockTimer()
    with patch(
        "ray.serve._private.deployment_state.ActorReplicaWrapper",
        new=MockReplicaActorWrapper,
    ), patch(
        "ray.serve._private.deployment_scheduler.DeploymentScheduler",
        new=MockDeploymentScheduler,
    ), patch(
        "time.time", new=timer.time
    ), patch(
        "ray.serve._private.long_poll.LongPollHost"
    ) as mock_long_poll, patch(
        "ray.serve._private.deployment_state.GcsClient"
    ), patch(
        "ray.get_runtime_context"
    ):

        kv_store = MockKVStore()

        def create_deployment_state_manager(
            actor_names=None, is_driver_deployment=False
        ):
            if actor_names is None:
                actor_names = []

            return DeploymentStateManager(
                "name",
                True,
                kv_store,
                mock_long_poll,
                actor_names,
            )

        yield create_deployment_state_manager, timer


@pytest.mark.parametrize("is_driver_deployment", [True, False])
@patch.object(DriverDeploymentState, "_get_all_node_ids")
def test_recover_state_from_replica_names(
    mock_get_all_node_ids, mock_deployment_state_manager_full, is_driver_deployment
):
    """Test recover deployment state."""
    mock_get_all_node_ids.return_value = [("node-id", "node-id")]

    tag = "test_deployment"
    create_deployment_state_manager, _ = mock_deployment_state_manager_full
    deployment_state_manager = create_deployment_state_manager()

    # Deploy deployment with version "1" and one replica
    info1, version1 = deployment_info(
        version="1", is_driver_deployment=is_driver_deployment
    )
    updating = deployment_state_manager.deploy(tag, info1)
    deployment_state = deployment_state_manager._deployment_states[tag]
    assert updating

    # Single replica of version `version1` should be created and in STARTING state
    deployment_state_manager.update()
    check_counts(
        deployment_state,
        total=1,
        version=version1,
        by_state=[(ReplicaState.STARTING, 1)],
    )
    mocked_replica = deployment_state._replicas.get()[0]

    # The same replica should transition to RUNNING
    mocked_replica._actor.set_ready()
    deployment_state_manager.update()
    check_counts(
        deployment_state,
        total=1,
        version=version1,
        by_state=[(ReplicaState.RUNNING, 1)],
    )

    # (simulate controller crashed!) Create a new deployment state
    # manager, and it should call _recover_from_checkpoint
    new_deployment_state_manager = create_deployment_state_manager(
        [ReplicaName.prefix + mocked_replica.replica_tag]
    )

    # New deployment state should be created and one replica should
    # be RECOVERING with last-checkpointed target version `version1`
    new_deployment_state = new_deployment_state_manager._deployment_states[tag]
    check_counts(
        new_deployment_state,
        total=1,
        version=version1,
        by_state=[(ReplicaState.RECOVERING, 1)],
    )

    # Get the new mocked replica. Note that this represents a newly
    # instantiated class keeping track of the state of the replica,
    # but pointing to the same replica actor
    new_mocked_replica = new_deployment_state._replicas.get()[0]
    new_mocked_replica._actor.set_ready(version1)
    any_recovering = new_deployment_state_manager.update()
    check_counts(
        new_deployment_state,
        total=1,
        version=version1,
        by_state=[(ReplicaState.RUNNING, 1)],
    )
    assert not any_recovering
    # Make sure replica name is the same, meaning the actor is the same
    assert mocked_replica.replica_tag == new_mocked_replica.replica_tag


@pytest.mark.parametrize("is_driver_deployment", [True, False])
@patch.object(DriverDeploymentState, "_get_all_node_ids")
def test_recover_during_rolling_update(
    mock_get_all_node_ids, mock_deployment_state_manager_full, is_driver_deployment
):
    """Test controller crashes before a replica is updated to new version.

    During recovery, the controller should wait for the version to be fetched from
    the replica actor. Once it is fetched and the controller realizes the replica
    has an outdated version, it should be stopped and a new replica should be started
    with the target version.
    """
    mock_get_all_node_ids.return_value = [("node-id", "node-id")]

    tag = "test_deployment"
    create_deployment_state_manager, _ = mock_deployment_state_manager_full
    deployment_state_manager = create_deployment_state_manager()

    # Step 1: Create some deployment info with actors in running state
    info1, version1 = deployment_info(
        version="1", is_driver_deployment=is_driver_deployment
    )
    updating = deployment_state_manager.deploy(tag, info1)
    deployment_state = deployment_state_manager._deployment_states[tag]
    assert updating

    # Single replica of version `version1` should be created and in STARTING state
    deployment_state_manager.update()
    check_counts(
        deployment_state,
        total=1,
        version=version1,
        by_state=[(ReplicaState.STARTING, 1)],
    )
    mocked_replica = deployment_state._replicas.get()[0]

    # The same replica should transition to RUNNING
    mocked_replica._actor.set_ready()
    deployment_state_manager.update()
    check_counts(
        deployment_state,
        total=1,
        version=version1,
        by_state=[(ReplicaState.RUNNING, 1)],
    )

    # Now execute a rollout: upgrade the version to "2".
    info2, version2 = deployment_info(
        version="2", is_driver_deployment=is_driver_deployment
    )
    updating = deployment_state_manager.deploy(tag, info2)
    assert updating

    # Before the replica could be stopped and restarted, simulate
    # controller crashed! A new deployment state manager should be
    # created, and it should call _recover_from_checkpoint
    new_deployment_state_manager = create_deployment_state_manager(
        [ReplicaName.prefix + mocked_replica.replica_tag]
    )

    # New deployment state should be created and one replica should
    # be RECOVERING with last-checkpointed target version "2"
    new_deployment_state = new_deployment_state_manager._deployment_states[tag]
    check_counts(
        new_deployment_state,
        total=1,
        version=version2,
        by_state=[(ReplicaState.RECOVERING, 1)],
    )
    # Replica should remain recovering and remain labeled as version "2"
    # before it recovers the real version from the actor
    if not is_driver_deployment:
        # NOTE(zcin): for is_driver_deployment=True, since the node id is not available
        # when recovering, if we perform an update before marking the replica as ready,
        # it will think it needs to bring up a new replica on the node(s) in the cluster
        for _ in range(3):
            new_deployment_state_manager.update()
            check_counts(
                new_deployment_state,
                total=1,
                version=version2,
                by_state=[(ReplicaState.RECOVERING, 1)],
            )

    # Get the new mocked replica. Note that this represents a newly
    # instantiated class keeping track of the state of the replica,
    # but pointing to the same replica actor
    new_mocked_replica = new_deployment_state._replicas.get()[0]
    # Recover real version "1" (simulate previous actor not yet stopped)
    new_mocked_replica._actor.set_ready(version1)
    # At this point the replica is running
    new_deployment_state_manager.update()
    # Then deployment state manager notices the replica has outdated version -> stops it
    new_deployment_state_manager.update()
    check_counts(
        new_deployment_state,
        total=1,
        version=version1,
        by_state=[(ReplicaState.STOPPING, 1)],
    )
    new_mocked_replica._actor.set_done_stopping()

    # Now that the replica of version "1" has been stopped, a new
    # replica of version "2" should be started
    new_deployment_state_manager.update()
    check_counts(
        new_deployment_state,
        total=1,
        version=version2,
        by_state=[(ReplicaState.STARTING, 1)],
    )
    new_mocked_replica_version2 = new_deployment_state._replicas.get()[0]
    new_mocked_replica_version2._actor.set_ready()
    new_deployment_state_manager.update()
    check_counts(
        new_deployment_state,
        total=1,
        version=version2,
        by_state=[(ReplicaState.RUNNING, 1)],
    )
    # Make sure replica name is different, meaning a different "actor" was started
    assert mocked_replica.replica_tag != new_mocked_replica_version2.replica_tag


@pytest.fixture
def mock_deployment_state_manager(request) -> Tuple[DeploymentStateManager, Mock]:
    ray.init()
    timer = MockTimer()
    with patch(
        "ray.serve._private.deployment_state.ActorReplicaWrapper",
        new=MockReplicaActorWrapper,
    ), patch(
        "ray.serve._private.deployment_scheduler.DeploymentScheduler",
        new=MockDeploymentScheduler,
    ), patch(
        "time.time", new=timer.time
    ), patch(
        "ray.serve._private.long_poll.LongPollHost"
    ) as mock_long_poll:

        kv_store = RayInternalKVStore("test")
        all_current_actor_names = []
        deployment_state_manager = DeploymentStateManager(
            "name",
            True,
            kv_store,
            mock_long_poll,
            all_current_actor_names,
        )

        yield deployment_state_manager, timer
    ray.shutdown()


@pytest.mark.parametrize("is_driver_deployment", [False, True])
def test_shutdown(mock_deployment_state_manager, is_driver_deployment):
    """
    Test that shutdown waits for all deployments to be deleted and they
    are force-killed without a grace period.
    """
    deployment_state_manager, timer = mock_deployment_state_manager

    deployment_name = "test"

    grace_period_s = 10
    b_info_1, b_version_1 = deployment_info(
        graceful_shutdown_timeout_s=grace_period_s,
        is_driver_deployment=is_driver_deployment,
    )
    updating = deployment_state_manager.deploy(deployment_name, b_info_1)
    assert updating

    deployment_state = deployment_state_manager._deployment_states[deployment_name]

    # Single replica should be created.
    deployment_state_manager.update()
    check_counts(deployment_state, total=1, by_state=[(ReplicaState.STARTING, 1)])
    deployment_state._replicas.get()[0]._actor.set_ready()

    # Now the replica should be marked running.
    deployment_state_manager.update()
    check_counts(deployment_state, total=1, by_state=[(ReplicaState.RUNNING, 1)])

    # Test shutdown flow
    assert not deployment_state._replicas.get()[0]._actor.stopped

    deployment_state_manager.shutdown()

    timer.advance(grace_period_s + 0.1)
    deployment_state_manager.update()

    check_counts(deployment_state, total=1, by_state=[(ReplicaState.STOPPING, 1)])
    assert deployment_state._replicas.get()[0]._actor.stopped
    assert len(deployment_state_manager.get_deployment_statuses()) > 0

    # Once it's done stopping, replica should be removed.
    replica = deployment_state._replicas.get()[0]
    replica._actor.set_done_stopping()
    deployment_state_manager.update()
    check_counts(deployment_state, total=0)
    assert len(deployment_state_manager.get_deployment_statuses()) == 0


def test_resource_requirements_none():
    """Ensure resource_requirements doesn't break if a requirement is None"""

    class FakeActor:

        actor_resources = {"num_cpus": 2, "fake": None}
        available_resources = {}

    # Make a DeploymentReplica just to accesss its resource_requirement function
    replica = DeploymentReplica(None, None, "random_tag", None, None)
    replica._actor = FakeActor()

    # resource_requirements() should not error
    replica.resource_requirements()


@pytest.mark.parametrize("mock_deployment_state", [True], indirect=True)
@patch.object(DriverDeploymentState, "_get_all_node_ids")
def test_cancel_extra_replicas_for_driver_deployment(
    mock_get_all_node_ids, mock_deployment_state
):
    """Test to make sure the driver deployment state
    can cancel extra starting replicas.
    """

    deployment_state, timer = mock_deployment_state
    mock_get_all_node_ids.return_value = [("0", "0"), ("1", "1")]

    b_info_1, b_version_1 = deployment_info()
    updating = deployment_state.deploy(b_info_1)
    assert updating
    assert deployment_state.curr_status_info.status == DeploymentStatus.UPDATING

    deployment_state_update_result = deployment_state.update()
    # 1 node dies, now the cluster only has 1 node
    mock_get_all_node_ids.return_value = [("0", "0")]
    deployment_state._deployment_scheduler.schedule(
        {deployment_state._name: deployment_state_update_result.upscale}, {}
    )
    check_counts(deployment_state, total=2, by_state=[(ReplicaState.STARTING, 2)])
    # only 1 replica is scheduled successfully, the other is PENDING_ALLOCATION
    deployment_state._replicas.get(states=[ReplicaState.STARTING])[0]._actor.set_ready()
    # the other replica should be cancelled
    deployment_state.update()
    check_counts(
        deployment_state,
        total=2,
        by_state=[(ReplicaState.RUNNING, 1), (ReplicaState.STOPPING, 1)],
    )


@pytest.mark.parametrize("mock_deployment_state", [True], indirect=True)
@patch.object(DriverDeploymentState, "_get_all_node_ids")
def test_add_and_remove_nodes_for_driver_deployment(
    mock_get_all_node_ids, mock_deployment_state
):

    deployment_state, timer = mock_deployment_state
    mock_get_all_node_ids.return_value = [("0", "0")]

    b_info_1, b_version_1 = deployment_info()
    updating = deployment_state.deploy(b_info_1)
    assert updating
    assert deployment_state.curr_status_info.status == DeploymentStatus.UPDATING

    deployment_state_update_result = deployment_state.update()
    deployment_state._deployment_scheduler.schedule(
        {deployment_state._name: deployment_state_update_result.upscale}, {}
    )
    check_counts(deployment_state, total=1, by_state=[(ReplicaState.STARTING, 1)])

    # Add a node when previous one is in STARTING state
    mock_get_all_node_ids.return_value = [("0", "0"), ("1", "1")]
    deployment_state_update_result = deployment_state.update()
    deployment_state._deployment_scheduler.schedule(
        {deployment_state._name: deployment_state_update_result.upscale}, {}
    )
    check_counts(deployment_state, total=2, by_state=[(ReplicaState.STARTING, 2)])
    for replica in deployment_state._replicas.get(states=[ReplicaState.STARTING]):
        replica._actor.set_ready()
    deployment_state.update()
    check_counts(deployment_state, total=2, by_state=[(ReplicaState.RUNNING, 2)])

    # Add another two nodes
    mock_get_all_node_ids.return_value = [(str(i), str(i)) for i in range(4)]
    deployment_state_update_result = deployment_state.update()
    deployment_state._deployment_scheduler.schedule(
        {deployment_state._name: deployment_state_update_result.upscale}, {}
    )
    check_counts(
        deployment_state,
        total=4,
        by_state=[(ReplicaState.RUNNING, 2), (ReplicaState.STARTING, 2)],
    )
    for replica in deployment_state._replicas.get(states=[ReplicaState.STARTING]):
        replica._actor.set_ready()
    deployment_state.update()
    check_counts(deployment_state, total=4, by_state=[(ReplicaState.RUNNING, 4)])

    # Remove one node and add another node, node3 is removed, node4 added
    mock_get_all_node_ids.return_value = [(str(i), str(i)) for i in range(3)] + [
        ("4", "4")
    ]
    deployment_state._replicas.get(states=[ReplicaState.RUNNING])[
        3
    ]._actor.set_unhealthy()
    deployment_state_update_result = deployment_state.update()
    deployment_state._deployment_scheduler.schedule(
        {deployment_state._name: deployment_state_update_result.upscale}, {}
    )
    check_counts(
        deployment_state,
        total=4,
        by_state=[
            (ReplicaState.RUNNING, 3),
            (ReplicaState.STOPPING, 1),
        ],
    )

    # Mark stopped replica finish stopping step.
    for replica in deployment_state._replicas.get(states=[ReplicaState.STOPPING]):
        replica._actor.set_done_stopping()
    deployment_state.update()

    # Make starting replica finish starting step.
    for replica in deployment_state._replicas.get(states=[ReplicaState.STARTING]):
        replica._actor.set_ready()
    deployment_state.update()
    check_counts(deployment_state, total=4, by_state=[(ReplicaState.RUNNING, 4)])


class TestActorReplicaWrapper:
    def test_default_value(self):
        actor_replica = ActorReplicaWrapper(
            version=deployment_version("1"),
            actor_name="test",
            detached=False,
            controller_name="test_controller",
            replica_tag="test_tag",
            deployment_name="test_deployment",
        )
        assert (
            actor_replica.graceful_shutdown_timeout_s
            == DEFAULT_GRACEFUL_SHUTDOWN_TIMEOUT_S
        )
        assert actor_replica.max_concurrent_queries == DEFAULT_MAX_CONCURRENT_QUERIES
        assert actor_replica.health_check_period_s == DEFAULT_HEALTH_CHECK_PERIOD_S
        assert actor_replica.health_check_timeout_s == DEFAULT_HEALTH_CHECK_TIMEOUT_S

    def test_recover(self):
        actor_replica = ActorReplicaWrapper(
            version=deployment_version("1"),
            actor_name="test",
            detached=False,
            controller_name="test_controller",
            replica_tag="test_tag",
            deployment_name="test_deployment",
        )
        actor_replica._actor_handle = MockActorHandle()
        actor_replica.recover()
        assert actor_replica._actor_handle.initialize_and_get_metadata_called
        assert actor_replica._actor_handle.is_allocated_called


@patch.object(DriverDeploymentState, "_get_all_node_ids")
def test_get_active_node_ids(mock_get_all_node_ids, mock_deployment_state_manager_full):
    """Test get_active_node_ids() are collecting the correct node ids

    When there are no running replicas, both methods should return empty results. When
    the replicas are in the RUNNING state, get_running_replica_node_ids() should return
    a list of all node ids. `get_active_node_ids()` should return a set
    of all node ids.
    """
    node_ids = ("node1", "node2", "node2")
    mock_get_all_node_ids.return_value = [node_ids]

    tag = "test_deployment"
    create_deployment_state_manager, _ = mock_deployment_state_manager_full
    deployment_state_manager = create_deployment_state_manager()

    # Deploy deployment with version "1" and 3 replicas
    info1, version1 = deployment_info(version="1", num_replicas=3)
    updating = deployment_state_manager.deploy(tag, info1)
    deployment_state = deployment_state_manager._deployment_states[tag]
    assert updating

    # When the replicas are in the STARTING state, `get_active_node_ids()` should
    # return a set of node ids.
    deployment_state_manager.update()
    check_counts(
        deployment_state,
        total=3,
        version=version1,
        by_state=[(ReplicaState.STARTING, 3)],
    )
    mocked_replicas = deployment_state._replicas.get()
    for idx, mocked_replica in enumerate(mocked_replicas):
        mocked_replica._actor._node_id = node_ids[idx]
    assert deployment_state.get_active_node_ids() == set(node_ids)
    assert deployment_state_manager.get_active_node_ids() == set(node_ids)

    # When the replicas are in RUNNING state, `get_active_node_ids()` should
    # return a set of `node_ids`.
    for mocked_replica in mocked_replicas:
        mocked_replica._actor.set_ready()
    deployment_state_manager.update()
    check_counts(
        deployment_state,
        total=3,
        version=version1,
        by_state=[(ReplicaState.RUNNING, 3)],
    )
    assert deployment_state.get_active_node_ids() == set(node_ids)
    assert deployment_state_manager.get_active_node_ids() == set(node_ids)

    # When the replicas are in the STOPPING state, `get_active_node_ids()` should
    # return empty set.
    for _ in mocked_replicas:
        deployment_state._stop_one_running_replica_for_testing()
    deployment_state_manager.update()
    check_counts(
        deployment_state,
        total=3,
        version=version1,
        by_state=[(ReplicaState.STOPPING, 3)],
    )
    assert deployment_state.get_active_node_ids() == set()
    assert deployment_state_manager.get_active_node_ids() == set()


@patch.object(DriverDeploymentState, "_get_all_node_ids")
def test_get_active_node_ids_none(
    mock_get_all_node_ids, mock_deployment_state_manager_full
):
    """Test get_active_node_ids() are not collecting none node ids.

    When the running replicas has None as the node id, `get_active_node_ids()` should
    not include it in the set.
    """
    node_ids = ("node1", "node2", "node2")
    mock_get_all_node_ids.return_value = [node_ids]

    tag = "test_deployment"
    create_deployment_state_manager, _ = mock_deployment_state_manager_full
    deployment_state_manager = create_deployment_state_manager()

    # Deploy deployment with version "1" and 3 replicas
    info1, version1 = deployment_info(version="1", num_replicas=3)
    updating = deployment_state_manager.deploy(tag, info1)
    deployment_state = deployment_state_manager._deployment_states[tag]
    assert updating

    # When the replicas are in the STARTING state, `get_active_node_ids()` should
    # return a set of node ids.
    deployment_state_manager.update()
    check_counts(
        deployment_state,
        total=3,
        version=version1,
        by_state=[(ReplicaState.STARTING, 3)],
    )
    mocked_replicas = deployment_state._replicas.get()
    for idx, mocked_replica in enumerate(mocked_replicas):
        mocked_replica._actor.set_scheduling_strategy(
            NodeAffinitySchedulingStrategy(node_id=node_ids[idx], soft=True)
        )
    assert deployment_state.get_active_node_ids() == set(node_ids)
    assert deployment_state_manager.get_active_node_ids() == set(node_ids)

    # When the replicas are in the RUNNING state and are having None node id,
    # `get_active_node_ids()` should return empty set.
    for mocked_replica in mocked_replicas:
        mocked_replica._actor.set_node_id(None)
        mocked_replica._actor.set_ready()
    deployment_state_manager.update()
    check_counts(
        deployment_state,
        total=3,
        version=version1,
        by_state=[(ReplicaState.RUNNING, 3)],
    )
    assert None not in deployment_state.get_active_node_ids()
    assert None not in deployment_state_manager.get_active_node_ids()


if __name__ == "__main__":
    sys.exit(pytest.main(["-v", "-s", __file__]))<|MERGE_RESOLUTION|>--- conflicted
+++ resolved
@@ -73,11 +73,6 @@
         replica_tag: ReplicaTag,
         deployment_name: str,
         version: DeploymentVersion,
-<<<<<<< HEAD
-=======
-        scheduling_strategy="SPREAD",
-        node_id=None,
->>>>>>> c07ed7ec
     ):
         self._actor_name = actor_name
         self._replica_tag = replica_tag
@@ -103,12 +98,8 @@
         self.healthy = True
         self._is_cross_language = False
         self._actor_handle = MockActorHandle()
-<<<<<<< HEAD
         self._node_id = None
-=======
-        self._node_id = node_id
         self._node_id_is_set = False
->>>>>>> c07ed7ec
 
     @property
     def is_cross_language(self) -> bool:
@@ -156,15 +147,8 @@
 
     @property
     def node_id(self) -> Optional[str]:
-<<<<<<< HEAD
-        if self._node_id:
-            return self._node_id
-=======
         if self._node_id_is_set:
             return self._node_id
-        if isinstance(self._scheduling_strategy, NodeAffinitySchedulingStrategy):
-            return self._scheduling_strategy.node_id
->>>>>>> c07ed7ec
         if self.ready == ReplicaStartupStatus.SUCCEEDED or self.started:
             return "node-id"
         return None
@@ -2755,7 +2739,7 @@
     )
     mocked_replicas = deployment_state._replicas.get()
     for idx, mocked_replica in enumerate(mocked_replicas):
-        mocked_replica._actor._node_id = node_ids[idx]
+        mocked_replica._actor.set_node_id(node_ids[idx])
     assert deployment_state.get_active_node_ids() == set(node_ids)
     assert deployment_state_manager.get_active_node_ids() == set(node_ids)
 
@@ -2821,9 +2805,7 @@
     )
     mocked_replicas = deployment_state._replicas.get()
     for idx, mocked_replica in enumerate(mocked_replicas):
-        mocked_replica._actor.set_scheduling_strategy(
-            NodeAffinitySchedulingStrategy(node_id=node_ids[idx], soft=True)
-        )
+        mocked_replica._actor.set_node_id(node_ids[idx])
     assert deployment_state.get_active_node_ids() == set(node_ids)
     assert deployment_state_manager.get_active_node_ids() == set(node_ids)
 
