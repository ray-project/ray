import asyncio
import logging
import os
import re
import sys
import time

import httpx
import pytest

import ray
from ray import serve
from ray._common.test_utils import SignalActor, wait_for_condition
from ray.exceptions import RayTaskError
from ray.serve._private.common import DeploymentID, ReplicaState
from ray.serve._private.constants import (
    SERVE_CONTROLLER_NAME,
    SERVE_DEFAULT_APP_NAME,
    SERVE_NAMESPACE,
    SERVE_PROXY_NAME,
)
from ray.serve._private.test_utils import (
    check_replica_counts,
    get_application_url,
    request_with_retries,
)
from ray.serve.schema import LoggingConfig, ServeDeploySchema
from ray.util.state import list_actors


@pytest.mark.parametrize(
    "deployment_options",
    [
        {"num_replicas": 2},
        {"autoscaling_config": {"min_replicas": 2, "max_replicas": 2}},
    ],
)
def test_recover_start_from_replica_actor_names(serve_instance, deployment_options):
    """Test controller is able to recover starting -> running replicas from
    actor names.
    """

    # Test failed to deploy with total of 2 replicas,
    # but first constructor call fails.
    @serve.deployment(
        name="recover_start_from_replica_actor_names", **deployment_options
    )
    class TransientConstructorFailureDeployment:
        def __init__(self):
            pass

        def __call__(self, *args):
            return "hii"

    serve.run(TransientConstructorFailureDeployment.bind(), name="app")
    for _ in range(10):
        response = request_with_retries(timeout=30, app_name="app")
        assert response.text == "hii"
    # Assert 2 replicas are running in deployment deployment after partially
    # successful deploy() call with transient error
    deployment_dict = ray.get(serve_instance._controller._all_running_replicas.remote())
    id = DeploymentID(name="recover_start_from_replica_actor_names", app_name="app")
    assert len(deployment_dict[id]) == 2

    replica_version_hash = None
    for replica in deployment_dict[id]:
        ref = replica.actor_handle.initialize_and_get_metadata.remote()
<<<<<<< HEAD
        _, version, _, _, _, _, _ = ray.get(ref)
=======
        _, version, _, _, _, _ = ray.get(ref)
>>>>>>> 69a3d4ae
        if replica_version_hash is None:
            replica_version_hash = hash(version)
        assert replica_version_hash == hash(version), (
            "Replica version hash should be the same for "
            "same code version and user config."
        )

    # Sample: [
    # 'TransientConstructorFailureDeployment#xlituP',
    # 'SERVE_CONTROLLER_ACTOR',
    # 'TransientConstructorFailureDeployment#NosHNA',
    # 'SERVE_CONTROLLER_ACTOR:SERVE_PROXY_ACTOR-node:192.168.86.165-0']
    actor_infos = list_actors(filters=[("state", "=", "ALIVE")])
    replica_names = [
        actor_info["name"]
        for actor_info in actor_infos
        if (
            SERVE_CONTROLLER_NAME not in actor_info["name"]
            and SERVE_PROXY_NAME not in actor_info["name"]
        )
    ]
    assert (
        len(replica_names) == 2
    ), "Should have two running replicas fetched from ray API."

    # Kill controller and wait for endpoint to be available again
    ray.kill(serve.context._global_client._controller, no_restart=False)
    wait_for_condition(
        lambda: get_application_url("HTTP", "app", use_localhost=True) is not None
    )
    for _ in range(10):
        response = request_with_retries(timeout=30, app_name="app")
        assert response.text == "hii"

    # Ensure recovered replica names are the same
    recovered_actor_infos = list_actors(filters=[("state", "=", "ALIVE")])
    recovered_replica_names = [
        actor_info["name"]
        for actor_info in recovered_actor_infos
        if (
            SERVE_CONTROLLER_NAME not in actor_info["name"]
            and SERVE_PROXY_NAME not in actor_info["name"]
        )
    ]
    assert (
        recovered_replica_names == replica_names
    ), "Running replica actor names after recovery must match"

    # Ensure recovered replica version has are the same
    for replica_name in recovered_replica_names:
        actor_handle = ray.get_actor(replica_name, namespace=SERVE_NAMESPACE)
        ref = actor_handle.initialize_and_get_metadata.remote()
<<<<<<< HEAD
        _, version, _, _, _, _, _ = ray.get(ref)
=======
        _, version, _, _, _, _ = ray.get(ref)
>>>>>>> 69a3d4ae
        assert replica_version_hash == hash(
            version
        ), "Replica version hash should be the same after recover from actor names"


def test_recover_rolling_update_from_replica_actor_names(serve_instance):
    """Test controller can recover replicas during rolling update.

    Replicas starting -> updating -> running
    replicas from actor names, with right replica versions during rolling
    update.
    """

    signal = SignalActor.remote()

    @serve.deployment(name="test", num_replicas=2)
    class V1:
        async def __call__(self):
            await signal.wait.remote()
            return "1", os.getpid()

    @serve.deployment(name="test", num_replicas=2)
    class V2:
        async def __call__(self):
            return "2", os.getpid()

    h = serve.run(V1.bind(), name="app")

    # Send requests to get pids of initial 2 replicas
    signal.send.remote()
    refs = [h.remote() for _ in range(10)]
    versions, pids = zip(*[ref.result() for ref in refs])
    assert versions.count("1") == 10
    initial_pids = set(pids)
    assert len(initial_pids) == 2

    # blocked_ref will block a single replica until the signal is sent.
    signal.send.remote(clear=True)
    blocked_ref = h.remote()

    # Kill the controller
    ray.kill(serve.context._global_client._controller, no_restart=False)

    # Redeploy new version.
    serve._run(V2.bind(), _blocking=False, name="app")

    # One replica of the old version should be stuck in stopping because
    # of the blocked request. Two replicas of the new version should be
    # brought up without waiting for the old replica to stop.
    wait_for_condition(
        check_replica_counts,
        controller=serve_instance._controller,
        deployment_id=DeploymentID(name="test", app_name="app"),
        total=3,
        by_state=[
            (ReplicaState.STOPPING, 1, lambda r: r._actor.pid in initial_pids),
            (ReplicaState.RUNNING, 2, lambda r: r._actor.pid not in initial_pids),
        ],
    )

    # All new requests should be sent to the new running replicas
    refs = [h.remote() for _ in range(10)]
    versions, pids = zip(*[ref.result(timeout_s=5) for ref in refs])
    assert versions.count("2") == 10
    pids2 = set(pids)
    assert len(pids2 & initial_pids) == 0

    # Kill the controller
    ray.kill(serve.context._global_client._controller, no_restart=False)

    # Release the signal so that the old replica can shutdown
    ray.get(signal.send.remote())
    val, pid = blocked_ref.result()
    assert val == "1"
    assert pid in initial_pids

    # Now the goal and requests to the new version should complete.
    # We should have two running replicas of the new version.
    serve_instance._wait_for_application_running("app")
    check_replica_counts(
        controller=serve_instance._controller,
        deployment_id=DeploymentID(name="test", app_name="app"),
        total=2,
        by_state=(
            [(ReplicaState.RUNNING, 2, lambda r: r._actor.pid not in initial_pids)]
        ),
    )


def test_controller_recover_initializing_actor(serve_instance):
    """Recover the actor which is under PENDING_INITIALIZATION"""

    signal = SignalActor.remote()
    signal2 = SignalActor.remote()
    client = serve_instance

    @ray.remote
    def pending_init_indicator():
        ray.get(signal2.wait.remote())
        return True

    @serve.deployment
    class V1:
        async def __init__(self):
            ray.get(signal2.send.remote())
            await signal.wait.remote()

        def __call__(self, request):
            return f"1|{os.getpid()}"

    serve._run(V1.bind(), _blocking=False, name="app")
    ray.get(pending_init_indicator.remote())

    def get_actor_info(name: str):
        all_current_actors = list_actors(filters=[("state", "=", "ALIVE")])
        for actor in all_current_actors:
            if SERVE_PROXY_NAME in actor["name"]:
                continue
            if name in actor["name"]:
                print(actor)
                return actor["name"], actor["pid"]

    actor_tag, _ = get_actor_info(f"app#{V1.name}")
    _, controller1_pid = get_actor_info(SERVE_CONTROLLER_NAME)
    ray.kill(serve.context._global_client._controller, no_restart=False)
    # wait for controller is alive again
    wait_for_condition(get_actor_info, name=SERVE_CONTROLLER_NAME)
    assert controller1_pid != get_actor_info(SERVE_CONTROLLER_NAME)[1]

    # Let the actor proceed initialization
    ray.get(signal.send.remote())
    client._wait_for_application_running("app")
    # Make sure the actor before controller dead is staying alive.
    assert actor_tag == get_actor_info(f"app#{V1.name}")[0]


def test_replica_deletion_after_controller_recover(serve_instance):
    """Test that replicas are deleted when controller is recovered"""

    controller = serve.context._global_client._controller

    @serve.deployment(graceful_shutdown_timeout_s=3)
    class V1:
        async def __call__(self):
            while True:
                await asyncio.sleep(0.1)

    handle = serve.run(V1.bind(), name="app")
    _ = handle.remote()
    serve.delete("app", _blocking=False)

    def check_replica(replica_state=None):
        id = DeploymentID(name="V1", app_name="app")
        try:
            replicas = ray.get(controller._dump_replica_states_for_testing.remote(id))
        except RayTaskError as ex:
            # Deployment is not existed any more.
            if isinstance(ex, KeyError):
                return []
            # Unexpected exception raised.
            raise ex
        if replica_state is None:
            replica_state = list(ReplicaState)
        else:
            replica_state = [replica_state]
        return replicas.get(replica_state)

    # Make sure the replica is in STOPPING state.
    wait_for_condition(lambda: len(check_replica(ReplicaState.STOPPING)) > 0)
    ray.kill(serve.context._global_client._controller, no_restart=False)
    # Make sure the replica is in STOPPING state.
    wait_for_condition(lambda: len(check_replica(ReplicaState.STOPPING)) > 0)

    # The graceful shutdown timeout of 3 seconds should be used
    wait_for_condition(lambda: len(check_replica()) == 0, timeout=20)
    # Application should be removed soon after
    wait_for_condition(lambda: "app" not in serve.status().applications, timeout=20)


def test_recover_deleting_application(serve_instance):
    """Test that replicas that are stuck on __del__ when the controller crashes,
    is properly recovered when the controller is recovered.

    This is similar to the test test_replica_deletion_after_controller_recover,
    except what's blocking the deployment is __del__ instead of ongoing requests
    """

    signal = SignalActor.remote()

    @serve.deployment
    class A:
        async def __del__(self):
            await signal.wait.remote()

    id = DeploymentID(name="A")
    serve.run(A.bind())

    @ray.remote
    def delete_task():
        serve.delete(SERVE_DEFAULT_APP_NAME)

    # Delete application and make sure it is stuck on deleting
    delete_ref = delete_task.remote()
    print("Started task to delete application `default`")

    def application_deleting():
        # Confirm application is in deleting state
        app_status = serve.status().applications[SERVE_DEFAULT_APP_NAME]
        assert app_status.status == "DELETING"

        # Confirm deployment is in updating state
        status = serve_instance.get_all_deployment_statuses()[0]
        assert status.name == "A" and status.status == "UPDATING"

        # Confirm replica is stopping
        replicas = ray.get(
            serve_instance._controller._dump_replica_states_for_testing.remote(id)
        )
        assert replicas.count(states=[ReplicaState.STOPPING]) == 1

        # Confirm delete task is still blocked
        finished, pending = ray.wait([delete_ref], timeout=0)
        assert pending and not finished
        return True

    def check_deleted():
        deployment_statuses = serve_instance.get_all_deployment_statuses()
        if len(deployment_statuses) != 0:
            return False

        finished, pending = ray.wait([delete_ref], timeout=0)
        return finished and not pending

    wait_for_condition(application_deleting)
    for _ in range(10):
        time.sleep(0.1)
        assert application_deleting()

    print("Confirmed that application `default` is stuck on deleting.")

    # Kill controller while the application is stuck on deleting
    ray.kill(serve.context._global_client._controller, no_restart=False)
    print("Finished killing the controller (with restart).")

    def check_controller_alive():
        all_current_actors = list_actors(filters=[("state", "=", "ALIVE")])
        for actor in all_current_actors:
            if actor["class_name"] == "ServeController":
                return True
        return False

    wait_for_condition(check_controller_alive)
    print("Controller is back alive.")

    wait_for_condition(application_deleting)
    # Before we send the signal, the application should still be deleting
    for _ in range(10):
        time.sleep(0.1)
        assert application_deleting()

    print("Confirmed that application is still stuck on deleting.")

    # Since we've confirmed the replica is in a stopping state, we can grab
    # the reference to the in-progress graceful shutdown task
    replicas = ray.get(
        serve_instance._controller._dump_replica_states_for_testing.remote(id)
    )
    graceful_shutdown_ref = replicas.get()[0]._actor._graceful_shutdown_ref

    signal.send.remote()
    print("Sent signal to unblock deletion of application")
    wait_for_condition(check_deleted)
    print("Confirmed that application finished deleting and delete task has returned.")

    # Make sure graceful shutdown ran successfully
    ray.get(graceful_shutdown_ref)
    print("Confirmed that graceful shutdown ran successfully.")


def test_controller_crashes_with_logging_config(serve_instance):
    """Controller persists logging config into kv store, and when controller recover
    from crash, it will read logging config from kv store and apply to the
    controller and proxy.
    """

    @serve.deployment
    class Model:
        def __init__(self):
            self.logger = logging.getLogger("ray.serve")

        def __call__(self):
            self.logger.debug("this_is_debug_info")
            return

    serve.run(Model.bind())

    client = serve_instance

    # Update the logging config
    client.update_global_logging_config(
        LoggingConfig(encoding="JSON", log_level="DEBUG")
    )

    def check_log_file(log_file: str, expected_regex: list):
        with open(log_file, "r") as f:
            s = f.read()
            for regex in expected_regex:
                assert re.findall(regex, s) != []
        return True

    # Check the controller update
    def check_log_state():
        logging_config, _ = ray.get(client._controller._get_logging_config.remote())
        assert logging_config.encoding == "JSON"
        assert logging_config.log_level == "DEBUG"
        return True

    wait_for_condition(check_log_state, timeout=60)
    _, log_file_path = ray.get(client._controller._get_logging_config.remote())
    # DEBUG level check & JSON check
    check_log_file(
        log_file_path,
        [".*Configure the serve controller logger.*", '.*"component_name":.*'],
    )

    ray.kill(client._controller, no_restart=False)

    def check_controller_alive():
        all_current_actors = list_actors(filters=[("state", "=", "ALIVE")])
        for actor in all_current_actors:
            if actor["class_name"] == "ServeController":
                return True
        return False

    wait_for_condition(check_controller_alive)

    # Check the controller log config
    wait_for_condition(check_log_state)
    _, new_log_file_path = ray.get(client._controller._get_logging_config.remote())
    assert new_log_file_path != log_file_path
    # Check again, make sure the logging config is recovered.
    check_log_file(new_log_file_path, ['.*"component_name":.*'])

    # Check proxy logging
    def check_proxy_handle_in_controller():
        proxy_handles = ray.get(client._controller.get_proxies.remote())
        assert len(proxy_handles) == 1
        return True

    wait_for_condition(check_proxy_handle_in_controller)
    proxy_handles = ray.get(client._controller.get_proxies.remote())
    proxy_handle = list(proxy_handles.values())[0]
    file_path = ray.get(proxy_handle._get_logging_config.remote())
    # Send request, we should see json logging and debug log message in proxy log.
    resp = httpx.get("http://localhost:8000")
    assert resp.status_code == 200
    wait_for_condition(
        check_log_file, log_file=file_path, expected_regex=['.*"message":.*GET / 200.*']
    )


def test_controller_recover_and_deploy(serve_instance):
    """Ensure that in-progress deploy can finish even after controller dies."""
    client = serve_instance
    signal = SignalActor.options(name="signal123").remote()

    config_json = {
        "applications": [
            {
                "name": SERVE_DEFAULT_APP_NAME,
                "import_path": "ray.serve.tests.test_config_files.hangs.app",
            }
        ]
    }
    config = ServeDeploySchema.parse_obj(config_json)
    client.deploy_apps(config)

    wait_for_condition(
        lambda: serve.status().applications["default"].status == "DEPLOYING"
    )
    ray.kill(client._controller, no_restart=False)

    signal.send.remote()

    # When controller restarts, it should redeploy config automatically
    wait_for_condition(
        lambda: httpx.get(f"{get_application_url()}/").text == "hello world"
    )


if __name__ == "__main__":
    sys.exit(pytest.main(["-v", "-s", __file__]))<|MERGE_RESOLUTION|>--- conflicted
+++ resolved
@@ -65,11 +65,7 @@
     replica_version_hash = None
     for replica in deployment_dict[id]:
         ref = replica.actor_handle.initialize_and_get_metadata.remote()
-<<<<<<< HEAD
-        _, version, _, _, _, _, _ = ray.get(ref)
-=======
-        _, version, _, _, _, _ = ray.get(ref)
->>>>>>> 69a3d4ae
+        _, version, _, _, _, _, _, _ = ray.get(ref)
         if replica_version_hash is None:
             replica_version_hash = hash(version)
         assert replica_version_hash == hash(version), (
@@ -122,11 +118,7 @@
     for replica_name in recovered_replica_names:
         actor_handle = ray.get_actor(replica_name, namespace=SERVE_NAMESPACE)
         ref = actor_handle.initialize_and_get_metadata.remote()
-<<<<<<< HEAD
-        _, version, _, _, _, _, _ = ray.get(ref)
-=======
-        _, version, _, _, _, _ = ray.get(ref)
->>>>>>> 69a3d4ae
+        _, version, _, _, _, _, _, _ = ray.get(ref)
         assert replica_version_hash == hash(
             version
         ), "Replica version hash should be the same after recover from actor names"
