import ray
from ray import serve
from ray._private.test_utils import run_string_as_driver


def test_new_driver(serve_instance):
    script = """
import ray
ray.init(address="{}", namespace="default_test_namespace")

from ray import serve

@serve.deployment
def driver():
    return "OK!"

serve.run(driver.bind(), name="app")
""".format(
        ray._private.worker._global_node.address
    )
    run_string_as_driver(script)

<<<<<<< HEAD
    print(serve.status())
    handle = serve.get_deployment("app_driver").get_handle()
=======
    handle = serve.get_app_handle("app")
>>>>>>> 820a26fc
    assert ray.get(handle.remote()) == "OK!"


if __name__ == "__main__":
    import sys

    import pytest

    sys.exit(pytest.main(["-v", "-s", __file__]))<|MERGE_RESOLUTION|>--- conflicted
+++ resolved
@@ -20,13 +20,8 @@
     )
     run_string_as_driver(script)
 
-<<<<<<< HEAD
-    print(serve.status())
-    handle = serve.get_deployment("app_driver").get_handle()
-=======
     handle = serve.get_app_handle("app")
->>>>>>> 820a26fc
-    assert ray.get(handle.remote()) == "OK!"
+    assert handle.remote().result() == "OK!"
 
 
 if __name__ == "__main__":
