--- conflicted
+++ resolved
@@ -146,12 +146,7 @@
 
 
 def test_reject_duplicate_route(serve_instance):
-<<<<<<< HEAD
-    @serve.deployment("A", route_prefix="/api")
-=======
-    @serve.deployment(name="A")
-    @serve.ingress(path_prefix="/api")
->>>>>>> 65f0bae4
+    @serve.deployment(name="A", route_prefix="/api")
     class A:
         pass
 
