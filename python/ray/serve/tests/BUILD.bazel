load("@rules_python//python:defs.bzl", "py_library", "py_test")
load("//bazel:python.bzl", "py_test_module_list", "py_test_module_list_with_env_variants")

py_library(
    name = "conftest",
    srcs = ["conftest.py"],
)

py_library(
    name = "common",
    srcs = glob(["common/*.py"]),
    visibility = [
        "//python/ray/serve/tests:__subpackages__",
    ],
)

# Minimal installation test (should *not* include conftest).
py_test_module_list(
    size = "small",
    files = [
        "test_minimal_installation.py",
    ],
    tags = [
        "exclusive",
        "minimal",
        "team:serve",
    ],
    deps = [
        "//python/ray/serve:serve_lib",
    ],
)

# Custom metrics tests.
py_test_module_list_with_env_variants(
    size = "small",
<<<<<<< HEAD
    env = {
        "RAY_SERVE_COLLECT_AUTOSCALING_METRICS_ON_HANDLE": "0",
        "RAY_SERVE_REPLICA_AUTOSCALING_METRIC_RECORD_INTERVAL_S": "2",
        "RAY_SERVE_RECORD_AUTOSCALING_STATS_TIMEOUT_S": "3",
        "RAY_SERVE_REPLICA_AUTOSCALING_METRIC_PROMETHEUS_HOST": "http://localhost:9999",
=======
    env_variants = {
        "metr_agg_at_controller": {
            "env": {
                "RAY_SERVE_AGGREGATE_METRICS_AT_CONTROLLER": "1",
                "RAY_SERVE_COLLECT_AUTOSCALING_METRICS_ON_HANDLE": "0",
                "RAY_SERVE_REPLICA_AUTOSCALING_METRIC_RECORD_INTERVAL_S": "0.5",
                "RAY_SERVE_RECORD_AUTOSCALING_STATS_TIMEOUT_S": "3",
            },
            "name_suffix": "_metr_agg_at_controller",
        },
        "metr_agg_at_replicas": {
            "env": {
                "RAY_SERVE_AGGREGATE_METRICS_AT_CONTROLLER": "0",
                "RAY_SERVE_COLLECT_AUTOSCALING_METRICS_ON_HANDLE": "0",
                "RAY_SERVE_REPLICA_AUTOSCALING_METRIC_RECORD_INTERVAL_S": "0.5",
                "RAY_SERVE_RECORD_AUTOSCALING_STATS_TIMEOUT_S": "3",
            },
            "name_suffix": "_metr_agg_at_replicas",
        },
>>>>>>> c53f83fe
    },
    files = [
        "test_custom_autoscaling_metrics.py",
        "test_prometheus_autoscaling_metrics.py",
    ],
    tags = [
        "exclusive",
        "team:serve",
    ],
    deps = [
        ":common",
        ":conftest",
        "//python/ray/serve:serve_lib",
    ],
)

# Small tests.
py_test_module_list(
    size = "small",
    files = [
        "test_advanced.py",
        "test_cluster_node_info_cache.py",
        "test_constructor_failure.py",
        "test_controller.py",
        "test_deployment_version.py",
        "test_enable_task_events.py",
        "test_expected_versions.py",
        "test_http_cancellation.py",
        "test_kv_store.py",
        "test_long_poll.py",
        "test_persistence.py",
        "test_proxy_actor_wrapper.py",
        "test_replica_request_context.py",
        "test_util.py",
        "test_websockets.py",
    ],
    tags = [
        "exclusive",
        "team:serve",
    ],
    deps = [
        ":common",
        ":conftest",
        "//python/ray/serve:serve_lib",
    ],
)

# Medium tests.
py_test_module_list(
    size = "medium",
    files = [
        "test_actor_replica_wrapper.py",
        "test_backpressure.py",
        "test_batching.py",
        "test_callback.py",
        "test_cluster.py",
        "test_controller_recovery.py",
        "test_deploy_2.py",
        "test_deployment_scheduler.py",
        "test_failure.py",
        "test_handle_1.py",
        "test_handle_2.py",
        "test_handle_cancellation.py",
        "test_handle_streaming.py",
        "test_healthcheck.py",
        "test_http_headers.py",
        "test_http_routes.py",
        "test_https_proxy.py",
        "test_max_replicas_per_node.py",
        "test_multiplex.py",
        "test_proxy.py",
        "test_proxy_response_generator.py",
        "test_ray_client.py",
        "test_record_routing_stats.py",
        "test_regression.py",
        "test_replica_placement_group.py",
        "test_request_timeout.py",
        "test_streaming_response.py",
        "test_task_processor.py",
        "test_telemetry.py",
    ],
    tags = [
        "exclusive",
        "team:serve",
    ],
    deps = [
        ":common",
        ":conftest",
        "//python/ray/serve:serve_lib",
    ],
)

# Medium tests, don't run on windows.
py_test_module_list(
    size = "medium",
    env = {
        "RAY_SERVE_FAIL_ON_RANK_ERROR": "1",
    },
    files = [
        "test_fastapi.py",
        "test_gcs_failure.py",
        "test_gradio.py",
        "test_replica_ranks.py",
    ],
    tags = [
        "exclusive",
        "no_windows",
        "team:serve",
    ],
    deps = [
        ":common",
        ":conftest",
        "//python/ray/serve:serve_lib",
    ],
)

# Large tests.
py_test_module_list(
    size = "large",
    files = [
        "test_autoscaling_policy.py",
        "test_deploy.py",
        "test_grpc.py",
        "test_logging.py",
        "test_standalone.py",
        "test_standalone_3.py",
        "test_target_capacity.py",
        "test_telemetry_1.py",
        "test_telemetry_2.py",
    ],
    tags = [
        "exclusive",
        "team:serve",
    ],
    deps = [
        ":common",
        ":conftest",
        "//python/ray/serve:serve_lib",
    ],
)

# Large tests requiring `test_config_files/`.
py_test_module_list(
    size = "large",
    data = glob(["test_config_files/**/*"]),
    files = [
        "test_cli.py",
        "test_cli_2.py",
        "test_cli_3.py",
    ],
    tags = [
        "exclusive",
        "team:serve",
    ],
    deps = [
        ":common",
        ":conftest",
        "//python/ray/serve:serve_lib",
    ],
)

# Large tests require `test_config_files/`, no windows.
py_test_module_list(
    size = "large",
    data = glob(["test_config_files/**/*"]),
    files = [
        "test_standalone_2.py",
    ],
    tags = [
        "exclusive",
        "no_windows",
        "team:serve",
    ],
    deps = [
        ":common",
        ":conftest",
        "//python/ray/serve:serve_lib",
    ],
)

# Run serially on Windows.
py_test_module_list(
    size = "medium",
    timeout = "long",
    files = [
        "test_deploy_app.py",
        "test_deploy_app_2.py",
        "test_metrics.py",
        "test_metrics_2.py",
    ],
    tags = [
        "exclusive",
        "team:serve",
        "use_all_core_windows",
    ],
    deps = [
        ":common",
        ":conftest",
        "//python/ray/serve:serve_lib",
    ],
)

# Minimal tests
py_test_module_list(
    size = "large",
    files = [
        "test_api.py",
    ],
    tags = [
        "exclusive",
        "minimal",
        "team:serve",
    ],
    deps = [
        ":common",
        ":conftest",
        "//python/ray/serve:serve_lib",
    ],
)

# API tests that run faster
py_test_module_list(
    size = "small",
    files = [
        "test_api_2.py",
    ],
    tags = [
        "exclusive",
        "minimal",
        "team:serve",
    ],
    deps = [
        ":common",
        ":conftest",
        "//python/ray/serve:serve_lib",
    ],
)

# Model composition test that needs medium size
py_test_module_list(
    size = "medium",
    timeout = "moderate",
    files = [
        "test_model_composition.py",
    ],
    tags = [
        "exclusive",
        "minimal",
        "team:serve",
    ],
    deps = [
        ":common",
        ":conftest",
        "//python/ray/serve:serve_lib",
    ],
)

# Post-wheel-build tests.
py_test_module_list(
    size = "large",
    files = [
        "test_runtime_env.py",
        "test_runtime_env_2.py",
    ],
    tags = [
        "custom_setup",
        "exclusive",
        "post_wheel_build",
        "team:serve",
    ],
    deps = [
        ":common",
        ":conftest",
        "//python/ray/serve:serve_lib",
    ],
)

# Runs test_api and test_failure with injected failures in the controller.
py_test(
    name = "test_controller_crashes",
    size = "large",
    srcs = [
        "test_api.py",
        "test_api_2.py",
        "test_controller_crashes.py",
        "test_failure.py",
    ],
    tags = [
        "exclusive",
        "team:serve",
    ],
    deps = [
        ":common",
        ":conftest",
        "//python/ray/serve:serve_lib",
    ],
)

# Serve HA.
py_test(
    name = "test_serve_ha",
    size = "medium",
    srcs = ["test_serve_ha.py"],
    tags = [
        "custom_setup",
        "exclusive",
        "ha_integration",
        "team:serve",
    ],
    deps = [
        ":common",
        ":conftest",
        "//python/ray/serve:serve_lib",
    ],
)

# ----- TEST FEATURE FLAGS -----

# Test autoscaling with different metric collection configurations
AUTOSCALING_METRIC_ENV_VARIANTS = {
    "metr_disab": {
        "env": {
            "RAY_SERVE_COLLECT_AUTOSCALING_METRICS_ON_HANDLE": "0",
            # Make sure queued metrics are cleared out quickly.
            "RAY_SERVE_HANDLE_AUTOSCALING_METRIC_PUSH_INTERVAL_S": "0.1",
        },
        "name_suffix": "_metr_disab",
    },
    "metr_agg_at_controller": {
        "env": {
            "RAY_SERVE_AGGREGATE_METRICS_AT_CONTROLLER": "1",
            # Make sure queued metrics are cleared out quickly.
            "RAY_SERVE_HANDLE_AUTOSCALING_METRIC_PUSH_INTERVAL_S": "0.1",
        },
        "name_suffix": "_metr_agg_at_controller",
    },
    "metr_agg_at_controller_and_replicas": {
        "env": {
            "RAY_SERVE_AGGREGATE_METRICS_AT_CONTROLLER": "1",
            "RAY_SERVE_COLLECT_AUTOSCALING_METRICS_ON_HANDLE": "0",
            # Make sure queued metrics are cleared out quickly.
            "RAY_SERVE_HANDLE_AUTOSCALING_METRIC_PUSH_INTERVAL_S": "0.1",
        },
        "name_suffix": "_metr_agg_at_controller_and_replicas",
    },
}

py_test_module_list_with_env_variants(
    size = "large",
    env_variants = AUTOSCALING_METRIC_ENV_VARIANTS,
    files = [
        "test_autoscaling_policy.py",
        "test_deploy.py",
        "test_standalone_3.py",
        "test_target_capacity.py",
    ],
    tags = [
        "autoscaling",
        "exclusive",
        "team:serve",
    ],
    deps = [
        ":common",
        ":conftest",
        "//python/ray/serve:serve_lib",
    ],
)

# Test feature flag for task events.
py_test_module_list(
    size = "small",
    data = glob(["test_config_files/**/*"]),
    env = {"RAY_SERVE_ENABLE_TASK_EVENTS": "1"},
    files = [
        "test_enable_task_events.py",
    ],
    name_suffix = "_with_task_events_enabled",
    tags = [
        "exclusive",
        "no_windows",
        "team:serve",
    ],
    deps = [
        ":common",
        ":conftest",
        "//python/ray/serve:serve_lib",
    ],
)

# Medium tests with compact scheduling
py_test_module_list(
    size = "medium",
    data = glob(["test_config_files/**/*"]),
    env = {"RAY_SERVE_USE_COMPACT_SCHEDULING_STRATEGY": "1"},
    files = [
        "test_cluster.py",
        "test_controller_recovery.py",
        "test_deployment_scheduler.py",
        "test_gcs_failure.py",
        "test_max_replicas_per_node.py",
        "test_replica_placement_group.py",
    ],
    name_suffix = "_with_compact_scheduling",
    tags = [
        "exclusive",
        "no_windows",
        "team:serve",
    ],
    deps = [
        ":common",
        ":conftest",
        "//python/ray/serve:serve_lib",
    ],
)

# Large tests with compact scheduling
py_test_module_list(
    size = "large",
    env = {"RAY_SERVE_USE_COMPACT_SCHEDULING_STRATEGY": "1"},
    files = [
        "test_standalone.py",
        "test_standalone_3.py",
    ],
    name_suffix = "_with_comp_sche",
    tags = [
        "exclusive",
        "team:serve",
    ],
    deps = [
        ":common",
        ":conftest",
        "//python/ray/serve:serve_lib",
    ],
)

# Large tests with compact scheduling, no windows
py_test_module_list(
    size = "large",
    data = glob(["test_config_files/**/*"]),
    env = {"RAY_SERVE_USE_COMPACT_SCHEDULING_STRATEGY": "1"},
    files = [
        "test_standalone_2.py",
    ],
    name_suffix = "_with_compact_scheduling",
    tags = [
        "exclusive",
        "no_windows",
        "team:serve",
    ],
    deps = [
        ":common",
        ":conftest",
        "//python/ray/serve:serve_lib",
    ],
)

# Test handle API with local testing mode.
py_test_module_list(
    size = "small",
    env = {"RAY_SERVE_FORCE_LOCAL_TESTING_MODE": "1"},
    files = [
        "test_handle_1.py",
        "test_handle_2.py",
        "test_handle_cancellation.py",
        "test_handle_streaming.py",
    ],
    name_suffix = "_with_local_testing_mode",
    tags = [
        "exclusive",
        "no_windows",
        "team:serve",
    ],
    deps = [
        ":common",
        ":conftest",
        "//python/ray/serve:serve_lib",
    ],
)

# Test currently off-by-default behavior to run replica sync methods in a threadpool.
# TODO(edoakes): remove this once the FF is flipped on by default.
py_test_module_list(
    size = "small",
    env = {"RAY_SERVE_RUN_SYNC_IN_THREADPOOL": "1"},
    files = [
        "test_replica_sync_methods.py",
    ],
    name_suffix = "_with_run_sync_in_threadpool",
    tags = [
        "exclusive",
        "no_windows",
        "team:serve",
    ],
    deps = [
        ":common",
        ":conftest",
        "//python/ray/serve:serve_lib",
    ],
)

py_test_module_list(
    size = "medium",
    env = {"RAY_SERVE_RUN_ROUTER_IN_SEPARATE_LOOP": "0"},
    files = [
        "test_handle_same_loop.py",
        "test_proxy.py",
    ],
    name_suffix = "_with_router_in_same_loop",
    tags = [
        "exclusive",
        "no_windows",
        "team:serve",
    ],
    deps = [
        ":common",
        ":conftest",
        "//python/ray/serve:serve_lib",
    ],
)<|MERGE_RESOLUTION|>--- conflicted
+++ resolved
@@ -33,13 +33,6 @@
 # Custom metrics tests.
 py_test_module_list_with_env_variants(
     size = "small",
-<<<<<<< HEAD
-    env = {
-        "RAY_SERVE_COLLECT_AUTOSCALING_METRICS_ON_HANDLE": "0",
-        "RAY_SERVE_REPLICA_AUTOSCALING_METRIC_RECORD_INTERVAL_S": "2",
-        "RAY_SERVE_RECORD_AUTOSCALING_STATS_TIMEOUT_S": "3",
-        "RAY_SERVE_REPLICA_AUTOSCALING_METRIC_PROMETHEUS_HOST": "http://localhost:9999",
-=======
     env_variants = {
         "metr_agg_at_controller": {
             "env": {
@@ -47,6 +40,7 @@
                 "RAY_SERVE_COLLECT_AUTOSCALING_METRICS_ON_HANDLE": "0",
                 "RAY_SERVE_REPLICA_AUTOSCALING_METRIC_RECORD_INTERVAL_S": "0.5",
                 "RAY_SERVE_RECORD_AUTOSCALING_STATS_TIMEOUT_S": "3",
+                "RAY_SERVE_REPLICA_AUTOSCALING_METRIC_PROMETHEUS_HOST": "http://localhost:9999",
             },
             "name_suffix": "_metr_agg_at_controller",
         },
@@ -56,10 +50,10 @@
                 "RAY_SERVE_COLLECT_AUTOSCALING_METRICS_ON_HANDLE": "0",
                 "RAY_SERVE_REPLICA_AUTOSCALING_METRIC_RECORD_INTERVAL_S": "0.5",
                 "RAY_SERVE_RECORD_AUTOSCALING_STATS_TIMEOUT_S": "3",
+                "RAY_SERVE_REPLICA_AUTOSCALING_METRIC_PROMETHEUS_HOST": "http://localhost:9999",
             },
             "name_suffix": "_metr_agg_at_replicas",
         },
->>>>>>> c53f83fe
     },
     files = [
         "test_custom_autoscaling_metrics.py",
