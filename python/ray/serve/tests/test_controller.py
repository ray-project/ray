--- conflicted
+++ resolved
@@ -178,11 +178,8 @@
                                     "downscale_delay_s": 600.0,
                                     "downscale_to_zero_delay_s": None,
                                     "upscale_delay_s": 30.0,
-<<<<<<< HEAD
                                     "prometheus_metrics": None,
-=======
                                     "aggregation_function": "mean",
->>>>>>> 5dc15b43
                                     "policy": {
                                         "policy_function": "ray.serve.autoscaling_policy:default_autoscaling_policy"
                                     },
