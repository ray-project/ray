import sys
import time
from typing import Any, List, Optional
import tempfile

import pytest
import inspect
import requests
from fastapi import (Cookie, Depends, FastAPI, Header, Query, Request,
                     APIRouter, BackgroundTasks, Response)
from fastapi.middleware.cors import CORSMiddleware
from fastapi.responses import JSONResponse
from pydantic import BaseModel, Field
from starlette.applications import Starlette
import starlette.responses
from starlette.routing import Route

import ray
from ray import serve
from ray.exceptions import GetTimeoutError
from ray.serve.http_util import make_fastapi_class_based_view
from ray._private.test_utils import SignalActor


def test_fastapi_function(serve_instance):
    app = FastAPI()

    @app.get("/{a}")
    def func(a: int):
        return {"result": a}

    @serve.deployment(name="f")
    @serve.ingress(app)
    class FastAPIApp:
        pass

    FastAPIApp.deploy()

    resp = requests.get("http://localhost:8000/f/100")
    assert resp.json() == {"result": 100}

    resp = requests.get("http://localhost:8000/f/not-number")
    assert resp.status_code == 422  # Unprocessable Entity
    assert resp.json()["detail"][0]["type"] == "type_error.integer"


def test_ingress_prefix(serve_instance):
    app = FastAPI()

    @app.get("/{a}")
    def func(a: int):
        return {"result": a}

    @serve.deployment(route_prefix="/api")
    @serve.ingress(app)
    class App:
        pass

    App.deploy()

    resp = requests.get("http://localhost:8000/api/100")
    assert resp.json() == {"result": 100}


def test_class_based_view(serve_instance):
    app = FastAPI()

    @app.get("/other")
    def hello():
        return "hello"

    @serve.deployment(name="f")
    @serve.ingress(app)
    class A:
        def __init__(self):
            self.val = 1

        @app.get("/calc/{i}")
        def b(self, i: int):
            return i + self.val

        @app.post("/calc/{i}")
        def c(self, i: int):
            return i - self.val

        def other(self, msg: str):
            return msg

    A.deploy()

    # Test HTTP calls.
    resp = requests.get("http://localhost:8000/f/calc/41")
    assert resp.json() == 42
    resp = requests.post("http://localhost:8000/f/calc/41")
    assert resp.json() == 40
    resp = requests.get("http://localhost:8000/f/other")
    assert resp.json() == "hello"

    # Test handle calls.
    handle = A.get_handle()
    assert ray.get(handle.b.remote(41)) == 42
    assert ray.get(handle.c.remote(41)) == 40
    assert ray.get(handle.other.remote("world")) == "world"


def test_make_fastapi_cbv_util():
    app = FastAPI()

    class A:
        @app.get("/{i}")
        def b(self, i: int):
            pass

    # before, "self" is treated as a query params
    assert app.routes[-1].endpoint == A.b
    assert app.routes[-1].dependant.query_params[0].name == "self"
    assert len(app.routes[-1].dependant.dependencies) == 0

    make_fastapi_class_based_view(app, A)

    # after, "self" is treated as a dependency instead of query params
    assert app.routes[-1].endpoint == A.b
    assert len(app.routes[-1].dependant.query_params) == 0
    assert len(app.routes[-1].dependant.dependencies) == 1
    self_dep = app.routes[-1].dependant.dependencies[0]
    assert self_dep.name == "self"
    assert inspect.isfunction(self_dep.call)
    assert "get_current_servable" in str(self_dep.call)


def test_fastapi_features(serve_instance):
    app = FastAPI(openapi_url="/my_api.json")

    @app.on_event("startup")
    def inject_state():
        app.state.state_one = "app.state"

    @app.middleware("http")
    async def add_process_time_header(request: Request, call_next):
        start_time = time.time()
        response = await call_next(request)
        process_time = time.time() - start_time
        response.headers["X-Process-Time"] = str(process_time)
        return response

    class Nested(BaseModel):
        val: int

    class BodyType(BaseModel):
        name: str
        price: float = Field(None, gt=1.0, description="High price!")
        nests: Nested

    class RespModel(BaseModel):
        ok: bool
        vals: List[Any]
        file_path: str

    async def yield_db():
        yield "db"

    async def common_parameters(q: Optional[str] = None):
        return {"q": q}

    @app.exception_handler(ValueError)
    async def custom_handler(_: Request, exc: ValueError):
        return JSONResponse(
            status_code=500,
            content={
                "custom_error": "true",
                "message": str(exc)
            })

    def run_background(background_tasks: BackgroundTasks):
        path = tempfile.mktemp()

        def write_to_file(p):
            with open(p, "w") as f:
                f.write("hello")

        background_tasks.add_task(write_to_file, path)
        return path

    app.add_middleware(CORSMiddleware, allow_origins="*")

    @app.get("/{path_arg}", response_model=RespModel, status_code=201)
    async def func(
            path_arg: str,
            query_arg: str,
            body_val: BodyType,
            backgrounds_tasks: BackgroundTasks,
            do_error: bool = False,
            query_arg_valid: Optional[str] = Query(None, min_length=3),
            cookie_arg: Optional[str] = Cookie(None),
            user_agent: Optional[str] = Header(None),
            commons: dict = Depends(common_parameters),
            db=Depends(yield_db),
    ):
        if do_error:
            raise ValueError("bad input")

        path = run_background(backgrounds_tasks)

        return RespModel(
            ok=True,
            vals=[
                path_arg,
                query_arg,
                body_val.price,
                body_val.nests.val,
                do_error,
                query_arg_valid,
                cookie_arg,
                user_agent.split("/")[0],  # returns python-requests
                commons,
                db,
                app.state.state_one,
            ],
            file_path=path,
        )

    router = APIRouter(prefix="/prefix")

    @router.get("/subpath")
    def router_path():
        return "ok"

    app.include_router(router)

    @serve.deployment(name="fastapi")
    @serve.ingress(app)
    class Worker:
        pass

    Worker.deploy()

    url = "http://localhost:8000/fastapi"
    resp = requests.get(f"{url}/")
    assert resp.status_code == 404
    assert "x-process-time" in resp.headers

    resp = requests.get(f"{url}/my_api.json")
    assert resp.status_code == 200
    assert resp.json()  # it returns a well-formed json.

    resp = requests.get(f"{url}/docs")
    assert resp.status_code == 200
    assert "<!DOCTYPE html>" in resp.text

    resp = requests.get(f"{url}/redoc")
    assert resp.status_code == 200
    assert "<!DOCTYPE html>" in resp.text

    resp = requests.get(f"{url}/path_arg")
    assert resp.status_code == 422  # Malformed input

    resp = requests.get(
        f"{url}/path_arg",
        json={
            "name": "serve",
            "price": 12,
            "nests": {
                "val": 1
            }
        },
        params={
            "query_arg": "query_arg",
            "query_arg_valid": "at-least-three-chars",
            "q": "common_arg",
        })
    assert resp.status_code == 201, resp.text
    assert resp.json()["ok"]
    assert resp.json()["vals"] == [
        "path_arg",
        "query_arg",
        12.0,
        1,
        False,
        "at-least-three-chars",
        None,
        "python-requests",
        {
            "q": "common_arg"
        },
        "db",
        "app.state",
    ]
    assert open(resp.json()["file_path"]).read() == "hello"

    resp = requests.get(
        f"{url}/path_arg",
        json={
            "name": "serve",
            "price": 12,
            "nests": {
                "val": 1
            }
        },
        params={
            "query_arg": "query_arg",
            "query_arg_valid": "at-least-three-chars",
            "q": "common_arg",
            "do_error": "true"
        })
    assert resp.status_code == 500
    assert resp.json()["custom_error"] == "true"

    resp = requests.get(f"{url}/prefix/subpath")
    assert resp.status_code == 200

    resp = requests.get(
        f"{url}/docs",
        headers={
            "Access-Control-Request-Method": "GET",
            "Origin": "https://googlebot.com"
        })
    assert resp.headers["access-control-allow-origin"] == "*", resp.headers


def test_fast_api_mounted_app(serve_instance):
    app = FastAPI()
    subapp = FastAPI()

    @subapp.get("/hi")
    def hi():
        return "world"

    app.mount("/mounted", subapp)

    @serve.deployment(route_prefix="/api")
    @serve.ingress(app)
    class A:
        pass

    A.deploy()

    assert requests.get(
        "http://localhost:8000/api/mounted/hi").json() == "world"


def test_fastapi_init_lifespan_should_not_shutdown(serve_instance):
    app = FastAPI()

    @app.on_event("shutdown")
    async def shutdown():
        1 / 0

    @serve.deployment
    @serve.ingress(app)
    class A:
        def f(self):
            return 1

    A.deploy()
    # Without a proper fix, the actor won't be initialized correctly.
    # Because it will crash on each startup.
    assert ray.get(A.get_handle().f.remote()) == 1


def test_fastapi_duplicate_routes(serve_instance):
    app = FastAPI()

    @serve.deployment(route_prefix="/api/v1")
    @serve.ingress(app)
    class App1:
        @app.get("/")
        def func_v1(self):
            return "first"

    @serve.deployment(route_prefix="/api/v2")
    @serve.ingress(app)
    class App2:
        @app.get("/")
        def func_v2(self):
            return "second"

    @app.get("/ignored")
    def ignored():
        pass

    App1.deploy()
    App2.deploy()

    resp = requests.get("http://localhost:8000/api/v1")
    assert resp.json() == "first"

    resp = requests.get("http://localhost:8000/api/v2")
    assert resp.json() == "second"

    for version in ["v1", "v2"]:
        resp = requests.get(f"http://localhost:8000/api/{version}/ignored")
        assert resp.status_code == 404


def test_asgi_compatible(serve_instance):
    async def homepage(_):
        return starlette.responses.JSONResponse({"hello": "world"})

    app = Starlette(routes=[Route("/", homepage)])

    @serve.deployment
    @serve.ingress(app)
    class MyApp:
        pass

    MyApp.deploy()

    resp = requests.get("http://localhost:8000/MyApp/")
    assert resp.json() == {"hello": "world"}


@pytest.mark.skipif(sys.platform == "win32", reason="Failing on Windows")
@pytest.mark.parametrize("route_prefix", [None, "/", "/subpath"])
def test_doc_generation(serve_instance, route_prefix):
    app = FastAPI()

    @serve.deployment(route_prefix=route_prefix)
    @serve.ingress(app)
    class App:
        @app.get("/")
        def func1(self, arg: str):
            return "hello"

    App.deploy()

    if route_prefix is None:
        prefix = "/App"
    else:
        prefix = route_prefix

    if not prefix.endswith("/"):
        prefix += "/"

    r = requests.get(f"http://localhost:8000{prefix}openapi.json")
    assert r.status_code == 200
    assert len(r.json()["paths"]) == 1
    assert "/" in r.json()["paths"]
    assert len(r.json()["paths"]["/"]) == 1
    assert "get" in r.json()["paths"]["/"]

    r = requests.get(f"http://localhost:8000{prefix}docs")
    assert r.status_code == 200

    @serve.deployment(route_prefix=route_prefix)
    @serve.ingress(app)
    class App:
        @app.get("/")
        def func1(self, arg: str):
            return "hello"

        @app.post("/hello")
        def func2(self, arg: int):
            return "hello"

    App.deploy()

    r = requests.get(f"http://localhost:8000{prefix}openapi.json")
    assert r.status_code == 200
    assert len(r.json()["paths"]) == 2
    assert "/" in r.json()["paths"]
    assert len(r.json()["paths"]["/"]) == 1
    assert "get" in r.json()["paths"]["/"]
    assert "/hello" in r.json()["paths"]
    assert len(r.json()["paths"]["/hello"]) == 1
    assert "post" in r.json()["paths"]["/hello"]

    r = requests.get(f"http://localhost:8000{prefix}docs")
    assert r.status_code == 200


def test_fastapi_multiple_headers(serve_instance):
    # https://fastapi.tiangolo.com/advanced/response-cookies/
    app = FastAPI()

    @app.get("/")
    def func(resp: Response):
        resp.set_cookie(key="a", value="b")
        resp.set_cookie(key="c", value="d")
        return "hello"

    @serve.deployment(name="f")
    @serve.ingress(app)
    class FastAPIApp:
        pass

    FastAPIApp.deploy()

    resp = requests.get("http://localhost:8000/f")
    assert resp.cookies.get_dict() == {"a": "b", "c": "d"}


def test_fastapi_nested_field_in_response_model(serve_instance):
    # https://github.com/ray-project/ray/issues/16757
    class TestModel(BaseModel):
        a: str
        b: List[str]

    app = FastAPI()

    @app.get("/", response_model=TestModel)
    def test_endpoint():
        test_model = TestModel(a="a", b=["b"])
        return test_model

    @serve.deployment(route_prefix="/")
    @serve.ingress(app)
    class TestDeployment:
        # https://github.com/ray-project/ray/issues/17363
        @app.get("/inner", response_model=TestModel)
        def test_endpoint_2(self):
            test_model = TestModel(a="a", b=["b"])
            return test_model

    TestDeployment.deploy()

    resp = requests.get("http://localhost:8000/")
    assert resp.json() == {"a": "a", "b": ["b"]}

    resp = requests.get("http://localhost:8000/inner")
    assert resp.json() == {"a": "a", "b": ["b"]}


def test_fastapiwrapper_constructor_before_startup_hooks(serve_instance):
    """
    Tests that the class constructor is called before the startup hooks
    are run in FastAPIWrapper. SignalActor event is set from a startup hook
    and is awaited in the class constructor. If the class constructor is run
    before the startup hooks, the SignalActor event will time out while waiting
    and the test will pass.
    """
    app = FastAPI()
    signal = SignalActor.remote()

    @app.on_event("startup")
    def startup_event():
        ray.get(signal.send.remote())

    @serve.deployment(route_prefix="/")
    @serve.ingress(app)
    class TestDeployment:
        def __init__(self):
            self.test_passed = False
            try:
                ray.get(signal.wait.remote(), timeout=.1)
                self.test_passed = False
            except GetTimeoutError:
                self.test_passed = True

        @app.get("/")
        def root(self):
            return self.test_passed

    TestDeployment.deploy()
    resp = requests.get("http://localhost:8000/")
    assert resp.json()


<<<<<<< HEAD
def test_fastapi_shutdown_hook(serve_instance):
    # https://github.com/ray-project/ray/issues/18349
    signal = SignalActor.remote()

    app = FastAPI()

    @app.on_event("shutdown")
    def call_signal():
        signal.send.remote()

    @serve.deployment
    @serve.ingress(app)
    class A:
        pass

    A.deploy()
    A.delete()
    ray.get(signal.wait.remote(), timeout=20)
=======
def test_fastapi_method_redefinition(serve_instance):
    app = FastAPI()

    @serve.deployment(route_prefix="/a")
    @serve.ingress(app)
    class A:
        @app.get("/")
        def method(self):
            return "hi get"

        @app.post("/")  # noqa: F811 method redefinition
        def method(self):
            return "hi post"

    A.deploy()
    assert requests.get("http://localhost:8000/a/").json() == "hi get"
    assert requests.post("http://localhost:8000/a/").json() == "hi post"
>>>>>>> 4d206535


if __name__ == "__main__":
    import sys
    sys.exit(pytest.main(["-v", "-s", __file__]))<|MERGE_RESOLUTION|>--- conflicted
+++ resolved
@@ -555,7 +555,6 @@
     assert resp.json()
 
 
-<<<<<<< HEAD
 def test_fastapi_shutdown_hook(serve_instance):
     # https://github.com/ray-project/ray/issues/18349
     signal = SignalActor.remote()
@@ -574,7 +573,8 @@
     A.deploy()
     A.delete()
     ray.get(signal.wait.remote(), timeout=20)
-=======
+
+
 def test_fastapi_method_redefinition(serve_instance):
     app = FastAPI()
 
@@ -592,7 +592,6 @@
     A.deploy()
     assert requests.get("http://localhost:8000/a/").json() == "hi get"
     assert requests.post("http://localhost:8000/a/").json() == "hi post"
->>>>>>> 4d206535
 
 
 if __name__ == "__main__":
