--- conflicted
+++ resolved
@@ -56,11 +56,7 @@
         multiplexer._push_model_ids_info()
         assert multiplexer._push_multiplexed_replica_info is False
 
-<<<<<<< HEAD
-    def test_collect_model_ids(self, start_serve_with_context):
-=======
     async def test_collect_model_ids(self):
->>>>>>> 1486a76b
         multiplexer = _ModelMultiplexWrapper(None, None, max_num_models_per_replica=1)
         multiplexer.models = {"1": "1", "2": "2"}
         assert sorted(multiplexer._get_loading_and_loaded_model_ids()) == ["1", "2"]
