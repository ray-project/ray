--- conflicted
+++ resolved
@@ -5,6 +5,7 @@
 
 from ray.exceptions import RayTaskError
 
+from ray.serve.exceptions import RayServeException
 from ray.serve._private.application_state import (
     ApplicationState,
     ApplicationStateManager,
@@ -18,14 +19,10 @@
     ReplicaConfig,
     DeploymentInfo,
 )
-<<<<<<< HEAD
 from ray.serve._private.deploy_utils import deploy_args_to_deployment_info
-=======
+from ray.serve._private.utils import get_random_letters
+from ray.serve.schema import ServeApplicationSchema, DeploymentSchema
 from ray.serve.tests.utils import MockKVStore
->>>>>>> 613b97d8
-from ray.serve._private.utils import get_random_letters
-from ray.serve.exceptions import RayServeException
-from ray.serve.schema import ServeApplicationSchema, DeploymentSchema
 
 
 class MockEndpointState:
