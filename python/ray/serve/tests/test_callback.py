import importlib
import logging
import os
import sys

import pytest
import requests
import starlette
from starlette.middleware import Middleware

import ray
from ray import serve
from ray._private.test_utils import wait_for_condition
from ray.exceptions import RayActorError
from ray.serve._private.common import ProxyStatus
from ray.serve._private.utils import call_function_from_import_path
from ray.serve.context import _get_global_client
from ray.serve.schema import ServeInstanceDetails


# ==== Callbacks used in this test ====
class ASGIMiddleware:
    def __init__(self, app):
        self.app = app

    async def __call__(self, scope, receive, send):
        scope.get("headers").append((b"custom_header_key", "custom_header_value"))
        await self.app(scope, receive, send)


def add_middleware():
    return [Middleware(ASGIMiddleware)]


class MyServeFormatter(logging.Formatter):
    def format(self, record: logging.LogRecord):
        log_msg = super().format(record)
        return "MyCustom message: hello " + log_msg


def add_logger():
    ray_logger = logging.getLogger("ray.serve")
    handler = logging.StreamHandler()
    handler.setFormatter(MyServeFormatter())
    ray_logger.addHandler(handler)


def raise_error_callback():
    raise RuntimeError("this is from raise_error_callback")


def return_bad_objects():
    return [1, 2, 3]


ADD_MIDDLEWARE_IMPORT_PATH = "ray.serve.tests.test_callback.add_middleware"
ADD_LOGGER_IMPORT_PATH = "ray.serve.tests.test_callback.add_logger"
RAISE_ERROR_IMPORT_PATH = "ray.serve.tests.test_callback.raise_error_callback"
RETURN_BAD_OBJECTS_IMPORT_PATH = "ray.serve.tests.test_callback.return_bad_objects"
NOT_CALLABLE_OBJECT = 1
# ==== end ====


@pytest.fixture()
def ray_instance(request):
    """Starts and stops a Ray instance for this test.

    Args:
        request: request.param should contain a dictionary of env vars and
            their values. The Ray instance will be started with these env vars.
    """

    original_env_vars = os.environ.copy()

    try:
        requested_env_vars = request.param
    except AttributeError:
        requested_env_vars = {}

    os.environ.update(requested_env_vars)
    importlib.reload(ray.serve._private.constants)
<<<<<<< HEAD
    importlib.reload(ray.serve._private.controller)
    importlib.reload(ray.serve._private.http_proxy)
=======
    importlib.reload(ray.serve.controller)
    importlib.reload(ray.serve._private.proxy)
>>>>>>> d69d3970

    yield ray.init()

    serve.shutdown()
    ray.shutdown()

    os.environ.clear()
    os.environ.update(original_env_vars)


def test_call_function_from_import_path():
    """Basic test for call_function_from_import_path"""

    # basic
    assert [1, 2, 3] == call_function_from_import_path(RETURN_BAD_OBJECTS_IMPORT_PATH)

    # rasie exception when callback function raise exception
    with pytest.raises(RuntimeError, match="this is from raise_error_callback"):
        call_function_from_import_path(RAISE_ERROR_IMPORT_PATH)

    # raise exception when providing invalid import path
    with pytest.raises(ValueError, match="cannot be imported"):
        call_function_from_import_path("not_exist")

    # raise exception when providing non callable object
    with pytest.raises(TypeError, match="is not callable"):
        call_function_from_import_path(
            "ray.serve.tests.test_callback.NOT_CALLABLE_OBJECT"
        )


@pytest.mark.parametrize(
    "ray_instance",
    [
        {
            "RAY_SERVE_CONTROLLER_CALLBACK_IMPORT_PATH": ADD_LOGGER_IMPORT_PATH,
            "RAY_SERVE_HTTP_PROXY_CALLBACK_IMPORT_PATH": ADD_MIDDLEWARE_IMPORT_PATH,
        },
    ],
    indirect=True,
)
def test_callback(ray_instance, capsys):
    """Test callback function works in http proxy and controller"""

    @serve.deployment
    class Model:
        def __call__(self, request: starlette.requests.Request):
            headers = request.scope.get("headers")
            for k, v in headers:
                if k == b"custom_header_key":
                    return v
            return "Not found custom headers"

    serve.run(Model.bind())
    resp = requests.get("http://localhost:8000/")
    assert resp.text == "custom_header_value"

    captured = capsys.readouterr()
    assert "MyCustom message: hello" in captured.err


@pytest.mark.parametrize(
    "ray_instance",
    [
        {
            "RAY_SERVE_CONTROLLER_CALLBACK_IMPORT_PATH": "not_exist",
            "RAY_SERVE_HTTP_PROXY_CALLBACK_IMPORT_PATH": RAISE_ERROR_IMPORT_PATH,
        },
    ],
    indirect=True,
)
def test_callback_fail(ray_instance):
    """Test actor call call_function_from_import_path rasing exception.

    Actor will fail to be started and further call will raise RayActorError.
    """

    actor_def = ray.serve._private.proxy.ProxyActor
    handle = actor_def.remote(
        host="http_proxy",
        port=123,
        root_path="/",
        controller_name="controller",
        node_ip_address="127.0.0.1",
        node_id="123",
    )
    with pytest.raises(RayActorError, match="this is from raise_error_callback"):
        ray.get(handle.ready.remote())

    actor_def = ray.serve._private.controller.ServeController
    handle = actor_def.remote(
        "controller",
        http_config={},
    )
    with pytest.raises(RayActorError, match="cannot be imported"):
        ray.get(handle.check_alive.remote())


@pytest.mark.parametrize(
    "ray_instance",
    [
        {
            "RAY_SERVE_HTTP_PROXY_CALLBACK_IMPORT_PATH": RETURN_BAD_OBJECTS_IMPORT_PATH,
        },
    ],
    indirect=True,
)
def test_http_proxy_return_aribitary_objects(ray_instance):
    """Test invalid callback path in http proxy"""

    actor_def = ray.serve._private.proxy.ProxyActor
    handle = actor_def.remote(
        host="http_proxy",
        port=123,
        root_path="/",
        controller_name="controller",
        node_ip_address="127.0.0.1",
        node_id="123",
    )
    with pytest.raises(
        RayActorError, match="must return a list of Starlette middlewares"
    ):
        ray.get(handle.ready.remote())


@pytest.mark.parametrize(
    "ray_instance",
    [
        {
            "RAY_SERVE_HTTP_PROXY_CALLBACK_IMPORT_PATH": RAISE_ERROR_IMPORT_PATH,
        },
    ],
    indirect=True,
)
def test_http_proxy_calllback_failures(ray_instance, capsys):
    """Test http proxy keeps restarting when callback function fails"""

    try:
        serve.start(detached=True)
    except RayActorError:
        # serve.start will fail because the http proxy is not started successfully
        # and client use proxy handle to check the proxy readiness, so it will raise
        # RayActorError.
        pass

    client = _get_global_client()

    def check_http_proxy_keep_restarting():
        # The proxy will be under "STARTING" status and keep restarting.
        prev_actor_id = None
        while True:
            serve_details = ServeInstanceDetails(**client.get_serve_details())
            for _, proxy_info in serve_details.proxies.items():
                if proxy_info.status != ProxyStatus.STARTING:
                    return False
                if prev_actor_id is None:
                    prev_actor_id = proxy_info.actor_id
                    break
                elif prev_actor_id != proxy_info.actor_id:
                    return True

    wait_for_condition(check_http_proxy_keep_restarting)


if __name__ == "__main__":
    sys.exit(pytest.main(["-v", "-s", __file__]))<|MERGE_RESOLUTION|>--- conflicted
+++ resolved
@@ -79,13 +79,8 @@
 
     os.environ.update(requested_env_vars)
     importlib.reload(ray.serve._private.constants)
-<<<<<<< HEAD
     importlib.reload(ray.serve._private.controller)
-    importlib.reload(ray.serve._private.http_proxy)
-=======
-    importlib.reload(ray.serve.controller)
     importlib.reload(ray.serve._private.proxy)
->>>>>>> d69d3970
 
     yield ray.init()
 
