--- conflicted
+++ resolved
@@ -4,13 +4,9 @@
 import pytest
 import ray
 
-<<<<<<< HEAD
+
 from ray.serve.controller import TrafficPolicy
-from ray.serve.router import Router
-=======
-from ray.serve.master import TrafficPolicy
 from ray.serve.router import Router, Query
->>>>>>> bad7e4c8
 from ray.serve.request_params import RequestMetadata
 from ray.serve.utils import get_random_letters
 from ray.test_utils import SignalActor
