import asyncio

import pytest
import ray

<<<<<<< HEAD
=======
from ray.serve.policy import (RandomPolicy, RoundRobinPolicy, PowerOfTwoPolicy,
                              FixedPackingPolicy)
>>>>>>> 00325eb2
from ray.serve.router import Router
from ray.serve.request_params import RequestMetadata
from ray.serve.utils import get_random_letters

pytestmark = pytest.mark.asyncio


def mock_task_runner():
    @ray.remote(num_cpus=0)
    class TaskRunnerMock:
        def __init__(self):
            self.query = None
            self.queries = []

        async def handle_request(self, request):
            self.query = request
            self.queries.append(request)
            return "DONE"

        def get_recent_call(self):
            return self.query

        def get_all_calls(self):
            return self.queries

        def ready(self):
            pass

    return TaskRunnerMock.remote()


@pytest.fixture
def task_runner_mock_actor():
    yield mock_task_runner()


async def test_single_prod_cons_queue(serve_instance, task_runner_mock_actor):
<<<<<<< HEAD
    q = ray.remote(Router).remote()
=======
    q = ray.remote(Router).remote(RandomPolicy, {})
>>>>>>> 00325eb2
    q.set_traffic.remote("svc", {"backend-single-prod": 1.0})
    q.add_new_worker.remote("backend-single-prod", "replica-1",
                            task_runner_mock_actor)

    # Make sure we get the request result back
    result = await q.enqueue_request.remote(RequestMetadata("svc", None), 1)
    assert result == "DONE"

    # Make sure it's the right request
    got_work = await task_runner_mock_actor.get_recent_call.remote()
    assert got_work.request_args[0] == 1
    assert got_work.request_kwargs == {}


async def test_slo(serve_instance, task_runner_mock_actor):
<<<<<<< HEAD
    q = ray.remote(Router).remote()
=======
    q = ray.remote(Router).remote(RandomPolicy, {})
>>>>>>> 00325eb2
    await q.set_traffic.remote("svc", {"backend-slo": 1.0})

    all_request_sent = []
    for i in range(10):
        slo_ms = 1000 - 100 * i
        all_request_sent.append(
            q.enqueue_request.remote(
                RequestMetadata("svc", None, relative_slo_ms=slo_ms), i))

    await q.add_new_worker.remote("backend-slo", "replica-1",
                                  task_runner_mock_actor)

    await asyncio.gather(*all_request_sent)

    i_should_be = 9
    all_calls = await task_runner_mock_actor.get_all_calls.remote()
    all_calls = all_calls[-10:]
    for call in all_calls:
        assert call.request_args[0] == i_should_be
        i_should_be -= 1


async def test_alter_backend(serve_instance, task_runner_mock_actor):
<<<<<<< HEAD
    q = ray.remote(Router).remote()
=======
    q = ray.remote(Router).remote(RandomPolicy, {})
>>>>>>> 00325eb2

    await q.set_traffic.remote("svc", {"backend-alter": 1})
    await q.add_new_worker.remote("backend-alter", "replica-1",
                                  task_runner_mock_actor)
    await q.enqueue_request.remote(RequestMetadata("svc", None), 1)
    got_work = await task_runner_mock_actor.get_recent_call.remote()
    assert got_work.request_args[0] == 1

    await q.set_traffic.remote("svc", {"backend-alter-2": 1})
    await q.add_new_worker.remote("backend-alter-2", "replica-1",
                                  task_runner_mock_actor)
    await q.enqueue_request.remote(RequestMetadata("svc", None), 2)
    got_work = await task_runner_mock_actor.get_recent_call.remote()
    assert got_work.request_args[0] == 2


async def test_split_traffic_random(serve_instance, task_runner_mock_actor):
<<<<<<< HEAD
    q = ray.remote(Router).remote()
=======
    q = ray.remote(Router).remote(RandomPolicy, {})
>>>>>>> 00325eb2

    await q.set_traffic.remote("svc", {
        "backend-split": 0.5,
        "backend-split-2": 0.5
    })
    runner_1, runner_2 = [mock_task_runner() for _ in range(2)]
    await q.add_new_worker.remote("backend-split", "replica-1", runner_1)
    await q.add_new_worker.remote("backend-split-2", "replica-1", runner_2)

    # assume 50% split, the probability of all 20 requests goes to a
    # single queue is 0.5^20 ~ 1-6
    for _ in range(20):
        await q.enqueue_request.remote(RequestMetadata("svc", None), 1)

    got_work = [
        await runner.get_recent_call.remote()
        for runner in (runner_1, runner_2)
    ]
    assert [g.request_args[0] for g in got_work] == [1, 1]


<<<<<<< HEAD
async def test_queue_remove_replicas(serve_instance):
    class TestRouter(Router):
        def worker_queue_size(self, backend):
            return self.worker_queues["backend-remove"].qsize()

    temp_actor = mock_task_runner()
    q = ray.remote(TestRouter).remote()
    await q.add_new_worker.remote("backend-remove", "replica-1", temp_actor)
    await q.remove_worker.remote("backend-remove", "replica-1")
    assert ray.get(q.worker_queue_size.remote("backend")) == 0
=======
async def test_round_robin(serve_instance, task_runner_mock_actor):
    q = ray.remote(Router).remote(RoundRobinPolicy, {})

    await q.set_traffic.remote("svc", {"backend-rr": 0.5, "backend-rr-2": 0.5})
    runner_1, runner_2 = [mock_task_runner() for _ in range(2)]
>>>>>>> 00325eb2


async def test_shard_key(serve_instance, task_runner_mock_actor):
    q = ray.remote(Router).remote()

    await q.set_traffic.remote("svc", {
        "backend-split": 0.5,
        "backend-split-2": 0.5
    })
    runner_1, runner_2 = [mock_task_runner() for _ in range(2)]
    await q.add_new_worker.remote("backend-split", "replica-1", runner_1)
    await q.add_new_worker.remote("backend-split-2", "replica-1", runner_2)

    # assume 50% split, the probability of all 20 requests goes to a
    # single queue is 0.5^20 ~ 1-6
    for _ in range(20):
        await q.enqueue_request.remote(RequestMetadata("svc", None, shard_key=get_random_letters()), 1)

    got_work = [
        await runner.get_recent_call.remote()
        for runner in (runner_1, runner_2)
    ]
<<<<<<< HEAD
    assert [g.request_args[0] for g in got_work] == [1, 1]
=======
    assert [g.request_args[0] for g in got_work] == [1, 1]


async def test_fixed_packing(serve_instance):
    packing_num = 4
    q = ray.remote(Router).remote(FixedPackingPolicy,
                                  {"packing_num": packing_num})
    await q.set_traffic.remote("svc", {
        "backend-fixed": 0.5,
        "backend-fixed-2": 0.5
    })

    runner_1, runner_2 = (mock_task_runner() for _ in range(2))
    # both the backends will get equal number of queries
    # as it is packed round robin
    await q.add_new_worker.remote("backend-fixed", "replica-1", runner_1)
    await q.add_new_worker.remote("backend-fixed-2", "replica-1", runner_2)

    for backend, runner in zip(["1", "2"], [runner_1, runner_2]):
        for _ in range(packing_num):
            input_value = "should-go-to-backend-{}".format(backend)
            await q.enqueue_request.remote(
                RequestMetadata("svc", None), input_value)
            all_calls = await runner.get_all_calls.remote()
            for call in all_calls:
                assert call.request_args[0] == input_value


async def test_power_of_two_choices(serve_instance):
    q = ray.remote(Router).remote(PowerOfTwoPolicy, {})
    enqueue_futures = []

    # First, fill the queue for backend-1 with 3 requests
    await q.set_traffic.remote("svc", {"backend-pow2": 1.0})
    for _ in range(3):
        future = q.enqueue_request.remote(RequestMetadata("svc", None), "1")
        enqueue_futures.append(future)

    # Then, add a new backend, this backend should be filled next
    await q.set_traffic.remote("svc", {
        "backend-pow2": 0.5,
        "backend-pow2-2": 0.5
    })
    for _ in range(2):
        future = q.enqueue_request.remote(RequestMetadata("svc", None), "2")
        enqueue_futures.append(future)

    runner_1, runner_2 = (mock_task_runner() for _ in range(2))
    await q.add_new_worker.remote("backend-pow2", "replica-1", runner_1)
    await q.add_new_worker.remote("backend-pow2-2", "replica-1", runner_2)

    await asyncio.gather(*enqueue_futures)

    assert len(await runner_1.get_all_calls.remote()) == 3
    assert len(await runner_2.get_all_calls.remote()) == 2


async def test_queue_remove_replicas(serve_instance):
    class TestRouter(Router):
        def worker_queue_size(self, backend):
            return self.worker_queues["backend-remove"].qsize()

    temp_actor = mock_task_runner()
    q = ray.remote(TestRouter).remote(RandomPolicy, {})
    await q.add_new_worker.remote("backend-remove", "replica-1", temp_actor)
    await q.remove_worker.remote("backend-remove", "replica-1")
    assert ray.get(q.worker_queue_size.remote("backend")) == 0
>>>>>>> 00325eb2
<|MERGE_RESOLUTION|>--- conflicted
+++ resolved
@@ -3,11 +3,6 @@
 import pytest
 import ray
 
-<<<<<<< HEAD
-=======
-from ray.serve.policy import (RandomPolicy, RoundRobinPolicy, PowerOfTwoPolicy,
-                              FixedPackingPolicy)
->>>>>>> 00325eb2
 from ray.serve.router import Router
 from ray.serve.request_params import RequestMetadata
 from ray.serve.utils import get_random_letters
@@ -45,11 +40,7 @@
 
 
 async def test_single_prod_cons_queue(serve_instance, task_runner_mock_actor):
-<<<<<<< HEAD
     q = ray.remote(Router).remote()
-=======
-    q = ray.remote(Router).remote(RandomPolicy, {})
->>>>>>> 00325eb2
     q.set_traffic.remote("svc", {"backend-single-prod": 1.0})
     q.add_new_worker.remote("backend-single-prod", "replica-1",
                             task_runner_mock_actor)
@@ -65,11 +56,7 @@
 
 
 async def test_slo(serve_instance, task_runner_mock_actor):
-<<<<<<< HEAD
     q = ray.remote(Router).remote()
-=======
-    q = ray.remote(Router).remote(RandomPolicy, {})
->>>>>>> 00325eb2
     await q.set_traffic.remote("svc", {"backend-slo": 1.0})
 
     all_request_sent = []
@@ -93,11 +80,7 @@
 
 
 async def test_alter_backend(serve_instance, task_runner_mock_actor):
-<<<<<<< HEAD
     q = ray.remote(Router).remote()
-=======
-    q = ray.remote(Router).remote(RandomPolicy, {})
->>>>>>> 00325eb2
 
     await q.set_traffic.remote("svc", {"backend-alter": 1})
     await q.add_new_worker.remote("backend-alter", "replica-1",
@@ -115,11 +98,7 @@
 
 
 async def test_split_traffic_random(serve_instance, task_runner_mock_actor):
-<<<<<<< HEAD
     q = ray.remote(Router).remote()
-=======
-    q = ray.remote(Router).remote(RandomPolicy, {})
->>>>>>> 00325eb2
 
     await q.set_traffic.remote("svc", {
         "backend-split": 0.5,
@@ -141,7 +120,6 @@
     assert [g.request_args[0] for g in got_work] == [1, 1]
 
 
-<<<<<<< HEAD
 async def test_queue_remove_replicas(serve_instance):
     class TestRouter(Router):
         def worker_queue_size(self, backend):
@@ -152,13 +130,6 @@
     await q.add_new_worker.remote("backend-remove", "replica-1", temp_actor)
     await q.remove_worker.remote("backend-remove", "replica-1")
     assert ray.get(q.worker_queue_size.remote("backend")) == 0
-=======
-async def test_round_robin(serve_instance, task_runner_mock_actor):
-    q = ray.remote(Router).remote(RoundRobinPolicy, {})
-
-    await q.set_traffic.remote("svc", {"backend-rr": 0.5, "backend-rr-2": 0.5})
-    runner_1, runner_2 = [mock_task_runner() for _ in range(2)]
->>>>>>> 00325eb2
 
 
 async def test_shard_key(serve_instance, task_runner_mock_actor):
@@ -175,80 +146,11 @@
     # assume 50% split, the probability of all 20 requests goes to a
     # single queue is 0.5^20 ~ 1-6
     for _ in range(20):
-        await q.enqueue_request.remote(RequestMetadata("svc", None, shard_key=get_random_letters()), 1)
+        await q.enqueue_request.remote(
+            RequestMetadata("svc", None, shard_key=get_random_letters()), 1)
 
     got_work = [
         await runner.get_recent_call.remote()
         for runner in (runner_1, runner_2)
     ]
-<<<<<<< HEAD
-    assert [g.request_args[0] for g in got_work] == [1, 1]
-=======
-    assert [g.request_args[0] for g in got_work] == [1, 1]
-
-
-async def test_fixed_packing(serve_instance):
-    packing_num = 4
-    q = ray.remote(Router).remote(FixedPackingPolicy,
-                                  {"packing_num": packing_num})
-    await q.set_traffic.remote("svc", {
-        "backend-fixed": 0.5,
-        "backend-fixed-2": 0.5
-    })
-
-    runner_1, runner_2 = (mock_task_runner() for _ in range(2))
-    # both the backends will get equal number of queries
-    # as it is packed round robin
-    await q.add_new_worker.remote("backend-fixed", "replica-1", runner_1)
-    await q.add_new_worker.remote("backend-fixed-2", "replica-1", runner_2)
-
-    for backend, runner in zip(["1", "2"], [runner_1, runner_2]):
-        for _ in range(packing_num):
-            input_value = "should-go-to-backend-{}".format(backend)
-            await q.enqueue_request.remote(
-                RequestMetadata("svc", None), input_value)
-            all_calls = await runner.get_all_calls.remote()
-            for call in all_calls:
-                assert call.request_args[0] == input_value
-
-
-async def test_power_of_two_choices(serve_instance):
-    q = ray.remote(Router).remote(PowerOfTwoPolicy, {})
-    enqueue_futures = []
-
-    # First, fill the queue for backend-1 with 3 requests
-    await q.set_traffic.remote("svc", {"backend-pow2": 1.0})
-    for _ in range(3):
-        future = q.enqueue_request.remote(RequestMetadata("svc", None), "1")
-        enqueue_futures.append(future)
-
-    # Then, add a new backend, this backend should be filled next
-    await q.set_traffic.remote("svc", {
-        "backend-pow2": 0.5,
-        "backend-pow2-2": 0.5
-    })
-    for _ in range(2):
-        future = q.enqueue_request.remote(RequestMetadata("svc", None), "2")
-        enqueue_futures.append(future)
-
-    runner_1, runner_2 = (mock_task_runner() for _ in range(2))
-    await q.add_new_worker.remote("backend-pow2", "replica-1", runner_1)
-    await q.add_new_worker.remote("backend-pow2-2", "replica-1", runner_2)
-
-    await asyncio.gather(*enqueue_futures)
-
-    assert len(await runner_1.get_all_calls.remote()) == 3
-    assert len(await runner_2.get_all_calls.remote()) == 2
-
-
-async def test_queue_remove_replicas(serve_instance):
-    class TestRouter(Router):
-        def worker_queue_size(self, backend):
-            return self.worker_queues["backend-remove"].qsize()
-
-    temp_actor = mock_task_runner()
-    q = ray.remote(TestRouter).remote(RandomPolicy, {})
-    await q.add_new_worker.remote("backend-remove", "replica-1", temp_actor)
-    await q.remove_worker.remote("backend-remove", "replica-1")
-    assert ray.get(q.worker_queue_size.remote("backend")) == 0
->>>>>>> 00325eb2
+    assert [g.request_args[0] for g in got_work] == [1, 1]