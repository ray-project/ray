import json
from unittest.mock import patch
import asyncio

import pytest
import time
from typing import Any, List, Tuple

import ray
from ray._private.test_utils import SignalActor, wait_for_condition
from ray.serve.config import DeploymentMode, HTTPOptions
from ray.serve._private.common import HTTPProxyStatus
from ray.serve._private.http_state import HTTPState, HTTPProxyState
from ray.serve._private.http_proxy import HTTPProxyActor
from ray.serve._private.constants import SERVE_CONTROLLER_NAME, SERVE_NAMESPACE
from ray.serve.controller import ServeController


HEAD_NODE_ID = "node_id-index-head"


def _make_http_state(
    http_options: HTTPOptions,
    head_node_id: str = HEAD_NODE_ID,
) -> HTTPState:
    return HTTPState(
        SERVE_CONTROLLER_NAME,
        detached=True,
        config=http_options,
        head_node_id=head_node_id,
        gcs_client=None,
        _start_proxies_on_init=False,
    )


@pytest.fixture
def all_nodes() -> List[Tuple[str, str]]:
    return [(HEAD_NODE_ID, "fake-head-ip")] + [
        (f"worker-node-id-{i}", f"fake-worker-ip-{i}") for i in range(100)
    ]


@pytest.fixture()
def mock_get_all_node_ids(all_nodes):
    with patch("ray.serve._private.http_state.get_all_node_ids") as func:
        func.return_value = all_nodes
        yield


@pytest.fixture()
def setup_controller():
    try:
        controller = ray.get_actor(SERVE_CONTROLLER_NAME, namespace=SERVE_NAMESPACE)
    except ValueError:
        controller = ServeController.options(
            name=SERVE_CONTROLLER_NAME, namespace=SERVE_NAMESPACE
        ).remote(
            SERVE_CONTROLLER_NAME,
            http_config=None,
            head_node_id=HEAD_NODE_ID,
            detached=True,
            _disable_http_proxy=True,
        )
    controller_actor_id = controller._ray_actor_id.hex()

    def check_controller_alive():
        controller_actor_info = ray._private.state.actors(controller_actor_id)
        controller_actor_state = controller_actor_info["State"]
        return controller_actor_state == "ALIVE"

    wait_for_condition(check_controller_alive)
    yield


@ray.remote(num_cpus=0)
class MockHTTPProxyActor:
    async def ready(self):
        return json.dumps(["mock_worker_id", "mock_log_file_path"])

    async def check_health(self):
        pass


def _create_http_proxy_state(
    proxy_actor_class: Any = MockHTTPProxyActor,
    status: HTTPProxyStatus = HTTPProxyStatus.STARTING,
    node_id: str = "mock_node_id",
    **kwargs,
) -> HTTPProxyState:
    if kwargs:
        kwargs["node_id"] = node_id
    proxy = proxy_actor_class.options(lifetime="detached").remote(**kwargs)
    state = HTTPProxyState(
        proxy, "alice", node_id, "mock_node_ip", SERVE_CONTROLLER_NAME
    )
    state.set_status(status=status)
    print(f"The http proxy state created has the status of: {state.status}")
    return state


def _update_and_check_proxy_status(state: HTTPProxyState, status: HTTPProxyStatus):
    state.update()
    return state.status == status


def _update_and_check_http_state(
    http_state: HTTPState,
    node_ids: List[str],
    statuses: List[HTTPProxyStatus],
    **kwargs,
):
    http_state.update(**kwargs)
    proxy_states = http_state._proxy_states
    return all(
        [
            proxy_states[node_ids[idx]].status == statuses[idx]
            for idx in range(len(node_ids))
        ]
    )


def test_node_selection(all_nodes, mock_get_all_node_ids):
    # Test NoServer
    state = _make_http_state(HTTPOptions(location=DeploymentMode.NoServer))
    assert state._get_target_nodes() == []

    # Test HeadOnly
    state = _make_http_state(HTTPOptions(location=DeploymentMode.HeadOnly))
    assert state._get_target_nodes() == all_nodes[:1]

    # Test EveryNode
    state = _make_http_state(HTTPOptions(location=DeploymentMode.EveryNode))
    assert state._get_target_nodes() == all_nodes

    # Test FixedReplica
    state = _make_http_state(
        HTTPOptions(location=DeploymentMode.FixedNumber, fixed_number_replicas=5)
    )
    selected_nodes = state._get_target_nodes()

    # it should have selection a subset of 5 nodes.
    assert len(selected_nodes) == 5
    assert set(all_nodes).issuperset(set(selected_nodes))

    for _ in range(5):
        # The selection should be deterministic.
        assert selected_nodes == state._get_target_nodes()

    another_seed = _make_http_state(
        HTTPOptions(
            location=DeploymentMode.FixedNumber,
            fixed_number_replicas=5,
            fixed_number_selection_seed=42,
        )
    )._get_target_nodes()
    assert len(another_seed) == 5
    assert set(all_nodes).issuperset(set(another_seed))
    assert set(another_seed) != set(selected_nodes)


def test_http_state_update_restarts_unhealthy_proxies(
    mock_get_all_node_ids, setup_controller
):
    """Test the update method in HTTPState would kill and restart unhealthy proxies.

    Set up a HTTPProxyState with UNHEALTHY status. Calls the update method on the
    HTTPState object. Expects the unhealthy proxy being replaced by a new proxy with
    STARTING status. The unhealthy proxy state is also shutting down.
    """
    state = _make_http_state(HTTPOptions(location=DeploymentMode.HeadOnly))
    state._proxy_states[HEAD_NODE_ID] = _create_http_proxy_state(
        status=HTTPProxyStatus.UNHEALTHY
    )

    # Ensure before the update method is called, the status of the proxy is UNHEALTHY.
    assert state._proxy_states[HEAD_NODE_ID].status == HTTPProxyStatus.UNHEALTHY
    old_proxy_state = state._proxy_states[HEAD_NODE_ID]
    old_proxy = old_proxy_state.actor_handle

    def _update_state_and_check_proxy_status(
        _state: HTTPState,
        _status: HTTPProxyStatus,
    ):
        _state.update()
        return _state._proxy_states[HEAD_NODE_ID].status == _status

    # Continuously trigger update and wait for status to be changed to STARTING.
    wait_for_condition(
        condition_predictor=_update_state_and_check_proxy_status,
        _state=state,
        _status=HTTPProxyStatus.STARTING,
    )

    new_proxy = state._proxy_states[HEAD_NODE_ID].actor_handle

    # Ensure the old proxy is getting shutdown.
    assert old_proxy_state._shutting_down

    # Ensure the new proxy is completely different object than old proxy.
    assert new_proxy != old_proxy


def test_http_proxy_state_update_shutting_down(setup_controller):
    """Test calling update method on HTTPProxyState when the proxy state is shutting
    down.

    This should be no-op. The status of the http proxy state will not be changed.
    """
    proxy_state = _create_http_proxy_state()
    previous_status = proxy_state.status
    proxy_state.shutdown()
    proxy_state.update()
    current_status = proxy_state.status

    # Ensure the proxy state is in the shutting down state.
    assert proxy_state._shutting_down

    # Ensure the status didn't change.
    assert previous_status == current_status


def test_http_proxy_state_update_starting_ready_succeed(setup_controller):
    """Test calling update method on HTTPProxyState when the proxy state is STARTING and
    when the ready call succeeded.

    The proxy state started with STARTING. After update is called and ready call
    succeeded, the state will change to HEALTHY.
    """
    proxy_state = _create_http_proxy_state()

    # Ensure the proxy status before update is STARTING.
    assert proxy_state.status == HTTPProxyStatus.STARTING

    # Continuously trigger update and wait for status to be changed.
    wait_for_condition(
        condition_predictor=_update_and_check_proxy_status,
        state=proxy_state,
        status=HTTPProxyStatus.HEALTHY,
    )


def test_http_proxy_state_update_starting_ready_failed_once(setup_controller):
    """Test calling update method on HTTPProxyState when the proxy state is STARTING and
    when the ready call failed once and succeeded for the following call.

    The proxy state started with STARTING status. After update is called for the first
    time and read call is blocked, the status is not changed to UNHEALTHY immediately
    and should stay as STARTING. The following ready call is unblocked and succeed. The
    status will then change to HEALTHY.
    """
    signal = SignalActor.remote()

    @ray.remote(num_cpus=0)
    class NewMockHTTPProxyActor:
        async def ready(self):
            await signal.wait.remote()
            return json.dumps(["mock_worker_id", "mock_log_file_path"])

        async def check_health(self):
            pass

    proxy_state = _create_http_proxy_state(proxy_actor_class=NewMockHTTPProxyActor)

    # Ensure the proxy status before update is STARTING.
    assert proxy_state.status == HTTPProxyStatus.STARTING

    # Trigger update. The status do not change even when ready call is blocked.
    wait_for_condition(
        condition_predictor=_update_and_check_proxy_status,
        state=proxy_state,
        status=HTTPProxyStatus.STARTING,
    )

    # Unblock ready call, trigger update, and wait for status change to HEALTHY.
    signal.send.remote()
    wait_for_condition(
        condition_predictor=_update_and_check_proxy_status,
        state=proxy_state,
        status=HTTPProxyStatus.HEALTHY,
    )


def test_http_proxy_state_update_starting_ready_always_fails(setup_controller):
    """Test calling update method on HTTPProxyState when the proxy state is STARTING and
    when the ready call is always failing.

    The proxy state started with STARTING. After update is called, read call only throws
    exceptions. The state will eventually change to UNHEALTHY after all retries have
    exhausted.
    """

    @ray.remote(num_cpus=0)
    class NewMockHTTPProxyActor:
        async def ready(self):
            raise Exception("Never be ready")

        async def check_health(self):
            pass

    proxy_state = _create_http_proxy_state(proxy_actor_class=NewMockHTTPProxyActor)

    # Ensure the proxy status before update is STARTING.
    assert proxy_state.status == HTTPProxyStatus.STARTING

    # Continuously trigger update and wait for status to be changed.
    wait_for_condition(
        condition_predictor=_update_and_check_proxy_status,
        state=proxy_state,
        status=HTTPProxyStatus.UNHEALTHY,
    )

    # Ensure the _consecutive_health_check_failures is correct
    assert proxy_state._consecutive_health_check_failures == 3


@patch("ray.serve._private.http_state.PROXY_READY_CHECK_TIMEOUT_S", 1)
def test_http_proxy_state_update_starting_ready_always_timeout(setup_controller):
    """Test calling update method on HTTPProxyState when the proxy state is STARTING and
    when the ready call always timed out.

    The proxy state started with STARTING. After update is called, ready calls takes
    very long time to finish. The state will eventually change to UNHEALTHY after all
    retries have exhausted.
    """

    @ray.remote(num_cpus=0)
    class NewMockHTTPProxyActor:
        async def ready(self):
            await asyncio.sleep(100)

        async def check_health(self):
            pass

    proxy_state = _create_http_proxy_state(proxy_actor_class=NewMockHTTPProxyActor)

    # Ensure the proxy status before update is STARTING.
    assert proxy_state.status == HTTPProxyStatus.STARTING

    # Continuously trigger update and wait for status to be changed.
    wait_for_condition(
        condition_predictor=_update_and_check_proxy_status,
        state=proxy_state,
        status=HTTPProxyStatus.UNHEALTHY,
    )


@patch("ray.serve._private.http_state.PROXY_HEALTH_CHECK_PERIOD_S", 0.1)
def test_http_proxy_state_update_healthy_check_health_succeed(setup_controller):
    """Test calling update method on HTTPProxyState when the proxy state is HEALTHY and
    when the check_health call succeeded

    The proxy state started with HEALTHY. After update is called and ready call
    succeeded, the status will change to HEALTHY. After the next period of check_health
    call, the status should stay as HEALTHY.
    """
    proxy_state = _create_http_proxy_state()

    # Continuously trigger update. The status should change from STARTING to HEALTHY
    # when ready.
    wait_for_condition(
        condition_predictor=_update_and_check_proxy_status,
        state=proxy_state,
        status=HTTPProxyStatus.HEALTHY,
    )
    first_check_time = proxy_state._last_health_check_time

    # Continuously trigger update and status continue to be HEALTHY.
    wait_for_condition(
        condition_predictor=_update_and_check_proxy_status,
        state=proxy_state,
        status=HTTPProxyStatus.HEALTHY,
    )

    # Ensure the check time have changed since the last update
    assert first_check_time != proxy_state._last_health_check_time


@patch("ray.serve._private.http_state.PROXY_HEALTH_CHECK_PERIOD_S", 0.1)
def test_http_proxy_state_update_healthy_check_health_failed_once(setup_controller):
    """Test calling update method on HTTPProxyState when the proxy state is HEALTHY and
    when the check_health call failed once and succeeded for the following call.

    The proxy state started with STARTING. After update is called and ready call
    succeeded, the status will change to HEALTHY. After the next period of check_health
    call and that check_health call failed, the status should not be set to UNHEALTHY
    and should stay as HEALTHY. The following check_health call continue to succeed
    and the status continue to stay as HEALTHY.
    """
    signal = SignalActor.remote()

    @ray.remote(num_cpus=0)
    class NewMockHTTPProxyActor:
        async def ready(self):
            return json.dumps(["mock_worker_id", "mock_log_file_path"])

        async def check_health(self):
            await signal.wait.remote()

    proxy_state = _create_http_proxy_state(proxy_actor_class=NewMockHTTPProxyActor)

    # Continuously trigger update. The status should change from STARTING to HEALTHY
    # when ready.
    wait_for_condition(
        condition_predictor=_update_and_check_proxy_status,
        state=proxy_state,
        status=HTTPProxyStatus.HEALTHY,
    )
    first_check_time = proxy_state._last_health_check_time

    # Continuously trigger update and status continue to be HEALTHY.
    wait_for_condition(
        condition_predictor=_update_and_check_proxy_status,
        state=proxy_state,
        status=HTTPProxyStatus.HEALTHY,
    )

    # Ensure the check time have changed since the last update
    assert first_check_time != proxy_state._last_health_check_time

    # Unblock ready check, trigger update, and the status is still HEALTHY.
    signal.send.remote()
    wait_for_condition(
        condition_predictor=_update_and_check_proxy_status,
        state=proxy_state,
        status=HTTPProxyStatus.HEALTHY,
    )


@patch("ray.serve._private.http_state.PROXY_HEALTH_CHECK_PERIOD_S", 0.1)
def test_http_proxy_state_update_healthy_check_health_always_fails(setup_controller):
    """Test calling update method on HTTPProxyState when the proxy state is HEALTHY and
    when the check_health call is always failing.

    The proxy state started with STARTING. After update is called and ready call
    succeeded, the status will change to HEALTHY. After the next few check_health called
    and failed, the status will eventually change to UNHEALTHY after all retries have
    exhausted.
    """

    @ray.remote(num_cpus=0)
    class NewMockHTTPProxyActor:
        async def ready(self):
            return json.dumps(["mock_worker_id", "mock_log_file_path"])

        async def check_health(self):
            raise Exception("Never be healthy")

    proxy_state = _create_http_proxy_state(proxy_actor_class=NewMockHTTPProxyActor)

    # Continuously trigger update. The status should change from STARTING to HEALTHY
    # when ready.
    wait_for_condition(
        condition_predictor=_update_and_check_proxy_status,
        state=proxy_state,
        status=HTTPProxyStatus.HEALTHY,
    )
    first_check_time = proxy_state._last_health_check_time

    # Continuously trigger update and status should change from HEALTHY to UNHEALTHY.
    wait_for_condition(
        condition_predictor=_update_and_check_proxy_status,
        state=proxy_state,
        status=HTTPProxyStatus.UNHEALTHY,
    )

    # Ensure the check time have changed since the last update
    assert first_check_time != proxy_state._last_health_check_time

    # Ensure _consecutive_health_check_failures is correct
    assert proxy_state._consecutive_health_check_failures == 3


@patch("ray.serve._private.http_state.PROXY_HEALTH_CHECK_TIMEOUT_S", 0.1)
@patch("ray.serve._private.http_state.PROXY_HEALTH_CHECK_PERIOD_S", 0.1)
def test_http_proxy_state_check_health_always_timeout_timeout_eq_period(
    setup_controller,
):
    """Test calling update method on HTTPProxyState when the proxy state is HEALTHY and
    when the ready call always timed out and health check timeout and period equals.

    The proxy state started with STARTING. After update is called and ready call
    succeeded, the status will change to HEALTHY. After the next few check_health calls
    takes very long time to finished, the status will eventually change to UNHEALTHY
    after all retries have exhausted.
    """

    @ray.remote(num_cpus=0)
    class NewMockHTTPProxyActor:
        async def ready(self):
            return json.dumps(["mock_worker_id", "mock_log_file_path"])

        async def check_health(self):
            await asyncio.sleep(100)

    proxy_state = _create_http_proxy_state(proxy_actor_class=NewMockHTTPProxyActor)

    # Continuously trigger update. The status should change from STARTING to HEALTHY
    # when ready.
    wait_for_condition(
        condition_predictor=_update_and_check_proxy_status,
        state=proxy_state,
        status=HTTPProxyStatus.HEALTHY,
    )
    first_check_time = proxy_state._last_health_check_time

    # Continuously trigger update and status should change to UNHEALTHY.
    wait_for_condition(
        condition_predictor=_update_and_check_proxy_status,
        state=proxy_state,
        status=HTTPProxyStatus.UNHEALTHY,
    )

    # Ensure the check time have changed since the last update
    assert first_check_time != proxy_state._last_health_check_time

    # Ensure _consecutive_health_check_failures is correct
    assert proxy_state._consecutive_health_check_failures == 3


@patch("ray.serve._private.http_state.PROXY_HEALTH_CHECK_TIMEOUT_S", 1)
@patch("ray.serve._private.http_state.PROXY_HEALTH_CHECK_PERIOD_S", 0.1)
def test_http_proxy_state_check_health_always_timeout_timeout_greater_than_period(
    setup_controller,
):
    """Test calling update method on HTTPProxyState when the proxy state is HEALTHY and
    when the ready call always timed out and health check timeout greater than period.

    The proxy state started with STARTING. After update is called and ready call
    succeeded, the status will change to HEALTHY. After the next few check_health calls
    takes very long time to finished, the status will eventually change to UNHEALTHY
    after all retries have exhausted.
    """

    @ray.remote(num_cpus=0)
    class NewMockHTTPProxyActor:
        async def ready(self):
            return json.dumps(["mock_worker_id", "mock_log_file_path"])

        async def check_health(self):
            await asyncio.sleep(100)

    proxy_state = _create_http_proxy_state(proxy_actor_class=NewMockHTTPProxyActor)

    # Continuously trigger update. The status should change from STARTING to HEALTHY
    # when ready.
    wait_for_condition(
        condition_predictor=_update_and_check_proxy_status,
        state=proxy_state,
        status=HTTPProxyStatus.HEALTHY,
    )
    first_check_time = proxy_state._last_health_check_time

    # Continuously trigger update and status should change to UNHEALTHY.
    wait_for_condition(
        condition_predictor=_update_and_check_proxy_status,
        state=proxy_state,
        status=HTTPProxyStatus.UNHEALTHY,
    )

    # Ensure the check time have changed since the last update
    assert first_check_time != proxy_state._last_health_check_time

    # Ensure _consecutive_health_check_failures is correct
    assert proxy_state._consecutive_health_check_failures == 3


@patch("ray.serve._private.http_state.PROXY_HEALTH_CHECK_PERIOD_S", 0.1)
def test_http_proxy_state_update_unhealthy_check_health_succeed(setup_controller):
    """Test calling update method on HTTPProxyState when the proxy state is UNHEALTHY
    and when the check_health call succeeded.

    The proxy state started with UNHEALTHY. After the next period of check_health
    call, the status changes to HEALTHY.
    """
    proxy_state = _create_http_proxy_state()
    proxy_state.set_status(status=HTTPProxyStatus.UNHEALTHY)

    # Ensure the proxy status is UNHEALTHY.
    assert proxy_state.status == HTTPProxyStatus.UNHEALTHY

    # Continuously trigger update and status should change to HEALTHY.
    wait_for_condition(
        condition_predictor=_update_and_check_proxy_status,
        state=proxy_state,
        status=HTTPProxyStatus.HEALTHY,
    )

    # Ensure _consecutive_health_check_failures has been reset
    assert proxy_state._consecutive_health_check_failures == 0


<<<<<<< HEAD
@patch("ray.serve._private.http_state.PROXY_HEALTH_CHECK_TIMEOUT_S", 0)
@patch("ray.serve._private.http_state.PROXY_HEALTH_CHECK_PERIOD_S", 0)
def test_unhealthy_retry_correct_number_of_times():
    """Test the unhealthy retry logic retires the correct number of times.

    When the health check fails 3 times (default retry threshold), the proxy state
    should change from HEALTHY to UNHEALTHY.
    """

    @ray.remote(num_cpus=0)
    class NewMockHTTPProxyActor:
        async def ready(self):
            return json.dumps(["mock_worker_id", "mock_log_file_path"])

        async def check_health(self):
            await asyncio.sleep(100)

    proxy_state = _create_http_proxy_state(proxy_actor_class=NewMockHTTPProxyActor)

    # Continuously trigger update. The status should change from STARTING to HEALTHY
    # when ready.
    wait_for_condition(
        condition_predictor=_update_and_check_proxy_status,
        state=proxy_state,
        status=HTTPProxyStatus.HEALTHY,
    )

    # Ensure _health_check_obj_ref is set again
    def check_health_obj_ref_not_none():
        proxy_state.update()
        return proxy_state._health_check_obj_ref is not None

    wait_for_condition(check_health_obj_ref_not_none)

    # Fail the next 3 check_health calls should change the status to UNHEALTHY
    for _ in range(3):
        time.sleep(0.1)
        proxy_state.update()
    assert proxy_state.status == HTTPProxyStatus.UNHEALTHY
=======
@patch("ray.serve._private.http_state.PROXY_HEALTH_CHECK_PERIOD_S", 0.1)
def test_update_draining(mock_get_all_node_ids, setup_controller, all_nodes):
    """Test update draining logics.

    When update nodes to inactive, head node http proxy should never be draining while
    worker node http proxy should change to draining. When update nodes to active, head
    node http proxy should continue to be healthy while worker node http proxy should
    be healthy.
    """
    worker_node_id = all_nodes[1][0]
    state = _make_http_state(HTTPOptions(location=DeploymentMode.EveryNode))

    for node_id, node_ip_address in all_nodes:
        state._proxy_states[node_id] = _create_http_proxy_state(
            proxy_actor_class=HTTPProxyActor,
            status=HTTPProxyStatus.HEALTHY,
            node_id=node_id,
            host="localhost",
            port=8000,
            root_path="/",
            controller_name=SERVE_CONTROLLER_NAME,
            node_ip_address=node_ip_address,
        )

    # No active nodes
    active_nodes = set()

    # Head node proxy should continue to be HEALTHY.
    # Worker node proxy should turn DRAINING.
    wait_for_condition(
        condition_predictor=_update_and_check_http_state,
        timeout=15,
        http_state=state,
        node_ids=[HEAD_NODE_ID, worker_node_id],
        statuses=[HTTPProxyStatus.HEALTHY, HTTPProxyStatus.DRAINING],
        active_nodes=active_nodes,
    )

    # All nodes are active
    active_nodes = {node_id for node_id, _ in all_nodes}

    # Head node proxy should continue to be HEALTHY.
    # Worker node proxy should turn HEALTHY.
    wait_for_condition(
        condition_predictor=_update_and_check_http_state,
        timeout=15,
        http_state=state,
        node_ids=[HEAD_NODE_ID, worker_node_id],
        statuses=[HTTPProxyStatus.HEALTHY, HTTPProxyStatus.HEALTHY],
        active_nodes=active_nodes,
    )
>>>>>>> 921e8795


if __name__ == "__main__":
    import sys

    sys.exit(pytest.main(["-v", "-s", __file__]))<|MERGE_RESOLUTION|>--- conflicted
+++ resolved
@@ -589,7 +589,6 @@
     assert proxy_state._consecutive_health_check_failures == 0
 
 
-<<<<<<< HEAD
 @patch("ray.serve._private.http_state.PROXY_HEALTH_CHECK_TIMEOUT_S", 0)
 @patch("ray.serve._private.http_state.PROXY_HEALTH_CHECK_PERIOD_S", 0)
 def test_unhealthy_retry_correct_number_of_times():
@@ -629,7 +628,8 @@
         time.sleep(0.1)
         proxy_state.update()
     assert proxy_state.status == HTTPProxyStatus.UNHEALTHY
-=======
+
+
 @patch("ray.serve._private.http_state.PROXY_HEALTH_CHECK_PERIOD_S", 0.1)
 def test_update_draining(mock_get_all_node_ids, setup_controller, all_nodes):
     """Test update draining logics.
@@ -681,7 +681,6 @@
         statuses=[HTTPProxyStatus.HEALTHY, HTTPProxyStatus.HEALTHY],
         active_nodes=active_nodes,
     )
->>>>>>> 921e8795
 
 
 if __name__ == "__main__":
