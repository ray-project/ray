import pytest
from pydantic import ValidationError

<<<<<<< HEAD
from ray.serve.config import (BackendConfig, DeploymentMode, HTTPOptions,
                              ReplicaConfig, SerializedFuncOrClass)
=======
from ray.serve.config import (DeploymentConfig, DeploymentMode, HTTPOptions,
                              ReplicaConfig)
from ray.serve.config import AutoscalingConfig
>>>>>>> 5de4a389


def test_deployment_config_validation():
    # Test unknown key.
    with pytest.raises(ValidationError):
        DeploymentConfig(unknown_key=-1)

    # Test num_replicas validation.
    DeploymentConfig(num_replicas=1)
    with pytest.raises(ValidationError, match="type_error"):
        DeploymentConfig(num_replicas="hello")
    with pytest.raises(ValidationError, match="value_error"):
        DeploymentConfig(num_replicas=-1)

    # Test dynamic default for max_concurrent_queries.
    assert DeploymentConfig().max_concurrent_queries == 100


def test_deployment_config_update():
    b = DeploymentConfig(num_replicas=1, max_concurrent_queries=1)

    # Test updating a key works.
    b.num_replicas = 2
    assert b.num_replicas == 2
    # Check that not specifying a key doesn't update it.
    assert b.max_concurrent_queries == 1

    # Check that input is validated.
    with pytest.raises(ValidationError):
        b.num_replicas = "Hello"
    with pytest.raises(ValidationError):
        b.num_replicas = -1


class TestClass:
    pass


def test_function():
    pass


serialized_class = SerializedFuncOrClass(TestClass)
serialized_function = SerializedFuncOrClass(test_function)


class TestReplicaConfig:
    def test_func_or_class_validation(self):
        r1 = ReplicaConfig(func_or_class=TestClass)
        assert not r1.serialized_func_or_class.is_function
        r1.set_func_or_class(test_function)
        assert r1.serialized_func_or_class.is_function
        r2 = ReplicaConfig(func_or_class=test_function)
        assert r2.serialized_func_or_class.is_function
        r2.set_func_or_class(TestClass)
        assert not r2.serialized_func_or_class.is_function
        r3 = ReplicaConfig(func_or_class=serialized_class)
        assert not r3.serialized_func_or_class.is_function
        r3.set_func_or_class(serialized_function)
        assert r3.serialized_func_or_class.is_function
        r4 = ReplicaConfig(func_or_class=serialized_function)
        assert r4.serialized_func_or_class.is_function
        r4.set_func_or_class(serialized_class)
        assert not r4.serialized_func_or_class.is_function

        with pytest.raises(TypeError):
            ReplicaConfig(func_or_class=TestClass())

    def test_ray_actor_options_conversion(self):
        r = ReplicaConfig(func_or_class=TestClass)
        r.set_ray_actor_options({
            "num_cpus": 1.0,
            "num_gpus": 10,
            "resources": {
                "abc": 1.0
            },
            "memory": 1000000.0,
            "object_store_memory": 1000000,
        })
        assert r.num_cpus == 1.0
        assert r.num_gpus == 10.0
        assert r.resources == {
            "abc": 1.0,
            "memory": 1000000.0,
            "object_store_memory": 1000000
        }

    def test_ray_actor_options_invalid_types(self):
        r = ReplicaConfig(func_or_class=TestClass)
        with pytest.raises(TypeError):
            r.set_ray_actor_options(1.0)
        with pytest.raises(TypeError):
            r.set_ray_actor_options({"num_cpus": "hello"})
        with pytest.raises(ValueError):
            r.set_ray_actor_options({"num_cpus": -1})
        with pytest.raises(TypeError):
            r.set_ray_actor_options({"num_gpus": "hello"})
        with pytest.raises(ValueError):
            r.set_ray_actor_options({"num_gpus": -1})
        with pytest.raises(TypeError):
            r.set_ray_actor_options({"memory": "hello"})
        with pytest.raises(ValueError):
            r.set_ray_actor_options({"memory": -1})
        with pytest.raises(TypeError):
            r.set_ray_actor_options({"object_store_memory": "hello"})
        with pytest.raises(ValueError):
            r.set_ray_actor_options({"object_store_memory": -1})
        with pytest.raises(TypeError):
            r.set_ray_actor_options({"resources": None})
        with pytest.raises(ValueError):
            r.set_ray_actor_options({"name": None})
        with pytest.raises(ValueError):
            r.set_ray_actor_options({"lifetime": None})
        with pytest.raises(ValueError):
            r.set_ray_actor_options({"max_restarts": None})
        with pytest.raises(ValueError):
            r.set_ray_actor_options({"placement_group": None})

    def test_init_args(self):
        r1 = ReplicaConfig(func_or_class=TestClass, init_args=("hi", 123))
        assert r1.init_args == ("hi", 123)
        r1.set_init_args(tuple())
        assert r1.init_args == tuple()

        with pytest.raises(TypeError, match="tuple"):
            ReplicaConfig(func_or_class=TestClass, init_args={})

        with pytest.raises(ValueError, match="function deployments"):
            ReplicaConfig(func_or_class=test_function, init_args=("hi", 123))

        with pytest.raises(ValueError, match="function deployments"):
            ReplicaConfig(
                func_or_class=serialized_function, init_args=("hi", 123))

    def test_init_kwargs(self):
        r1 = ReplicaConfig(func_or_class=TestClass, init_kwargs={"hi": 123})
        assert r1.init_kwargs == {"hi": 123}
        r1.set_init_kwargs(dict())
        assert r1.init_kwargs == dict()

        with pytest.raises(TypeError, match="dict"):
            ReplicaConfig(func_or_class=TestClass, init_kwargs=tuple())

        with pytest.raises(ValueError, match="function deployments"):
            ReplicaConfig(func_or_class=test_function, init_kwargs={"hi": 123})

        with pytest.raises(ValueError, match="function deployments"):
            ReplicaConfig(
                func_or_class=serialized_function, init_args={"hi": 123})

    def test_num_cpus(self):
        r = ReplicaConfig(func_or_class=TestClass)
        assert r.num_cpus == 1.0
        r.set_num_cpus(2)
        assert r.num_cpus == 2.0
        r.set_num_cpus(2.0)
        assert r.num_cpus == 2.0
        with pytest.raises(TypeError):
            r.set_num_cpus("1")
        with pytest.raises(ValueError):
            r.set_num_cpus(-0.1)

    def test_num_gpus(self):
        r = ReplicaConfig(func_or_class=TestClass)
        assert r.num_gpus == 0.0
        r.set_num_gpus(2)
        assert r.num_gpus == 2.0
        r.set_num_gpus(2.0)
        assert r.num_gpus == 2.0
        with pytest.raises(TypeError):
            r.set_num_gpus("1")
        with pytest.raises(ValueError):
            r.set_num_gpus(-0.1)

    def test_resources(self):
        r = ReplicaConfig(func_or_class=TestClass, resources={"test_key": 0})
        assert r.resources == {"test_key": 0}
        r.set_resources({"test_key": 1})
        assert r.resources == {"test_key": 1}
        r.set_resources({"test_key": 0.1})
        assert r.resources == {"test_key": 0.1}
        r.set_resources({"test_key": 1.0})
        assert r.resources == {"test_key": 1.0}

        with pytest.raises(TypeError, match="keys must be strings"):
            r.set_resources({123: 1})

        with pytest.raises(TypeError, match="values must be ints or floats"):
            r.set_resources({"test_key": "abc"})

        with pytest.raises(ValueError, match="must be >= 0"):
            r.set_resources({"test_key": -1})

        with pytest.raises(
                ValueError, match="use num_cpus_per_replica instead"):
            r.set_resources({"CPU": 1})

        with pytest.raises(
                ValueError, match="use num_gpus_per_replica instead"):
            r.set_resources({"GPU": 1})

    def test_accelerator_type(self):
        r = ReplicaConfig(func_or_class=TestClass, accelerator_type="test")
        assert r.accelerator_type == "test"
        r.set_accelerator_type("test2")
        assert r.accelerator_type == "test2"

        with pytest.raises(TypeError):
            r.set_accelerator_type(1)

    def test_runtime_env(self):
        r = ReplicaConfig(
            func_or_class=TestClass, runtime_env={"pip": ["requests"]})
        assert r.runtime_env == {"pip": ["requests"]}
        r.set_runtime_env(runtime_env={"uris": ["fake_uri"]})
        assert r.runtime_env == {"uris": ["fake_uri"]}

    def test_override_runtime_env(self):
        # Should pick up parent env if nothing was specified.
        r1 = ReplicaConfig(func_or_class=TestClass)
        r1.override_runtime_env({"pip": ["requests"], "uris": ["fake_uri"]})
        assert r1.runtime_env == {"pip": ["requests"], "uris": ["fake_uri"]}

        # Should pick up URIs from parent env if not specified, even if other
        # options were.
        r2 = ReplicaConfig(
            func_or_class=TestClass, runtime_env={"pip": ["requests"]})
        r2.override_runtime_env({
            "pip": ["requests2"],
            "conda": {},
            "uris": ["fake_uri"]
        })
        assert r2.runtime_env == {"pip": ["requests"], "uris": ["fake_uri"]}

        # working_dir should be stripped from parent env.
        r2 = ReplicaConfig(func_or_class=TestClass)
        r2.override_runtime_env({"working_dir": ".", "uris": ["fake_uri"]})
        assert r2.runtime_env == {"uris": ["fake_uri"]}

    def test_get_resource_dict(self):
        r = ReplicaConfig(func_or_class=TestClass)
        assert r.get_resource_dict() == {"CPU": 1.0}

        r.set_num_cpus(0.0)
        assert r.get_resource_dict() == {}

        r.set_num_cpus(2.0)
        assert r.get_resource_dict() == {"CPU": 2.0}

        r.set_num_gpus(1.0)
        assert r.get_resource_dict() == {"CPU": 2.0, "GPU": 1.0}

        r.set_resources({"FAKE1": 1.0, "FAKE2": 2.0})
        assert r.get_resource_dict() == {
            "CPU": 2.0,
            "GPU": 1.0,
            "FAKE1": 1.0,
            "FAKE2": 2.0
        }

        r.set_num_cpus(0.0)
        r.set_num_gpus(0.0)
        assert r.get_resource_dict() == {"FAKE1": 1.0, "FAKE2": 2.0}

        r.set_resources({})
        assert r.get_resource_dict() == {}


def test_http_options():
    HTTPOptions()
    HTTPOptions(host="8.8.8.8", middlewares=[object()])
    assert HTTPOptions(host=None).location == "NoServer"
    assert HTTPOptions(location=None).location == "NoServer"
    assert HTTPOptions(
        location=DeploymentMode.EveryNode).location == "EveryNode"


def test_with_proto():
    # Test roundtrip
    config = DeploymentConfig(num_replicas=100, max_concurrent_queries=16)
    assert config == DeploymentConfig.from_proto_bytes(config.to_proto_bytes())

    # Test user_config object
    config = DeploymentConfig(user_config={"python": ("native", ["objects"])})
    assert config == DeploymentConfig.from_proto_bytes(config.to_proto_bytes())


def test_zero_default_proto():
    # Test that options set to zero (protobuf default value) still retain their
    # original value after being serialized and deserialized.
    config = DeploymentConfig(
        autoscaling_config={
            "min_replicas": 1,
            "max_replicas": 2,
            "smoothing_factor": 0.123,
            "downscale_delay_s": 0
        })
    serialized_config = config.to_proto_bytes()
    deserialized_config = DeploymentConfig.from_proto_bytes(serialized_config)
    new_delay_s = deserialized_config.autoscaling_config.downscale_delay_s
    assert new_delay_s == 0

    # Check that this test is not spuriously passing.
    default_downscale_delay_s = AutoscalingConfig().downscale_delay_s
    assert new_delay_s != default_downscale_delay_s


if __name__ == "__main__":
    import sys
    sys.exit(pytest.main(["-v", "-s", __file__]))<|MERGE_RESOLUTION|>--- conflicted
+++ resolved
@@ -1,14 +1,9 @@
 import pytest
 from pydantic import ValidationError
 
-<<<<<<< HEAD
-from ray.serve.config import (BackendConfig, DeploymentMode, HTTPOptions,
-                              ReplicaConfig, SerializedFuncOrClass)
-=======
-from ray.serve.config import (DeploymentConfig, DeploymentMode, HTTPOptions,
-                              ReplicaConfig)
-from ray.serve.config import AutoscalingConfig
->>>>>>> 5de4a389
+from ray.serve.config import (AutoscalingConfig, DeploymentConfig,
+                              DeploymentMode, HTTPOptions, ReplicaConfig,
+                              SerializedFuncOrClass)
 
 
 def test_deployment_config_validation():
