import asyncio
import concurrent.futures
import random
import sys
import threading
from collections import defaultdict
from typing import Callable, Dict, List, Optional, Set, Tuple
from unittest.mock import Mock, patch

import pytest

import ray
from ray._common.utils import get_or_create_event_loop
from ray._private.test_utils import async_wait_for_condition, wait_for_condition
from ray.exceptions import ActorDiedError, ActorUnavailableError
from ray.serve._private.common import (
    DeploymentHandleSource,
    DeploymentID,
    ReplicaID,
    ReplicaQueueLengthInfo,
    RequestMetadata,
    RunningReplicaInfo,
)
from ray.serve._private.config import DeploymentConfig
from ray.serve._private.constants import RAY_SERVE_COLLECT_AUTOSCALING_METRICS_ON_HANDLE
from ray.serve._private.replica_result import ReplicaResult
from ray.serve._private.request_router import (
    PendingRequest,
    RequestRouter,
    RunningReplica,
)
from ray.serve._private.request_router.common import ReplicaQueueLengthCache
from ray.serve._private.router import (
    QUEUED_REQUESTS_KEY,
    AsyncioRouter,
    RouterMetricsManager,
    SingletonThreadRouter,
)
from ray.serve._private.test_utils import FakeCounter, FakeGauge, MockTimer
from ray.serve._private.utils import get_random_string
from ray.serve.config import AutoscalingConfig
from ray.serve.exceptions import BackPressureError


class FakeReplicaResult(ReplicaResult):
    def __init__(self, replica_id, is_generator_object: bool):
        self._replica_id = replica_id
        self._is_generator_object = is_generator_object
        self.cancelled = False

    def get(self, timeout_s: Optional[float]):
        raise NotImplementedError

    async def get_async(self):
        raise NotImplementedError

    def __next__(self):
        raise NotImplementedError

    async def __anext__(self):
        raise NotImplementedError

    def add_done_callback(self, callback: Callable):
        pass

    def cancel(self):
        self.cancelled = True

    def to_object_ref(self, timeout_s: Optional[float]) -> ray.ObjectRef:
        raise NotImplementedError

    async def to_object_ref_async(self) -> ray.ObjectRef:
        raise NotImplementedError

    def to_object_ref_gen(self) -> ray.ObjectRefGenerator:
        raise NotImplementedError


class FakeReplica(RunningReplica):
    def __init__(
        self,
        replica_id: ReplicaID,
        *,
        queue_len_info: Optional[ReplicaQueueLengthInfo] = None,
        is_cross_language: bool = False,
        error: Optional[Exception] = None,
    ):
        self._replica_id = replica_id
        self._is_cross_language = is_cross_language
        self._queue_len_info = queue_len_info
        self._error = error

    @property
    def replica_id(self) -> ReplicaID:
        return self._replica_id

    @property
    def is_cross_language(self) -> bool:
        return self._is_cross_language

    def get_queue_len(self, *, deadline_s: float) -> int:
        raise NotImplementedError

    async def send_request(
        self, pr: PendingRequest, with_rejection: bool
    ) -> Tuple[Optional[FakeReplicaResult], Optional[ReplicaQueueLengthInfo]]:
        if with_rejection:
            if self._error:
                raise self._error

            assert (
                not self.is_cross_language
            ), "Rejection not supported for cross language."
            assert (
                self._queue_len_info is not None
            ), "Must set queue_len_info to use `send_request_with_rejection`."

            return (
                FakeReplicaResult(self._replica_id, is_generator_object=True),
                self._queue_len_info,
            )
        else:
            if pr.metadata.is_streaming:
                return (
                    FakeReplicaResult(self._replica_id, is_generator_object=True),
                    None,
                )
            else:
                return (
                    FakeReplicaResult(self._replica_id, is_generator_object=False),
                    None,
                )


class FakeRequestRouter(RequestRouter):
    def __init__(self, use_queue_len_cache: bool):
        self._block_requests = False
        self._blocked_requests: List[asyncio.Event] = []
        self._replica_to_return: Optional[FakeReplica] = None
        self._replica_to_return_on_retry: Optional[FakeReplica] = None
        self._replica_queue_len_cache = ReplicaQueueLengthCache()
        self._dropped_replicas: Set[ReplicaID] = set()
        self._use_queue_len_cache = use_queue_len_cache

    def create_replica_wrapper(self, replica_info: RunningReplicaInfo):
        return FakeReplica(replica_info)

    @property
    def replica_queue_len_cache(self) -> ReplicaQueueLengthCache:
        return self._replica_queue_len_cache

    @property
    def dropped_replicas(self) -> Set[ReplicaID]:
        return self._dropped_replicas

    @property
    def curr_replicas(self) -> Dict[ReplicaID, RunningReplica]:
        replicas = {}
        if self._replica_to_return is not None:
            replicas[self._replica_to_return.replica_id] = self._replica_to_return
        if self._replica_to_return_on_retry is not None:
            replicas[
                self._replica_to_return_on_retry.replica_id
            ] = self._replica_to_return_on_retry

        return replicas

    def update_replicas(self, replicas: List[RunningReplica]):
        pass

    def on_replica_actor_died(self, replica_id: ReplicaID):
        self._dropped_replicas.add(replica_id)

    def on_new_queue_len_info(
        self, replica_id: ReplicaID, queue_len_info: ReplicaQueueLengthInfo
    ):
        if self._use_queue_len_cache:
            self._replica_queue_len_cache.update(
                replica_id, queue_len_info.num_ongoing_requests
            )

    def on_replica_actor_unavailable(self, replica_id: ReplicaID):
        self._replica_queue_len_cache.invalidate_key(replica_id)

    def set_should_block_requests(self, block_requests: bool):
        self._block_requests = block_requests

    def set_replica_to_return(self, replica: FakeReplica):
        self._replica_to_return = replica

    def set_replica_to_return_on_retry(self, replica: FakeReplica):
        self._replica_to_return_on_retry = replica

    def unblock_requests(self, num: int):
        assert self._block_requests and len(self._blocked_requests) >= num
        for _ in range(num):
            self._blocked_requests.pop(0).set()

    async def choose_replica_for_request(
        self, pr: PendingRequest, *, is_retry: bool = False
    ) -> FakeReplica:
        if self._block_requests:
            event = asyncio.Event()
            self._blocked_requests.append(event)
            await event.wait()

        if is_retry:
            assert (
                self._replica_to_return_on_retry is not None
            ), "Set a replica to return on retry."
            replica = self._replica_to_return_on_retry
        else:
            assert self._replica_to_return is not None, "Set a replica to return."
            replica = self._replica_to_return

        return replica

    async def choose_replicas(
        self,
        replicas_ranks: List[List[RunningReplica]],
        pending_request: Optional[PendingRequest] = None,
    ) -> List[List[RunningReplica]]:
        pass


@pytest.fixture
@pytest.mark.asyncio
def setup_router(request) -> Tuple[AsyncioRouter, FakeRequestRouter]:
    if not hasattr(request, "param"):
        request.param = {}

    fake_request_router = FakeRequestRouter(
        request.param.get("enable_queue_len_cache", False)
    )
    router = AsyncioRouter(
        # TODO(edoakes): refactor to make a better fake controller or not depend on it.
        controller_handle=Mock(),
        deployment_id=DeploymentID(name="test-deployment"),
        handle_id="test-handle-id",
        self_actor_id="test-node-id",
        handle_source=DeploymentHandleSource.UNKNOWN,
        event_loop=get_or_create_event_loop(),
        enable_strict_max_ongoing_requests=request.param.get(
            "enable_strict_max_ongoing_requests", False
        ),
<<<<<<< HEAD
        request_router=fake_request_router,
        node_id="test-node-id",
        availability_zone="test-az",
        prefer_local_node_routing=False,
=======
        replica_scheduler=fake_replica_scheduler,
        node_id="test-node-id",
        availability_zone="test-az",
        prefer_local_node_routing=False,
        _request_router_initialized_event=asyncio.Event(),
>>>>>>> 47933dfe
    )
    return router, fake_request_router


def dummy_request_metadata(is_streaming: bool = False) -> RequestMetadata:
    return RequestMetadata(
        request_id="test-request-1",
        internal_request_id="test-internal-request-1",
        is_streaming=is_streaming,
    )


@pytest.mark.asyncio
class TestAssignRequest:
    @pytest.mark.parametrize("is_streaming", [False, True])
    async def test_basic(
        self,
        setup_router: Tuple[AsyncioRouter, FakeRequestRouter],
        is_streaming: bool,
    ):
        router, fake_request_router = setup_router

        r1_id = ReplicaID(
            unique_id="test-replica-1", deployment_id=DeploymentID(name="test")
        )
        replica = FakeReplica(r1_id)
        fake_request_router.set_replica_to_return(replica)

        request_metadata = RequestMetadata(
            request_id="test-request-1",
            internal_request_id="test-internal-request-1",
            is_streaming=is_streaming,
        )
        replica_result = await router.assign_request(request_metadata)
        if is_streaming:
            assert replica_result._is_generator_object
            assert replica_result._replica_id == r1_id
        else:
            assert not replica_result._is_generator_object
            assert replica_result._replica_id == r1_id

    @pytest.mark.parametrize(
        "setup_router",
        [
            {
                "enable_strict_max_ongoing_requests": True,
                "enable_queue_len_cache": False,
            },
            {
                "enable_strict_max_ongoing_requests": True,
                "enable_queue_len_cache": True,
            },
        ],
        indirect=True,
    )
    @pytest.mark.parametrize("is_streaming", [False, True])
    async def test_basic_with_rejection(
        self,
        setup_router: Tuple[AsyncioRouter, FakeRequestRouter],
        is_streaming: bool,
    ):
        router, fake_request_router = setup_router

        r1_id = ReplicaID(
            unique_id="test-replica-1", deployment_id=DeploymentID(name="test")
        )
        replica = FakeReplica(
            r1_id,
            queue_len_info=ReplicaQueueLengthInfo(
                accepted=True, num_ongoing_requests=10
            ),
        )
        fake_request_router.set_replica_to_return(replica)

        request_metadata = RequestMetadata(
            request_id="test-request-1",
            internal_request_id="test-internal-request-1",
            is_streaming=is_streaming,
        )
        replica_result = await router.assign_request(request_metadata)
        assert replica_result._is_generator_object
        assert replica_result._replica_id == r1_id

        if router._request_router._use_queue_len_cache:
<<<<<<< HEAD
            assert fake_request_router.replica_queue_len_cache.get(r1_id) == 10
=======
            assert fake_replica_scheduler.replica_queue_len_cache.get(r1_id) == 10
>>>>>>> 47933dfe

    @pytest.mark.parametrize(
        "setup_router",
        [
            {
                "enable_strict_max_ongoing_requests": True,
                "enable_queue_len_cache": False,
            },
            {
                "enable_strict_max_ongoing_requests": True,
                "enable_queue_len_cache": True,
            },
        ],
        indirect=True,
    )
    @pytest.mark.parametrize("is_streaming", [False, True])
    async def test_retry_with_rejection(
        self,
        setup_router: Tuple[AsyncioRouter, FakeRequestRouter],
        is_streaming: bool,
    ):
        router, fake_request_router = setup_router

        r1_id = ReplicaID(
            unique_id="test-replica-1", deployment_id=DeploymentID(name="test")
        )
        replica1 = FakeReplica(
            r1_id,
            queue_len_info=ReplicaQueueLengthInfo(
                accepted=False, num_ongoing_requests=10
            ),
        )
        fake_request_router.set_replica_to_return(replica1)

        r2_id = ReplicaID(
            unique_id="test-replica-2", deployment_id=DeploymentID(name="test")
        )
        replica2 = FakeReplica(
            r2_id,
            queue_len_info=ReplicaQueueLengthInfo(
                accepted=True, num_ongoing_requests=20
            ),
        )
        fake_request_router.set_replica_to_return_on_retry(replica2)

        request_metadata = RequestMetadata(
            request_id="test-request-1",
            internal_request_id="test-internal-request-1",
            is_streaming=is_streaming,
        )
        replica_result = await router.assign_request(request_metadata)
        assert replica_result._is_generator_object
        assert replica_result._replica_id == r2_id

        if router._request_router._use_queue_len_cache:
<<<<<<< HEAD
            assert fake_request_router.replica_queue_len_cache.get(r1_id) == 10
            assert fake_request_router.replica_queue_len_cache.get(r2_id) == 20
=======
            assert fake_replica_scheduler.replica_queue_len_cache.get(r1_id) == 10
            assert fake_replica_scheduler.replica_queue_len_cache.get(r2_id) == 20
>>>>>>> 47933dfe

    @pytest.mark.parametrize(
        "setup_router",
        [{"enable_strict_max_ongoing_requests": True}],
        indirect=True,
    )
    async def test_cross_lang_no_rejection(
        self, setup_router: Tuple[AsyncioRouter, FakeRequestRouter]
    ):
        router, fake_request_router = setup_router

        r1_id = ReplicaID(
            unique_id="test-replica-1", deployment_id=DeploymentID(name="test")
        )
        replica = FakeReplica(r1_id, is_cross_language=True)
        fake_request_router.set_replica_to_return(replica)

        request_metadata = RequestMetadata(
            request_id="test-request-1",
            internal_request_id="test-internal-request-1",
        )
        replica_result = await router.assign_request(request_metadata)
        assert not replica_result._is_generator_object
        assert replica_result._replica_id == r1_id

    async def test_max_queued_requests_no_limit(
        self, setup_router: Tuple[AsyncioRouter, FakeRequestRouter]
    ):
        router, fake_request_router = setup_router
        fake_request_router.set_should_block_requests(True)
        router.update_deployment_config(DeploymentConfig(max_queued_requests=-1))

        r1_id = ReplicaID(
            unique_id="test-replica-1", deployment_id=DeploymentID(name="test")
        )
        replica = FakeReplica(r1_id)
        fake_request_router.set_replica_to_return(replica)

        request_metadata = RequestMetadata(
            request_id="test-request-1",
            internal_request_id="test-internal-request-1",
        )

        # Queued a bunch of tasks. None should error because there's no limit.
        assign_request_tasks = [
            asyncio.ensure_future(router.assign_request(request_metadata))
            for _ in range(100)
        ]

        _, pending = await asyncio.wait(assign_request_tasks, timeout=0.01)
        assert len(pending) == len(assign_request_tasks)

        # Unblock the requests, now they should all get routed.
        fake_request_router.unblock_requests(100)
        assert all(
            [
                not replica_result._is_generator_object
                and replica_result._replica_id == r1_id
                for replica_result in await asyncio.gather(*assign_request_tasks)
            ]
        )

    async def test_max_queued_requests_limited(
        self, setup_router: Tuple[AsyncioRouter, FakeRequestRouter]
    ):
        router, fake_request_router = setup_router
        fake_request_router.set_should_block_requests(True)
        router.update_deployment_config(DeploymentConfig(max_queued_requests=5))

        r1_id = ReplicaID(
            unique_id="test-replica-1", deployment_id=DeploymentID(name="test")
        )
        replica = FakeReplica(r1_id)
        fake_request_router.set_replica_to_return(replica)

        request_metadata = RequestMetadata(
            request_id="test-request-1",
            internal_request_id="test-internal-request-1",
        )

        # Queued `max_queued_requests` tasks. None should fail.
        assign_request_tasks = [
            asyncio.ensure_future(router.assign_request(request_metadata))
            for _ in range(5)
        ]

        _, pending = await asyncio.wait(assign_request_tasks, timeout=0.01)
        assert len(pending) == len(assign_request_tasks)

        # Try to queue more tasks, they should fail immediately.
        for _ in range(10):
            with pytest.raises(BackPressureError):
                await router.assign_request(request_metadata)

        # Unblock a request.
        fake_request_router.unblock_requests(1)
        done, pending = await asyncio.wait(assign_request_tasks, timeout=0.01)
        assert len(done) == 1
        replica_result = await done.pop()
        assert not replica_result._is_generator_object
        assert replica_result._replica_id == r1_id

        # One more task should be allowed to be queued.
        assign_request_tasks = list(pending) + [
            asyncio.ensure_future(router.assign_request(request_metadata))
        ]

        _, pending = await asyncio.wait(assign_request_tasks, timeout=0.01)
        assert len(pending) == len(assign_request_tasks)

        # Unblock the requests, now they should all get routed.
        fake_request_router.unblock_requests(5)
        assert all(
            [
                not replica_result._is_generator_object
                and replica_result._replica_id == r1_id
                for replica_result in await asyncio.gather(*assign_request_tasks)
            ]
        )

    async def test_max_queued_requests_updated(
        self, setup_router: Tuple[AsyncioRouter, FakeRequestRouter]
    ):
        router, fake_request_router = setup_router
        fake_request_router.set_should_block_requests(True)
        router.update_deployment_config(DeploymentConfig(max_queued_requests=5))

        r1_id = ReplicaID(
            unique_id="test-replica-1", deployment_id=DeploymentID(name="test")
        )
        replica = FakeReplica(r1_id)
        fake_request_router.set_replica_to_return(replica)

        request_metadata = RequestMetadata(
            request_id="test-request-1",
            internal_request_id="test-internal-request-1",
        )

        # Queued `max_queued_requests` tasks. None should fail.
        assign_request_tasks = [
            asyncio.ensure_future(router.assign_request(request_metadata))
            for _ in range(5)
        ]

        _, pending = await asyncio.wait(assign_request_tasks, timeout=0.01)
        assert len(pending) == len(assign_request_tasks)

        # Try to queue more tasks, they should fail immediately.
        for _ in range(10):
            with pytest.raises(BackPressureError):
                await router.assign_request(request_metadata)

        # Dynamically increase `max_queued_requests`, more tasks should be allowed to
        # be queued.
        router.update_deployment_config(DeploymentConfig(max_queued_requests=10))
        assign_request_tasks.extend(
            [
                asyncio.ensure_future(router.assign_request(request_metadata))
                for _ in range(5)
            ]
        )

        _, pending = await asyncio.wait(assign_request_tasks, timeout=0.01)
        assert len(pending) == len(assign_request_tasks)

        # Try to queue more tasks, they should fail immediately.
        for _ in range(10):
            with pytest.raises(BackPressureError):
                await router.assign_request(request_metadata)

        # Dynamically decrease `max_queued_requests`, the existing tasks should remain
        # queued but the limit should apply to new tasks.
        router.update_deployment_config(DeploymentConfig(max_queued_requests=5))
        _, pending = await asyncio.wait(assign_request_tasks, timeout=0.01)
        assert len(pending) == len(assign_request_tasks)

        for _ in range(10):
            with pytest.raises(BackPressureError):
                await router.assign_request(request_metadata)

        fake_request_router.unblock_requests(5)
        done, pending = await asyncio.wait(assign_request_tasks, timeout=0.01)
        assert len(pending) == 5
        assert all(
            [
                not replica_result._is_generator_object
                and replica_result._replica_id == r1_id
                for replica_result in await asyncio.gather(*done)
            ]
        )
        assign_request_tasks = list(pending)

        # Try to queue more tasks, they should fail immediately if the new limit is
        # respected.
        for _ in range(10):
            with pytest.raises(BackPressureError):
                await router.assign_request(request_metadata)

        # Unblock the requests, now they should all get routed.
        fake_request_router.unblock_requests(5)
        assert all(
            [
                not replica_result._is_generator_object
                and replica_result._replica_id == r1_id
                for replica_result in await asyncio.gather(*assign_request_tasks)
            ]
        )

    @pytest.mark.parametrize(
        "setup_router",
        [
            {
                "enable_strict_max_ongoing_requests": True,
                "enable_queue_len_cache": True,
            },
        ],
        indirect=True,
    )
    async def test_replica_actor_died(
        self, setup_router: Tuple[AsyncioRouter, FakeRequestRouter]
    ):
        router, fake_request_router = setup_router
        d_id = DeploymentID(name="test")
        r1_id = ReplicaID(unique_id="r1", deployment_id=d_id)
        r2_id = ReplicaID(unique_id="r2", deployment_id=d_id)

        fake_request_router.set_replica_to_return(
            FakeReplica(r1_id, error=ActorDiedError())
        )
        fake_request_router.set_replica_to_return_on_retry(
            FakeReplica(
                r2_id,
                queue_len_info=ReplicaQueueLengthInfo(
                    accepted=True, num_ongoing_requests=5
                ),
            )
        )
        await router.assign_request(dummy_request_metadata())
        assert r1_id in fake_request_router.dropped_replicas

    @pytest.mark.parametrize(
        "setup_router",
        [
            {
                "enable_strict_max_ongoing_requests": True,
                "enable_queue_len_cache": True,
            },
        ],
        indirect=True,
    )
    async def test_replica_actor_unavailable(
        self, setup_router: Tuple[AsyncioRouter, FakeRequestRouter]
    ):
        router, fake_request_router = setup_router
        # Two replicas
        d_id = DeploymentID(name="test")
        r1_id = ReplicaID(unique_id="r1", deployment_id=d_id)
        r2_id = ReplicaID(unique_id="r2", deployment_id=d_id)

        # First request is sent to r1, cache should be populated with r1:5
        fake_request_router.set_replica_to_return(
            FakeReplica(
                r1_id,
                queue_len_info=ReplicaQueueLengthInfo(
                    accepted=True, num_ongoing_requests=5
                ),
            )
        )
        replica_result = await router.assign_request(dummy_request_metadata())
        assert replica_result._replica_id == r1_id
        # Cache should have R1:5
        assert fake_request_router.replica_queue_len_cache.get(r1_id) == 5
        assert fake_request_router.replica_queue_len_cache.get(r2_id) is None

        # Second request is sent to r2, cache should be populated with r2:10
        fake_request_router.set_replica_to_return(
            FakeReplica(
                r2_id,
                queue_len_info=ReplicaQueueLengthInfo(
                    accepted=True, num_ongoing_requests=10
                ),
            )
        )
        replica_result = await router.assign_request(dummy_request_metadata())
        assert replica_result._replica_id == r2_id
        # Cache should have R1:5, R2:10
        assert fake_request_router.replica_queue_len_cache.get(r1_id) == 5
        assert fake_request_router.replica_queue_len_cache.get(r2_id) == 10

        # Third request is sent to r1 again, but system message yields
        # an ActorUnavailableError
        fake_request_router.set_replica_to_return(
            FakeReplica(
                r1_id,
                error=ActorUnavailableError(error_message="unavailable", actor_id=None),
            )
        )
        fake_request_router.set_replica_to_return_on_retry(
            FakeReplica(
                r2_id,
                queue_len_info=ReplicaQueueLengthInfo(
                    accepted=True, num_ongoing_requests=15
                ),
            )
        )
        await router.assign_request(dummy_request_metadata())
        # R1 should be REMOVED from cache, cache should now be R2:15
        assert fake_request_router.replica_queue_len_cache.get(r1_id) is None
        assert fake_request_router.replica_queue_len_cache.get(r2_id) == 15


def running_replica_info(replica_id: ReplicaID) -> RunningReplicaInfo:
    return RunningReplicaInfo(
        replica_id=replica_id,
        node_id="node_id",
        node_ip="node_ip",
        availability_zone="some-az",
        actor_handle=Mock(),
        max_ongoing_requests=1,
    )


class TestRouterMetricsManager:
    def test_num_router_requests(self):
        tags = {
            "deployment": "a",
            "application": "b",
            "route": "/alice",
            "handle": "random_handle",
            "actor_id": "random_actor",
        }
        metrics_manager = RouterMetricsManager(
            DeploymentID(name="a", app_name="b"),
            "random_handle",
            "random_actor",
            DeploymentHandleSource.UNKNOWN,
            Mock(),
            FakeCounter(
                tag_keys=("deployment", "route", "application", "handle", "actor_id")
            ),
            FakeGauge(tag_keys=("deployment", "application", "handle", "actor_id")),
            FakeGauge(tag_keys=("deployment", "application", "handle", "actor_id")),
        )
        assert metrics_manager.num_router_requests.get_count(tags) is None

        n = random.randint(1, 10)
        for _ in range(n):
            metrics_manager.inc_num_total_requests(route="/alice")
        assert metrics_manager.num_router_requests.get_count(tags) == n

    def test_num_queued_requests_gauge(self):
        tags = {
            "deployment": "a",
            "application": "b",
            "handle": "random_handle",
            "actor_id": "random_actor",
        }
        metrics_manager = RouterMetricsManager(
            DeploymentID(name="a", app_name="b"),
            "random_handle",
            "random_actor",
            DeploymentHandleSource.UNKNOWN,
            Mock(),
            FakeCounter(
                tag_keys=("deployment", "route", "application", "handle", "actor_id")
            ),
            FakeGauge(tag_keys=("deployment", "application", "handle", "actor_id")),
            FakeGauge(tag_keys=("deployment", "application", "handle", "actor_id")),
        )
        assert metrics_manager.num_queued_requests_gauge.get_value(tags) == 0

        n, m = random.randint(0, 10), random.randint(0, 5)
        for _ in range(n):
            metrics_manager.inc_num_queued_requests()
        assert metrics_manager.num_queued_requests_gauge.get_value(tags) == n
        for _ in range(m):
            metrics_manager.dec_num_queued_requests()
        assert metrics_manager.num_queued_requests_gauge.get_value(tags) == n - m

    def test_track_requests_sent_to_replicas(self):
        d_id = DeploymentID(name="a", app_name="b")
        metrics_manager = RouterMetricsManager(
            d_id,
            "random",
            "random_actor",
            DeploymentHandleSource.UNKNOWN,
            Mock(),
            FakeCounter(
                tag_keys=("deployment", "route", "application", "handle", "actor_id")
            ),
            FakeGauge(tag_keys=("deployment", "application", "handle", "actor_id")),
            FakeGauge(tag_keys=("deployment", "application", "handle", "actor_id")),
        )

        # r1: number requests -> 0, removed from list of running replicas -> prune
        # r2: number requests -> 0, remains on list of running replicas -> don't prune
        # r3: number requests > 0, removed from list of running replicas -> don't prune
        # r4: number requests > 0, remains on list of running replicas -> don't prune
        replica_ids = [
            ReplicaID(unique_id=f"test-replica-{i}", deployment_id=d_id)
            for i in range(1, 5)
        ]
        r1, r2, r3, r4 = replica_ids

        # ri has i requests
        for i in range(4):
            for _ in range(i + 1):
                metrics_manager.inc_num_running_requests_for_replica(replica_ids[i])

        # All 4 replicas should have a positive number of requests
        for i, r in enumerate(replica_ids):
            assert metrics_manager.num_requests_sent_to_replicas[r] == i + 1
        assert (
            metrics_manager.num_running_requests_gauge.get_value(
                {
                    "deployment": "a",
                    "application": "b",
                    "handle": "random",
                    "actor_id": "random_actor",
                }
            )
            == 10
        )

        # Requests at r1 and r2 drop to 0
        for _ in range(1):
            metrics_manager.dec_num_running_requests_for_replica(r1)
        for _ in range(2):
            metrics_manager.dec_num_running_requests_for_replica(r2)
        assert metrics_manager.num_requests_sent_to_replicas[r1] == 0
        assert metrics_manager.num_requests_sent_to_replicas[r2] == 0

        # 3 requests finished processing
        assert (
            metrics_manager.num_running_requests_gauge.get_value(
                {
                    "deployment": "a",
                    "application": "b",
                    "handle": "random",
                    "actor_id": "random_actor",
                }
            )
            == 7
        )

        # Running replicas reduces to [r2, r4]
        metrics_manager.update_running_replicas(
            [
                running_replica_info(r2),
                running_replica_info(r4),
            ]
        )

        # Only r1 should be pruned, the rest should still be tracked.
        assert r1 not in metrics_manager.num_requests_sent_to_replicas
        assert r2 in metrics_manager.num_requests_sent_to_replicas
        assert r3 in metrics_manager.num_requests_sent_to_replicas
        assert r4 in metrics_manager.num_requests_sent_to_replicas

    def test_should_send_scaled_to_zero_optimized_push(self):
        metrics_manager = RouterMetricsManager(
            DeploymentID(name="a", app_name="b"),
            "random",
            "random_actor",
            DeploymentHandleSource.UNKNOWN,
            Mock(),
            FakeCounter(
                tag_keys=("deployment", "route", "application", "handle", "actor_id")
            ),
            FakeGauge(tag_keys=("deployment", "application", "handle", "actor_id")),
            FakeGauge(tag_keys=("deployment", "application", "handle", "actor_id")),
        )

        # Not an autoscaling deployment, should not push metrics
        assert not metrics_manager.should_send_scaled_to_zero_optimized_push(0)

        # No queued requests at the handle, should not push metrics
        metrics_manager._deployment_config = DeploymentConfig(
            autoscaling_config=AutoscalingConfig()
        )
        assert not metrics_manager.should_send_scaled_to_zero_optimized_push(0)

        # Current number of replicas is non-zero, should not push metrics
        metrics_manager.inc_num_queued_requests()
        assert not metrics_manager.should_send_scaled_to_zero_optimized_push(1)

        # All 3 conditions satisfied, should push metrics
        assert metrics_manager.should_send_scaled_to_zero_optimized_push(0)

    @patch(
        "ray.serve._private.router.RAY_SERVE_COLLECT_AUTOSCALING_METRICS_ON_HANDLE", "1"
    )
    def test_push_autoscaling_metrics_to_controller(self):
        timer = MockTimer()
        start = random.randint(50, 100)
        timer.reset(start)
        deployment_id = DeploymentID(name="a", app_name="b")
        handle_id = "random"
        self_actor_id = "abc"
        mock_controller_handle = Mock()

        with patch("time.time", new=timer.time):
            metrics_manager = RouterMetricsManager(
                deployment_id,
                handle_id,
                self_actor_id,
                DeploymentHandleSource.PROXY,
                mock_controller_handle,
                FakeCounter(
                    tag_keys=(
                        "deployment",
                        "route",
                        "application",
                        "handle",
                        "actor_id",
                    )
                ),
                FakeGauge(tag_keys=("deployment", "application", "handle", "actor_id")),
                FakeGauge(tag_keys=("deployment", "application", "handle", "actor_id")),
            )
            metrics_manager._deployment_config = DeploymentConfig(
                autoscaling_config=AutoscalingConfig()
            )

            # Set up some requests
            n = random.randint(0, 5)
            replica_ids = [
                ReplicaID(get_random_string(), DeploymentID("d", "a")) for _ in range(3)
            ]
            running_requests = defaultdict(int)
            for _ in range(n):
                metrics_manager.inc_num_queued_requests()
            for _ in range(20):
                r = random.choice(replica_ids)
                running_requests[r] += 1
                metrics_manager.inc_num_running_requests_for_replica(r)

            # Check metrics are pushed correctly
            metrics_manager.push_autoscaling_metrics_to_controller()
            mock_controller_handle.record_handle_metrics.remote.assert_called_with(
                deployment_id=deployment_id,
                handle_id=handle_id,
                actor_id=self_actor_id,
                handle_source=DeploymentHandleSource.PROXY,
                queued_requests=n,
                running_requests=running_requests,
                send_timestamp=start,
            )

    @pytest.mark.skipif(
        not RAY_SERVE_COLLECT_AUTOSCALING_METRICS_ON_HANDLE,
        reason="Tests handle metrics behavior.",
    )
    @pytest.mark.asyncio
    @patch(
        "ray.serve._private.router.RAY_SERVE_HANDLE_AUTOSCALING_METRIC_RECORD_PERIOD_S",
        0.01,
    )
    async def test_memory_cleared(self):
        deployment_id = DeploymentID(name="a", app_name="b")
        metrics_manager = RouterMetricsManager(
            deployment_id,
            "some_handle",
            "some_actor",
            DeploymentHandleSource.PROXY,
            Mock(),
            FakeCounter(
                tag_keys=(
                    "deployment",
                    "route",
                    "application",
                    "handle",
                    "actor_id",
                )
            ),
            FakeGauge(tag_keys=("deployment", "application", "handle", "actor_id")),
            FakeGauge(tag_keys=("deployment", "application", "handle", "actor_id")),
        )
        metrics_manager.update_deployment_config(
            deployment_config=DeploymentConfig(
                autoscaling_config=AutoscalingConfig(look_back_period_s=0.01)
            ),
            curr_num_replicas=0,
        )

        r1 = ReplicaID("r1", deployment_id)
        r2 = ReplicaID("r2", deployment_id)
        r3 = ReplicaID("r3", deployment_id)

        def check_database(expected: Set[ReplicaID]):
            assert set(metrics_manager.metrics_store.data) == expected
            return True

        # r1: 1
        metrics_manager.inc_num_running_requests_for_replica(r1)
        await async_wait_for_condition(
            check_database, expected={r1, QUEUED_REQUESTS_KEY}
        )

        # r1: 1, r2: 0
        metrics_manager.inc_num_running_requests_for_replica(r2)
        await async_wait_for_condition(
            check_database, expected={r1, r2, QUEUED_REQUESTS_KEY}
        )
        metrics_manager.dec_num_running_requests_for_replica(r2)

        # r1: 1, r2: 0, r3: 0
        metrics_manager.inc_num_running_requests_for_replica(r3)
        await async_wait_for_condition(
            check_database, expected={r1, r2, r3, QUEUED_REQUESTS_KEY}
        )
        metrics_manager.dec_num_running_requests_for_replica(r3)

        # update running replicas {r2}
        metrics_manager.update_running_replicas([running_replica_info(r2)])
        await async_wait_for_condition(
            check_database, expected={r1, r2, QUEUED_REQUESTS_KEY}
        )

    @patch(
        "ray.serve._private.router.RAY_SERVE_COLLECT_AUTOSCALING_METRICS_ON_HANDLE", "1"
    )
    @patch("ray.serve._private.router.MetricsPusher")
    def test_update_deployment_config(self, metrics_pusher_mock):
        metrics_manager = RouterMetricsManager(
            DeploymentID(name="a", app_name="b"),
            "random",
            "random_actor",
            DeploymentHandleSource.UNKNOWN,
            Mock(),
            FakeCounter(
                tag_keys=("deployment", "route", "application", "handle", "actor_id")
            ),
            FakeGauge(tag_keys=("deployment", "application", "handle", "actor_id")),
            FakeGauge(tag_keys=("deployment", "application", "handle", "actor_id")),
        )

        # Without autoscaling config, do nothing
        metrics_manager.update_deployment_config(DeploymentConfig(), 0)
        metrics_manager.metrics_pusher.register_or_update_task.assert_not_called()

        # With autoscaling config, register or update task should be called
        metrics_manager.update_deployment_config(
            DeploymentConfig(autoscaling_config=AutoscalingConfig()), 0
        )
        metrics_manager.metrics_pusher.register_or_update_task.assert_called()


class TestSingletonThreadRouter:
    @pytest.fixture
    def setup_singleton_thread_router(
        self, setup_router: Tuple[AsyncioRouter, FakeRequestRouter]
    ) -> SingletonThreadRouter:
        asyncio_router, fake_request_router = setup_router

        router = SingletonThreadRouter(
            controller_handle=Mock(),
            deployment_id=DeploymentID(name="test", app_name="test"),
            handle_id="test",
            self_actor_id="test",
            handle_source="test",
            request_router=fake_request_router,
            enable_strict_max_ongoing_requests=False,
            resolve_request_arg_func=Mock(),
            node_id="test-node-id",
            availability_zone="test-az",
            prefer_local_node_routing=False,
        )
        router._asyncio_router = asyncio_router
        return router

    def test_request_assignment(
        self,
        setup_router: Tuple[AsyncioRouter, FakeRequestRouter],
        setup_singleton_thread_router: SingletonThreadRouter,
    ):
        _, fake_request_router = setup_router
        thread_router = setup_singleton_thread_router

        r1_id = ReplicaID(
            unique_id="test-replica-1", deployment_id=DeploymentID(name="test")
        )
        replica = FakeReplica(r1_id)
        fake_request_router.set_replica_to_return(replica)

        request_metadata = RequestMetadata(
            request_id="test-request-1",
            internal_request_id="test-internal-request-1",
        )

        future = thread_router.assign_request(request_metadata)
        assert isinstance(future, concurrent.futures.Future)
        assert future.result()._replica_id == r1_id

    @pytest.mark.asyncio
    async def test_cancellation_propagation(
        self,
        setup_router: Tuple[AsyncioRouter, FakeRequestRouter],
        setup_singleton_thread_router: SingletonThreadRouter,
    ):
        fake_router, _ = setup_router
        thread_router = setup_singleton_thread_router

        loop = thread_router._get_singleton_asyncio_loop()

        async def init_events():
            return asyncio.Event()

        f = asyncio.run_coroutine_threadsafe(init_events(), loop)
        lock_acquire_event = f.result()
        cancel_block_event = threading.Event()

        fake_replica_result = FakeReplicaResult(
            replica_id=ReplicaID(
                unique_id="test-replica-1", deployment_id=DeploymentID(name="test")
            ),
            is_generator_object=False,
        )

        async def mock_assign_request(*args, **kwargs):
            try:
                await lock_acquire_event.wait()
                return fake_replica_result
            except asyncio.CancelledError:
                cancel_block_event.wait()
                fake_replica_result.cancel()
                raise

        fake_router.assign_request = mock_assign_request

        request_metadata = RequestMetadata(
            request_id="test-request-1",
            internal_request_id="test-internal-request-1",
        )

        assign_request_future = thread_router.assign_request(request_metadata)
        assign_request_future.cancel()

        assert fake_replica_result.cancelled is False

        cancel_block_event.set()

        def release_lock():
            lock_acquire_event.set()

        loop.call_soon_threadsafe(release_lock)

        with pytest.raises(concurrent.futures.CancelledError):
            assign_request_future.result()
        assert assign_request_future.cancelled() is True
        wait_for_condition(lambda: fake_replica_result.cancelled is True)

    @pytest.mark.asyncio
    async def test_replica_result_cancellation(
        self,
        setup_router: Tuple[AsyncioRouter, FakeRequestRouter],
        setup_singleton_thread_router: SingletonThreadRouter,
    ):
        fake_router, _ = setup_router
        thread_router = setup_singleton_thread_router

        fake_replica_result = FakeReplicaResult(
            replica_id=ReplicaID(
                unique_id="test-replica-1", deployment_id=DeploymentID(name="test")
            ),
            is_generator_object=False,
        )

        event = threading.Event()

        async def mock_assign_request(*args, **kwargs):
            # this is a blocking call that will block the asyncio loop
            event.wait()
            return fake_replica_result

        fake_router.assign_request = mock_assign_request

        request_metadata = RequestMetadata(
            request_id="test-request-1",
            internal_request_id="test-internal-request-1",
        )
        assign_request_future = thread_router.assign_request(request_metadata)
        assign_request_future.cancel()

        with pytest.raises(concurrent.futures.CancelledError):
            assign_request_future.result()

        assert assign_request_future.cancelled() is True
        assert fake_replica_result.cancelled is False

        event.set()
        wait_for_condition(lambda: fake_replica_result.cancelled is True)

    @pytest.mark.asyncio
    async def test_assign_request_with_exception(
        self,
        setup_router: Tuple[AsyncioRouter, FakeRequestRouter],
        setup_singleton_thread_router: SingletonThreadRouter,
    ):
        fake_router, _ = setup_router
        thread_router = setup_singleton_thread_router

        async def mock_assign_request(*args, **kwargs):
            raise Exception("test exception")

        fake_router.assign_request = mock_assign_request

        request_metadata = RequestMetadata(
            request_id="test-request-1",
            internal_request_id="test-internal-request-1",
        )
        assign_request_future = thread_router.assign_request(request_metadata)

        assert assign_request_future.exception() is not None
        assert str(assign_request_future.exception()) == "test exception"

    @pytest.mark.asyncio
    async def test_assign_request_with_exception_during_cancellation(
        self,
        setup_router: Tuple[AsyncioRouter, FakeRequestRouter],
        setup_singleton_thread_router: SingletonThreadRouter,
    ):
        fake_router, _ = setup_router
        thread_router = setup_singleton_thread_router

        mock_replica_result = FakeReplicaResult(
            replica_id=ReplicaID(
                unique_id="test-replica-1", deployment_id=DeploymentID(name="test")
            ),
            is_generator_object=False,
        )
        loop = thread_router._get_singleton_asyncio_loop()

        async def init_events():
            return asyncio.Event(), asyncio.Event()

        f = asyncio.run_coroutine_threadsafe(init_events(), loop)
        lock_acquire_event, cancel_block_event = f.result()

        async def mock_assign_request(*args, **kwargs):
            try:
                await lock_acquire_event.wait()
                return mock_replica_result
            except asyncio.CancelledError:
                cancel_block_event.set()
                raise Exception("test exception")

        fake_router.assign_request = mock_assign_request

        request_metadata = RequestMetadata(
            request_id="test-request-1",
            internal_request_id="test-internal-request-1",
        )

        assign_request_future = thread_router.assign_request(request_metadata)
        assign_request_future.cancel()

        async def coro():
            await cancel_block_event.wait()

        asyncio.run_coroutine_threadsafe(coro(), loop).result()

        def release_lock():
            lock_acquire_event.set()

        loop.call_soon_threadsafe(release_lock)

        assert assign_request_future.cancelled() is True
        with pytest.raises(concurrent.futures.CancelledError):
            assign_request_future.exception()


if __name__ == "__main__":
    sys.exit(pytest.main(["-v", "-s", __file__]))<|MERGE_RESOLUTION|>--- conflicted
+++ resolved
@@ -243,18 +243,11 @@
         enable_strict_max_ongoing_requests=request.param.get(
             "enable_strict_max_ongoing_requests", False
         ),
-<<<<<<< HEAD
         request_router=fake_request_router,
         node_id="test-node-id",
         availability_zone="test-az",
         prefer_local_node_routing=False,
-=======
-        replica_scheduler=fake_replica_scheduler,
-        node_id="test-node-id",
-        availability_zone="test-az",
-        prefer_local_node_routing=False,
         _request_router_initialized_event=asyncio.Event(),
->>>>>>> 47933dfe
     )
     return router, fake_request_router
 
@@ -339,11 +332,7 @@
         assert replica_result._replica_id == r1_id
 
         if router._request_router._use_queue_len_cache:
-<<<<<<< HEAD
             assert fake_request_router.replica_queue_len_cache.get(r1_id) == 10
-=======
-            assert fake_replica_scheduler.replica_queue_len_cache.get(r1_id) == 10
->>>>>>> 47933dfe
 
     @pytest.mark.parametrize(
         "setup_router",
@@ -399,13 +388,8 @@
         assert replica_result._replica_id == r2_id
 
         if router._request_router._use_queue_len_cache:
-<<<<<<< HEAD
             assert fake_request_router.replica_queue_len_cache.get(r1_id) == 10
             assert fake_request_router.replica_queue_len_cache.get(r2_id) == 20
-=======
-            assert fake_replica_scheduler.replica_queue_len_cache.get(r1_id) == 10
-            assert fake_replica_scheduler.replica_queue_len_cache.get(r2_id) == 20
->>>>>>> 47933dfe
 
     @pytest.mark.parametrize(
         "setup_router",
