import sys
import time
from typing import Dict, List, Optional, Tuple
from unittest.mock import Mock, PropertyMock, patch

import pytest

from ray.exceptions import RayTaskError
from ray.serve._private.application_state import (
    ApplicationState,
    ApplicationStateManager,
    ApplicationStatusInfo,
    BuildAppStatus,
    StatusOverview,
    override_deployment_info,
)
from ray.serve._private.autoscaling_state import AutoscalingStateManager
from ray.serve._private.common import (
    RUNNING_REQUESTS_KEY,
    DeploymentHandleSource,
    DeploymentID,
    DeploymentStatus,
    DeploymentStatusInfo,
    DeploymentStatusTrigger,
    HandleMetricReport,
    ReplicaID,
    ReplicaMetricReport,
    TimeStampedValue,
)
from ray.serve._private.config import DeploymentConfig, ReplicaConfig
from ray.serve._private.constants import RAY_SERVE_COLLECT_AUTOSCALING_METRICS_ON_HANDLE
from ray.serve._private.deploy_utils import deploy_args_to_deployment_info
from ray.serve._private.deployment_info import DeploymentInfo
from ray.serve._private.test_utils import MockKVStore
from ray.serve._private.utils import get_random_string
from ray.serve.config import AutoscalingConfig
from ray.serve.exceptions import RayServeException
from ray.serve.generated.serve_pb2 import (
    ApplicationStatusInfo as ApplicationStatusInfoProto,
    StatusOverview as StatusOverviewProto,
)
from ray.serve.schema import (
    APIType,
    ApplicationStatus,
    DeploymentSchema,
    LoggingConfig,
    ServeApplicationSchema,
)


class MockEndpointState:
    def __init__(self):
        self.endpoints = dict()

    def update_endpoint(self, endpoint, endpoint_info):
        self.endpoints[endpoint] = endpoint_info

    def delete_endpoint(self, endpoint):
        if endpoint in self.endpoints:
            del self.endpoints[endpoint]


class MockDeploymentStateManager:
    def __init__(self, kv_store):
        self.kv_store = kv_store
        self.deployment_infos: Dict[DeploymentID, DeploymentInfo] = dict()
        self.deployment_statuses: Dict[DeploymentID, DeploymentStatusInfo] = dict()
        self.deleting: Dict[DeploymentID, bool] = dict()

        # Recover
        recovered_deployments = self.kv_store.get("fake_deployment_state_checkpoint")
        if recovered_deployments is not None:
            for name, checkpointed_data in recovered_deployments.items():
                (info, deleting) = checkpointed_data

                self.deployment_infos[name] = info
                self.deployment_statuses[name] = DeploymentStatusInfo(
                    name=name,
                    status=DeploymentStatus.UPDATING,
                    status_trigger=DeploymentStatusTrigger.CONFIG_UPDATE_STARTED,
                    message="",
                )
                self.deleting[name] = deleting
        self._scaling_decisions = {}

    def deploy(
        self,
        deployment_id: DeploymentID,
        deployment_info: DeploymentInfo,
    ):
        existing_info = self.deployment_infos.get(deployment_id)
        self.deleting[deployment_id] = False
        self.deployment_infos[deployment_id] = deployment_info
        if not existing_info or existing_info.version != deployment_info.version:
            self.deployment_statuses[deployment_id] = DeploymentStatusInfo(
                name=deployment_id.name,
                status=DeploymentStatus.UPDATING,
                status_trigger=DeploymentStatusTrigger.CONFIG_UPDATE_STARTED,
                message="",
            )

        self.kv_store.put(
            "fake_deployment_state_checkpoint",
            dict(
                zip(
                    self.deployment_infos.keys(),
                    zip(self.deployment_infos.values(), self.deleting.values()),
                )
            ),
        )

    @property
    def deployments(self) -> List[str]:
        return list(self.deployment_infos.keys())

    def get_deployment_statuses(self, ids: List[DeploymentID]):
        return [self.deployment_statuses[id] for id in ids]

    def get_deployment(self, deployment_id: DeploymentID) -> DeploymentInfo:
        if deployment_id in self.deployment_statuses:
            # Return dummy deployment info object
            return DeploymentInfo(
                deployment_config=DeploymentConfig(
                    num_replicas=self.deployment_infos[
                        deployment_id
                    ].deployment_config.num_replicas,
                    user_config={},
                ),
                replica_config=ReplicaConfig.create(lambda x: x),
                start_time_ms=0,
                deployer_job_id="",
            )

    def get_deployments_in_application(self, app_name: str):
        deployments = []
        for deployment_id in self.deployment_infos:
            if deployment_id.app_name == app_name:
                deployments.append(deployment_id.name)

        return deployments

    def set_deployment_unhealthy(self, id: DeploymentID):
        self.deployment_statuses[id].status = DeploymentStatus.UNHEALTHY

    def set_deployment_deploy_failed(self, id: DeploymentID):
        self.deployment_statuses[id].status = DeploymentStatus.DEPLOY_FAILED

    def set_deployment_healthy(self, id: DeploymentID):
        self.deployment_statuses[id].status = DeploymentStatus.HEALTHY

    def set_deployment_updating(self, id: DeploymentID):
        self.deployment_statuses[id].status = DeploymentStatus.UPDATING

    def set_deployment_deleted(self, id: str):
        if not self.deployment_infos[id]:
            raise ValueError(
                f"Tried to mark deployment {id} as deleted, but {id} not found"
            )
        if not self.deleting[id]:
            raise ValueError(
                f"Tried to mark deployment {id} as deleted, but delete_deployment()"
                f"hasn't been called for {id} yet"
            )

        del self.deployment_infos[id]
        del self.deployment_statuses[id]
        del self.deleting[id]

    def delete_deployment(self, id: DeploymentID):
        self.deleting[id] = True

    def get_deployment_target_num_replicas(self, id: DeploymentID) -> Optional[int]:
        return self.deployment_infos[id].deployment_config.num_replicas

    def save_checkpoint(self):
        """Mock save checkpoint method."""
        pass

<<<<<<< HEAD
    def scale(self, id: DeploymentID, target_num_replicas: int):
=======
    def autoscale(self, id: DeploymentID, target_num_replicas: int):
>>>>>>> 82345c87
        self._scaling_decisions[id] = target_num_replicas
        return True


@pytest.fixture
def mocked_application_state_manager() -> (
    Tuple[ApplicationStateManager, MockDeploymentStateManager]
):
    kv_store = MockKVStore()

    deployment_state_manager = MockDeploymentStateManager(kv_store)
    application_state_manager = ApplicationStateManager(
        deployment_state_manager,
        AutoscalingStateManager(),
        MockEndpointState(),
        kv_store,
        LoggingConfig(),
    )
    yield application_state_manager, deployment_state_manager, kv_store


def deployment_params(
    name: str,
    route_prefix: str = None,
    autoscaling_config: AutoscalingConfig = None,
    num_replicas: int = 1,
):
    return {
        "deployment_name": name,
        "deployment_config_proto_bytes": DeploymentConfig(
            num_replicas=num_replicas,
            user_config={},
            version=get_random_string(),
            autoscaling_config=autoscaling_config,
        ).to_proto_bytes(),
        "replica_config_proto_bytes": ReplicaConfig.create(
            lambda x: x
        ).to_proto_bytes(),
        "deployer_job_id": "random",
        "route_prefix": route_prefix,
        "ingress": False,
    }


def deployment_info(
    name: str,
    route_prefix: str = None,
    autoscaling_config: AutoscalingConfig = None,
    num_replicas: int = 1,
):
    params = deployment_params(name, route_prefix, autoscaling_config, num_replicas)
    return deploy_args_to_deployment_info(**params, app_name="test_app")


@pytest.fixture
def mocked_application_state() -> Tuple[ApplicationState, MockDeploymentStateManager]:
    kv_store = MockKVStore()

    deployment_state_manager = MockDeploymentStateManager(kv_store)
    application_state = ApplicationState(
        name="test_app",
        deployment_state_manager=deployment_state_manager,
        autoscaling_state_manager=AutoscalingStateManager(),
        endpoint_state=MockEndpointState(),
        logging_config=LoggingConfig(),
    )
    yield application_state, deployment_state_manager


class TestApplicationStatusInfo:
    def test_application_status_required(self):
        with pytest.raises(TypeError):
            ApplicationStatusInfo(
                message="context about status", deployment_timestamp=time.time()
            )

    @pytest.mark.parametrize("status", list(ApplicationStatus))
    def test_proto(self, status):
        serve_application_status_info = ApplicationStatusInfo(
            status=status,
            message="context about status",
            deployment_timestamp=time.time(),
        )
        serialized_proto = serve_application_status_info.to_proto().SerializeToString()
        deserialized_proto = ApplicationStatusInfoProto.FromString(serialized_proto)
        reconstructed_info = ApplicationStatusInfo.from_proto(deserialized_proto)

        assert serve_application_status_info == reconstructed_info


class TestStatusOverview:
    def get_valid_serve_application_status_info(self):
        return ApplicationStatusInfo(
            status=ApplicationStatus.RUNNING,
            message="",
            deployment_timestamp=time.time(),
        )

    def test_app_status_required(self):
        with pytest.raises(TypeError):
            StatusOverview(deployment_statuses=[])

    def test_empty_list_valid(self):
        """Should be able to create StatusOverview with no deployment statuses."""

        # Check default is empty list
        status_info = StatusOverview(
            app_status=self.get_valid_serve_application_status_info()
        )
        status_info.deployment_statuses == []

        # Ensure empty list can be passed in explicitly
        status_info = StatusOverview(
            app_status=self.get_valid_serve_application_status_info(),
            deployment_statuses=[],
        )
        status_info.deployment_statuses == []

    def test_equality_mismatched_deployment_statuses(self):
        """Check that StatusOverviews with different numbers of statuses are unequal."""

        status_info_few_deployments = StatusOverview(
            app_status=self.get_valid_serve_application_status_info(),
            deployment_statuses=[
                DeploymentStatusInfo(
                    name="1",
                    status=DeploymentStatus.HEALTHY,
                    status_trigger=DeploymentStatusTrigger.CONFIG_UPDATE_STARTED,
                ),
                DeploymentStatusInfo(
                    name="2",
                    status=DeploymentStatus.UNHEALTHY,
                    status_trigger=DeploymentStatusTrigger.CONFIG_UPDATE_STARTED,
                ),
            ],
        )

        status_info_many_deployments = StatusOverview(
            app_status=self.get_valid_serve_application_status_info(),
            deployment_statuses=[
                DeploymentStatusInfo(
                    name="1",
                    status=DeploymentStatus.HEALTHY,
                    status_trigger=DeploymentStatusTrigger.CONFIG_UPDATE_STARTED,
                ),
                DeploymentStatusInfo(
                    name="2",
                    status=DeploymentStatus.UNHEALTHY,
                    status_trigger=DeploymentStatusTrigger.CONFIG_UPDATE_STARTED,
                ),
                DeploymentStatusInfo(
                    name="3",
                    status=DeploymentStatus.UNHEALTHY,
                    status_trigger=DeploymentStatusTrigger.CONFIG_UPDATE_STARTED,
                ),
                DeploymentStatusInfo(
                    name="4",
                    status=DeploymentStatus.UPDATING,
                    status_trigger=DeploymentStatusTrigger.CONFIG_UPDATE_STARTED,
                ),
            ],
        )

        assert status_info_few_deployments != status_info_many_deployments

    @pytest.mark.parametrize("application_status", list(ApplicationStatus))
    def test_proto(self, application_status):
        status_info = StatusOverview(
            app_status=ApplicationStatusInfo(
                status=application_status,
                message="context about this status",
                deployment_timestamp=time.time(),
            ),
            deployment_statuses=[
                DeploymentStatusInfo(
                    name="name1",
                    status=DeploymentStatus.UPDATING,
                    message="deployment updating",
                    status_trigger=DeploymentStatusTrigger.CONFIG_UPDATE_STARTED,
                ),
                DeploymentStatusInfo(
                    name="name2",
                    status=DeploymentStatus.HEALTHY,
                    message="",
                    status_trigger=DeploymentStatusTrigger.CONFIG_UPDATE_STARTED,
                ),
                DeploymentStatusInfo(
                    name="name3",
                    status=DeploymentStatus.UNHEALTHY,
                    message="this deployment is unhealthy",
                    status_trigger=DeploymentStatusTrigger.CONFIG_UPDATE_STARTED,
                ),
            ],
        )
        serialized_proto = status_info.to_proto().SerializeToString()
        deserialized_proto = StatusOverviewProto.FromString(serialized_proto)
        reconstructed_info = StatusOverview.from_proto(deserialized_proto)

        assert status_info == reconstructed_info


@patch.object(
    ApplicationState, "target_deployments", PropertyMock(return_value=["a", "b", "c"])
)
class TestDetermineAppStatus:
    @patch.object(ApplicationState, "get_deployments_statuses")
    def test_running(self, get_deployments_statuses, mocked_application_state):
        app_state, _ = mocked_application_state
        get_deployments_statuses.return_value = [
            DeploymentStatusInfo(
                "a",
                DeploymentStatus.HEALTHY,
                DeploymentStatusTrigger.CONFIG_UPDATE_STARTED,
            ),
            DeploymentStatusInfo(
                "b",
                DeploymentStatus.HEALTHY,
                DeploymentStatusTrigger.CONFIG_UPDATE_STARTED,
            ),
            DeploymentStatusInfo(
                "c",
                DeploymentStatus.HEALTHY,
                DeploymentStatusTrigger.CONFIG_UPDATE_STARTED,
            ),
        ]
        assert app_state._determine_app_status() == (ApplicationStatus.RUNNING, "")

    @patch.object(ApplicationState, "get_deployments_statuses")
    def test_stay_running(self, get_deployments_statuses, mocked_application_state):
        app_state, _ = mocked_application_state
        app_state._status = ApplicationStatus.RUNNING
        get_deployments_statuses.return_value = [
            DeploymentStatusInfo(
                "a",
                DeploymentStatus.HEALTHY,
                DeploymentStatusTrigger.CONFIG_UPDATE_STARTED,
            ),
            DeploymentStatusInfo(
                "b",
                DeploymentStatus.HEALTHY,
                DeploymentStatusTrigger.CONFIG_UPDATE_STARTED,
            ),
            DeploymentStatusInfo(
                "c",
                DeploymentStatus.HEALTHY,
                DeploymentStatusTrigger.CONFIG_UPDATE_STARTED,
            ),
        ]
        assert app_state._determine_app_status() == (ApplicationStatus.RUNNING, "")

    @patch.object(ApplicationState, "get_deployments_statuses")
    def test_deploying(self, get_deployments_statuses, mocked_application_state):
        app_state, _ = mocked_application_state
        get_deployments_statuses.return_value = [
            DeploymentStatusInfo(
                "a",
                DeploymentStatus.UPDATING,
                DeploymentStatusTrigger.CONFIG_UPDATE_STARTED,
            ),
            DeploymentStatusInfo(
                "b",
                DeploymentStatus.HEALTHY,
                DeploymentStatusTrigger.CONFIG_UPDATE_STARTED,
            ),
            DeploymentStatusInfo(
                "c",
                DeploymentStatus.HEALTHY,
                DeploymentStatusTrigger.CONFIG_UPDATE_STARTED,
            ),
        ]
        assert app_state._determine_app_status() == (ApplicationStatus.DEPLOYING, "")

    @patch.object(ApplicationState, "get_deployments_statuses")
    def test_deploy_failed(self, get_deployments_statuses, mocked_application_state):
        app_state, _ = mocked_application_state
        get_deployments_statuses.return_value = [
            DeploymentStatusInfo(
                "a",
                DeploymentStatus.UPDATING,
                DeploymentStatusTrigger.CONFIG_UPDATE_STARTED,
            ),
            DeploymentStatusInfo(
                "b",
                DeploymentStatus.HEALTHY,
                DeploymentStatusTrigger.CONFIG_UPDATE_STARTED,
            ),
            DeploymentStatusInfo(
                "c",
                DeploymentStatus.DEPLOY_FAILED,
                DeploymentStatusTrigger.CONFIG_UPDATE_STARTED,
            ),
        ]
        status, error_msg = app_state._determine_app_status()
        assert status == ApplicationStatus.DEPLOY_FAILED
        assert error_msg

    @patch.object(ApplicationState, "get_deployments_statuses")
    def test_unhealthy(self, get_deployments_statuses, mocked_application_state):
        app_state, _ = mocked_application_state
        app_state._status = ApplicationStatus.RUNNING
        get_deployments_statuses.return_value = [
            DeploymentStatusInfo(
                "a",
                DeploymentStatus.HEALTHY,
                DeploymentStatusTrigger.CONFIG_UPDATE_STARTED,
            ),
            DeploymentStatusInfo(
                "b",
                DeploymentStatus.HEALTHY,
                DeploymentStatusTrigger.CONFIG_UPDATE_STARTED,
            ),
            DeploymentStatusInfo(
                "c",
                DeploymentStatus.UNHEALTHY,
                DeploymentStatusTrigger.CONFIG_UPDATE_STARTED,
            ),
        ]
        status, error_msg = app_state._determine_app_status()
        assert status == ApplicationStatus.UNHEALTHY
        assert error_msg

    @patch.object(ApplicationState, "get_deployments_statuses")
    def test_autoscaling(self, get_deployments_statuses, mocked_application_state):
        app_state, _ = mocked_application_state
        app_state._status = ApplicationStatus.RUNNING
        get_deployments_statuses.return_value = [
            DeploymentStatusInfo(
                "a",
                DeploymentStatus.HEALTHY,
                DeploymentStatusTrigger.CONFIG_UPDATE_STARTED,
            ),
            DeploymentStatusInfo(
                "b", DeploymentStatus.UPSCALING, DeploymentStatusTrigger.AUTOSCALING
            ),
            DeploymentStatusInfo(
                "c", DeploymentStatus.DOWNSCALING, DeploymentStatusTrigger.AUTOSCALING
            ),
        ]
        status, error_msg = app_state._determine_app_status()
        assert status == ApplicationStatus.RUNNING

    @patch.object(ApplicationState, "get_deployments_statuses")
    def test_manual_scale_num_replicas(
        self, get_deployments_statuses, mocked_application_state
    ):
        app_state, _ = mocked_application_state
        app_state._status = ApplicationStatus.RUNNING
        get_deployments_statuses.return_value = [
            DeploymentStatusInfo(
                "a",
                DeploymentStatus.HEALTHY,
                DeploymentStatusTrigger.CONFIG_UPDATE_STARTED,
            ),
            DeploymentStatusInfo(
                "b",
                DeploymentStatus.UPSCALING,
                DeploymentStatusTrigger.CONFIG_UPDATE_STARTED,
            ),
            DeploymentStatusInfo(
                "c",
                DeploymentStatus.DOWNSCALING,
                DeploymentStatusTrigger.CONFIG_UPDATE_STARTED,
            ),
        ]
        status, error_msg = app_state._determine_app_status()
        assert status == ApplicationStatus.DEPLOYING


def test_deploy_and_delete_app(mocked_application_state):
    """Deploy app with 2 deployments, transition DEPLOYING -> RUNNING -> DELETING.
    This tests the basic typical workflow.
    """
    app_state, deployment_state_manager = mocked_application_state

    # DEPLOY application with deployments {d1, d2}
    d1_id = DeploymentID(name="d1", app_name="test_app")
    d2_id = DeploymentID(name="d2", app_name="test_app")
    app_state.deploy_app(
        {
            "d1": deployment_info("d1", "/hi"),
            "d2": deployment_info("d2"),
        }
    )
    assert app_state.route_prefix == "/hi"

    app_status = app_state.get_application_status_info()
    assert app_status.status == ApplicationStatus.DEPLOYING
    assert app_status.deployment_timestamp > 0

    app_state.update()
    # After one update, deployments {d1, d2} should be created
    assert deployment_state_manager.get_deployment(d1_id)
    assert deployment_state_manager.get_deployment(d2_id)
    assert app_state.status == ApplicationStatus.DEPLOYING

    # Until both deployments are healthy, app should be deploying
    app_state.update()
    assert app_state.status == ApplicationStatus.DEPLOYING

    # Mark deployment d1 healthy (app should be deploying)
    deployment_state_manager.set_deployment_healthy(d1_id)
    app_state.update()
    assert app_state.status == ApplicationStatus.DEPLOYING

    # Mark deployment d2 healthy (app should be running)
    deployment_state_manager.set_deployment_healthy(d2_id)
    app_state.update()
    assert app_state.status == ApplicationStatus.RUNNING

    # Rerun update, status shouldn't change (still running)
    app_state.update()
    assert app_state.status == ApplicationStatus.RUNNING

    # Delete application (app should be deleting)
    app_state.delete()
    assert app_state.status == ApplicationStatus.DELETING

    app_state.update()
    deployment_state_manager.set_deployment_deleted(d1_id)
    ready_to_be_deleted, _ = app_state.update()
    assert not ready_to_be_deleted
    assert app_state.status == ApplicationStatus.DELETING

    # Once both deployments are deleted, the app should be ready to delete
    deployment_state_manager.set_deployment_deleted(d2_id)
    ready_to_be_deleted = app_state.update()
    assert ready_to_be_deleted


def test_app_deploy_failed_and_redeploy(mocked_application_state):
    """Test DEPLOYING -> DEPLOY_FAILED -> (redeploy) -> DEPLOYING -> RUNNING"""
    app_state, deployment_state_manager = mocked_application_state
    d1_id = DeploymentID(name="d1", app_name="test_app")
    d2_id = DeploymentID(name="d2", app_name="test_app")
    app_state.deploy_app({"d1": deployment_info("d1")})
    assert app_state.status == ApplicationStatus.DEPLOYING

    # Before status of deployment changes, app should still be DEPLOYING
    app_state.update()
    assert app_state.status == ApplicationStatus.DEPLOYING

    # Mark deployment unhealthy -> app should be DEPLOY_FAILED
    deployment_state_manager.set_deployment_deploy_failed(d1_id)
    app_state.update()
    assert app_state.status == ApplicationStatus.DEPLOY_FAILED

    # Message and status should not change
    deploy_failed_msg = app_state._status_msg
    assert len(deploy_failed_msg) != 0
    app_state.update()
    assert app_state.status == ApplicationStatus.DEPLOY_FAILED
    assert app_state._status_msg == deploy_failed_msg

    app_state.deploy_app({"d1": deployment_info("d1"), "d2": deployment_info("d2")})
    assert app_state.status == ApplicationStatus.DEPLOYING
    assert app_state._status_msg != deploy_failed_msg

    # After one update, deployments {d1, d2} should be created
    app_state.update()
    assert deployment_state_manager.get_deployment(d1_id)
    assert deployment_state_manager.get_deployment(d2_id)
    assert app_state.status == ApplicationStatus.DEPLOYING

    deployment_state_manager.set_deployment_healthy(d1_id)
    deployment_state_manager.set_deployment_healthy(d2_id)
    app_state.update()
    assert app_state.status == ApplicationStatus.RUNNING

    # Message and status should not change
    running_msg = app_state._status_msg
    assert running_msg != deploy_failed_msg
    app_state.update()
    assert app_state.status == ApplicationStatus.RUNNING
    assert app_state._status_msg == running_msg


def test_app_deploy_failed_and_recover(mocked_application_state):
    """Test DEPLOYING -> DEPLOY_FAILED -> (self recovered) -> RUNNING

    If while the application is deploying a deployment becomes unhealthy,
    the app is marked as deploy failed. But if the deployment recovers,
    the application status should update to running.
    """
    app_state, deployment_state_manager = mocked_application_state
    deployment_id = DeploymentID(name="d1", app_name="test_app")
    app_state.deploy_app({"d1": deployment_info("d1")})
    assert app_state.status == ApplicationStatus.DEPLOYING

    # Before status of deployment changes, app should still be DEPLOYING
    app_state.update()
    assert app_state.status == ApplicationStatus.DEPLOYING

    # Mark deployment unhealthy -> app should be DEPLOY_FAILED
    deployment_state_manager.set_deployment_deploy_failed(deployment_id)
    app_state.update()
    assert app_state.status == ApplicationStatus.DEPLOY_FAILED
    app_state.update()
    assert app_state.status == ApplicationStatus.DEPLOY_FAILED

    # Deployment recovers to healthy -> app should be RUNNING
    deployment_state_manager.set_deployment_healthy(deployment_id)
    app_state.update()
    assert app_state.status == ApplicationStatus.RUNNING
    app_state.update()
    assert app_state.status == ApplicationStatus.RUNNING


def test_app_unhealthy(mocked_application_state):
    """Test DEPLOYING -> RUNNING -> UNHEALTHY -> RUNNING.
    Even after an application becomes running, if a deployment becomes
    unhealthy at some point, the application status should also be
    updated to unhealthy.
    """
    app_state, deployment_state_manager = mocked_application_state
    id_a, id_b = DeploymentID(name="a", app_name="test_app"), DeploymentID(
        name="b", app_name="test_app"
    )
    app_state.deploy_app({"a": deployment_info("a"), "b": deployment_info("b")})
    assert app_state.status == ApplicationStatus.DEPLOYING
    app_state.update()
    assert app_state.status == ApplicationStatus.DEPLOYING

    # Once both deployments become healthy, app should be running
    deployment_state_manager.set_deployment_healthy(id_a)
    deployment_state_manager.set_deployment_healthy(id_b)
    app_state.update()
    assert app_state.status == ApplicationStatus.RUNNING

    # If a deployment becomes unhealthy, application should become unhealthy
    deployment_state_manager.set_deployment_unhealthy(id_a)
    app_state.update()
    assert app_state.status == ApplicationStatus.UNHEALTHY
    # Rerunning update shouldn't make a difference
    app_state.update()
    assert app_state.status == ApplicationStatus.UNHEALTHY

    # If the deployment recovers, the application should also recover
    deployment_state_manager.set_deployment_healthy(id_a)
    app_state.update()
    assert app_state.status == ApplicationStatus.RUNNING


@patch("ray.serve._private.application_state.build_serve_application", Mock())
@patch("ray.get", Mock(return_value=([deployment_params("a", "/old")], None)))
@patch("ray.serve._private.application_state.check_obj_ref_ready_nowait")
def test_apply_app_configs_succeed(check_obj_ref_ready_nowait):
    """Test deploying through config successfully.
    Deploy obj ref finishes successfully, so status should transition to running.
    """
    kv_store = MockKVStore()
    deployment_id = DeploymentID(name="a", app_name="test_app")
    deployment_state_manager = MockDeploymentStateManager(kv_store)
    app_state_manager = ApplicationStateManager(
        deployment_state_manager,
        AutoscalingStateManager(),
        MockEndpointState(),
        kv_store,
        LoggingConfig(),
    )

    # Deploy config
    app_config = ServeApplicationSchema(
        name="test_app", import_path="fa.ke", route_prefix="/new"
    )
    app_state_manager.apply_app_configs([app_config])
    app_state = app_state_manager._application_states["test_app"]
    assert app_state.status == ApplicationStatus.DEPLOYING

    # Before object ref is ready
    check_obj_ref_ready_nowait.return_value = False
    app_state.update()
    assert app_state._build_app_task_info
    assert app_state.status == ApplicationStatus.DEPLOYING
    app_state.update()
    assert app_state.status == ApplicationStatus.DEPLOYING

    # Object ref is ready
    check_obj_ref_ready_nowait.return_value = True
    app_state.update()
    assert app_state.status == ApplicationStatus.DEPLOYING
    assert app_state.target_deployments == ["a"]
    assert app_state.route_prefix == "/new"

    # Set healthy
    deployment_state_manager.set_deployment_healthy(deployment_id)
    app_state.update()
    assert app_state.status == ApplicationStatus.RUNNING


@patch(
    "ray.serve._private.application_state.get_app_code_version",
    Mock(return_value="123"),
)
@patch("ray.serve._private.application_state.build_serve_application", Mock())
@patch("ray.get", Mock(side_effect=RayTaskError(None, "intentionally failed", None)))
@patch("ray.serve._private.application_state.check_obj_ref_ready_nowait")
def test_apply_app_configs_fail(check_obj_ref_ready_nowait):
    """Test fail to deploy through config.
    Deploy obj ref errors out, so status should transition to deploy failed.
    """
    kv_store = MockKVStore()
    deployment_state_manager = MockDeploymentStateManager(kv_store)
    app_state_manager = ApplicationStateManager(
        deployment_state_manager,
        AutoscalingStateManager(),
        MockEndpointState(),
        kv_store,
        LoggingConfig(),
    )

    # Deploy config
    app_config = ServeApplicationSchema(
        name="test_app", import_path="fa.ke", route_prefix="/new"
    )
    app_state_manager.apply_app_configs([app_config])
    app_state = app_state_manager._application_states["test_app"]
    assert app_state.status == ApplicationStatus.DEPLOYING

    # Before object ref is ready
    check_obj_ref_ready_nowait.return_value = False
    app_state.update()
    assert app_state._build_app_task_info
    assert app_state.status == ApplicationStatus.DEPLOYING
    app_state.update()
    assert app_state.status == ApplicationStatus.DEPLOYING

    # Object ref is ready, and the task has called deploy_app
    check_obj_ref_ready_nowait.return_value = True
    app_state.update()
    assert app_state.status == ApplicationStatus.DEPLOY_FAILED
    assert "failed" in app_state._status_msg or "error" in app_state._status_msg


@patch(
    "ray.serve._private.application_state.get_app_code_version",
    Mock(return_value="123"),
)
@patch("ray.serve._private.application_state.build_serve_application", Mock())
@patch("ray.get", Mock(return_value=([deployment_params("a", "/old")], None)))
@patch("ray.serve._private.application_state.check_obj_ref_ready_nowait")
def test_apply_app_configs_deletes_existing(check_obj_ref_ready_nowait):
    """Test that apply_app_configs deletes existing apps that aren't in the new list.

    This should *not* apply to apps that were deployed via `deploy_app` (which is
    an imperative API).
    """
    kv_store = MockKVStore()
    deployment_state_manager = MockDeploymentStateManager(kv_store)
    app_state_manager = ApplicationStateManager(
        deployment_state_manager,
        AutoscalingStateManager(),
        MockEndpointState(),
        kv_store,
        LoggingConfig(),
    )

    # Deploy an app via `deploy_app` - should not be affected.
    a_id = DeploymentID(name="a", app_name="imperative_app")
    app_state_manager.deploy_app("imperative_app", [deployment_params("a", "/hi")])
    imperative_app_state = app_state_manager._application_states["imperative_app"]
    assert imperative_app_state.api_type == APIType.IMPERATIVE
    assert imperative_app_state.status == ApplicationStatus.DEPLOYING

    imperative_app_state.update()
    deployment_state_manager.set_deployment_healthy(a_id)
    imperative_app_state.update()
    assert imperative_app_state.status == ApplicationStatus.RUNNING

    # Now deploy an initial version of the config with app 1 and app 2.
    app1_config = ServeApplicationSchema(
        name="app1", import_path="fa.ke", route_prefix="/1"
    )
    app2_config = ServeApplicationSchema(
        name="app2", import_path="fa.ke", route_prefix="/2"
    )
    app_state_manager.apply_app_configs([app1_config, app2_config])
    app1_state = app_state_manager._application_states["app1"]
    assert app1_state.api_type == APIType.DECLARATIVE
    app2_state = app_state_manager._application_states["app2"]
    assert app2_state.api_type == APIType.DECLARATIVE
    app1_state.update()
    app2_state.update()
    assert app1_state.status == ApplicationStatus.DEPLOYING
    assert app2_state.status == ApplicationStatus.DEPLOYING

    # Now redeploy a new config that removes app 1 and adds app 3.
    app3_config = ServeApplicationSchema(
        name="app3", import_path="fa.ke", route_prefix="/3"
    )
    app_state_manager.apply_app_configs([app3_config, app2_config])
    app3_state = app_state_manager._application_states["app3"]
    assert app3_state.api_type == APIType.DECLARATIVE
    app1_state.update()
    app2_state.update()
    app3_state.update()
    assert app1_state.status == ApplicationStatus.DELETING
    assert app2_state.status == ApplicationStatus.DEPLOYING
    assert app3_state.status == ApplicationStatus.DEPLOYING


def test_redeploy_same_app(mocked_application_state):
    """Test redeploying same application with updated deployments."""
    app_state, deployment_state_manager = mocked_application_state
    a_id = DeploymentID(name="a", app_name="test_app")
    b_id = DeploymentID(name="b", app_name="test_app")
    c_id = DeploymentID(name="c", app_name="test_app")
    app_state.deploy_app({"a": deployment_info("a"), "b": deployment_info("b")})
    assert app_state.status == ApplicationStatus.DEPLOYING

    # Update
    app_state.update()
    assert app_state.status == ApplicationStatus.DEPLOYING
    assert set(app_state.target_deployments) == {"a", "b"}

    # Transition to running
    deployment_state_manager.set_deployment_healthy(a_id)
    app_state.update()
    assert app_state.status == ApplicationStatus.DEPLOYING
    deployment_state_manager.set_deployment_healthy(b_id)
    app_state.update()
    assert app_state.status == ApplicationStatus.RUNNING

    # Deploy the same app with different deployments
    app_state.deploy_app({"b": deployment_info("b"), "c": deployment_info("c")})
    assert app_state.status == ApplicationStatus.DEPLOYING
    # Target state should be updated immediately
    assert "a" not in app_state.target_deployments

    # Remove deployment `a`
    app_state.update()
    deployment_state_manager.set_deployment_deleted(a_id)
    app_state.update()
    assert app_state.status == ApplicationStatus.DEPLOYING

    # Move to running
    deployment_state_manager.set_deployment_healthy(c_id)
    app_state.update()
    assert app_state.status == ApplicationStatus.DEPLOYING
    deployment_state_manager.set_deployment_healthy(b_id)
    app_state.update()
    assert app_state.status == ApplicationStatus.RUNNING


def test_deploy_with_route_prefix_conflict(mocked_application_state_manager):
    """Test that an application with a route prefix conflict fails to deploy"""
    app_state_manager, _, _ = mocked_application_state_manager

    app_state_manager.deploy_app("app1", [deployment_params("a", "/hi")])
    with pytest.raises(RayServeException):
        app_state_manager.deploy_app("app2", [deployment_params("b", "/hi")])


def test_deploy_with_renamed_app(mocked_application_state_manager):
    """
    Test that an application deploys successfully when there is a route prefix
    conflict with an old app running on the cluster.
    """
    app_state_manager, deployment_state_manager, _ = mocked_application_state_manager
    a_id, b_id = DeploymentID(name="a", app_name="app1"), DeploymentID(
        name="b", app_name="app2"
    )

    # deploy app1
    app_state_manager.deploy_app("app1", [deployment_params("a", "/url1")])
    app_state = app_state_manager._application_states["app1"]
    assert app_state_manager.get_app_status("app1") == ApplicationStatus.DEPLOYING

    # Update
    app_state_manager.update()
    assert app_state_manager.get_app_status("app1") == ApplicationStatus.DEPLOYING
    assert set(app_state.target_deployments) == {"a"}

    # Once its single deployment is healthy, app1 should be running
    deployment_state_manager.set_deployment_healthy(a_id)
    app_state_manager.update()
    assert app_state_manager.get_app_status("app1") == ApplicationStatus.RUNNING

    # delete app1
    app_state_manager.delete_app("app1")
    assert app_state_manager.get_app_status("app1") == ApplicationStatus.DELETING
    app_state_manager.update()

    # deploy app2
    app_state_manager.deploy_app("app2", [deployment_params("b", "/url1")])
    assert app_state_manager.get_app_status("app2") == ApplicationStatus.DEPLOYING
    app_state_manager.update()

    # app2 deploys before app1 finishes deleting
    deployment_state_manager.set_deployment_healthy(b_id)
    app_state_manager.update()
    assert app_state_manager.get_app_status("app2") == ApplicationStatus.RUNNING
    assert app_state_manager.get_app_status("app1") == ApplicationStatus.DELETING

    # app1 finally finishes deleting
    deployment_state_manager.set_deployment_deleted(a_id)
    app_state_manager.update()
    assert app_state_manager.get_app_status("app1") == ApplicationStatus.NOT_STARTED
    assert app_state_manager.get_app_status("app2") == ApplicationStatus.RUNNING


def test_application_state_recovery(mocked_application_state_manager):
    """Test DEPLOYING -> RUNNING -> (controller crash) -> DEPLOYING -> RUNNING"""
    (
        app_state_manager,
        deployment_state_manager,
        kv_store,
    ) = mocked_application_state_manager
    deployment_id = DeploymentID(name="d1", app_name="test_app")
    app_name = "test_app"

    # DEPLOY application with deployments {d1, d2}
    params = deployment_params("d1")
    app_state_manager.deploy_app(app_name, [params])
    app_state = app_state_manager._application_states[app_name]
    assert app_state.status == ApplicationStatus.DEPLOYING

    # Once deployment is healthy, app should be running
    app_state_manager.update()
    assert deployment_state_manager.get_deployment(deployment_id)
    deployment_state_manager.set_deployment_healthy(deployment_id)
    app_state_manager.update()
    assert app_state.status == ApplicationStatus.RUNNING

    # In real code this checkpoint would be done by the caller of the deploys
    app_state_manager.save_checkpoint()

    # Simulate controller crashed!! Create new deployment state manager,
    # which should recover target state for deployment "d1" from kv store
    new_deployment_state_manager = MockDeploymentStateManager(kv_store)
    version1 = new_deployment_state_manager.deployment_infos[deployment_id].version

    # Create new application state manager, and it should call _recover_from_checkpoint
    new_app_state_manager = ApplicationStateManager(
        new_deployment_state_manager,
        AutoscalingStateManager(),
        MockEndpointState(),
        kv_store,
        LoggingConfig(),
    )
    app_state = new_app_state_manager._application_states[app_name]
    assert app_state.status == ApplicationStatus.DEPLOYING
    assert app_state._target_state.deployment_infos["d1"].version == version1

    new_deployment_state_manager.set_deployment_healthy(deployment_id)
    new_app_state_manager.update()
    assert app_state.status == ApplicationStatus.RUNNING


def test_recover_during_update(mocked_application_state_manager):
    """Test that application and deployment states are recovered if
    controller crashed in the middle of a redeploy.

    Target state is checkpointed in the application state manager,
    but not yet the deployment state manager when the controller crashes
    Then the deployment state manager should recover an old version of
    the deployment during initial recovery, but the application state
    manager should eventually reconcile this.
    """
    (
        app_state_manager,
        deployment_state_manager,
        kv_store,
    ) = mocked_application_state_manager
    deployment_id = DeploymentID(name="d1", app_name="test_app")
    app_name = "test_app"

    # DEPLOY application with deployment "d1"
    params = deployment_params("d1")
    app_state_manager.deploy_app(app_name, [params])
    app_state = app_state_manager._application_states[app_name]
    assert app_state.status == ApplicationStatus.DEPLOYING

    # Once deployment is healthy, app should be running
    app_state_manager.update()
    assert deployment_state_manager.get_deployment(deployment_id)
    deployment_state_manager.set_deployment_healthy(deployment_id)
    app_state_manager.update()
    assert app_state.status == ApplicationStatus.RUNNING

    # Deploy new version of "d1" (this auto generates new random version)
    params2 = deployment_params("d1")
    app_state_manager.deploy_app(app_name, [params2])
    assert app_state.status == ApplicationStatus.DEPLOYING

    # In real code this checkpoint would be done by the caller of the deploys
    app_state_manager.save_checkpoint()

    # Before application state manager could propagate new version to
    # deployment state manager, controller crashes.
    # Create new deployment state manager. It should recover the old
    # version of the deployment from the kv store
    new_deployment_state_manager = MockDeploymentStateManager(kv_store)
    dr_version = new_deployment_state_manager.deployment_infos[deployment_id].version

    # Create new application state manager, and it should call _recover_from_checkpoint
    new_app_state_manager = ApplicationStateManager(
        new_deployment_state_manager,
        AutoscalingStateManager(),
        MockEndpointState(),
        kv_store,
        LoggingConfig(),
    )
    app_state = new_app_state_manager._application_states[app_name]
    ar_version = app_state._target_state.deployment_infos["d1"].version
    assert app_state.status == ApplicationStatus.DEPLOYING
    assert ar_version != dr_version

    new_app_state_manager.update()
    assert (
        new_deployment_state_manager.deployment_infos[deployment_id].version
        == ar_version
    )
    assert app_state.status == ApplicationStatus.DEPLOYING

    new_deployment_state_manager.set_deployment_healthy(deployment_id)
    new_app_state_manager.update()
    assert app_state.status == ApplicationStatus.RUNNING


def test_is_ready_for_shutdown(mocked_application_state_manager):
    """Test `is_ready_for_shutdown()` returns the correct state.

    When shutting down applications before deployments are deleted, application state
    `is_deleted()` should return False and `is_ready_for_shutdown()` should return
    False. When shutting down applications after deployments are deleted, application
    state `is_deleted()` should return True and `is_ready_for_shutdown()` should return
    True.
    """
    (
        app_state_manager,
        deployment_state_manager,
        kv_store,
    ) = mocked_application_state_manager
    app_name = "test_app"
    deployment_name = "d1"
    deployment_id = DeploymentID(name=deployment_name, app_name=app_name)

    # DEPLOY application with deployment "d1"
    params = deployment_params(deployment_name)
    app_state_manager.deploy_app(app_name, [params])
    app_state = app_state_manager._application_states[app_name]
    assert app_state.status == ApplicationStatus.DEPLOYING

    # Once deployment is healthy, app should be running
    app_state_manager.update()
    assert deployment_state_manager.get_deployment(deployment_id)
    deployment_state_manager.set_deployment_healthy(deployment_id)
    app_state_manager.update()
    assert app_state.status == ApplicationStatus.RUNNING

    # When shutting down applications before deployments are deleted, application state
    # `is_deleted()` should return False and `is_ready_for_shutdown()` should return
    # False
    app_state_manager.shutdown()
    assert not app_state.is_deleted()
    assert not app_state_manager.is_ready_for_shutdown()

    # When shutting down applications after deployments are deleted, application state
    # `is_deleted()` should return True and `is_ready_for_shutdown()` should return True
    deployment_state_manager.delete_deployment(deployment_id)
    deployment_state_manager.set_deployment_deleted(deployment_id)
    app_state_manager.update()
    assert app_state.is_deleted()
    assert app_state_manager.is_ready_for_shutdown()


class TestOverrideDeploymentInfo:
    @pytest.fixture
    def info(self):
        return DeploymentInfo(
            route_prefix="/",
            version="123",
            deployment_config=DeploymentConfig(num_replicas=1),
            replica_config=ReplicaConfig.create(lambda x: x),
            start_time_ms=0,
            deployer_job_id="",
        )

    def test_override_deployment_config(self, info):
        config = ServeApplicationSchema(
            name="default",
            import_path="test.import.path",
            deployments=[
                DeploymentSchema(
                    name="A",
                    num_replicas=3,
                    max_ongoing_requests=200,
                    user_config={"price": "4"},
                    graceful_shutdown_wait_loop_s=4,
                    graceful_shutdown_timeout_s=40,
                    health_check_period_s=20,
                    health_check_timeout_s=60,
                )
            ],
        )

        updated_infos = override_deployment_info({"A": info}, config)
        updated_info = updated_infos["A"]
        assert updated_info.route_prefix == "/"
        assert updated_info.version == "123"
        assert updated_info.deployment_config.max_ongoing_requests == 200
        assert updated_info.deployment_config.user_config == {"price": "4"}
        assert updated_info.deployment_config.graceful_shutdown_wait_loop_s == 4
        assert updated_info.deployment_config.graceful_shutdown_timeout_s == 40
        assert updated_info.deployment_config.health_check_period_s == 20
        assert updated_info.deployment_config.health_check_timeout_s == 60

    def test_override_autoscaling_config(self, info):
        config = ServeApplicationSchema(
            name="default",
            import_path="test.import.path",
            deployments=[
                DeploymentSchema(
                    name="A",
                    autoscaling_config={
                        "min_replicas": 1,
                        "initial_replicas": 12,
                        "max_replicas": 79,
                    },
                )
            ],
        )

        updated_infos = override_deployment_info({"A": info}, config)
        updated_info = updated_infos["A"]
        assert updated_info.route_prefix == "/"
        assert updated_info.version == "123"
        assert updated_info.deployment_config.autoscaling_config.min_replicas == 1
        assert updated_info.deployment_config.autoscaling_config.initial_replicas == 12
        assert updated_info.deployment_config.autoscaling_config.max_replicas == 79

    def test_override_route_prefix(self, info):
        config = ServeApplicationSchema(
            name="default",
            import_path="test.import.path",
            route_prefix="/bob",
            deployments=[
                DeploymentSchema(
                    name="A",
                )
            ],
        )

        updated_infos = override_deployment_info({"A": info}, config)
        updated_info = updated_infos["A"]
        assert updated_info.route_prefix == "/bob"
        assert updated_info.version == "123"

    def test_override_ray_actor_options_1(self, info):
        """Test runtime env specified in config at deployment level."""
        config = ServeApplicationSchema(
            name="default",
            import_path="test.import.path",
            deployments=[
                DeploymentSchema(
                    name="A",
                    ray_actor_options={"runtime_env": {"working_dir": "s3://B"}},
                )
            ],
        )

        updated_infos = override_deployment_info({"A": info}, config)
        updated_info = updated_infos["A"]
        assert updated_info.route_prefix == "/"
        assert updated_info.version == "123"
        assert (
            updated_info.replica_config.ray_actor_options["runtime_env"]["working_dir"]
            == "s3://B"
        )

    def test_override_ray_actor_options_2(self, info):
        """Test application runtime env is propagated to deployments."""
        config = ServeApplicationSchema(
            name="default",
            import_path="test.import.path",
            runtime_env={"working_dir": "s3://C"},
            deployments=[
                DeploymentSchema(
                    name="A",
                )
            ],
        )

        updated_infos = override_deployment_info({"A": info}, config)
        updated_info = updated_infos["A"]
        assert updated_info.route_prefix == "/"
        assert updated_info.version == "123"
        assert (
            updated_info.replica_config.ray_actor_options["runtime_env"]["working_dir"]
            == "s3://C"
        )

    def test_override_ray_actor_options_3(self, info):
        """If runtime env is specified in the config at the deployment level, it should
        override the application-level runtime env.
        """
        config = ServeApplicationSchema(
            name="default",
            import_path="test.import.path",
            runtime_env={"working_dir": "s3://C"},
            deployments=[
                DeploymentSchema(
                    name="A",
                    ray_actor_options={"runtime_env": {"working_dir": "s3://B"}},
                )
            ],
        )

        updated_infos = override_deployment_info({"A": info}, config)
        updated_info = updated_infos["A"]
        assert updated_info.route_prefix == "/"
        assert updated_info.version == "123"
        assert (
            updated_info.replica_config.ray_actor_options["runtime_env"]["working_dir"]
            == "s3://B"
        )

    def test_override_ray_actor_options_4(self):
        """If runtime env is specified for the deployment in code, it should override
        the application-level runtime env.
        """
        info = DeploymentInfo(
            route_prefix="/",
            version="123",
            deployment_config=DeploymentConfig(num_replicas=1),
            replica_config=ReplicaConfig.create(
                lambda x: x,
                ray_actor_options={"runtime_env": {"working_dir": "s3://A"}},
            ),
            start_time_ms=0,
            deployer_job_id="",
        )
        config = ServeApplicationSchema(
            name="default",
            import_path="test.import.path",
            runtime_env={"working_dir": "s3://C"},
            deployments=[
                DeploymentSchema(
                    name="A",
                )
            ],
        )

        updated_infos = override_deployment_info({"A": info}, config)
        updated_info = updated_infos["A"]
        assert updated_info.route_prefix == "/"
        assert updated_info.version == "123"
        assert (
            updated_info.replica_config.ray_actor_options["runtime_env"]["working_dir"]
            == "s3://A"
        )

    def test_override_ray_actor_options_5(self):
        """If runtime env is specified in all three places:
        - In code
        - In the config at the deployment level
        - In the config at the application level
        The one specified in the config at the deployment level should take precedence.
        """
        info = DeploymentInfo(
            route_prefix="/",
            version="123",
            deployment_config=DeploymentConfig(num_replicas=1),
            replica_config=ReplicaConfig.create(
                lambda x: x,
                ray_actor_options={"runtime_env": {"working_dir": "s3://A"}},
            ),
            start_time_ms=0,
            deployer_job_id="",
        )
        config = ServeApplicationSchema(
            name="default",
            import_path="test.import.path",
            runtime_env={"working_dir": "s3://C"},
            deployments=[
                DeploymentSchema(
                    name="A",
                    ray_actor_options={"runtime_env": {"working_dir": "s3://B"}},
                )
            ],
        )

        updated_infos = override_deployment_info({"A": info}, config)
        updated_info = updated_infos["A"]
        assert updated_info.route_prefix == "/"
        assert updated_info.version == "123"
        assert (
            updated_info.replica_config.ray_actor_options["runtime_env"]["working_dir"]
            == "s3://B"
        )


class TestAutoscale:
    def test_autoscale(self, mocked_application_state_manager):
        """Test autoscaling behavior with two deployments under load."""
        (
            app_state_manager,
            deployment_state_manager,
            _,
        ) = mocked_application_state_manager

        # Setup: Create autoscaling configuration
        autoscaling_config = {
            "target_ongoing_requests": 1,
            "min_replicas": 1,
            "max_replicas": 5,
            "initial_replicas": 1,
            "upscale_delay_s": 0,
            "downscale_delay_s": 0,
            "metrics_interval_s": 0.1,
        }

        # Setup: Deploy two deployments
        d1_id, d2_id = self._deploy_test_deployments(
            app_state_manager, deployment_state_manager, autoscaling_config
        )

        # Setup: Register deployments with autoscaling manager
        asm = app_state_manager._autoscaling_state_manager
        self._register_deployments_with_asm(asm, d1_id, d2_id, autoscaling_config)

        # Setup: Create running replicas
        self._create_running_replicas(asm, d1_id, d2_id)

        # Test: Simulate load metrics
        self._simulate_load_metrics(asm, d1_id, d2_id)

        # Verify: Check autoscaling decisions
        app_state_manager.update()
        assert app_state_manager.get_app_status("test_app") == ApplicationStatus.RUNNING
        assert deployment_state_manager._scaling_decisions == {d1_id: 4, d2_id: 2}

    def test_should_autoscale_with_autoscaling_deployments(
        self, mocked_application_state_manager
    ):
        """Test should_autoscale returns True when app has autoscaling deployments."""
        (
            app_state_manager,
            deployment_state_manager,
            _,
        ) = mocked_application_state_manager

        # Setup: Create autoscaling configuration
        autoscaling_config = {
            "target_ongoing_requests": 1,
            "min_replicas": 1,
            "max_replicas": 5,
            "initial_replicas": 1,
        }

        # Deploy app with autoscaling enabled
        d1_id, d2_id = self._deploy_test_deployments(
            app_state_manager, deployment_state_manager, autoscaling_config
        )

        # Register with autoscaling manager
        asm = app_state_manager._autoscaling_state_manager
        self._register_deployments_with_asm(asm, d1_id, d2_id, autoscaling_config)

        # Get the application state
        app_state = app_state_manager._application_states["test_app"]

        # Verify should_autoscale returns True
        assert app_state.should_autoscale() is True

    def test_should_autoscale_without_autoscaling_deployments(
        self, mocked_application_state_manager
    ):
        """Test should_autoscale returns False when app has no autoscaling deployments."""
        (
            app_state_manager,
            deployment_state_manager,
            _,
        ) = mocked_application_state_manager

        # Deploy app without autoscaling configuration
        d1_id = DeploymentID(name="d1", app_name="test_app")
        d1_params = deployment_params("d1", "/hi")  # No autoscaling config

        app_state_manager.deploy_app("test_app", [d1_params])
        app_state_manager.update()
        deployment_state_manager.set_deployment_healthy(d1_id)
        app_state_manager.update()

        # Get the application state
        app_state = app_state_manager._application_states["test_app"]

        # Verify should_autoscale returns False
        assert app_state.should_autoscale() is False

    def test_autoscale_with_no_deployments(self, mocked_application_state_manager):
        """Test autoscale returns False when app has no target deployments."""
        app_state_manager, _, _ = mocked_application_state_manager

        # Create app state without any deployments
        app_state = ApplicationState(
            name="empty_app",
            deployment_state_manager=MockDeploymentStateManager(MockKVStore()),
            autoscaling_state_manager=AutoscalingStateManager(),
            endpoint_state=MockEndpointState(),
            logging_config=LoggingConfig(),
        )

        # Verify autoscale returns False
        assert app_state.autoscale() is False

    def test_autoscale_with_deployment_details_none(
        self, mocked_application_state_manager
    ):
        """Test autoscale handles None deployment details gracefully."""
        (
            app_state_manager,
            deployment_state_manager,
            _,
        ) = mocked_application_state_manager

        # Setup: Deploy app with autoscaling
        autoscaling_config = {
            "target_ongoing_requests": 1,
            "min_replicas": 1,
            "max_replicas": 5,
            "initial_replicas": 1,
        }

        d1_id, d2_id = self._deploy_test_deployments(
            app_state_manager, deployment_state_manager, autoscaling_config
        )

        # Mock get_deployment_target_num_replicas to return None
        deployment_state_manager.get_deployment_target_num_replicas = Mock(
            return_value=None
        )

        app_state = app_state_manager._application_states["test_app"]

        # Verify autoscale returns False when deployment details are None
        assert app_state.autoscale() is False

    def test_autoscale_applies_decisions_correctly(
        self, mocked_application_state_manager
    ):
        """Test autoscale applies autoscaling decisions to deployment state manager."""
        (
            app_state_manager,
            deployment_state_manager,
            _,
        ) = mocked_application_state_manager

        # Setup: Deploy app with autoscaling
        autoscaling_config = {
            "target_ongoing_requests": 1,
            "min_replicas": 1,
            "max_replicas": 5,
            "initial_replicas": 1,
            "upscale_delay_s": 0,
            "downscale_delay_s": 0,
            "metrics_interval_s": 0.1,
        }

        d1_id, d2_id = self._deploy_test_deployments(
            app_state_manager, deployment_state_manager, autoscaling_config
        )

        # Register with autoscaling manager and create replicas
        asm = app_state_manager._autoscaling_state_manager
        self._register_deployments_with_asm(asm, d1_id, d2_id, autoscaling_config)
        self._create_running_replicas(asm, d1_id, d2_id)

        # Simulate load: d1 has 3x target load, d2 has 0.5x target load
        self._simulate_load_metrics(asm, d1_id, d2_id, d1_load=3, d2_load=0)

        app_state = app_state_manager._application_states["test_app"]

        # Call autoscale
        result = app_state.autoscale()

        # Verify it returns True (target state changed)
        assert result is True

        # Verify scaling decisions were applied
        # d1 should scale up (high load), d2 should scale down (low load)
        assert d1_id in deployment_state_manager._scaling_decisions
        assert d2_id in deployment_state_manager._scaling_decisions

    def test_autoscale_no_decisions_returns_false(
        self, mocked_application_state_manager
    ):
        """Test autoscale returns False when no autoscaling decisions are made."""
        (
            app_state_manager,
            deployment_state_manager,
            _,
        ) = mocked_application_state_manager

        # Setup: Deploy app with autoscaling
        autoscaling_config = {
            "target_ongoing_requests": 1,
            "min_replicas": 1,
            "max_replicas": 5,
            "initial_replicas": 1,
            "upscale_delay_s": 0,
            "downscale_delay_s": 0,
            "metrics_interval_s": 0.1,
        }

        d1_id, d2_id = self._deploy_test_deployments(
            app_state_manager, deployment_state_manager, autoscaling_config
        )

        # Register with autoscaling manager and create replicas
        asm = app_state_manager._autoscaling_state_manager
        self._register_deployments_with_asm(asm, d1_id, d2_id, autoscaling_config)
        self._create_running_replicas(asm, d1_id, d2_id)

        # Simulate balanced load (exactly at target, so no scaling needed)
        self._simulate_load_metrics(asm, d1_id, d2_id, d1_load=1, d2_load=1)

        app_state = app_state_manager._application_states["test_app"]

        # Call autoscale
        result = app_state.autoscale()

        # Verify it returns False (no scaling decisions needed)
        # When load exactly matches target, autoscaler shouldn't make changes
        assert result is False or deployment_state_manager._scaling_decisions == {
            d1_id: 2,
            d2_id: 2,
        }

    def test_application_state_manager_autoscaling_integration(
        self, mocked_application_state_manager
    ):
        """Test autoscaling integration in ApplicationStateManager.update()."""
        (
            app_state_manager,
            deployment_state_manager,
            _,
        ) = mocked_application_state_manager

        # Setup: Deploy app with autoscaling
        autoscaling_config = {
            "target_ongoing_requests": 1,
            "min_replicas": 1,
            "max_replicas": 5,
            "initial_replicas": 1,
            "upscale_delay_s": 0,
            "downscale_delay_s": 0,
            "metrics_interval_s": 0.1,
        }

        d1_id, d2_id = self._deploy_test_deployments(
            app_state_manager, deployment_state_manager, autoscaling_config
        )

        # Register with autoscaling manager and create replicas
        asm = app_state_manager._autoscaling_state_manager
        self._register_deployments_with_asm(asm, d1_id, d2_id, autoscaling_config)
        self._create_running_replicas(asm, d1_id, d2_id)

        # Simulate high load on d1, moderate load on d2
        self._simulate_load_metrics(asm, d1_id, d2_id, d1_load=4, d2_load=2)

        # Clear any existing scaling decisions
        deployment_state_manager._scaling_decisions.clear()

        # Call ApplicationStateManager.update()
        app_state_manager.update()

        # Verify autoscaling decisions were applied during update
        # Both deployments should have scaling decisions due to load
        assert len(deployment_state_manager._scaling_decisions) > 0

    def test_autoscaling_with_mixed_deployment_types(
        self, mocked_application_state_manager
    ):
        """Test autoscaling behavior with mix of autoscaling and non-autoscaling deployments."""
        (
            app_state_manager,
            deployment_state_manager,
            _,
        ) = mocked_application_state_manager

        # Setup: Deploy app with one autoscaling and one non-autoscaling deployment
        autoscaling_config = {
            "target_ongoing_requests": 1,
            "min_replicas": 1,
            "max_replicas": 5,
            "initial_replicas": 1,
            "upscale_delay_s": 0,
            "downscale_delay_s": 0,
            "metrics_interval_s": 0.1,
        }

        d1_id = DeploymentID(name="d1", app_name="test_app")
        d2_id = DeploymentID(name="d2", app_name="test_app")

        # d1 has autoscaling, d2 doesn't
        d1_params = deployment_params(
            "d1", "/hi", autoscaling_config=autoscaling_config
        )
        d2_params = deployment_params("d2")  # No autoscaling config

        app_state_manager.deploy_app("test_app", [d1_params, d2_params])
        app_state_manager.update()

        deployment_state_manager.set_deployment_healthy(d1_id)
        deployment_state_manager.set_deployment_healthy(d2_id)
        app_state_manager.update()

        # Register only d1 with autoscaling manager and create replicas
        asm = app_state_manager._autoscaling_state_manager
        d1_info = deployment_info("d1", "/hi", autoscaling_config=autoscaling_config)
        asm.register_deployment(d1_id, d1_info, 1)

        # Create replicas for d1 only
        d1_replicas = [
            ReplicaID(unique_id=f"replica_{i}", deployment_id=d1_id) for i in [1, 2]
        ]
        asm.update_running_replica_ids(d1_id, d1_replicas)

        # Simulate high load on d1
        current_time = time.time()
        timestamp_offset = current_time - 0.1

        if RAY_SERVE_COLLECT_AUTOSCALING_METRICS_ON_HANDLE:
            d1_handle_report = HandleMetricReport(
                deployment_id=d1_id,
                handle_id="random",
                actor_id="actor_id",
                handle_source=DeploymentHandleSource.UNKNOWN,
                queued_requests=[TimeStampedValue(timestamp_offset, 0)],
                aggregated_queued_requests=0,
                aggregated_metrics={
                    RUNNING_REQUESTS_KEY: {
                        ReplicaID(unique_id="replica_1", deployment_id=d1_id): 3,
                        ReplicaID(unique_id="replica_2", deployment_id=d1_id): 3,
                    }
                },
                metrics={
                    RUNNING_REQUESTS_KEY: {
                        ReplicaID(unique_id="replica_1", deployment_id=d1_id): [
                            TimeStampedValue(timestamp_offset, 3)
                        ],
                        ReplicaID(unique_id="replica_2", deployment_id=d1_id): [
                            TimeStampedValue(timestamp_offset, 3)
                        ],
                    }
                },
                timestamp=time.time(),
            )
            asm.record_request_metrics_for_handle(d1_handle_report)
        else:
            for i in [1, 2]:
                replica_report = ReplicaMetricReport(
                    replica_id=ReplicaID(unique_id=f"replica_{i}", deployment_id=d1_id),
                    aggregated_metrics={RUNNING_REQUESTS_KEY: 3},
                    metrics={
                        RUNNING_REQUESTS_KEY: [TimeStampedValue(timestamp_offset, 3)]
                    },
                    timestamp=time.time(),
                )
                asm.record_request_metrics_for_replica(replica_report)

        app_state = app_state_manager._application_states["test_app"]

        # Call autoscale
        result = app_state.autoscale()

        # Verify only d1's decision was applied (d2 has no autoscaling)
        assert result is True
        assert d1_id in deployment_state_manager._scaling_decisions
        assert d2_id not in deployment_state_manager._scaling_decisions

    def test_autoscale_multiple_apps_independent(
        self, mocked_application_state_manager
    ):
        """Test that autoscaling decisions for one app don't affect another app."""
        (
            app_state_manager,
            deployment_state_manager,
            _,
        ) = mocked_application_state_manager

        # Setup: Create autoscaling configuration
        autoscaling_config = {
            "target_ongoing_requests": 1,
            "min_replicas": 1,
            "max_replicas": 5,
            "initial_replicas": 1,
            "upscale_delay_s": 0,
            "downscale_delay_s": 0,
            "metrics_interval_s": 0.1,
        }

        # Deploy app1 with two deployments
        app1_d1_id = DeploymentID(name="d1", app_name="app1")
        app1_d2_id = DeploymentID(name="d2", app_name="app1")
        app1_d1_params = deployment_params(
            "d1", "/app1", autoscaling_config=autoscaling_config
        )
        app1_d2_params = deployment_params("d2", autoscaling_config=autoscaling_config)

        app_state_manager.deploy_app("app1", [app1_d1_params, app1_d2_params])
        app_state_manager.update()
        deployment_state_manager.set_deployment_healthy(app1_d1_id)
        deployment_state_manager.set_deployment_healthy(app1_d2_id)
        app_state_manager.update()

        # Deploy app2 with two deployments
        app2_d1_id = DeploymentID(name="d1", app_name="app2")
        app2_d2_id = DeploymentID(name="d2", app_name="app2")
        app2_d1_params = deployment_params(
            "d1", "/app2", autoscaling_config=autoscaling_config
        )
        app2_d2_params = deployment_params("d2", autoscaling_config=autoscaling_config)

        app_state_manager.deploy_app("app2", [app2_d1_params, app2_d2_params])
        app_state_manager.update()
        deployment_state_manager.set_deployment_healthy(app2_d1_id)
        deployment_state_manager.set_deployment_healthy(app2_d2_id)
        app_state_manager.update()

        # Register app1 deployments with autoscaling manager
        asm = app_state_manager._autoscaling_state_manager
        app1_d1_info = deployment_info(
            "d1", "/app1", autoscaling_config=autoscaling_config
        )
        app1_d2_info = deployment_info("d2", autoscaling_config=autoscaling_config)
        app1_d1_info.app_name = "app1"
        app1_d2_info.app_name = "app1"
        asm.register_deployment(app1_d1_id, app1_d1_info, 1)
        asm.register_deployment(app1_d2_id, app1_d2_info, 1)

        # Register app2 deployments with autoscaling manager
        app2_d1_info = deployment_info(
            "d1", "/app2", autoscaling_config=autoscaling_config
        )
        app2_d2_info = deployment_info("d2", autoscaling_config=autoscaling_config)
        app2_d1_info.app_name = "app2"
        app2_d2_info.app_name = "app2"
        asm.register_deployment(app2_d1_id, app2_d1_info, 1)
        asm.register_deployment(app2_d2_id, app2_d2_info, 1)

        # Create replicas for both apps
        app1_d1_replicas = [
            ReplicaID(unique_id=f"app1_d1_replica_{i}", deployment_id=app1_d1_id)
            for i in [1, 2]
        ]
        app1_d2_replicas = [
            ReplicaID(unique_id=f"app1_d2_replica_{i}", deployment_id=app1_d2_id)
            for i in [3, 4]
        ]
        asm.update_running_replica_ids(app1_d1_id, app1_d1_replicas)
        asm.update_running_replica_ids(app1_d2_id, app1_d2_replicas)

        app2_d1_replicas = [
            ReplicaID(unique_id=f"app2_d1_replica_{i}", deployment_id=app2_d1_id)
            for i in [5, 6]
        ]
        app2_d2_replicas = [
            ReplicaID(unique_id=f"app2_d2_replica_{i}", deployment_id=app2_d2_id)
            for i in [7, 8]
        ]
        asm.update_running_replica_ids(app2_d1_id, app2_d1_replicas)
        asm.update_running_replica_ids(app2_d2_id, app2_d2_replicas)

        # Simulate high load on app1, low load on app2
        current_time = time.time()
        timestamp_offset = current_time - 0.1

        # App1: High load
        for replica_id in app1_d1_replicas + app1_d2_replicas:
            replica_report = ReplicaMetricReport(
                replica_id=replica_id,
                aggregated_metrics={RUNNING_REQUESTS_KEY: 3},
                metrics={RUNNING_REQUESTS_KEY: [TimeStampedValue(timestamp_offset, 3)]},
                timestamp=time.time(),
            )
            asm.record_request_metrics_for_replica(replica_report)

        # App2: Low load
        for replica_id in app2_d1_replicas + app2_d2_replicas:
            replica_report = ReplicaMetricReport(
                replica_id=replica_id,
                aggregated_metrics={RUNNING_REQUESTS_KEY: 0},
                metrics={RUNNING_REQUESTS_KEY: [TimeStampedValue(timestamp_offset, 0)]},
                timestamp=time.time(),
            )
            asm.record_request_metrics_for_replica(replica_report)

        # Clear scaling decisions
        deployment_state_manager._scaling_decisions.clear()

        # Call update which triggers autoscaling for both apps
        app_state_manager.update()

        # Verify app1 deployments scaled up (high load)
        assert app1_d1_id in deployment_state_manager._scaling_decisions
        assert app1_d2_id in deployment_state_manager._scaling_decisions
        assert deployment_state_manager._scaling_decisions[app1_d1_id] > 2

        # Verify app2 deployments scaled down (low load)
        assert app2_d1_id in deployment_state_manager._scaling_decisions
        assert app2_d2_id in deployment_state_manager._scaling_decisions
        assert deployment_state_manager._scaling_decisions[app2_d1_id] == 1

    def test_autoscale_with_partial_deployment_details(
        self, mocked_application_state_manager
    ):
        """Test autoscale when some deployments have details and others return None."""
        (
            app_state_manager,
            deployment_state_manager,
            _,
        ) = mocked_application_state_manager

        # Setup: Deploy app with autoscaling
        autoscaling_config = {
            "target_ongoing_requests": 1,
            "min_replicas": 1,
            "max_replicas": 5,
            "initial_replicas": 1,
            "upscale_delay_s": 0,
            "downscale_delay_s": 0,
            "metrics_interval_s": 0.1,
        }

        d1_id, d2_id = self._deploy_test_deployments(
            app_state_manager, deployment_state_manager, autoscaling_config
        )

        # Register only d1 with autoscaling manager (d2 won't be registered)
        asm = app_state_manager._autoscaling_state_manager
        d1_info = deployment_info("d1", "/hi", autoscaling_config=autoscaling_config)
        asm.register_deployment(d1_id, d1_info, 1)

        # Create replicas for d1 only
        d1_replicas = [
            ReplicaID(unique_id=f"d1_replica_{i}", deployment_id=d1_id) for i in [1, 2]
        ]
        asm.update_running_replica_ids(d1_id, d1_replicas)

        # Simulate load for d1
        current_time = time.time()
        timestamp_offset = current_time - 0.1
        for i in [1, 2]:
            replica_report = ReplicaMetricReport(
                replica_id=ReplicaID(unique_id=f"d1_replica_{i}", deployment_id=d1_id),
                aggregated_metrics={RUNNING_REQUESTS_KEY: 3},
                metrics={RUNNING_REQUESTS_KEY: [TimeStampedValue(timestamp_offset, 3)]},
                timestamp=time.time(),
            )
            asm.record_request_metrics_for_replica(replica_report)

        # Mock get_deployment_target_num_replicas to return None for d2 only
        original_get_details = (
            deployment_state_manager.get_deployment_target_num_replicas
        )

        def selective_get_details(dep_id) -> Optional[int]:
            if dep_id == d2_id:
                return None
            return original_get_details(dep_id)

        deployment_state_manager.get_deployment_target_num_replicas = (
            selective_get_details
        )

        app_state = app_state_manager._application_states["test_app"]

        # Call autoscale
        result = app_state.autoscale()

        # Verify it returns True (d1 has scaling decision)
        assert result is True

        # Verify only d1 has scaling decision (d2 was skipped due to None details)
        assert d1_id in deployment_state_manager._scaling_decisions
        assert d2_id not in deployment_state_manager._scaling_decisions

    def test_autoscale_single_deployment_in_app(self, mocked_application_state_manager):
        """Test autoscaling with only one deployment in the app."""
        (
            app_state_manager,
            deployment_state_manager,
            _,
        ) = mocked_application_state_manager

        # Setup: Create autoscaling configuration
        autoscaling_config = {
            "target_ongoing_requests": 1,
            "min_replicas": 1,
            "max_replicas": 5,
            "initial_replicas": 1,
            "upscale_delay_s": 0,
            "downscale_delay_s": 0,
            "metrics_interval_s": 0.1,
        }

        # Deploy single deployment
        d1_id = DeploymentID(name="d1", app_name="test_app")
        d1_params = deployment_params(
            "d1", "/hi", autoscaling_config=autoscaling_config
        )

        app_state_manager.deploy_app("test_app", [d1_params])
        app_state_manager.update()
        deployment_state_manager.set_deployment_healthy(d1_id)
        app_state_manager.update()

        # Register with autoscaling manager
        asm = app_state_manager._autoscaling_state_manager
        d1_info = deployment_info("d1", "/hi", autoscaling_config=autoscaling_config)
        asm.register_deployment(d1_id, d1_info, 1)

        # Create replicas
        d1_replicas = [
            ReplicaID(unique_id=f"replica_{i}", deployment_id=d1_id) for i in [1, 2]
        ]
        asm.update_running_replica_ids(d1_id, d1_replicas)

        # Simulate high load
        current_time = time.time()
        timestamp_offset = current_time - 0.1
        for i in [1, 2]:
            replica_report = ReplicaMetricReport(
                replica_id=ReplicaID(unique_id=f"replica_{i}", deployment_id=d1_id),
                aggregated_metrics={RUNNING_REQUESTS_KEY: 4},
                metrics={RUNNING_REQUESTS_KEY: [TimeStampedValue(timestamp_offset, 4)]},
                timestamp=time.time(),
            )
            asm.record_request_metrics_for_replica(replica_report)

        app_state = app_state_manager._application_states["test_app"]

        # Call autoscale
        result = app_state.autoscale()

        # Verify it returns True
        assert result is True

        # Verify scaling decision was made
        assert d1_id in deployment_state_manager._scaling_decisions
        assert deployment_state_manager._scaling_decisions[d1_id] > 2

    def test_autoscale_during_app_deletion(self, mocked_application_state_manager):
        """Test autoscaling behavior when app is being deleted."""
        (
            app_state_manager,
            deployment_state_manager,
            _,
        ) = mocked_application_state_manager

        # Setup: Deploy app with autoscaling
        autoscaling_config = {
            "target_ongoing_requests": 1,
            "min_replicas": 1,
            "max_replicas": 5,
            "initial_replicas": 1,
            "upscale_delay_s": 0,
            "downscale_delay_s": 0,
            "metrics_interval_s": 0.1,
        }

        d1_id, d2_id = self._deploy_test_deployments(
            app_state_manager, deployment_state_manager, autoscaling_config
        )

        # Register with autoscaling manager and create replicas
        asm = app_state_manager._autoscaling_state_manager
        self._register_deployments_with_asm(asm, d1_id, d2_id, autoscaling_config)
        self._create_running_replicas(asm, d1_id, d2_id)

        # Simulate load
        self._simulate_load_metrics(asm, d1_id, d2_id, d1_load=5, d2_load=5)

        # Delete the app
        app_state_manager.delete_app("test_app")

        # Get app state
        app_state = app_state_manager._application_states["test_app"]

        # Verify app status is DELETING
        assert app_state.status == ApplicationStatus.DELETING

        # Clear scaling decisions
        deployment_state_manager._scaling_decisions.clear()

        # Call update (should not autoscale deleting apps)
        app_state_manager.update()

        # Verify no autoscaling decisions were made (app is deleting)
        assert len(deployment_state_manager._scaling_decisions) == 0

    def test_autoscale_many_deployments_in_app(self, mocked_application_state_manager):
        """Test autoscaling with many (15+) deployments in single app."""
        (
            app_state_manager,
            deployment_state_manager,
            _,
        ) = mocked_application_state_manager

        # Setup: Create autoscaling configuration
        autoscaling_config = {
            "target_ongoing_requests": 1,
            "min_replicas": 1,
            "max_replicas": 3,
            "initial_replicas": 1,
            "upscale_delay_s": 0,
            "downscale_delay_s": 0,
            "metrics_interval_s": 0.1,
        }

        # Deploy 15 deployments
        num_deployments = 15
        deployment_ids = []
        deployment_params_list = []

        for i in range(num_deployments):
            deployment_ids.append(DeploymentID(name=f"d{i}", app_name="test_app"))
            deployment_params_list.append(
                deployment_params(f"d{i}", autoscaling_config=autoscaling_config)
            )

        app_state_manager.deploy_app("test_app", deployment_params_list)
        app_state_manager.update()

        # Mark all as healthy
        for dep_id in deployment_ids:
            deployment_state_manager.set_deployment_healthy(dep_id)
        app_state_manager.update()

        # Register all with autoscaling manager
        asm = app_state_manager._autoscaling_state_manager
        for i, dep_id in enumerate(deployment_ids):
            info = deployment_info(f"d{i}", autoscaling_config=autoscaling_config)
            asm.register_deployment(dep_id, info, 1)

            # Create replicas
            replicas = [
                ReplicaID(unique_id=f"d{i}_replica_{j}", deployment_id=dep_id)
                for j in [1, 2]
            ]
            asm.update_running_replica_ids(dep_id, replicas)

            # Simulate load (alternating high/low)
            load = 3 if i % 2 == 0 else 0
            current_time = time.time()
            timestamp_offset = current_time - 0.1
            for replica in replicas:
                replica_report = ReplicaMetricReport(
                    replica_id=replica,
                    aggregated_metrics={RUNNING_REQUESTS_KEY: load},
                    metrics={
                        RUNNING_REQUESTS_KEY: [TimeStampedValue(timestamp_offset, load)]
                    },
                    timestamp=time.time(),
                )
                asm.record_request_metrics_for_replica(replica_report)

        # Clear scaling decisions
        deployment_state_manager._scaling_decisions.clear()

        # Call update
        app_state_manager.update()

        # Verify all deployments have scaling decisions
        assert len(deployment_state_manager._scaling_decisions) == num_deployments

        # Verify high-load deployments scaled up
        for i in range(0, num_deployments, 2):  # Even indices have high load
            assert deployment_state_manager._scaling_decisions[deployment_ids[i]] == 3

        # Verify low-load deployments scaled down
        for i in range(1, num_deployments, 2):  # Odd indices have low load
            assert deployment_state_manager._scaling_decisions[deployment_ids[i]] == 1

    def test_autoscale_with_min_equals_max_replicas(
        self, mocked_application_state_manager
    ):
        """Test autoscaling when min_replicas equals max_replicas (no room to scale)."""
        (
            app_state_manager,
            deployment_state_manager,
            _,
        ) = mocked_application_state_manager

        # Setup: Create autoscaling configuration with no scaling room
        autoscaling_config = {
            "target_ongoing_requests": 1,
            "min_replicas": 3,
            "max_replicas": 3,  # Same as min
            "initial_replicas": 3,
            "upscale_delay_s": 0,
            "downscale_delay_s": 0,
            "metrics_interval_s": 0.1,
        }

        d1_id = DeploymentID(name="d1", app_name="test_app")
        d1_params = deployment_params(
            "d1", "/hi", autoscaling_config=autoscaling_config
        )

        app_state_manager.deploy_app("test_app", [d1_params])
        app_state_manager.update()
        deployment_state_manager.set_deployment_healthy(d1_id)
        app_state_manager.update()

        # Register with autoscaling manager
        asm = app_state_manager._autoscaling_state_manager
        d1_info = deployment_info("d1", "/hi", autoscaling_config=autoscaling_config)
        asm.register_deployment(d1_id, d1_info, 3)

        # Create replicas
        d1_replicas = [
            ReplicaID(unique_id=f"replica_{i}", deployment_id=d1_id) for i in range(3)
        ]
        asm.update_running_replica_ids(d1_id, d1_replicas)

        # Simulate extreme load (should want to scale up but can't)
        current_time = time.time()
        timestamp_offset = current_time - 0.1
        for i in range(3):
            replica_report = ReplicaMetricReport(
                replica_id=ReplicaID(unique_id=f"replica_{i}", deployment_id=d1_id),
                aggregated_metrics={RUNNING_REQUESTS_KEY: 10},
                metrics={
                    RUNNING_REQUESTS_KEY: [TimeStampedValue(timestamp_offset, 10)]
                },
                timestamp=time.time(),
            )
            asm.record_request_metrics_for_replica(replica_report)

        app_state = app_state_manager._application_states["test_app"]

        # Call autoscale
        _ = app_state.autoscale()

        # Decision should be made but capped at max_replicas (3)
        assert d1_id in deployment_state_manager._scaling_decisions
        assert deployment_state_manager._scaling_decisions[d1_id] == 3

    def test_autoscale_multiple_updates_stable_load(
        self, mocked_application_state_manager
    ):
        """Test multiple update() calls with stable load don't cause thrashing."""
        (
            app_state_manager,
            deployment_state_manager,
            _,
        ) = mocked_application_state_manager

        # Setup: Deploy app with autoscaling
        autoscaling_config = {
            "target_ongoing_requests": 1,
            "min_replicas": 1,
            "max_replicas": 5,
            "initial_replicas": 2,
            "upscale_delay_s": 0,
            "downscale_delay_s": 0,
            "metrics_interval_s": 0.1,
        }

        d1_id, d2_id = self._deploy_test_deployments(
            app_state_manager, deployment_state_manager, autoscaling_config
        )

        # Register with autoscaling manager and create replicas
        asm = app_state_manager._autoscaling_state_manager
        self._register_deployments_with_asm(asm, d1_id, d2_id, autoscaling_config)
        self._create_running_replicas(asm, d1_id, d2_id)

        # Simulate stable load at target
        self._simulate_load_metrics(asm, d1_id, d2_id, d1_load=1, d2_load=1)

        # Clear scaling decisions
        deployment_state_manager._scaling_decisions.clear()

        # Call update multiple times
        for _ in range(5):
            app_state_manager.update()

        # Verify decisions are stable (should be 2 replicas - no change)
        # If decisions keep changing, that's thrashing
        if deployment_state_manager._scaling_decisions:
            assert deployment_state_manager._scaling_decisions.get(d1_id, 2) == 2
            assert deployment_state_manager._scaling_decisions.get(d2_id, 2) == 2

    def _deploy_test_deployments(
        self, app_state_manager, deployment_state_manager, autoscaling_config
    ):
        """Deploy two test deployments and mark them as healthy."""
        d1_id = DeploymentID(name="d1", app_name="test_app")
        d2_id = DeploymentID(name="d2", app_name="test_app")

        d1_params = deployment_params(
            "d1", "/hi", autoscaling_config=autoscaling_config
        )
        d2_params = deployment_params("d2", autoscaling_config=autoscaling_config)

        app_state_manager.deploy_app("test_app", [d1_params, d2_params])
        app_state_manager.update()

        deployment_state_manager.set_deployment_healthy(d1_id)
        deployment_state_manager.set_deployment_healthy(d2_id)
        app_state_manager.update()

        assert app_state_manager.get_app_status("test_app") == ApplicationStatus.RUNNING
        return d1_id, d2_id

    def _register_deployments_with_asm(self, asm, d1_id, d2_id, autoscaling_config):
        """Register deployments with the autoscaling state manager."""
        d1_info = deployment_info("d1", "/hi", autoscaling_config=autoscaling_config)
        d2_info = deployment_info("d2", autoscaling_config=autoscaling_config)

        asm.register_deployment(d1_id, d1_info, 1)
        asm.register_deployment(d2_id, d2_info, 1)

    def _create_running_replicas(self, asm, d1_id, d2_id):
        """Create running replicas for both deployments."""
        # d1 gets 2 replicas
        d1_replicas = [
            ReplicaID(unique_id=f"replica_{i}", deployment_id=d1_id) for i in [1, 2]
        ]
        asm.update_running_replica_ids(d1_id, d1_replicas)

        # d2 gets 2 replicas
        d2_replicas = [
            ReplicaID(unique_id=f"replica_{i}", deployment_id=d2_id) for i in [3, 4]
        ]
        asm.update_running_replica_ids(d2_id, d2_replicas)

    def _simulate_load_metrics(self, asm, d1_id, d2_id, d1_load=2, d2_load=1):
        current_time = time.time()
        timestamp_offset = current_time - 0.1

        if RAY_SERVE_COLLECT_AUTOSCALING_METRICS_ON_HANDLE:
            self._record_handle_metrics(
                asm, d1_id, d2_id, timestamp_offset, d1_load, d2_load
            )
        else:
            self._record_replica_metrics(
                asm, d1_id, d2_id, timestamp_offset, d1_load, d2_load
            )

    def _record_handle_metrics(
        self, asm, d1_id, d2_id, timestamp_offset, d1_load=2, d2_load=1
    ):
        """Record metrics using handle-based reporting."""
        # d1: Load based on d1_load parameter
        d1_handle_report = HandleMetricReport(
            deployment_id=d1_id,
            handle_id="random",
            actor_id="actor_id",
            handle_source=DeploymentHandleSource.UNKNOWN,
            queued_requests=[TimeStampedValue(timestamp_offset, 0)],
            aggregated_queued_requests=0,
            aggregated_metrics={
                RUNNING_REQUESTS_KEY: {
                    ReplicaID(unique_id="replica_1", deployment_id=d1_id): d1_load,
                    ReplicaID(unique_id="replica_2", deployment_id=d1_id): d1_load,
                }
            },
            metrics={
                RUNNING_REQUESTS_KEY: {
                    ReplicaID(unique_id="replica_1", deployment_id=d1_id): [
                        TimeStampedValue(timestamp_offset, d1_load)
                    ],
                    ReplicaID(unique_id="replica_2", deployment_id=d1_id): [
                        TimeStampedValue(timestamp_offset, d1_load)
                    ],
                }
            },
            timestamp=time.time(),
        )
        asm.record_request_metrics_for_handle(d1_handle_report)

        # d2: Load based on d2_load parameter
        d2_handle_report = HandleMetricReport(
            deployment_id=d2_id,
            handle_id="random",
            actor_id="actor_id",
            handle_source=DeploymentHandleSource.UNKNOWN,
            queued_requests=[TimeStampedValue(timestamp_offset, 0)],
            aggregated_queued_requests=0,
            aggregated_metrics={
                RUNNING_REQUESTS_KEY: {
                    ReplicaID(unique_id="replica_3", deployment_id=d2_id): d2_load,
                    ReplicaID(unique_id="replica_4", deployment_id=d2_id): d2_load,
                }
            },
            metrics={
                RUNNING_REQUESTS_KEY: {
                    ReplicaID(unique_id="replica_3", deployment_id=d2_id): [
                        TimeStampedValue(timestamp_offset, d2_load)
                    ],
                    ReplicaID(unique_id="replica_4", deployment_id=d2_id): [
                        TimeStampedValue(timestamp_offset, d2_load)
                    ],
                }
            },
            timestamp=time.time(),
        )
        asm.record_request_metrics_for_handle(d2_handle_report)

    def _record_replica_metrics(
        self, asm, d1_id, d2_id, timestamp_offset, d1_load=2, d2_load=1
    ):
        """Record metrics using replica-based reporting."""
        # d1: Load based on d1_load parameter
        for i in [1, 2]:
            replica_report = ReplicaMetricReport(
                replica_id=ReplicaID(unique_id=f"replica_{i}", deployment_id=d1_id),
                aggregated_metrics={RUNNING_REQUESTS_KEY: d1_load},
                metrics={
                    RUNNING_REQUESTS_KEY: [TimeStampedValue(timestamp_offset, d1_load)]
                },
                timestamp=time.time(),
            )
            asm.record_request_metrics_for_replica(replica_report)

        # d2: Load based on d2_load parameter
        for i in [3, 4]:
            replica_report = ReplicaMetricReport(
                replica_id=ReplicaID(unique_id=f"replica_{i}", deployment_id=d2_id),
                aggregated_metrics={RUNNING_REQUESTS_KEY: d2_load},
                metrics={
                    RUNNING_REQUESTS_KEY: [TimeStampedValue(timestamp_offset, d2_load)]
                },
                timestamp=time.time(),
            )
            asm.record_request_metrics_for_replica(replica_report)


<<<<<<< HEAD
def simple_app_level_policy(contexts):
    """Simple policy that scales all deployments to 3 replicas."""
    decisions = {}
    for deployment_id, _ in contexts.items():
        decisions[deployment_id] = 3
    return decisions, {}


class TestApplicationLevelAutoscaling:
    """Test application-level autoscaling policy registration, execution, and lifecycle."""

    def _create_app_config(
        self, app_name="test_app", has_policy=True, deployments=None
    ):
        """Helper to create a ServeApplicationSchema with optional autoscaling policy."""
        if deployments is None:
            deployments = [
                DeploymentSchema(
                    name="d1",
                    autoscaling_config={
                        "target_ongoing_requests": 1,
                        "min_replicas": 1,
                        "max_replicas": 5,
                        "initial_replicas": 1,
                    },
                )
            ]

        return ServeApplicationSchema(
            name=app_name,
            import_path="fake.import.path",
            route_prefix="/hi",
            autoscaling_policy={
                "policy_function": "ray.serve.tests.unit.test_application_state:simple_app_level_policy"
            }
            if has_policy
            else None,
            deployments=deployments,
        )

    def _deploy_app_with_mocks(self, app_state_manager, app_config):
        """Helper to deploy an app with proper mocking to avoid Ray initialization."""
        with patch(
            "ray.serve._private.application_state.build_serve_application"
        ) as mock_build:
            mock_build.return_value = Mock()
            app_state_manager.apply_app_configs([app_config])

        app_state = app_state_manager._application_states[app_config.name]
        app_state._build_app_task_info = Mock()
        app_state._build_app_task_info.code_version = "test_version"
        app_state._build_app_task_info.config = app_config
        app_state._build_app_task_info.target_capacity = None
        app_state._build_app_task_info.target_capacity_direction = None

        # Mock reconcile to succeed
        with patch.object(app_state, "_reconcile_build_app_task") as mock_reconcile:
            deployment_infos = {}
            for deployment in app_config.deployments:
                deployment_infos[deployment.name] = deployment_info(
                    deployment.name,
                    "/hi" if deployment.name == "d1" else None,
                    autoscaling_config={
                        "target_ongoing_requests": 1,
                        "min_replicas": 1,
                        "max_replicas": 5,
                        "initial_replicas": 1,
                    },
                )

            mock_reconcile.return_value = (
                deployment_infos,
                BuildAppStatus.SUCCEEDED,
                "",
            )
            app_state.update()

        return app_state

    def _register_deployments(self, app_state_manager, app_config):
        """Helper to register deployments with autoscaling manager."""
        asm = app_state_manager._autoscaling_state_manager
        for deployment in app_config.deployments:
            deployment_id = DeploymentID(name=deployment.name, app_name=app_config.name)
            deployment_info_obj = deployment_info(
                deployment.name,
                "/hi" if deployment.name == "d1" else None,
                autoscaling_config={
                    "target_ongoing_requests": 1,
                    "min_replicas": 1,
                    "max_replicas": 5,
                    "initial_replicas": 1,
                },
            )
            asm.register_deployment(deployment_id, deployment_info_obj, 1)
        return asm

    def _deploy_multiple_apps_with_mocks(self, app_state_manager, app_configs):
        """Helper to deploy multiple apps simultaneously with proper mocking."""
        # Deploy all apps at once
        with patch(
            "ray.serve._private.application_state.build_serve_application"
        ) as mock_build:
            mock_build.return_value = Mock()
            app_state_manager.apply_app_configs(app_configs)

        # Mock the build app tasks for all apps
        for app_config in app_configs:
            app_state = app_state_manager._application_states[app_config.name]
            app_state._build_app_task_info = Mock()
            app_state._build_app_task_info.code_version = "test_version"
            app_state._build_app_task_info.config = app_config
            app_state._build_app_task_info.target_capacity = None
            app_state._build_app_task_info.target_capacity_direction = None

            # Mock reconcile to succeed
            with patch.object(app_state, "_reconcile_build_app_task") as mock_reconcile:
                deployment_infos = {}
                for deployment in app_config.deployments:
                    deployment_infos[deployment.name] = deployment_info(
                        deployment.name,
                        "/hi" if deployment.name == "d1" else None,
                        autoscaling_config={
                            "target_ongoing_requests": 1,
                            "min_replicas": 1,
                            "max_replicas": 5,
                            "initial_replicas": 1,
                        },
                    )

                mock_reconcile.return_value = (
                    deployment_infos,
                    BuildAppStatus.SUCCEEDED,
                    "",
                )
                app_state.update()

        return app_state_manager._autoscaling_state_manager

    def test_app_level_autoscaling_policy_registration_and_execution(
        self, mocked_application_state_manager
    ):
        """Test that application-level autoscaling policy is registered and executed when set in config."""
        (
            app_state_manager,
            deployment_state_manager,
            _,
        ) = mocked_application_state_manager

        # Create app config with policy
        app_config = self._create_app_config()

        # Deploy app
        app_state = self._deploy_app_with_mocks(app_state_manager, app_config)

        # Register deployments
        asm = self._register_deployments(app_state_manager, app_config)

        # Verify policy was registered
        assert asm.application_has_policy("test_app") is True
        assert app_state.should_autoscale() is True
        assert asm.should_autoscale_application("test_app") is True

        # Create replicas and test autoscaling
        d1_id = DeploymentID(name="d1", app_name="test_app")
        d1_replicas = [
            ReplicaID(unique_id=f"d1_replica_{i}", deployment_id=d1_id) for i in [1, 2]
        ]
        asm.update_running_replica_ids(d1_id, d1_replicas)

        # Clear scaling decisions and test autoscaling
        deployment_state_manager._scaling_decisions.clear()

        app_state_manager.update()

        # Verify policy was executed (scales to 3 replicas)
        assert deployment_state_manager._scaling_decisions[d1_id] == 3

    def test_app_level_autoscaling_policy_recovery(
        self, mocked_application_state_manager
    ):
        """Test that application-level autoscaling policy is registered when recovered from checkpoint."""
        (
            app_state_manager,
            deployment_state_manager,
            kv_store,
        ) = mocked_application_state_manager

        # Deploy app with policy
        app_config = self._create_app_config()
        _ = self._deploy_app_with_mocks(app_state_manager, app_config)
        asm = self._register_deployments(app_state_manager, app_config)

        # Save checkpoint
        app_state_manager.update()

        # Simulate controller crash - create new managers
        new_deployment_state_manager = MockDeploymentStateManager(kv_store)
        new_app_state_manager = ApplicationStateManager(
            new_deployment_state_manager,
            asm,
            MockEndpointState(),
            kv_store,
            LoggingConfig(),
        )

        # Recovery happens automatically during initialization
        # Verify app-level policy was recovered
        assert asm.application_has_policy("test_app") is True

        # Test that recovered policy still works
        d1_id = DeploymentID(name="d1", app_name="test_app")
        d1_replicas = [
            ReplicaID(unique_id=f"d1_replica_{i}", deployment_id=d1_id) for i in [1, 2]
        ]
        asm.update_running_replica_ids(d1_id, d1_replicas)

        new_deployment_state_manager._scaling_decisions.clear()
        new_app_state_manager.update()

        assert new_deployment_state_manager._scaling_decisions[d1_id] == 3

    def test_app_level_autoscaling_policy_deregistration_on_deletion(
        self, mocked_application_state_manager
    ):
        """Test that application-level autoscaling policy is deregistered when application is deleted."""
        (
            app_state_manager,
            deployment_state_manager,
            _,
        ) = mocked_application_state_manager

        # Deploy app with policy
        app_config = self._create_app_config()
        _ = self._deploy_app_with_mocks(app_state_manager, app_config)
        asm = self._register_deployments(app_state_manager, app_config)

        # Verify app is registered
        assert asm.application_has_policy("test_app") is True

        # Delete the application
        deployment_state_manager.delete_deployment(
            DeploymentID(name="d1", app_name="test_app")
        )
        deployment_state_manager.set_deployment_deleted(
            DeploymentID(name="d1", app_name="test_app")
        )
        app_state_manager.delete_app("test_app")
        app_state_manager.update()

        # Verify app-level policy is deregistered
        assert asm.application_has_policy("test_app") is False
        assert asm.should_autoscale_application("test_app") is False

    def test_app_level_autoscaling_policy_add_and_remove_from_config(
        self, mocked_application_state_manager
    ):
        """Test that application-level autoscaling policy is registered when added and deregistered when removed."""
        (
            app_state_manager,
            deployment_state_manager,
            _,
        ) = mocked_application_state_manager

        # Deploy app without policy initially
        app_config_no_policy = self._create_app_config(has_policy=False)
        _ = self._deploy_app_with_mocks(app_state_manager, app_config_no_policy)
        asm = self._register_deployments(app_state_manager, app_config_no_policy)

        # Verify no app-level policy initially
        # Note: The app might be registered but without a policy
        assert asm.application_has_policy("test_app") is False

        # Now add app-level autoscaling policy
        app_config_with_policy = self._create_app_config(has_policy=True)
        _ = self._deploy_app_with_mocks(app_state_manager, app_config_with_policy)

        # Verify app-level policy is registered
        assert asm.application_has_policy("test_app") is True

        # Now remove app-level autoscaling policy
        app_config_no_policy_again = self._create_app_config(has_policy=False)
        _ = self._deploy_app_with_mocks(app_state_manager, app_config_no_policy_again)

        # Verify app-level policy is deregistered
        # Note: The app might still exist but without a policy
        assert asm.application_has_policy("test_app") is False
        assert asm.should_autoscale_application("test_app") is False

    def test_app_level_autoscaling_policy_with_multiple_deployments(
        self, mocked_application_state_manager
    ):
        """Test that app-level autoscaling policy works correctly with multiple deployments."""
        (
            app_state_manager,
            deployment_state_manager,
            _,
        ) = mocked_application_state_manager

        # Create app with multiple deployments
        deployments = [
            DeploymentSchema(
                name="d1",
                autoscaling_config={
                    "target_ongoing_requests": 1,
                    "min_replicas": 1,
                    "max_replicas": 10,
                    "initial_replicas": 1,
                },
            ),
            DeploymentSchema(
                name="d2",
                autoscaling_config={
                    "target_ongoing_requests": 1,
                    "min_replicas": 1,
                    "max_replicas": 10,
                    "initial_replicas": 1,
                },
            ),
            DeploymentSchema(
                name="d3",
                autoscaling_config={
                    "target_ongoing_requests": 1,
                    "min_replicas": 1,
                    "max_replicas": 10,
                    "initial_replicas": 1,
                },
            ),
        ]

        app_config = self._create_app_config(deployments=deployments)
        _ = self._deploy_app_with_mocks(app_state_manager, app_config)
        asm = self._register_deployments(app_state_manager, app_config)

        # Verify policy was registered
        assert asm.application_has_policy("test_app") is True

        # Create replicas for all deployments
        deployment_ids = [
            DeploymentID(name=f"d{i}", app_name="test_app") for i in range(1, 4)
        ]
        for i, deployment_id in enumerate(deployment_ids):
            replicas = [
                ReplicaID(unique_id=f"d{i+1}_replica_{j}", deployment_id=deployment_id)
                for j in [1, 2]
            ]
            asm.update_running_replica_ids(deployment_id, replicas)

        # Test autoscaling
        deployment_state_manager._scaling_decisions.clear()
        app_state_manager.update()

        # Verify all deployments were scaled to 3 (our policy scales all to 3)
        assert asm.should_autoscale_application("test_app") is True
        for deployment_id in deployment_ids:
            assert deployment_id in deployment_state_manager._scaling_decisions
            assert deployment_state_manager._scaling_decisions[deployment_id] == 3

    def test_app_level_autoscaling_policy_state_persistence(
        self, mocked_application_state_manager
    ):
        """Test that app-level autoscaling policy state is maintained across multiple calls."""
        (
            app_state_manager,
            deployment_state_manager,
            _,
        ) = mocked_application_state_manager

        # Deploy app with policy
        app_config = self._create_app_config()
        _ = self._deploy_app_with_mocks(app_state_manager, app_config)
        asm = self._register_deployments(app_state_manager, app_config)

        # Create replicas
        d1_id = DeploymentID(name="d1", app_name="test_app")
        d1_replicas = [
            ReplicaID(unique_id=f"d1_replica_{i}", deployment_id=d1_id) for i in [1, 2]
        ]
        asm.update_running_replica_ids(d1_id, d1_replicas)

        # Test multiple autoscaling calls
        for i in range(3):
            deployment_state_manager._scaling_decisions.clear()
            app_state_manager.update()
            assert asm.should_autoscale_application("test_app") is True
            assert deployment_state_manager._scaling_decisions[d1_id] == 3

    def test_autoscaling_state_manager_helper_methods(
        self, mocked_application_state_manager
    ):
        """Test the new helper methods in AutoscalingStateManager."""
        (
            app_state_manager,
            deployment_state_manager,
            _,
        ) = mocked_application_state_manager

        asm = app_state_manager._autoscaling_state_manager

        # Test with no applications registered
        assert asm.application_has_policy("nonexistent_app") is False
        assert asm.should_autoscale_application("nonexistent_app") is False

        # Deploy app with policy
        app_config = self._create_app_config()
        _ = self._deploy_app_with_mocks(app_state_manager, app_config)
        asm = self._register_deployments(app_state_manager, app_config)

        # Test helper methods
        assert asm.application_has_policy("test_app") is True
        assert asm.should_autoscale_application("test_app") is True

        d1_id = DeploymentID(name="d1", app_name="test_app")
        assert asm.should_autoscale_deployment(d1_id) is True

        # Test with app without policy
        app_config_no_policy = self._create_app_config(has_policy=False)
        _ = self._deploy_app_with_mocks(app_state_manager, app_config_no_policy)
        asm_no_policy = self._register_deployments(
            app_state_manager, app_config_no_policy
        )

        assert asm_no_policy.application_has_policy("test_app") is False
        assert (
            asm_no_policy.should_autoscale_application("test_app") is True
        )  # App exists but no policy
        assert asm_no_policy.should_autoscale_deployment(d1_id) is True

    def test_get_decision_num_replicas_method(self, mocked_application_state_manager):
        """Test the get_decision_num_replicas method in AutoscalingStateManager."""
        (
            app_state_manager,
            deployment_state_manager,
            _,
        ) = mocked_application_state_manager

        # Deploy app with policy
        app_config = self._create_app_config()
        _ = self._deploy_app_with_mocks(app_state_manager, app_config)
        asm = self._register_deployments(app_state_manager, app_config)

        # Create replicas
        d1_id = DeploymentID(name="d1", app_name="test_app")
        d1_replicas = [
            ReplicaID(unique_id=f"d1_replica_{i}", deployment_id=d1_id) for i in [1, 2]
        ]
        asm.update_running_replica_ids(d1_id, d1_replicas)

        # Test get_decision_num_replicas
        deployment_to_target_num_replicas = {d1_id: 2}
        decisions = asm.get_decision_num_replicas(
            "test_app", deployment_to_target_num_replicas
        )

        assert d1_id in decisions
        assert decisions[d1_id] == 3  # Our policy scales to 3

    def test_multiple_applications_autoscaling_isolation(
        self, mocked_application_state_manager
    ):
        """Test that autoscaling works correctly with multiple applications."""
        (
            app_state_manager,
            deployment_state_manager,
            _,
        ) = mocked_application_state_manager

        # Deploy both apps simultaneously
        app_config1 = self._create_app_config(app_name="app1")
        app_config2 = self._create_app_config(app_name="app2", has_policy=False)

        # Deploy both apps using new helper
        asm = self._deploy_multiple_apps_with_mocks(
            app_state_manager, [app_config1, app_config2]
        )

        # Register deployments for both apps using existing helper
        asm = self._register_deployments(app_state_manager, app_config1)
        asm = self._register_deployments(app_state_manager, app_config2)

        # Test isolation
        assert asm.application_has_policy("app1") is True
        assert asm.application_has_policy("app2") is False
        assert asm.should_autoscale_application("app1") is True
        assert asm.should_autoscale_application("app2") is True

        # Test deployment-level isolation
        d1_app1_id = DeploymentID(name="d1", app_name="app1")
        d1_app2_id = DeploymentID(name="d1", app_name="app2")

        asm.update_running_replica_ids(
            d1_app1_id,
            [
                ReplicaID(unique_id=f"d1_app1_replica_{i}", deployment_id=d1_app1_id)
                for i in [1, 2]
            ],
        )
        asm.update_running_replica_ids(
            d1_app2_id,
            [
                ReplicaID(unique_id=f"d1_app2_replica_{i}", deployment_id=d1_app2_id)
                for i in [1, 2]
            ],
        )

        assert asm.should_autoscale_deployment(d1_app1_id) is True
        assert asm.should_autoscale_deployment(d1_app2_id) is True

        deployment_state_manager._scaling_decisions.clear()

        app_state_manager.update()

        # Both apps should be autoscaled, but with different behaviors:
        # app1 has an app-level policy, so it scales to 3 replicas
        # app2 doesn't have an app-level policy, so it uses deployment-level autoscaling (scales to 1)
        assert d1_app1_id in deployment_state_manager._scaling_decisions
        assert deployment_state_manager._scaling_decisions[d1_app1_id] == 3
        assert d1_app2_id in deployment_state_manager._scaling_decisions
        assert deployment_state_manager._scaling_decisions[d1_app2_id] == 1

    def test_autoscaling_state_manager_edge_cases(
        self, mocked_application_state_manager
    ):
        """Test edge cases for AutoscalingStateManager methods."""
        (
            app_state_manager,
            deployment_state_manager,
            _,
        ) = mocked_application_state_manager

        asm = app_state_manager._autoscaling_state_manager

        # Test with empty app name
        assert asm.application_has_policy("") is False
        assert asm.should_autoscale_application("") is False

        # Test with None app name
        assert asm.application_has_policy(None) is False
        assert asm.should_autoscale_application(None) is False

        # Test get_decision_num_replicas with nonexistent app
        with pytest.raises(KeyError):
            asm.get_decision_num_replicas("nonexistent_app", {})

        # Test should_autoscale_deployment with nonexistent deployment
        nonexistent_deployment_id = DeploymentID(
            name="nonexistent", app_name="nonexistent_app"
        )
        assert asm.should_autoscale_deployment(nonexistent_deployment_id) is False

    def test_autoscaling_with_deployment_level_configs(
        self, mocked_application_state_manager
    ):
        """Test that app-level autoscaling respects deployment-level autoscaling configs."""
        (
            app_state_manager,
            deployment_state_manager,
            _,
        ) = mocked_application_state_manager

        # Create app with deployments that have different autoscaling configs
        deployments = [
            DeploymentSchema(
                name="d1",
                autoscaling_config={
                    "target_ongoing_requests": 1,
                    "min_replicas": 1,
                    "max_replicas": 3,  # Lower max
                    "initial_replicas": 1,
                },
            ),
            DeploymentSchema(
                name="d2",
                autoscaling_config={
                    "target_ongoing_requests": 1,
                    "min_replicas": 1,
                    "max_replicas": 10,  # Higher max
                    "initial_replicas": 1,
                },
            ),
        ]

        app_config = self._create_app_config(deployments=deployments)
        _ = self._deploy_app_with_mocks(app_state_manager, app_config)
        asm = self._register_deployments(app_state_manager, app_config)

        # Create replicas
        d1_id = DeploymentID(name="d1", app_name="test_app")
        d2_id = DeploymentID(name="d2", app_name="test_app")

        d1_replicas = [
            ReplicaID(unique_id=f"d1_replica_{i}", deployment_id=d1_id) for i in [1, 2]
        ]
        d2_replicas = [
            ReplicaID(unique_id=f"d2_replica_{i}", deployment_id=d2_id) for i in [1, 2]
        ]

        asm.update_running_replica_ids(d1_id, d1_replicas)
        asm.update_running_replica_ids(d2_id, d2_replicas)

        # Test autoscaling
        deployment_state_manager._scaling_decisions.clear()
        app_state_manager.update()

        # Verify both deployments were scaled, but d1 should be capped at max_replicas=3
        assert d1_id in deployment_state_manager._scaling_decisions
        assert d2_id in deployment_state_manager._scaling_decisions
        assert (
            deployment_state_manager._scaling_decisions[d1_id] == 3
        )  # Capped by max_replicas
        assert (
            deployment_state_manager._scaling_decisions[d2_id] == 3
        )  # Our policy scales to 3


=======
>>>>>>> 82345c87
if __name__ == "__main__":
    sys.exit(pytest.main(["-v", "-s", __file__]))<|MERGE_RESOLUTION|>--- conflicted
+++ resolved
@@ -176,11 +176,7 @@
         """Mock save checkpoint method."""
         pass
 
-<<<<<<< HEAD
-    def scale(self, id: DeploymentID, target_num_replicas: int):
-=======
     def autoscale(self, id: DeploymentID, target_num_replicas: int):
->>>>>>> 82345c87
         self._scaling_decisions[id] = target_num_replicas
         return True
 
@@ -2415,7 +2411,6 @@
             asm.record_request_metrics_for_replica(replica_report)
 
 
-<<<<<<< HEAD
 def simple_app_level_policy(contexts):
     """Simple policy that scales all deployments to 3 replicas."""
     decisions = {}
@@ -3031,7 +3026,5 @@
         )  # Our policy scales to 3
 
 
-=======
->>>>>>> 82345c87
 if __name__ == "__main__":
     sys.exit(pytest.main(["-v", "-s", __file__]))