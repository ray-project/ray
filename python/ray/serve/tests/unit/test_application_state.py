import sys
from typing import Dict, List, Tuple
from unittest.mock import Mock, PropertyMock, patch

import pytest

from ray.exceptions import RayTaskError
from ray.serve._private.application_state import (
    ApplicationState,
    ApplicationStateManager,
    override_deployment_info,
)
from ray.serve._private.common import (
    ApplicationStatus,
    DeploymentID,
    DeploymentStatus,
    DeploymentStatusInfo,
    DeploymentStatusTrigger,
)
from ray.serve._private.config import DeploymentConfig, ReplicaConfig
from ray.serve._private.deploy_utils import deploy_args_to_deployment_info
from ray.serve._private.deployment_info import DeploymentInfo
from ray.serve._private.test_utils import MockKVStore
from ray.serve._private.utils import get_random_string
from ray.serve.exceptions import RayServeException
<<<<<<< HEAD
from ray.serve.schema import APIType, DeploymentSchema, ServeApplicationSchema
=======
from ray.serve.schema import DeploymentSchema, LoggingConfig, ServeApplicationSchema
>>>>>>> c50e3b66


class MockEndpointState:
    def __init__(self):
        self.endpoints = dict()

    def update_endpoint(self, endpoint, endpoint_info):
        self.endpoints[endpoint] = endpoint_info

    def delete_endpoint(self, endpoint):
        if endpoint in self.endpoints:
            del self.endpoints[endpoint]


class MockDeploymentStateManager:
    def __init__(self, kv_store):
        self.kv_store = kv_store
        self.deployment_infos: Dict[DeploymentID, DeploymentInfo] = dict()
        self.deployment_statuses: Dict[DeploymentID, DeploymentStatusInfo] = dict()
        self.deleting: Dict[DeploymentID, bool] = dict()

        # Recover
        recovered_deployments = self.kv_store.get("fake_deployment_state_checkpoint")
        if recovered_deployments is not None:
            for name, checkpointed_data in recovered_deployments.items():
                (info, deleting) = checkpointed_data

                self.deployment_infos[name] = info
                self.deployment_statuses[name] = DeploymentStatusInfo(
                    name=name,
                    status=DeploymentStatus.UPDATING,
                    status_trigger=DeploymentStatusTrigger.CONFIG_UPDATE_STARTED,
                    message="",
                )
                self.deleting[name] = deleting

    def deploy(
        self,
        deployment_id: DeploymentID,
        deployment_info: DeploymentInfo,
    ):
        existing_info = self.deployment_infos.get(deployment_id)
        self.deleting[deployment_id] = False
        self.deployment_infos[deployment_id] = deployment_info
        if not existing_info or existing_info.version != deployment_info.version:
            self.deployment_statuses[deployment_id] = DeploymentStatusInfo(
                name=deployment_id.name,
                status=DeploymentStatus.UPDATING,
                status_trigger=DeploymentStatusTrigger.CONFIG_UPDATE_STARTED,
                message="",
            )

        self.kv_store.put(
            "fake_deployment_state_checkpoint",
            dict(
                zip(
                    self.deployment_infos.keys(),
                    zip(self.deployment_infos.values(), self.deleting.values()),
                )
            ),
        )

    @property
    def deployments(self) -> List[str]:
        return list(self.deployment_infos.keys())

    def get_deployment_statuses(self, ids: List[DeploymentID]):
        return [self.deployment_statuses[id] for id in ids]

    def get_deployment(self, deployment_id: DeploymentID) -> DeploymentInfo:
        if deployment_id in self.deployment_statuses:
            # Return dummy deployment info object
            return DeploymentInfo(
                deployment_config=DeploymentConfig(num_replicas=1, user_config={}),
                replica_config=ReplicaConfig.create(lambda x: x),
                start_time_ms=0,
                deployer_job_id="",
            )

    def get_deployments_in_application(self, app_name: str):
        deployments = []
        for deployment_id in self.deployment_infos:
            if deployment_id.app_name == app_name:
                deployments.append(deployment_id.name)

        return deployments

    def set_deployment_unhealthy(self, id: DeploymentID):
        self.deployment_statuses[id].status = DeploymentStatus.UNHEALTHY

    def set_deployment_healthy(self, id: DeploymentID):
        self.deployment_statuses[id].status = DeploymentStatus.HEALTHY

    def set_deployment_updating(self, id: DeploymentID):
        self.deployment_statuses[id].status = DeploymentStatus.UPDATING

    def set_deployment_deleted(self, id: str):
        if not self.deployment_infos[id]:
            raise ValueError(
                f"Tried to mark deployment {id} as deleted, but {id} not found"
            )
        if not self.deleting[id]:
            raise ValueError(
                f"Tried to mark deployment {id} as deleted, but delete_deployment()"
                f"hasn't been called for {id} yet"
            )

        del self.deployment_infos[id]
        del self.deployment_statuses[id]
        del self.deleting[id]

    def delete_deployment(self, id: DeploymentID):
        self.deleting[id] = True


@pytest.fixture
def mocked_application_state_manager() -> (
    Tuple[ApplicationStateManager, MockDeploymentStateManager]
):
    kv_store = MockKVStore()

    deployment_state_manager = MockDeploymentStateManager(kv_store)
    application_state_manager = ApplicationStateManager(
        deployment_state_manager, MockEndpointState(), kv_store, LoggingConfig()
    )
    yield application_state_manager, deployment_state_manager, kv_store


def deployment_params(name: str, route_prefix: str = None, docs_path: str = None):
    return {
        "deployment_name": name,
        "deployment_config_proto_bytes": DeploymentConfig(
            num_replicas=1, user_config={}, version=get_random_string()
        ).to_proto_bytes(),
        "replica_config_proto_bytes": ReplicaConfig.create(
            lambda x: x
        ).to_proto_bytes(),
        "deployer_job_id": "random",
        "route_prefix": route_prefix,
        "docs_path": docs_path,
        "ingress": False,
    }


def deployment_info(name: str, route_prefix: str = None, docs_path: str = None):
    params = deployment_params(name, route_prefix, docs_path)
    return deploy_args_to_deployment_info(**params, app_name="test_app")


@pytest.fixture
def mocked_application_state() -> Tuple[ApplicationState, MockDeploymentStateManager]:
    kv_store = MockKVStore()

    deployment_state_manager = MockDeploymentStateManager(kv_store)
    application_state = ApplicationState(
        "test_app",
        deployment_state_manager,
        MockEndpointState(),
        lambda *args, **kwargs: None,
        LoggingConfig(),
    )
    yield application_state, deployment_state_manager


@patch.object(
    ApplicationState, "target_deployments", PropertyMock(return_value=["a", "b", "c"])
)
class TestDetermineAppStatus:
    @patch.object(ApplicationState, "get_deployments_statuses")
    def test_running(self, get_deployments_statuses, mocked_application_state):
        app_state, _ = mocked_application_state
        get_deployments_statuses.return_value = [
            DeploymentStatusInfo(
                "a",
                DeploymentStatus.HEALTHY,
                DeploymentStatusTrigger.CONFIG_UPDATE_STARTED,
            ),
            DeploymentStatusInfo(
                "b",
                DeploymentStatus.HEALTHY,
                DeploymentStatusTrigger.CONFIG_UPDATE_STARTED,
            ),
            DeploymentStatusInfo(
                "c",
                DeploymentStatus.HEALTHY,
                DeploymentStatusTrigger.CONFIG_UPDATE_STARTED,
            ),
        ]
        assert app_state._determine_app_status() == (ApplicationStatus.RUNNING, "")

    @patch.object(ApplicationState, "get_deployments_statuses")
    def test_stay_running(self, get_deployments_statuses, mocked_application_state):
        app_state, _ = mocked_application_state
        app_state._status = ApplicationStatus.RUNNING
        get_deployments_statuses.return_value = [
            DeploymentStatusInfo(
                "a",
                DeploymentStatus.HEALTHY,
                DeploymentStatusTrigger.CONFIG_UPDATE_STARTED,
            ),
            DeploymentStatusInfo(
                "b",
                DeploymentStatus.HEALTHY,
                DeploymentStatusTrigger.CONFIG_UPDATE_STARTED,
            ),
            DeploymentStatusInfo(
                "c",
                DeploymentStatus.HEALTHY,
                DeploymentStatusTrigger.CONFIG_UPDATE_STARTED,
            ),
        ]
        assert app_state._determine_app_status() == (ApplicationStatus.RUNNING, "")

    @patch.object(ApplicationState, "get_deployments_statuses")
    def test_deploying(self, get_deployments_statuses, mocked_application_state):
        app_state, _ = mocked_application_state
        get_deployments_statuses.return_value = [
            DeploymentStatusInfo(
                "a",
                DeploymentStatus.UPDATING,
                DeploymentStatusTrigger.CONFIG_UPDATE_STARTED,
            ),
            DeploymentStatusInfo(
                "b",
                DeploymentStatus.HEALTHY,
                DeploymentStatusTrigger.CONFIG_UPDATE_STARTED,
            ),
            DeploymentStatusInfo(
                "c",
                DeploymentStatus.HEALTHY,
                DeploymentStatusTrigger.CONFIG_UPDATE_STARTED,
            ),
        ]
        assert app_state._determine_app_status() == (ApplicationStatus.DEPLOYING, "")

    @patch.object(ApplicationState, "get_deployments_statuses")
    def test_deploy_failed(self, get_deployments_statuses, mocked_application_state):
        app_state, _ = mocked_application_state
        get_deployments_statuses.return_value = [
            DeploymentStatusInfo(
                "a",
                DeploymentStatus.UPDATING,
                DeploymentStatusTrigger.CONFIG_UPDATE_STARTED,
            ),
            DeploymentStatusInfo(
                "b",
                DeploymentStatus.HEALTHY,
                DeploymentStatusTrigger.CONFIG_UPDATE_STARTED,
            ),
            DeploymentStatusInfo(
                "c",
                DeploymentStatus.UNHEALTHY,
                DeploymentStatusTrigger.CONFIG_UPDATE_STARTED,
            ),
        ]
        status, error_msg = app_state._determine_app_status()
        assert status == ApplicationStatus.DEPLOY_FAILED
        assert error_msg

    @patch.object(ApplicationState, "get_deployments_statuses")
    def test_unhealthy(self, get_deployments_statuses, mocked_application_state):
        app_state, _ = mocked_application_state
        app_state._status = ApplicationStatus.RUNNING
        get_deployments_statuses.return_value = [
            DeploymentStatusInfo(
                "a",
                DeploymentStatus.HEALTHY,
                DeploymentStatusTrigger.CONFIG_UPDATE_STARTED,
            ),
            DeploymentStatusInfo(
                "b",
                DeploymentStatus.HEALTHY,
                DeploymentStatusTrigger.CONFIG_UPDATE_STARTED,
            ),
            DeploymentStatusInfo(
                "c",
                DeploymentStatus.UNHEALTHY,
                DeploymentStatusTrigger.CONFIG_UPDATE_STARTED,
            ),
        ]
        status, error_msg = app_state._determine_app_status()
        assert status == ApplicationStatus.UNHEALTHY
        assert error_msg

    @patch.object(ApplicationState, "get_deployments_statuses")
    def test_autoscaling(self, get_deployments_statuses, mocked_application_state):
        app_state, _ = mocked_application_state
        app_state._status = ApplicationStatus.RUNNING
        get_deployments_statuses.return_value = [
            DeploymentStatusInfo(
                "a",
                DeploymentStatus.HEALTHY,
                DeploymentStatusTrigger.CONFIG_UPDATE_STARTED,
            ),
            DeploymentStatusInfo(
                "b", DeploymentStatus.UPSCALING, DeploymentStatusTrigger.AUTOSCALING
            ),
            DeploymentStatusInfo(
                "c", DeploymentStatus.DOWNSCALING, DeploymentStatusTrigger.AUTOSCALING
            ),
        ]
        status, error_msg = app_state._determine_app_status()
        assert status == ApplicationStatus.RUNNING

    @patch.object(ApplicationState, "get_deployments_statuses")
    def test_manual_scale_num_replicas(
        self, get_deployments_statuses, mocked_application_state
    ):
        app_state, _ = mocked_application_state
        app_state._status = ApplicationStatus.RUNNING
        get_deployments_statuses.return_value = [
            DeploymentStatusInfo(
                "a",
                DeploymentStatus.HEALTHY,
                DeploymentStatusTrigger.CONFIG_UPDATE_STARTED,
            ),
            DeploymentStatusInfo(
                "b",
                DeploymentStatus.UPSCALING,
                DeploymentStatusTrigger.CONFIG_UPDATE_STARTED,
            ),
            DeploymentStatusInfo(
                "c",
                DeploymentStatus.DOWNSCALING,
                DeploymentStatusTrigger.CONFIG_UPDATE_STARTED,
            ),
        ]
        status, error_msg = app_state._determine_app_status()
        assert status == ApplicationStatus.DEPLOYING


def test_deploy_and_delete_app(mocked_application_state):
    """Deploy app with 2 deployments, transition DEPLOYING -> RUNNING -> DELETING.
    This tests the basic typical workflow.
    """
    app_state, deployment_state_manager = mocked_application_state

    # DEPLOY application with deployments {d1, d2}
    d1_id = DeploymentID(name="d1", app_name="test_app")
    d2_id = DeploymentID(name="d2", app_name="test_app")
    app_state.deploy_app(
        {
            "d1": deployment_info("d1", "/hi", "/documentation"),
            "d2": deployment_info("d2"),
        }
    )
    assert app_state.route_prefix == "/hi"
    assert app_state.docs_path == "/documentation"

    app_status = app_state.get_application_status_info()
    assert app_status.status == ApplicationStatus.DEPLOYING
    assert app_status.deployment_timestamp > 0

    app_state.update()
    # After one update, deployments {d1, d2} should be created
    assert deployment_state_manager.get_deployment(d1_id)
    assert deployment_state_manager.get_deployment(d2_id)
    assert app_state.status == ApplicationStatus.DEPLOYING

    # Until both deployments are healthy, app should be deploying
    app_state.update()
    assert app_state.status == ApplicationStatus.DEPLOYING

    # Mark deployment d1 healthy (app should be deploying)
    deployment_state_manager.set_deployment_healthy(d1_id)
    app_state.update()
    assert app_state.status == ApplicationStatus.DEPLOYING

    # Mark deployment d2 healthy (app should be running)
    deployment_state_manager.set_deployment_healthy(d2_id)
    app_state.update()
    assert app_state.status == ApplicationStatus.RUNNING

    # Rerun update, status shouldn't change (still running)
    app_state.update()
    assert app_state.status == ApplicationStatus.RUNNING

    # Delete application (app should be deleting)
    app_state.delete()
    assert app_state.status == ApplicationStatus.DELETING

    app_state.update()
    deployment_state_manager.set_deployment_deleted(d1_id)
    ready_to_be_deleted = app_state.update()
    assert not ready_to_be_deleted
    assert app_state.status == ApplicationStatus.DELETING

    # Once both deployments are deleted, the app should be ready to delete
    deployment_state_manager.set_deployment_deleted(d2_id)
    ready_to_be_deleted = app_state.update()
    assert ready_to_be_deleted


def test_app_deploy_failed_and_redeploy(mocked_application_state):
    """Test DEPLOYING -> DEPLOY_FAILED -> (redeploy) -> DEPLOYING -> RUNNING"""
    app_state, deployment_state_manager = mocked_application_state
    d1_id = DeploymentID(name="d1", app_name="test_app")
    d2_id = DeploymentID(name="d2", app_name="test_app")
    app_state.deploy_app({"d1": deployment_info("d1")})
    assert app_state.status == ApplicationStatus.DEPLOYING

    # Before status of deployment changes, app should still be DEPLOYING
    app_state.update()
    assert app_state.status == ApplicationStatus.DEPLOYING

    # Mark deployment unhealthy -> app should be DEPLOY_FAILED
    deployment_state_manager.set_deployment_unhealthy(d1_id)
    app_state.update()
    assert app_state.status == ApplicationStatus.DEPLOY_FAILED

    # Message and status should not change
    deploy_failed_msg = app_state._status_msg
    assert len(deploy_failed_msg) != 0
    app_state.update()
    assert app_state.status == ApplicationStatus.DEPLOY_FAILED
    assert app_state._status_msg == deploy_failed_msg

    app_state.deploy_app({"d1": deployment_info("d1"), "d2": deployment_info("d2")})
    assert app_state.status == ApplicationStatus.DEPLOYING
    assert app_state._status_msg != deploy_failed_msg

    # After one update, deployments {d1, d2} should be created
    app_state.update()
    assert deployment_state_manager.get_deployment(d1_id)
    assert deployment_state_manager.get_deployment(d2_id)
    assert app_state.status == ApplicationStatus.DEPLOYING

    deployment_state_manager.set_deployment_healthy(d1_id)
    deployment_state_manager.set_deployment_healthy(d2_id)
    app_state.update()
    assert app_state.status == ApplicationStatus.RUNNING

    # Message and status should not change
    running_msg = app_state._status_msg
    assert running_msg != deploy_failed_msg
    app_state.update()
    assert app_state.status == ApplicationStatus.RUNNING
    assert app_state._status_msg == running_msg


def test_app_deploy_failed_and_recover(mocked_application_state):
    """Test DEPLOYING -> DEPLOY_FAILED -> (self recovered) -> RUNNING

    If while the application is deploying a deployment becomes unhealthy,
    the app is marked as deploy failed. But if the deployment recovers,
    the application status should update to running.
    """
    app_state, deployment_state_manager = mocked_application_state
    deployment_id = DeploymentID(name="d1", app_name="test_app")
    app_state.deploy_app({"d1": deployment_info("d1")})
    assert app_state.status == ApplicationStatus.DEPLOYING

    # Before status of deployment changes, app should still be DEPLOYING
    app_state.update()
    assert app_state.status == ApplicationStatus.DEPLOYING

    # Mark deployment unhealthy -> app should be DEPLOY_FAILED
    deployment_state_manager.set_deployment_unhealthy(deployment_id)
    app_state.update()
    assert app_state.status == ApplicationStatus.DEPLOY_FAILED
    app_state.update()
    assert app_state.status == ApplicationStatus.DEPLOY_FAILED

    # Deployment recovers to healthy -> app should be RUNNING
    deployment_state_manager.set_deployment_healthy(deployment_id)
    app_state.update()
    assert app_state.status == ApplicationStatus.RUNNING
    app_state.update()
    assert app_state.status == ApplicationStatus.RUNNING


def test_app_unhealthy(mocked_application_state):
    """Test DEPLOYING -> RUNNING -> UNHEALTHY -> RUNNING.
    Even after an application becomes running, if a deployment becomes
    unhealthy at some point, the application status should also be
    updated to unhealthy.
    """
    app_state, deployment_state_manager = mocked_application_state
    id_a, id_b = DeploymentID(name="a", app_name="test_app"), DeploymentID(
        name="b", app_name="test_app"
    )
    app_state.deploy_app({"a": deployment_info("a"), "b": deployment_info("b")})
    assert app_state.status == ApplicationStatus.DEPLOYING
    app_state.update()
    assert app_state.status == ApplicationStatus.DEPLOYING

    # Once both deployments become healthy, app should be running
    deployment_state_manager.set_deployment_healthy(id_a)
    deployment_state_manager.set_deployment_healthy(id_b)
    app_state.update()
    assert app_state.status == ApplicationStatus.RUNNING

    # If a deployment becomes unhealthy, application should become unhealthy
    deployment_state_manager.set_deployment_unhealthy(id_a)
    app_state.update()
    assert app_state.status == ApplicationStatus.UNHEALTHY
    # Rerunning update shouldn't make a difference
    app_state.update()
    assert app_state.status == ApplicationStatus.UNHEALTHY

    # If the deployment recovers, the application should also recover
    deployment_state_manager.set_deployment_healthy(id_a)
    app_state.update()
    assert app_state.status == ApplicationStatus.RUNNING


@patch("ray.serve._private.application_state.build_serve_application", Mock())
@patch("ray.get", Mock(return_value=([deployment_params("a", "/old", "/docs")], None)))
@patch("ray.serve._private.application_state.check_obj_ref_ready_nowait")
def test_apply_app_configs_succeed(check_obj_ref_ready_nowait):
    """Test deploying through config successfully.
    Deploy obj ref finishes successfully, so status should transition to running.
    """
    kv_store = MockKVStore()
    deployment_id = DeploymentID(name="a", app_name="test_app")
    deployment_state_manager = MockDeploymentStateManager(kv_store)
    app_state_manager = ApplicationStateManager(
        deployment_state_manager,
        MockEndpointState(),
        kv_store,
        LoggingConfig(),
    )

    # Deploy config
    app_config = ServeApplicationSchema(
        name="test_app", import_path="fa.ke", route_prefix="/new"
    )
    app_state_manager.apply_app_configs([app_config])
    app_state = app_state_manager._application_states["test_app"]
    assert app_state.status == ApplicationStatus.DEPLOYING

    # Before object ref is ready
    check_obj_ref_ready_nowait.return_value = False
    app_state.update()
    assert app_state._build_app_task_info
    assert app_state.status == ApplicationStatus.DEPLOYING
    app_state.update()
    assert app_state.status == ApplicationStatus.DEPLOYING

    # Object ref is ready
    check_obj_ref_ready_nowait.return_value = True
    app_state.update()
    assert app_state.status == ApplicationStatus.DEPLOYING
    assert app_state.target_deployments == ["a"]
    assert app_state.route_prefix == "/new"
    assert app_state.docs_path == "/docs"

    # Set healthy
    deployment_state_manager.set_deployment_healthy(deployment_id)
    app_state.update()
    assert app_state.status == ApplicationStatus.RUNNING


@patch(
    "ray.serve._private.application_state.get_app_code_version",
    Mock(return_value="123"),
)
@patch("ray.serve._private.application_state.build_serve_application", Mock())
@patch("ray.get", Mock(side_effect=RayTaskError(None, "intentionally failed", None)))
@patch("ray.serve._private.application_state.check_obj_ref_ready_nowait")
def test_apply_app_configs_fail(check_obj_ref_ready_nowait):
    """Test fail to deploy through config.
    Deploy obj ref errors out, so status should transition to deploy failed.
    """
    kv_store = MockKVStore()
    deployment_state_manager = MockDeploymentStateManager(kv_store)
    app_state_manager = ApplicationStateManager(
        deployment_state_manager, MockEndpointState(), kv_store, LoggingConfig()
    )

    # Deploy config
    app_config = ServeApplicationSchema(
        name="test_app", import_path="fa.ke", route_prefix="/new"
    )
    app_state_manager.apply_app_configs([app_config])
    app_state = app_state_manager._application_states["test_app"]
    assert app_state.status == ApplicationStatus.DEPLOYING

    # Before object ref is ready
    check_obj_ref_ready_nowait.return_value = False
    app_state.update()
    assert app_state._build_app_task_info
    assert app_state.status == ApplicationStatus.DEPLOYING
    app_state.update()
    assert app_state.status == ApplicationStatus.DEPLOYING

    # Object ref is ready, and the task has called deploy_app
    check_obj_ref_ready_nowait.return_value = True
    app_state.update()
    assert app_state.status == ApplicationStatus.DEPLOY_FAILED
    assert "failed" in app_state._status_msg or "error" in app_state._status_msg


@patch(
    "ray.serve._private.application_state.get_app_code_version",
    Mock(return_value="123"),
)
@patch("ray.serve._private.application_state.build_serve_application", Mock())
@patch("ray.get", Mock(return_value=([deployment_params("a", "/old", "/docs")], None)))
@patch("ray.serve._private.application_state.check_obj_ref_ready_nowait")
def test_apply_app_configs_deletes_existing(check_obj_ref_ready_nowait):
    """Test that apply_app_configs deletes existing apps that aren't in the new list.

    This should *not* apply to apps that were deployed via `deploy_app` (which is
    an imperative API).
    """
    kv_store = MockKVStore()
    deployment_state_manager = MockDeploymentStateManager(kv_store)
    app_state_manager = ApplicationStateManager(
        deployment_state_manager, MockEndpointState(), kv_store, LoggingConfig()
    )

    # Deploy an app via `deploy_app` - should not be affected.
    a_id = DeploymentID(name="a", app_name="imperative_app")
    app_state_manager.deploy_app("imperative_app", [deployment_params("a", "/hi")])
    imperative_app_state = app_state_manager._application_states["imperative_app"]
    assert imperative_app_state.api_type == APIType.IMPERATIVE
    assert imperative_app_state.status == ApplicationStatus.DEPLOYING

    imperative_app_state.update()
    deployment_state_manager.set_deployment_healthy(a_id)
    imperative_app_state.update()
    assert imperative_app_state.status == ApplicationStatus.RUNNING

    # Now deploy an initial version of the config with app 1 and app 2.
    app1_config = ServeApplicationSchema(
        name="app1", import_path="fa.ke", route_prefix="/1"
    )
    app2_config = ServeApplicationSchema(
        name="app2", import_path="fa.ke", route_prefix="/2"
    )
    app_state_manager.apply_app_configs([app1_config, app2_config])
    app1_state = app_state_manager._application_states["app1"]
    assert app1_state.api_type == APIType.DECLARATIVE
    app2_state = app_state_manager._application_states["app2"]
    assert app2_state.api_type == APIType.DECLARATIVE
    app1_state.update()
    app2_state.update()
    assert app1_state.status == ApplicationStatus.DEPLOYING
    assert app2_state.status == ApplicationStatus.DEPLOYING

    # Now redeploy a new config that removes app 1 and adds app 3.
    app3_config = ServeApplicationSchema(
        name="app3", import_path="fa.ke", route_prefix="/3"
    )
    app_state_manager.apply_app_configs([app3_config, app2_config])
    app3_state = app_state_manager._application_states["app3"]
    assert app3_state.api_type == APIType.DECLARATIVE
    app1_state.update()
    app2_state.update()
    app3_state.update()
    assert app1_state.status == ApplicationStatus.DELETING
    assert app2_state.status == ApplicationStatus.DEPLOYING
    assert app3_state.status == ApplicationStatus.DEPLOYING


def test_redeploy_same_app(mocked_application_state):
    """Test redeploying same application with updated deployments."""
    app_state, deployment_state_manager = mocked_application_state
    a_id = DeploymentID(name="a", app_name="test_app")
    b_id = DeploymentID(name="b", app_name="test_app")
    c_id = DeploymentID(name="c", app_name="test_app")
    app_state.deploy_app({"a": deployment_info("a"), "b": deployment_info("b")})
    assert app_state.status == ApplicationStatus.DEPLOYING

    # Update
    app_state.update()
    assert app_state.status == ApplicationStatus.DEPLOYING
    assert set(app_state.target_deployments) == {"a", "b"}

    # Transition to running
    deployment_state_manager.set_deployment_healthy(a_id)
    app_state.update()
    assert app_state.status == ApplicationStatus.DEPLOYING
    deployment_state_manager.set_deployment_healthy(b_id)
    app_state.update()
    assert app_state.status == ApplicationStatus.RUNNING

    # Deploy the same app with different deployments
    app_state.deploy_app({"b": deployment_info("b"), "c": deployment_info("c")})
    assert app_state.status == ApplicationStatus.DEPLOYING
    # Target state should be updated immediately
    assert "a" not in app_state.target_deployments

    # Remove deployment `a`
    app_state.update()
    deployment_state_manager.set_deployment_deleted(a_id)
    app_state.update()
    assert app_state.status == ApplicationStatus.DEPLOYING

    # Move to running
    deployment_state_manager.set_deployment_healthy(c_id)
    app_state.update()
    assert app_state.status == ApplicationStatus.DEPLOYING
    deployment_state_manager.set_deployment_healthy(b_id)
    app_state.update()
    assert app_state.status == ApplicationStatus.RUNNING


def test_deploy_with_route_prefix_conflict(mocked_application_state_manager):
    """Test that an application with a route prefix conflict fails to deploy"""
    app_state_manager, _, _ = mocked_application_state_manager

    app_state_manager.deploy_app("app1", [deployment_params("a", "/hi")])
    with pytest.raises(RayServeException):
        app_state_manager.deploy_app("app2", [deployment_params("b", "/hi")])


def test_deploy_with_renamed_app(mocked_application_state_manager):
    """
    Test that an application deploys successfully when there is a route prefix
    conflict with an old app running on the cluster.
    """
    app_state_manager, deployment_state_manager, _ = mocked_application_state_manager
    a_id, b_id = DeploymentID(name="a", app_name="app1"), DeploymentID(
        name="b", app_name="app2"
    )

    # deploy app1
    app_state_manager.deploy_app("app1", [deployment_params("a", "/url1")])
    app_state = app_state_manager._application_states["app1"]
    assert app_state_manager.get_app_status("app1") == ApplicationStatus.DEPLOYING

    # Update
    app_state_manager.update()
    assert app_state_manager.get_app_status("app1") == ApplicationStatus.DEPLOYING
    assert set(app_state.target_deployments) == {"a"}

    # Once its single deployment is healthy, app1 should be running
    deployment_state_manager.set_deployment_healthy(a_id)
    app_state_manager.update()
    assert app_state_manager.get_app_status("app1") == ApplicationStatus.RUNNING

    # delete app1
    app_state_manager.delete_app("app1")
    assert app_state_manager.get_app_status("app1") == ApplicationStatus.DELETING
    app_state_manager.update()

    # deploy app2
    app_state_manager.deploy_app("app2", [deployment_params("b", "/url1")])
    assert app_state_manager.get_app_status("app2") == ApplicationStatus.DEPLOYING
    app_state_manager.update()

    # app2 deploys before app1 finishes deleting
    deployment_state_manager.set_deployment_healthy(b_id)
    app_state_manager.update()
    assert app_state_manager.get_app_status("app2") == ApplicationStatus.RUNNING
    assert app_state_manager.get_app_status("app1") == ApplicationStatus.DELETING

    # app1 finally finishes deleting
    deployment_state_manager.set_deployment_deleted(a_id)
    app_state_manager.update()
    assert app_state_manager.get_app_status("app1") == ApplicationStatus.NOT_STARTED
    assert app_state_manager.get_app_status("app2") == ApplicationStatus.RUNNING


def test_application_state_recovery(mocked_application_state_manager):
    """Test DEPLOYING -> RUNNING -> (controller crash) -> DEPLOYING -> RUNNING"""
    (
        app_state_manager,
        deployment_state_manager,
        kv_store,
    ) = mocked_application_state_manager
    deployment_id = DeploymentID(name="d1", app_name="test_app")
    app_name = "test_app"

    # DEPLOY application with deployments {d1, d2}
    params = deployment_params("d1")
    app_state_manager.deploy_app(app_name, [params])
    app_state = app_state_manager._application_states[app_name]
    assert app_state.status == ApplicationStatus.DEPLOYING

    # Once deployment is healthy, app should be running
    app_state_manager.update()
    assert deployment_state_manager.get_deployment(deployment_id)
    deployment_state_manager.set_deployment_healthy(deployment_id)
    app_state_manager.update()
    assert app_state.status == ApplicationStatus.RUNNING

    # Simulate controller crashed!! Create new deployment state manager,
    # which should recover target state for deployment "d1" from kv store
    new_deployment_state_manager = MockDeploymentStateManager(kv_store)
    version1 = new_deployment_state_manager.deployment_infos[deployment_id].version

    # Create new application state manager, and it should call _recover_from_checkpoint
    new_app_state_manager = ApplicationStateManager(
        new_deployment_state_manager, MockEndpointState(), kv_store, LoggingConfig()
    )
    app_state = new_app_state_manager._application_states[app_name]
    assert app_state.status == ApplicationStatus.DEPLOYING
    assert app_state._target_state.deployment_infos["d1"].version == version1

    new_deployment_state_manager.set_deployment_healthy(deployment_id)
    new_app_state_manager.update()
    assert app_state.status == ApplicationStatus.RUNNING


def test_recover_during_update(mocked_application_state_manager):
    """Test that application and deployment states are recovered if
    controller crashed in the middle of a redeploy.

    Target state is checkpointed in the application state manager,
    but not yet the deployment state manager when the controller crashes
    Then the deployment state manager should recover an old version of
    the deployment during initial recovery, but the application state
    manager should eventually reconcile this.
    """
    (
        app_state_manager,
        deployment_state_manager,
        kv_store,
    ) = mocked_application_state_manager
    deployment_id = DeploymentID(name="d1", app_name="test_app")
    app_name = "test_app"

    # DEPLOY application with deployment "d1"
    params = deployment_params("d1")
    app_state_manager.deploy_app(app_name, [params])
    app_state = app_state_manager._application_states[app_name]
    assert app_state.status == ApplicationStatus.DEPLOYING

    # Once deployment is healthy, app should be running
    app_state_manager.update()
    assert deployment_state_manager.get_deployment(deployment_id)
    deployment_state_manager.set_deployment_healthy(deployment_id)
    app_state_manager.update()
    assert app_state.status == ApplicationStatus.RUNNING

    # Deploy new version of "d1" (this auto generates new random version)
    params2 = deployment_params("d1")
    app_state_manager.deploy_app(app_name, [params2])
    assert app_state.status == ApplicationStatus.DEPLOYING

    # Before application state manager could propagate new version to
    # deployment state manager, controller crashes.
    # Create new deployment state manager. It should recover the old
    # version of the deployment from the kv store
    new_deployment_state_manager = MockDeploymentStateManager(kv_store)
    dr_version = new_deployment_state_manager.deployment_infos[deployment_id].version

    # Create new application state manager, and it should call _recover_from_checkpoint
    new_app_state_manager = ApplicationStateManager(
        new_deployment_state_manager, MockEndpointState(), kv_store, LoggingConfig()
    )
    app_state = new_app_state_manager._application_states[app_name]
    ar_version = app_state._target_state.deployment_infos["d1"].version
    assert app_state.status == ApplicationStatus.DEPLOYING
    assert ar_version != dr_version

    new_app_state_manager.update()
    assert (
        new_deployment_state_manager.deployment_infos[deployment_id].version
        == ar_version
    )
    assert app_state.status == ApplicationStatus.DEPLOYING

    new_deployment_state_manager.set_deployment_healthy(deployment_id)
    new_app_state_manager.update()
    assert app_state.status == ApplicationStatus.RUNNING


def test_is_ready_for_shutdown(mocked_application_state_manager):
    """Test `is_ready_for_shutdown()` returns the correct state.

    When shutting down applications before deployments are deleted, application state
    `is_deleted()` should return False and `is_ready_for_shutdown()` should return
    False. When shutting down applications after deployments are deleted, application
    state `is_deleted()` should return True and `is_ready_for_shutdown()` should return
    True.
    """
    (
        app_state_manager,
        deployment_state_manager,
        kv_store,
    ) = mocked_application_state_manager
    app_name = "test_app"
    deployment_name = "d1"
    deployment_id = DeploymentID(name=deployment_name, app_name=app_name)

    # DEPLOY application with deployment "d1"
    params = deployment_params(deployment_name)
    app_state_manager.deploy_app(app_name, [params])
    app_state = app_state_manager._application_states[app_name]
    assert app_state.status == ApplicationStatus.DEPLOYING

    # Once deployment is healthy, app should be running
    app_state_manager.update()
    assert deployment_state_manager.get_deployment(deployment_id)
    deployment_state_manager.set_deployment_healthy(deployment_id)
    app_state_manager.update()
    assert app_state.status == ApplicationStatus.RUNNING

    # When shutting down applications before deployments are deleted, application state
    # `is_deleted()` should return False and `is_ready_for_shutdown()` should return
    # False
    app_state_manager.shutdown()
    assert not app_state.is_deleted()
    assert not app_state_manager.is_ready_for_shutdown()

    # When shutting down applications after deployments are deleted, application state
    # `is_deleted()` should return True and `is_ready_for_shutdown()` should return True
    deployment_state_manager.delete_deployment(deployment_id)
    deployment_state_manager.set_deployment_deleted(deployment_id)
    app_state_manager.update()
    assert app_state.is_deleted()
    assert app_state_manager.is_ready_for_shutdown()


class TestOverrideDeploymentInfo:
    @pytest.fixture
    def info(self):
        return DeploymentInfo(
            route_prefix="/",
            version="123",
            deployment_config=DeploymentConfig(num_replicas=1),
            replica_config=ReplicaConfig.create(lambda x: x),
            start_time_ms=0,
            deployer_job_id="",
        )

    def test_override_deployment_config(self, info):
        config = ServeApplicationSchema(
            name="default",
            import_path="test.import.path",
            deployments=[
                DeploymentSchema(
                    name="A",
                    num_replicas=3,
                    max_ongoing_requests=200,
                    user_config={"price": "4"},
                    graceful_shutdown_wait_loop_s=4,
                    graceful_shutdown_timeout_s=40,
                    health_check_period_s=20,
                    health_check_timeout_s=60,
                )
            ],
        )

        updated_infos = override_deployment_info({"A": info}, config)
        updated_info = updated_infos["A"]
        assert updated_info.route_prefix == "/"
        assert updated_info.version == "123"
        assert updated_info.deployment_config.max_ongoing_requests == 200
        assert updated_info.deployment_config.user_config == {"price": "4"}
        assert updated_info.deployment_config.graceful_shutdown_wait_loop_s == 4
        assert updated_info.deployment_config.graceful_shutdown_timeout_s == 40
        assert updated_info.deployment_config.health_check_period_s == 20
        assert updated_info.deployment_config.health_check_timeout_s == 60

    def test_override_autoscaling_config(self, info):
        config = ServeApplicationSchema(
            name="default",
            import_path="test.import.path",
            deployments=[
                DeploymentSchema(
                    name="A",
                    autoscaling_config={
                        "min_replicas": 1,
                        "initial_replicas": 12,
                        "max_replicas": 79,
                    },
                )
            ],
        )

        updated_infos = override_deployment_info({"A": info}, config)
        updated_info = updated_infos["A"]
        assert updated_info.route_prefix == "/"
        assert updated_info.version == "123"
        assert updated_info.deployment_config.autoscaling_config.min_replicas == 1
        assert updated_info.deployment_config.autoscaling_config.initial_replicas == 12
        assert updated_info.deployment_config.autoscaling_config.max_replicas == 79

    def test_override_route_prefix_1(self, info):
        config = ServeApplicationSchema(
            name="default",
            import_path="test.import.path",
            deployments=[DeploymentSchema(name="A", route_prefix="/alice")],
        )

        updated_infos = override_deployment_info({"A": info}, config)
        updated_info = updated_infos["A"]
        assert updated_info.route_prefix == "/alice"
        assert updated_info.version == "123"

    def test_override_route_prefix_2(self, info):
        config = ServeApplicationSchema(
            name="default",
            import_path="test.import.path",
            route_prefix="/bob",
            deployments=[
                DeploymentSchema(
                    name="A",
                )
            ],
        )

        updated_infos = override_deployment_info({"A": info}, config)
        updated_info = updated_infos["A"]
        assert updated_info.route_prefix == "/bob"
        assert updated_info.version == "123"

    def test_override_route_prefix_3(self, info):
        config = ServeApplicationSchema(
            name="default",
            import_path="test.import.path",
            route_prefix="/bob",
            deployments=[DeploymentSchema(name="A", route_prefix="/alice")],
        )

        updated_infos = override_deployment_info({"A": info}, config)
        updated_info = updated_infos["A"]
        assert updated_info.route_prefix == "/bob"
        assert updated_info.version == "123"

    def test_override_ray_actor_options_1(self, info):
        """Test runtime env specified in config at deployment level."""
        config = ServeApplicationSchema(
            name="default",
            import_path="test.import.path",
            deployments=[
                DeploymentSchema(
                    name="A",
                    ray_actor_options={"runtime_env": {"working_dir": "s3://B"}},
                )
            ],
        )

        updated_infos = override_deployment_info({"A": info}, config)
        updated_info = updated_infos["A"]
        assert updated_info.route_prefix == "/"
        assert updated_info.version == "123"
        assert (
            updated_info.replica_config.ray_actor_options["runtime_env"]["working_dir"]
            == "s3://B"
        )

    def test_override_ray_actor_options_2(self, info):
        """Test application runtime env is propagated to deployments."""
        config = ServeApplicationSchema(
            name="default",
            import_path="test.import.path",
            runtime_env={"working_dir": "s3://C"},
            deployments=[
                DeploymentSchema(
                    name="A",
                )
            ],
        )

        updated_infos = override_deployment_info({"A": info}, config)
        updated_info = updated_infos["A"]
        assert updated_info.route_prefix == "/"
        assert updated_info.version == "123"
        assert (
            updated_info.replica_config.ray_actor_options["runtime_env"]["working_dir"]
            == "s3://C"
        )

    def test_override_ray_actor_options_3(self, info):
        """If runtime env is specified in the config at the deployment level, it should
        override the application-level runtime env.
        """
        config = ServeApplicationSchema(
            name="default",
            import_path="test.import.path",
            runtime_env={"working_dir": "s3://C"},
            deployments=[
                DeploymentSchema(
                    name="A",
                    ray_actor_options={"runtime_env": {"working_dir": "s3://B"}},
                )
            ],
        )

        updated_infos = override_deployment_info({"A": info}, config)
        updated_info = updated_infos["A"]
        assert updated_info.route_prefix == "/"
        assert updated_info.version == "123"
        assert (
            updated_info.replica_config.ray_actor_options["runtime_env"]["working_dir"]
            == "s3://B"
        )

    def test_override_ray_actor_options_4(self):
        """If runtime env is specified for the deployment in code, it should override
        the application-level runtime env.
        """
        info = DeploymentInfo(
            route_prefix="/",
            version="123",
            deployment_config=DeploymentConfig(num_replicas=1),
            replica_config=ReplicaConfig.create(
                lambda x: x,
                ray_actor_options={"runtime_env": {"working_dir": "s3://A"}},
            ),
            start_time_ms=0,
            deployer_job_id="",
        )
        config = ServeApplicationSchema(
            name="default",
            import_path="test.import.path",
            runtime_env={"working_dir": "s3://C"},
            deployments=[
                DeploymentSchema(
                    name="A",
                )
            ],
        )

        updated_infos = override_deployment_info({"A": info}, config)
        updated_info = updated_infos["A"]
        assert updated_info.route_prefix == "/"
        assert updated_info.version == "123"
        assert (
            updated_info.replica_config.ray_actor_options["runtime_env"]["working_dir"]
            == "s3://A"
        )

    def test_override_ray_actor_options_5(self):
        """If runtime env is specified in all three places:
        - In code
        - In the config at the deployment level
        - In the config at the application level
        The one specified in the config at the deployment level should take precedence.
        """
        info = DeploymentInfo(
            route_prefix="/",
            version="123",
            deployment_config=DeploymentConfig(num_replicas=1),
            replica_config=ReplicaConfig.create(
                lambda x: x,
                ray_actor_options={"runtime_env": {"working_dir": "s3://A"}},
            ),
            start_time_ms=0,
            deployer_job_id="",
        )
        config = ServeApplicationSchema(
            name="default",
            import_path="test.import.path",
            runtime_env={"working_dir": "s3://C"},
            deployments=[
                DeploymentSchema(
                    name="A",
                    ray_actor_options={"runtime_env": {"working_dir": "s3://B"}},
                )
            ],
        )

        updated_infos = override_deployment_info({"A": info}, config)
        updated_info = updated_infos["A"]
        assert updated_info.route_prefix == "/"
        assert updated_info.version == "123"
        assert (
            updated_info.replica_config.ray_actor_options["runtime_env"]["working_dir"]
            == "s3://B"
        )


if __name__ == "__main__":
    sys.exit(pytest.main(["-v", "-s", __file__]))<|MERGE_RESOLUTION|>--- conflicted
+++ resolved
@@ -23,11 +23,12 @@
 from ray.serve._private.test_utils import MockKVStore
 from ray.serve._private.utils import get_random_string
 from ray.serve.exceptions import RayServeException
-<<<<<<< HEAD
-from ray.serve.schema import APIType, DeploymentSchema, ServeApplicationSchema
-=======
-from ray.serve.schema import DeploymentSchema, LoggingConfig, ServeApplicationSchema
->>>>>>> c50e3b66
+from ray.serve.schema import (
+    APIType,
+    DeploymentSchema,
+    LoggingConfig,
+    ServeApplicationSchema,
+)
 
 
 class MockEndpointState:
