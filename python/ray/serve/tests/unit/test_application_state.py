import sys
import time
from typing import Dict, List, Optional, Tuple
from unittest.mock import Mock, PropertyMock, patch

import pytest

from ray.exceptions import RayTaskError
from ray.serve._private.application_state import (
    ApplicationState,
    ApplicationStateManager,
    ApplicationStatusInfo,
    BuildAppStatus,
    StatusOverview,
    override_deployment_info,
)
from ray.serve._private.autoscaling_state import AutoscalingStateManager
from ray.serve._private.common import (
    RUNNING_REQUESTS_KEY,
    DeploymentHandleSource,
    DeploymentID,
    DeploymentStatus,
    DeploymentStatusInfo,
    DeploymentStatusTrigger,
    HandleMetricReport,
    ReplicaID,
    ReplicaMetricReport,
    TimeStampedValue,
)
from ray.serve._private.config import DeploymentConfig, ReplicaConfig
from ray.serve._private.constants import RAY_SERVE_COLLECT_AUTOSCALING_METRICS_ON_HANDLE
from ray.serve._private.deploy_utils import deploy_args_to_deployment_info
from ray.serve._private.deployment_info import DeploymentInfo
from ray.serve._private.test_utils import MockKVStore
from ray.serve._private.utils import get_random_string
from ray.serve.config import AutoscalingConfig
from ray.serve.exceptions import RayServeException
from ray.serve.generated.serve_pb2 import (
    ApplicationArgs as ApplicationArgsProto,
    ApplicationStatusInfo as ApplicationStatusInfoProto,
    StatusOverview as StatusOverviewProto,
)
from ray.serve.schema import (
    APIType,
    ApplicationStatus,
    DeploymentSchema,
    LoggingConfig,
    ServeApplicationSchema,
)


class MockEndpointState:
    def __init__(self):
        self.endpoints = dict()

    def update_endpoint(self, endpoint, endpoint_info):
        self.endpoints[endpoint] = endpoint_info

    def delete_endpoint(self, endpoint):
        if endpoint in self.endpoints:
            del self.endpoints[endpoint]


class MockDeploymentStateManager:
    def __init__(self, kv_store):
        self.kv_store = kv_store
        self.deployment_infos: Dict[DeploymentID, DeploymentInfo] = dict()
        self.deployment_statuses: Dict[DeploymentID, DeploymentStatusInfo] = dict()
        self.deleting: Dict[DeploymentID, bool] = dict()

        # Recover
        recovered_deployments = self.kv_store.get("fake_deployment_state_checkpoint")
        if recovered_deployments is not None:
            for name, checkpointed_data in recovered_deployments.items():
                (info, deleting) = checkpointed_data

                self.deployment_infos[name] = info
                self.deployment_statuses[name] = DeploymentStatusInfo(
                    name=name,
                    status=DeploymentStatus.UPDATING,
                    status_trigger=DeploymentStatusTrigger.CONFIG_UPDATE_STARTED,
                    message="",
                )
                self.deleting[name] = deleting
        self._scaling_decisions = {}

    def deploy(
        self,
        deployment_id: DeploymentID,
        deployment_info: DeploymentInfo,
    ):
        existing_info = self.deployment_infos.get(deployment_id)
        self.deleting[deployment_id] = False
        self.deployment_infos[deployment_id] = deployment_info
        if not existing_info or existing_info.version != deployment_info.version:
            self.deployment_statuses[deployment_id] = DeploymentStatusInfo(
                name=deployment_id.name,
                status=DeploymentStatus.UPDATING,
                status_trigger=DeploymentStatusTrigger.CONFIG_UPDATE_STARTED,
                message="",
            )

        self.kv_store.put(
            "fake_deployment_state_checkpoint",
            dict(
                zip(
                    self.deployment_infos.keys(),
                    zip(self.deployment_infos.values(), self.deleting.values()),
                )
            ),
        )

    @property
    def deployments(self) -> List[str]:
        return list(self.deployment_infos.keys())

    def get_deployment_statuses(self, ids: List[DeploymentID]):
        return [self.deployment_statuses[id] for id in ids]

    def get_deployment(self, deployment_id: DeploymentID) -> DeploymentInfo:
        if deployment_id in self.deployment_statuses:
            # Return dummy deployment info object
            return DeploymentInfo(
                deployment_config=DeploymentConfig(
                    num_replicas=self.deployment_infos[
                        deployment_id
                    ].deployment_config.num_replicas,
                    user_config={},
                ),
                replica_config=ReplicaConfig.create(lambda x: x),
                start_time_ms=0,
                deployer_job_id="",
            )

    def get_deployments_in_application(self, app_name: str):
        deployments = []
        for deployment_id in self.deployment_infos:
            if deployment_id.app_name == app_name:
                deployments.append(deployment_id.name)

        return deployments

    def set_deployment_unhealthy(self, id: DeploymentID):
        self.deployment_statuses[id].status = DeploymentStatus.UNHEALTHY

    def set_deployment_deploy_failed(self, id: DeploymentID):
        self.deployment_statuses[id].status = DeploymentStatus.DEPLOY_FAILED

    def set_deployment_healthy(self, id: DeploymentID):
        self.deployment_statuses[id].status = DeploymentStatus.HEALTHY

    def set_deployment_updating(self, id: DeploymentID):
        self.deployment_statuses[id].status = DeploymentStatus.UPDATING

    def set_deployment_deleted(self, id: str):
        if not self.deployment_infos[id]:
            raise ValueError(
                f"Tried to mark deployment {id} as deleted, but {id} not found"
            )
        if not self.deleting[id]:
            raise ValueError(
                f"Tried to mark deployment {id} as deleted, but delete_deployment()"
                f"hasn't been called for {id} yet"
            )

        del self.deployment_infos[id]
        del self.deployment_statuses[id]
        del self.deleting[id]

    def delete_deployment(self, id: DeploymentID):
        self.deleting[id] = True

    def get_deployment_target_num_replicas(self, id: DeploymentID) -> Optional[int]:
        return self.deployment_infos[id].deployment_config.num_replicas

    def save_checkpoint(self):
        """Mock save checkpoint method."""
        pass

    def autoscale(self, id: DeploymentID, target_num_replicas: int):
        self._scaling_decisions[id] = target_num_replicas
        return True

    def get_deployment_route_patterns(self, id: DeploymentID) -> Optional[List[str]]:
        return None

    def get_deployment_outbound_deployments(
        self, id: DeploymentID
    ) -> Optional[List[DeploymentID]]:
        """Mock method to return outbound deployments for a deployment."""
        # Return None by default, tests can override this
        return getattr(self, f"_outbound_deps_{id.name}_{id.app_name}", None)


@pytest.fixture
def mocked_application_state_manager() -> (
    Tuple[ApplicationStateManager, MockDeploymentStateManager]
):
    kv_store = MockKVStore()

    deployment_state_manager = MockDeploymentStateManager(kv_store)
    application_state_manager = ApplicationStateManager(
        deployment_state_manager,
        AutoscalingStateManager(),
        MockEndpointState(),
        kv_store,
        LoggingConfig(),
    )
    yield application_state_manager, deployment_state_manager, kv_store


def deployment_params(
    name: str,
    route_prefix: str = None,
    autoscaling_config: AutoscalingConfig = None,
    num_replicas: int = 1,
):
    return {
        "deployment_name": name,
        "deployment_config_proto_bytes": DeploymentConfig(
            num_replicas=num_replicas,
            user_config={},
            version=get_random_string(),
            autoscaling_config=autoscaling_config,
        ).to_proto_bytes(),
        "replica_config_proto_bytes": ReplicaConfig.create(
            lambda x: x
        ).to_proto_bytes(),
        "deployer_job_id": "random",
        "route_prefix": route_prefix,
        "ingress": route_prefix is not None,
        "serialized_autoscaling_policy_def": None,
        "serialized_request_router_cls": None,
    }


def deployment_info(
    name: str,
    route_prefix: str = None,
    autoscaling_config: AutoscalingConfig = None,
    num_replicas: int = 1,
):
    params = deployment_params(name, route_prefix, autoscaling_config, num_replicas)
    return deploy_args_to_deployment_info(**params, app_name="test_app")


@pytest.fixture
def mocked_application_state() -> Tuple[ApplicationState, MockDeploymentStateManager]:
    kv_store = MockKVStore()

    deployment_state_manager = MockDeploymentStateManager(kv_store)
    application_state = ApplicationState(
        name="test_app",
        deployment_state_manager=deployment_state_manager,
        autoscaling_state_manager=AutoscalingStateManager(),
        endpoint_state=MockEndpointState(),
        logging_config=LoggingConfig(),
        external_scaler_enabled=False,
    )
    yield application_state, deployment_state_manager


class TestApplicationStatusInfo:
    def test_application_status_required(self):
        with pytest.raises(TypeError):
            ApplicationStatusInfo(
                message="context about status", deployment_timestamp=time.time()
            )

    @pytest.mark.parametrize("status", list(ApplicationStatus))
    def test_proto(self, status):
        serve_application_status_info = ApplicationStatusInfo(
            status=status,
            message="context about status",
            deployment_timestamp=time.time(),
        )
        serialized_proto = serve_application_status_info.to_proto().SerializeToString()
        deserialized_proto = ApplicationStatusInfoProto.FromString(serialized_proto)
        reconstructed_info = ApplicationStatusInfo.from_proto(deserialized_proto)

        assert serve_application_status_info == reconstructed_info


class TestStatusOverview:
    def get_valid_serve_application_status_info(self):
        return ApplicationStatusInfo(
            status=ApplicationStatus.RUNNING,
            message="",
            deployment_timestamp=time.time(),
        )

    def test_app_status_required(self):
        with pytest.raises(TypeError):
            StatusOverview(deployment_statuses=[])

    def test_empty_list_valid(self):
        """Should be able to create StatusOverview with no deployment statuses."""

        # Check default is empty list
        status_info = StatusOverview(
            app_status=self.get_valid_serve_application_status_info()
        )
        status_info.deployment_statuses == []

        # Ensure empty list can be passed in explicitly
        status_info = StatusOverview(
            app_status=self.get_valid_serve_application_status_info(),
            deployment_statuses=[],
        )
        status_info.deployment_statuses == []

    def test_equality_mismatched_deployment_statuses(self):
        """Check that StatusOverviews with different numbers of statuses are unequal."""

        status_info_few_deployments = StatusOverview(
            app_status=self.get_valid_serve_application_status_info(),
            deployment_statuses=[
                DeploymentStatusInfo(
                    name="1",
                    status=DeploymentStatus.HEALTHY,
                    status_trigger=DeploymentStatusTrigger.CONFIG_UPDATE_STARTED,
                ),
                DeploymentStatusInfo(
                    name="2",
                    status=DeploymentStatus.UNHEALTHY,
                    status_trigger=DeploymentStatusTrigger.CONFIG_UPDATE_STARTED,
                ),
            ],
        )

        status_info_many_deployments = StatusOverview(
            app_status=self.get_valid_serve_application_status_info(),
            deployment_statuses=[
                DeploymentStatusInfo(
                    name="1",
                    status=DeploymentStatus.HEALTHY,
                    status_trigger=DeploymentStatusTrigger.CONFIG_UPDATE_STARTED,
                ),
                DeploymentStatusInfo(
                    name="2",
                    status=DeploymentStatus.UNHEALTHY,
                    status_trigger=DeploymentStatusTrigger.CONFIG_UPDATE_STARTED,
                ),
                DeploymentStatusInfo(
                    name="3",
                    status=DeploymentStatus.UNHEALTHY,
                    status_trigger=DeploymentStatusTrigger.CONFIG_UPDATE_STARTED,
                ),
                DeploymentStatusInfo(
                    name="4",
                    status=DeploymentStatus.UPDATING,
                    status_trigger=DeploymentStatusTrigger.CONFIG_UPDATE_STARTED,
                ),
            ],
        )

        assert status_info_few_deployments != status_info_many_deployments

    @pytest.mark.parametrize("application_status", list(ApplicationStatus))
    def test_proto(self, application_status):
        status_info = StatusOverview(
            app_status=ApplicationStatusInfo(
                status=application_status,
                message="context about this status",
                deployment_timestamp=time.time(),
            ),
            deployment_statuses=[
                DeploymentStatusInfo(
                    name="name1",
                    status=DeploymentStatus.UPDATING,
                    message="deployment updating",
                    status_trigger=DeploymentStatusTrigger.CONFIG_UPDATE_STARTED,
                ),
                DeploymentStatusInfo(
                    name="name2",
                    status=DeploymentStatus.HEALTHY,
                    message="",
                    status_trigger=DeploymentStatusTrigger.CONFIG_UPDATE_STARTED,
                ),
                DeploymentStatusInfo(
                    name="name3",
                    status=DeploymentStatus.UNHEALTHY,
                    message="this deployment is unhealthy",
                    status_trigger=DeploymentStatusTrigger.CONFIG_UPDATE_STARTED,
                ),
            ],
        )
        serialized_proto = status_info.to_proto().SerializeToString()
        deserialized_proto = StatusOverviewProto.FromString(serialized_proto)
        reconstructed_info = StatusOverview.from_proto(deserialized_proto)

        assert status_info == reconstructed_info


@patch.object(
    ApplicationState, "target_deployments", PropertyMock(return_value=["a", "b", "c"])
)
class TestDetermineAppStatus:
    @patch.object(ApplicationState, "get_deployments_statuses")
    def test_running(self, get_deployments_statuses, mocked_application_state):
        app_state, _ = mocked_application_state
        get_deployments_statuses.return_value = [
            DeploymentStatusInfo(
                "a",
                DeploymentStatus.HEALTHY,
                DeploymentStatusTrigger.CONFIG_UPDATE_STARTED,
            ),
            DeploymentStatusInfo(
                "b",
                DeploymentStatus.HEALTHY,
                DeploymentStatusTrigger.CONFIG_UPDATE_STARTED,
            ),
            DeploymentStatusInfo(
                "c",
                DeploymentStatus.HEALTHY,
                DeploymentStatusTrigger.CONFIG_UPDATE_STARTED,
            ),
        ]
        assert app_state._determine_app_status() == (ApplicationStatus.RUNNING, "")

    @patch.object(ApplicationState, "get_deployments_statuses")
    def test_stay_running(self, get_deployments_statuses, mocked_application_state):
        app_state, _ = mocked_application_state
        app_state._status = ApplicationStatus.RUNNING
        get_deployments_statuses.return_value = [
            DeploymentStatusInfo(
                "a",
                DeploymentStatus.HEALTHY,
                DeploymentStatusTrigger.CONFIG_UPDATE_STARTED,
            ),
            DeploymentStatusInfo(
                "b",
                DeploymentStatus.HEALTHY,
                DeploymentStatusTrigger.CONFIG_UPDATE_STARTED,
            ),
            DeploymentStatusInfo(
                "c",
                DeploymentStatus.HEALTHY,
                DeploymentStatusTrigger.CONFIG_UPDATE_STARTED,
            ),
        ]
        assert app_state._determine_app_status() == (ApplicationStatus.RUNNING, "")

    @patch.object(ApplicationState, "get_deployments_statuses")
    def test_deploying(self, get_deployments_statuses, mocked_application_state):
        app_state, _ = mocked_application_state
        get_deployments_statuses.return_value = [
            DeploymentStatusInfo(
                "a",
                DeploymentStatus.UPDATING,
                DeploymentStatusTrigger.CONFIG_UPDATE_STARTED,
            ),
            DeploymentStatusInfo(
                "b",
                DeploymentStatus.HEALTHY,
                DeploymentStatusTrigger.CONFIG_UPDATE_STARTED,
            ),
            DeploymentStatusInfo(
                "c",
                DeploymentStatus.HEALTHY,
                DeploymentStatusTrigger.CONFIG_UPDATE_STARTED,
            ),
        ]
        assert app_state._determine_app_status() == (ApplicationStatus.DEPLOYING, "")

    @patch.object(ApplicationState, "get_deployments_statuses")
    def test_deploy_failed(self, get_deployments_statuses, mocked_application_state):
        app_state, _ = mocked_application_state
        get_deployments_statuses.return_value = [
            DeploymentStatusInfo(
                "a",
                DeploymentStatus.UPDATING,
                DeploymentStatusTrigger.CONFIG_UPDATE_STARTED,
            ),
            DeploymentStatusInfo(
                "b",
                DeploymentStatus.HEALTHY,
                DeploymentStatusTrigger.CONFIG_UPDATE_STARTED,
            ),
            DeploymentStatusInfo(
                "c",
                DeploymentStatus.DEPLOY_FAILED,
                DeploymentStatusTrigger.CONFIG_UPDATE_STARTED,
            ),
        ]
        status, error_msg = app_state._determine_app_status()
        assert status == ApplicationStatus.DEPLOY_FAILED
        assert error_msg

    @patch.object(ApplicationState, "get_deployments_statuses")
    def test_unhealthy(self, get_deployments_statuses, mocked_application_state):
        app_state, _ = mocked_application_state
        app_state._status = ApplicationStatus.RUNNING
        get_deployments_statuses.return_value = [
            DeploymentStatusInfo(
                "a",
                DeploymentStatus.HEALTHY,
                DeploymentStatusTrigger.CONFIG_UPDATE_STARTED,
            ),
            DeploymentStatusInfo(
                "b",
                DeploymentStatus.HEALTHY,
                DeploymentStatusTrigger.CONFIG_UPDATE_STARTED,
            ),
            DeploymentStatusInfo(
                "c",
                DeploymentStatus.UNHEALTHY,
                DeploymentStatusTrigger.CONFIG_UPDATE_STARTED,
            ),
        ]
        status, error_msg = app_state._determine_app_status()
        assert status == ApplicationStatus.UNHEALTHY
        assert error_msg

    @patch.object(ApplicationState, "get_deployments_statuses")
    def test_autoscaling(self, get_deployments_statuses, mocked_application_state):
        app_state, _ = mocked_application_state
        app_state._status = ApplicationStatus.RUNNING
        get_deployments_statuses.return_value = [
            DeploymentStatusInfo(
                "a",
                DeploymentStatus.HEALTHY,
                DeploymentStatusTrigger.CONFIG_UPDATE_STARTED,
            ),
            DeploymentStatusInfo(
                "b", DeploymentStatus.UPSCALING, DeploymentStatusTrigger.AUTOSCALING
            ),
            DeploymentStatusInfo(
                "c", DeploymentStatus.DOWNSCALING, DeploymentStatusTrigger.AUTOSCALING
            ),
        ]
        status, error_msg = app_state._determine_app_status()
        assert status == ApplicationStatus.RUNNING

    @patch.object(ApplicationState, "get_deployments_statuses")
    def test_manual_scale_num_replicas(
        self, get_deployments_statuses, mocked_application_state
    ):
        app_state, _ = mocked_application_state
        app_state._status = ApplicationStatus.RUNNING
        get_deployments_statuses.return_value = [
            DeploymentStatusInfo(
                "a",
                DeploymentStatus.HEALTHY,
                DeploymentStatusTrigger.CONFIG_UPDATE_STARTED,
            ),
            DeploymentStatusInfo(
                "b",
                DeploymentStatus.UPSCALING,
                DeploymentStatusTrigger.CONFIG_UPDATE_STARTED,
            ),
            DeploymentStatusInfo(
                "c",
                DeploymentStatus.DOWNSCALING,
                DeploymentStatusTrigger.CONFIG_UPDATE_STARTED,
            ),
        ]
        status, error_msg = app_state._determine_app_status()
        assert status == ApplicationStatus.DEPLOYING


def test_deploy_and_delete_app(mocked_application_state):
    """Deploy app with 2 deployments, transition DEPLOYING -> RUNNING -> DELETING.
    This tests the basic typical workflow.
    """
    app_state, deployment_state_manager = mocked_application_state

    # DEPLOY application with deployments {d1, d2}
    d1_id = DeploymentID(name="d1", app_name="test_app")
    d2_id = DeploymentID(name="d2", app_name="test_app")
    app_state.deploy_app(
        {
            "d1": deployment_info("d1", "/hi"),
            "d2": deployment_info("d2"),
        },
        ApplicationArgsProto(external_scaler_enabled=False),
    )
    assert app_state.route_prefix == "/hi"

    app_status = app_state.get_application_status_info()
    assert app_status.status == ApplicationStatus.DEPLOYING
    assert app_status.deployment_timestamp > 0

    app_state.update()
    # After one update, deployments {d1, d2} should be created
    assert deployment_state_manager.get_deployment(d1_id)
    assert deployment_state_manager.get_deployment(d2_id)
    assert app_state.status == ApplicationStatus.DEPLOYING

    # Until both deployments are healthy, app should be deploying
    app_state.update()
    assert app_state.status == ApplicationStatus.DEPLOYING

    # Mark deployment d1 healthy (app should be deploying)
    deployment_state_manager.set_deployment_healthy(d1_id)
    app_state.update()
    assert app_state.status == ApplicationStatus.DEPLOYING

    # Mark deployment d2 healthy (app should be running)
    deployment_state_manager.set_deployment_healthy(d2_id)
    app_state.update()
    assert app_state.status == ApplicationStatus.RUNNING

    # Rerun update, status shouldn't change (still running)
    app_state.update()
    assert app_state.status == ApplicationStatus.RUNNING

    # Delete application (app should be deleting)
    app_state.delete()
    assert app_state.status == ApplicationStatus.DELETING

    app_state.update()
    deployment_state_manager.set_deployment_deleted(d1_id)
    ready_to_be_deleted, _ = app_state.update()
    assert not ready_to_be_deleted
    assert app_state.status == ApplicationStatus.DELETING

    # Once both deployments are deleted, the app should be ready to delete
    deployment_state_manager.set_deployment_deleted(d2_id)
    ready_to_be_deleted = app_state.update()
    assert ready_to_be_deleted


def test_app_deploy_failed_and_redeploy(mocked_application_state):
    """Test DEPLOYING -> DEPLOY_FAILED -> (redeploy) -> DEPLOYING -> RUNNING"""
    app_state, deployment_state_manager = mocked_application_state
    d1_id = DeploymentID(name="d1", app_name="test_app")
    d2_id = DeploymentID(name="d2", app_name="test_app")
    app_state.deploy_app(
        {"d1": deployment_info("d1")},
        ApplicationArgsProto(external_scaler_enabled=False),
    )
    assert app_state.status == ApplicationStatus.DEPLOYING

    # Before status of deployment changes, app should still be DEPLOYING
    app_state.update()
    assert app_state.status == ApplicationStatus.DEPLOYING

    # Mark deployment unhealthy -> app should be DEPLOY_FAILED
    deployment_state_manager.set_deployment_deploy_failed(d1_id)
    app_state.update()
    assert app_state.status == ApplicationStatus.DEPLOY_FAILED

    # Message and status should not change
    deploy_failed_msg = app_state._status_msg
    assert len(deploy_failed_msg) != 0
    app_state.update()
    assert app_state.status == ApplicationStatus.DEPLOY_FAILED
    assert app_state._status_msg == deploy_failed_msg

    app_state.deploy_app(
        {"d1": deployment_info("d1"), "d2": deployment_info("d2")},
        ApplicationArgsProto(external_scaler_enabled=False),
    )
    assert app_state.status == ApplicationStatus.DEPLOYING
    assert app_state._status_msg != deploy_failed_msg

    # After one update, deployments {d1, d2} should be created
    app_state.update()
    assert deployment_state_manager.get_deployment(d1_id)
    assert deployment_state_manager.get_deployment(d2_id)
    assert app_state.status == ApplicationStatus.DEPLOYING

    deployment_state_manager.set_deployment_healthy(d1_id)
    deployment_state_manager.set_deployment_healthy(d2_id)
    app_state.update()
    assert app_state.status == ApplicationStatus.RUNNING

    # Message and status should not change
    running_msg = app_state._status_msg
    assert running_msg != deploy_failed_msg
    app_state.update()
    assert app_state.status == ApplicationStatus.RUNNING
    assert app_state._status_msg == running_msg


def test_app_deploy_failed_and_recover(mocked_application_state):
    """Test DEPLOYING -> DEPLOY_FAILED -> (self recovered) -> RUNNING

    If while the application is deploying a deployment becomes unhealthy,
    the app is marked as deploy failed. But if the deployment recovers,
    the application status should update to running.
    """
    app_state, deployment_state_manager = mocked_application_state
    deployment_id = DeploymentID(name="d1", app_name="test_app")
    app_state.deploy_app(
        {"d1": deployment_info("d1")},
        ApplicationArgsProto(external_scaler_enabled=False),
    )
    assert app_state.status == ApplicationStatus.DEPLOYING

    # Before status of deployment changes, app should still be DEPLOYING
    app_state.update()
    assert app_state.status == ApplicationStatus.DEPLOYING

    # Mark deployment unhealthy -> app should be DEPLOY_FAILED
    deployment_state_manager.set_deployment_deploy_failed(deployment_id)
    app_state.update()
    assert app_state.status == ApplicationStatus.DEPLOY_FAILED
    app_state.update()
    assert app_state.status == ApplicationStatus.DEPLOY_FAILED

    # Deployment recovers to healthy -> app should be RUNNING
    deployment_state_manager.set_deployment_healthy(deployment_id)
    app_state.update()
    assert app_state.status == ApplicationStatus.RUNNING
    app_state.update()
    assert app_state.status == ApplicationStatus.RUNNING


def test_app_unhealthy(mocked_application_state):
    """Test DEPLOYING -> RUNNING -> UNHEALTHY -> RUNNING.
    Even after an application becomes running, if a deployment becomes
    unhealthy at some point, the application status should also be
    updated to unhealthy.
    """
    app_state, deployment_state_manager = mocked_application_state
    id_a, id_b = DeploymentID(name="a", app_name="test_app"), DeploymentID(
        name="b", app_name="test_app"
    )
    app_state.deploy_app(
        {"a": deployment_info("a"), "b": deployment_info("b")},
        ApplicationArgsProto(external_scaler_enabled=False),
    )
    assert app_state.status == ApplicationStatus.DEPLOYING
    app_state.update()
    assert app_state.status == ApplicationStatus.DEPLOYING

    # Once both deployments become healthy, app should be running
    deployment_state_manager.set_deployment_healthy(id_a)
    deployment_state_manager.set_deployment_healthy(id_b)
    app_state.update()
    assert app_state.status == ApplicationStatus.RUNNING

    # If a deployment becomes unhealthy, application should become unhealthy
    deployment_state_manager.set_deployment_unhealthy(id_a)
    app_state.update()
    assert app_state.status == ApplicationStatus.UNHEALTHY
    # Rerunning update shouldn't make a difference
    app_state.update()
    assert app_state.status == ApplicationStatus.UNHEALTHY

    # If the deployment recovers, the application should also recover
    deployment_state_manager.set_deployment_healthy(id_a)
    app_state.update()
    assert app_state.status == ApplicationStatus.RUNNING


@patch("ray.serve._private.application_state.build_serve_application", Mock())
@patch("ray.get", Mock(return_value=(None, [deployment_params("a", "/old")], None)))
@patch("ray.serve._private.application_state.check_obj_ref_ready_nowait")
def test_apply_app_configs_succeed(check_obj_ref_ready_nowait):
    """Test deploying through config successfully.
    Deploy obj ref finishes successfully, so status should transition to running.
    """
    kv_store = MockKVStore()
    deployment_id = DeploymentID(name="a", app_name="test_app")
    deployment_state_manager = MockDeploymentStateManager(kv_store)
    app_state_manager = ApplicationStateManager(
        deployment_state_manager,
        AutoscalingStateManager(),
        MockEndpointState(),
        kv_store,
        LoggingConfig(),
    )

    # Deploy config
    app_config = ServeApplicationSchema(
        name="test_app", import_path="fa.ke", route_prefix="/new"
    )
    app_state_manager.apply_app_configs([app_config])
    app_state = app_state_manager._application_states["test_app"]
    assert app_state.status == ApplicationStatus.DEPLOYING

    # Before object ref is ready
    check_obj_ref_ready_nowait.return_value = False
    app_state.update()
    assert app_state._build_app_task_info
    assert app_state.status == ApplicationStatus.DEPLOYING
    app_state.update()
    assert app_state.status == ApplicationStatus.DEPLOYING

    # Object ref is ready
    check_obj_ref_ready_nowait.return_value = True
    app_state.update()
    assert app_state.status == ApplicationStatus.DEPLOYING
    assert app_state.target_deployments == ["a"]
    assert app_state.route_prefix == "/new"

    # Set healthy
    deployment_state_manager.set_deployment_healthy(deployment_id)
    app_state.update()
    assert app_state.status == ApplicationStatus.RUNNING


@patch(
    "ray.serve._private.application_state.get_app_code_version",
    Mock(return_value="123"),
)
@patch("ray.serve._private.application_state.build_serve_application", Mock())
@patch("ray.get", Mock(side_effect=RayTaskError(None, "intentionally failed", None)))
@patch("ray.serve._private.application_state.check_obj_ref_ready_nowait")
def test_apply_app_configs_fail(check_obj_ref_ready_nowait):
    """Test fail to deploy through config.
    Deploy obj ref errors out, so status should transition to deploy failed.
    """
    kv_store = MockKVStore()
    deployment_state_manager = MockDeploymentStateManager(kv_store)
    app_state_manager = ApplicationStateManager(
        deployment_state_manager,
        AutoscalingStateManager(),
        MockEndpointState(),
        kv_store,
        LoggingConfig(),
    )

    # Deploy config
    app_config = ServeApplicationSchema(
        name="test_app", import_path="fa.ke", route_prefix="/new"
    )
    app_state_manager.apply_app_configs([app_config])
    app_state = app_state_manager._application_states["test_app"]
    assert app_state.status == ApplicationStatus.DEPLOYING

    # Before object ref is ready
    check_obj_ref_ready_nowait.return_value = False
    app_state.update()
    assert app_state._build_app_task_info
    assert app_state.status == ApplicationStatus.DEPLOYING
    app_state.update()
    assert app_state.status == ApplicationStatus.DEPLOYING

    # Object ref is ready, and the task has called deploy_app
    check_obj_ref_ready_nowait.return_value = True
    app_state.update()
    assert app_state.status == ApplicationStatus.DEPLOY_FAILED
    assert "failed" in app_state._status_msg or "error" in app_state._status_msg


@patch(
    "ray.serve._private.application_state.get_app_code_version",
    Mock(return_value="123"),
)
@patch("ray.serve._private.application_state.build_serve_application", Mock())
@patch("ray.get", Mock(return_value=(None, [deployment_params("a", "/old")], None)))
@patch("ray.serve._private.application_state.check_obj_ref_ready_nowait")
def test_apply_app_configs_deletes_existing(check_obj_ref_ready_nowait):
    """Test that apply_app_configs deletes existing apps that aren't in the new list.

    This should *not* apply to apps that were deployed via `deploy_app` (which is
    an imperative API).
    """
    kv_store = MockKVStore()
    deployment_state_manager = MockDeploymentStateManager(kv_store)
    app_state_manager = ApplicationStateManager(
        deployment_state_manager,
        AutoscalingStateManager(),
        MockEndpointState(),
        kv_store,
        LoggingConfig(),
    )

    # Deploy an app via `deploy_app` - should not be affected.
    a_id = DeploymentID(name="a", app_name="imperative_app")
    app_state_manager.deploy_app(
        "imperative_app",
        [deployment_params("a", "/hi")],
        ApplicationArgsProto(external_scaler_enabled=False),
    )
    imperative_app_state = app_state_manager._application_states["imperative_app"]
    assert imperative_app_state.api_type == APIType.IMPERATIVE
    assert imperative_app_state.status == ApplicationStatus.DEPLOYING

    imperative_app_state.update()
    deployment_state_manager.set_deployment_healthy(a_id)
    imperative_app_state.update()
    assert imperative_app_state.status == ApplicationStatus.RUNNING

    # Now deploy an initial version of the config with app 1 and app 2.
    app1_config = ServeApplicationSchema(
        name="app1", import_path="fa.ke", route_prefix="/1"
    )
    app2_config = ServeApplicationSchema(
        name="app2", import_path="fa.ke", route_prefix="/2"
    )
    app_state_manager.apply_app_configs([app1_config, app2_config])
    app1_state = app_state_manager._application_states["app1"]
    assert app1_state.api_type == APIType.DECLARATIVE
    app2_state = app_state_manager._application_states["app2"]
    assert app2_state.api_type == APIType.DECLARATIVE
    app1_state.update()
    app2_state.update()
    assert app1_state.status == ApplicationStatus.DEPLOYING
    assert app2_state.status == ApplicationStatus.DEPLOYING

    # Now redeploy a new config that removes app 1 and adds app 3.
    app3_config = ServeApplicationSchema(
        name="app3", import_path="fa.ke", route_prefix="/3"
    )
    app_state_manager.apply_app_configs([app3_config, app2_config])
    app3_state = app_state_manager._application_states["app3"]
    assert app3_state.api_type == APIType.DECLARATIVE
    app1_state.update()
    app2_state.update()
    app3_state.update()
    assert app1_state.status == ApplicationStatus.DELETING
    assert app2_state.status == ApplicationStatus.DEPLOYING
    assert app3_state.status == ApplicationStatus.DEPLOYING


@patch(
    "ray.serve._private.application_state.get_app_code_version",
    Mock(return_value="123"),
)
@patch("ray.serve._private.application_state.build_serve_application", Mock())
@patch("ray.get", Mock(return_value=(None, [deployment_params("d1", "/route1")], None)))
@patch("ray.serve._private.application_state.check_obj_ref_ready_nowait")
def test_apply_app_configs_with_external_scaler_enabled(check_obj_ref_ready_nowait):
    """Test that apply_app_configs correctly sets external_scaler_enabled.

    This test verifies that when apply_app_configs is called with app configs
    that have external_scaler_enabled=True or False, the ApplicationState is
    correctly initialized with the appropriate external_scaler_enabled value.
    """
    kv_store = MockKVStore()
    deployment_state_manager = MockDeploymentStateManager(kv_store)
    app_state_manager = ApplicationStateManager(
        deployment_state_manager,
        AutoscalingStateManager(),
        MockEndpointState(),
        kv_store,
        LoggingConfig(),
    )

    # Deploy app with external_scaler_enabled=True
    app_config_with_scaler = ServeApplicationSchema(
        name="app_with_scaler",
        import_path="fa.ke",
        route_prefix="/with_scaler",
        external_scaler_enabled=True,
    )

    # Deploy app with external_scaler_enabled=False (default)
    app_config_without_scaler = ServeApplicationSchema(
        name="app_without_scaler",
        import_path="fa.ke",
        route_prefix="/without_scaler",
        external_scaler_enabled=False,
    )

    # Apply both configs
    app_state_manager.apply_app_configs(
        [app_config_with_scaler, app_config_without_scaler]
    )

    # Verify that external_scaler_enabled is correctly set for both apps
    assert app_state_manager.get_external_scaler_enabled("app_with_scaler") is True
    assert app_state_manager.get_external_scaler_enabled("app_without_scaler") is False

    # Verify the internal state is also correct
    app_state_with_scaler = app_state_manager._application_states["app_with_scaler"]
    app_state_without_scaler = app_state_manager._application_states[
        "app_without_scaler"
    ]
    assert app_state_with_scaler.external_scaler_enabled is True
    assert app_state_without_scaler.external_scaler_enabled is False

    # Simulate the build task completing
    check_obj_ref_ready_nowait.return_value = True
    app_state_with_scaler.update()
    app_state_without_scaler.update()

    # After update, external_scaler_enabled should still be preserved
    assert app_state_manager.get_external_scaler_enabled("app_with_scaler") is True
    assert app_state_manager.get_external_scaler_enabled("app_without_scaler") is False


def test_redeploy_same_app(mocked_application_state):
    """Test redeploying same application with updated deployments."""
    app_state, deployment_state_manager = mocked_application_state
    a_id = DeploymentID(name="a", app_name="test_app")
    b_id = DeploymentID(name="b", app_name="test_app")
    c_id = DeploymentID(name="c", app_name="test_app")
    app_state.deploy_app(
        {"a": deployment_info("a"), "b": deployment_info("b")},
        ApplicationArgsProto(external_scaler_enabled=False),
    )
    assert app_state.status == ApplicationStatus.DEPLOYING

    # Update
    app_state.update()
    assert app_state.status == ApplicationStatus.DEPLOYING
    assert set(app_state.target_deployments) == {"a", "b"}

    # Transition to running
    deployment_state_manager.set_deployment_healthy(a_id)
    app_state.update()
    assert app_state.status == ApplicationStatus.DEPLOYING
    deployment_state_manager.set_deployment_healthy(b_id)
    app_state.update()
    assert app_state.status == ApplicationStatus.RUNNING

    # Deploy the same app with different deployments
    app_state.deploy_app(
        {"b": deployment_info("b"), "c": deployment_info("c")},
        ApplicationArgsProto(external_scaler_enabled=False),
    )
    assert app_state.status == ApplicationStatus.DEPLOYING
    # Target state should be updated immediately
    assert "a" not in app_state.target_deployments

    # Remove deployment `a`
    app_state.update()
    deployment_state_manager.set_deployment_deleted(a_id)
    app_state.update()
    assert app_state.status == ApplicationStatus.DEPLOYING

    # Move to running
    deployment_state_manager.set_deployment_healthy(c_id)
    app_state.update()
    assert app_state.status == ApplicationStatus.DEPLOYING
    deployment_state_manager.set_deployment_healthy(b_id)
    app_state.update()
    assert app_state.status == ApplicationStatus.RUNNING


def test_deploy_with_route_prefix_conflict(mocked_application_state_manager):
    """Test that an application with a route prefix conflict fails to deploy"""
    app_state_manager, _, _ = mocked_application_state_manager

    app_state_manager.deploy_app(
        "app1",
        [deployment_params("a", "/hi")],
        ApplicationArgsProto(external_scaler_enabled=False),
    )
    with pytest.raises(RayServeException):
        app_state_manager.deploy_app(
            "app2",
            [deployment_params("b", "/hi")],
            ApplicationArgsProto(external_scaler_enabled=False),
        )


def test_deploy_with_renamed_app(mocked_application_state_manager):
    """
    Test that an application deploys successfully when there is a route prefix
    conflict with an old app running on the cluster.
    """
    app_state_manager, deployment_state_manager, _ = mocked_application_state_manager
    a_id, b_id = DeploymentID(name="a", app_name="app1"), DeploymentID(
        name="b", app_name="app2"
    )

    # deploy app1
    app_state_manager.deploy_app(
        "app1",
        [deployment_params("a", "/url1")],
        ApplicationArgsProto(external_scaler_enabled=False),
    )
    app_state = app_state_manager._application_states["app1"]
    assert app_state_manager.get_app_status("app1") == ApplicationStatus.DEPLOYING

    # Update
    app_state_manager.update()
    assert app_state_manager.get_app_status("app1") == ApplicationStatus.DEPLOYING
    assert set(app_state.target_deployments) == {"a"}

    # Once its single deployment is healthy, app1 should be running
    deployment_state_manager.set_deployment_healthy(a_id)
    app_state_manager.update()
    assert app_state_manager.get_app_status("app1") == ApplicationStatus.RUNNING

    # delete app1
    app_state_manager.delete_app("app1")
    assert app_state_manager.get_app_status("app1") == ApplicationStatus.DELETING
    app_state_manager.update()

    # deploy app2
    app_state_manager.deploy_app(
        "app2",
        [deployment_params("b", "/url1")],
        ApplicationArgsProto(external_scaler_enabled=False),
    )
    assert app_state_manager.get_app_status("app2") == ApplicationStatus.DEPLOYING
    app_state_manager.update()

    # app2 deploys before app1 finishes deleting
    deployment_state_manager.set_deployment_healthy(b_id)
    app_state_manager.update()
    assert app_state_manager.get_app_status("app2") == ApplicationStatus.RUNNING
    assert app_state_manager.get_app_status("app1") == ApplicationStatus.DELETING

    # app1 finally finishes deleting
    deployment_state_manager.set_deployment_deleted(a_id)
    app_state_manager.update()
    assert app_state_manager.get_app_status("app1") == ApplicationStatus.NOT_STARTED
    assert app_state_manager.get_app_status("app2") == ApplicationStatus.RUNNING


def test_application_state_recovery(mocked_application_state_manager):
    """Test DEPLOYING -> RUNNING -> (controller crash) -> DEPLOYING -> RUNNING"""
    (
        app_state_manager,
        deployment_state_manager,
        kv_store,
    ) = mocked_application_state_manager
    deployment_id = DeploymentID(name="d1", app_name="test_app")
    app_name = "test_app"

    # DEPLOY application with deployments {d1, d2}
    params = deployment_params("d1")
    app_state_manager.deploy_app(
        app_name, [params], ApplicationArgsProto(external_scaler_enabled=False)
    )
    app_state = app_state_manager._application_states[app_name]
    assert app_state.status == ApplicationStatus.DEPLOYING

    # Once deployment is healthy, app should be running
    app_state_manager.update()
    assert deployment_state_manager.get_deployment(deployment_id)
    deployment_state_manager.set_deployment_healthy(deployment_id)
    app_state_manager.update()
    assert app_state.status == ApplicationStatus.RUNNING

    # In real code this checkpoint would be done by the caller of the deploys
    app_state_manager.save_checkpoint()

    # Simulate controller crashed!! Create new deployment state manager,
    # which should recover target state for deployment "d1" from kv store
    new_deployment_state_manager = MockDeploymentStateManager(kv_store)
    version1 = new_deployment_state_manager.deployment_infos[deployment_id].version

    # Create new application state manager, and it should call _recover_from_checkpoint
    new_app_state_manager = ApplicationStateManager(
        new_deployment_state_manager,
        AutoscalingStateManager(),
        MockEndpointState(),
        kv_store,
        LoggingConfig(),
    )
    app_state = new_app_state_manager._application_states[app_name]
    assert app_state.status == ApplicationStatus.DEPLOYING
    assert app_state._target_state.deployment_infos["d1"].version == version1

    new_deployment_state_manager.set_deployment_healthy(deployment_id)
    new_app_state_manager.update()
    assert app_state.status == ApplicationStatus.RUNNING


def test_recover_during_update(mocked_application_state_manager):
    """Test that application and deployment states are recovered if
    controller crashed in the middle of a redeploy.

    Target state is checkpointed in the application state manager,
    but not yet the deployment state manager when the controller crashes
    Then the deployment state manager should recover an old version of
    the deployment during initial recovery, but the application state
    manager should eventually reconcile this.
    """
    (
        app_state_manager,
        deployment_state_manager,
        kv_store,
    ) = mocked_application_state_manager
    deployment_id = DeploymentID(name="d1", app_name="test_app")
    app_name = "test_app"

    # DEPLOY application with deployment "d1"
    params = deployment_params("d1")
    app_state_manager.deploy_app(
        app_name, [params], ApplicationArgsProto(external_scaler_enabled=False)
    )
    app_state = app_state_manager._application_states[app_name]
    assert app_state.status == ApplicationStatus.DEPLOYING

    # Once deployment is healthy, app should be running
    app_state_manager.update()
    assert deployment_state_manager.get_deployment(deployment_id)
    deployment_state_manager.set_deployment_healthy(deployment_id)
    app_state_manager.update()
    assert app_state.status == ApplicationStatus.RUNNING

    # Deploy new version of "d1" (this auto generates new random version)
    params2 = deployment_params("d1")
    app_state_manager.deploy_app(
        app_name, [params2], ApplicationArgsProto(external_scaler_enabled=False)
    )
    assert app_state.status == ApplicationStatus.DEPLOYING

    # In real code this checkpoint would be done by the caller of the deploys
    app_state_manager.save_checkpoint()

    # Before application state manager could propagate new version to
    # deployment state manager, controller crashes.
    # Create new deployment state manager. It should recover the old
    # version of the deployment from the kv store
    new_deployment_state_manager = MockDeploymentStateManager(kv_store)
    dr_version = new_deployment_state_manager.deployment_infos[deployment_id].version

    # Create new application state manager, and it should call _recover_from_checkpoint
    new_app_state_manager = ApplicationStateManager(
        new_deployment_state_manager,
        AutoscalingStateManager(),
        MockEndpointState(),
        kv_store,
        LoggingConfig(),
    )
    app_state = new_app_state_manager._application_states[app_name]
    ar_version = app_state._target_state.deployment_infos["d1"].version
    assert app_state.status == ApplicationStatus.DEPLOYING
    assert ar_version != dr_version

    new_app_state_manager.update()
    assert (
        new_deployment_state_manager.deployment_infos[deployment_id].version
        == ar_version
    )
    assert app_state.status == ApplicationStatus.DEPLOYING

    new_deployment_state_manager.set_deployment_healthy(deployment_id)
    new_app_state_manager.update()
    assert app_state.status == ApplicationStatus.RUNNING


def test_is_ready_for_shutdown(mocked_application_state_manager):
    """Test `is_ready_for_shutdown()` returns the correct state.

    When shutting down applications before deployments are deleted, application state
    `is_deleted()` should return False and `is_ready_for_shutdown()` should return
    False. When shutting down applications after deployments are deleted, application
    state `is_deleted()` should return True and `is_ready_for_shutdown()` should return
    True.
    """
    (
        app_state_manager,
        deployment_state_manager,
        kv_store,
    ) = mocked_application_state_manager
    app_name = "test_app"
    deployment_name = "d1"
    deployment_id = DeploymentID(name=deployment_name, app_name=app_name)

    # DEPLOY application with deployment "d1"
    params = deployment_params(deployment_name)
    app_state_manager.deploy_app(
        app_name, [params], ApplicationArgsProto(external_scaler_enabled=False)
    )
    app_state = app_state_manager._application_states[app_name]
    assert app_state.status == ApplicationStatus.DEPLOYING

    # Once deployment is healthy, app should be running
    app_state_manager.update()
    assert deployment_state_manager.get_deployment(deployment_id)
    deployment_state_manager.set_deployment_healthy(deployment_id)
    app_state_manager.update()
    assert app_state.status == ApplicationStatus.RUNNING

    # When shutting down applications before deployments are deleted, application state
    # `is_deleted()` should return False and `is_ready_for_shutdown()` should return
    # False
    app_state_manager.shutdown()
    assert not app_state.is_deleted()
    assert not app_state_manager.is_ready_for_shutdown()

    # When shutting down applications after deployments are deleted, application state
    # `is_deleted()` should return True and `is_ready_for_shutdown()` should return True
    deployment_state_manager.delete_deployment(deployment_id)
    deployment_state_manager.set_deployment_deleted(deployment_id)
    app_state_manager.update()
    assert app_state.is_deleted()
    assert app_state_manager.is_ready_for_shutdown()


class TestOverrideDeploymentInfo:
    @pytest.fixture
    def info(self):
        return DeploymentInfo(
            route_prefix="/",
            version="123",
            deployment_config=DeploymentConfig(num_replicas=1),
            replica_config=ReplicaConfig.create(lambda x: x),
            start_time_ms=0,
            deployer_job_id="",
        )

    def test_override_deployment_config(self, info):
        config = ServeApplicationSchema(
            name="default",
            import_path="test.import.path",
            deployments=[
                DeploymentSchema(
                    name="A",
                    num_replicas=3,
                    max_ongoing_requests=200,
                    user_config={"price": "4"},
                    graceful_shutdown_wait_loop_s=4,
                    graceful_shutdown_timeout_s=40,
                    health_check_period_s=20,
                    health_check_timeout_s=60,
                )
            ],
        )

        updated_infos = override_deployment_info({"A": info}, config)
        updated_info = updated_infos["A"]
        assert updated_info.route_prefix == "/"
        assert updated_info.version == "123"
        assert updated_info.deployment_config.max_ongoing_requests == 200
        assert updated_info.deployment_config.user_config == {"price": "4"}
        assert updated_info.deployment_config.graceful_shutdown_wait_loop_s == 4
        assert updated_info.deployment_config.graceful_shutdown_timeout_s == 40
        assert updated_info.deployment_config.health_check_period_s == 20
        assert updated_info.deployment_config.health_check_timeout_s == 60

    def test_override_autoscaling_config(self, info):
        config = ServeApplicationSchema(
            name="default",
            import_path="test.import.path",
            deployments=[
                DeploymentSchema(
                    name="A",
                    autoscaling_config={
                        "min_replicas": 1,
                        "initial_replicas": 12,
                        "max_replicas": 79,
                    },
                )
            ],
        )

        updated_infos = override_deployment_info({"A": info}, config)
        updated_info = updated_infos["A"]
        assert updated_info.route_prefix == "/"
        assert updated_info.version == "123"
        assert updated_info.deployment_config.autoscaling_config.min_replicas == 1
        assert updated_info.deployment_config.autoscaling_config.initial_replicas == 12
        assert updated_info.deployment_config.autoscaling_config.max_replicas == 79

    def test_override_route_prefix(self, info):
        config = ServeApplicationSchema(
            name="default",
            import_path="test.import.path",
            route_prefix="/bob",
            deployments=[
                DeploymentSchema(
                    name="A",
                )
            ],
        )

        updated_infos = override_deployment_info({"A": info}, config)
        updated_info = updated_infos["A"]
        assert updated_info.route_prefix == "/bob"
        assert updated_info.version == "123"

    def test_override_ray_actor_options_1(self, info):
        """Test runtime env specified in config at deployment level."""
        config = ServeApplicationSchema(
            name="default",
            import_path="test.import.path",
            deployments=[
                DeploymentSchema(
                    name="A",
                    ray_actor_options={"runtime_env": {"working_dir": "s3://B"}},
                )
            ],
        )

        updated_infos = override_deployment_info({"A": info}, config)
        updated_info = updated_infos["A"]
        assert updated_info.route_prefix == "/"
        assert updated_info.version == "123"
        assert (
            updated_info.replica_config.ray_actor_options["runtime_env"]["working_dir"]
            == "s3://B"
        )

    def test_override_ray_actor_options_2(self, info):
        """Test application runtime env is propagated to deployments."""
        config = ServeApplicationSchema(
            name="default",
            import_path="test.import.path",
            runtime_env={"working_dir": "s3://C"},
            deployments=[
                DeploymentSchema(
                    name="A",
                )
            ],
        )

        updated_infos = override_deployment_info({"A": info}, config)
        updated_info = updated_infos["A"]
        assert updated_info.route_prefix == "/"
        assert updated_info.version == "123"
        assert (
            updated_info.replica_config.ray_actor_options["runtime_env"]["working_dir"]
            == "s3://C"
        )

    def test_override_ray_actor_options_3(self, info):
        """If runtime env is specified in the config at the deployment level, it should
        override the application-level runtime env.
        """
        config = ServeApplicationSchema(
            name="default",
            import_path="test.import.path",
            runtime_env={"working_dir": "s3://C"},
            deployments=[
                DeploymentSchema(
                    name="A",
                    ray_actor_options={"runtime_env": {"working_dir": "s3://B"}},
                )
            ],
        )

        updated_infos = override_deployment_info({"A": info}, config)
        updated_info = updated_infos["A"]
        assert updated_info.route_prefix == "/"
        assert updated_info.version == "123"
        assert (
            updated_info.replica_config.ray_actor_options["runtime_env"]["working_dir"]
            == "s3://B"
        )

    def test_override_ray_actor_options_4(self):
        """If runtime env is specified for the deployment in code, it should override
        the application-level runtime env.
        """
        info = DeploymentInfo(
            route_prefix="/",
            version="123",
            deployment_config=DeploymentConfig(num_replicas=1),
            replica_config=ReplicaConfig.create(
                lambda x: x,
                ray_actor_options={"runtime_env": {"working_dir": "s3://A"}},
            ),
            start_time_ms=0,
            deployer_job_id="",
        )
        config = ServeApplicationSchema(
            name="default",
            import_path="test.import.path",
            runtime_env={"working_dir": "s3://C"},
            deployments=[
                DeploymentSchema(
                    name="A",
                )
            ],
        )

        updated_infos = override_deployment_info({"A": info}, config)
        updated_info = updated_infos["A"]
        assert updated_info.route_prefix == "/"
        assert updated_info.version == "123"
        assert (
            updated_info.replica_config.ray_actor_options["runtime_env"]["working_dir"]
            == "s3://A"
        )

    def test_override_ray_actor_options_5(self):
        """If runtime env is specified in all three places:
        - In code
        - In the config at the deployment level
        - In the config at the application level
        The one specified in the config at the deployment level should take precedence.
        """
        info = DeploymentInfo(
            route_prefix="/",
            version="123",
            deployment_config=DeploymentConfig(num_replicas=1),
            replica_config=ReplicaConfig.create(
                lambda x: x,
                ray_actor_options={"runtime_env": {"working_dir": "s3://A"}},
            ),
            start_time_ms=0,
            deployer_job_id="",
        )
        config = ServeApplicationSchema(
            name="default",
            import_path="test.import.path",
            runtime_env={"working_dir": "s3://C"},
            deployments=[
                DeploymentSchema(
                    name="A",
                    ray_actor_options={"runtime_env": {"working_dir": "s3://B"}},
                )
            ],
        )

        updated_infos = override_deployment_info({"A": info}, config)
        updated_info = updated_infos["A"]
        assert updated_info.route_prefix == "/"
        assert updated_info.version == "123"
        assert (
            updated_info.replica_config.ray_actor_options["runtime_env"]["working_dir"]
            == "s3://B"
        )


class TestAutoscale:
    def test_autoscale(self, mocked_application_state_manager):
        """Test autoscaling behavior with two deployments under load."""
        (
            app_state_manager,
            deployment_state_manager,
            _,
        ) = mocked_application_state_manager

        # Setup: Create autoscaling configuration
        autoscaling_config = {
            "target_ongoing_requests": 1,
            "min_replicas": 1,
            "max_replicas": 5,
            "initial_replicas": 1,
            "upscale_delay_s": 0,
            "downscale_delay_s": 0,
            "metrics_interval_s": 0.1,
        }

        # Setup: Deploy two deployments
        d1_id, d2_id = self._deploy_test_deployments(
            app_state_manager, deployment_state_manager, autoscaling_config
        )

        # Setup: Register deployments with autoscaling manager
        asm = app_state_manager._autoscaling_state_manager
        self._register_deployments_with_asm(asm, d1_id, d2_id, autoscaling_config)

        # Setup: Create running replicas
        self._create_running_replicas(asm, d1_id, d2_id)

        # Test: Simulate load metrics
        self._simulate_load_metrics(asm, d1_id, d2_id)

        # Verify: Check autoscaling decisions
        app_state_manager.update()
        assert app_state_manager.get_app_status("test_app") == ApplicationStatus.RUNNING
        assert deployment_state_manager._scaling_decisions == {d1_id: 4, d2_id: 2}

    def test_should_autoscale_with_autoscaling_deployments(
        self, mocked_application_state_manager
    ):
        """Test should_autoscale returns True when app has autoscaling deployments."""
        (
            app_state_manager,
            deployment_state_manager,
            _,
        ) = mocked_application_state_manager

        # Setup: Create autoscaling configuration
        autoscaling_config = {
            "target_ongoing_requests": 1,
            "min_replicas": 1,
            "max_replicas": 5,
            "initial_replicas": 1,
        }

        # Deploy app with autoscaling enabled
        d1_id, d2_id = self._deploy_test_deployments(
            app_state_manager, deployment_state_manager, autoscaling_config
        )

        # Register with autoscaling manager
        asm = app_state_manager._autoscaling_state_manager
        self._register_deployments_with_asm(asm, d1_id, d2_id, autoscaling_config)

        # Get the application state
        app_state = app_state_manager._application_states["test_app"]

        # Verify should_autoscale returns True
        assert app_state.should_autoscale() is True

    def test_should_autoscale_without_autoscaling_deployments(
        self, mocked_application_state_manager
    ):
        """Test should_autoscale returns False when app has no autoscaling deployments."""
        (
            app_state_manager,
            deployment_state_manager,
            _,
        ) = mocked_application_state_manager

        # Deploy app without autoscaling configuration
        d1_id = DeploymentID(name="d1", app_name="test_app")
        d1_params = deployment_params("d1", "/hi")  # No autoscaling config

        app_state_manager.deploy_app(
            "test_app", [d1_params], ApplicationArgsProto(external_scaler_enabled=False)
        )
        app_state_manager.update()
        deployment_state_manager.set_deployment_healthy(d1_id)
        app_state_manager.update()

        # Get the application state
        app_state = app_state_manager._application_states["test_app"]

        # Verify should_autoscale returns False
        assert app_state.should_autoscale() is False

    def test_autoscale_with_no_deployments(self, mocked_application_state_manager):
        """Test autoscale returns False when app has no target deployments."""
        app_state_manager, _, _ = mocked_application_state_manager

        # Create app state without any deployments
        app_state = ApplicationState(
            name="empty_app",
            deployment_state_manager=MockDeploymentStateManager(MockKVStore()),
            autoscaling_state_manager=AutoscalingStateManager(),
            endpoint_state=MockEndpointState(),
            logging_config=LoggingConfig(),
            external_scaler_enabled=False,
        )

        # Verify autoscale returns False
        assert app_state.autoscale() is False

    def test_autoscale_with_deployment_details_none(
        self, mocked_application_state_manager
    ):
        """Test autoscale handles None deployment details gracefully."""
        (
            app_state_manager,
            deployment_state_manager,
            _,
        ) = mocked_application_state_manager

        # Setup: Deploy app with autoscaling
        autoscaling_config = {
            "target_ongoing_requests": 1,
            "min_replicas": 1,
            "max_replicas": 5,
            "initial_replicas": 1,
        }

        d1_id, d2_id = self._deploy_test_deployments(
            app_state_manager, deployment_state_manager, autoscaling_config
        )

        # Mock get_deployment_target_num_replicas to return None
        deployment_state_manager.get_deployment_target_num_replicas = Mock(
            return_value=None
        )

        app_state = app_state_manager._application_states["test_app"]

        # Verify autoscale returns False when deployment details are None
        assert app_state.autoscale() is False

    def test_autoscale_applies_decisions_correctly(
        self, mocked_application_state_manager
    ):
        """Test autoscale applies autoscaling decisions to deployment state manager."""
        (
            app_state_manager,
            deployment_state_manager,
            _,
        ) = mocked_application_state_manager

        # Setup: Deploy app with autoscaling
        autoscaling_config = {
            "target_ongoing_requests": 1,
            "min_replicas": 1,
            "max_replicas": 5,
            "initial_replicas": 1,
            "upscale_delay_s": 0,
            "downscale_delay_s": 0,
            "metrics_interval_s": 0.1,
        }

        d1_id, d2_id = self._deploy_test_deployments(
            app_state_manager, deployment_state_manager, autoscaling_config
        )

        # Register with autoscaling manager and create replicas
        asm = app_state_manager._autoscaling_state_manager
        self._register_deployments_with_asm(asm, d1_id, d2_id, autoscaling_config)
        self._create_running_replicas(asm, d1_id, d2_id)

        # Simulate load: d1 has 3x target load, d2 has 0.5x target load
        self._simulate_load_metrics(asm, d1_id, d2_id, d1_load=3, d2_load=0)

        app_state = app_state_manager._application_states["test_app"]

        # Call autoscale
        result = app_state.autoscale()

        # Verify it returns True (target state changed)
        assert result is True

        # Verify scaling decisions were applied
        # d1 should scale up (high load), d2 should scale down (low load)
        assert d1_id in deployment_state_manager._scaling_decisions
        assert d2_id in deployment_state_manager._scaling_decisions

    def test_autoscale_no_decisions_returns_false(
        self, mocked_application_state_manager
    ):
        """Test autoscale returns False when no autoscaling decisions are made."""
        (
            app_state_manager,
            deployment_state_manager,
            _,
        ) = mocked_application_state_manager

        # Setup: Deploy app with autoscaling
        autoscaling_config = {
            "target_ongoing_requests": 1,
            "min_replicas": 1,
            "max_replicas": 5,
            "initial_replicas": 1,
            "upscale_delay_s": 0,
            "downscale_delay_s": 0,
            "metrics_interval_s": 0.1,
        }

        d1_id, d2_id = self._deploy_test_deployments(
            app_state_manager, deployment_state_manager, autoscaling_config
        )

        # Register with autoscaling manager and create replicas
        asm = app_state_manager._autoscaling_state_manager
        self._register_deployments_with_asm(asm, d1_id, d2_id, autoscaling_config)
        self._create_running_replicas(asm, d1_id, d2_id)

        # Simulate balanced load (exactly at target, so no scaling needed)
        self._simulate_load_metrics(asm, d1_id, d2_id, d1_load=1, d2_load=1)

        app_state = app_state_manager._application_states["test_app"]

        # Call autoscale
        result = app_state.autoscale()

        # Verify it returns False (no scaling decisions needed)
        # When load exactly matches target, autoscaler shouldn't make changes
        assert result is False or deployment_state_manager._scaling_decisions == {
            d1_id: 2,
            d2_id: 2,
        }

    def test_application_state_manager_autoscaling_integration(
        self, mocked_application_state_manager
    ):
        """Test autoscaling integration in ApplicationStateManager.update()."""
        (
            app_state_manager,
            deployment_state_manager,
            _,
        ) = mocked_application_state_manager

        # Setup: Deploy app with autoscaling
        autoscaling_config = {
            "target_ongoing_requests": 1,
            "min_replicas": 1,
            "max_replicas": 5,
            "initial_replicas": 1,
            "upscale_delay_s": 0,
            "downscale_delay_s": 0,
            "metrics_interval_s": 0.1,
        }

        d1_id, d2_id = self._deploy_test_deployments(
            app_state_manager, deployment_state_manager, autoscaling_config
        )

        # Register with autoscaling manager and create replicas
        asm = app_state_manager._autoscaling_state_manager
        self._register_deployments_with_asm(asm, d1_id, d2_id, autoscaling_config)
        self._create_running_replicas(asm, d1_id, d2_id)

        # Simulate high load on d1, moderate load on d2
        self._simulate_load_metrics(asm, d1_id, d2_id, d1_load=4, d2_load=2)

        # Clear any existing scaling decisions
        deployment_state_manager._scaling_decisions.clear()

        # Call ApplicationStateManager.update()
        app_state_manager.update()

        # Verify autoscaling decisions were applied during update
        # Both deployments should have scaling decisions due to load
        assert len(deployment_state_manager._scaling_decisions) > 0

    def test_autoscaling_with_mixed_deployment_types(
        self, mocked_application_state_manager
    ):
        """Test autoscaling behavior with mix of autoscaling and non-autoscaling deployments."""
        (
            app_state_manager,
            deployment_state_manager,
            _,
        ) = mocked_application_state_manager

        # Setup: Deploy app with one autoscaling and one non-autoscaling deployment
        autoscaling_config = {
            "target_ongoing_requests": 1,
            "min_replicas": 1,
            "max_replicas": 5,
            "initial_replicas": 1,
            "upscale_delay_s": 0,
            "downscale_delay_s": 0,
            "metrics_interval_s": 0.1,
        }

        d1_id = DeploymentID(name="d1", app_name="test_app")
        d2_id = DeploymentID(name="d2", app_name="test_app")

        # d1 has autoscaling, d2 doesn't
        d1_params = deployment_params(
            "d1", "/hi", autoscaling_config=autoscaling_config
        )
        d2_params = deployment_params("d2")  # No autoscaling config

        app_state_manager.deploy_app(
            "test_app",
            [d1_params, d2_params],
            ApplicationArgsProto(external_scaler_enabled=False),
        )
        app_state_manager.update()

        deployment_state_manager.set_deployment_healthy(d1_id)
        deployment_state_manager.set_deployment_healthy(d2_id)
        app_state_manager.update()

        # Register only d1 with autoscaling manager and create replicas
        asm = app_state_manager._autoscaling_state_manager
        d1_info = deployment_info("d1", "/hi", autoscaling_config=autoscaling_config)
        asm.register_deployment(d1_id, d1_info, 1)

        # Create replicas for d1 only
        d1_replicas = [
            ReplicaID(unique_id=f"replica_{i}", deployment_id=d1_id) for i in [1, 2]
        ]
        asm.update_running_replica_ids(d1_id, d1_replicas)

        # Simulate high load on d1
        current_time = time.time()
        timestamp_offset = current_time - 0.1

        if RAY_SERVE_COLLECT_AUTOSCALING_METRICS_ON_HANDLE:
            d1_handle_report = HandleMetricReport(
                deployment_id=d1_id,
                handle_id="random",
                actor_id="actor_id",
                handle_source=DeploymentHandleSource.UNKNOWN,
                queued_requests=[TimeStampedValue(timestamp_offset, 0)],
                aggregated_queued_requests=0,
                aggregated_metrics={
                    RUNNING_REQUESTS_KEY: {
                        ReplicaID(unique_id="replica_1", deployment_id=d1_id): 3,
                        ReplicaID(unique_id="replica_2", deployment_id=d1_id): 3,
                    }
                },
                metrics={
                    RUNNING_REQUESTS_KEY: {
                        ReplicaID(unique_id="replica_1", deployment_id=d1_id): [
                            TimeStampedValue(timestamp_offset, 3)
                        ],
                        ReplicaID(unique_id="replica_2", deployment_id=d1_id): [
                            TimeStampedValue(timestamp_offset, 3)
                        ],
                    }
                },
                timestamp=time.time(),
            )
            asm.record_request_metrics_for_handle(d1_handle_report)
        else:
            for i in [1, 2]:
                replica_report = ReplicaMetricReport(
                    replica_id=ReplicaID(unique_id=f"replica_{i}", deployment_id=d1_id),
                    aggregated_metrics={RUNNING_REQUESTS_KEY: 3},
                    metrics={
                        RUNNING_REQUESTS_KEY: [TimeStampedValue(timestamp_offset, 3)]
                    },
                    timestamp=time.time(),
                )
                asm.record_request_metrics_for_replica(replica_report)

        app_state = app_state_manager._application_states["test_app"]

        # Call autoscale
        result = app_state.autoscale()

        # Verify only d1's decision was applied (d2 has no autoscaling)
        assert result is True
        assert d1_id in deployment_state_manager._scaling_decisions
        assert d2_id not in deployment_state_manager._scaling_decisions

    def test_autoscale_multiple_apps_independent(
        self, mocked_application_state_manager
    ):
        """Test that autoscaling decisions for one app don't affect another app."""
        (
            app_state_manager,
            deployment_state_manager,
            _,
        ) = mocked_application_state_manager

        # Setup: Create autoscaling configuration
        autoscaling_config = {
            "target_ongoing_requests": 1,
            "min_replicas": 1,
            "max_replicas": 5,
            "initial_replicas": 1,
            "upscale_delay_s": 0,
            "downscale_delay_s": 0,
            "metrics_interval_s": 0.1,
        }

        # Deploy app1 with two deployments
        app1_d1_id = DeploymentID(name="d1", app_name="app1")
        app1_d2_id = DeploymentID(name="d2", app_name="app1")
        app1_d1_params = deployment_params(
            "d1", "/app1", autoscaling_config=autoscaling_config
        )
        app1_d2_params = deployment_params("d2", autoscaling_config=autoscaling_config)

        app_state_manager.deploy_app(
            "app1",
            [app1_d1_params, app1_d2_params],
            ApplicationArgsProto(external_scaler_enabled=False),
        )
        app_state_manager.update()
        deployment_state_manager.set_deployment_healthy(app1_d1_id)
        deployment_state_manager.set_deployment_healthy(app1_d2_id)
        app_state_manager.update()

        # Deploy app2 with two deployments
        app2_d1_id = DeploymentID(name="d1", app_name="app2")
        app2_d2_id = DeploymentID(name="d2", app_name="app2")
        app2_d1_params = deployment_params(
            "d1", "/app2", autoscaling_config=autoscaling_config
        )
        app2_d2_params = deployment_params("d2", autoscaling_config=autoscaling_config)

        app_state_manager.deploy_app(
            "app2",
            [app2_d1_params, app2_d2_params],
            ApplicationArgsProto(external_scaler_enabled=False),
        )
        app_state_manager.update()
        deployment_state_manager.set_deployment_healthy(app2_d1_id)
        deployment_state_manager.set_deployment_healthy(app2_d2_id)
        app_state_manager.update()

        # Register app1 deployments with autoscaling manager
        asm = app_state_manager._autoscaling_state_manager
        app1_d1_info = deployment_info(
            "d1", "/app1", autoscaling_config=autoscaling_config
        )
        app1_d2_info = deployment_info("d2", autoscaling_config=autoscaling_config)
        app1_d1_info.app_name = "app1"
        app1_d2_info.app_name = "app1"
        asm.register_deployment(app1_d1_id, app1_d1_info, 1)
        asm.register_deployment(app1_d2_id, app1_d2_info, 1)

        # Register app2 deployments with autoscaling manager
        app2_d1_info = deployment_info(
            "d1", "/app2", autoscaling_config=autoscaling_config
        )
        app2_d2_info = deployment_info("d2", autoscaling_config=autoscaling_config)
        app2_d1_info.app_name = "app2"
        app2_d2_info.app_name = "app2"
        asm.register_deployment(app2_d1_id, app2_d1_info, 1)
        asm.register_deployment(app2_d2_id, app2_d2_info, 1)

        # Create replicas for both apps
        app1_d1_replicas = [
            ReplicaID(unique_id=f"app1_d1_replica_{i}", deployment_id=app1_d1_id)
            for i in [1, 2]
        ]
        app1_d2_replicas = [
            ReplicaID(unique_id=f"app1_d2_replica_{i}", deployment_id=app1_d2_id)
            for i in [3, 4]
        ]
        asm.update_running_replica_ids(app1_d1_id, app1_d1_replicas)
        asm.update_running_replica_ids(app1_d2_id, app1_d2_replicas)

        app2_d1_replicas = [
            ReplicaID(unique_id=f"app2_d1_replica_{i}", deployment_id=app2_d1_id)
            for i in [5, 6]
        ]
        app2_d2_replicas = [
            ReplicaID(unique_id=f"app2_d2_replica_{i}", deployment_id=app2_d2_id)
            for i in [7, 8]
        ]
        asm.update_running_replica_ids(app2_d1_id, app2_d1_replicas)
        asm.update_running_replica_ids(app2_d2_id, app2_d2_replicas)

        # Simulate high load on app1, low load on app2
        current_time = time.time()
        timestamp_offset = current_time - 0.1

        # App1: High load
        for replica_id in app1_d1_replicas + app1_d2_replicas:
            replica_report = ReplicaMetricReport(
                replica_id=replica_id,
                aggregated_metrics={RUNNING_REQUESTS_KEY: 3},
                metrics={RUNNING_REQUESTS_KEY: [TimeStampedValue(timestamp_offset, 3)]},
                timestamp=time.time(),
            )
            asm.record_request_metrics_for_replica(replica_report)

        # App2: Low load
        for replica_id in app2_d1_replicas + app2_d2_replicas:
            replica_report = ReplicaMetricReport(
                replica_id=replica_id,
                aggregated_metrics={RUNNING_REQUESTS_KEY: 0},
                metrics={RUNNING_REQUESTS_KEY: [TimeStampedValue(timestamp_offset, 0)]},
                timestamp=time.time(),
            )
            asm.record_request_metrics_for_replica(replica_report)

        # Clear scaling decisions
        deployment_state_manager._scaling_decisions.clear()

        # Call update which triggers autoscaling for both apps
        app_state_manager.update()

        # Verify app1 deployments scaled up (high load)
        assert app1_d1_id in deployment_state_manager._scaling_decisions
        assert app1_d2_id in deployment_state_manager._scaling_decisions
        assert deployment_state_manager._scaling_decisions[app1_d1_id] > 2

        # Verify app2 deployments scaled down (low load)
        assert app2_d1_id in deployment_state_manager._scaling_decisions
        assert app2_d2_id in deployment_state_manager._scaling_decisions
        assert deployment_state_manager._scaling_decisions[app2_d1_id] == 1

    def test_autoscale_with_partial_deployment_details(
        self, mocked_application_state_manager
    ):
        """Test autoscale when some deployments have details and others return None."""
        (
            app_state_manager,
            deployment_state_manager,
            _,
        ) = mocked_application_state_manager

        # Setup: Deploy app with autoscaling
        autoscaling_config = {
            "target_ongoing_requests": 1,
            "min_replicas": 1,
            "max_replicas": 5,
            "initial_replicas": 1,
            "upscale_delay_s": 0,
            "downscale_delay_s": 0,
            "metrics_interval_s": 0.1,
        }

        d1_id, d2_id = self._deploy_test_deployments(
            app_state_manager, deployment_state_manager, autoscaling_config
        )

        # Register only d1 with autoscaling manager (d2 won't be registered)
        asm = app_state_manager._autoscaling_state_manager
        d1_info = deployment_info("d1", "/hi", autoscaling_config=autoscaling_config)
        asm.register_deployment(d1_id, d1_info, 1)

        # Create replicas for d1 only
        d1_replicas = [
            ReplicaID(unique_id=f"d1_replica_{i}", deployment_id=d1_id) for i in [1, 2]
        ]
        asm.update_running_replica_ids(d1_id, d1_replicas)

        # Simulate load for d1
        current_time = time.time()
        timestamp_offset = current_time - 0.1
        for i in [1, 2]:
            replica_report = ReplicaMetricReport(
                replica_id=ReplicaID(unique_id=f"d1_replica_{i}", deployment_id=d1_id),
                aggregated_metrics={RUNNING_REQUESTS_KEY: 3},
                metrics={RUNNING_REQUESTS_KEY: [TimeStampedValue(timestamp_offset, 3)]},
                timestamp=time.time(),
            )
            asm.record_request_metrics_for_replica(replica_report)

        # Mock get_deployment_target_num_replicas to return None for d2 only
        original_get_details = (
            deployment_state_manager.get_deployment_target_num_replicas
        )

        def selective_get_details(dep_id) -> Optional[int]:
            if dep_id == d2_id:
                return None
            return original_get_details(dep_id)

        deployment_state_manager.get_deployment_target_num_replicas = (
            selective_get_details
        )

        app_state = app_state_manager._application_states["test_app"]

        # Call autoscale
        result = app_state.autoscale()

        # Verify it returns True (d1 has scaling decision)
        assert result is True

        # Verify only d1 has scaling decision (d2 was skipped due to None details)
        assert d1_id in deployment_state_manager._scaling_decisions
        assert d2_id not in deployment_state_manager._scaling_decisions

    def test_autoscale_single_deployment_in_app(self, mocked_application_state_manager):
        """Test autoscaling with only one deployment in the app."""
        (
            app_state_manager,
            deployment_state_manager,
            _,
        ) = mocked_application_state_manager

        # Setup: Create autoscaling configuration
        autoscaling_config = {
            "target_ongoing_requests": 1,
            "min_replicas": 1,
            "max_replicas": 5,
            "initial_replicas": 1,
            "upscale_delay_s": 0,
            "downscale_delay_s": 0,
            "metrics_interval_s": 0.1,
        }

        # Deploy single deployment
        d1_id = DeploymentID(name="d1", app_name="test_app")
        d1_params = deployment_params(
            "d1", "/hi", autoscaling_config=autoscaling_config
        )

        app_state_manager.deploy_app(
            "test_app", [d1_params], ApplicationArgsProto(external_scaler_enabled=False)
        )
        app_state_manager.update()
        deployment_state_manager.set_deployment_healthy(d1_id)
        app_state_manager.update()

        # Register with autoscaling manager
        asm = app_state_manager._autoscaling_state_manager
        d1_info = deployment_info("d1", "/hi", autoscaling_config=autoscaling_config)
        asm.register_deployment(d1_id, d1_info, 1)

        # Create replicas
        d1_replicas = [
            ReplicaID(unique_id=f"replica_{i}", deployment_id=d1_id) for i in [1, 2]
        ]
        asm.update_running_replica_ids(d1_id, d1_replicas)

        # Simulate high load
        current_time = time.time()
        timestamp_offset = current_time - 0.1
        for i in [1, 2]:
            replica_report = ReplicaMetricReport(
                replica_id=ReplicaID(unique_id=f"replica_{i}", deployment_id=d1_id),
                aggregated_metrics={RUNNING_REQUESTS_KEY: 4},
                metrics={RUNNING_REQUESTS_KEY: [TimeStampedValue(timestamp_offset, 4)]},
                timestamp=time.time(),
            )
            asm.record_request_metrics_for_replica(replica_report)

        app_state = app_state_manager._application_states["test_app"]

        # Call autoscale
        result = app_state.autoscale()

        # Verify it returns True
        assert result is True

        # Verify scaling decision was made
        assert d1_id in deployment_state_manager._scaling_decisions
        assert deployment_state_manager._scaling_decisions[d1_id] > 2

    def test_autoscale_during_app_deletion(self, mocked_application_state_manager):
        """Test autoscaling behavior when app is being deleted."""
        (
            app_state_manager,
            deployment_state_manager,
            _,
        ) = mocked_application_state_manager

        # Setup: Deploy app with autoscaling
        autoscaling_config = {
            "target_ongoing_requests": 1,
            "min_replicas": 1,
            "max_replicas": 5,
            "initial_replicas": 1,
            "upscale_delay_s": 0,
            "downscale_delay_s": 0,
            "metrics_interval_s": 0.1,
        }

        d1_id, d2_id = self._deploy_test_deployments(
            app_state_manager, deployment_state_manager, autoscaling_config
        )

        # Register with autoscaling manager and create replicas
        asm = app_state_manager._autoscaling_state_manager
        self._register_deployments_with_asm(asm, d1_id, d2_id, autoscaling_config)
        self._create_running_replicas(asm, d1_id, d2_id)

        # Simulate load
        self._simulate_load_metrics(asm, d1_id, d2_id, d1_load=5, d2_load=5)

        # Delete the app
        app_state_manager.delete_app("test_app")

        # Get app state
        app_state = app_state_manager._application_states["test_app"]

        # Verify app status is DELETING
        assert app_state.status == ApplicationStatus.DELETING

        # Clear scaling decisions
        deployment_state_manager._scaling_decisions.clear()

        # Call update (should not autoscale deleting apps)
        app_state_manager.update()

        # Verify no autoscaling decisions were made (app is deleting)
        assert len(deployment_state_manager._scaling_decisions) == 0

    def test_autoscale_many_deployments_in_app(self, mocked_application_state_manager):
        """Test autoscaling with many (15+) deployments in single app."""
        (
            app_state_manager,
            deployment_state_manager,
            _,
        ) = mocked_application_state_manager

        # Setup: Create autoscaling configuration
        autoscaling_config = {
            "target_ongoing_requests": 1,
            "min_replicas": 1,
            "max_replicas": 3,
            "initial_replicas": 1,
            "upscale_delay_s": 0,
            "downscale_delay_s": 0,
            "metrics_interval_s": 0.1,
        }

        # Deploy 15 deployments
        num_deployments = 15
        deployment_ids = []
        deployment_params_list = []

        for i in range(num_deployments):
            deployment_ids.append(DeploymentID(name=f"d{i}", app_name="test_app"))
            deployment_params_list.append(
                deployment_params(f"d{i}", autoscaling_config=autoscaling_config)
            )

        app_state_manager.deploy_app(
            "test_app",
            deployment_params_list,
            ApplicationArgsProto(external_scaler_enabled=False),
        )
        app_state_manager.update()

        # Mark all as healthy
        for dep_id in deployment_ids:
            deployment_state_manager.set_deployment_healthy(dep_id)
        app_state_manager.update()

        # Register all with autoscaling manager
        asm = app_state_manager._autoscaling_state_manager
        for i, dep_id in enumerate(deployment_ids):
            info = deployment_info(f"d{i}", autoscaling_config=autoscaling_config)
            asm.register_deployment(dep_id, info, 1)

            # Create replicas
            replicas = [
                ReplicaID(unique_id=f"d{i}_replica_{j}", deployment_id=dep_id)
                for j in [1, 2]
            ]
            asm.update_running_replica_ids(dep_id, replicas)

            # Simulate load (alternating high/low)
            load = 3 if i % 2 == 0 else 0
            current_time = time.time()
            timestamp_offset = current_time - 0.1
            for replica in replicas:
                replica_report = ReplicaMetricReport(
                    replica_id=replica,
                    aggregated_metrics={RUNNING_REQUESTS_KEY: load},
                    metrics={
                        RUNNING_REQUESTS_KEY: [TimeStampedValue(timestamp_offset, load)]
                    },
                    timestamp=time.time(),
                )
                asm.record_request_metrics_for_replica(replica_report)

        # Clear scaling decisions
        deployment_state_manager._scaling_decisions.clear()

        # Call update
        app_state_manager.update()

        # Verify all deployments have scaling decisions
        assert len(deployment_state_manager._scaling_decisions) == num_deployments

        # Verify high-load deployments scaled up
        for i in range(0, num_deployments, 2):  # Even indices have high load
            assert deployment_state_manager._scaling_decisions[deployment_ids[i]] == 3

        # Verify low-load deployments scaled down
        for i in range(1, num_deployments, 2):  # Odd indices have low load
            assert deployment_state_manager._scaling_decisions[deployment_ids[i]] == 1

    def test_autoscale_with_min_equals_max_replicas(
        self, mocked_application_state_manager
    ):
        """Test autoscaling when min_replicas equals max_replicas (no room to scale)."""
        (
            app_state_manager,
            deployment_state_manager,
            _,
        ) = mocked_application_state_manager

        # Setup: Create autoscaling configuration with no scaling room
        autoscaling_config = {
            "target_ongoing_requests": 1,
            "min_replicas": 3,
            "max_replicas": 3,  # Same as min
            "initial_replicas": 3,
            "upscale_delay_s": 0,
            "downscale_delay_s": 0,
            "metrics_interval_s": 0.1,
        }

        d1_id = DeploymentID(name="d1", app_name="test_app")
        d1_params = deployment_params(
            "d1", "/hi", autoscaling_config=autoscaling_config
        )

        app_state_manager.deploy_app(
            "test_app", [d1_params], ApplicationArgsProto(external_scaler_enabled=False)
        )
        app_state_manager.update()
        deployment_state_manager.set_deployment_healthy(d1_id)
        app_state_manager.update()

        # Register with autoscaling manager
        asm = app_state_manager._autoscaling_state_manager
        d1_info = deployment_info("d1", "/hi", autoscaling_config=autoscaling_config)
        asm.register_deployment(d1_id, d1_info, 3)

        # Create replicas
        d1_replicas = [
            ReplicaID(unique_id=f"replica_{i}", deployment_id=d1_id) for i in range(3)
        ]
        asm.update_running_replica_ids(d1_id, d1_replicas)

        # Simulate extreme load (should want to scale up but can't)
        current_time = time.time()
        timestamp_offset = current_time - 0.1
        for i in range(3):
            replica_report = ReplicaMetricReport(
                replica_id=ReplicaID(unique_id=f"replica_{i}", deployment_id=d1_id),
                aggregated_metrics={RUNNING_REQUESTS_KEY: 10},
                metrics={
                    RUNNING_REQUESTS_KEY: [TimeStampedValue(timestamp_offset, 10)]
                },
                timestamp=time.time(),
            )
            asm.record_request_metrics_for_replica(replica_report)

        app_state = app_state_manager._application_states["test_app"]

        # Call autoscale
        _ = app_state.autoscale()

        # Decision should be made but capped at max_replicas (3)
        assert d1_id in deployment_state_manager._scaling_decisions
        assert deployment_state_manager._scaling_decisions[d1_id] == 3

    def test_autoscale_multiple_updates_stable_load(
        self, mocked_application_state_manager
    ):
        """Test multiple update() calls with stable load don't cause thrashing."""
        (
            app_state_manager,
            deployment_state_manager,
            _,
        ) = mocked_application_state_manager

        # Setup: Deploy app with autoscaling
        autoscaling_config = {
            "target_ongoing_requests": 1,
            "min_replicas": 1,
            "max_replicas": 5,
            "initial_replicas": 2,
            "upscale_delay_s": 0,
            "downscale_delay_s": 0,
            "metrics_interval_s": 0.1,
        }

        d1_id, d2_id = self._deploy_test_deployments(
            app_state_manager, deployment_state_manager, autoscaling_config
        )

        # Register with autoscaling manager and create replicas
        asm = app_state_manager._autoscaling_state_manager
        self._register_deployments_with_asm(asm, d1_id, d2_id, autoscaling_config)
        self._create_running_replicas(asm, d1_id, d2_id)

        # Simulate stable load at target
        self._simulate_load_metrics(asm, d1_id, d2_id, d1_load=1, d2_load=1)

        # Clear scaling decisions
        deployment_state_manager._scaling_decisions.clear()

        # Call update multiple times
        for _ in range(5):
            app_state_manager.update()

        # Verify decisions are stable (should be 2 replicas - no change)
        # If decisions keep changing, that's thrashing
        if deployment_state_manager._scaling_decisions:
            assert deployment_state_manager._scaling_decisions.get(d1_id, 2) == 2
            assert deployment_state_manager._scaling_decisions.get(d2_id, 2) == 2

    def _deploy_test_deployments(
        self, app_state_manager, deployment_state_manager, autoscaling_config
    ):
        """Deploy two test deployments and mark them as healthy."""
        d1_id = DeploymentID(name="d1", app_name="test_app")
        d2_id = DeploymentID(name="d2", app_name="test_app")

        d1_params = deployment_params(
            "d1", "/hi", autoscaling_config=autoscaling_config
        )
        d2_params = deployment_params("d2", autoscaling_config=autoscaling_config)

        app_state_manager.deploy_app(
            "test_app",
            [d1_params, d2_params],
            ApplicationArgsProto(external_scaler_enabled=False),
        )
        app_state_manager.update()

        deployment_state_manager.set_deployment_healthy(d1_id)
        deployment_state_manager.set_deployment_healthy(d2_id)
        app_state_manager.update()

        assert app_state_manager.get_app_status("test_app") == ApplicationStatus.RUNNING
        return d1_id, d2_id

    def _register_deployments_with_asm(self, asm, d1_id, d2_id, autoscaling_config):
        """Register deployments with the autoscaling state manager."""
        d1_info = deployment_info("d1", "/hi", autoscaling_config=autoscaling_config)
        d2_info = deployment_info("d2", autoscaling_config=autoscaling_config)

        asm.register_deployment(d1_id, d1_info, 1)
        asm.register_deployment(d2_id, d2_info, 1)

    def _create_running_replicas(self, asm, d1_id, d2_id):
        """Create running replicas for both deployments."""
        # d1 gets 2 replicas
        d1_replicas = [
            ReplicaID(unique_id=f"replica_{i}", deployment_id=d1_id) for i in [1, 2]
        ]
        asm.update_running_replica_ids(d1_id, d1_replicas)

        # d2 gets 2 replicas
        d2_replicas = [
            ReplicaID(unique_id=f"replica_{i}", deployment_id=d2_id) for i in [3, 4]
        ]
        asm.update_running_replica_ids(d2_id, d2_replicas)

    def _simulate_load_metrics(self, asm, d1_id, d2_id, d1_load=2, d2_load=1):
        current_time = time.time()
        timestamp_offset = current_time - 0.1

        if RAY_SERVE_COLLECT_AUTOSCALING_METRICS_ON_HANDLE:
            self._record_handle_metrics(
                asm, d1_id, d2_id, timestamp_offset, d1_load, d2_load
            )
        else:
            self._record_replica_metrics(
                asm, d1_id, d2_id, timestamp_offset, d1_load, d2_load
            )

    def _record_handle_metrics(
        self, asm, d1_id, d2_id, timestamp_offset, d1_load=2, d2_load=1
    ):
        """Record metrics using handle-based reporting."""
        # d1: Load based on d1_load parameter
        d1_handle_report = HandleMetricReport(
            deployment_id=d1_id,
            handle_id="random",
            actor_id="actor_id",
            handle_source=DeploymentHandleSource.UNKNOWN,
            queued_requests=[TimeStampedValue(timestamp_offset, 0)],
            aggregated_queued_requests=0,
            aggregated_metrics={
                RUNNING_REQUESTS_KEY: {
                    ReplicaID(unique_id="replica_1", deployment_id=d1_id): d1_load,
                    ReplicaID(unique_id="replica_2", deployment_id=d1_id): d1_load,
                }
            },
            metrics={
                RUNNING_REQUESTS_KEY: {
                    ReplicaID(unique_id="replica_1", deployment_id=d1_id): [
                        TimeStampedValue(timestamp_offset, d1_load)
                    ],
                    ReplicaID(unique_id="replica_2", deployment_id=d1_id): [
                        TimeStampedValue(timestamp_offset, d1_load)
                    ],
                }
            },
            timestamp=time.time(),
        )
        asm.record_request_metrics_for_handle(d1_handle_report)

        # d2: Load based on d2_load parameter
        d2_handle_report = HandleMetricReport(
            deployment_id=d2_id,
            handle_id="random",
            actor_id="actor_id",
            handle_source=DeploymentHandleSource.UNKNOWN,
            queued_requests=[TimeStampedValue(timestamp_offset, 0)],
            aggregated_queued_requests=0,
            aggregated_metrics={
                RUNNING_REQUESTS_KEY: {
                    ReplicaID(unique_id="replica_3", deployment_id=d2_id): d2_load,
                    ReplicaID(unique_id="replica_4", deployment_id=d2_id): d2_load,
                }
            },
            metrics={
                RUNNING_REQUESTS_KEY: {
                    ReplicaID(unique_id="replica_3", deployment_id=d2_id): [
                        TimeStampedValue(timestamp_offset, d2_load)
                    ],
                    ReplicaID(unique_id="replica_4", deployment_id=d2_id): [
                        TimeStampedValue(timestamp_offset, d2_load)
                    ],
                }
            },
            timestamp=time.time(),
        )
        asm.record_request_metrics_for_handle(d2_handle_report)

    def _record_replica_metrics(
        self, asm, d1_id, d2_id, timestamp_offset, d1_load=2, d2_load=1
    ):
        """Record metrics using replica-based reporting."""
        # d1: Load based on d1_load parameter
        for i in [1, 2]:
            replica_report = ReplicaMetricReport(
                replica_id=ReplicaID(unique_id=f"replica_{i}", deployment_id=d1_id),
                aggregated_metrics={RUNNING_REQUESTS_KEY: d1_load},
                metrics={
                    RUNNING_REQUESTS_KEY: [TimeStampedValue(timestamp_offset, d1_load)]
                },
                timestamp=time.time(),
            )
            asm.record_request_metrics_for_replica(replica_report)

        # d2: Load based on d2_load parameter
        for i in [3, 4]:
            replica_report = ReplicaMetricReport(
                replica_id=ReplicaID(unique_id=f"replica_{i}", deployment_id=d2_id),
                aggregated_metrics={RUNNING_REQUESTS_KEY: d2_load},
                metrics={
                    RUNNING_REQUESTS_KEY: [TimeStampedValue(timestamp_offset, d2_load)]
                },
                timestamp=time.time(),
            )
            asm.record_request_metrics_for_replica(replica_report)


def simple_app_level_policy(contexts):
    """Simple policy that scales all deployments to 3 replicas."""
    decisions = {}
    for deployment_id, _ in contexts.items():
        decisions[deployment_id] = 3
    return decisions, {}


class TestApplicationLevelAutoscaling:
    """Test application-level autoscaling policy registration, execution, and lifecycle."""

    def _create_app_config(
        self, app_name="test_app", has_policy=True, deployments=None
    ):
        """Helper to create a ServeApplicationSchema with optional autoscaling policy."""
        if deployments is None:
            deployments = [
                DeploymentSchema(
                    name="d1",
                    autoscaling_config={
                        "target_ongoing_requests": 1,
                        "min_replicas": 1,
                        "max_replicas": 5,
                        "initial_replicas": 1,
                    },
                )
            ]

        return ServeApplicationSchema(
            name=app_name,
            import_path="fake.import.path",
            route_prefix="/hi",
            autoscaling_policy={
                "policy_function": "ray.serve.tests.unit.test_application_state:simple_app_level_policy"
            }
            if has_policy
            else None,
            deployments=deployments,
        )

    def _deploy_app_with_mocks(self, app_state_manager, app_config):
        """Helper to deploy an app with proper mocking to avoid Ray initialization."""
        with patch(
            "ray.serve._private.application_state.build_serve_application"
        ) as mock_build:
            mock_build.return_value = Mock()
            app_state_manager.apply_app_configs([app_config])

        app_state = app_state_manager._application_states[app_config.name]
        app_state._build_app_task_info = Mock()
        app_state._build_app_task_info.code_version = "test_version"
        app_state._build_app_task_info.config = app_config
        app_state._build_app_task_info.target_capacity = None
        app_state._build_app_task_info.target_capacity_direction = None

        # Mock reconcile to succeed
        with patch.object(app_state, "_reconcile_build_app_task") as mock_reconcile:
            deployment_infos = {}
            for deployment in app_config.deployments:
                deployment_infos[deployment.name] = deployment_info(
                    deployment.name,
                    "/hi" if deployment.name == "d1" else None,
                    autoscaling_config={
                        "target_ongoing_requests": 1,
                        "min_replicas": 1,
                        "max_replicas": 5,
                        "initial_replicas": 1,
                    },
                )

            mock_reconcile.return_value = (
                None,
                deployment_infos,
                BuildAppStatus.SUCCEEDED,
                "",
            )
            app_state.update()

        return app_state

    def _register_deployments(self, app_state_manager, app_config):
        """Helper to register deployments with autoscaling manager."""
        asm = app_state_manager._autoscaling_state_manager
        for deployment in app_config.deployments:
            deployment_id = DeploymentID(name=deployment.name, app_name=app_config.name)
            deployment_info_obj = deployment_info(
                deployment.name,
                "/hi" if deployment.name == "d1" else None,
                autoscaling_config={
                    "target_ongoing_requests": 1,
                    "min_replicas": 1,
                    "max_replicas": 5,
                    "initial_replicas": 1,
                },
            )
            asm.register_deployment(deployment_id, deployment_info_obj, 1)
        return asm

    def _deploy_multiple_apps_with_mocks(self, app_state_manager, app_configs):
        """Helper to deploy multiple apps simultaneously with proper mocking."""
        # Deploy all apps at once
        with patch(
            "ray.serve._private.application_state.build_serve_application"
        ) as mock_build:
            mock_build.return_value = Mock()
            app_state_manager.apply_app_configs(app_configs)

        # Mock the build app tasks for all apps
        for app_config in app_configs:
            app_state = app_state_manager._application_states[app_config.name]
            app_state._build_app_task_info = Mock()
            app_state._build_app_task_info.code_version = "test_version"
            app_state._build_app_task_info.config = app_config
            app_state._build_app_task_info.target_capacity = None
            app_state._build_app_task_info.target_capacity_direction = None

            # Mock reconcile to succeed
            with patch.object(app_state, "_reconcile_build_app_task") as mock_reconcile:
                deployment_infos = {}
                for deployment in app_config.deployments:
                    deployment_infos[deployment.name] = deployment_info(
                        deployment.name,
                        "/hi" if deployment.name == "d1" else None,
                        autoscaling_config={
                            "target_ongoing_requests": 1,
                            "min_replicas": 1,
                            "max_replicas": 5,
                            "initial_replicas": 1,
                        },
                    )

                mock_reconcile.return_value = (
                    None,
                    deployment_infos,
                    BuildAppStatus.SUCCEEDED,
                    "",
                )
                app_state.update()

        return app_state_manager._autoscaling_state_manager

    def test_app_level_autoscaling_policy_registration_and_execution(
        self, mocked_application_state_manager
    ):
        """Test that application-level autoscaling policy is registered and executed when set in config."""
        (
            app_state_manager,
            deployment_state_manager,
            _,
        ) = mocked_application_state_manager

        # Create app config with policy
        app_config = self._create_app_config()

        # Deploy app
        app_state = self._deploy_app_with_mocks(app_state_manager, app_config)

        # Register deployments
        asm = self._register_deployments(app_state_manager, app_config)

        # Verify policy was registered
        assert asm._application_has_policy("test_app") is True
        assert app_state.should_autoscale() is True
        assert asm.should_autoscale_application("test_app") is True

        # Create replicas and test autoscaling
        d1_id = DeploymentID(name="d1", app_name="test_app")
        d1_replicas = [
            ReplicaID(unique_id=f"d1_replica_{i}", deployment_id=d1_id) for i in [1, 2]
        ]
        asm.update_running_replica_ids(d1_id, d1_replicas)

        # Clear scaling decisions and test autoscaling
        deployment_state_manager._scaling_decisions.clear()

        app_state_manager.update()

        # Verify policy was executed (scales to 3 replicas)
        assert deployment_state_manager._scaling_decisions[d1_id] == 3

    def test_app_level_autoscaling_policy_recovery(
        self, mocked_application_state_manager
    ):
        """Test that application-level autoscaling policy is registered when recovered from checkpoint."""
        (
            app_state_manager,
            deployment_state_manager,
            kv_store,
        ) = mocked_application_state_manager

        # Deploy app with policy
        app_config = self._create_app_config()
        _ = self._deploy_app_with_mocks(app_state_manager, app_config)
        asm = self._register_deployments(app_state_manager, app_config)

        # Save checkpoint
        app_state_manager.update()

        # Simulate controller crash - create new managers
        new_deployment_state_manager = MockDeploymentStateManager(kv_store)
        new_app_state_manager = ApplicationStateManager(
            new_deployment_state_manager,
            asm,
            MockEndpointState(),
            kv_store,
            LoggingConfig(),
        )

        # Recovery happens automatically during initialization
        # Verify app-level policy was recovered
        assert asm._application_has_policy("test_app") is True

        # Test that recovered policy still works
        d1_id = DeploymentID(name="d1", app_name="test_app")
        d1_replicas = [
            ReplicaID(unique_id=f"d1_replica_{i}", deployment_id=d1_id) for i in [1, 2]
        ]
        asm.update_running_replica_ids(d1_id, d1_replicas)

        new_deployment_state_manager._scaling_decisions.clear()
        new_app_state_manager.update()

        assert new_deployment_state_manager._scaling_decisions[d1_id] == 3

    def test_app_level_autoscaling_policy_deregistration_on_deletion(
        self, mocked_application_state_manager
    ):
        """Test that application-level autoscaling policy is deregistered when application is deleted."""
        (
            app_state_manager,
            deployment_state_manager,
            _,
        ) = mocked_application_state_manager

        # Deploy app with policy
        app_config = self._create_app_config()
        _ = self._deploy_app_with_mocks(app_state_manager, app_config)
        asm = self._register_deployments(app_state_manager, app_config)

        # Verify app is registered
        assert asm._application_has_policy("test_app") is True

        # Delete the application
        deployment_state_manager.delete_deployment(
            DeploymentID(name="d1", app_name="test_app")
        )
        deployment_state_manager.set_deployment_deleted(
            DeploymentID(name="d1", app_name="test_app")
        )
        app_state_manager.delete_app("test_app")
        app_state_manager.update()

        # Verify app-level policy is deregistered
        assert asm._application_has_policy("test_app") is False
        assert asm.should_autoscale_application("test_app") is False

    def test_app_level_autoscaling_policy_add_and_remove_from_config(
        self, mocked_application_state_manager
    ):
        """Test that application-level autoscaling policy is registered when added and deregistered when removed."""
        (
            app_state_manager,
            deployment_state_manager,
            _,
        ) = mocked_application_state_manager

        # Deploy app without policy initially
        app_config_no_policy = self._create_app_config(has_policy=False)
        _ = self._deploy_app_with_mocks(app_state_manager, app_config_no_policy)
        asm = self._register_deployments(app_state_manager, app_config_no_policy)

        # Verify no app-level policy initially
        # Note: The app might be registered but without a policy
        assert asm._application_has_policy("test_app") is False

        # Now add app-level autoscaling policy
        app_config_with_policy = self._create_app_config(has_policy=True)
        _ = self._deploy_app_with_mocks(app_state_manager, app_config_with_policy)

        # Verify app-level policy is registered
        assert asm._application_has_policy("test_app") is True

        # Now remove app-level autoscaling policy
        app_config_no_policy_again = self._create_app_config(has_policy=False)
        _ = self._deploy_app_with_mocks(app_state_manager, app_config_no_policy_again)

        # Verify app-level policy is deregistered
        # Note: The app might still exist but without a policy
        assert asm._application_has_policy("test_app") is False
        assert asm.should_autoscale_application("test_app") is False

    def test_app_level_autoscaling_policy_with_multiple_deployments(
        self, mocked_application_state_manager
    ):
        """Test that app-level autoscaling policy works correctly with multiple deployments."""
        (
            app_state_manager,
            deployment_state_manager,
            _,
        ) = mocked_application_state_manager

        # Create app with multiple deployments
        deployments = [
            DeploymentSchema(
                name="d1",
                autoscaling_config={
                    "target_ongoing_requests": 1,
                    "min_replicas": 1,
                    "max_replicas": 10,
                    "initial_replicas": 1,
                },
            ),
            DeploymentSchema(
                name="d2",
                autoscaling_config={
                    "target_ongoing_requests": 1,
                    "min_replicas": 1,
                    "max_replicas": 10,
                    "initial_replicas": 1,
                },
            ),
            DeploymentSchema(
                name="d3",
                autoscaling_config={
                    "target_ongoing_requests": 1,
                    "min_replicas": 1,
                    "max_replicas": 10,
                    "initial_replicas": 1,
                },
            ),
        ]

        app_config = self._create_app_config(deployments=deployments)
        _ = self._deploy_app_with_mocks(app_state_manager, app_config)
        asm = self._register_deployments(app_state_manager, app_config)

        # Verify policy was registered
        assert asm._application_has_policy("test_app") is True

        # Create replicas for all deployments
        deployment_ids = [
            DeploymentID(name=f"d{i}", app_name="test_app") for i in range(1, 4)
        ]
        for i, deployment_id in enumerate(deployment_ids):
            replicas = [
                ReplicaID(unique_id=f"d{i+1}_replica_{j}", deployment_id=deployment_id)
                for j in [1, 2]
            ]
            asm.update_running_replica_ids(deployment_id, replicas)

        # Test autoscaling
        deployment_state_manager._scaling_decisions.clear()
        app_state_manager.update()

        # Verify all deployments were scaled to 3 (our policy scales all to 3)
        assert asm.should_autoscale_application("test_app") is True
        for deployment_id in deployment_ids:
            assert deployment_id in deployment_state_manager._scaling_decisions
            assert deployment_state_manager._scaling_decisions[deployment_id] == 3

    def test_app_level_autoscaling_policy_state_persistence(
        self, mocked_application_state_manager
    ):
        """Test that app-level autoscaling policy state is maintained across multiple calls."""
        (
            app_state_manager,
            deployment_state_manager,
            _,
        ) = mocked_application_state_manager

        # Deploy app with policy
        app_config = self._create_app_config()
        _ = self._deploy_app_with_mocks(app_state_manager, app_config)
        asm = self._register_deployments(app_state_manager, app_config)

        # Create replicas
        d1_id = DeploymentID(name="d1", app_name="test_app")
        d1_replicas = [
            ReplicaID(unique_id=f"d1_replica_{i}", deployment_id=d1_id) for i in [1, 2]
        ]
        asm.update_running_replica_ids(d1_id, d1_replicas)

        # Test multiple autoscaling calls
        for i in range(3):
            deployment_state_manager._scaling_decisions.clear()
            app_state_manager.update()
            assert asm.should_autoscale_application("test_app") is True
            assert deployment_state_manager._scaling_decisions[d1_id] == 3

    def test_autoscaling_state_manager_helper_methods(
        self, mocked_application_state_manager
    ):
        """Test the new helper methods in AutoscalingStateManager."""
        (
            app_state_manager,
            deployment_state_manager,
            _,
        ) = mocked_application_state_manager

        asm = app_state_manager._autoscaling_state_manager

        # Test with no applications registered
        assert asm._application_has_policy("nonexistent_app") is False
        assert asm.should_autoscale_application("nonexistent_app") is False

        # Deploy app with policy
        app_config = self._create_app_config()
        _ = self._deploy_app_with_mocks(app_state_manager, app_config)
        asm = self._register_deployments(app_state_manager, app_config)

        # Test helper methods
        assert asm._application_has_policy("test_app") is True
        assert asm.should_autoscale_application("test_app") is True

        d1_id = DeploymentID(name="d1", app_name="test_app")
        assert asm.should_autoscale_deployment(d1_id) is True

        # Test with app without policy
        app_config_no_policy = self._create_app_config(has_policy=False)
        _ = self._deploy_app_with_mocks(app_state_manager, app_config_no_policy)
        asm_no_policy = self._register_deployments(
            app_state_manager, app_config_no_policy
        )

        assert asm_no_policy._application_has_policy("test_app") is False
        assert (
            asm_no_policy.should_autoscale_application("test_app") is True
        )  # App exists but no policy
        assert asm_no_policy.should_autoscale_deployment(d1_id) is True

    def test_get_decision_num_replicas_method(self, mocked_application_state_manager):
        """Test the get_decision_num_replicas method in AutoscalingStateManager."""
        (
            app_state_manager,
            deployment_state_manager,
            _,
        ) = mocked_application_state_manager

        # Deploy app with policy
        app_config = self._create_app_config()
        _ = self._deploy_app_with_mocks(app_state_manager, app_config)
        asm = self._register_deployments(app_state_manager, app_config)

        # Create replicas
        d1_id = DeploymentID(name="d1", app_name="test_app")
        d1_replicas = [
            ReplicaID(unique_id=f"d1_replica_{i}", deployment_id=d1_id) for i in [1, 2]
        ]
        asm.update_running_replica_ids(d1_id, d1_replicas)

        # Test get_decision_num_replicas
        deployment_to_target_num_replicas = {d1_id: 2}
        decisions = asm.get_decision_num_replicas(
            "test_app", deployment_to_target_num_replicas
        )

        assert d1_id in decisions
        assert decisions[d1_id] == 3  # Our policy scales to 3

    def test_multiple_applications_autoscaling_isolation(
        self, mocked_application_state_manager
    ):
        """Test that autoscaling works correctly with multiple applications."""
        (
            app_state_manager,
            deployment_state_manager,
            _,
        ) = mocked_application_state_manager

        # Deploy both apps simultaneously
        app_config1 = self._create_app_config(app_name="app1")
        app_config2 = self._create_app_config(app_name="app2", has_policy=False)

        # Deploy both apps using new helper
        asm = self._deploy_multiple_apps_with_mocks(
            app_state_manager, [app_config1, app_config2]
        )

        # Register deployments for both apps using existing helper
        asm = self._register_deployments(app_state_manager, app_config1)
        asm = self._register_deployments(app_state_manager, app_config2)

        # Test isolation
        assert asm._application_has_policy("app1") is True
        assert asm._application_has_policy("app2") is False
        assert asm.should_autoscale_application("app1") is True
        assert asm.should_autoscale_application("app2") is True

        # Test deployment-level isolation
        d1_app1_id = DeploymentID(name="d1", app_name="app1")
        d1_app2_id = DeploymentID(name="d1", app_name="app2")

        asm.update_running_replica_ids(
            d1_app1_id,
            [
                ReplicaID(unique_id=f"d1_app1_replica_{i}", deployment_id=d1_app1_id)
                for i in [1, 2]
            ],
        )
        asm.update_running_replica_ids(
            d1_app2_id,
            [
                ReplicaID(unique_id=f"d1_app2_replica_{i}", deployment_id=d1_app2_id)
                for i in [1, 2]
            ],
        )

        assert asm.should_autoscale_deployment(d1_app1_id) is True
        assert asm.should_autoscale_deployment(d1_app2_id) is True

        deployment_state_manager._scaling_decisions.clear()

        app_state_manager.update()

        # Both apps should be autoscaled, but with different behaviors:
        # app1 has an app-level policy, so it scales to 3 replicas
        # app2 doesn't have an app-level policy, so it uses deployment-level autoscaling (scales to 1)
        assert d1_app1_id in deployment_state_manager._scaling_decisions
        assert deployment_state_manager._scaling_decisions[d1_app1_id] == 3
        assert d1_app2_id in deployment_state_manager._scaling_decisions
        assert deployment_state_manager._scaling_decisions[d1_app2_id] == 1

    def test_autoscaling_state_manager_edge_cases(
        self, mocked_application_state_manager
    ):
        """Test edge cases for AutoscalingStateManager methods."""
        (
            app_state_manager,
            deployment_state_manager,
            _,
        ) = mocked_application_state_manager

        asm = app_state_manager._autoscaling_state_manager

        # Test with empty app name
        assert asm._application_has_policy("") is False
        assert asm.should_autoscale_application("") is False

        # Test with None app name
        assert asm._application_has_policy(None) is False
        assert asm.should_autoscale_application(None) is False

        # Test get_decision_num_replicas with nonexistent app
        with pytest.raises(KeyError):
            asm.get_decision_num_replicas("nonexistent_app", {})

        # Test should_autoscale_deployment with nonexistent deployment
        nonexistent_deployment_id = DeploymentID(
            name="nonexistent", app_name="nonexistent_app"
        )
        assert asm.should_autoscale_deployment(nonexistent_deployment_id) is False

    def test_autoscaling_with_deployment_level_configs(
        self, mocked_application_state_manager
    ):
        """Test that app-level autoscaling respects deployment-level autoscaling configs."""
        (
            app_state_manager,
            deployment_state_manager,
            _,
        ) = mocked_application_state_manager

        # Create app with deployments that have different autoscaling configs
        deployments = [
            DeploymentSchema(
                name="d1",
                autoscaling_config={
                    "target_ongoing_requests": 1,
                    "min_replicas": 1,
                    "max_replicas": 3,  # Lower max
                    "initial_replicas": 1,
                },
            ),
            DeploymentSchema(
                name="d2",
                autoscaling_config={
                    "target_ongoing_requests": 1,
                    "min_replicas": 1,
                    "max_replicas": 10,  # Higher max
                    "initial_replicas": 1,
                },
            ),
        ]

        app_config = self._create_app_config(deployments=deployments)
        _ = self._deploy_app_with_mocks(app_state_manager, app_config)
        asm = self._register_deployments(app_state_manager, app_config)

        # Create replicas
        d1_id = DeploymentID(name="d1", app_name="test_app")
        d2_id = DeploymentID(name="d2", app_name="test_app")

        d1_replicas = [
            ReplicaID(unique_id=f"d1_replica_{i}", deployment_id=d1_id) for i in [1, 2]
        ]
        d2_replicas = [
            ReplicaID(unique_id=f"d2_replica_{i}", deployment_id=d2_id) for i in [1, 2]
        ]

        asm.update_running_replica_ids(d1_id, d1_replicas)
        asm.update_running_replica_ids(d2_id, d2_replicas)

        # Test autoscaling
        deployment_state_manager._scaling_decisions.clear()
        app_state_manager.update()

        # Verify both deployments were scaled, but d1 should be capped at max_replicas=3
        assert d1_id in deployment_state_manager._scaling_decisions
        assert d2_id in deployment_state_manager._scaling_decisions
        assert (
            deployment_state_manager._scaling_decisions[d1_id] == 3
        )  # Capped by max_replicas
        assert (
            deployment_state_manager._scaling_decisions[d2_id] == 3
        )  # Our policy scales to 3


<<<<<<< HEAD
def test_get_external_scaler_enabled(mocked_application_state_manager):
    """Test get_external_scaler_enabled returns correct value based on app config.

    Test that get_external_scaler_enabled returns True when an app is deployed with
    external_scaler_enabled=True, False when deployed with external_scaler_enabled=False,
    and False for non-existent apps.
    """
    app_state_manager, _, _ = mocked_application_state_manager

    # Deploy app with external_scaler_enabled=True
    app_state_manager.deploy_app(
        "app_with_external_scaler",
        [deployment_params("deployment1", "/route1")],
        ApplicationArgsProto(external_scaler_enabled=True),
    )

    # Deploy app with external_scaler_enabled=False
    app_state_manager.deploy_app(
        "app_without_external_scaler",
        [deployment_params("deployment2", "/route2")],
        ApplicationArgsProto(external_scaler_enabled=False),
    )

    # Test that get_external_scaler_enabled returns True for app with external scaler enabled
    assert (
        app_state_manager.get_external_scaler_enabled("app_with_external_scaler") is True
    )

    # Test that get_external_scaler_enabled returns False for app without external scaler
    assert (
        app_state_manager.get_external_scaler_enabled("app_without_external_scaler")
        is False
    )

    # Test that get_external_scaler_enabled returns False for non-existent app
    assert app_state_manager.get_external_scaler_enabled("non_existent_app") is False


def test_deploy_apps_with_external_scaler_enabled(mocked_application_state_manager):
    """Test that deploy_apps correctly uses external_scaler_enabled from name_to_application_args.

    This test verifies that when deploy_apps is called with name_to_application_args
    containing external_scaler_enabled values, the ApplicationState is correctly
    initialized with the appropriate external_scaler_enabled value for each app.
    """
    (
        app_state_manager,
        deployment_state_manager,
        kv_store,
    ) = mocked_application_state_manager

    # Deploy multiple apps with different external_scaler_enabled settings
    name_to_deployment_args = {
        "app_with_scaler": [deployment_params("d1", "/with_scaler")],
        "app_without_scaler": [deployment_params("d2", "/without_scaler")],
        "app_default": [deployment_params("d3", "/default")],
    }

    name_to_application_args = {
        "app_with_scaler": ApplicationArgsProto(external_scaler_enabled=True),
        "app_without_scaler": ApplicationArgsProto(external_scaler_enabled=False),
        "app_default": ApplicationArgsProto(external_scaler_enabled=False),
    }

    # Call deploy_apps
    app_state_manager.deploy_apps(name_to_deployment_args, name_to_application_args)

    # Verify that external_scaler_enabled is correctly set for each app
    assert app_state_manager.get_external_scaler_enabled("app_with_scaler") is True
    assert app_state_manager.get_external_scaler_enabled("app_without_scaler") is False
    assert app_state_manager.get_external_scaler_enabled("app_default") is False

    # Verify the internal state is also correct
    app_state_with_scaler = app_state_manager._application_states["app_with_scaler"]
    app_state_without_scaler = app_state_manager._application_states[
        "app_without_scaler"
    ]
    app_state_default = app_state_manager._application_states["app_default"]

    assert app_state_with_scaler.external_scaler_enabled is True
    assert app_state_without_scaler.external_scaler_enabled is False
    assert app_state_default.external_scaler_enabled is False

    # Verify that all apps are in the correct state
    assert app_state_with_scaler.status == ApplicationStatus.DEPLOYING
    assert app_state_without_scaler.status == ApplicationStatus.DEPLOYING
    assert app_state_default.status == ApplicationStatus.DEPLOYING


def test_external_scaler_enabled_recovery_from_checkpoint(
    mocked_application_state_manager,
):
    """Test that external_scaler_enabled is correctly recovered from checkpoint.

    This test verifies that after a controller crash and recovery, the
    external_scaler_enabled flag is correctly restored from the checkpoint
    for both apps with external_scaler_enabled=True and external_scaler_enabled=False.
    """
    (
        app_state_manager,
        deployment_state_manager,
        kv_store,
    ) = mocked_application_state_manager

    app_name_with_scaler = "app_with_external_scaler"
    app_name_without_scaler = "app_without_external_scaler"
    deployment_id_with_scaler = DeploymentID(name="d1", app_name=app_name_with_scaler)
    deployment_id_without_scaler = DeploymentID(
        name="d2", app_name=app_name_without_scaler
    )

    # Deploy app with external_scaler_enabled=True
    app_state_manager.deploy_app(
        app_name_with_scaler,
        [deployment_params("d1")],
        ApplicationArgsProto(external_scaler_enabled=True),
    )

    # Deploy app with external_scaler_enabled=False
    app_state_manager.deploy_app(
        app_name_without_scaler,
        [deployment_params("d2")],
        ApplicationArgsProto(external_scaler_enabled=False),
    )

    # Verify initial state
    assert app_state_manager.get_external_scaler_enabled(app_name_with_scaler) is True
    assert (
        app_state_manager.get_external_scaler_enabled(app_name_without_scaler) is False
    )

    # Make deployments healthy and update
    app_state_manager.update()
    deployment_state_manager.set_deployment_healthy(deployment_id_with_scaler)
    deployment_state_manager.set_deployment_healthy(deployment_id_without_scaler)
    app_state_manager.update()

    # Save checkpoint
    app_state_manager.save_checkpoint()

    # Simulate controller crash - create new managers with the same kv_store
    new_deployment_state_manager = MockDeploymentStateManager(kv_store)
    new_app_state_manager = ApplicationStateManager(
        new_deployment_state_manager,
        AutoscalingStateManager(),
        MockEndpointState(),
        kv_store,
        LoggingConfig(),
    )

    # Verify that external_scaler_enabled is correctly recovered from checkpoint
    assert (
        new_app_state_manager.get_external_scaler_enabled(app_name_with_scaler) is True
    )
    assert (
        new_app_state_manager.get_external_scaler_enabled(app_name_without_scaler)
        is False
    )

    # Verify the internal state is also correct
    app_state_with_scaler = new_app_state_manager._application_states[
        app_name_with_scaler
    ]
    app_state_without_scaler = new_app_state_manager._application_states[
        app_name_without_scaler
    ]
    assert app_state_with_scaler.external_scaler_enabled is True
    assert app_state_without_scaler.external_scaler_enabled is False
=======
class TestDeploymentDAG:
    """Test deployment DAG building and retrieval functionality."""

    def test_build_dag_single_deployment(self, mocked_application_state):
        """Test building DAG with a single deployment."""
        app_state, deployment_state_manager = mocked_application_state
        d1_id = DeploymentID(name="d1", app_name="test_app")

        # Deploy single deployment
        app_state.deploy_app({"d1": deployment_info("d1", "/hi")})
        app_state.update()

        deployment_state_manager.set_deployment_healthy(d1_id)
        app_state.update()

        # Get topology
        topology = app_state.get_deployment_topology()
        assert topology is not None
        assert topology.app_name == "test_app"
        assert topology.ingress_deployment == "d1"
        assert "d1" in topology.nodes
        assert topology.nodes["d1"].name == "d1"
        assert topology.nodes["d1"].is_ingress is True
        assert topology.nodes["d1"].outbound_deployments == []

    def test_build_dag_multiple_deployments_no_deps(self, mocked_application_state):
        """Test building DAG with multiple deployments without dependencies."""
        app_state, deployment_state_manager = mocked_application_state
        d1_id = DeploymentID(name="d1", app_name="test_app")
        d2_id = DeploymentID(name="d2", app_name="test_app")
        d3_id = DeploymentID(name="d3", app_name="test_app")

        # Deploy multiple deployments
        app_state.deploy_app(
            {
                "d1": deployment_info("d1", "/hi"),
                "d2": deployment_info("d2"),
                "d3": deployment_info("d3"),
            }
        )
        app_state.update()

        deployment_state_manager.set_deployment_healthy(d1_id)
        deployment_state_manager.set_deployment_healthy(d2_id)
        deployment_state_manager.set_deployment_healthy(d3_id)
        app_state.update()

        # Get topology
        topology = app_state.get_deployment_topology()
        assert topology is not None
        assert topology.app_name == "test_app"
        assert topology.ingress_deployment == "d1"
        assert len(topology.nodes) == 3
        assert "d1" in topology.nodes
        assert "d2" in topology.nodes
        assert "d3" in topology.nodes
        assert topology.nodes["d1"].is_ingress is True
        assert topology.nodes["d2"].is_ingress is False
        assert topology.nodes["d3"].is_ingress is False

    def test_build_dag_with_outbound_dependencies(self, mocked_application_state):
        """Test building DAG with outbound dependencies."""
        app_state, deployment_state_manager = mocked_application_state
        d1_id = DeploymentID(name="d1", app_name="test_app")
        d2_id = DeploymentID(name="d2", app_name="test_app")
        d3_id = DeploymentID(name="d3", app_name="test_app")

        # Set up outbound dependencies: d1 -> d2, d3; d2 -> d3
        deployment_state_manager._outbound_deps_d1_test_app = [d2_id, d3_id]
        deployment_state_manager._outbound_deps_d2_test_app = [d3_id]
        deployment_state_manager._outbound_deps_d3_test_app = []

        # Deploy deployments
        app_state.deploy_app(
            {
                "d1": deployment_info("d1", "/hi"),
                "d2": deployment_info("d2"),
                "d3": deployment_info("d3"),
            }
        )
        app_state.update()

        deployment_state_manager.set_deployment_healthy(d1_id)
        deployment_state_manager.set_deployment_healthy(d2_id)
        deployment_state_manager.set_deployment_healthy(d3_id)
        app_state.update()

        # Get topology
        topology = app_state.get_deployment_topology()
        assert topology is not None
        assert topology.app_name == "test_app"
        assert len(topology.nodes) == 3

        # Verify d1 has outbound to d2 and d3
        assert len(topology.nodes["d1"].outbound_deployments) == 2
        d1_outbound = topology.nodes["d1"].outbound_deployments
        assert {"name": "d2", "app_name": "test_app"} in d1_outbound
        assert {"name": "d3", "app_name": "test_app"} in d1_outbound

        # Verify d2 has outbound to d3
        assert len(topology.nodes["d2"].outbound_deployments) == 1
        d2_outbound = topology.nodes["d2"].outbound_deployments
        assert (
            d3_id in d2_outbound
            or {"name": "d3", "app_name": "test_app"} in d2_outbound
        )

        # Verify d3 has no outbound dependencies
        assert len(topology.nodes["d3"].outbound_deployments) == 0

    def test_build_dag_with_cross_app_dependencies(self, mocked_application_state):
        """Test building DAG with dependencies to deployments in other apps."""
        app_state, deployment_state_manager = mocked_application_state
        d1_id = DeploymentID(name="d1", app_name="test_app")
        d2_id = DeploymentID(name="d2", app_name="test_app")

        # Create dependencies to deployments in another app
        external_d1_id = DeploymentID(name="ext_d1", app_name="other_app")
        external_d2_id = DeploymentID(name="ext_d2", app_name="other_app")

        # Set up outbound dependencies: d1 -> d2, ext_d1; d2 -> ext_d2
        deployment_state_manager._outbound_deps_d1_test_app = [d2_id, external_d1_id]
        deployment_state_manager._outbound_deps_d2_test_app = [external_d2_id]

        # Deploy deployments
        app_state.deploy_app(
            {
                "d1": deployment_info("d1", "/hi"),
                "d2": deployment_info("d2"),
            }
        )
        app_state.update()

        deployment_state_manager.set_deployment_healthy(d1_id)
        deployment_state_manager.set_deployment_healthy(d2_id)
        app_state.update()

        # Get topology
        topology = app_state.get_deployment_topology()
        assert topology is not None
        assert topology.app_name == "test_app"
        assert len(topology.nodes) == 2

        # Verify d1 has outbound to both internal d2 and external ext_d1
        assert len(topology.nodes["d1"].outbound_deployments) == 2
        d1_outbound = topology.nodes["d1"].outbound_deployments
        assert {"name": "d2", "app_name": "test_app"} in d1_outbound
        assert {"name": "ext_d1", "app_name": "other_app"} in d1_outbound

        # Verify d2 has outbound to external ext_d2
        assert len(topology.nodes["d2"].outbound_deployments) == 1
        d2_outbound = topology.nodes["d2"].outbound_deployments
        assert {"name": "ext_d2", "app_name": "other_app"} in d2_outbound

    def test_get_dag_before_deployment(self, mocked_application_state):
        """Test getting topology before any deployments are created."""
        app_state, _ = mocked_application_state

        # Topology should be None before any deployments
        topology = app_state.get_deployment_topology()
        assert topology is None

    def test_dag_updates_on_redeploy(self, mocked_application_state):
        """Test that topology updates when deployments are redeployed."""
        app_state, deployment_state_manager = mocked_application_state
        d1_id = DeploymentID(name="d1", app_name="test_app")
        d2_id = DeploymentID(name="d2", app_name="test_app")
        d3_id = DeploymentID(name="d3", app_name="test_app")

        # Initial deployment: d1, d2
        app_state.deploy_app(
            {
                "d1": deployment_info("d1", "/hi"),
                "d2": deployment_info("d2"),
            }
        )
        app_state.update()

        deployment_state_manager.set_deployment_healthy(d1_id)
        deployment_state_manager.set_deployment_healthy(d2_id)
        app_state.update()

        # Verify initial topology
        topology = app_state.get_deployment_topology()
        assert topology is not None
        assert len(topology.nodes) == 2
        assert "d1" in topology.nodes
        assert "d2" in topology.nodes

        # Redeploy with d2, d3 (removing d1, adding d3)
        app_state.deploy_app(
            {
                "d2": deployment_info("d2", "/hi"),
                "d3": deployment_info("d3"),
            }
        )
        app_state.update()

        deployment_state_manager.set_deployment_deleted(d1_id)
        deployment_state_manager.set_deployment_healthy(d3_id)
        app_state.update()

        # Verify updated topology
        topology = app_state.get_deployment_topology()
        assert topology is not None
        assert len(topology.nodes) == 2
        assert "d2" in topology.nodes
        assert "d3" in topology.nodes
        assert "d1" not in topology.nodes
        assert topology.ingress_deployment == "d2"

    def test_dag_with_changing_dependencies(self, mocked_application_state):
        """Test that topology updates when outbound dependencies change."""
        app_state, deployment_state_manager = mocked_application_state
        d1_id = DeploymentID(name="d1", app_name="test_app")
        d2_id = DeploymentID(name="d2", app_name="test_app")

        # Initial: d1 -> d2
        deployment_state_manager._outbound_deps_d1_test_app = [d2_id]

        app_state.deploy_app(
            {
                "d1": deployment_info("d1", "/hi"),
                "d2": deployment_info("d2"),
            }
        )
        app_state.update()

        deployment_state_manager.set_deployment_healthy(d1_id)
        deployment_state_manager.set_deployment_healthy(d2_id)
        app_state.update()

        # Verify initial dependencies
        topology = app_state.get_deployment_topology()
        assert len(topology.nodes["d1"].outbound_deployments) == 1
        d1_outbound = topology.nodes["d1"].outbound_deployments
        assert {"name": "d2", "app_name": "test_app"} in d1_outbound

        # Change dependencies: d1 -> [] (no dependencies)
        deployment_state_manager._outbound_deps_d1_test_app = []

        # Trigger update to rebuild topology
        app_state.update()

        # Verify updated dependencies
        topology = app_state.get_deployment_topology()
        assert len(topology.nodes["d1"].outbound_deployments) == 0

    def test_application_state_manager_get_deployment_topology(
        self, mocked_application_state_manager
    ):
        """Test getting topology via ApplicationStateManager."""
        (
            app_state_manager,
            deployment_state_manager,
            _,
        ) = mocked_application_state_manager
        d1_id = DeploymentID(name="d1", app_name="test_app")

        # Deploy app
        app_state_manager.deploy_app("test_app", [deployment_params("d1", "/hi")])
        app_state_manager.update()

        deployment_state_manager.set_deployment_healthy(d1_id)
        app_state_manager.update()

        # Get topology via ApplicationStateManager
        topology = app_state_manager.get_deployment_topology("test_app")
        assert topology is not None
        assert topology.app_name == "test_app"
        assert "d1" in topology.nodes

    def test_application_state_manager_get_topology_nonexistent_app(
        self, mocked_application_state_manager
    ):
        """Test getting topology for non-existent app returns None."""
        app_state_manager, _, _ = mocked_application_state_manager

        # Get topology for non-existent app
        topology = app_state_manager.get_deployment_topology("nonexistent_app")
        assert topology is None

    def test_dag_with_multiple_apps(self, mocked_application_state_manager):
        """Test that each app has its own independent topology."""
        (
            app_state_manager,
            deployment_state_manager,
            _,
        ) = mocked_application_state_manager

        # Deploy app1
        app1_d1_id = DeploymentID(name="d1", app_name="app1")
        app1_d2_id = DeploymentID(name="d2", app_name="app1")
        app_state_manager.deploy_app(
            "app1",
            [
                deployment_params("d1", "/app1"),
                deployment_params("d2"),
            ],
        )
        app_state_manager.update()
        deployment_state_manager.set_deployment_healthy(app1_d1_id)
        deployment_state_manager.set_deployment_healthy(app1_d2_id)
        app_state_manager.update()

        # Deploy app2
        app2_d1_id = DeploymentID(name="d1", app_name="app2")
        app2_d2_id = DeploymentID(name="d2", app_name="app2")
        app_state_manager.deploy_app(
            "app2",
            [
                deployment_params("d1", "/app2"),
                deployment_params("d2"),
            ],
        )
        app_state_manager.update()
        deployment_state_manager.set_deployment_healthy(app2_d1_id)
        deployment_state_manager.set_deployment_healthy(app2_d2_id)
        app_state_manager.update()

        # Get topologies for both apps
        topology1 = app_state_manager.get_deployment_topology("app1")
        topology2 = app_state_manager.get_deployment_topology("app2")

        assert topology1 is not None
        assert topology2 is not None
        assert topology1.app_name == "app1"
        assert topology2.app_name == "app2"
        assert len(topology1.nodes) == 2
        assert len(topology2.nodes) == 2
        assert topology1.ingress_deployment == "d1"
        assert topology2.ingress_deployment == "d1"

    def test_dag_with_complex_dependency_graph(self, mocked_application_state):
        """Test building topology with a complex dependency graph."""
        app_state, deployment_state_manager = mocked_application_state

        # Create a complex topology:
        # ingress -> orchestrator -> [worker1, worker2]
        # worker1 -> database
        # worker2 -> [database, cache]
        ingress_id = DeploymentID(name="ingress", app_name="test_app")
        orchestrator_id = DeploymentID(name="orchestrator", app_name="test_app")
        worker1_id = DeploymentID(name="worker1", app_name="test_app")
        worker2_id = DeploymentID(name="worker2", app_name="test_app")
        database_id = DeploymentID(name="database", app_name="test_app")
        cache_id = DeploymentID(name="cache", app_name="test_app")

        # Set up dependencies
        deployment_state_manager._outbound_deps_ingress_test_app = [orchestrator_id]
        deployment_state_manager._outbound_deps_orchestrator_test_app = [
            worker1_id,
            worker2_id,
        ]
        deployment_state_manager._outbound_deps_worker1_test_app = [database_id]
        deployment_state_manager._outbound_deps_worker2_test_app = [
            database_id,
            cache_id,
        ]
        deployment_state_manager._outbound_deps_database_test_app = []
        deployment_state_manager._outbound_deps_cache_test_app = []

        # Deploy all deployments
        app_state.deploy_app(
            {
                "ingress": deployment_info("ingress", "/api"),
                "orchestrator": deployment_info("orchestrator"),
                "worker1": deployment_info("worker1"),
                "worker2": deployment_info("worker2"),
                "database": deployment_info("database"),
                "cache": deployment_info("cache"),
            }
        )
        app_state.update()

        # Mark all as healthy
        for dep_id in [
            ingress_id,
            orchestrator_id,
            worker1_id,
            worker2_id,
            database_id,
            cache_id,
        ]:
            deployment_state_manager.set_deployment_healthy(dep_id)
        app_state.update()

        # Get and verify topology
        topology = app_state.get_deployment_topology()
        assert topology is not None
        assert len(topology.nodes) == 6
        assert topology.ingress_deployment == "ingress"

        # Verify ingress node
        assert topology.nodes["ingress"].is_ingress is True
        assert len(topology.nodes["ingress"].outbound_deployments) == 1
        ingress_outbound = topology.nodes["ingress"].outbound_deployments
        assert {"name": "orchestrator", "app_name": "test_app"} in ingress_outbound

        # Verify orchestrator node
        assert len(topology.nodes["orchestrator"].outbound_deployments) == 2
        orchestrator_outbound = topology.nodes["orchestrator"].outbound_deployments
        assert {"name": "worker1", "app_name": "test_app"} in orchestrator_outbound
        assert {"name": "worker2", "app_name": "test_app"} in orchestrator_outbound

        # Verify worker nodes
        assert len(topology.nodes["worker1"].outbound_deployments) == 1
        worker1_outbound = topology.nodes["worker1"].outbound_deployments
        assert {"name": "database", "app_name": "test_app"} in worker1_outbound

        assert len(topology.nodes["worker2"].outbound_deployments) == 2
        worker2_outbound = topology.nodes["worker2"].outbound_deployments
        assert {"name": "database", "app_name": "test_app"} in worker2_outbound
        assert {"name": "cache", "app_name": "test_app"} in worker2_outbound

        # Verify leaf nodes have no dependencies
        assert len(topology.nodes["database"].outbound_deployments) == 0
        assert len(topology.nodes["cache"].outbound_deployments) == 0
>>>>>>> 1364a14c


if __name__ == "__main__":
    sys.exit(pytest.main(["-v", "-s", __file__]))<|MERGE_RESOLUTION|>--- conflicted
+++ resolved
@@ -3183,7 +3183,6 @@
         )  # Our policy scales to 3
 
 
-<<<<<<< HEAD
 def test_get_external_scaler_enabled(mocked_application_state_manager):
     """Test get_external_scaler_enabled returns correct value based on app config.
 
@@ -3352,7 +3351,8 @@
     ]
     assert app_state_with_scaler.external_scaler_enabled is True
     assert app_state_without_scaler.external_scaler_enabled is False
-=======
+
+
 class TestDeploymentDAG:
     """Test deployment DAG building and retrieval functionality."""
 
@@ -3771,7 +3771,6 @@
         # Verify leaf nodes have no dependencies
         assert len(topology.nodes["database"].outbound_deployments) == 0
         assert len(topology.nodes["cache"].outbound_deployments) == 0
->>>>>>> 1364a14c
 
 
 if __name__ == "__main__":
