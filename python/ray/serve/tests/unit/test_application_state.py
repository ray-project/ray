import sys
from typing import Dict, List, Optional, Tuple
from unittest.mock import Mock, PropertyMock, patch

import pytest

from ray.exceptions import RayTaskError
from ray.serve._private.application_state import (
    ApplicationState,
    ApplicationStateManager,
    override_deployment_info,
)
from ray.serve._private.common import (
    ApplicationStatus,
    DeploymentID,
    DeploymentInfo,
    DeploymentStatus,
    DeploymentStatusInfo,
<<<<<<< HEAD
    TargetCapacityScaleDirection,
=======
    DeploymentStatusTrigger,
>>>>>>> 10db68e1
)
from ray.serve._private.config import DeploymentConfig, ReplicaConfig
from ray.serve._private.deploy_utils import deploy_args_to_deployment_info
from ray.serve._private.utils import get_random_letters
from ray.serve.exceptions import RayServeException
from ray.serve.schema import DeploymentSchema, ServeApplicationSchema
from ray.serve.tests.common.utils import MockKVStore


class MockEndpointState:
    def __init__(self):
        self.endpoints = dict()

    def update_endpoint(self, endpoint, endpoint_info):
        self.endpoints[endpoint] = endpoint_info

    def delete_endpoint(self, endpoint):
        if endpoint in self.endpoints:
            del self.endpoints[endpoint]


class MockDeploymentStateManager:
    def __init__(self, kv_store):
        self.kv_store = kv_store
        self.deployment_infos: Dict[DeploymentID, DeploymentInfo] = dict()
        self.deployment_statuses: Dict[DeploymentID, DeploymentStatusInfo] = dict()
        self.deleting: Dict[DeploymentID, bool] = dict()

        # Recover
        recovered_deployments = self.kv_store.get("fake_deployment_state_checkpoint")
        if recovered_deployments is not None:
            for name, checkpointed_data in recovered_deployments.items():
                (info, deleting) = checkpointed_data

                self.deployment_infos[name] = info
                self.deployment_statuses[name] = DeploymentStatus.UPDATING
                self.deleting[name] = deleting

    def deploy(
        self,
        deployment_id: DeploymentID,
        deployment_info: DeploymentInfo,
        target_capacity: Optional[float] = None,
        target_capacity_scale_direction: Optional[TargetCapacityScaleDirection] = None,
    ):
        existing_info = self.deployment_infos.get(deployment_id)
        self.deleting[deployment_id] = False
        self.deployment_infos[deployment_id] = deployment_info
        if not existing_info or existing_info.version != deployment_info.version:
            self.deployment_statuses[deployment_id] = DeploymentStatusInfo(
                name=deployment_id.name,
                status=DeploymentStatus.UPDATING,
                status_trigger=DeploymentStatusTrigger.CONFIG_UPDATE_STARTED,
                message="",
            )

        self.kv_store.put(
            "fake_deployment_state_checkpoint",
            dict(
                zip(
                    self.deployment_infos.keys(),
                    zip(self.deployment_infos.values(), self.deleting.values()),
                )
            ),
        )

    @property
    def deployments(self) -> List[str]:
        return list(self.deployment_infos.keys())

    def get_deployment_statuses(self, ids: List[DeploymentID]):
        return [self.deployment_statuses[id] for id in ids]

    def get_deployment(self, deployment_id: DeploymentID) -> DeploymentInfo:
        if deployment_id in self.deployment_statuses:
            # Return dummy deployment info object
            return DeploymentInfo(
                deployment_config=DeploymentConfig(num_replicas=1, user_config={}),
                replica_config=ReplicaConfig.create(lambda x: x),
                start_time_ms=0,
                deployer_job_id="",
            )

    def get_deployments_in_application(self, app_name: str):
        deployments = []
        for deployment_id in self.deployment_infos:
            if deployment_id.app == app_name:
                deployments.append(deployment_id.name)

        return deployments

    def set_deployment_unhealthy(self, id: DeploymentID):
        self.deployment_statuses[id].status = DeploymentStatus.UNHEALTHY

    def set_deployment_healthy(self, id: DeploymentID):
        self.deployment_statuses[id].status = DeploymentStatus.HEALTHY

    def set_deployment_updating(self, id: DeploymentID):
        self.deployment_statuses[id].status = DeploymentStatus.UPDATING

    def set_deployment_deleted(self, id: str):
        if not self.deployment_infos[id]:
            raise ValueError(
                f"Tried to mark deployment {id} as deleted, but {id} not found"
            )
        if not self.deleting[id]:
            raise ValueError(
                f"Tried to mark deployment {id} as deleted, but delete_deployment()"
                f"hasn't been called for {id} yet"
            )

        del self.deployment_infos[id]
        del self.deployment_statuses[id]
        del self.deleting[id]

    def delete_deployment(self, id: DeploymentID):
        self.deleting[id] = True


@pytest.fixture
def mocked_application_state_manager() -> (
    Tuple[ApplicationStateManager, MockDeploymentStateManager]
):
    kv_store = MockKVStore()

    deployment_state_manager = MockDeploymentStateManager(kv_store)
    application_state_manager = ApplicationStateManager(
        deployment_state_manager, MockEndpointState(), kv_store
    )
    yield application_state_manager, deployment_state_manager, kv_store


def deployment_params(name: str, route_prefix: str = None, docs_path: str = None):
    return {
        "deployment_name": name,
        "deployment_config_proto_bytes": DeploymentConfig(
            num_replicas=1, user_config={}, version=get_random_letters()
        ).to_proto_bytes(),
        "replica_config_proto_bytes": ReplicaConfig.create(
            lambda x: x
        ).to_proto_bytes(),
        "deployer_job_id": "random",
        "route_prefix": route_prefix,
        "docs_path": docs_path,
        "ingress": False,
    }


def deployment_info(name: str, route_prefix: str = None, docs_path: str = None):
    params = deployment_params(name, route_prefix, docs_path)
    return deploy_args_to_deployment_info(**params, app_name="test_app")


@pytest.fixture
def mocked_application_state() -> Tuple[ApplicationState, MockDeploymentStateManager]:
    kv_store = MockKVStore()

    deployment_state_manager = MockDeploymentStateManager(kv_store)
    application_state = ApplicationState(
        "test_app",
        deployment_state_manager,
        MockEndpointState(),
        lambda *args, **kwargs: None,
    )
    yield application_state, deployment_state_manager


@patch.object(
    ApplicationState, "target_deployments", PropertyMock(return_value=["a", "b", "c"])
)
class TestDetermineAppStatus:
    @patch.object(ApplicationState, "get_deployments_statuses")
    def test_running(self, get_deployments_statuses, mocked_application_state):
        app_state, _ = mocked_application_state
        get_deployments_statuses.return_value = [
            DeploymentStatusInfo(
                "a",
                DeploymentStatus.HEALTHY,
                DeploymentStatusTrigger.CONFIG_UPDATE_STARTED,
            ),
            DeploymentStatusInfo(
                "b",
                DeploymentStatus.HEALTHY,
                DeploymentStatusTrigger.CONFIG_UPDATE_STARTED,
            ),
            DeploymentStatusInfo(
                "c",
                DeploymentStatus.HEALTHY,
                DeploymentStatusTrigger.CONFIG_UPDATE_STARTED,
            ),
        ]
        assert app_state._determine_app_status() == (ApplicationStatus.RUNNING, "")

    @patch.object(ApplicationState, "get_deployments_statuses")
    def test_stay_running(self, get_deployments_statuses, mocked_application_state):
        app_state, _ = mocked_application_state
        app_state._status = ApplicationStatus.RUNNING
        get_deployments_statuses.return_value = [
            DeploymentStatusInfo(
                "a",
                DeploymentStatus.HEALTHY,
                DeploymentStatusTrigger.CONFIG_UPDATE_STARTED,
            ),
            DeploymentStatusInfo(
                "b",
                DeploymentStatus.HEALTHY,
                DeploymentStatusTrigger.CONFIG_UPDATE_STARTED,
            ),
            DeploymentStatusInfo(
                "c",
                DeploymentStatus.HEALTHY,
                DeploymentStatusTrigger.CONFIG_UPDATE_STARTED,
            ),
        ]
        assert app_state._determine_app_status() == (ApplicationStatus.RUNNING, "")

    @patch.object(ApplicationState, "get_deployments_statuses")
    def test_deploying(self, get_deployments_statuses, mocked_application_state):
        app_state, _ = mocked_application_state
        get_deployments_statuses.return_value = [
            DeploymentStatusInfo(
                "a",
                DeploymentStatus.UPDATING,
                DeploymentStatusTrigger.CONFIG_UPDATE_STARTED,
            ),
            DeploymentStatusInfo(
                "b",
                DeploymentStatus.HEALTHY,
                DeploymentStatusTrigger.CONFIG_UPDATE_STARTED,
            ),
            DeploymentStatusInfo(
                "c",
                DeploymentStatus.HEALTHY,
                DeploymentStatusTrigger.CONFIG_UPDATE_STARTED,
            ),
        ]
        assert app_state._determine_app_status() == (ApplicationStatus.DEPLOYING, "")

    @patch.object(ApplicationState, "get_deployments_statuses")
    def test_deploy_failed(self, get_deployments_statuses, mocked_application_state):
        app_state, _ = mocked_application_state
        get_deployments_statuses.return_value = [
            DeploymentStatusInfo(
                "a",
                DeploymentStatus.UPDATING,
                DeploymentStatusTrigger.CONFIG_UPDATE_STARTED,
            ),
            DeploymentStatusInfo(
                "b",
                DeploymentStatus.HEALTHY,
                DeploymentStatusTrigger.CONFIG_UPDATE_STARTED,
            ),
            DeploymentStatusInfo(
                "c",
                DeploymentStatus.UNHEALTHY,
                DeploymentStatusTrigger.CONFIG_UPDATE_STARTED,
            ),
        ]
        status, error_msg = app_state._determine_app_status()
        assert status == ApplicationStatus.DEPLOY_FAILED
        assert error_msg

    @patch.object(ApplicationState, "get_deployments_statuses")
    def test_unhealthy(self, get_deployments_statuses, mocked_application_state):
        app_state, _ = mocked_application_state
        app_state._status = ApplicationStatus.RUNNING
        get_deployments_statuses.return_value = [
            DeploymentStatusInfo(
                "a",
                DeploymentStatus.HEALTHY,
                DeploymentStatusTrigger.CONFIG_UPDATE_STARTED,
            ),
            DeploymentStatusInfo(
                "b",
                DeploymentStatus.HEALTHY,
                DeploymentStatusTrigger.CONFIG_UPDATE_STARTED,
            ),
            DeploymentStatusInfo(
                "c",
                DeploymentStatus.UNHEALTHY,
                DeploymentStatusTrigger.CONFIG_UPDATE_STARTED,
            ),
        ]
        status, error_msg = app_state._determine_app_status()
        assert status == ApplicationStatus.UNHEALTHY
        assert error_msg

    @patch.object(ApplicationState, "get_deployments_statuses")
    def test_autoscaling(self, get_deployments_statuses, mocked_application_state):
        app_state, _ = mocked_application_state
        app_state._status = ApplicationStatus.RUNNING
        get_deployments_statuses.return_value = [
            DeploymentStatusInfo(
                "a",
                DeploymentStatus.HEALTHY,
                DeploymentStatusTrigger.CONFIG_UPDATE_STARTED,
            ),
            DeploymentStatusInfo(
                "b", DeploymentStatus.UPSCALING, DeploymentStatusTrigger.AUTOSCALING
            ),
            DeploymentStatusInfo(
                "c", DeploymentStatus.DOWNSCALING, DeploymentStatusTrigger.AUTOSCALING
            ),
        ]
        status, error_msg = app_state._determine_app_status()
        assert status == ApplicationStatus.RUNNING

    @patch.object(ApplicationState, "get_deployments_statuses")
    def test_manual_scale_num_replicas(
        self, get_deployments_statuses, mocked_application_state
    ):
        app_state, _ = mocked_application_state
        app_state._status = ApplicationStatus.RUNNING
        get_deployments_statuses.return_value = [
            DeploymentStatusInfo(
                "a",
                DeploymentStatus.HEALTHY,
                DeploymentStatusTrigger.CONFIG_UPDATE_STARTED,
            ),
            DeploymentStatusInfo(
                "b",
                DeploymentStatus.UPSCALING,
                DeploymentStatusTrigger.CONFIG_UPDATE_STARTED,
            ),
            DeploymentStatusInfo(
                "c",
                DeploymentStatus.DOWNSCALING,
                DeploymentStatusTrigger.CONFIG_UPDATE_STARTED,
            ),
        ]
        status, error_msg = app_state._determine_app_status()
        assert status == ApplicationStatus.DEPLOYING


def test_deploy_and_delete_app(mocked_application_state):
    """Deploy app with 2 deployments, transition DEPLOYING -> RUNNING -> DELETING.
    This tests the basic typical workflow.
    """
    app_state, deployment_state_manager = mocked_application_state

    # DEPLOY application with deployments {d1, d2}
    d1_id = DeploymentID("d1", "test_app")
    d2_id = DeploymentID("d2", "test_app")
    app_state.deploy(
        {
            "d1": deployment_info("d1", "/hi", "/documentation"),
            "d2": deployment_info("d2"),
        }
    )
    assert app_state.route_prefix == "/hi"
    assert app_state.docs_path == "/documentation"

    app_status = app_state.get_application_status_info()
    assert app_status.status == ApplicationStatus.DEPLOYING
    assert app_status.deployment_timestamp > 0

    app_state.update()
    # After one update, deployments {d1, d2} should be created
    assert deployment_state_manager.get_deployment(d1_id)
    assert deployment_state_manager.get_deployment(d2_id)
    assert app_state.status == ApplicationStatus.DEPLOYING

    # Until both deployments are healthy, app should be deploying
    app_state.update()
    assert app_state.status == ApplicationStatus.DEPLOYING

    # Mark deployment d1 healthy (app should be deploying)
    deployment_state_manager.set_deployment_healthy(d1_id)
    app_state.update()
    assert app_state.status == ApplicationStatus.DEPLOYING

    # Mark deployment d2 healthy (app should be running)
    deployment_state_manager.set_deployment_healthy(d2_id)
    app_state.update()
    assert app_state.status == ApplicationStatus.RUNNING

    # Rerun update, status shouldn't change (still running)
    app_state.update()
    assert app_state.status == ApplicationStatus.RUNNING

    # Delete application (app should be deleting)
    app_state.delete()
    assert app_state.status == ApplicationStatus.DELETING

    app_state.update()
    deployment_state_manager.set_deployment_deleted(d1_id)
    ready_to_be_deleted = app_state.update()
    assert not ready_to_be_deleted
    assert app_state.status == ApplicationStatus.DELETING

    # Once both deployments are deleted, the app should be ready to delete
    deployment_state_manager.set_deployment_deleted(d2_id)
    ready_to_be_deleted = app_state.update()
    assert ready_to_be_deleted


def test_app_deploy_failed_and_redeploy(mocked_application_state):
    """Test DEPLOYING -> DEPLOY_FAILED -> (redeploy) -> DEPLOYING -> RUNNING"""
    app_state, deployment_state_manager = mocked_application_state
    d1_id = DeploymentID("d1", "test_app")
    d2_id = DeploymentID("d2", "test_app")
    app_state.deploy({"d1": deployment_info("d1")})
    assert app_state.status == ApplicationStatus.DEPLOYING

    # Before status of deployment changes, app should still be DEPLOYING
    app_state.update()
    assert app_state.status == ApplicationStatus.DEPLOYING

    # Mark deployment unhealthy -> app should be DEPLOY_FAILED
    deployment_state_manager.set_deployment_unhealthy(d1_id)
    app_state.update()
    assert app_state.status == ApplicationStatus.DEPLOY_FAILED

    # Message and status should not change
    deploy_failed_msg = app_state._status_msg
    assert len(deploy_failed_msg) != 0
    app_state.update()
    assert app_state.status == ApplicationStatus.DEPLOY_FAILED
    assert app_state._status_msg == deploy_failed_msg

    app_state.deploy({"d1": deployment_info("d1"), "d2": deployment_info("d2")})
    assert app_state.status == ApplicationStatus.DEPLOYING
    assert app_state._status_msg != deploy_failed_msg

    # After one update, deployments {d1, d2} should be created
    app_state.update()
    assert deployment_state_manager.get_deployment(d1_id)
    assert deployment_state_manager.get_deployment(d2_id)
    assert app_state.status == ApplicationStatus.DEPLOYING

    deployment_state_manager.set_deployment_healthy(d1_id)
    deployment_state_manager.set_deployment_healthy(d2_id)
    app_state.update()
    assert app_state.status == ApplicationStatus.RUNNING

    # Message and status should not change
    running_msg = app_state._status_msg
    assert running_msg != deploy_failed_msg
    app_state.update()
    assert app_state.status == ApplicationStatus.RUNNING
    assert app_state._status_msg == running_msg


def test_app_deploy_failed_and_recover(mocked_application_state):
    """Test DEPLOYING -> DEPLOY_FAILED -> (self recovered) -> RUNNING

    If while the application is deploying a deployment becomes unhealthy,
    the app is marked as deploy failed. But if the deployment recovers,
    the application status should update to running.
    """
    app_state, deployment_state_manager = mocked_application_state
    deployment_id = DeploymentID("d1", "test_app")
    app_state.deploy({"d1": deployment_info("d1")})
    assert app_state.status == ApplicationStatus.DEPLOYING

    # Before status of deployment changes, app should still be DEPLOYING
    app_state.update()
    assert app_state.status == ApplicationStatus.DEPLOYING

    # Mark deployment unhealthy -> app should be DEPLOY_FAILED
    deployment_state_manager.set_deployment_unhealthy(deployment_id)
    app_state.update()
    assert app_state.status == ApplicationStatus.DEPLOY_FAILED
    app_state.update()
    assert app_state.status == ApplicationStatus.DEPLOY_FAILED

    # Deployment recovers to healthy -> app should be RUNNING
    deployment_state_manager.set_deployment_healthy(deployment_id)
    app_state.update()
    assert app_state.status == ApplicationStatus.RUNNING
    app_state.update()
    assert app_state.status == ApplicationStatus.RUNNING


def test_app_unhealthy(mocked_application_state):
    """Test DEPLOYING -> RUNNING -> UNHEALTHY -> RUNNING.
    Even after an application becomes running, if a deployment becomes
    unhealthy at some point, the application status should also be
    updated to unhealthy.
    """
    app_state, deployment_state_manager = mocked_application_state
    id_a, id_b = DeploymentID("a", "test_app"), DeploymentID("b", "test_app")
    app_state.deploy({"a": deployment_info("a"), "b": deployment_info("b")})
    assert app_state.status == ApplicationStatus.DEPLOYING
    app_state.update()
    assert app_state.status == ApplicationStatus.DEPLOYING

    # Once both deployments become healthy, app should be running
    deployment_state_manager.set_deployment_healthy(id_a)
    deployment_state_manager.set_deployment_healthy(id_b)
    app_state.update()
    assert app_state.status == ApplicationStatus.RUNNING

    # If a deployment becomes unhealthy, application should become unhealthy
    deployment_state_manager.set_deployment_unhealthy(id_a)
    app_state.update()
    assert app_state.status == ApplicationStatus.UNHEALTHY
    # Rerunning update shouldn't make a difference
    app_state.update()
    assert app_state.status == ApplicationStatus.UNHEALTHY

    # If the deployment recovers, the application should also recover
    deployment_state_manager.set_deployment_healthy(id_a)
    app_state.update()
    assert app_state.status == ApplicationStatus.RUNNING


@patch("ray.serve._private.application_state.build_serve_application", Mock())
@patch("ray.get", Mock(return_value=([deployment_params("a", "/old", "/docs")], None)))
@patch("ray.serve._private.application_state.check_obj_ref_ready_nowait")
def test_deploy_through_config_succeed(check_obj_ref_ready_nowait):
    """Test deploying through config successfully.
    Deploy obj ref finishes successfully, so status should transition to running.
    """
    kv_store = MockKVStore()
    deployment_id = DeploymentID("a", "test_app")
    deployment_state_manager = MockDeploymentStateManager(kv_store)
    app_state_manager = ApplicationStateManager(
        deployment_state_manager, MockEndpointState(), kv_store
    )

    # Deploy config
    app_config = ServeApplicationSchema(import_path="fa.ke", route_prefix="/new")
    app_state_manager.deploy_config(name="test_app", app_config=app_config)
    app_state = app_state_manager._application_states["test_app"]
    assert app_state.status == ApplicationStatus.DEPLOYING

    # Before object ref is ready
    check_obj_ref_ready_nowait.return_value = False
    app_state.update()
    assert app_state._build_app_task_info
    assert app_state.status == ApplicationStatus.DEPLOYING
    app_state.update()
    assert app_state.status == ApplicationStatus.DEPLOYING

    # Object ref is ready
    check_obj_ref_ready_nowait.return_value = True
    app_state.update()
    assert app_state.status == ApplicationStatus.DEPLOYING
    assert app_state.target_deployments == ["a"]
    assert app_state.route_prefix == "/new"
    assert app_state.docs_path == "/docs"

    # Set healthy
    deployment_state_manager.set_deployment_healthy(deployment_id)
    app_state.update()
    assert app_state.status == ApplicationStatus.RUNNING


@patch(
    "ray.serve._private.application_state.get_app_code_version",
    Mock(return_value="123"),
)
@patch("ray.serve._private.application_state.build_serve_application", Mock())
@patch("ray.get", Mock(side_effect=RayTaskError(None, "intentionally failed", None)))
@patch("ray.serve._private.application_state.check_obj_ref_ready_nowait")
def test_deploy_through_config_fail(check_obj_ref_ready_nowait):
    """Test fail to deploy through config.
    Deploy obj ref errors out, so status should transition to deploy failed.
    """
    kv_store = MockKVStore()
    deployment_state_manager = MockDeploymentStateManager(kv_store)
    app_state_manager = ApplicationStateManager(
        deployment_state_manager, MockEndpointState(), kv_store
    )
    # Deploy config
    app_state_manager.deploy_config(name="test_app", app_config=Mock())
    app_state = app_state_manager._application_states["test_app"]
    assert app_state.status == ApplicationStatus.DEPLOYING

    # Before object ref is ready
    check_obj_ref_ready_nowait.return_value = False
    app_state.update()
    assert app_state._build_app_task_info
    assert app_state.status == ApplicationStatus.DEPLOYING
    app_state.update()
    assert app_state.status == ApplicationStatus.DEPLOYING

    # Object ref is ready, and the task has called apply_deployment_args
    check_obj_ref_ready_nowait.return_value = True
    app_state.update()
    assert app_state.status == ApplicationStatus.DEPLOY_FAILED
    assert "failed" in app_state._status_msg or "error" in app_state._status_msg


def test_redeploy_same_app(mocked_application_state):
    """Test redeploying same application with updated deployments."""
    app_state, deployment_state_manager = mocked_application_state
    a_id = DeploymentID("a", "test_app")
    b_id = DeploymentID("b", "test_app")
    c_id = DeploymentID("c", "test_app")
    app_state.deploy({"a": deployment_info("a"), "b": deployment_info("b")})
    assert app_state.status == ApplicationStatus.DEPLOYING

    # Update
    app_state.update()
    assert app_state.status == ApplicationStatus.DEPLOYING
    assert set(app_state.target_deployments) == {"a", "b"}

    # Transition to running
    deployment_state_manager.set_deployment_healthy(a_id)
    app_state.update()
    assert app_state.status == ApplicationStatus.DEPLOYING
    deployment_state_manager.set_deployment_healthy(b_id)
    app_state.update()
    assert app_state.status == ApplicationStatus.RUNNING

    # Deploy the same app with different deployments
    app_state.deploy({"b": deployment_info("b"), "c": deployment_info("c")})
    assert app_state.status == ApplicationStatus.DEPLOYING
    # Target state should be updated immediately
    assert "a" not in app_state.target_deployments

    # Remove deployment `a`
    app_state.update()
    deployment_state_manager.set_deployment_deleted(a_id)
    app_state.update()
    assert app_state.status == ApplicationStatus.DEPLOYING

    # Move to running
    deployment_state_manager.set_deployment_healthy(c_id)
    app_state.update()
    assert app_state.status == ApplicationStatus.DEPLOYING
    deployment_state_manager.set_deployment_healthy(b_id)
    app_state.update()
    assert app_state.status == ApplicationStatus.RUNNING


def test_deploy_with_route_prefix_conflict(mocked_application_state_manager):
    """Test that an application with a route prefix conflict fails to deploy"""
    app_state_manager, _, _ = mocked_application_state_manager

    app_state_manager.apply_deployment_args("app1", [deployment_params("a", "/hi")])
    with pytest.raises(RayServeException):
        app_state_manager.apply_deployment_args("app2", [deployment_params("b", "/hi")])


def test_deploy_with_renamed_app(mocked_application_state_manager):
    """
    Test that an application deploys successfully when there is a route prefix
    conflict with an old app running on the cluster.
    """
    app_state_manager, deployment_state_manager, _ = mocked_application_state_manager
    a_id, b_id = DeploymentID("a", "app1"), DeploymentID("b", "app2")

    # deploy app1
    app_state_manager.apply_deployment_args("app1", [deployment_params("a", "/url1")])
    app_state = app_state_manager._application_states["app1"]
    assert app_state_manager.get_app_status("app1") == ApplicationStatus.DEPLOYING

    # Update
    app_state_manager.update()
    assert app_state_manager.get_app_status("app1") == ApplicationStatus.DEPLOYING
    assert set(app_state.target_deployments) == {"a"}

    # Once its single deployment is healthy, app1 should be running
    deployment_state_manager.set_deployment_healthy(a_id)
    app_state_manager.update()
    assert app_state_manager.get_app_status("app1") == ApplicationStatus.RUNNING

    # delete app1
    app_state_manager.delete_application("app1")
    assert app_state_manager.get_app_status("app1") == ApplicationStatus.DELETING
    app_state_manager.update()

    # deploy app2
    app_state_manager.apply_deployment_args("app2", [deployment_params("b", "/url1")])
    assert app_state_manager.get_app_status("app2") == ApplicationStatus.DEPLOYING
    app_state_manager.update()

    # app2 deploys before app1 finishes deleting
    deployment_state_manager.set_deployment_healthy(b_id)
    app_state_manager.update()
    assert app_state_manager.get_app_status("app2") == ApplicationStatus.RUNNING
    assert app_state_manager.get_app_status("app1") == ApplicationStatus.DELETING

    # app1 finally finishes deleting
    deployment_state_manager.set_deployment_deleted(a_id)
    app_state_manager.update()
    assert app_state_manager.get_app_status("app1") == ApplicationStatus.NOT_STARTED
    assert app_state_manager.get_app_status("app2") == ApplicationStatus.RUNNING


def test_application_state_recovery(mocked_application_state_manager):
    """Test DEPLOYING -> RUNNING -> (controller crash) -> DEPLOYING -> RUNNING"""
    (
        app_state_manager,
        deployment_state_manager,
        kv_store,
    ) = mocked_application_state_manager
    deployment_id = DeploymentID("d1", "test_app")
    app_name = "test_app"

    # DEPLOY application with deployments {d1, d2}
    params = deployment_params("d1")
    app_state_manager.apply_deployment_args(app_name, [params])
    app_state = app_state_manager._application_states[app_name]
    assert app_state.status == ApplicationStatus.DEPLOYING

    # Once deployment is healthy, app should be running
    app_state_manager.update()
    assert deployment_state_manager.get_deployment(deployment_id)
    deployment_state_manager.set_deployment_healthy(deployment_id)
    app_state_manager.update()
    assert app_state.status == ApplicationStatus.RUNNING

    # Simulate controller crashed!! Create new deployment state manager,
    # which should recover target state for deployment "d1" from kv store
    new_deployment_state_manager = MockDeploymentStateManager(kv_store)
    version1 = new_deployment_state_manager.deployment_infos[deployment_id].version

    # Create new application state manager, and it should call _recover_from_checkpoint
    new_app_state_manager = ApplicationStateManager(
        new_deployment_state_manager, MockEndpointState(), kv_store
    )
    app_state = new_app_state_manager._application_states[app_name]
    assert app_state.status == ApplicationStatus.DEPLOYING
    assert app_state._target_state.deployment_infos["d1"].version == version1

    new_deployment_state_manager.set_deployment_healthy(deployment_id)
    new_app_state_manager.update()
    assert app_state.status == ApplicationStatus.RUNNING


def test_recover_during_update(mocked_application_state_manager):
    """Test that application and deployment states are recovered if
    controller crashed in the middle of a redeploy.

    Target state is checkpointed in the application state manager,
    but not yet the deployment state manager when the controller crashes
    Then the deployment state manager should recover an old version of
    the deployment during initial recovery, but the application state
    manager should eventually reconcile this.
    """
    (
        app_state_manager,
        deployment_state_manager,
        kv_store,
    ) = mocked_application_state_manager
    deployment_id = DeploymentID("d1", "test_app")
    app_name = "test_app"

    # DEPLOY application with deployment "d1"
    params = deployment_params("d1")
    app_state_manager.apply_deployment_args(app_name, [params])
    app_state = app_state_manager._application_states[app_name]
    assert app_state.status == ApplicationStatus.DEPLOYING

    # Once deployment is healthy, app should be running
    app_state_manager.update()
    assert deployment_state_manager.get_deployment(deployment_id)
    deployment_state_manager.set_deployment_healthy(deployment_id)
    app_state_manager.update()
    assert app_state.status == ApplicationStatus.RUNNING

    # Deploy new version of "d1" (this auto generates new random version)
    params2 = deployment_params("d1")
    app_state_manager.apply_deployment_args(app_name, [params2])
    assert app_state.status == ApplicationStatus.DEPLOYING

    # Before application state manager could propagate new version to
    # deployment state manager, controller crashes.
    # Create new deployment state manager. It should recover the old
    # version of the deployment from the kv store
    new_deployment_state_manager = MockDeploymentStateManager(kv_store)
    dr_version = new_deployment_state_manager.deployment_infos[deployment_id].version

    # Create new application state manager, and it should call _recover_from_checkpoint
    new_app_state_manager = ApplicationStateManager(
        new_deployment_state_manager, MockEndpointState(), kv_store
    )
    app_state = new_app_state_manager._application_states[app_name]
    ar_version = app_state._target_state.deployment_infos["d1"].version
    assert app_state.status == ApplicationStatus.DEPLOYING
    assert ar_version != dr_version

    new_app_state_manager.update()
    assert (
        new_deployment_state_manager.deployment_infos[deployment_id].version
        == ar_version
    )
    assert app_state.status == ApplicationStatus.DEPLOYING

    new_deployment_state_manager.set_deployment_healthy(deployment_id)
    new_app_state_manager.update()
    assert app_state.status == ApplicationStatus.RUNNING


def test_is_ready_for_shutdown(mocked_application_state_manager):
    """Test `is_ready_for_shutdown()` returns the correct state.

    When shutting down applications before deployments are deleted, application state
    `is_deleted()` should return False and `is_ready_for_shutdown()` should return
    False. When shutting down applications after deployments are deleted, application
    state `is_deleted()` should return True and `is_ready_for_shutdown()` should return
    True.
    """
    (
        app_state_manager,
        deployment_state_manager,
        kv_store,
    ) = mocked_application_state_manager
    app_name = "test_app"
    deployment_name = "d1"
    deployment_id = DeploymentID(deployment_name, app_name)

    # DEPLOY application with deployment "d1"
    params = deployment_params(deployment_name)
    app_state_manager.apply_deployment_args(app_name, [params])
    app_state = app_state_manager._application_states[app_name]
    assert app_state.status == ApplicationStatus.DEPLOYING

    # Once deployment is healthy, app should be running
    app_state_manager.update()
    assert deployment_state_manager.get_deployment(deployment_id)
    deployment_state_manager.set_deployment_healthy(deployment_id)
    app_state_manager.update()
    assert app_state.status == ApplicationStatus.RUNNING

    # When shutting down applications before deployments are deleted, application state
    # `is_deleted()` should return False and `is_ready_for_shutdown()` should return
    # False
    app_state_manager.shutdown()
    assert not app_state.is_deleted()
    assert not app_state_manager.is_ready_for_shutdown()

    # When shutting down applications after deployments are deleted, application state
    # `is_deleted()` should return True and `is_ready_for_shutdown()` should return True
    deployment_state_manager.delete_deployment(deployment_id)
    deployment_state_manager.set_deployment_deleted(deployment_id)
    app_state_manager.update()
    assert app_state.is_deleted()
    assert app_state_manager.is_ready_for_shutdown()


class TestOverrideDeploymentInfo:
    @pytest.fixture
    def info(self):
        return DeploymentInfo(
            route_prefix="/",
            version="123",
            deployment_config=DeploymentConfig(num_replicas=1),
            replica_config=ReplicaConfig.create(lambda x: x),
            start_time_ms=0,
            deployer_job_id="",
        )

    def test_override_deployment_config(self, info):
        config = ServeApplicationSchema(
            name="default",
            import_path="test.import.path",
            deployments=[
                DeploymentSchema(
                    name="A",
                    num_replicas=3,
                    max_concurrent_queries=200,
                    user_config={"price": "4"},
                    graceful_shutdown_wait_loop_s=4,
                    graceful_shutdown_timeout_s=40,
                    health_check_period_s=20,
                    health_check_timeout_s=60,
                )
            ],
        )

        updated_infos = override_deployment_info("default", {"A": info}, config)
        updated_info = updated_infos["A"]
        assert updated_info.route_prefix == "/"
        assert updated_info.version == "123"
        assert updated_info.deployment_config.max_concurrent_queries == 200
        assert updated_info.deployment_config.user_config == {"price": "4"}
        assert updated_info.deployment_config.graceful_shutdown_wait_loop_s == 4
        assert updated_info.deployment_config.graceful_shutdown_timeout_s == 40
        assert updated_info.deployment_config.health_check_period_s == 20
        assert updated_info.deployment_config.health_check_timeout_s == 60

    def test_override_autoscaling_config(self, info):
        config = ServeApplicationSchema(
            name="default",
            import_path="test.import.path",
            deployments=[
                DeploymentSchema(
                    name="A",
                    autoscaling_config={
                        "min_replicas": 1,
                        "initial_replicas": 12,
                        "max_replicas": 79,
                    },
                )
            ],
        )

        updated_infos = override_deployment_info("default", {"A": info}, config)
        updated_info = updated_infos["A"]
        assert updated_info.route_prefix == "/"
        assert updated_info.version == "123"
        assert updated_info.autoscaling_policy.config.min_replicas == 1
        assert updated_info.autoscaling_policy.config.initial_replicas == 12
        assert updated_info.autoscaling_policy.config.max_replicas == 79

    def test_override_route_prefix_1(self, info):
        config = ServeApplicationSchema(
            name="default",
            import_path="test.import.path",
            deployments=[DeploymentSchema(name="A", route_prefix="/alice")],
        )

        updated_infos = override_deployment_info("default", {"A": info}, config)
        updated_info = updated_infos["A"]
        assert updated_info.route_prefix == "/alice"
        assert updated_info.version == "123"

    def test_override_route_prefix_2(self, info):
        config = ServeApplicationSchema(
            name="default",
            import_path="test.import.path",
            route_prefix="/bob",
            deployments=[
                DeploymentSchema(
                    name="A",
                )
            ],
        )

        updated_infos = override_deployment_info("default", {"A": info}, config)
        updated_info = updated_infos["A"]
        assert updated_info.route_prefix == "/bob"
        assert updated_info.version == "123"

    def test_override_route_prefix_3(self, info):
        config = ServeApplicationSchema(
            name="default",
            import_path="test.import.path",
            route_prefix="/bob",
            deployments=[DeploymentSchema(name="A", route_prefix="/alice")],
        )

        updated_infos = override_deployment_info("default", {"A": info}, config)
        updated_info = updated_infos["A"]
        assert updated_info.route_prefix == "/bob"
        assert updated_info.version == "123"

    def test_override_ray_actor_options_1(self, info):
        """Test runtime env specified in config at deployment level."""
        config = ServeApplicationSchema(
            name="default",
            import_path="test.import.path",
            deployments=[
                DeploymentSchema(
                    name="A",
                    ray_actor_options={"runtime_env": {"working_dir": "s3://B"}},
                )
            ],
        )

        updated_infos = override_deployment_info("default", {"A": info}, config)
        updated_info = updated_infos["A"]
        assert updated_info.route_prefix == "/"
        assert updated_info.version == "123"
        assert (
            updated_info.replica_config.ray_actor_options["runtime_env"]["working_dir"]
            == "s3://B"
        )

    def test_override_ray_actor_options_2(self, info):
        """Test application runtime env is propagated to deployments."""
        config = ServeApplicationSchema(
            name="default",
            import_path="test.import.path",
            runtime_env={"working_dir": "s3://C"},
            deployments=[
                DeploymentSchema(
                    name="A",
                )
            ],
        )

        updated_infos = override_deployment_info("default", {"A": info}, config)
        updated_info = updated_infos["A"]
        assert updated_info.route_prefix == "/"
        assert updated_info.version == "123"
        assert (
            updated_info.replica_config.ray_actor_options["runtime_env"]["working_dir"]
            == "s3://C"
        )

    def test_override_ray_actor_options_3(self, info):
        """If runtime env is specified in the config at the deployment level, it should
        override the application-level runtime env.
        """
        config = ServeApplicationSchema(
            name="default",
            import_path="test.import.path",
            runtime_env={"working_dir": "s3://C"},
            deployments=[
                DeploymentSchema(
                    name="A",
                    ray_actor_options={"runtime_env": {"working_dir": "s3://B"}},
                )
            ],
        )

        updated_infos = override_deployment_info("default", {"A": info}, config)
        updated_info = updated_infos["A"]
        assert updated_info.route_prefix == "/"
        assert updated_info.version == "123"
        assert (
            updated_info.replica_config.ray_actor_options["runtime_env"]["working_dir"]
            == "s3://B"
        )

    def test_override_ray_actor_options_4(self):
        """If runtime env is specified for the deployment in code, it should override
        the application-level runtime env.
        """
        info = DeploymentInfo(
            route_prefix="/",
            version="123",
            deployment_config=DeploymentConfig(num_replicas=1),
            replica_config=ReplicaConfig.create(
                lambda x: x,
                ray_actor_options={"runtime_env": {"working_dir": "s3://A"}},
            ),
            start_time_ms=0,
            deployer_job_id="",
        )
        config = ServeApplicationSchema(
            name="default",
            import_path="test.import.path",
            runtime_env={"working_dir": "s3://C"},
            deployments=[
                DeploymentSchema(
                    name="A",
                )
            ],
        )

        updated_infos = override_deployment_info("default", {"A": info}, config)
        updated_info = updated_infos["A"]
        assert updated_info.route_prefix == "/"
        assert updated_info.version == "123"
        assert (
            updated_info.replica_config.ray_actor_options["runtime_env"]["working_dir"]
            == "s3://A"
        )

    def test_override_ray_actor_options_5(self):
        """If runtime env is specified in all three places:
        - In code
        - In the config at the deployment level
        - In the config at the application level
        The one specified in the config at the deployment level should take precedence.
        """
        info = DeploymentInfo(
            route_prefix="/",
            version="123",
            deployment_config=DeploymentConfig(num_replicas=1),
            replica_config=ReplicaConfig.create(
                lambda x: x,
                ray_actor_options={"runtime_env": {"working_dir": "s3://A"}},
            ),
            start_time_ms=0,
            deployer_job_id="",
        )
        config = ServeApplicationSchema(
            name="default",
            import_path="test.import.path",
            runtime_env={"working_dir": "s3://C"},
            deployments=[
                DeploymentSchema(
                    name="A",
                    ray_actor_options={"runtime_env": {"working_dir": "s3://B"}},
                )
            ],
        )

        updated_infos = override_deployment_info("default", {"A": info}, config)
        updated_info = updated_infos["A"]
        assert updated_info.route_prefix == "/"
        assert updated_info.version == "123"
        assert (
            updated_info.replica_config.ray_actor_options["runtime_env"]["working_dir"]
            == "s3://B"
        )


if __name__ == "__main__":
    sys.exit(pytest.main(["-v", "-s", __file__]))<|MERGE_RESOLUTION|>--- conflicted
+++ resolved
@@ -16,11 +16,8 @@
     DeploymentInfo,
     DeploymentStatus,
     DeploymentStatusInfo,
-<<<<<<< HEAD
     TargetCapacityScaleDirection,
-=======
     DeploymentStatusTrigger,
->>>>>>> 10db68e1
 )
 from ray.serve._private.config import DeploymentConfig, ReplicaConfig
 from ray.serve._private.deploy_utils import deploy_args_to_deployment_info
