import sys
import time
from typing import Dict, List, Optional, Tuple
from unittest.mock import Mock, PropertyMock, patch

import pytest

from ray.exceptions import RayTaskError
from ray.serve._private.application_state import (
    ApplicationState,
    ApplicationStateManager,
    ApplicationStatusInfo,
    BuildAppStatus,
    StatusOverview,
    override_deployment_info,
)
from ray.serve._private.autoscaling_state import AutoscalingStateManager
from ray.serve._private.common import (
    RUNNING_REQUESTS_KEY,
    DeploymentHandleSource,
    DeploymentID,
    DeploymentStatus,
    DeploymentStatusInfo,
    DeploymentStatusTrigger,
    HandleMetricReport,
    ReplicaID,
    ReplicaMetricReport,
    TimeStampedValue,
)
from ray.serve._private.config import DeploymentConfig, ReplicaConfig
from ray.serve._private.constants import RAY_SERVE_COLLECT_AUTOSCALING_METRICS_ON_HANDLE
from ray.serve._private.deploy_utils import deploy_args_to_deployment_info
from ray.serve._private.deployment_info import DeploymentInfo
from ray.serve._private.test_utils import MockKVStore
from ray.serve._private.utils import get_random_string
from ray.serve.config import AutoscalingConfig
from ray.serve.exceptions import RayServeException
from ray.serve.generated.serve_pb2 import (
    ApplicationStatusInfo as ApplicationStatusInfoProto,
    StatusOverview as StatusOverviewProto,
)
from ray.serve.schema import (
    APIType,
    ApplicationStatus,
    DeploymentSchema,
    LoggingConfig,
    ServeApplicationSchema,
)


class MockEndpointState:
    def __init__(self):
        self.endpoints = dict()

    def update_endpoint(self, endpoint, endpoint_info):
        self.endpoints[endpoint] = endpoint_info

    def delete_endpoint(self, endpoint):
        if endpoint in self.endpoints:
            del self.endpoints[endpoint]


class MockDeploymentStateManager:
    def __init__(self, kv_store):
        self.kv_store = kv_store
        self.deployment_infos: Dict[DeploymentID, DeploymentInfo] = dict()
        self.deployment_statuses: Dict[DeploymentID, DeploymentStatusInfo] = dict()
        self.deleting: Dict[DeploymentID, bool] = dict()

        # Recover
        recovered_deployments = self.kv_store.get("fake_deployment_state_checkpoint")
        if recovered_deployments is not None:
            for name, checkpointed_data in recovered_deployments.items():
                (info, deleting) = checkpointed_data

                self.deployment_infos[name] = info
                self.deployment_statuses[name] = DeploymentStatusInfo(
                    name=name,
                    status=DeploymentStatus.UPDATING,
                    status_trigger=DeploymentStatusTrigger.CONFIG_UPDATE_STARTED,
                    message="",
                )
                self.deleting[name] = deleting
        self._scaling_decisions = {}

    def deploy(
        self,
        deployment_id: DeploymentID,
        deployment_info: DeploymentInfo,
    ):
        existing_info = self.deployment_infos.get(deployment_id)
        self.deleting[deployment_id] = False
        self.deployment_infos[deployment_id] = deployment_info
        if not existing_info or existing_info.version != deployment_info.version:
            self.deployment_statuses[deployment_id] = DeploymentStatusInfo(
                name=deployment_id.name,
                status=DeploymentStatus.UPDATING,
                status_trigger=DeploymentStatusTrigger.CONFIG_UPDATE_STARTED,
                message="",
            )

        self.kv_store.put(
            "fake_deployment_state_checkpoint",
            dict(
                zip(
                    self.deployment_infos.keys(),
                    zip(self.deployment_infos.values(), self.deleting.values()),
                )
            ),
        )

    @property
    def deployments(self) -> List[str]:
        return list(self.deployment_infos.keys())

    def get_deployment_statuses(self, ids: List[DeploymentID]):
        return [self.deployment_statuses[id] for id in ids]

    def get_deployment(self, deployment_id: DeploymentID) -> DeploymentInfo:
        if deployment_id in self.deployment_statuses:
            # Return dummy deployment info object
            return DeploymentInfo(
                deployment_config=DeploymentConfig(
                    num_replicas=self.deployment_infos[
                        deployment_id
                    ].deployment_config.num_replicas,
                    user_config={},
                ),
                replica_config=ReplicaConfig.create(lambda x: x),
                start_time_ms=0,
                deployer_job_id="",
            )

    def get_deployments_in_application(self, app_name: str):
        deployments = []
        for deployment_id in self.deployment_infos:
            if deployment_id.app_name == app_name:
                deployments.append(deployment_id.name)

        return deployments

    def set_deployment_unhealthy(self, id: DeploymentID):
        self.deployment_statuses[id].status = DeploymentStatus.UNHEALTHY

    def set_deployment_deploy_failed(self, id: DeploymentID):
        self.deployment_statuses[id].status = DeploymentStatus.DEPLOY_FAILED

    def set_deployment_healthy(self, id: DeploymentID):
        self.deployment_statuses[id].status = DeploymentStatus.HEALTHY

    def set_deployment_updating(self, id: DeploymentID):
        self.deployment_statuses[id].status = DeploymentStatus.UPDATING

    def set_deployment_deleted(self, id: str):
        if not self.deployment_infos[id]:
            raise ValueError(
                f"Tried to mark deployment {id} as deleted, but {id} not found"
            )
        if not self.deleting[id]:
            raise ValueError(
                f"Tried to mark deployment {id} as deleted, but delete_deployment()"
                f"hasn't been called for {id} yet"
            )

        del self.deployment_infos[id]
        del self.deployment_statuses[id]
        del self.deleting[id]

    def delete_deployment(self, id: DeploymentID):
        self.deleting[id] = True

    def get_deployment_target_num_replicas(self, id: DeploymentID) -> Optional[int]:
        return self.deployment_infos[id].deployment_config.num_replicas

    def save_checkpoint(self):
        """Mock save checkpoint method."""
        pass

    def autoscale(self, id: DeploymentID, target_num_replicas: int):
        self._scaling_decisions[id] = target_num_replicas
        return True


@pytest.fixture
def mocked_application_state_manager() -> (
    Tuple[ApplicationStateManager, MockDeploymentStateManager]
):
    kv_store = MockKVStore()

    deployment_state_manager = MockDeploymentStateManager(kv_store)
    application_state_manager = ApplicationStateManager(
        deployment_state_manager,
        AutoscalingStateManager(),
        MockEndpointState(),
        kv_store,
        LoggingConfig(),
    )
    yield application_state_manager, deployment_state_manager, kv_store


def deployment_params(
    name: str,
    route_prefix: str = None,
    autoscaling_config: AutoscalingConfig = None,
    num_replicas: int = 1,
):
    return {
        "deployment_name": name,
        "deployment_config_proto_bytes": DeploymentConfig(
            num_replicas=num_replicas,
            user_config={},
            version=get_random_string(),
            autoscaling_config=autoscaling_config,
        ).to_proto_bytes(),
        "replica_config_proto_bytes": ReplicaConfig.create(
            lambda x: x
        ).to_proto_bytes(),
        "deployer_job_id": "random",
        "route_prefix": route_prefix,
        "ingress": False,
    }


def deployment_info(
    name: str,
    route_prefix: str = None,
    autoscaling_config: AutoscalingConfig = None,
    num_replicas: int = 1,
):
    params = deployment_params(name, route_prefix, autoscaling_config, num_replicas)
    return deploy_args_to_deployment_info(**params, app_name="test_app")


@pytest.fixture
def mocked_application_state() -> Tuple[ApplicationState, MockDeploymentStateManager]:
    kv_store = MockKVStore()

    deployment_state_manager = MockDeploymentStateManager(kv_store)
    application_state = ApplicationState(
        name="test_app",
        deployment_state_manager=deployment_state_manager,
        autoscaling_state_manager=AutoscalingStateManager(),
        endpoint_state=MockEndpointState(),
        logging_config=LoggingConfig(),
    )
    yield application_state, deployment_state_manager


class TestApplicationStatusInfo:
    def test_application_status_required(self):
        with pytest.raises(TypeError):
            ApplicationStatusInfo(
                message="context about status", deployment_timestamp=time.time()
            )

    @pytest.mark.parametrize("status", list(ApplicationStatus))
    def test_proto(self, status):
        serve_application_status_info = ApplicationStatusInfo(
            status=status,
            message="context about status",
            deployment_timestamp=time.time(),
        )
        serialized_proto = serve_application_status_info.to_proto().SerializeToString()
        deserialized_proto = ApplicationStatusInfoProto.FromString(serialized_proto)
        reconstructed_info = ApplicationStatusInfo.from_proto(deserialized_proto)

        assert serve_application_status_info == reconstructed_info


class TestStatusOverview:
    def get_valid_serve_application_status_info(self):
        return ApplicationStatusInfo(
            status=ApplicationStatus.RUNNING,
            message="",
            deployment_timestamp=time.time(),
        )

    def test_app_status_required(self):
        with pytest.raises(TypeError):
            StatusOverview(deployment_statuses=[])

    def test_empty_list_valid(self):
        """Should be able to create StatusOverview with no deployment statuses."""

        # Check default is empty list
        status_info = StatusOverview(
            app_status=self.get_valid_serve_application_status_info()
        )
        status_info.deployment_statuses == []

        # Ensure empty list can be passed in explicitly
        status_info = StatusOverview(
            app_status=self.get_valid_serve_application_status_info(),
            deployment_statuses=[],
        )
        status_info.deployment_statuses == []

    def test_equality_mismatched_deployment_statuses(self):
        """Check that StatusOverviews with different numbers of statuses are unequal."""

        status_info_few_deployments = StatusOverview(
            app_status=self.get_valid_serve_application_status_info(),
            deployment_statuses=[
                DeploymentStatusInfo(
                    name="1",
                    status=DeploymentStatus.HEALTHY,
                    status_trigger=DeploymentStatusTrigger.CONFIG_UPDATE_STARTED,
                ),
                DeploymentStatusInfo(
                    name="2",
                    status=DeploymentStatus.UNHEALTHY,
                    status_trigger=DeploymentStatusTrigger.CONFIG_UPDATE_STARTED,
                ),
            ],
        )

        status_info_many_deployments = StatusOverview(
            app_status=self.get_valid_serve_application_status_info(),
            deployment_statuses=[
                DeploymentStatusInfo(
                    name="1",
                    status=DeploymentStatus.HEALTHY,
                    status_trigger=DeploymentStatusTrigger.CONFIG_UPDATE_STARTED,
                ),
                DeploymentStatusInfo(
                    name="2",
                    status=DeploymentStatus.UNHEALTHY,
                    status_trigger=DeploymentStatusTrigger.CONFIG_UPDATE_STARTED,
                ),
                DeploymentStatusInfo(
                    name="3",
                    status=DeploymentStatus.UNHEALTHY,
                    status_trigger=DeploymentStatusTrigger.CONFIG_UPDATE_STARTED,
                ),
                DeploymentStatusInfo(
                    name="4",
                    status=DeploymentStatus.UPDATING,
                    status_trigger=DeploymentStatusTrigger.CONFIG_UPDATE_STARTED,
                ),
            ],
        )

        assert status_info_few_deployments != status_info_many_deployments

    @pytest.mark.parametrize("application_status", list(ApplicationStatus))
    def test_proto(self, application_status):
        status_info = StatusOverview(
            app_status=ApplicationStatusInfo(
                status=application_status,
                message="context about this status",
                deployment_timestamp=time.time(),
            ),
            deployment_statuses=[
                DeploymentStatusInfo(
                    name="name1",
                    status=DeploymentStatus.UPDATING,
                    message="deployment updating",
                    status_trigger=DeploymentStatusTrigger.CONFIG_UPDATE_STARTED,
                ),
                DeploymentStatusInfo(
                    name="name2",
                    status=DeploymentStatus.HEALTHY,
                    message="",
                    status_trigger=DeploymentStatusTrigger.CONFIG_UPDATE_STARTED,
                ),
                DeploymentStatusInfo(
                    name="name3",
                    status=DeploymentStatus.UNHEALTHY,
                    message="this deployment is unhealthy",
                    status_trigger=DeploymentStatusTrigger.CONFIG_UPDATE_STARTED,
                ),
            ],
        )
        serialized_proto = status_info.to_proto().SerializeToString()
        deserialized_proto = StatusOverviewProto.FromString(serialized_proto)
        reconstructed_info = StatusOverview.from_proto(deserialized_proto)

        assert status_info == reconstructed_info


@patch.object(
    ApplicationState, "target_deployments", PropertyMock(return_value=["a", "b", "c"])
)
class TestDetermineAppStatus:
    @patch.object(ApplicationState, "get_deployments_statuses")
    def test_running(self, get_deployments_statuses, mocked_application_state):
        app_state, _ = mocked_application_state
        get_deployments_statuses.return_value = [
            DeploymentStatusInfo(
                "a",
                DeploymentStatus.HEALTHY,
                DeploymentStatusTrigger.CONFIG_UPDATE_STARTED,
            ),
            DeploymentStatusInfo(
                "b",
                DeploymentStatus.HEALTHY,
                DeploymentStatusTrigger.CONFIG_UPDATE_STARTED,
            ),
            DeploymentStatusInfo(
                "c",
                DeploymentStatus.HEALTHY,
                DeploymentStatusTrigger.CONFIG_UPDATE_STARTED,
            ),
        ]
        assert app_state._determine_app_status() == (ApplicationStatus.RUNNING, "")

    @patch.object(ApplicationState, "get_deployments_statuses")
    def test_stay_running(self, get_deployments_statuses, mocked_application_state):
        app_state, _ = mocked_application_state
        app_state._status = ApplicationStatus.RUNNING
        get_deployments_statuses.return_value = [
            DeploymentStatusInfo(
                "a",
                DeploymentStatus.HEALTHY,
                DeploymentStatusTrigger.CONFIG_UPDATE_STARTED,
            ),
            DeploymentStatusInfo(
                "b",
                DeploymentStatus.HEALTHY,
                DeploymentStatusTrigger.CONFIG_UPDATE_STARTED,
            ),
            DeploymentStatusInfo(
                "c",
                DeploymentStatus.HEALTHY,
                DeploymentStatusTrigger.CONFIG_UPDATE_STARTED,
            ),
        ]
        assert app_state._determine_app_status() == (ApplicationStatus.RUNNING, "")

    @patch.object(ApplicationState, "get_deployments_statuses")
    def test_deploying(self, get_deployments_statuses, mocked_application_state):
        app_state, _ = mocked_application_state
        get_deployments_statuses.return_value = [
            DeploymentStatusInfo(
                "a",
                DeploymentStatus.UPDATING,
                DeploymentStatusTrigger.CONFIG_UPDATE_STARTED,
            ),
            DeploymentStatusInfo(
                "b",
                DeploymentStatus.HEALTHY,
                DeploymentStatusTrigger.CONFIG_UPDATE_STARTED,
            ),
            DeploymentStatusInfo(
                "c",
                DeploymentStatus.HEALTHY,
                DeploymentStatusTrigger.CONFIG_UPDATE_STARTED,
            ),
        ]
        assert app_state._determine_app_status() == (ApplicationStatus.DEPLOYING, "")

    @patch.object(ApplicationState, "get_deployments_statuses")
    def test_deploy_failed(self, get_deployments_statuses, mocked_application_state):
        app_state, _ = mocked_application_state
        get_deployments_statuses.return_value = [
            DeploymentStatusInfo(
                "a",
                DeploymentStatus.UPDATING,
                DeploymentStatusTrigger.CONFIG_UPDATE_STARTED,
            ),
            DeploymentStatusInfo(
                "b",
                DeploymentStatus.HEALTHY,
                DeploymentStatusTrigger.CONFIG_UPDATE_STARTED,
            ),
            DeploymentStatusInfo(
                "c",
                DeploymentStatus.DEPLOY_FAILED,
                DeploymentStatusTrigger.CONFIG_UPDATE_STARTED,
            ),
        ]
        status, error_msg = app_state._determine_app_status()
        assert status == ApplicationStatus.DEPLOY_FAILED
        assert error_msg

    @patch.object(ApplicationState, "get_deployments_statuses")
    def test_unhealthy(self, get_deployments_statuses, mocked_application_state):
        app_state, _ = mocked_application_state
        app_state._status = ApplicationStatus.RUNNING
        get_deployments_statuses.return_value = [
            DeploymentStatusInfo(
                "a",
                DeploymentStatus.HEALTHY,
                DeploymentStatusTrigger.CONFIG_UPDATE_STARTED,
            ),
            DeploymentStatusInfo(
                "b",
                DeploymentStatus.HEALTHY,
                DeploymentStatusTrigger.CONFIG_UPDATE_STARTED,
            ),
            DeploymentStatusInfo(
                "c",
                DeploymentStatus.UNHEALTHY,
                DeploymentStatusTrigger.CONFIG_UPDATE_STARTED,
            ),
        ]
        status, error_msg = app_state._determine_app_status()
        assert status == ApplicationStatus.UNHEALTHY
        assert error_msg

    @patch.object(ApplicationState, "get_deployments_statuses")
    def test_autoscaling(self, get_deployments_statuses, mocked_application_state):
        app_state, _ = mocked_application_state
        app_state._status = ApplicationStatus.RUNNING
        get_deployments_statuses.return_value = [
            DeploymentStatusInfo(
                "a",
                DeploymentStatus.HEALTHY,
                DeploymentStatusTrigger.CONFIG_UPDATE_STARTED,
            ),
            DeploymentStatusInfo(
                "b", DeploymentStatus.UPSCALING, DeploymentStatusTrigger.AUTOSCALING
            ),
            DeploymentStatusInfo(
                "c", DeploymentStatus.DOWNSCALING, DeploymentStatusTrigger.AUTOSCALING
            ),
        ]
        status, error_msg = app_state._determine_app_status()
        assert status == ApplicationStatus.RUNNING

    @patch.object(ApplicationState, "get_deployments_statuses")
    def test_manual_scale_num_replicas(
        self, get_deployments_statuses, mocked_application_state
    ):
        app_state, _ = mocked_application_state
        app_state._status = ApplicationStatus.RUNNING
        get_deployments_statuses.return_value = [
            DeploymentStatusInfo(
                "a",
                DeploymentStatus.HEALTHY,
                DeploymentStatusTrigger.CONFIG_UPDATE_STARTED,
            ),
            DeploymentStatusInfo(
                "b",
                DeploymentStatus.UPSCALING,
                DeploymentStatusTrigger.CONFIG_UPDATE_STARTED,
            ),
            DeploymentStatusInfo(
                "c",
                DeploymentStatus.DOWNSCALING,
                DeploymentStatusTrigger.CONFIG_UPDATE_STARTED,
            ),
        ]
        status, error_msg = app_state._determine_app_status()
        assert status == ApplicationStatus.DEPLOYING


def test_deploy_and_delete_app(mocked_application_state):
    """Deploy app with 2 deployments, transition DEPLOYING -> RUNNING -> DELETING.
    This tests the basic typical workflow.
    """
    app_state, deployment_state_manager = mocked_application_state

    # DEPLOY application with deployments {d1, d2}
    d1_id = DeploymentID(name="d1", app_name="test_app")
    d2_id = DeploymentID(name="d2", app_name="test_app")
    app_state.deploy_app(
        {
            "d1": deployment_info("d1", "/hi"),
            "d2": deployment_info("d2"),
        }
    )
    assert app_state.route_prefix == "/hi"

    app_status = app_state.get_application_status_info()
    assert app_status.status == ApplicationStatus.DEPLOYING
    assert app_status.deployment_timestamp > 0

    app_state.update()
    # After one update, deployments {d1, d2} should be created
    assert deployment_state_manager.get_deployment(d1_id)
    assert deployment_state_manager.get_deployment(d2_id)
    assert app_state.status == ApplicationStatus.DEPLOYING

    # Until both deployments are healthy, app should be deploying
    app_state.update()
    assert app_state.status == ApplicationStatus.DEPLOYING

    # Mark deployment d1 healthy (app should be deploying)
    deployment_state_manager.set_deployment_healthy(d1_id)
    app_state.update()
    assert app_state.status == ApplicationStatus.DEPLOYING

    # Mark deployment d2 healthy (app should be running)
    deployment_state_manager.set_deployment_healthy(d2_id)
    app_state.update()
    assert app_state.status == ApplicationStatus.RUNNING

    # Rerun update, status shouldn't change (still running)
    app_state.update()
    assert app_state.status == ApplicationStatus.RUNNING

    # Delete application (app should be deleting)
    app_state.delete()
    assert app_state.status == ApplicationStatus.DELETING

    app_state.update()
    deployment_state_manager.set_deployment_deleted(d1_id)
    ready_to_be_deleted, _ = app_state.update()
    assert not ready_to_be_deleted
    assert app_state.status == ApplicationStatus.DELETING

    # Once both deployments are deleted, the app should be ready to delete
    deployment_state_manager.set_deployment_deleted(d2_id)
    ready_to_be_deleted = app_state.update()
    assert ready_to_be_deleted


def test_app_deploy_failed_and_redeploy(mocked_application_state):
    """Test DEPLOYING -> DEPLOY_FAILED -> (redeploy) -> DEPLOYING -> RUNNING"""
    app_state, deployment_state_manager = mocked_application_state
    d1_id = DeploymentID(name="d1", app_name="test_app")
    d2_id = DeploymentID(name="d2", app_name="test_app")
    app_state.deploy_app({"d1": deployment_info("d1")})
    assert app_state.status == ApplicationStatus.DEPLOYING

    # Before status of deployment changes, app should still be DEPLOYING
    app_state.update()
    assert app_state.status == ApplicationStatus.DEPLOYING

    # Mark deployment unhealthy -> app should be DEPLOY_FAILED
    deployment_state_manager.set_deployment_deploy_failed(d1_id)
    app_state.update()
    assert app_state.status == ApplicationStatus.DEPLOY_FAILED

    # Message and status should not change
    deploy_failed_msg = app_state._status_msg
    assert len(deploy_failed_msg) != 0
    app_state.update()
    assert app_state.status == ApplicationStatus.DEPLOY_FAILED
    assert app_state._status_msg == deploy_failed_msg

    app_state.deploy_app({"d1": deployment_info("d1"), "d2": deployment_info("d2")})
    assert app_state.status == ApplicationStatus.DEPLOYING
    assert app_state._status_msg != deploy_failed_msg

    # After one update, deployments {d1, d2} should be created
    app_state.update()
    assert deployment_state_manager.get_deployment(d1_id)
    assert deployment_state_manager.get_deployment(d2_id)
    assert app_state.status == ApplicationStatus.DEPLOYING

    deployment_state_manager.set_deployment_healthy(d1_id)
    deployment_state_manager.set_deployment_healthy(d2_id)
    app_state.update()
    assert app_state.status == ApplicationStatus.RUNNING

    # Message and status should not change
    running_msg = app_state._status_msg
    assert running_msg != deploy_failed_msg
    app_state.update()
    assert app_state.status == ApplicationStatus.RUNNING
    assert app_state._status_msg == running_msg


def test_app_deploy_failed_and_recover(mocked_application_state):
    """Test DEPLOYING -> DEPLOY_FAILED -> (self recovered) -> RUNNING

    If while the application is deploying a deployment becomes unhealthy,
    the app is marked as deploy failed. But if the deployment recovers,
    the application status should update to running.
    """
    app_state, deployment_state_manager = mocked_application_state
    deployment_id = DeploymentID(name="d1", app_name="test_app")
    app_state.deploy_app({"d1": deployment_info("d1")})
    assert app_state.status == ApplicationStatus.DEPLOYING

    # Before status of deployment changes, app should still be DEPLOYING
    app_state.update()
    assert app_state.status == ApplicationStatus.DEPLOYING

    # Mark deployment unhealthy -> app should be DEPLOY_FAILED
    deployment_state_manager.set_deployment_deploy_failed(deployment_id)
    app_state.update()
    assert app_state.status == ApplicationStatus.DEPLOY_FAILED
    app_state.update()
    assert app_state.status == ApplicationStatus.DEPLOY_FAILED

    # Deployment recovers to healthy -> app should be RUNNING
    deployment_state_manager.set_deployment_healthy(deployment_id)
    app_state.update()
    assert app_state.status == ApplicationStatus.RUNNING
    app_state.update()
    assert app_state.status == ApplicationStatus.RUNNING


def test_app_unhealthy(mocked_application_state):
    """Test DEPLOYING -> RUNNING -> UNHEALTHY -> RUNNING.
    Even after an application becomes running, if a deployment becomes
    unhealthy at some point, the application status should also be
    updated to unhealthy.
    """
    app_state, deployment_state_manager = mocked_application_state
    id_a, id_b = DeploymentID(name="a", app_name="test_app"), DeploymentID(
        name="b", app_name="test_app"
    )
    app_state.deploy_app({"a": deployment_info("a"), "b": deployment_info("b")})
    assert app_state.status == ApplicationStatus.DEPLOYING
    app_state.update()
    assert app_state.status == ApplicationStatus.DEPLOYING

    # Once both deployments become healthy, app should be running
    deployment_state_manager.set_deployment_healthy(id_a)
    deployment_state_manager.set_deployment_healthy(id_b)
    app_state.update()
    assert app_state.status == ApplicationStatus.RUNNING

    # If a deployment becomes unhealthy, application should become unhealthy
    deployment_state_manager.set_deployment_unhealthy(id_a)
    app_state.update()
    assert app_state.status == ApplicationStatus.UNHEALTHY
    # Rerunning update shouldn't make a difference
    app_state.update()
    assert app_state.status == ApplicationStatus.UNHEALTHY

    # If the deployment recovers, the application should also recover
    deployment_state_manager.set_deployment_healthy(id_a)
    app_state.update()
    assert app_state.status == ApplicationStatus.RUNNING


@patch("ray.serve._private.application_state.build_serve_application", Mock())
@patch("ray.get", Mock(return_value=([deployment_params("a", "/old")], None)))
@patch("ray.serve._private.application_state.check_obj_ref_ready_nowait")
def test_apply_app_configs_succeed(check_obj_ref_ready_nowait):
    """Test deploying through config successfully.
    Deploy obj ref finishes successfully, so status should transition to running.
    """
    kv_store = MockKVStore()
    deployment_id = DeploymentID(name="a", app_name="test_app")
    deployment_state_manager = MockDeploymentStateManager(kv_store)
    app_state_manager = ApplicationStateManager(
        deployment_state_manager,
        AutoscalingStateManager(),
        MockEndpointState(),
        kv_store,
        LoggingConfig(),
    )

    # Deploy config
    app_config = ServeApplicationSchema(
        name="test_app", import_path="fa.ke", route_prefix="/new"
    )
    app_state_manager.apply_app_configs([app_config])
    app_state = app_state_manager._application_states["test_app"]
    assert app_state.status == ApplicationStatus.DEPLOYING

    # Before object ref is ready
    check_obj_ref_ready_nowait.return_value = False
    app_state.update()
    assert app_state._build_app_task_info
    assert app_state.status == ApplicationStatus.DEPLOYING
    app_state.update()
    assert app_state.status == ApplicationStatus.DEPLOYING

    # Object ref is ready
    check_obj_ref_ready_nowait.return_value = True
    app_state.update()
    assert app_state.status == ApplicationStatus.DEPLOYING
    assert app_state.target_deployments == ["a"]
    assert app_state.route_prefix == "/new"

    # Set healthy
    deployment_state_manager.set_deployment_healthy(deployment_id)
    app_state.update()
    assert app_state.status == ApplicationStatus.RUNNING


@patch(
    "ray.serve._private.application_state.get_app_code_version",
    Mock(return_value="123"),
)
@patch("ray.serve._private.application_state.build_serve_application", Mock())
@patch("ray.get", Mock(side_effect=RayTaskError(None, "intentionally failed", None)))
@patch("ray.serve._private.application_state.check_obj_ref_ready_nowait")
def test_apply_app_configs_fail(check_obj_ref_ready_nowait):
    """Test fail to deploy through config.
    Deploy obj ref errors out, so status should transition to deploy failed.
    """
    kv_store = MockKVStore()
    deployment_state_manager = MockDeploymentStateManager(kv_store)
    app_state_manager = ApplicationStateManager(
        deployment_state_manager,
        AutoscalingStateManager(),
        MockEndpointState(),
        kv_store,
        LoggingConfig(),
    )

    # Deploy config
    app_config = ServeApplicationSchema(
        name="test_app", import_path="fa.ke", route_prefix="/new"
    )
    app_state_manager.apply_app_configs([app_config])
    app_state = app_state_manager._application_states["test_app"]
    assert app_state.status == ApplicationStatus.DEPLOYING

    # Before object ref is ready
    check_obj_ref_ready_nowait.return_value = False
    app_state.update()
    assert app_state._build_app_task_info
    assert app_state.status == ApplicationStatus.DEPLOYING
    app_state.update()
    assert app_state.status == ApplicationStatus.DEPLOYING

    # Object ref is ready, and the task has called deploy_app
    check_obj_ref_ready_nowait.return_value = True
    app_state.update()
    assert app_state.status == ApplicationStatus.DEPLOY_FAILED
    assert "failed" in app_state._status_msg or "error" in app_state._status_msg


@patch(
    "ray.serve._private.application_state.get_app_code_version",
    Mock(return_value="123"),
)
@patch("ray.serve._private.application_state.build_serve_application", Mock())
@patch("ray.get", Mock(return_value=([deployment_params("a", "/old")], None)))
@patch("ray.serve._private.application_state.check_obj_ref_ready_nowait")
def test_apply_app_configs_deletes_existing(check_obj_ref_ready_nowait):
    """Test that apply_app_configs deletes existing apps that aren't in the new list.

    This should *not* apply to apps that were deployed via `deploy_app` (which is
    an imperative API).
    """
    kv_store = MockKVStore()
    deployment_state_manager = MockDeploymentStateManager(kv_store)
    app_state_manager = ApplicationStateManager(
        deployment_state_manager,
        AutoscalingStateManager(),
        MockEndpointState(),
        kv_store,
        LoggingConfig(),
    )

    # Deploy an app via `deploy_app` - should not be affected.
    a_id = DeploymentID(name="a", app_name="imperative_app")
    app_state_manager.deploy_app("imperative_app", [deployment_params("a", "/hi")])
    imperative_app_state = app_state_manager._application_states["imperative_app"]
    assert imperative_app_state.api_type == APIType.IMPERATIVE
    assert imperative_app_state.status == ApplicationStatus.DEPLOYING

    imperative_app_state.update()
    deployment_state_manager.set_deployment_healthy(a_id)
    imperative_app_state.update()
    assert imperative_app_state.status == ApplicationStatus.RUNNING

    # Now deploy an initial version of the config with app 1 and app 2.
    app1_config = ServeApplicationSchema(
        name="app1", import_path="fa.ke", route_prefix="/1"
    )
    app2_config = ServeApplicationSchema(
        name="app2", import_path="fa.ke", route_prefix="/2"
    )
    app_state_manager.apply_app_configs([app1_config, app2_config])
    app1_state = app_state_manager._application_states["app1"]
    assert app1_state.api_type == APIType.DECLARATIVE
    app2_state = app_state_manager._application_states["app2"]
    assert app2_state.api_type == APIType.DECLARATIVE
    app1_state.update()
    app2_state.update()
    assert app1_state.status == ApplicationStatus.DEPLOYING
    assert app2_state.status == ApplicationStatus.DEPLOYING

    # Now redeploy a new config that removes app 1 and adds app 3.
    app3_config = ServeApplicationSchema(
        name="app3", import_path="fa.ke", route_prefix="/3"
    )
    app_state_manager.apply_app_configs([app3_config, app2_config])
    app3_state = app_state_manager._application_states["app3"]
    assert app3_state.api_type == APIType.DECLARATIVE
    app1_state.update()
    app2_state.update()
    app3_state.update()
    assert app1_state.status == ApplicationStatus.DELETING
    assert app2_state.status == ApplicationStatus.DEPLOYING
    assert app3_state.status == ApplicationStatus.DEPLOYING


def test_redeploy_same_app(mocked_application_state):
    """Test redeploying same application with updated deployments."""
    app_state, deployment_state_manager = mocked_application_state
    a_id = DeploymentID(name="a", app_name="test_app")
    b_id = DeploymentID(name="b", app_name="test_app")
    c_id = DeploymentID(name="c", app_name="test_app")
    app_state.deploy_app({"a": deployment_info("a"), "b": deployment_info("b")})
    assert app_state.status == ApplicationStatus.DEPLOYING

    # Update
    app_state.update()
    assert app_state.status == ApplicationStatus.DEPLOYING
    assert set(app_state.target_deployments) == {"a", "b"}

    # Transition to running
    deployment_state_manager.set_deployment_healthy(a_id)
    app_state.update()
    assert app_state.status == ApplicationStatus.DEPLOYING
    deployment_state_manager.set_deployment_healthy(b_id)
    app_state.update()
    assert app_state.status == ApplicationStatus.RUNNING

    # Deploy the same app with different deployments
    app_state.deploy_app({"b": deployment_info("b"), "c": deployment_info("c")})
    assert app_state.status == ApplicationStatus.DEPLOYING
    # Target state should be updated immediately
    assert "a" not in app_state.target_deployments

    # Remove deployment `a`
    app_state.update()
    deployment_state_manager.set_deployment_deleted(a_id)
    app_state.update()
    assert app_state.status == ApplicationStatus.DEPLOYING

    # Move to running
    deployment_state_manager.set_deployment_healthy(c_id)
    app_state.update()
    assert app_state.status == ApplicationStatus.DEPLOYING
    deployment_state_manager.set_deployment_healthy(b_id)
    app_state.update()
    assert app_state.status == ApplicationStatus.RUNNING


def test_deploy_with_route_prefix_conflict(mocked_application_state_manager):
    """Test that an application with a route prefix conflict fails to deploy"""
    app_state_manager, _, _ = mocked_application_state_manager

    app_state_manager.deploy_app("app1", [deployment_params("a", "/hi")])
    with pytest.raises(RayServeException):
        app_state_manager.deploy_app("app2", [deployment_params("b", "/hi")])


def test_deploy_with_renamed_app(mocked_application_state_manager):
    """
    Test that an application deploys successfully when there is a route prefix
    conflict with an old app running on the cluster.
    """
    app_state_manager, deployment_state_manager, _ = mocked_application_state_manager
    a_id, b_id = DeploymentID(name="a", app_name="app1"), DeploymentID(
        name="b", app_name="app2"
    )

    # deploy app1
    app_state_manager.deploy_app("app1", [deployment_params("a", "/url1")])
    app_state = app_state_manager._application_states["app1"]
    assert app_state_manager.get_app_status("app1") == ApplicationStatus.DEPLOYING

    # Update
    app_state_manager.update()
    assert app_state_manager.get_app_status("app1") == ApplicationStatus.DEPLOYING
    assert set(app_state.target_deployments) == {"a"}

    # Once its single deployment is healthy, app1 should be running
    deployment_state_manager.set_deployment_healthy(a_id)
    app_state_manager.update()
    assert app_state_manager.get_app_status("app1") == ApplicationStatus.RUNNING

    # delete app1
    app_state_manager.delete_app("app1")
    assert app_state_manager.get_app_status("app1") == ApplicationStatus.DELETING
    app_state_manager.update()

    # deploy app2
    app_state_manager.deploy_app("app2", [deployment_params("b", "/url1")])
    assert app_state_manager.get_app_status("app2") == ApplicationStatus.DEPLOYING
    app_state_manager.update()

    # app2 deploys before app1 finishes deleting
    deployment_state_manager.set_deployment_healthy(b_id)
    app_state_manager.update()
    assert app_state_manager.get_app_status("app2") == ApplicationStatus.RUNNING
    assert app_state_manager.get_app_status("app1") == ApplicationStatus.DELETING

    # app1 finally finishes deleting
    deployment_state_manager.set_deployment_deleted(a_id)
    app_state_manager.update()
    assert app_state_manager.get_app_status("app1") == ApplicationStatus.NOT_STARTED
    assert app_state_manager.get_app_status("app2") == ApplicationStatus.RUNNING


def test_application_state_recovery(mocked_application_state_manager):
    """Test DEPLOYING -> RUNNING -> (controller crash) -> DEPLOYING -> RUNNING"""
    (
        app_state_manager,
        deployment_state_manager,
        kv_store,
    ) = mocked_application_state_manager
    deployment_id = DeploymentID(name="d1", app_name="test_app")
    app_name = "test_app"

    # DEPLOY application with deployments {d1, d2}
    params = deployment_params("d1")
    app_state_manager.deploy_app(app_name, [params])
    app_state = app_state_manager._application_states[app_name]
    assert app_state.status == ApplicationStatus.DEPLOYING

    # Once deployment is healthy, app should be running
    app_state_manager.update()
    assert deployment_state_manager.get_deployment(deployment_id)
    deployment_state_manager.set_deployment_healthy(deployment_id)
    app_state_manager.update()
    assert app_state.status == ApplicationStatus.RUNNING

    # In real code this checkpoint would be done by the caller of the deploys
    app_state_manager.save_checkpoint()

    # Simulate controller crashed!! Create new deployment state manager,
    # which should recover target state for deployment "d1" from kv store
    new_deployment_state_manager = MockDeploymentStateManager(kv_store)
    version1 = new_deployment_state_manager.deployment_infos[deployment_id].version

    # Create new application state manager, and it should call _recover_from_checkpoint
    new_app_state_manager = ApplicationStateManager(
        new_deployment_state_manager,
        AutoscalingStateManager(),
        MockEndpointState(),
        kv_store,
        LoggingConfig(),
    )
    app_state = new_app_state_manager._application_states[app_name]
    assert app_state.status == ApplicationStatus.DEPLOYING
    assert app_state._target_state.deployment_infos["d1"].version == version1

    new_deployment_state_manager.set_deployment_healthy(deployment_id)
    new_app_state_manager.update()
    assert app_state.status == ApplicationStatus.RUNNING


def test_recover_during_update(mocked_application_state_manager):
    """Test that application and deployment states are recovered if
    controller crashed in the middle of a redeploy.

    Target state is checkpointed in the application state manager,
    but not yet the deployment state manager when the controller crashes
    Then the deployment state manager should recover an old version of
    the deployment during initial recovery, but the application state
    manager should eventually reconcile this.
    """
    (
        app_state_manager,
        deployment_state_manager,
        kv_store,
    ) = mocked_application_state_manager
    deployment_id = DeploymentID(name="d1", app_name="test_app")
    app_name = "test_app"

    # DEPLOY application with deployment "d1"
    params = deployment_params("d1")
    app_state_manager.deploy_app(app_name, [params])
    app_state = app_state_manager._application_states[app_name]
    assert app_state.status == ApplicationStatus.DEPLOYING

    # Once deployment is healthy, app should be running
    app_state_manager.update()
    assert deployment_state_manager.get_deployment(deployment_id)
    deployment_state_manager.set_deployment_healthy(deployment_id)
    app_state_manager.update()
    assert app_state.status == ApplicationStatus.RUNNING

    # Deploy new version of "d1" (this auto generates new random version)
    params2 = deployment_params("d1")
    app_state_manager.deploy_app(app_name, [params2])
    assert app_state.status == ApplicationStatus.DEPLOYING

    # In real code this checkpoint would be done by the caller of the deploys
    app_state_manager.save_checkpoint()

    # Before application state manager could propagate new version to
    # deployment state manager, controller crashes.
    # Create new deployment state manager. It should recover the old
    # version of the deployment from the kv store
    new_deployment_state_manager = MockDeploymentStateManager(kv_store)
    dr_version = new_deployment_state_manager.deployment_infos[deployment_id].version

    # Create new application state manager, and it should call _recover_from_checkpoint
    new_app_state_manager = ApplicationStateManager(
        new_deployment_state_manager,
        AutoscalingStateManager(),
        MockEndpointState(),
        kv_store,
        LoggingConfig(),
    )
    app_state = new_app_state_manager._application_states[app_name]
    ar_version = app_state._target_state.deployment_infos["d1"].version
    assert app_state.status == ApplicationStatus.DEPLOYING
    assert ar_version != dr_version

    new_app_state_manager.update()
    assert (
        new_deployment_state_manager.deployment_infos[deployment_id].version
        == ar_version
    )
    assert app_state.status == ApplicationStatus.DEPLOYING

    new_deployment_state_manager.set_deployment_healthy(deployment_id)
    new_app_state_manager.update()
    assert app_state.status == ApplicationStatus.RUNNING


def test_is_ready_for_shutdown(mocked_application_state_manager):
    """Test `is_ready_for_shutdown()` returns the correct state.

    When shutting down applications before deployments are deleted, application state
    `is_deleted()` should return False and `is_ready_for_shutdown()` should return
    False. When shutting down applications after deployments are deleted, application
    state `is_deleted()` should return True and `is_ready_for_shutdown()` should return
    True.
    """
    (
        app_state_manager,
        deployment_state_manager,
        kv_store,
    ) = mocked_application_state_manager
    app_name = "test_app"
    deployment_name = "d1"
    deployment_id = DeploymentID(name=deployment_name, app_name=app_name)

    # DEPLOY application with deployment "d1"
    params = deployment_params(deployment_name)
    app_state_manager.deploy_app(app_name, [params])
    app_state = app_state_manager._application_states[app_name]
    assert app_state.status == ApplicationStatus.DEPLOYING

    # Once deployment is healthy, app should be running
    app_state_manager.update()
    assert deployment_state_manager.get_deployment(deployment_id)
    deployment_state_manager.set_deployment_healthy(deployment_id)
    app_state_manager.update()
    assert app_state.status == ApplicationStatus.RUNNING

    # When shutting down applications before deployments are deleted, application state
    # `is_deleted()` should return False and `is_ready_for_shutdown()` should return
    # False
    app_state_manager.shutdown()
    assert not app_state.is_deleted()
    assert not app_state_manager.is_ready_for_shutdown()

    # When shutting down applications after deployments are deleted, application state
    # `is_deleted()` should return True and `is_ready_for_shutdown()` should return True
    deployment_state_manager.delete_deployment(deployment_id)
    deployment_state_manager.set_deployment_deleted(deployment_id)
    app_state_manager.update()
    assert app_state.is_deleted()
    assert app_state_manager.is_ready_for_shutdown()


class TestOverrideDeploymentInfo:
    @pytest.fixture
    def info(self):
        return DeploymentInfo(
            route_prefix="/",
            version="123",
            deployment_config=DeploymentConfig(num_replicas=1),
            replica_config=ReplicaConfig.create(lambda x: x),
            start_time_ms=0,
            deployer_job_id="",
        )

    def test_override_deployment_config(self, info):
        config = ServeApplicationSchema(
            name="default",
            import_path="test.import.path",
            deployments=[
                DeploymentSchema(
                    name="A",
                    num_replicas=3,
                    max_ongoing_requests=200,
                    user_config={"price": "4"},
                    graceful_shutdown_wait_loop_s=4,
                    graceful_shutdown_timeout_s=40,
                    health_check_period_s=20,
                    health_check_timeout_s=60,
                )
            ],
        )

        updated_infos = override_deployment_info({"A": info}, config)
        updated_info = updated_infos["A"]
        assert updated_info.route_prefix == "/"
        assert updated_info.version == "123"
        assert updated_info.deployment_config.max_ongoing_requests == 200
        assert updated_info.deployment_config.user_config == {"price": "4"}
        assert updated_info.deployment_config.graceful_shutdown_wait_loop_s == 4
        assert updated_info.deployment_config.graceful_shutdown_timeout_s == 40
        assert updated_info.deployment_config.health_check_period_s == 20
        assert updated_info.deployment_config.health_check_timeout_s == 60

    def test_override_autoscaling_config(self, info):
        config = ServeApplicationSchema(
            name="default",
            import_path="test.import.path",
            deployments=[
                DeploymentSchema(
                    name="A",
                    autoscaling_config={
                        "min_replicas": 1,
                        "initial_replicas": 12,
                        "max_replicas": 79,
                    },
                )
            ],
        )

        updated_infos = override_deployment_info({"A": info}, config)
        updated_info = updated_infos["A"]
        assert updated_info.route_prefix == "/"
        assert updated_info.version == "123"
        assert updated_info.deployment_config.autoscaling_config.min_replicas == 1
        assert updated_info.deployment_config.autoscaling_config.initial_replicas == 12
        assert updated_info.deployment_config.autoscaling_config.max_replicas == 79

    def test_override_route_prefix(self, info):
        config = ServeApplicationSchema(
            name="default",
            import_path="test.import.path",
            route_prefix="/bob",
            deployments=[
                DeploymentSchema(
                    name="A",
                )
            ],
        )

        updated_infos = override_deployment_info({"A": info}, config)
        updated_info = updated_infos["A"]
        assert updated_info.route_prefix == "/bob"
        assert updated_info.version == "123"

    def test_override_ray_actor_options_1(self, info):
        """Test runtime env specified in config at deployment level."""
        config = ServeApplicationSchema(
            name="default",
            import_path="test.import.path",
            deployments=[
                DeploymentSchema(
                    name="A",
                    ray_actor_options={"runtime_env": {"working_dir": "s3://B"}},
                )
            ],
        )

        updated_infos = override_deployment_info({"A": info}, config)
        updated_info = updated_infos["A"]
        assert updated_info.route_prefix == "/"
        assert updated_info.version == "123"
        assert (
            updated_info.replica_config.ray_actor_options["runtime_env"]["working_dir"]
            == "s3://B"
        )

    def test_override_ray_actor_options_2(self, info):
        """Test application runtime env is propagated to deployments."""
        config = ServeApplicationSchema(
            name="default",
            import_path="test.import.path",
            runtime_env={"working_dir": "s3://C"},
            deployments=[
                DeploymentSchema(
                    name="A",
                )
            ],
        )

        updated_infos = override_deployment_info({"A": info}, config)
        updated_info = updated_infos["A"]
        assert updated_info.route_prefix == "/"
        assert updated_info.version == "123"
        assert (
            updated_info.replica_config.ray_actor_options["runtime_env"]["working_dir"]
            == "s3://C"
        )

    def test_override_ray_actor_options_3(self, info):
        """If runtime env is specified in the config at the deployment level, it should
        override the application-level runtime env.
        """
        config = ServeApplicationSchema(
            name="default",
            import_path="test.import.path",
            runtime_env={"working_dir": "s3://C"},
            deployments=[
                DeploymentSchema(
                    name="A",
                    ray_actor_options={"runtime_env": {"working_dir": "s3://B"}},
                )
            ],
        )

        updated_infos = override_deployment_info({"A": info}, config)
        updated_info = updated_infos["A"]
        assert updated_info.route_prefix == "/"
        assert updated_info.version == "123"
        assert (
            updated_info.replica_config.ray_actor_options["runtime_env"]["working_dir"]
            == "s3://B"
        )

    def test_override_ray_actor_options_4(self):
        """If runtime env is specified for the deployment in code, it should override
        the application-level runtime env.
        """
        info = DeploymentInfo(
            route_prefix="/",
            version="123",
            deployment_config=DeploymentConfig(num_replicas=1),
            replica_config=ReplicaConfig.create(
                lambda x: x,
                ray_actor_options={"runtime_env": {"working_dir": "s3://A"}},
            ),
            start_time_ms=0,
            deployer_job_id="",
        )
        config = ServeApplicationSchema(
            name="default",
            import_path="test.import.path",
            runtime_env={"working_dir": "s3://C"},
            deployments=[
                DeploymentSchema(
                    name="A",
                )
            ],
        )

        updated_infos = override_deployment_info({"A": info}, config)
        updated_info = updated_infos["A"]
        assert updated_info.route_prefix == "/"
        assert updated_info.version == "123"
        assert (
            updated_info.replica_config.ray_actor_options["runtime_env"]["working_dir"]
            == "s3://A"
        )

    def test_override_ray_actor_options_5(self):
        """If runtime env is specified in all three places:
        - In code
        - In the config at the deployment level
        - In the config at the application level
        The one specified in the config at the deployment level should take precedence.
        """
        info = DeploymentInfo(
            route_prefix="/",
            version="123",
            deployment_config=DeploymentConfig(num_replicas=1),
            replica_config=ReplicaConfig.create(
                lambda x: x,
                ray_actor_options={"runtime_env": {"working_dir": "s3://A"}},
            ),
            start_time_ms=0,
            deployer_job_id="",
        )
        config = ServeApplicationSchema(
            name="default",
            import_path="test.import.path",
            runtime_env={"working_dir": "s3://C"},
            deployments=[
                DeploymentSchema(
                    name="A",
                    ray_actor_options={"runtime_env": {"working_dir": "s3://B"}},
                )
            ],
        )

        updated_infos = override_deployment_info({"A": info}, config)
        updated_info = updated_infos["A"]
        assert updated_info.route_prefix == "/"
        assert updated_info.version == "123"
        assert (
            updated_info.replica_config.ray_actor_options["runtime_env"]["working_dir"]
            == "s3://B"
        )


class TestAutoscale:
    def test_autoscale(self, mocked_application_state_manager):
        """Test autoscaling behavior with two deployments under load."""
        (
            app_state_manager,
            deployment_state_manager,
            _,
        ) = mocked_application_state_manager

        # Setup: Create autoscaling configuration
        autoscaling_config = {
            "target_ongoing_requests": 1,
            "min_replicas": 1,
            "max_replicas": 5,
            "initial_replicas": 1,
            "upscale_delay_s": 0,
            "downscale_delay_s": 0,
            "metrics_interval_s": 0.1,
        }

        # Setup: Deploy two deployments
        d1_id, d2_id = self._deploy_test_deployments(
            app_state_manager, deployment_state_manager, autoscaling_config
        )

        # Setup: Register deployments with autoscaling manager
        asm = app_state_manager._autoscaling_state_manager
        self._register_deployments_with_asm(asm, d1_id, d2_id, autoscaling_config)

        # Setup: Create running replicas
        self._create_running_replicas(asm, d1_id, d2_id)

        # Test: Simulate load metrics
        self._simulate_load_metrics(asm, d1_id, d2_id)

        # Verify: Check autoscaling decisions
        app_state_manager.update()
        assert app_state_manager.get_app_status("test_app") == ApplicationStatus.RUNNING
        assert deployment_state_manager._scaling_decisions == {d1_id: 4, d2_id: 2}

    def test_should_autoscale_with_autoscaling_deployments(
        self, mocked_application_state_manager
    ):
        """Test should_autoscale returns True when app has autoscaling deployments."""
        (
            app_state_manager,
            deployment_state_manager,
            _,
        ) = mocked_application_state_manager

        # Setup: Create autoscaling configuration
        autoscaling_config = {
            "target_ongoing_requests": 1,
            "min_replicas": 1,
            "max_replicas": 5,
            "initial_replicas": 1,
        }

        # Deploy app with autoscaling enabled
        d1_id, d2_id = self._deploy_test_deployments(
            app_state_manager, deployment_state_manager, autoscaling_config
        )

        # Register with autoscaling manager
        asm = app_state_manager._autoscaling_state_manager
        self._register_deployments_with_asm(asm, d1_id, d2_id, autoscaling_config)

        # Get the application state
        app_state = app_state_manager._application_states["test_app"]

        # Verify should_autoscale returns True
        assert app_state.should_autoscale() is True

    def test_should_autoscale_without_autoscaling_deployments(
        self, mocked_application_state_manager
    ):
        """Test should_autoscale returns False when app has no autoscaling deployments."""
        (
            app_state_manager,
            deployment_state_manager,
            _,
        ) = mocked_application_state_manager

        # Deploy app without autoscaling configuration
        d1_id = DeploymentID(name="d1", app_name="test_app")
        d1_params = deployment_params("d1", "/hi")  # No autoscaling config

        app_state_manager.deploy_app("test_app", [d1_params])
        app_state_manager.update()
        deployment_state_manager.set_deployment_healthy(d1_id)
        app_state_manager.update()

        # Get the application state
        app_state = app_state_manager._application_states["test_app"]

        # Verify should_autoscale returns False
        assert app_state.should_autoscale() is False

    def test_autoscale_with_no_deployments(self, mocked_application_state_manager):
        """Test autoscale returns False when app has no target deployments."""
        app_state_manager, _, _ = mocked_application_state_manager

        # Create app state without any deployments
        app_state = ApplicationState(
            name="empty_app",
            deployment_state_manager=MockDeploymentStateManager(MockKVStore()),
            autoscaling_state_manager=AutoscalingStateManager(),
            endpoint_state=MockEndpointState(),
            logging_config=LoggingConfig(),
        )

        # Verify autoscale returns False
        assert app_state.autoscale() is False

    def test_autoscale_with_deployment_details_none(
        self, mocked_application_state_manager
    ):
        """Test autoscale handles None deployment details gracefully."""
        (
            app_state_manager,
            deployment_state_manager,
            _,
        ) = mocked_application_state_manager

        # Setup: Deploy app with autoscaling
        autoscaling_config = {
            "target_ongoing_requests": 1,
            "min_replicas": 1,
            "max_replicas": 5,
            "initial_replicas": 1,
        }

        d1_id, d2_id = self._deploy_test_deployments(
            app_state_manager, deployment_state_manager, autoscaling_config
        )

        # Mock get_deployment_target_num_replicas to return None
        deployment_state_manager.get_deployment_target_num_replicas = Mock(
            return_value=None
        )

        app_state = app_state_manager._application_states["test_app"]

        # Verify autoscale returns False when deployment details are None
        assert app_state.autoscale() is False

    def test_autoscale_applies_decisions_correctly(
        self, mocked_application_state_manager
    ):
        """Test autoscale applies autoscaling decisions to deployment state manager."""
        (
            app_state_manager,
            deployment_state_manager,
            _,
        ) = mocked_application_state_manager

        # Setup: Deploy app with autoscaling
        autoscaling_config = {
            "target_ongoing_requests": 1,
            "min_replicas": 1,
            "max_replicas": 5,
            "initial_replicas": 1,
            "upscale_delay_s": 0,
            "downscale_delay_s": 0,
            "metrics_interval_s": 0.1,
        }

        d1_id, d2_id = self._deploy_test_deployments(
            app_state_manager, deployment_state_manager, autoscaling_config
        )

        # Register with autoscaling manager and create replicas
        asm = app_state_manager._autoscaling_state_manager
        self._register_deployments_with_asm(asm, d1_id, d2_id, autoscaling_config)
        self._create_running_replicas(asm, d1_id, d2_id)

        # Simulate load: d1 has 3x target load, d2 has 0.5x target load
        self._simulate_load_metrics(asm, d1_id, d2_id, d1_load=3, d2_load=0)

        app_state = app_state_manager._application_states["test_app"]

        # Call autoscale
        result = app_state.autoscale()

        # Verify it returns True (target state changed)
        assert result is True

        # Verify scaling decisions were applied
        # d1 should scale up (high load), d2 should scale down (low load)
        assert d1_id in deployment_state_manager._scaling_decisions
        assert d2_id in deployment_state_manager._scaling_decisions

    def test_autoscale_no_decisions_returns_false(
        self, mocked_application_state_manager
    ):
        """Test autoscale returns False when no autoscaling decisions are made."""
        (
            app_state_manager,
            deployment_state_manager,
            _,
        ) = mocked_application_state_manager

        # Setup: Deploy app with autoscaling
        autoscaling_config = {
            "target_ongoing_requests": 1,
            "min_replicas": 1,
            "max_replicas": 5,
            "initial_replicas": 1,
            "upscale_delay_s": 0,
            "downscale_delay_s": 0,
            "metrics_interval_s": 0.1,
        }

        d1_id, d2_id = self._deploy_test_deployments(
            app_state_manager, deployment_state_manager, autoscaling_config
        )

        # Register with autoscaling manager and create replicas
        asm = app_state_manager._autoscaling_state_manager
        self._register_deployments_with_asm(asm, d1_id, d2_id, autoscaling_config)
        self._create_running_replicas(asm, d1_id, d2_id)

        # Simulate balanced load (exactly at target, so no scaling needed)
        self._simulate_load_metrics(asm, d1_id, d2_id, d1_load=1, d2_load=1)

        app_state = app_state_manager._application_states["test_app"]

        # Call autoscale
        result = app_state.autoscale()

        # Verify it returns False (no scaling decisions needed)
        # When load exactly matches target, autoscaler shouldn't make changes
        assert result is False or deployment_state_manager._scaling_decisions == {
            d1_id: 2,
            d2_id: 2,
        }

    def test_application_state_manager_autoscaling_integration(
        self, mocked_application_state_manager
    ):
        """Test autoscaling integration in ApplicationStateManager.update()."""
        (
            app_state_manager,
            deployment_state_manager,
            _,
        ) = mocked_application_state_manager

        # Setup: Deploy app with autoscaling
        autoscaling_config = {
            "target_ongoing_requests": 1,
            "min_replicas": 1,
            "max_replicas": 5,
            "initial_replicas": 1,
            "upscale_delay_s": 0,
            "downscale_delay_s": 0,
            "metrics_interval_s": 0.1,
        }

        d1_id, d2_id = self._deploy_test_deployments(
            app_state_manager, deployment_state_manager, autoscaling_config
        )

        # Register with autoscaling manager and create replicas
        asm = app_state_manager._autoscaling_state_manager
        self._register_deployments_with_asm(asm, d1_id, d2_id, autoscaling_config)
        self._create_running_replicas(asm, d1_id, d2_id)

        # Simulate high load on d1, moderate load on d2
        self._simulate_load_metrics(asm, d1_id, d2_id, d1_load=4, d2_load=2)

        # Clear any existing scaling decisions
        deployment_state_manager._scaling_decisions.clear()

        # Call ApplicationStateManager.update()
        app_state_manager.update()

        # Verify autoscaling decisions were applied during update
        # Both deployments should have scaling decisions due to load
        assert len(deployment_state_manager._scaling_decisions) > 0

    def test_autoscaling_with_mixed_deployment_types(
        self, mocked_application_state_manager
    ):
        """Test autoscaling behavior with mix of autoscaling and non-autoscaling deployments."""
        (
            app_state_manager,
            deployment_state_manager,
            _,
        ) = mocked_application_state_manager

        # Setup: Deploy app with one autoscaling and one non-autoscaling deployment
        autoscaling_config = {
            "target_ongoing_requests": 1,
            "min_replicas": 1,
            "max_replicas": 5,
            "initial_replicas": 1,
            "upscale_delay_s": 0,
            "downscale_delay_s": 0,
            "metrics_interval_s": 0.1,
        }

        d1_id = DeploymentID(name="d1", app_name="test_app")
        d2_id = DeploymentID(name="d2", app_name="test_app")

        # d1 has autoscaling, d2 doesn't
        d1_params = deployment_params(
            "d1", "/hi", autoscaling_config=autoscaling_config
        )
        d2_params = deployment_params("d2")  # No autoscaling config

        app_state_manager.deploy_app("test_app", [d1_params, d2_params])
        app_state_manager.update()

        deployment_state_manager.set_deployment_healthy(d1_id)
        deployment_state_manager.set_deployment_healthy(d2_id)
        app_state_manager.update()

        # Register only d1 with autoscaling manager and create replicas
        asm = app_state_manager._autoscaling_state_manager
        d1_info = deployment_info("d1", "/hi", autoscaling_config=autoscaling_config)
        asm.register_deployment(d1_id, d1_info, 1)

        # Create replicas for d1 only
        d1_replicas = [
            ReplicaID(unique_id=f"replica_{i}", deployment_id=d1_id) for i in [1, 2]
        ]
        asm.update_running_replica_ids(d1_id, d1_replicas)

        # Simulate high load on d1
        current_time = time.time()
        timestamp_offset = current_time - 0.1

        if RAY_SERVE_COLLECT_AUTOSCALING_METRICS_ON_HANDLE:
            d1_handle_report = HandleMetricReport(
                deployment_id=d1_id,
                handle_id="random",
                actor_id="actor_id",
                handle_source=DeploymentHandleSource.UNKNOWN,
                queued_requests=[TimeStampedValue(timestamp_offset, 0)],
                aggregated_queued_requests=0,
                aggregated_metrics={
                    RUNNING_REQUESTS_KEY: {
                        ReplicaID(unique_id="replica_1", deployment_id=d1_id): 3,
                        ReplicaID(unique_id="replica_2", deployment_id=d1_id): 3,
                    }
                },
                metrics={
                    RUNNING_REQUESTS_KEY: {
                        ReplicaID(unique_id="replica_1", deployment_id=d1_id): [
                            TimeStampedValue(timestamp_offset, 3)
                        ],
                        ReplicaID(unique_id="replica_2", deployment_id=d1_id): [
                            TimeStampedValue(timestamp_offset, 3)
                        ],
                    }
                },
                timestamp=time.time(),
            )
            asm.record_request_metrics_for_handle(d1_handle_report)
        else:
            for i in [1, 2]:
                replica_report = ReplicaMetricReport(
                    replica_id=ReplicaID(unique_id=f"replica_{i}", deployment_id=d1_id),
                    aggregated_metrics={RUNNING_REQUESTS_KEY: 3},
                    metrics={
                        RUNNING_REQUESTS_KEY: [TimeStampedValue(timestamp_offset, 3)]
                    },
                    timestamp=time.time(),
                )
                asm.record_request_metrics_for_replica(replica_report)

        app_state = app_state_manager._application_states["test_app"]

        # Call autoscale
        result = app_state.autoscale()

        # Verify only d1's decision was applied (d2 has no autoscaling)
        assert result is True
        assert d1_id in deployment_state_manager._scaling_decisions
        assert d2_id not in deployment_state_manager._scaling_decisions

    def test_autoscale_multiple_apps_independent(
        self, mocked_application_state_manager
    ):
        """Test that autoscaling decisions for one app don't affect another app."""
        (
            app_state_manager,
            deployment_state_manager,
            _,
        ) = mocked_application_state_manager

        # Setup: Create autoscaling configuration
        autoscaling_config = {
            "target_ongoing_requests": 1,
            "min_replicas": 1,
            "max_replicas": 5,
            "initial_replicas": 1,
            "upscale_delay_s": 0,
            "downscale_delay_s": 0,
            "metrics_interval_s": 0.1,
        }

        # Deploy app1 with two deployments
        app1_d1_id = DeploymentID(name="d1", app_name="app1")
        app1_d2_id = DeploymentID(name="d2", app_name="app1")
        app1_d1_params = deployment_params(
            "d1", "/app1", autoscaling_config=autoscaling_config
        )
        app1_d2_params = deployment_params("d2", autoscaling_config=autoscaling_config)

        app_state_manager.deploy_app("app1", [app1_d1_params, app1_d2_params])
        app_state_manager.update()
        deployment_state_manager.set_deployment_healthy(app1_d1_id)
        deployment_state_manager.set_deployment_healthy(app1_d2_id)
        app_state_manager.update()

        # Deploy app2 with two deployments
        app2_d1_id = DeploymentID(name="d1", app_name="app2")
        app2_d2_id = DeploymentID(name="d2", app_name="app2")
        app2_d1_params = deployment_params(
            "d1", "/app2", autoscaling_config=autoscaling_config
        )
        app2_d2_params = deployment_params("d2", autoscaling_config=autoscaling_config)

        app_state_manager.deploy_app("app2", [app2_d1_params, app2_d2_params])
        app_state_manager.update()
        deployment_state_manager.set_deployment_healthy(app2_d1_id)
        deployment_state_manager.set_deployment_healthy(app2_d2_id)
        app_state_manager.update()

        # Register app1 deployments with autoscaling manager
        asm = app_state_manager._autoscaling_state_manager
        app1_d1_info = deployment_info(
            "d1", "/app1", autoscaling_config=autoscaling_config
        )
        app1_d2_info = deployment_info("d2", autoscaling_config=autoscaling_config)
        app1_d1_info.app_name = "app1"
        app1_d2_info.app_name = "app1"
        asm.register_deployment(app1_d1_id, app1_d1_info, 1)
        asm.register_deployment(app1_d2_id, app1_d2_info, 1)

        # Register app2 deployments with autoscaling manager
        app2_d1_info = deployment_info(
            "d1", "/app2", autoscaling_config=autoscaling_config
        )
        app2_d2_info = deployment_info("d2", autoscaling_config=autoscaling_config)
        app2_d1_info.app_name = "app2"
        app2_d2_info.app_name = "app2"
        asm.register_deployment(app2_d1_id, app2_d1_info, 1)
        asm.register_deployment(app2_d2_id, app2_d2_info, 1)

        # Create replicas for both apps
        app1_d1_replicas = [
            ReplicaID(unique_id=f"app1_d1_replica_{i}", deployment_id=app1_d1_id)
            for i in [1, 2]
        ]
        app1_d2_replicas = [
            ReplicaID(unique_id=f"app1_d2_replica_{i}", deployment_id=app1_d2_id)
            for i in [3, 4]
        ]
        asm.update_running_replica_ids(app1_d1_id, app1_d1_replicas)
        asm.update_running_replica_ids(app1_d2_id, app1_d2_replicas)

        app2_d1_replicas = [
            ReplicaID(unique_id=f"app2_d1_replica_{i}", deployment_id=app2_d1_id)
            for i in [5, 6]
        ]
        app2_d2_replicas = [
            ReplicaID(unique_id=f"app2_d2_replica_{i}", deployment_id=app2_d2_id)
            for i in [7, 8]
        ]
        asm.update_running_replica_ids(app2_d1_id, app2_d1_replicas)
        asm.update_running_replica_ids(app2_d2_id, app2_d2_replicas)

        # Simulate high load on app1, low load on app2
        current_time = time.time()
        timestamp_offset = current_time - 0.1

        # App1: High load
        for replica_id in app1_d1_replicas + app1_d2_replicas:
            replica_report = ReplicaMetricReport(
                replica_id=replica_id,
                aggregated_metrics={RUNNING_REQUESTS_KEY: 3},
                metrics={RUNNING_REQUESTS_KEY: [TimeStampedValue(timestamp_offset, 3)]},
                timestamp=time.time(),
            )
            asm.record_request_metrics_for_replica(replica_report)

        # App2: Low load
        for replica_id in app2_d1_replicas + app2_d2_replicas:
            replica_report = ReplicaMetricReport(
                replica_id=replica_id,
                aggregated_metrics={RUNNING_REQUESTS_KEY: 0},
                metrics={RUNNING_REQUESTS_KEY: [TimeStampedValue(timestamp_offset, 0)]},
                timestamp=time.time(),
            )
            asm.record_request_metrics_for_replica(replica_report)

        # Clear scaling decisions
        deployment_state_manager._scaling_decisions.clear()

        # Call update which triggers autoscaling for both apps
        app_state_manager.update()

        # Verify app1 deployments scaled up (high load)
        assert app1_d1_id in deployment_state_manager._scaling_decisions
        assert app1_d2_id in deployment_state_manager._scaling_decisions
        assert deployment_state_manager._scaling_decisions[app1_d1_id] > 2

        # Verify app2 deployments scaled down (low load)
        assert app2_d1_id in deployment_state_manager._scaling_decisions
        assert app2_d2_id in deployment_state_manager._scaling_decisions
        assert deployment_state_manager._scaling_decisions[app2_d1_id] == 1

    def test_autoscale_with_partial_deployment_details(
        self, mocked_application_state_manager
    ):
        """Test autoscale when some deployments have details and others return None."""
        (
            app_state_manager,
            deployment_state_manager,
            _,
        ) = mocked_application_state_manager

        # Setup: Deploy app with autoscaling
        autoscaling_config = {
            "target_ongoing_requests": 1,
            "min_replicas": 1,
            "max_replicas": 5,
            "initial_replicas": 1,
            "upscale_delay_s": 0,
            "downscale_delay_s": 0,
            "metrics_interval_s": 0.1,
        }

        d1_id, d2_id = self._deploy_test_deployments(
            app_state_manager, deployment_state_manager, autoscaling_config
        )

        # Register only d1 with autoscaling manager (d2 won't be registered)
        asm = app_state_manager._autoscaling_state_manager
        d1_info = deployment_info("d1", "/hi", autoscaling_config=autoscaling_config)
        asm.register_deployment(d1_id, d1_info, 1)

        # Create replicas for d1 only
        d1_replicas = [
            ReplicaID(unique_id=f"d1_replica_{i}", deployment_id=d1_id) for i in [1, 2]
        ]
        asm.update_running_replica_ids(d1_id, d1_replicas)

        # Simulate load for d1
        current_time = time.time()
        timestamp_offset = current_time - 0.1
        for i in [1, 2]:
            replica_report = ReplicaMetricReport(
                replica_id=ReplicaID(unique_id=f"d1_replica_{i}", deployment_id=d1_id),
                aggregated_metrics={RUNNING_REQUESTS_KEY: 3},
                metrics={RUNNING_REQUESTS_KEY: [TimeStampedValue(timestamp_offset, 3)]},
                timestamp=time.time(),
            )
            asm.record_request_metrics_for_replica(replica_report)

        # Mock get_deployment_target_num_replicas to return None for d2 only
        original_get_details = (
            deployment_state_manager.get_deployment_target_num_replicas
        )

        def selective_get_details(dep_id) -> Optional[int]:
            if dep_id == d2_id:
                return None
            return original_get_details(dep_id)

        deployment_state_manager.get_deployment_target_num_replicas = (
            selective_get_details
        )

        app_state = app_state_manager._application_states["test_app"]

        # Call autoscale
        result = app_state.autoscale()

        # Verify it returns True (d1 has scaling decision)
        assert result is True

        # Verify only d1 has scaling decision (d2 was skipped due to None details)
        assert d1_id in deployment_state_manager._scaling_decisions
        assert d2_id not in deployment_state_manager._scaling_decisions

    def test_autoscale_single_deployment_in_app(self, mocked_application_state_manager):
        """Test autoscaling with only one deployment in the app."""
        (
            app_state_manager,
            deployment_state_manager,
            _,
        ) = mocked_application_state_manager

        # Setup: Create autoscaling configuration
        autoscaling_config = {
            "target_ongoing_requests": 1,
            "min_replicas": 1,
            "max_replicas": 5,
            "initial_replicas": 1,
            "upscale_delay_s": 0,
            "downscale_delay_s": 0,
            "metrics_interval_s": 0.1,
        }

        # Deploy single deployment
        d1_id = DeploymentID(name="d1", app_name="test_app")
        d1_params = deployment_params(
            "d1", "/hi", autoscaling_config=autoscaling_config
        )

        app_state_manager.deploy_app("test_app", [d1_params])
        app_state_manager.update()
        deployment_state_manager.set_deployment_healthy(d1_id)
        app_state_manager.update()

        # Register with autoscaling manager
        asm = app_state_manager._autoscaling_state_manager
        d1_info = deployment_info("d1", "/hi", autoscaling_config=autoscaling_config)
        asm.register_deployment(d1_id, d1_info, 1)

        # Create replicas
        d1_replicas = [
            ReplicaID(unique_id=f"replica_{i}", deployment_id=d1_id) for i in [1, 2]
        ]
        asm.update_running_replica_ids(d1_id, d1_replicas)

        # Simulate high load
        current_time = time.time()
        timestamp_offset = current_time - 0.1
        for i in [1, 2]:
            replica_report = ReplicaMetricReport(
                replica_id=ReplicaID(unique_id=f"replica_{i}", deployment_id=d1_id),
                aggregated_metrics={RUNNING_REQUESTS_KEY: 4},
                metrics={RUNNING_REQUESTS_KEY: [TimeStampedValue(timestamp_offset, 4)]},
                timestamp=time.time(),
            )
            asm.record_request_metrics_for_replica(replica_report)

        app_state = app_state_manager._application_states["test_app"]

        # Call autoscale
        result = app_state.autoscale()

        # Verify it returns True
        assert result is True

        # Verify scaling decision was made
        assert d1_id in deployment_state_manager._scaling_decisions
        assert deployment_state_manager._scaling_decisions[d1_id] > 2

    def test_autoscale_during_app_deletion(self, mocked_application_state_manager):
        """Test autoscaling behavior when app is being deleted."""
        (
            app_state_manager,
            deployment_state_manager,
            _,
        ) = mocked_application_state_manager

        # Setup: Deploy app with autoscaling
        autoscaling_config = {
            "target_ongoing_requests": 1,
            "min_replicas": 1,
            "max_replicas": 5,
            "initial_replicas": 1,
            "upscale_delay_s": 0,
            "downscale_delay_s": 0,
            "metrics_interval_s": 0.1,
        }

        d1_id, d2_id = self._deploy_test_deployments(
            app_state_manager, deployment_state_manager, autoscaling_config
        )

        # Register with autoscaling manager and create replicas
        asm = app_state_manager._autoscaling_state_manager
        self._register_deployments_with_asm(asm, d1_id, d2_id, autoscaling_config)
        self._create_running_replicas(asm, d1_id, d2_id)

        # Simulate load
        self._simulate_load_metrics(asm, d1_id, d2_id, d1_load=5, d2_load=5)

        # Delete the app
        app_state_manager.delete_app("test_app")

        # Get app state
        app_state = app_state_manager._application_states["test_app"]

        # Verify app status is DELETING
        assert app_state.status == ApplicationStatus.DELETING

        # Clear scaling decisions
        deployment_state_manager._scaling_decisions.clear()

        # Call update (should not autoscale deleting apps)
        app_state_manager.update()

        # Verify no autoscaling decisions were made (app is deleting)
        assert len(deployment_state_manager._scaling_decisions) == 0

    def test_autoscale_many_deployments_in_app(self, mocked_application_state_manager):
        """Test autoscaling with many (15+) deployments in single app."""
        (
            app_state_manager,
            deployment_state_manager,
            _,
        ) = mocked_application_state_manager

        # Setup: Create autoscaling configuration
        autoscaling_config = {
            "target_ongoing_requests": 1,
            "min_replicas": 1,
            "max_replicas": 3,
            "initial_replicas": 1,
            "upscale_delay_s": 0,
            "downscale_delay_s": 0,
            "metrics_interval_s": 0.1,
        }

        # Deploy 15 deployments
        num_deployments = 15
        deployment_ids = []
        deployment_params_list = []

        for i in range(num_deployments):
            deployment_ids.append(DeploymentID(name=f"d{i}", app_name="test_app"))
            deployment_params_list.append(
                deployment_params(f"d{i}", autoscaling_config=autoscaling_config)
            )

        app_state_manager.deploy_app("test_app", deployment_params_list)
        app_state_manager.update()

        # Mark all as healthy
        for dep_id in deployment_ids:
            deployment_state_manager.set_deployment_healthy(dep_id)
        app_state_manager.update()

        # Register all with autoscaling manager
        asm = app_state_manager._autoscaling_state_manager
        for i, dep_id in enumerate(deployment_ids):
            info = deployment_info(f"d{i}", autoscaling_config=autoscaling_config)
            asm.register_deployment(dep_id, info, 1)

            # Create replicas
            replicas = [
                ReplicaID(unique_id=f"d{i}_replica_{j}", deployment_id=dep_id)
                for j in [1, 2]
            ]
            asm.update_running_replica_ids(dep_id, replicas)

            # Simulate load (alternating high/low)
            load = 3 if i % 2 == 0 else 0
            current_time = time.time()
            timestamp_offset = current_time - 0.1
            for replica in replicas:
                replica_report = ReplicaMetricReport(
                    replica_id=replica,
                    aggregated_metrics={RUNNING_REQUESTS_KEY: load},
                    metrics={
                        RUNNING_REQUESTS_KEY: [TimeStampedValue(timestamp_offset, load)]
                    },
                    timestamp=time.time(),
                )
                asm.record_request_metrics_for_replica(replica_report)

        # Clear scaling decisions
        deployment_state_manager._scaling_decisions.clear()

        # Call update
        app_state_manager.update()

        # Verify all deployments have scaling decisions
        assert len(deployment_state_manager._scaling_decisions) == num_deployments

        # Verify high-load deployments scaled up
        for i in range(0, num_deployments, 2):  # Even indices have high load
            assert deployment_state_manager._scaling_decisions[deployment_ids[i]] == 3

        # Verify low-load deployments scaled down
        for i in range(1, num_deployments, 2):  # Odd indices have low load
            assert deployment_state_manager._scaling_decisions[deployment_ids[i]] == 1

    def test_autoscale_with_min_equals_max_replicas(
        self, mocked_application_state_manager
    ):
        """Test autoscaling when min_replicas equals max_replicas (no room to scale)."""
        (
            app_state_manager,
            deployment_state_manager,
            _,
        ) = mocked_application_state_manager

        # Setup: Create autoscaling configuration with no scaling room
        autoscaling_config = {
            "target_ongoing_requests": 1,
            "min_replicas": 3,
            "max_replicas": 3,  # Same as min
            "initial_replicas": 3,
            "upscale_delay_s": 0,
            "downscale_delay_s": 0,
            "metrics_interval_s": 0.1,
        }

        d1_id = DeploymentID(name="d1", app_name="test_app")
        d1_params = deployment_params(
            "d1", "/hi", autoscaling_config=autoscaling_config
        )

        app_state_manager.deploy_app("test_app", [d1_params])
        app_state_manager.update()
        deployment_state_manager.set_deployment_healthy(d1_id)
        app_state_manager.update()

        # Register with autoscaling manager
        asm = app_state_manager._autoscaling_state_manager
        d1_info = deployment_info("d1", "/hi", autoscaling_config=autoscaling_config)
        asm.register_deployment(d1_id, d1_info, 3)

        # Create replicas
        d1_replicas = [
            ReplicaID(unique_id=f"replica_{i}", deployment_id=d1_id) for i in range(3)
        ]
        asm.update_running_replica_ids(d1_id, d1_replicas)

        # Simulate extreme load (should want to scale up but can't)
        current_time = time.time()
        timestamp_offset = current_time - 0.1
        for i in range(3):
            replica_report = ReplicaMetricReport(
                replica_id=ReplicaID(unique_id=f"replica_{i}", deployment_id=d1_id),
                aggregated_metrics={RUNNING_REQUESTS_KEY: 10},
                metrics={
                    RUNNING_REQUESTS_KEY: [TimeStampedValue(timestamp_offset, 10)]
                },
                timestamp=time.time(),
            )
            asm.record_request_metrics_for_replica(replica_report)

        app_state = app_state_manager._application_states["test_app"]

        # Call autoscale
        _ = app_state.autoscale()

        # Decision should be made but capped at max_replicas (3)
        assert d1_id in deployment_state_manager._scaling_decisions
        assert deployment_state_manager._scaling_decisions[d1_id] == 3

    def test_autoscale_multiple_updates_stable_load(
        self, mocked_application_state_manager
    ):
        """Test multiple update() calls with stable load don't cause thrashing."""
        (
            app_state_manager,
            deployment_state_manager,
            _,
        ) = mocked_application_state_manager

        # Setup: Deploy app with autoscaling
        autoscaling_config = {
            "target_ongoing_requests": 1,
            "min_replicas": 1,
            "max_replicas": 5,
            "initial_replicas": 2,
            "upscale_delay_s": 0,
            "downscale_delay_s": 0,
            "metrics_interval_s": 0.1,
        }

        d1_id, d2_id = self._deploy_test_deployments(
            app_state_manager, deployment_state_manager, autoscaling_config
        )

        # Register with autoscaling manager and create replicas
        asm = app_state_manager._autoscaling_state_manager
        self._register_deployments_with_asm(asm, d1_id, d2_id, autoscaling_config)
        self._create_running_replicas(asm, d1_id, d2_id)

        # Simulate stable load at target
        self._simulate_load_metrics(asm, d1_id, d2_id, d1_load=1, d2_load=1)

        # Clear scaling decisions
        deployment_state_manager._scaling_decisions.clear()

        # Call update multiple times
        for _ in range(5):
            app_state_manager.update()

        # Verify decisions are stable (should be 2 replicas - no change)
        # If decisions keep changing, that's thrashing
        if deployment_state_manager._scaling_decisions:
            assert deployment_state_manager._scaling_decisions.get(d1_id, 2) == 2
            assert deployment_state_manager._scaling_decisions.get(d2_id, 2) == 2

    def _deploy_test_deployments(
        self, app_state_manager, deployment_state_manager, autoscaling_config
    ):
        """Deploy two test deployments and mark them as healthy."""
        d1_id = DeploymentID(name="d1", app_name="test_app")
        d2_id = DeploymentID(name="d2", app_name="test_app")

        d1_params = deployment_params(
            "d1", "/hi", autoscaling_config=autoscaling_config
        )
        d2_params = deployment_params("d2", autoscaling_config=autoscaling_config)

        app_state_manager.deploy_app("test_app", [d1_params, d2_params])
        app_state_manager.update()

        deployment_state_manager.set_deployment_healthy(d1_id)
        deployment_state_manager.set_deployment_healthy(d2_id)
        app_state_manager.update()

        assert app_state_manager.get_app_status("test_app") == ApplicationStatus.RUNNING
        return d1_id, d2_id

    def _register_deployments_with_asm(self, asm, d1_id, d2_id, autoscaling_config):
        """Register deployments with the autoscaling state manager."""
        d1_info = deployment_info("d1", "/hi", autoscaling_config=autoscaling_config)
        d2_info = deployment_info("d2", autoscaling_config=autoscaling_config)

        asm.register_deployment(d1_id, d1_info, 1)
        asm.register_deployment(d2_id, d2_info, 1)

    def _create_running_replicas(self, asm, d1_id, d2_id):
        """Create running replicas for both deployments."""
        # d1 gets 2 replicas
        d1_replicas = [
            ReplicaID(unique_id=f"replica_{i}", deployment_id=d1_id) for i in [1, 2]
        ]
        asm.update_running_replica_ids(d1_id, d1_replicas)

        # d2 gets 2 replicas
        d2_replicas = [
            ReplicaID(unique_id=f"replica_{i}", deployment_id=d2_id) for i in [3, 4]
        ]
        asm.update_running_replica_ids(d2_id, d2_replicas)

    def _simulate_load_metrics(self, asm, d1_id, d2_id, d1_load=2, d2_load=1):
        current_time = time.time()
        timestamp_offset = current_time - 0.1

        if RAY_SERVE_COLLECT_AUTOSCALING_METRICS_ON_HANDLE:
            self._record_handle_metrics(
                asm, d1_id, d2_id, timestamp_offset, d1_load, d2_load
            )
        else:
            self._record_replica_metrics(
                asm, d1_id, d2_id, timestamp_offset, d1_load, d2_load
            )

    def _record_handle_metrics(
        self, asm, d1_id, d2_id, timestamp_offset, d1_load=2, d2_load=1
    ):
        """Record metrics using handle-based reporting."""
        # d1: Load based on d1_load parameter
        d1_handle_report = HandleMetricReport(
            deployment_id=d1_id,
            handle_id="random",
            actor_id="actor_id",
            handle_source=DeploymentHandleSource.UNKNOWN,
            queued_requests=[TimeStampedValue(timestamp_offset, 0)],
            aggregated_queued_requests=0,
            aggregated_metrics={
                RUNNING_REQUESTS_KEY: {
                    ReplicaID(unique_id="replica_1", deployment_id=d1_id): d1_load,
                    ReplicaID(unique_id="replica_2", deployment_id=d1_id): d1_load,
                }
            },
            metrics={
                RUNNING_REQUESTS_KEY: {
                    ReplicaID(unique_id="replica_1", deployment_id=d1_id): [
                        TimeStampedValue(timestamp_offset, d1_load)
                    ],
                    ReplicaID(unique_id="replica_2", deployment_id=d1_id): [
                        TimeStampedValue(timestamp_offset, d1_load)
                    ],
                }
            },
            timestamp=time.time(),
        )
        asm.record_request_metrics_for_handle(d1_handle_report)

        # d2: Load based on d2_load parameter
        d2_handle_report = HandleMetricReport(
            deployment_id=d2_id,
            handle_id="random",
            actor_id="actor_id",
            handle_source=DeploymentHandleSource.UNKNOWN,
            queued_requests=[TimeStampedValue(timestamp_offset, 0)],
            aggregated_queued_requests=0,
            aggregated_metrics={
                RUNNING_REQUESTS_KEY: {
                    ReplicaID(unique_id="replica_3", deployment_id=d2_id): d2_load,
                    ReplicaID(unique_id="replica_4", deployment_id=d2_id): d2_load,
                }
            },
            metrics={
                RUNNING_REQUESTS_KEY: {
                    ReplicaID(unique_id="replica_3", deployment_id=d2_id): [
                        TimeStampedValue(timestamp_offset, d2_load)
                    ],
                    ReplicaID(unique_id="replica_4", deployment_id=d2_id): [
                        TimeStampedValue(timestamp_offset, d2_load)
                    ],
                }
            },
            timestamp=time.time(),
        )
        asm.record_request_metrics_for_handle(d2_handle_report)

    def _record_replica_metrics(
        self, asm, d1_id, d2_id, timestamp_offset, d1_load=2, d2_load=1
    ):
        """Record metrics using replica-based reporting."""
        # d1: Load based on d1_load parameter
        for i in [1, 2]:
            replica_report = ReplicaMetricReport(
                replica_id=ReplicaID(unique_id=f"replica_{i}", deployment_id=d1_id),
                aggregated_metrics={RUNNING_REQUESTS_KEY: d1_load},
                metrics={
                    RUNNING_REQUESTS_KEY: [TimeStampedValue(timestamp_offset, d1_load)]
                },
                timestamp=time.time(),
            )
            asm.record_request_metrics_for_replica(replica_report)

        # d2: Load based on d2_load parameter
        for i in [3, 4]:
            replica_report = ReplicaMetricReport(
                replica_id=ReplicaID(unique_id=f"replica_{i}", deployment_id=d2_id),
                aggregated_metrics={RUNNING_REQUESTS_KEY: d2_load},
                metrics={
                    RUNNING_REQUESTS_KEY: [TimeStampedValue(timestamp_offset, d2_load)]
                },
                timestamp=time.time(),
            )
            asm.record_request_metrics_for_replica(replica_report)


def simple_app_level_policy(contexts):
    """Simple policy that scales all deployments to 3 replicas."""
    decisions = {}
    for deployment_id, _ in contexts.items():
        decisions[deployment_id] = 3
    return decisions, {}


class TestApplicationLevelAutoscaling:
    """Test application-level autoscaling policy registration, execution, and lifecycle."""

    def _create_app_config(
        self, app_name="test_app", has_policy=True, deployments=None
    ):
        """Helper to create a ServeApplicationSchema with optional autoscaling policy."""
        if deployments is None:
            deployments = [
                DeploymentSchema(
                    name="d1",
                    autoscaling_config={
                        "target_ongoing_requests": 1,
                        "min_replicas": 1,
                        "max_replicas": 5,
                        "initial_replicas": 1,
                    },
                )
            ]

        return ServeApplicationSchema(
            name=app_name,
            import_path="fake.import.path",
            route_prefix="/hi",
            autoscaling_policy={
                "policy_function": "ray.serve.tests.unit.test_application_state:simple_app_level_policy"
            }
            if has_policy
            else None,
            deployments=deployments,
        )

    def _deploy_app_with_mocks(self, app_state_manager, app_config):
        """Helper to deploy an app with proper mocking to avoid Ray initialization."""
        with patch(
            "ray.serve._private.application_state.build_serve_application"
        ) as mock_build:
            mock_build.return_value = Mock()
            app_state_manager.apply_app_configs([app_config])

        app_state = app_state_manager._application_states[app_config.name]
        app_state._build_app_task_info = Mock()
        app_state._build_app_task_info.code_version = "test_version"
        app_state._build_app_task_info.config = app_config
        app_state._build_app_task_info.target_capacity = None
        app_state._build_app_task_info.target_capacity_direction = None

        # Mock reconcile to succeed
        with patch.object(app_state, "_reconcile_build_app_task") as mock_reconcile:
            deployment_infos = {}
            for deployment in app_config.deployments:
                deployment_infos[deployment.name] = deployment_info(
                    deployment.name,
                    "/hi" if deployment.name == "d1" else None,
                    autoscaling_config={
                        "target_ongoing_requests": 1,
                        "min_replicas": 1,
                        "max_replicas": 5,
                        "initial_replicas": 1,
                    },
                )

            mock_reconcile.return_value = (
                deployment_infos,
                BuildAppStatus.SUCCEEDED,
                "",
            )
            app_state.update()

        return app_state

    def _register_deployments(self, app_state_manager, app_config):
        """Helper to register deployments with autoscaling manager."""
        asm = app_state_manager._autoscaling_state_manager
        for deployment in app_config.deployments:
            deployment_id = DeploymentID(name=deployment.name, app_name=app_config.name)
            deployment_info_obj = deployment_info(
                deployment.name,
                "/hi" if deployment.name == "d1" else None,
                autoscaling_config={
                    "target_ongoing_requests": 1,
                    "min_replicas": 1,
                    "max_replicas": 5,
                    "initial_replicas": 1,
                },
            )
            asm.register_deployment(deployment_id, deployment_info_obj, 1)
        return asm

    def _deploy_multiple_apps_with_mocks(self, app_state_manager, app_configs):
        """Helper to deploy multiple apps simultaneously with proper mocking."""
        # Deploy all apps at once
        with patch(
            "ray.serve._private.application_state.build_serve_application"
        ) as mock_build:
            mock_build.return_value = Mock()
            app_state_manager.apply_app_configs(app_configs)

        # Mock the build app tasks for all apps
        for app_config in app_configs:
            app_state = app_state_manager._application_states[app_config.name]
            app_state._build_app_task_info = Mock()
            app_state._build_app_task_info.code_version = "test_version"
            app_state._build_app_task_info.config = app_config
            app_state._build_app_task_info.target_capacity = None
            app_state._build_app_task_info.target_capacity_direction = None

            # Mock reconcile to succeed
            with patch.object(app_state, "_reconcile_build_app_task") as mock_reconcile:
                deployment_infos = {}
                for deployment in app_config.deployments:
                    deployment_infos[deployment.name] = deployment_info(
                        deployment.name,
                        "/hi" if deployment.name == "d1" else None,
                        autoscaling_config={
                            "target_ongoing_requests": 1,
                            "min_replicas": 1,
                            "max_replicas": 5,
                            "initial_replicas": 1,
                        },
                    )

                mock_reconcile.return_value = (
                    deployment_infos,
                    BuildAppStatus.SUCCEEDED,
                    "",
                )
                app_state.update()

        return app_state_manager._autoscaling_state_manager

    def test_app_level_autoscaling_policy_registration_and_execution(
        self, mocked_application_state_manager
    ):
        """Test that application-level autoscaling policy is registered and executed when set in config."""
        (
            app_state_manager,
            deployment_state_manager,
            _,
        ) = mocked_application_state_manager

        # Create app config with policy
        app_config = self._create_app_config()

        # Deploy app
        app_state = self._deploy_app_with_mocks(app_state_manager, app_config)

        # Register deployments
        asm = self._register_deployments(app_state_manager, app_config)

        # Verify policy was registered
<<<<<<< HEAD
        assert asm.application_has_policy("test_app") is True
=======
        assert asm._application_has_policy("test_app") is True
>>>>>>> 2b6663bf
        assert app_state.should_autoscale() is True
        assert asm.should_autoscale_application("test_app") is True

        # Create replicas and test autoscaling
        d1_id = DeploymentID(name="d1", app_name="test_app")
        d1_replicas = [
            ReplicaID(unique_id=f"d1_replica_{i}", deployment_id=d1_id) for i in [1, 2]
        ]
        asm.update_running_replica_ids(d1_id, d1_replicas)

        # Clear scaling decisions and test autoscaling
        deployment_state_manager._scaling_decisions.clear()

        app_state_manager.update()

        # Verify policy was executed (scales to 3 replicas)
        assert deployment_state_manager._scaling_decisions[d1_id] == 3

    def test_app_level_autoscaling_policy_recovery(
        self, mocked_application_state_manager
    ):
        """Test that application-level autoscaling policy is registered when recovered from checkpoint."""
        (
            app_state_manager,
            deployment_state_manager,
            kv_store,
        ) = mocked_application_state_manager

        # Deploy app with policy
        app_config = self._create_app_config()
        _ = self._deploy_app_with_mocks(app_state_manager, app_config)
        asm = self._register_deployments(app_state_manager, app_config)

        # Save checkpoint
        app_state_manager.update()

        # Simulate controller crash - create new managers
        new_deployment_state_manager = MockDeploymentStateManager(kv_store)
        new_app_state_manager = ApplicationStateManager(
            new_deployment_state_manager,
            asm,
            MockEndpointState(),
            kv_store,
            LoggingConfig(),
        )

        # Recovery happens automatically during initialization
        # Verify app-level policy was recovered
<<<<<<< HEAD
        assert asm.application_has_policy("test_app") is True
=======
        assert asm._application_has_policy("test_app") is True
>>>>>>> 2b6663bf

        # Test that recovered policy still works
        d1_id = DeploymentID(name="d1", app_name="test_app")
        d1_replicas = [
            ReplicaID(unique_id=f"d1_replica_{i}", deployment_id=d1_id) for i in [1, 2]
        ]
        asm.update_running_replica_ids(d1_id, d1_replicas)

        new_deployment_state_manager._scaling_decisions.clear()
        new_app_state_manager.update()

        assert new_deployment_state_manager._scaling_decisions[d1_id] == 3

    def test_app_level_autoscaling_policy_deregistration_on_deletion(
        self, mocked_application_state_manager
    ):
        """Test that application-level autoscaling policy is deregistered when application is deleted."""
        (
            app_state_manager,
            deployment_state_manager,
            _,
        ) = mocked_application_state_manager

        # Deploy app with policy
        app_config = self._create_app_config()
        _ = self._deploy_app_with_mocks(app_state_manager, app_config)
        asm = self._register_deployments(app_state_manager, app_config)

        # Verify app is registered
<<<<<<< HEAD
        assert asm.application_has_policy("test_app") is True
=======
        assert asm._application_has_policy("test_app") is True
>>>>>>> 2b6663bf

        # Delete the application
        deployment_state_manager.delete_deployment(
            DeploymentID(name="d1", app_name="test_app")
        )
        deployment_state_manager.set_deployment_deleted(
            DeploymentID(name="d1", app_name="test_app")
        )
        app_state_manager.delete_app("test_app")
        app_state_manager.update()

        # Verify app-level policy is deregistered
<<<<<<< HEAD
        assert asm.application_has_policy("test_app") is False
=======
        assert asm._application_has_policy("test_app") is False
>>>>>>> 2b6663bf
        assert asm.should_autoscale_application("test_app") is False

    def test_app_level_autoscaling_policy_add_and_remove_from_config(
        self, mocked_application_state_manager
    ):
        """Test that application-level autoscaling policy is registered when added and deregistered when removed."""
        (
            app_state_manager,
            deployment_state_manager,
            _,
        ) = mocked_application_state_manager

        # Deploy app without policy initially
        app_config_no_policy = self._create_app_config(has_policy=False)
        _ = self._deploy_app_with_mocks(app_state_manager, app_config_no_policy)
        asm = self._register_deployments(app_state_manager, app_config_no_policy)

        # Verify no app-level policy initially
        # Note: The app might be registered but without a policy
<<<<<<< HEAD
        assert asm.application_has_policy("test_app") is False
=======
        assert asm._application_has_policy("test_app") is False
>>>>>>> 2b6663bf

        # Now add app-level autoscaling policy
        app_config_with_policy = self._create_app_config(has_policy=True)
        _ = self._deploy_app_with_mocks(app_state_manager, app_config_with_policy)

        # Verify app-level policy is registered
<<<<<<< HEAD
        assert asm.application_has_policy("test_app") is True
=======
        assert asm._application_has_policy("test_app") is True
>>>>>>> 2b6663bf

        # Now remove app-level autoscaling policy
        app_config_no_policy_again = self._create_app_config(has_policy=False)
        _ = self._deploy_app_with_mocks(app_state_manager, app_config_no_policy_again)

        # Verify app-level policy is deregistered
        # Note: The app might still exist but without a policy
<<<<<<< HEAD
        assert asm.application_has_policy("test_app") is False
=======
        assert asm._application_has_policy("test_app") is False
>>>>>>> 2b6663bf
        assert asm.should_autoscale_application("test_app") is False

    def test_app_level_autoscaling_policy_with_multiple_deployments(
        self, mocked_application_state_manager
    ):
        """Test that app-level autoscaling policy works correctly with multiple deployments."""
        (
            app_state_manager,
            deployment_state_manager,
            _,
        ) = mocked_application_state_manager

        # Create app with multiple deployments
        deployments = [
            DeploymentSchema(
                name="d1",
                autoscaling_config={
                    "target_ongoing_requests": 1,
                    "min_replicas": 1,
                    "max_replicas": 10,
                    "initial_replicas": 1,
                },
            ),
            DeploymentSchema(
                name="d2",
                autoscaling_config={
                    "target_ongoing_requests": 1,
                    "min_replicas": 1,
                    "max_replicas": 10,
                    "initial_replicas": 1,
                },
            ),
            DeploymentSchema(
                name="d3",
                autoscaling_config={
                    "target_ongoing_requests": 1,
                    "min_replicas": 1,
                    "max_replicas": 10,
                    "initial_replicas": 1,
                },
            ),
        ]

        app_config = self._create_app_config(deployments=deployments)
        _ = self._deploy_app_with_mocks(app_state_manager, app_config)
        asm = self._register_deployments(app_state_manager, app_config)

        # Verify policy was registered
<<<<<<< HEAD
        assert asm.application_has_policy("test_app") is True
=======
        assert asm._application_has_policy("test_app") is True
>>>>>>> 2b6663bf

        # Create replicas for all deployments
        deployment_ids = [
            DeploymentID(name=f"d{i}", app_name="test_app") for i in range(1, 4)
        ]
        for i, deployment_id in enumerate(deployment_ids):
            replicas = [
                ReplicaID(unique_id=f"d{i+1}_replica_{j}", deployment_id=deployment_id)
                for j in [1, 2]
            ]
            asm.update_running_replica_ids(deployment_id, replicas)

        # Test autoscaling
        deployment_state_manager._scaling_decisions.clear()
        app_state_manager.update()

        # Verify all deployments were scaled to 3 (our policy scales all to 3)
        assert asm.should_autoscale_application("test_app") is True
        for deployment_id in deployment_ids:
            assert deployment_id in deployment_state_manager._scaling_decisions
            assert deployment_state_manager._scaling_decisions[deployment_id] == 3

    def test_app_level_autoscaling_policy_state_persistence(
        self, mocked_application_state_manager
    ):
        """Test that app-level autoscaling policy state is maintained across multiple calls."""
        (
            app_state_manager,
            deployment_state_manager,
            _,
        ) = mocked_application_state_manager

        # Deploy app with policy
        app_config = self._create_app_config()
        _ = self._deploy_app_with_mocks(app_state_manager, app_config)
        asm = self._register_deployments(app_state_manager, app_config)

        # Create replicas
        d1_id = DeploymentID(name="d1", app_name="test_app")
        d1_replicas = [
            ReplicaID(unique_id=f"d1_replica_{i}", deployment_id=d1_id) for i in [1, 2]
        ]
        asm.update_running_replica_ids(d1_id, d1_replicas)

        # Test multiple autoscaling calls
        for i in range(3):
            deployment_state_manager._scaling_decisions.clear()
            app_state_manager.update()
            assert asm.should_autoscale_application("test_app") is True
            assert deployment_state_manager._scaling_decisions[d1_id] == 3

    def test_autoscaling_state_manager_helper_methods(
        self, mocked_application_state_manager
    ):
        """Test the new helper methods in AutoscalingStateManager."""
        (
            app_state_manager,
            deployment_state_manager,
            _,
        ) = mocked_application_state_manager

        asm = app_state_manager._autoscaling_state_manager

        # Test with no applications registered
<<<<<<< HEAD
        assert asm.application_has_policy("nonexistent_app") is False
=======
        assert asm._application_has_policy("nonexistent_app") is False
>>>>>>> 2b6663bf
        assert asm.should_autoscale_application("nonexistent_app") is False

        # Deploy app with policy
        app_config = self._create_app_config()
        _ = self._deploy_app_with_mocks(app_state_manager, app_config)
        asm = self._register_deployments(app_state_manager, app_config)

        # Test helper methods
<<<<<<< HEAD
        assert asm.application_has_policy("test_app") is True
=======
        assert asm._application_has_policy("test_app") is True
>>>>>>> 2b6663bf
        assert asm.should_autoscale_application("test_app") is True

        d1_id = DeploymentID(name="d1", app_name="test_app")
        assert asm.should_autoscale_deployment(d1_id) is True

        # Test with app without policy
        app_config_no_policy = self._create_app_config(has_policy=False)
        _ = self._deploy_app_with_mocks(app_state_manager, app_config_no_policy)
        asm_no_policy = self._register_deployments(
            app_state_manager, app_config_no_policy
        )

<<<<<<< HEAD
        assert asm_no_policy.application_has_policy("test_app") is False
=======
        assert asm_no_policy._application_has_policy("test_app") is False
>>>>>>> 2b6663bf
        assert (
            asm_no_policy.should_autoscale_application("test_app") is True
        )  # App exists but no policy
        assert asm_no_policy.should_autoscale_deployment(d1_id) is True

    def test_get_decision_num_replicas_method(self, mocked_application_state_manager):
        """Test the get_decision_num_replicas method in AutoscalingStateManager."""
        (
            app_state_manager,
            deployment_state_manager,
            _,
        ) = mocked_application_state_manager

        # Deploy app with policy
        app_config = self._create_app_config()
        _ = self._deploy_app_with_mocks(app_state_manager, app_config)
        asm = self._register_deployments(app_state_manager, app_config)

        # Create replicas
        d1_id = DeploymentID(name="d1", app_name="test_app")
        d1_replicas = [
            ReplicaID(unique_id=f"d1_replica_{i}", deployment_id=d1_id) for i in [1, 2]
        ]
        asm.update_running_replica_ids(d1_id, d1_replicas)

        # Test get_decision_num_replicas
        deployment_to_target_num_replicas = {d1_id: 2}
        decisions = asm.get_decision_num_replicas(
            "test_app", deployment_to_target_num_replicas
        )

        assert d1_id in decisions
        assert decisions[d1_id] == 3  # Our policy scales to 3

    def test_multiple_applications_autoscaling_isolation(
        self, mocked_application_state_manager
    ):
        """Test that autoscaling works correctly with multiple applications."""
        (
            app_state_manager,
            deployment_state_manager,
            _,
        ) = mocked_application_state_manager

        # Deploy both apps simultaneously
        app_config1 = self._create_app_config(app_name="app1")
        app_config2 = self._create_app_config(app_name="app2", has_policy=False)

        # Deploy both apps using new helper
        asm = self._deploy_multiple_apps_with_mocks(
            app_state_manager, [app_config1, app_config2]
        )

        # Register deployments for both apps using existing helper
        asm = self._register_deployments(app_state_manager, app_config1)
        asm = self._register_deployments(app_state_manager, app_config2)

        # Test isolation
<<<<<<< HEAD
        assert asm.application_has_policy("app1") is True
        assert asm.application_has_policy("app2") is False
=======
        assert asm._application_has_policy("app1") is True
        assert asm._application_has_policy("app2") is False
>>>>>>> 2b6663bf
        assert asm.should_autoscale_application("app1") is True
        assert asm.should_autoscale_application("app2") is True

        # Test deployment-level isolation
        d1_app1_id = DeploymentID(name="d1", app_name="app1")
        d1_app2_id = DeploymentID(name="d1", app_name="app2")

        asm.update_running_replica_ids(
            d1_app1_id,
            [
                ReplicaID(unique_id=f"d1_app1_replica_{i}", deployment_id=d1_app1_id)
                for i in [1, 2]
            ],
        )
        asm.update_running_replica_ids(
            d1_app2_id,
            [
                ReplicaID(unique_id=f"d1_app2_replica_{i}", deployment_id=d1_app2_id)
                for i in [1, 2]
            ],
        )

        assert asm.should_autoscale_deployment(d1_app1_id) is True
        assert asm.should_autoscale_deployment(d1_app2_id) is True

        deployment_state_manager._scaling_decisions.clear()

        app_state_manager.update()

        # Both apps should be autoscaled, but with different behaviors:
        # app1 has an app-level policy, so it scales to 3 replicas
        # app2 doesn't have an app-level policy, so it uses deployment-level autoscaling (scales to 1)
        assert d1_app1_id in deployment_state_manager._scaling_decisions
        assert deployment_state_manager._scaling_decisions[d1_app1_id] == 3
        assert d1_app2_id in deployment_state_manager._scaling_decisions
        assert deployment_state_manager._scaling_decisions[d1_app2_id] == 1

    def test_autoscaling_state_manager_edge_cases(
        self, mocked_application_state_manager
    ):
        """Test edge cases for AutoscalingStateManager methods."""
        (
            app_state_manager,
            deployment_state_manager,
            _,
        ) = mocked_application_state_manager

        asm = app_state_manager._autoscaling_state_manager

        # Test with empty app name
<<<<<<< HEAD
        assert asm.application_has_policy("") is False
        assert asm.should_autoscale_application("") is False

        # Test with None app name
        assert asm.application_has_policy(None) is False
=======
        assert asm._application_has_policy("") is False
        assert asm.should_autoscale_application("") is False

        # Test with None app name
        assert asm._application_has_policy(None) is False
>>>>>>> 2b6663bf
        assert asm.should_autoscale_application(None) is False

        # Test get_decision_num_replicas with nonexistent app
        with pytest.raises(KeyError):
            asm.get_decision_num_replicas("nonexistent_app", {})

        # Test should_autoscale_deployment with nonexistent deployment
        nonexistent_deployment_id = DeploymentID(
            name="nonexistent", app_name="nonexistent_app"
        )
        assert asm.should_autoscale_deployment(nonexistent_deployment_id) is False

    def test_autoscaling_with_deployment_level_configs(
        self, mocked_application_state_manager
    ):
        """Test that app-level autoscaling respects deployment-level autoscaling configs."""
        (
            app_state_manager,
            deployment_state_manager,
            _,
        ) = mocked_application_state_manager

        # Create app with deployments that have different autoscaling configs
        deployments = [
            DeploymentSchema(
                name="d1",
                autoscaling_config={
                    "target_ongoing_requests": 1,
                    "min_replicas": 1,
                    "max_replicas": 3,  # Lower max
                    "initial_replicas": 1,
                },
            ),
            DeploymentSchema(
                name="d2",
                autoscaling_config={
                    "target_ongoing_requests": 1,
                    "min_replicas": 1,
                    "max_replicas": 10,  # Higher max
                    "initial_replicas": 1,
                },
            ),
        ]

        app_config = self._create_app_config(deployments=deployments)
        _ = self._deploy_app_with_mocks(app_state_manager, app_config)
        asm = self._register_deployments(app_state_manager, app_config)

        # Create replicas
        d1_id = DeploymentID(name="d1", app_name="test_app")
        d2_id = DeploymentID(name="d2", app_name="test_app")

        d1_replicas = [
            ReplicaID(unique_id=f"d1_replica_{i}", deployment_id=d1_id) for i in [1, 2]
        ]
        d2_replicas = [
            ReplicaID(unique_id=f"d2_replica_{i}", deployment_id=d2_id) for i in [1, 2]
        ]

        asm.update_running_replica_ids(d1_id, d1_replicas)
        asm.update_running_replica_ids(d2_id, d2_replicas)

        # Test autoscaling
        deployment_state_manager._scaling_decisions.clear()
        app_state_manager.update()

        # Verify both deployments were scaled, but d1 should be capped at max_replicas=3
        assert d1_id in deployment_state_manager._scaling_decisions
        assert d2_id in deployment_state_manager._scaling_decisions
        assert (
            deployment_state_manager._scaling_decisions[d1_id] == 3
        )  # Capped by max_replicas
        assert (
            deployment_state_manager._scaling_decisions[d2_id] == 3
        )  # Our policy scales to 3


if __name__ == "__main__":
    sys.exit(pytest.main(["-v", "-s", __file__]))<|MERGE_RESOLUTION|>--- conflicted
+++ resolved
@@ -2570,11 +2570,7 @@
         asm = self._register_deployments(app_state_manager, app_config)
 
         # Verify policy was registered
-<<<<<<< HEAD
-        assert asm.application_has_policy("test_app") is True
-=======
         assert asm._application_has_policy("test_app") is True
->>>>>>> 2b6663bf
         assert app_state.should_autoscale() is True
         assert asm.should_autoscale_application("test_app") is True
 
@@ -2623,11 +2619,7 @@
 
         # Recovery happens automatically during initialization
         # Verify app-level policy was recovered
-<<<<<<< HEAD
-        assert asm.application_has_policy("test_app") is True
-=======
         assert asm._application_has_policy("test_app") is True
->>>>>>> 2b6663bf
 
         # Test that recovered policy still works
         d1_id = DeploymentID(name="d1", app_name="test_app")
@@ -2657,11 +2649,7 @@
         asm = self._register_deployments(app_state_manager, app_config)
 
         # Verify app is registered
-<<<<<<< HEAD
-        assert asm.application_has_policy("test_app") is True
-=======
         assert asm._application_has_policy("test_app") is True
->>>>>>> 2b6663bf
 
         # Delete the application
         deployment_state_manager.delete_deployment(
@@ -2674,11 +2662,7 @@
         app_state_manager.update()
 
         # Verify app-level policy is deregistered
-<<<<<<< HEAD
-        assert asm.application_has_policy("test_app") is False
-=======
         assert asm._application_has_policy("test_app") is False
->>>>>>> 2b6663bf
         assert asm.should_autoscale_application("test_app") is False
 
     def test_app_level_autoscaling_policy_add_and_remove_from_config(
@@ -2698,22 +2682,14 @@
 
         # Verify no app-level policy initially
         # Note: The app might be registered but without a policy
-<<<<<<< HEAD
-        assert asm.application_has_policy("test_app") is False
-=======
         assert asm._application_has_policy("test_app") is False
->>>>>>> 2b6663bf
 
         # Now add app-level autoscaling policy
         app_config_with_policy = self._create_app_config(has_policy=True)
         _ = self._deploy_app_with_mocks(app_state_manager, app_config_with_policy)
 
         # Verify app-level policy is registered
-<<<<<<< HEAD
-        assert asm.application_has_policy("test_app") is True
-=======
         assert asm._application_has_policy("test_app") is True
->>>>>>> 2b6663bf
 
         # Now remove app-level autoscaling policy
         app_config_no_policy_again = self._create_app_config(has_policy=False)
@@ -2721,11 +2697,7 @@
 
         # Verify app-level policy is deregistered
         # Note: The app might still exist but without a policy
-<<<<<<< HEAD
-        assert asm.application_has_policy("test_app") is False
-=======
         assert asm._application_has_policy("test_app") is False
->>>>>>> 2b6663bf
         assert asm.should_autoscale_application("test_app") is False
 
     def test_app_level_autoscaling_policy_with_multiple_deployments(
@@ -2774,11 +2746,7 @@
         asm = self._register_deployments(app_state_manager, app_config)
 
         # Verify policy was registered
-<<<<<<< HEAD
-        assert asm.application_has_policy("test_app") is True
-=======
         assert asm._application_has_policy("test_app") is True
->>>>>>> 2b6663bf
 
         # Create replicas for all deployments
         deployment_ids = [
@@ -2843,11 +2811,7 @@
         asm = app_state_manager._autoscaling_state_manager
 
         # Test with no applications registered
-<<<<<<< HEAD
-        assert asm.application_has_policy("nonexistent_app") is False
-=======
         assert asm._application_has_policy("nonexistent_app") is False
->>>>>>> 2b6663bf
         assert asm.should_autoscale_application("nonexistent_app") is False
 
         # Deploy app with policy
@@ -2856,11 +2820,7 @@
         asm = self._register_deployments(app_state_manager, app_config)
 
         # Test helper methods
-<<<<<<< HEAD
-        assert asm.application_has_policy("test_app") is True
-=======
         assert asm._application_has_policy("test_app") is True
->>>>>>> 2b6663bf
         assert asm.should_autoscale_application("test_app") is True
 
         d1_id = DeploymentID(name="d1", app_name="test_app")
@@ -2873,11 +2833,7 @@
             app_state_manager, app_config_no_policy
         )
 
-<<<<<<< HEAD
-        assert asm_no_policy.application_has_policy("test_app") is False
-=======
         assert asm_no_policy._application_has_policy("test_app") is False
->>>>>>> 2b6663bf
         assert (
             asm_no_policy.should_autoscale_application("test_app") is True
         )  # App exists but no policy
@@ -2936,13 +2892,8 @@
         asm = self._register_deployments(app_state_manager, app_config2)
 
         # Test isolation
-<<<<<<< HEAD
-        assert asm.application_has_policy("app1") is True
-        assert asm.application_has_policy("app2") is False
-=======
         assert asm._application_has_policy("app1") is True
         assert asm._application_has_policy("app2") is False
->>>>>>> 2b6663bf
         assert asm.should_autoscale_application("app1") is True
         assert asm.should_autoscale_application("app2") is True
 
@@ -2993,19 +2944,11 @@
         asm = app_state_manager._autoscaling_state_manager
 
         # Test with empty app name
-<<<<<<< HEAD
-        assert asm.application_has_policy("") is False
-        assert asm.should_autoscale_application("") is False
-
-        # Test with None app name
-        assert asm.application_has_policy(None) is False
-=======
         assert asm._application_has_policy("") is False
         assert asm.should_autoscale_application("") is False
 
         # Test with None app name
         assert asm._application_has_policy(None) is False
->>>>>>> 2b6663bf
         assert asm.should_autoscale_application(None) is False
 
         # Test get_decision_num_replicas with nonexistent app
