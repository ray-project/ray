--- conflicted
+++ resolved
@@ -21,9 +21,6 @@
 
 py_test_module_list(
     size = "medium",
-<<<<<<< HEAD
-    env = {"RAY_SERVE_USE_COMPACT_SCHEDULING_STRATEGY": "1"},
-=======
     env = {"RAY_SERVE_EAGERLY_START_REPLACEMENT_REPLICAS": "0"},
     files = [
         "test_deployment_state.py",
@@ -42,8 +39,7 @@
 
 py_test_module_list(
     size = "medium",
-    env = {"RAY_SERVE_USE_COMPACT_SCHEDULING_STRATEGY": "0"},
->>>>>>> b91d3768
+    env = {"RAY_SERVE_USE_COMPACT_SCHEDULING_STRATEGY": "1"},
     files = [
         "test_deployment_scheduler.py",
         "test_deployment_state.py",
