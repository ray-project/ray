load("@rules_python//python:defs.bzl", "py_library")
load("//bazel:python.bzl", "py_test_module_list", "py_test_run_all_subdirectory")

py_library(
    name = "conftest",
    srcs = ["conftest.py"],
)

py_test_run_all_subdirectory(
<<<<<<< HEAD
  include = glob(["test_*.py"]),
  exclude = ["test_deployment_class.py"], # modified by bytedance
  extra_srcs = [],
  size = "small",
  tags = ["team:serve"],
  deps = ["//python/ray/serve:serve_lib", "//python/ray/serve/tests:common", ":conftest"],
=======
    size = "small",
    include = glob(["test_*.py"]),
    exclude = [],
    extra_srcs = [],
    tags = ["team:serve"],
    deps = [
        ":conftest",
        "//python/ray/serve:serve_lib",
        "//python/ray/serve/tests:common",
    ],
>>>>>>> 4919aa49
)

py_test_module_list(
    size = "medium",
    env = {"RAY_SERVE_USE_COMPACT_SCHEDULING_STRATEGY": "1"},
    files = [
        "test_deployment_scheduler.py",
        "test_deployment_state.py",
    ],
    name_suffix = "_with_compact_scheduling",
    tags = [
        "no_windows",
        "team:serve",
    ],
    deps = [
        ":conftest",
        "//python/ray/serve:serve_lib",
        "//python/ray/serve/tests:common",
    ],
)

py_test_module_list(
    size = "medium",
    env = {"RAY_SERVE_COLLECT_AUTOSCALING_METRICS_ON_HANDLE": "0"},
    files = [
        "test_autoscaling_policy.py",
        "test_deployment_state.py",
        "test_router.py",
    ],
    name_suffix = "_with_metr_disab",
    tags = [
        "no_windows",
        "team:serve",
    ],
    deps = [
        ":conftest",
        "//python/ray/serve:serve_lib",
        "//python/ray/serve/tests:common",
    ],
)<|MERGE_RESOLUTION|>--- conflicted
+++ resolved
@@ -7,14 +7,6 @@
 )
 
 py_test_run_all_subdirectory(
-<<<<<<< HEAD
-  include = glob(["test_*.py"]),
-  exclude = ["test_deployment_class.py"], # modified by bytedance
-  extra_srcs = [],
-  size = "small",
-  tags = ["team:serve"],
-  deps = ["//python/ray/serve:serve_lib", "//python/ray/serve/tests:common", ":conftest"],
-=======
     size = "small",
     include = glob(["test_*.py"]),
     exclude = [],
@@ -25,7 +17,6 @@
         "//python/ray/serve:serve_lib",
         "//python/ray/serve/tests:common",
     ],
->>>>>>> 4919aa49
 )
 
 py_test_module_list(
