--- conflicted
+++ resolved
@@ -342,21 +342,6 @@
 @pytest.mark.asyncio
 @pytest.mark.parametrize("use_class", [True, False])
 @pytest.mark.parametrize("use_gen", [True, False])
-<<<<<<< HEAD
-async def test_cancellation_after_error(use_class, use_gen):
-    """Cancelling a request after it errors should be supported."""
-
-    raise_error = asyncio.Event()
-
-    async def unary_implementation(key1, key2):
-        if not raise_error.is_set():
-            raise ValueError()
-        return [(key1[i], key2[i]) for i in range(len(key1))]
-
-    async def streaming_implementation(key1, key2):
-        if not raise_error.is_set():
-            raise ValueError()
-=======
 async def test_batch_cancellation(use_class, use_gen):
     block_requests = asyncio.Event()
     request_was_cancelled = True
@@ -371,7 +356,6 @@
         nonlocal block_requests, request_was_cancelled
         await block_requests.wait()
         request_was_cancelled = False
->>>>>>> 1926d15f
         yield [(key1[i], key2[i]) for i in range(len(key1))]
 
     if use_class:
@@ -409,28 +393,12 @@
         else:
             func = unary_func
 
-<<<<<<< HEAD
-    # Submit requests and then cancel them.
-=======
->>>>>>> 1926d15f
     if use_gen:
         gens = [func("hi1", "hi2"), func("hi3", "hi4")]
         coros = [gen.__anext__() for gen in gens]
     else:
         coros = [func("hi1", "hi2"), func("hi3", "hi4")]
 
-<<<<<<< HEAD
-    print("Submitted initial batch of requests.")
-
-    for coro in coros:
-        coro.close()
-
-    print("Closed initial batch of requests.")
-
-    raise_error.set()
-
-    # Submit requests and check that they still work.
-=======
     print("Submitted requests.")
 
     # The requests should be blocked on the long request_timeout
@@ -463,18 +431,94 @@
     # Unblock requests. The requests should succeed.
     block_requests.set()
 
->>>>>>> 1926d15f
     if use_gen:
         gens = [func("hi1", "hi2"), func("hi3", "hi4")]
         coros = [gen.__anext__() for gen in gens]
     else:
         coros = [func("hi1", "hi2"), func("hi3", "hi4")]
 
-<<<<<<< HEAD
+    result = await asyncio.gather(*coros)
+    assert result == [("hi1", "hi2"), ("hi3", "hi4")]
+
+
+@pytest.mark.asyncio
+@pytest.mark.parametrize("use_class", [True, False])
+@pytest.mark.parametrize("use_gen", [True, False])
+async def test_cancellation_after_error(use_class, use_gen):
+    """Cancelling a request after it errors should be supported."""
+
+    raise_error = asyncio.Event()
+
+    async def unary_implementation(key1, key2):
+        if not raise_error.is_set():
+            raise ValueError()
+        return [(key1[i], key2[i]) for i in range(len(key1))]
+
+    async def streaming_implementation(key1, key2):
+        if not raise_error.is_set():
+            raise ValueError()
+        yield [(key1[i], key2[i]) for i in range(len(key1))]
+
+    if use_class:
+
+        class MultipleArgs:
+            @serve.batch(max_batch_size=2, batch_wait_timeout_s=1000)
+            async def unary_method(self, key1, key2):
+                return await unary_implementation(key1, key2)
+
+            @serve.batch(max_batch_size=2, batch_wait_timeout_s=1000)
+            async def streaming_method(self, key1, key2):
+                async for value in streaming_implementation(key1, key2):
+                    yield value
+
+        instance = MultipleArgs()
+
+        if use_gen:
+            func = instance.streaming_method
+        else:
+            func = instance.unary_method
+
+    else:
+
+        @serve.batch(max_batch_size=2, batch_wait_timeout_s=1000)
+        async def unary_func(key1, key2):
+            return await unary_implementation(key1, key2)
+
+        @serve.batch(max_batch_size=2, batch_wait_timeout_s=1000)
+        async def streaming_func(key1, key2):
+            async for value in streaming_implementation(key1, key2):
+                yield value
+
+        if use_gen:
+            func = streaming_func
+        else:
+            func = unary_func
+
+    # Submit requests and then cancel them.
+    if use_gen:
+        gens = [func("hi1", "hi2"), func("hi3", "hi4")]
+        coros = [gen.__anext__() for gen in gens]
+    else:
+        coros = [func("hi1", "hi2"), func("hi3", "hi4")]
+
+    print("Submitted initial batch of requests.")
+
+    for coro in coros:
+        coro.close()
+
+    print("Closed initial batch of requests.")
+
+    raise_error.set()
+
+    # Submit requests and check that they still work.
+    if use_gen:
+        gens = [func("hi1", "hi2"), func("hi3", "hi4")]
+        coros = [gen.__anext__() for gen in gens]
+    else:
+        coros = [func("hi1", "hi2"), func("hi3", "hi4")]
+
     print("Submitted new batch of requests.")
 
-=======
->>>>>>> 1926d15f
     result = await asyncio.gather(*coros)
     assert result == [("hi1", "hi2"), ("hi3", "hi4")]
 
