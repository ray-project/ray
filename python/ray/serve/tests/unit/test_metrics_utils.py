--- conflicted
+++ resolved
@@ -4,10 +4,6 @@
 import pytest
 
 from ray._private.test_utils import async_wait_for_condition
-<<<<<<< HEAD
-from ray._private.utils import get_or_create_event_loop
-=======
->>>>>>> 2a127766
 from ray.serve._private.metrics_utils import InMemoryMetricsStore, MetricsPusher
 from ray.serve._private.test_utils import MockAsyncTimer
 
@@ -25,11 +21,7 @@
             nonlocal val
             val += 1
 
-<<<<<<< HEAD
-        metrics_pusher = MetricsPusher(get_or_create_event_loop())
-=======
         metrics_pusher = MetricsPusher()
->>>>>>> 2a127766
         metrics_pusher.start()
         assert len(metrics_pusher._tasks) == 0
 
@@ -45,11 +37,7 @@
         def task(s):
             s["val"] += 1
 
-<<<<<<< HEAD
-        metrics_pusher = MetricsPusher(get_or_create_event_loop(), timer.sleep)
-=======
         metrics_pusher = MetricsPusher(async_sleep=timer.sleep)
->>>>>>> 2a127766
         metrics_pusher.start()
 
         metrics_pusher.register_or_update_task("basic", lambda: task(state), 0.5)
@@ -72,11 +60,7 @@
         def task(key, s):
             s[key] += 1
 
-<<<<<<< HEAD
-        metrics_pusher = MetricsPusher(get_or_create_event_loop(), timer.sleep)
-=======
         metrics_pusher = MetricsPusher(async_sleep=timer.sleep)
->>>>>>> 2a127766
         metrics_pusher.start()
 
         # Each task interval is different, and they don't divide each other.
@@ -119,11 +103,7 @@
 
         # Start metrics pusher and register task() with interval 1s.
         # After (fake) 10s, the task should have executed 10 times
-<<<<<<< HEAD
-        metrics_pusher = MetricsPusher(get_or_create_event_loop(), timer.sleep)
-=======
         metrics_pusher = MetricsPusher(async_sleep=timer.sleep)
->>>>>>> 2a127766
         metrics_pusher.start()
 
         # Give the metrics pusher thread opportunity to execute task
