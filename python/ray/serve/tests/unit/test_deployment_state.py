--- conflicted
+++ resolved
@@ -29,8 +29,6 @@
     DEFAULT_HEALTH_CHECK_TIMEOUT_S,
     DEFAULT_MAX_ONGOING_REQUESTS,
     RAY_SERVE_COLLECT_AUTOSCALING_METRICS_ON_HANDLE,
-    RAY_SERVE_OUTBOUND_DEPLOYMENTS_INITIAL_POLL_DELAY_S,
-    RAY_SERVE_OUTBOUND_DEPLOYMENTS_MAX_POLL_DELAY_S,
 )
 from ray.serve._private.deployment_info import DeploymentInfo
 from ray.serve._private.deployment_scheduler import ReplicaSchedulingRequest
@@ -313,14 +311,7 @@
     def get_routing_stats(self) -> Dict[str, Any]:
         return {}
 
-<<<<<<< HEAD
-    def poll_outbound_deployments(
-        self, poll_period_s: float
-    ) -> Optional[List[DeploymentID]]:
-        """Mock method for polling outbound deployments."""
-=======
     def get_outbound_deployments(self) -> Optional[List[DeploymentID]]:
->>>>>>> 7a05d436
         return getattr(self, "_outbound_deployments", None)
 
     @property
@@ -5621,23 +5612,6 @@
         }, f"Expected ranks [0, 1, 2], got {ranks_mapping.values()}"
 
 
-<<<<<<< HEAD
-class TestOutboundDeploymentsPoll:
-    """Tests for polling outbound deployments from replicas."""
-
-    def test_basic_outbound_deployments_polling(self, mock_deployment_state_manager):
-        """Test that outbound deployments are polled and cached."""
-        (
-            create_dsm,
-            timer,
-            cluster_node_info_cache,
-            autoscaling_state_manager,
-        ) = mock_deployment_state_manager
-        dsm = create_dsm()
-
-        deployment_id = DeploymentID(name="test_deployment", app_name="test_app")
-        b_info_1, b_version_1 = deployment_info(num_replicas=1)
-=======
 class TestGetOutboundDeployments:
     def test_basic_outbound_deployments(self, mock_deployment_state_manager):
         """Test that outbound deployments are returned."""
@@ -5646,7 +5620,6 @@
 
         deployment_id = DeploymentID(name="test_deployment", app_name="test_app")
         b_info_1, _ = deployment_info(num_replicas=1)
->>>>>>> 7a05d436
         dsm.deploy(deployment_id, b_info_1)
 
         # Create a RUNNING replica
@@ -5659,128 +5632,7 @@
         # Set outbound deployments on the mock replica
         running_replicas = ds._replicas.get([ReplicaState.RUNNING])
         assert len(running_replicas) == 1
-<<<<<<< HEAD
-        running_replicas[0]._actor._outbound_deployments = ["dep1", "dep2"]
-
-        # Poll and verify caching
-        dsm.update()
-        cached = ds.get_outbound_deployments()
-        assert cached == ["dep1", "dep2"]
-
-        # Verify it's accessible through DeploymentStateManager
-        assert dsm.get_deployment_outbound_deployments(deployment_id) == [
-            "dep1",
-            "dep2",
-        ]
-
-    def test_exponential_backoff(self, mock_deployment_state_manager):
-        """Test that poll delay increases exponentially."""
-        (
-            create_dsm,
-            timer,
-            cluster_node_info_cache,
-            autoscaling_state_manager,
-        ) = mock_deployment_state_manager
-        dsm = create_dsm()
-
-        deployment_id = DeploymentID(name="test_deployment", app_name="test_app")
-        b_info_1, b_version_1 = deployment_info(num_replicas=1)
-        dsm.deploy(deployment_id, b_info_1)
-
-        ds = dsm._deployment_states[deployment_id]
-
-        # Create a RUNNING replica
-        dsm.update()  # Transitions to STARTING
-        for replica in ds._replicas.get([ReplicaState.STARTING]):
-            replica._actor.set_ready()
-        dsm.update()  # Transitions to RUNNING
-
-        # Set outbound deployments
-        running_replicas = ds._replicas.get([ReplicaState.RUNNING])
-        running_replicas[0]._actor._outbound_deployments = ["dep1"]
-
-        # Initial delay should be the default
-        assert (
-            ds._outbound_poll_delay
-            == RAY_SERVE_OUTBOUND_DEPLOYMENTS_INITIAL_POLL_DELAY_S
-        )
-
-        # First poll - should update cache and increase delay
-        dsm.update()
-        assert dsm.get_deployment_outbound_deployments(deployment_id) == ["dep1"]
-        assert (
-            ds._outbound_poll_delay
-            == RAY_SERVE_OUTBOUND_DEPLOYMENTS_INITIAL_POLL_DELAY_S * 2
-        )
-
-        # Change the outbound deployments to trigger another update
-        running_replicas[0]._actor._outbound_deployments = ["dep1", "dep2"]
-        dsm.update()
-        assert dsm.get_deployment_outbound_deployments(deployment_id) == [
-            "dep1",
-            "dep2",
-        ]
-        assert (
-            ds._outbound_poll_delay
-            == RAY_SERVE_OUTBOUND_DEPLOYMENTS_INITIAL_POLL_DELAY_S * 4
-        )
-
-        # Verify delay caps at max
-        for _ in range(20):  # Enough iterations to hit the cap
-            running_replicas[0]._actor._outbound_deployments = ["dep" + str(_)]
-            dsm.update()
-
-        assert (
-            ds._outbound_poll_delay == RAY_SERVE_OUTBOUND_DEPLOYMENTS_MAX_POLL_DELAY_S
-        )
-
-    def test_version_change_resets_poll_delay(self, mock_deployment_state_manager):
-        """Test that poll delay resets when deployment version changes."""
-        (
-            create_dsm,
-            timer,
-            cluster_node_info_cache,
-            autoscaling_state_manager,
-        ) = mock_deployment_state_manager
-        dsm = create_dsm()
-
-        deployment_id = DeploymentID(name="test_deployment", app_name="test_app")
-        b_info_1, b_version_1 = deployment_info(version="1", num_replicas=1)
-        dsm.deploy(deployment_id, b_info_1)
-
-        ds = dsm._deployment_states[deployment_id]
-
-        # Create a RUNNING replica
-        dsm.update()  # Transitions to STARTING
-        for replica in ds._replicas.get([ReplicaState.STARTING]):
-            replica._actor.set_ready()
-        dsm.update()  # Transitions to RUNNING
-
-        # Set outbound deployments and poll multiple times to increase delay
-        running_replicas = ds._replicas.get([ReplicaState.RUNNING])
-        for i in range(5):
-            running_replicas[0]._actor._outbound_deployments = [f"dep{i}"]
-            dsm.update()
-
-        # Delay should be increased
-        assert (
-            ds._outbound_poll_delay
-            > RAY_SERVE_OUTBOUND_DEPLOYMENTS_INITIAL_POLL_DELAY_S
-        )
-
-        # Deploy new version
-        b_info_2, b_version_2 = deployment_info(version="2", num_replicas=1)
-        dsm.deploy(deployment_id, b_info_2)
-
-        # Delay should reset to initial value
-        assert (
-            ds._outbound_poll_delay
-            == RAY_SERVE_OUTBOUND_DEPLOYMENTS_INITIAL_POLL_DELAY_S
-        )
-
-    def test_no_poll_without_running_replicas(self, mock_deployment_state_manager):
-        """Test that polling doesn't happen when no replicas are running."""
-=======
+
         d1 = DeploymentID(name="dep1", app_name="test_app")
         d2 = DeploymentID(name="dep2", app_name="test_app")
         running_replicas[0]._actor._outbound_deployments = [d1, d2]
@@ -5792,147 +5644,6 @@
         assert dsm.get_deployment_outbound_deployments(deployment_id) == [
             d1,
             d2,
-        ]
-
-    def test_deployment_state_manager_returns_none_for_nonexistent_deployment(
-        self, mock_deployment_state_manager
-    ):
-        """Test that DeploymentStateManager returns None for nonexistent deployments."""
->>>>>>> 7a05d436
-        (
-            create_dsm,
-            timer,
-            cluster_node_info_cache,
-            autoscaling_state_manager,
-        ) = mock_deployment_state_manager
-        dsm = create_dsm()
-
-<<<<<<< HEAD
-        deployment_id = DeploymentID(name="test_deployment", app_name="test_app")
-        b_info_1, b_version_1 = deployment_info(num_replicas=1)
-        dsm.deploy(deployment_id, b_info_1)
-
-        ds = dsm._deployment_states[deployment_id]
-
-        # No RUNNING replicas yet
-        assert len(ds._replicas.get([ReplicaState.RUNNING])) == 0
-
-        # Poll should not crash and should not cache anything
-        dsm.update()
-        assert dsm.get_deployment_outbound_deployments(deployment_id) is None
-
-    def test_cache_unchanged_when_replica_returns_none(
-        self, mock_deployment_state_manager
-    ):
-        """Test that cache doesn't change when replica returns None."""
-        (
-            create_dsm,
-            timer,
-            cluster_node_info_cache,
-            autoscaling_state_manager,
-        ) = mock_deployment_state_manager
-        dsm = create_dsm()
-
-        deployment_id = DeploymentID(name="test_deployment", app_name="test_app")
-        b_info_1, b_version_1 = deployment_info(num_replicas=1)
-        dsm.deploy(deployment_id, b_info_1)
-
-        ds = dsm._deployment_states[deployment_id]
-
-        # Create a RUNNING replica
-        dsm.update()  # Transitions to STARTING
-        for replica in ds._replicas.get([ReplicaState.STARTING]):
-            replica._actor.set_ready()
-        dsm.update()  # Transitions to RUNNING
-
-        # Set initial outbound deployments
-        running_replicas = ds._replicas.get([ReplicaState.RUNNING])
-        running_replicas[0]._actor._outbound_deployments = ["dep1"]
-        dsm.update()
-        assert dsm.get_deployment_outbound_deployments(deployment_id) == ["dep1"]
-
-        # Now set replica to return None (simulating not ready yet)
-        running_replicas[0]._actor._outbound_deployments = None
-        dsm.update()
-
-        # Cache should remain unchanged
-        assert dsm.get_deployment_outbound_deployments(deployment_id) == ["dep1"]
-
-    def test_outbound_deployments_with_multiple_replicas(
-        self, mock_deployment_state_manager
-    ):
-        """Test that polling works with multiple replicas (randomly picks one)."""
-        (
-            create_dsm,
-            timer,
-            cluster_node_info_cache,
-            autoscaling_state_manager,
-        ) = mock_deployment_state_manager
-        dsm = create_dsm()
-
-        deployment_id = DeploymentID(name="test_deployment", app_name="test_app")
-        b_info_1, b_version_1 = deployment_info(num_replicas=3)
-        dsm.deploy(deployment_id, b_info_1)
-
-        ds = dsm._deployment_states[deployment_id]
-
-        # Create RUNNING replicas
-        dsm.update()  # Transitions to STARTING
-        for replica in ds._replicas.get([ReplicaState.STARTING]):
-            replica._actor.set_ready()
-        dsm.update()  # Transitions to RUNNING
-
-        running_replicas = ds._replicas.get([ReplicaState.RUNNING])
-        assert len(running_replicas) == 3
-
-        # Set different outbound deployments on each replica
-        running_replicas[0]._actor._outbound_deployments = ["dep1"]
-        running_replicas[1]._actor._outbound_deployments = ["dep2"]
-        running_replicas[2]._actor._outbound_deployments = ["dep3"]
-
-        # Poll should pick one of them (we can't predict which due to random.choice)
-        dsm.update()
-        cached = dsm.get_deployment_outbound_deployments(deployment_id)
-
-        # Should have cached one of the three options
-        assert cached in [["dep1"], ["dep2"], ["dep3"]]
-
-    def test_outbound_deployments_integrated_with_update_cycle(
-        self, mock_deployment_state_manager
-    ):
-        """Test that polling is called during the regular update cycle."""
-        (
-            create_dsm,
-            timer,
-            cluster_node_info_cache,
-            autoscaling_state_manager,
-        ) = mock_deployment_state_manager
-        dsm = create_dsm()
-
-        deployment_id = DeploymentID(name="test_deployment", app_name="test_app")
-        b_info_1, b_version_1 = deployment_info(num_replicas=1)
-        dsm.deploy(deployment_id, b_info_1)
-
-        ds = dsm._deployment_states[deployment_id]
-
-        # Create a RUNNING replica
-        dsm.update()  # Transitions to STARTING
-        for replica in ds._replicas.get([ReplicaState.STARTING]):
-            replica._actor.set_ready()
-        dsm.update()  # Transitions to RUNNING
-
-        # Set outbound deployments
-        running_replicas = ds._replicas.get([ReplicaState.RUNNING])
-        running_replicas[0]._actor._outbound_deployments = ["dep1", "dep2", "dep3"]
-
-        # Update should trigger polling via check_and_update_replicas
-        dsm.update()
-
-        # Verify it was cached
-        assert dsm.get_deployment_outbound_deployments(deployment_id) == [
-            "dep1",
-            "dep2",
-            "dep3",
         ]
 
     def test_deployment_state_manager_returns_none_for_nonexistent_deployment(
@@ -5950,48 +5661,6 @@
         deployment_id = DeploymentID(name="nonexistent", app_name="test_app")
         assert dsm.get_deployment_outbound_deployments(deployment_id) is None
 
-    def test_cache_not_updated_when_result_unchanged(
-        self, mock_deployment_state_manager
-    ):
-        """Test that exponential backoff only increases when results change."""
-        (
-            create_dsm,
-            timer,
-            cluster_node_info_cache,
-            autoscaling_state_manager,
-        ) = mock_deployment_state_manager
-        dsm = create_dsm()
-
-        deployment_id = DeploymentID(name="test_deployment", app_name="test_app")
-        b_info_1, b_version_1 = deployment_info(num_replicas=1)
-        dsm.deploy(deployment_id, b_info_1)
-
-        ds = dsm._deployment_states[deployment_id]
-
-        # Create a RUNNING replica
-        dsm.update()  # Transitions to STARTING
-        for replica in ds._replicas.get([ReplicaState.STARTING]):
-            replica._actor.set_ready()
-        dsm.update()  # Transitions to RUNNING
-
-        # Set outbound deployments
-        running_replicas = ds._replicas.get([ReplicaState.RUNNING])
-        running_replicas[0]._actor._outbound_deployments = ["dep1"]
-
-        # First poll
-        dsm.update()
-        assert dsm.get_deployment_outbound_deployments(deployment_id) == ["dep1"]
-        first_delay = ds._outbound_poll_delay
-
-        # Poll again with same result - delay should still increase
-        # because we check if the result changed
-        dsm.update()
-        # Since result is the same, delay shouldn't increase
-        assert ds._outbound_poll_delay == first_delay
-=======
-        deployment_id = DeploymentID(name="nonexistent", app_name="test_app")
-        assert dsm.get_deployment_outbound_deployments(deployment_id) is None
-
     def test_returns_none_if_replicas_are_not_running(
         self, mock_deployment_state_manager
     ):
@@ -6080,7 +5749,6 @@
         # Now v2 is running. Should only return v2's outbound deployments (d3),
         # not v1's outbound deployments (d1, d2).
         assert ds.get_outbound_deployments() == [d3]
->>>>>>> 7a05d436
 
 
 if __name__ == "__main__":
