import sys
from copy import deepcopy
from typing import Any, Callable, Dict, List, Optional, Tuple
from unittest.mock import Mock, patch

import pytest

from ray._common.ray_constants import DEFAULT_MAX_CONCURRENCY_ASYNC
from ray._raylet import NodeID
from ray.serve._private.autoscaling_state import AutoscalingStateManager
from ray.serve._private.common import (
    RUNNING_REQUESTS_KEY,
    DeploymentHandleSource,
    DeploymentID,
    DeploymentStatus,
    DeploymentStatusTrigger,
    HandleMetricReport,
    ReplicaID,
    ReplicaMetricReport,
    ReplicaState,
    TargetCapacityDirection,
    TimeStampedValue,
)
from ray.serve._private.config import DeploymentConfig, ReplicaConfig
from ray.serve._private.constants import (
    DEFAULT_GRACEFUL_SHUTDOWN_TIMEOUT_S,
    DEFAULT_GRACEFUL_SHUTDOWN_WAIT_LOOP_S,
    DEFAULT_HEALTH_CHECK_PERIOD_S,
    DEFAULT_HEALTH_CHECK_TIMEOUT_S,
    DEFAULT_MAX_ONGOING_REQUESTS,
    RAY_SERVE_COLLECT_AUTOSCALING_METRICS_ON_HANDLE,
)
from ray.serve._private.deployment_info import DeploymentInfo
from ray.serve._private.deployment_scheduler import ReplicaSchedulingRequest
from ray.serve._private.deployment_state import (
    ALL_REPLICA_STATES,
    SLOW_STARTUP_WARNING_S,
    ActorReplicaWrapper,
    DeploymentReplica,
    DeploymentState,
    DeploymentStateManager,
    DeploymentVersion,
    ReplicaStartupStatus,
    ReplicaStateContainer,
)
from ray.serve._private.exceptions import DeploymentIsBeingDeletedError
from ray.serve._private.test_utils import (
    MockActorHandle,
    MockClusterNodeInfoCache,
    MockKVStore,
    MockTimer,
)
from ray.serve._private.utils import (
    get_capacity_adjusted_num_replicas,
    get_random_string,
)
from ray.serve.schema import ReplicaRank
from ray.util.placement_group import validate_placement_group

# Global variable that is fetched during controller recovery that
# marks (simulates) which replicas have died since controller first
# recovered a list of live replica names.
# NOTE(zcin): This is necessary because the replica's `recover()` method
# is called in the controller's init function, instead of in the control
# loop, so we can't "mark" a replica dead through a method. This global
# state is cleared after each test that uses the fixtures in this file.
dead_replicas_context = set()
replica_rank_context: Dict[str, ReplicaRank] = {}
TEST_DEPLOYMENT_ID = DeploymentID(name="test_deployment", app_name="test_app")
TEST_DEPLOYMENT_ID_2 = DeploymentID(name="test_deployment_2", app_name="test_app")


class MockReplicaActorWrapper:
    def __init__(
        self,
        replica_id: ReplicaID,
        version: DeploymentVersion,
    ):
        self._replica_id = replica_id
        self._actor_name = replica_id.to_full_id_str()
        # Will be set when `start()` is called.
        self.started = False
        # Will be set when `recover()` is called.
        self.recovering = False
        # Will be set when `start()` is called.
        self.version = version
        # Initial state for a replica is PENDING_ALLOCATION.
        self.status = ReplicaStartupStatus.PENDING_ALLOCATION
        # Will be set when `graceful_stop()` is called.
        self.stopped = False
        # Expected to be set in the test.
        self.done_stopping = False
        # Will be set when `force_stop()` is called.
        self.force_stopped_counter = 0
        # Will be set when `check_health()` is called.
        self.health_check_called = False
        # Returned by the health check.
        self.healthy = True
        self._is_cross_language = False
        self._actor_handle = MockActorHandle()
        self._node_id = None
        self._node_ip = None
        self._node_instance_id = None
        self._node_id_is_set = False
        self._actor_id = None
        self._internal_grpc_port = None
        self._pg_bundles = None
        self._initialization_latency_s = -1
        self._docs_path = None
        self._rank = replica_rank_context.get(replica_id.unique_id, None)
        self._assign_rank_callback = None

    @property
    def is_cross_language(self) -> bool:
        return self._is_cross_language

    @property
    def replica_id(self) -> ReplicaID:
        return self._replica_id

    @property
    def deployment_name(self) -> str:
        return self._replica_id.deployment_id.name

    @property
    def actor_handle(self) -> MockActorHandle:
        return self._actor_handle

    @property
    def max_ongoing_requests(self) -> int:
        return self.version.deployment_config.max_ongoing_requests

    @property
    def graceful_shutdown_timeout_s(self) -> float:
        return self.version.deployment_config.graceful_shutdown_timeout_s

    @property
    def health_check_period_s(self) -> float:
        return self.version.deployment_config.health_check_period_s

    @property
    def health_check_timeout_s(self) -> float:
        return self.version.deployment_config.health_check_timeout_s

    @property
    def pid(self) -> Optional[int]:
        return None

    @property
    def actor_id(self) -> Optional[str]:
        return self._actor_id

    @property
    def worker_id(self) -> Optional[str]:
        return None

    @property
    def node_id(self) -> Optional[str]:
        if self._node_id_is_set:
            return self._node_id
        if self.status == ReplicaStartupStatus.SUCCEEDED or self.started:
            return "node-id"
        return None

    @property
    def availability_zone(self) -> Optional[str]:
        return None

    @property
    def node_ip(self) -> Optional[str]:
        return None

    @property
    def node_instance_id(self) -> Optional[str]:
        return None

    @property
    def log_file_path(self) -> Optional[str]:
        return None

    @property
    def grpc_port(self) -> Optional[int]:
        return None

    @property
    def placement_group_bundles(self) -> Optional[List[Dict[str, float]]]:
        return None

    @property
    def initialization_latency_s(self) -> float:
        return self._initialization_latency_s

    def set_docs_path(self, docs_path: str):
        self._docs_path = docs_path

    @property
    def docs_path(self) -> Optional[str]:
        return self._docs_path

    def set_status(self, status: ReplicaStartupStatus):
        self.status = status

    def set_ready(self, version: DeploymentVersion = None):
        self.status = ReplicaStartupStatus.SUCCEEDED
        if version:
            self.version_to_be_fetched_from_actor = version
        else:
            self.version_to_be_fetched_from_actor = self.version

    def set_failed_to_start(self):
        self.status = ReplicaStartupStatus.FAILED

    def set_done_stopping(self):
        self.done_stopping = True

    def set_unhealthy(self):
        self.healthy = False

    def set_starting_version(self, version: DeploymentVersion):
        """Mocked deployment_worker return version from reconfigure()"""
        self.starting_version = version

    def set_node_id(self, node_id: str):
        self._node_id = node_id
        self._node_id_is_set = True

    def set_actor_id(self, actor_id: str):
        self._actor_id = actor_id

    def start(
        self,
        deployment_info: DeploymentInfo,
        assign_rank_callback: Callable[[ReplicaID], ReplicaRank],
    ):
        self.started = True
        self._assign_rank_callback = assign_rank_callback
<<<<<<< HEAD
        self._rank = assign_rank_callback(self._replica_id.unique_id, node_id=-1)
=======
        self._rank = assign_rank_callback(self._replica_id.unique_id)
>>>>>>> fa625a68
        replica_rank_context[self._replica_id.unique_id] = self._rank

        def _on_scheduled_stub(*args, **kwargs):
            pass

        return ReplicaSchedulingRequest(
            replica_id=self._replica_id,
            actor_def=Mock(),
            actor_resources={},
            actor_options={"name": "placeholder"},
            actor_init_args=(),
            placement_group_bundles=(
                deployment_info.replica_config.placement_group_bundles
            ),
            on_scheduled=_on_scheduled_stub,
        )

    @property
    def rank(self) -> Optional[ReplicaRank]:
        return self._rank

    def reconfigure(
        self,
        version: DeploymentVersion,
        rank: ReplicaRank = None,
    ):
        self.started = True
        updating = self.version.requires_actor_reconfigure(version)
        self.version = version
        self._rank = rank
        replica_rank_context[self._replica_id.unique_id] = rank
        return updating

    def recover(self):
        if self.replica_id in dead_replicas_context:
            return False

        self.recovering = True
        self.started = False
        self._rank = replica_rank_context.get(self._replica_id.unique_id, None)
        return True

    def check_ready(self) -> ReplicaStartupStatus:
        ready = self.status
        self.status = ReplicaStartupStatus.PENDING_INITIALIZATION
        if ready == ReplicaStartupStatus.SUCCEEDED and self.recovering:
            self.recovering = False
            self.started = True
            self.version = self.version_to_be_fetched_from_actor
        return ready, None

    def resource_requirements(self) -> Tuple[str, str]:
        assert self.started
        return str({"REQUIRED_RESOURCE": 1.0}), str({"AVAILABLE_RESOURCE": 1.0})

    @property
    def actor_resources(self) -> Dict[str, float]:
        return {"CPU": 0.1}

    @property
    def available_resources(self) -> Dict[str, float]:
        # Only used to print a warning.
        return {}

    def graceful_stop(self) -> None:
        assert self.started
        self.stopped = True
        return self.graceful_shutdown_timeout_s

    def check_stopped(self) -> bool:
        return self.done_stopping

    def force_stop(self, log_shutdown_message: bool = False):
        self.force_stopped_counter += 1

    def check_health(self):
        self.health_check_called = True
        return self.healthy

    def get_routing_stats(self) -> Dict[str, Any]:
        return {}

    def get_outbound_deployments(self) -> Optional[List[DeploymentID]]:
        return getattr(self, "_outbound_deployments", None)

    @property
    def route_patterns(self) -> Optional[List[str]]:
        return None


def deployment_info(
    version: Optional[str] = None,
    num_replicas: Optional[int] = 1,
    user_config: Optional[Any] = None,
    replica_config: Optional[ReplicaConfig] = None,
    **config_opts,
) -> Tuple[DeploymentInfo, DeploymentVersion]:
    info = DeploymentInfo(
        version=version,
        start_time_ms=0,
        actor_name="abc",
        deployment_config=DeploymentConfig(
            num_replicas=num_replicas, user_config=user_config, **config_opts
        ),
        replica_config=replica_config or ReplicaConfig.create(lambda x: x),
        deployer_job_id="",
    )

    if version is not None:
        code_version = version
    else:
        code_version = get_random_string()

    version = DeploymentVersion(
        code_version, info.deployment_config, info.replica_config.ray_actor_options
    )

    return info, version


def deployment_version(code_version) -> DeploymentVersion:
    return DeploymentVersion(code_version, DeploymentConfig(), {})


@pytest.fixture
def mock_deployment_state_manager(
    request,
) -> Tuple[DeploymentStateManager, MockTimer, Mock, Mock]:
    """Fully mocked deployment state manager.

    i.e kv store and gcs client is mocked so we don't need to initialize
    ray. Also, since this is used for some recovery tests, this yields a
    method for creating a new mocked deployment state manager.
    """

    timer = MockTimer()
    with patch(
        "ray.serve._private.deployment_state.ActorReplicaWrapper",
        new=MockReplicaActorWrapper,
    ), patch("time.time", new=timer.time), patch(
        "ray.serve._private.long_poll.LongPollHost"
    ) as mock_long_poll, patch(
        "ray.get_runtime_context"
    ):
        kv_store = MockKVStore()
        cluster_node_info_cache = MockClusterNodeInfoCache()
        cluster_node_info_cache.add_node(NodeID.from_random().hex())
        autoscaling_state_manager = AutoscalingStateManager()

        def create_deployment_state_manager(
            actor_names=None,
            placement_group_names=None,
            create_placement_group_fn_override=None,
        ):
            if actor_names is None:
                actor_names = []

            if placement_group_names is None:
                placement_group_names = []

            return DeploymentStateManager(
                kv_store,
                mock_long_poll,
                actor_names,
                placement_group_names,
                cluster_node_info_cache,
                autoscaling_state_manager,
                head_node_id_override="fake-head-node-id",
                create_placement_group_fn_override=create_placement_group_fn_override,
            )

        yield (
            create_deployment_state_manager,
            timer,
            cluster_node_info_cache,
            autoscaling_state_manager,
        )

        dead_replicas_context.clear()
        replica_rank_context.clear()


@pytest.fixture
def mock_max_per_replica_retry_count():
    with patch("ray.serve._private.deployment_state.MAX_PER_REPLICA_RETRY_COUNT", 2):
        yield 2


class FakeDeploymentReplica:
    """Fakes the DeploymentReplica class."""

    def __init__(self, version: DeploymentVersion):
        self._version = version

    @property
    def version(self):
        return self._version

    def update_state(self, state):
        pass


def replica(version: Optional[DeploymentVersion] = None) -> FakeDeploymentReplica:
    version = version or DeploymentVersion(get_random_string(), DeploymentConfig(), {})
    return FakeDeploymentReplica(version)


class TestReplicaStateContainer:
    def test_count(self):
        c = ReplicaStateContainer()
        r1, r2, r3 = (
            replica(deployment_version("1")),
            replica(deployment_version("2")),
            replica(deployment_version("2")),
        )
        c.add(ReplicaState.STARTING, r1)
        c.add(ReplicaState.STARTING, r2)
        c.add(ReplicaState.STOPPING, r3)
        assert c.count() == 3

        # Test filtering by state.
        assert c.count() == c.count(
            states=[ReplicaState.STARTING, ReplicaState.STOPPING]
        )
        assert c.count(states=[ReplicaState.STARTING]) == 2
        assert c.count(states=[ReplicaState.STOPPING]) == 1

        # Test filtering by version.
        assert c.count(version=deployment_version("1")) == 1
        assert c.count(version=deployment_version("2")) == 2
        assert c.count(version=deployment_version("3")) == 0
        assert c.count(exclude_version=deployment_version("1")) == 2
        assert c.count(exclude_version=deployment_version("2")) == 1
        assert c.count(exclude_version=deployment_version("3")) == 3

        # Test filtering by state and version.
        assert (
            c.count(version=deployment_version("1"), states=[ReplicaState.STARTING])
            == 1
        )
        assert (
            c.count(version=deployment_version("3"), states=[ReplicaState.STARTING])
            == 0
        )
        assert (
            c.count(
                version=deployment_version("2"),
                states=[ReplicaState.STARTING, ReplicaState.STOPPING],
            )
            == 2
        )
        assert (
            c.count(
                exclude_version=deployment_version("1"), states=[ReplicaState.STARTING]
            )
            == 1
        )
        assert (
            c.count(
                exclude_version=deployment_version("3"), states=[ReplicaState.STARTING]
            )
            == 2
        )
        assert (
            c.count(
                exclude_version=deployment_version("2"),
                states=[ReplicaState.STARTING, ReplicaState.STOPPING],
            )
            == 1
        )

    def test_get(self):
        c = ReplicaStateContainer()
        r1, r2, r3 = replica(), replica(), replica()

        c.add(ReplicaState.STARTING, r1)
        c.add(ReplicaState.STARTING, r2)
        c.add(ReplicaState.STOPPING, r3)
        assert c.get() == [r1, r2, r3]
        assert c.get() == c.get([ReplicaState.STARTING, ReplicaState.STOPPING])
        assert c.get([ReplicaState.STARTING]) == [r1, r2]
        assert c.get([ReplicaState.STOPPING]) == [r3]

    def test_pop_basic(self):
        c = ReplicaStateContainer()
        r1, r2, r3 = replica(), replica(), replica()

        c.add(ReplicaState.STARTING, r1)
        c.add(ReplicaState.STARTING, r2)
        c.add(ReplicaState.STOPPING, r3)
        assert c.pop() == [r1, r2, r3]
        assert not c.pop()

    def test_pop_exclude_version(self):
        c = ReplicaStateContainer()
        r1, r2, r3 = (
            replica(deployment_version("1")),
            replica(deployment_version("1")),
            replica(deployment_version("2")),
        )

        c.add(ReplicaState.STARTING, r1)
        c.add(ReplicaState.STARTING, r2)
        c.add(ReplicaState.STARTING, r3)
        assert c.pop(exclude_version=deployment_version("1")) == [r3]
        assert not c.pop(exclude_version=deployment_version("1"))
        assert c.pop(exclude_version=deployment_version("2")) == [r1, r2]
        assert not c.pop(exclude_version=deployment_version("2"))
        assert not c.pop()

    def test_pop_max_replicas(self):
        c = ReplicaStateContainer()
        r1, r2, r3 = replica(), replica(), replica()

        c.add(ReplicaState.STARTING, r1)
        c.add(ReplicaState.STARTING, r2)
        c.add(ReplicaState.STOPPING, r3)
        assert not c.pop(max_replicas=0)
        assert len(c.pop(max_replicas=1)) == 1
        assert len(c.pop(max_replicas=2)) == 2
        c.add(ReplicaState.STARTING, r1)
        c.add(ReplicaState.STARTING, r2)
        c.add(ReplicaState.STOPPING, r3)
        assert len(c.pop(max_replicas=10)) == 3

    def test_pop_states(self):
        c = ReplicaStateContainer()
        r1, r2, r3, r4 = replica(), replica(), replica(), replica()

        # Check popping single state.
        c.add(ReplicaState.STOPPING, r1)
        c.add(ReplicaState.STARTING, r2)
        c.add(ReplicaState.STOPPING, r3)
        assert c.pop(states=[ReplicaState.STARTING]) == [r2]
        assert not c.pop(states=[ReplicaState.STARTING])
        assert c.pop(states=[ReplicaState.STOPPING]) == [r1, r3]
        assert not c.pop(states=[ReplicaState.STOPPING])

        # Check popping multiple states. Ordering of states should be
        # preserved.
        c.add(ReplicaState.STOPPING, r1)
        c.add(ReplicaState.STARTING, r2)
        c.add(ReplicaState.STOPPING, r3)
        c.add(ReplicaState.STARTING, r4)
        assert c.pop(states=[ReplicaState.STOPPING, ReplicaState.STARTING]) == [
            r1,
            r3,
            r2,
            r4,
        ]
        assert not c.pop(states=[ReplicaState.STOPPING, ReplicaState.STARTING])
        assert not c.pop(states=[ReplicaState.STOPPING])
        assert not c.pop(states=[ReplicaState.STARTING])
        assert not c.pop()

    def test_pop_integration(self):
        c = ReplicaStateContainer()
        r1, r2, r3, r4 = (
            replica(deployment_version("1")),
            replica(deployment_version("2")),
            replica(deployment_version("2")),
            replica(deployment_version("3")),
        )

        c.add(ReplicaState.STOPPING, r1)
        c.add(ReplicaState.STARTING, r2)
        c.add(ReplicaState.RUNNING, r3)
        c.add(ReplicaState.RUNNING, r4)
        assert not c.pop(
            exclude_version=deployment_version("1"), states=[ReplicaState.STOPPING]
        )
        assert c.pop(
            exclude_version=deployment_version("1"),
            states=[ReplicaState.RUNNING],
            max_replicas=1,
        ) == [r3]
        assert c.pop(
            exclude_version=deployment_version("1"),
            states=[ReplicaState.RUNNING],
            max_replicas=1,
        ) == [r4]
        c.add(ReplicaState.RUNNING, r3)
        c.add(ReplicaState.RUNNING, r4)
        assert c.pop(
            exclude_version=deployment_version("1"), states=[ReplicaState.RUNNING]
        ) == [r3, r4]
        assert c.pop(
            exclude_version=deployment_version("1"), states=[ReplicaState.STARTING]
        ) == [r2]
        c.add(ReplicaState.STARTING, r2)
        c.add(ReplicaState.RUNNING, r3)
        c.add(ReplicaState.RUNNING, r4)
        assert c.pop(
            exclude_version=deployment_version("1"),
            states=[ReplicaState.RUNNING, ReplicaState.STARTING],
        ) == [r3, r4, r2]
        assert c.pop(
            exclude_version=deployment_version("nonsense"),
            states=[ReplicaState.STOPPING],
        ) == [r1]


def check_counts(
    deployment_state: DeploymentState,
    total: Optional[int] = None,
    by_state: Optional[List[Tuple[ReplicaState, int]]] = None,
):
    replicas = {
        state: deployment_state._replicas.count(states=[state])
        for state in ALL_REPLICA_STATES
    }
    if total is not None:
        assert deployment_state._replicas.count() == total, f"Replicas: {replicas}"

    if by_state is not None:
        for state, count, version in by_state:
            assert isinstance(state, ReplicaState)
            assert isinstance(count, int) and count >= 0
            curr_count = deployment_state._replicas.count(
                version=version, states=[state]
            )
            msg = (
                f"Expected {count} for state {state} but got {curr_count}. Current "
                f"replicas: {replicas}"
            )
            assert curr_count == count, msg


def test_create_delete_single_replica(mock_deployment_state_manager):
    create_dsm, _, _, _ = mock_deployment_state_manager
    dsm: DeploymentStateManager = create_dsm()

    info_1, v1 = deployment_info()
    dsm.deploy(TEST_DEPLOYMENT_ID, info_1)
    ds = dsm._deployment_states[TEST_DEPLOYMENT_ID]

    # Single replica should be created.
    dsm.update()
    check_counts(ds, total=1, by_state=[(ReplicaState.STARTING, 1, None)])

    # update() should not transition the state if the replica isn't ready.
    dsm.update()
    check_counts(ds, total=1, by_state=[(ReplicaState.STARTING, 1, None)])
    ds._replicas.get()[0]._actor.set_ready()
    assert ds.curr_status_info.status == DeploymentStatus.UPDATING
    assert (
        ds.curr_status_info.status_trigger
        == DeploymentStatusTrigger.CONFIG_UPDATE_STARTED
    )

    # Now the replica should be marked running.
    dsm.update()
    check_counts(ds, total=1, by_state=[(ReplicaState.RUNNING, 1, None)])
    assert ds.curr_status_info.status == DeploymentStatus.HEALTHY
    assert (
        ds.curr_status_info.status_trigger
        == DeploymentStatusTrigger.CONFIG_UPDATE_COMPLETED
    )

    # Removing the replica should transition it to stopping.
    ds.delete()
    dsm.update()
    check_counts(ds, total=1, by_state=[(ReplicaState.STOPPING, 1, None)])
    assert ds._replicas.get()[0]._actor.stopped
    assert ds.curr_status_info.status == DeploymentStatus.UPDATING
    assert ds.curr_status_info.status_trigger == DeploymentStatusTrigger.DELETING

    # Once it's done stopping, replica should be removed.
    replica = ds._replicas.get()[0]
    replica._actor.set_done_stopping()
    dsm.update()
    check_counts(ds, total=0)


def test_force_kill(mock_deployment_state_manager):
    create_dsm, timer, _, _ = mock_deployment_state_manager
    dsm: DeploymentStateManager = create_dsm()

    grace_period_s = 10
    info_1, _ = deployment_info(graceful_shutdown_timeout_s=grace_period_s)
    dsm.deploy(TEST_DEPLOYMENT_ID, info_1)
    ds = dsm._deployment_states[TEST_DEPLOYMENT_ID]
    dsm.update()

    # Create deployment.
    ds._replicas.get()[0]._actor.set_ready()
    dsm.update()

    # Delete deployment.
    ds.delete()

    # Replica should remain in STOPPING until it finishes.
    dsm.update()
    check_counts(ds, total=1, by_state=[(ReplicaState.STOPPING, 1, None)])
    assert ds._replicas.get()[0]._actor.stopped

    for _ in range(10):
        dsm.update()

    # force_stop shouldn't be called until after the timer.
    assert not ds._replicas.get()[0]._actor.force_stopped_counter
    print(ds._replicas)
    check_counts(ds, total=1, by_state=[(ReplicaState.STOPPING, 1, None)])

    # Advance the timer, now the replica should be force stopped.
    timer.advance(grace_period_s + 0.1)
    dsm.update()
    assert ds._replicas.get()[0]._actor.force_stopped_counter == 1
    check_counts(ds, total=1, by_state=[(ReplicaState.STOPPING, 1, None)])
    assert ds.curr_status_info.status == DeploymentStatus.UPDATING
    assert ds.curr_status_info.status_trigger == DeploymentStatusTrigger.DELETING

    # Force stop should be called repeatedly until the replica stops.
    dsm.update()
    assert ds._replicas.get()[0]._actor.force_stopped_counter == 2
    check_counts(ds, total=1, by_state=[(ReplicaState.STOPPING, 1, None)])
    assert ds.curr_status_info.status == DeploymentStatus.UPDATING
    assert ds.curr_status_info.status_trigger == DeploymentStatusTrigger.DELETING

    # Once the replica is done stopping, it should be removed.
    replica = ds._replicas.get()[0]
    replica._actor.set_done_stopping()
    dsm.update()
    check_counts(ds, total=0)


def test_redeploy_same_version(mock_deployment_state_manager):
    # Redeploying with the same version and code should do nothing.
    create_dsm, _, _, _ = mock_deployment_state_manager
    dsm: DeploymentStateManager = create_dsm()

    info_1, v1 = deployment_info(version="1")
    assert dsm.deploy(TEST_DEPLOYMENT_ID, info_1)
    ds = dsm._deployment_states[TEST_DEPLOYMENT_ID]
    dsm.update()

    dsm.update()
    check_counts(ds, total=1, by_state=[(ReplicaState.STARTING, 1, v1)])
    assert ds.curr_status_info.status == DeploymentStatus.UPDATING
    assert (
        ds.curr_status_info.status_trigger
        == DeploymentStatusTrigger.CONFIG_UPDATE_STARTED
    )

    # Test redeploying while the initial deployment is still pending.
    updating = dsm.deploy(TEST_DEPLOYMENT_ID, info_1)
    assert not updating
    # Redeploying the exact same info shouldn't cause any change in status
    assert ds.curr_status_info.status == DeploymentStatus.UPDATING
    assert (
        ds.curr_status_info.status_trigger
        == DeploymentStatusTrigger.CONFIG_UPDATE_STARTED
    )

    dsm.update()
    check_counts(ds, total=1, by_state=[(ReplicaState.STARTING, 1, v1)])

    # Mark the replica ready. After this, the initial goal should be complete.
    ds._replicas.get()[0]._actor.set_ready()
    dsm.update()
    check_counts(ds, total=1, by_state=[(ReplicaState.RUNNING, 1, v1)])
    assert ds.curr_status_info.status == DeploymentStatus.HEALTHY
    assert (
        ds.curr_status_info.status_trigger
        == DeploymentStatusTrigger.CONFIG_UPDATE_COMPLETED
    )

    # Test redeploying after the initial deployment has finished.
    updating = dsm.deploy(TEST_DEPLOYMENT_ID, info_1)
    assert not updating
    assert ds.curr_status_info.status == DeploymentStatus.HEALTHY
    assert (
        ds.curr_status_info.status_trigger
        == DeploymentStatusTrigger.CONFIG_UPDATE_COMPLETED
    )
    check_counts(ds, total=1, by_state=[(ReplicaState.RUNNING, 1, v1)])
    assert ds.curr_status_info.status == DeploymentStatus.HEALTHY
    assert (
        ds.curr_status_info.status_trigger
        == DeploymentStatusTrigger.CONFIG_UPDATE_COMPLETED
    )


def test_redeploy_no_version(mock_deployment_state_manager):
    """Redeploying with no version specified (`None`) should always
    redeploy the replicas.
    """

    create_dsm, _, _, _ = mock_deployment_state_manager
    dsm: DeploymentStateManager = create_dsm()

    b_info_1, v1 = deployment_info(version=None)
    assert dsm.deploy(TEST_DEPLOYMENT_ID, b_info_1)
    ds = dsm._deployment_states[TEST_DEPLOYMENT_ID]

    dsm.update()
    check_counts(ds, total=1, by_state=[(ReplicaState.STARTING, 1, None)])
    assert ds.curr_status_info.status == DeploymentStatus.UPDATING
    assert (
        ds.curr_status_info.status_trigger
        == DeploymentStatusTrigger.CONFIG_UPDATE_STARTED
    )

    # Test redeploying while the initial deployment is still pending.
    assert dsm.deploy(TEST_DEPLOYMENT_ID, b_info_1)
    assert ds.curr_status_info.status == DeploymentStatus.UPDATING
    assert (
        ds.curr_status_info.status_trigger
        == DeploymentStatusTrigger.CONFIG_UPDATE_STARTED
    )

    dsm.update()
    # The initial replica should be stopping. The new replica should
    # start without waiting for the old one to stop completely.
    check_counts(
        ds,
        total=2,
        by_state=[
            (ReplicaState.STOPPING, 1, None),
            (ReplicaState.STARTING, 1, None),
        ],
    )

    # Mark old replica as completely stopped.
    ds._replicas.get(states=[ReplicaState.STOPPING])[0]._actor.set_done_stopping()
    dsm.update()
    check_counts(ds, total=1, by_state=[(ReplicaState.STARTING, 1, None)])
    assert ds.curr_status_info.status == DeploymentStatus.UPDATING
    assert (
        ds.curr_status_info.status_trigger
        == DeploymentStatusTrigger.CONFIG_UPDATE_STARTED
    )

    # Check that the new replica has started.
    ds._replicas.get(states=[ReplicaState.STARTING])[0]._actor.set_ready()
    dsm.update()
    check_counts(ds, total=1, by_state=[(ReplicaState.RUNNING, 1, None)])
    assert ds.curr_status_info.status == DeploymentStatus.HEALTHY
    assert (
        ds.curr_status_info.status_trigger
        == DeploymentStatusTrigger.CONFIG_UPDATE_COMPLETED
    )

    # Now deploy a third version after the transition has finished.
    b_info_3, v3 = deployment_info(version="3")
    assert dsm.deploy(TEST_DEPLOYMENT_ID, b_info_3)
    assert ds.curr_status_info.status == DeploymentStatus.UPDATING
    assert (
        ds.curr_status_info.status_trigger
        == DeploymentStatusTrigger.CONFIG_UPDATE_STARTED
    )

    dsm.update()
    # The initial replica should be stopping. The new replica should
    # start without waiting for the old one to stop completely.
    check_counts(
        ds,
        total=2,
        by_state=[
            (ReplicaState.STOPPING, 1, None),
            (ReplicaState.STARTING, 1, v3),
        ],
    )
    ds._replicas.get(states=[ReplicaState.STOPPING])[0]._actor.set_done_stopping()

    dsm.update()
    ds._replicas.get(states=[ReplicaState.STARTING])[0]._actor.set_ready()
    check_counts(ds, total=1, by_state=[(ReplicaState.STARTING, 1, None)])
    assert ds.curr_status_info.status == DeploymentStatus.UPDATING
    assert (
        ds.curr_status_info.status_trigger
        == DeploymentStatusTrigger.CONFIG_UPDATE_STARTED
    )

    dsm.update()
    check_counts(ds, total=1, by_state=[(ReplicaState.RUNNING, 1, None)])
    assert ds.curr_status_info.status == DeploymentStatus.HEALTHY
    assert (
        ds.curr_status_info.status_trigger
        == DeploymentStatusTrigger.CONFIG_UPDATE_COMPLETED
    )


def test_redeploy_new_version(mock_deployment_state_manager):
    """Redeploying with a new version should start a new replica."""
    create_dsm, _, _, _ = mock_deployment_state_manager
    dsm: DeploymentStateManager = create_dsm()

    b_info_1, v1 = deployment_info(version="1")
    dsm.deploy(TEST_DEPLOYMENT_ID, b_info_1)
    ds = dsm._deployment_states[TEST_DEPLOYMENT_ID]

    dsm.update()
    check_counts(ds, total=1, by_state=[(ReplicaState.STARTING, 1, v1)])
    assert ds.curr_status_info.status == DeploymentStatus.UPDATING
    assert (
        ds.curr_status_info.status_trigger
        == DeploymentStatusTrigger.CONFIG_UPDATE_STARTED
    )

    # Test redeploying while the initial deployment is still pending.
    b_info_2, v2 = deployment_info(version="2")
    assert dsm.deploy(TEST_DEPLOYMENT_ID, b_info_2)
    assert ds.curr_status_info.status == DeploymentStatus.UPDATING
    assert (
        ds.curr_status_info.status_trigger
        == DeploymentStatusTrigger.CONFIG_UPDATE_STARTED
    )

    dsm.update()
    # The new replica should start without waiting for the old one
    # to stop.
    check_counts(
        ds,
        total=2,
        by_state=[(ReplicaState.STOPPING, 1, v1), (ReplicaState.STARTING, 1, v2)],
    )

    # Mark old replica as stopped.
    ds._replicas.get(states=[ReplicaState.STOPPING])[0]._actor.set_done_stopping()
    dsm.update()
    check_counts(ds, total=1, by_state=[(ReplicaState.STARTING, 1, v2)])

    # Mark new replica as ready
    ds._replicas.get(states=[ReplicaState.STARTING])[0]._actor.set_ready()
    dsm.update()
    check_counts(ds, total=1, by_state=[(ReplicaState.RUNNING, 1, v2)])
    assert ds.curr_status_info.status == DeploymentStatus.HEALTHY
    assert (
        ds.curr_status_info.status_trigger
        == DeploymentStatusTrigger.CONFIG_UPDATE_COMPLETED
    )

    # Now deploy a third version after the transition has finished.
    b_info_3, v3 = deployment_info(version="3")
    dsm.deploy(TEST_DEPLOYMENT_ID, b_info_3)
    assert ds.curr_status_info.status == DeploymentStatus.UPDATING
    assert (
        ds.curr_status_info.status_trigger
        == DeploymentStatusTrigger.CONFIG_UPDATE_STARTED
    )

    dsm.update()
    # New replica should start without waiting for old one to stop
    check_counts(
        ds,
        total=2,
        by_state=[(ReplicaState.STOPPING, 1, v2), (ReplicaState.STARTING, 1, v3)],
    )

    # Mark old replica as stopped and mark new replica as ready
    ds._replicas.get(states=[ReplicaState.STOPPING])[0]._actor.set_done_stopping()
    dsm.update()
    check_counts(ds, total=1, by_state=[(ReplicaState.STARTING, 1, v3)])

    ds._replicas.get(states=[ReplicaState.STARTING])[0]._actor.set_ready()
    dsm.update()
    check_counts(ds, total=1, by_state=[(ReplicaState.RUNNING, 1, v3)])
    assert ds.curr_status_info.status == DeploymentStatus.HEALTHY
    assert (
        ds.curr_status_info.status_trigger
        == DeploymentStatusTrigger.CONFIG_UPDATE_COMPLETED
    )


def test_redeploy_different_num_replicas(mock_deployment_state_manager):
    """Tests status changes when redeploying with different num_replicas.

    1. Deploys a deployment -> checks if it's UPDATING.
    2. Redeploys deployment -> checks that it's still UPDATING.
    3. Makes deployment HEALTHY, and then redeploys with more replicas ->
       check that is becomes UPSCALING.
    4. Makes deployment HEALTHY, and then redeploys with more replicas ->
       check that is becomes DOWNSCALING.
    """
    create_dsm, _, _, _ = mock_deployment_state_manager
    dsm: DeploymentStateManager = create_dsm()

    version = "1"
    b_info_1, v1 = deployment_info(version=version, num_replicas=5)
    dsm.deploy(TEST_DEPLOYMENT_ID, b_info_1)
    ds = dsm._deployment_states[TEST_DEPLOYMENT_ID]

    dsm.update()
    check_counts(ds, by_state=[(ReplicaState.STARTING, 5, v1)])
    assert ds.curr_status_info.status == DeploymentStatus.UPDATING
    assert (
        ds.curr_status_info.status_trigger
        == DeploymentStatusTrigger.CONFIG_UPDATE_STARTED
    )

    # Test redeploying with a higher num_replicas while the deployment is UPDATING.
    b_info_2, v1 = deployment_info(version=version, num_replicas=10)
    assert dsm.deploy(TEST_DEPLOYMENT_ID, b_info_2)
    # Redeploying while the deployment is UPDATING shouldn't change status.
    assert ds.curr_status_info.status == DeploymentStatus.UPDATING
    assert (
        ds.curr_status_info.status_trigger
        == DeploymentStatusTrigger.CONFIG_UPDATE_STARTED
    )

    dsm.update()
    check_counts(ds, by_state=[(ReplicaState.STARTING, 10, v1)])

    for replica in ds._replicas.get():
        replica._actor.set_ready()

    dsm.update()
    check_counts(ds, by_state=[(ReplicaState.RUNNING, 10, v1)])

    assert ds.curr_status_info.status == DeploymentStatus.HEALTHY
    assert (
        ds.curr_status_info.status_trigger
        == DeploymentStatusTrigger.CONFIG_UPDATE_COMPLETED
    )

    # Redeploy with a higher number of replicas. The status should be UPSCALING.
    b_info_3, v1 = deployment_info(version=version, num_replicas=20)
    assert dsm.deploy(TEST_DEPLOYMENT_ID, b_info_3)

    assert ds.curr_status_info.status == DeploymentStatus.UPSCALING
    assert (
        ds.curr_status_info.status_trigger
        == DeploymentStatusTrigger.CONFIG_UPDATE_STARTED
    )

    dsm.update()
    check_counts(ds, by_state=[(ReplicaState.STARTING, 10, v1)])

    for replica in ds._replicas.get():
        replica._actor.set_ready()

    dsm.update()
    check_counts(ds, by_state=[(ReplicaState.RUNNING, 20, v1)])

    assert ds.curr_status_info.status == DeploymentStatus.HEALTHY
    assert (
        ds.curr_status_info.status_trigger == DeploymentStatusTrigger.UPSCALE_COMPLETED
    )

    # Redeploy with lower number of replicas. The status should be DOWNSCALING.
    b_info_4, v1 = deployment_info(version=version, num_replicas=5)
    assert dsm.deploy(TEST_DEPLOYMENT_ID, b_info_4)

    assert ds.curr_status_info.status == DeploymentStatus.DOWNSCALING
    assert (
        ds.curr_status_info.status_trigger
        == DeploymentStatusTrigger.CONFIG_UPDATE_STARTED
    )

    dsm.update()
    check_counts(
        ds, by_state=[(ReplicaState.STOPPING, 15, v1), (ReplicaState.RUNNING, 5, v1)]
    )

    for replica in ds._replicas.get(states=[ReplicaState.STOPPING]):
        replica._actor.set_done_stopping()

    dsm.update()
    check_counts(ds, total=5, by_state=[(ReplicaState.RUNNING, 5, v1)])

    assert ds.curr_status_info.status == DeploymentStatus.HEALTHY
    assert (
        ds.curr_status_info.status_trigger
        == DeploymentStatusTrigger.DOWNSCALE_COMPLETED
    )


@pytest.mark.parametrize(
    "option,value",
    [
        ("user_config", {"hello": "world"}),
        ("max_ongoing_requests", 10),
        ("graceful_shutdown_timeout_s", DEFAULT_GRACEFUL_SHUTDOWN_TIMEOUT_S + 1),
        ("graceful_shutdown_wait_loop_s", DEFAULT_GRACEFUL_SHUTDOWN_WAIT_LOOP_S + 1),
        ("health_check_period_s", DEFAULT_HEALTH_CHECK_PERIOD_S + 1),
        ("health_check_timeout_s", DEFAULT_HEALTH_CHECK_TIMEOUT_S + 1),
    ],
)
def test_deploy_new_config_same_code_version(
    mock_deployment_state_manager, option, value
):
    """Deploying a new config with the same version should not deploy a new replica."""

    create_dsm, _, _, _ = mock_deployment_state_manager
    dsm: DeploymentStateManager = create_dsm()

    b_info_1, v1 = deployment_info(version="1")
    assert dsm.deploy(TEST_DEPLOYMENT_ID, b_info_1)

    ds = dsm._deployment_states[TEST_DEPLOYMENT_ID]
    assert ds.curr_status_info.status == DeploymentStatus.UPDATING
    assert (
        ds.curr_status_info.status_trigger
        == DeploymentStatusTrigger.CONFIG_UPDATE_STARTED
    )

    # Create the replica initially.
    dsm.update()
    ds._replicas.get()[0]._actor.set_ready()
    dsm.update()
    check_counts(ds, total=1, by_state=[(ReplicaState.RUNNING, 1, v1)])
    assert ds.curr_status_info.status == DeploymentStatus.HEALTHY
    assert (
        ds.curr_status_info.status_trigger
        == DeploymentStatusTrigger.CONFIG_UPDATE_COMPLETED
    )

    # Update to a new config without changing the code version.
    b_info_2, v2 = deployment_info(version="1", **{option: value})
    updated = dsm.deploy(TEST_DEPLOYMENT_ID, b_info_2)
    assert updated
    assert ds.curr_status_info.status == DeploymentStatus.UPDATING
    assert (
        ds.curr_status_info.status_trigger
        == DeploymentStatusTrigger.CONFIG_UPDATE_STARTED
    )
    check_counts(ds, total=1, by_state=[(ReplicaState.RUNNING, 1, v1)])

    if option in [
        "user_config",
        "graceful_shutdown_wait_loop_s",
        "max_ongoing_requests",
    ]:
        dsm.update()
        check_counts(ds, total=1)
        check_counts(
            ds,
            total=1,
            by_state=[(ReplicaState.UPDATING, 1, v2)],
        )
        # Mark the replica as ready.
        ds._replicas.get()[0]._actor.set_ready()

    dsm.update()
    check_counts(ds, total=1, by_state=[(ReplicaState.RUNNING, 1, v2)])
    assert ds.curr_status_info.status == DeploymentStatus.HEALTHY
    assert (
        ds.curr_status_info.status_trigger
        == DeploymentStatusTrigger.CONFIG_UPDATE_COMPLETED
    )


def test_deploy_new_config_same_code_version_2(mock_deployment_state_manager):
    """Make sure we don't transition from STARTING to UPDATING directly."""

    create_dsm, _, _, _ = mock_deployment_state_manager
    dsm: DeploymentStateManager = create_dsm()

    b_info_1, v1 = deployment_info(version="1")
    updated = dsm.deploy(TEST_DEPLOYMENT_ID, b_info_1)
    assert updated
    ds = dsm._deployment_states[TEST_DEPLOYMENT_ID]

    assert ds.curr_status_info.status == DeploymentStatus.UPDATING
    assert (
        ds.curr_status_info.status_trigger
        == DeploymentStatusTrigger.CONFIG_UPDATE_STARTED
    )

    # Create the replica initially.
    dsm.update()
    check_counts(ds, total=1, by_state=[(ReplicaState.STARTING, 1, v1)])

    # Update to a new config without changing the code version.
    b_info_2, v2 = deployment_info(version="1", user_config={"hello": "world"})
    updated = dsm.deploy(TEST_DEPLOYMENT_ID, b_info_2)
    assert updated
    assert ds.curr_status_info.status == DeploymentStatus.UPDATING
    assert (
        ds.curr_status_info.status_trigger
        == DeploymentStatusTrigger.CONFIG_UPDATE_STARTED
    )

    dsm.update()
    # Since it's STARTING, we cannot transition to UPDATING
    check_counts(ds, total=1, by_state=[(ReplicaState.STARTING, 1, v1)])

    ds._replicas.get()[0]._actor.set_ready()
    dsm.update()
    check_counts(ds, total=1, by_state=[(ReplicaState.UPDATING, 1, v2)])

    # Mark the replica as ready.
    ds._replicas.get()[0]._actor.set_ready()
    dsm.update()
    check_counts(ds, total=1)
    check_counts(ds, total=1, by_state=[(ReplicaState.RUNNING, 1, v2)])
    assert ds.curr_status_info.status == DeploymentStatus.HEALTHY
    assert (
        ds.curr_status_info.status_trigger
        == DeploymentStatusTrigger.CONFIG_UPDATE_COMPLETED
    )


def test_deploy_new_config_new_version(mock_deployment_state_manager):
    # Deploying a new config with a new version should deploy a new replica.

    create_dsm, _, _, _ = mock_deployment_state_manager
    dsm: DeploymentStateManager = create_dsm()

    b_info_1, v1 = deployment_info(version="1")
    assert dsm.deploy(TEST_DEPLOYMENT_ID, b_info_1)
    ds = dsm._deployment_states[TEST_DEPLOYMENT_ID]

    # Create the replica initially.
    dsm.update()
    ds._replicas.get()[0]._actor.set_ready()
    dsm.update()
    check_counts(ds, total=1, by_state=[(ReplicaState.RUNNING, 1, v1)])
    assert ds.curr_status_info.status == DeploymentStatus.HEALTHY
    assert (
        ds.curr_status_info.status_trigger
        == DeploymentStatusTrigger.CONFIG_UPDATE_COMPLETED
    )

    # Update to a new config and a new version.
    b_info_2, v2 = deployment_info(version="2", user_config={"hello": "world"})
    assert dsm.deploy(TEST_DEPLOYMENT_ID, b_info_2)

    dsm.update()
    # New version should start immediately without waiting for
    # replicas of old version to completely stop
    check_counts(
        ds,
        total=2,
        by_state=[
            (ReplicaState.STOPPING, 1, v1),
            (ReplicaState.STARTING, 1, v2),
        ],
    )

    # Mark replica of old version as stopped
    ds._replicas.get(states=[ReplicaState.STOPPING])[0]._actor.set_done_stopping()
    dsm.update()
    check_counts(ds, total=1, by_state=[(ReplicaState.STARTING, 1, v2)])

    # Mark new replica as ready
    ds._replicas.get(states=[ReplicaState.STARTING])[0]._actor.set_ready()
    assert ds.curr_status_info.status == DeploymentStatus.UPDATING
    assert (
        ds.curr_status_info.status_trigger
        == DeploymentStatusTrigger.CONFIG_UPDATE_STARTED
    )

    # Check that the new version is now running.
    dsm.update()
    check_counts(ds, total=1, by_state=[(ReplicaState.RUNNING, 1, v2)])
    assert ds.curr_status_info.status == DeploymentStatus.HEALTHY
    assert (
        ds.curr_status_info.status_trigger
        == DeploymentStatusTrigger.CONFIG_UPDATE_COMPLETED
    )


def test_initial_deploy_no_throttling(mock_deployment_state_manager):
    # All replicas should be started at once for a new deployment.
    create_dsm, _, _, _ = mock_deployment_state_manager
    dsm: DeploymentStateManager = create_dsm()

    b_info_1, v1 = deployment_info(num_replicas=10, version="1")
    updated = dsm.deploy(TEST_DEPLOYMENT_ID, b_info_1)
    assert updated
    ds = dsm._deployment_states[TEST_DEPLOYMENT_ID]

    dsm.update()
    check_counts(ds, total=10, by_state=[(ReplicaState.STARTING, 10, v1)])
    assert ds.curr_status_info.status == DeploymentStatus.UPDATING
    assert (
        ds.curr_status_info.status_trigger
        == DeploymentStatusTrigger.CONFIG_UPDATE_STARTED
    )

    for replica in ds._replicas.get():
        replica._actor.set_ready()

    # Check that the new replicas have started.
    dsm.update()
    check_counts(ds, total=10, by_state=[(ReplicaState.RUNNING, 10, v1)])
    assert ds.curr_status_info.status == DeploymentStatus.HEALTHY
    assert (
        ds.curr_status_info.status_trigger
        == DeploymentStatusTrigger.CONFIG_UPDATE_COMPLETED
    )


def test_new_version_deploy_throttling_new(mock_deployment_state_manager):
    """All replicas should be started at once for a new deployment.

    When the version is updated, it should be throttled. The throttling
    should apply to both code version and user config updates.
    """

    create_dsm, _, _, _ = mock_deployment_state_manager
    dsm: DeploymentStateManager = create_dsm()

    b_info_1, v1 = deployment_info(num_replicas=10, version="1", user_config="1")
    updated = dsm.deploy(TEST_DEPLOYMENT_ID, b_info_1)
    assert updated
    ds = dsm._deployment_states[TEST_DEPLOYMENT_ID]

    dsm.update()
    check_counts(ds, total=10, by_state=[(ReplicaState.STARTING, 10, v1)])
    assert ds.curr_status_info.status == DeploymentStatus.UPDATING
    assert (
        ds.curr_status_info.status_trigger
        == DeploymentStatusTrigger.CONFIG_UPDATE_STARTED
    )

    for replica in ds._replicas.get():
        replica._actor.set_ready()

    # Check that the new replicas have started.
    dsm.update()
    check_counts(ds, total=10, by_state=[(ReplicaState.RUNNING, 10, v1)])
    assert ds.curr_status_info.status == DeploymentStatus.HEALTHY
    assert (
        ds.curr_status_info.status_trigger
        == DeploymentStatusTrigger.CONFIG_UPDATE_COMPLETED
    )

    # Now deploy a new version. Two old replicas should be stopped.
    b_info_2, v2 = deployment_info(num_replicas=10, version="2", user_config="2")
    assert dsm.deploy(TEST_DEPLOYMENT_ID, b_info_2)
    dsm.update()
    check_counts(
        ds,
        total=12,
        by_state=[
            (ReplicaState.RUNNING, 8, v1),
            (ReplicaState.STOPPING, 2, v1),
            (ReplicaState.STARTING, 2, v2),
        ],
    )

    # Mark only one of the replicas as done stopping.
    ds._replicas.get(states=[ReplicaState.STOPPING])[0]._actor.set_done_stopping()
    dsm.update()
    check_counts(
        ds,
        total=11,
        by_state=[
            # Old version running
            (ReplicaState.RUNNING, 8, v1),
            # Replicas being "rolled out"
            (ReplicaState.STARTING, 2, v2),
            # Out of the picture
            (ReplicaState.STOPPING, 1, v1),
        ],
    )

    # Mark one new replica as ready. Then the rollout should continue,
    # stopping another old-version-replica and starting another
    # new-version-replica
    ds._replicas.get(states=[ReplicaState.STARTING])[0]._actor.set_ready()
    dsm.update()
    check_counts(
        ds,
        total=12,
        by_state=[
            # Old version running
            (ReplicaState.RUNNING, 7, v1),
            # New version running
            (ReplicaState.RUNNING, 1, v2),
            # Replicas being "rolled out"
            (ReplicaState.STARTING, 2, v2),
            # Out of the picture
            (ReplicaState.STOPPING, 2, v1),
        ],
    )

    # Mark the old replicas as done stopping.
    ds._replicas.get(states=[ReplicaState.STOPPING])[0]._actor.set_done_stopping()
    ds._replicas.get(states=[ReplicaState.STARTING])[0]._actor.set_ready()

    # Old replicas should be stopped and new versions started in batches of 2.
    new_replicas = 2
    old_replicas = 8
    while old_replicas:
        assert ds.curr_status_info.status == DeploymentStatus.UPDATING
        assert (
            ds.curr_status_info.status_trigger
            == DeploymentStatusTrigger.CONFIG_UPDATE_STARTED
        )

        # 2 replicas should be stopping, and simultaneously 2 replicas
        # should start to fill the gap.
        old_replicas -= 2
        dsm.update()
        check_counts(
            ds,
            total=12,
            by_state=[
                # Old version running
                (ReplicaState.RUNNING, old_replicas, v1),
                # New version running
                (ReplicaState.RUNNING, new_replicas, v2),
                # New replicas being "rolled out"
                (ReplicaState.STARTING, 2, v2),
                # Out of the picture
                (ReplicaState.STOPPING, 2, v1),
            ],
        )

        ds._replicas.get(states=[ReplicaState.STOPPING])[0]._actor.set_done_stopping()
        ds._replicas.get(states=[ReplicaState.STOPPING])[1]._actor.set_done_stopping()

        dsm.update()
        check_counts(
            ds,
            total=10,
            by_state=[
                # Old version running
                (ReplicaState.RUNNING, old_replicas, v1),
                # New version running
                (ReplicaState.RUNNING, new_replicas, v2),
                # Replicas being "rolled out"
                (ReplicaState.STARTING, 2, v2),
            ],
        )

        # Set both ready.
        ds._replicas.get(states=[ReplicaState.STARTING])[0]._actor.set_ready()
        ds._replicas.get(states=[ReplicaState.STARTING])[1]._actor.set_ready()
        new_replicas += 2

    # All new replicas should be up and running.
    dsm.update()
    check_counts(ds, total=10, by_state=[(ReplicaState.RUNNING, 10, v2)])
    assert ds.curr_status_info.status == DeploymentStatus.HEALTHY
    assert (
        ds.curr_status_info.status_trigger
        == DeploymentStatusTrigger.CONFIG_UPDATE_COMPLETED
    )


def test_reconfigure_throttling(mock_deployment_state_manager):
    """All replicas should be started at once for a new deployment.

    When the version is updated, it should be throttled.
    """

    create_dsm, _, _, _ = mock_deployment_state_manager
    dsm: DeploymentStateManager = create_dsm()

    b_info_1, v1 = deployment_info(num_replicas=2, version="1", user_config="1")
    assert dsm.deploy(TEST_DEPLOYMENT_ID, b_info_1)
    ds = dsm._deployment_states[TEST_DEPLOYMENT_ID]

    dsm.update()
    check_counts(ds, total=2, by_state=[(ReplicaState.STARTING, 2, v1)])
    assert ds.curr_status_info.status == DeploymentStatus.UPDATING
    assert (
        ds.curr_status_info.status_trigger
        == DeploymentStatusTrigger.CONFIG_UPDATE_STARTED
    )

    for replica in ds._replicas.get():
        replica._actor.set_ready()

    # Check that the new replicas have started.
    dsm.update()
    check_counts(ds, total=2, by_state=[(ReplicaState.RUNNING, 2, v1)])
    assert ds.curr_status_info.status == DeploymentStatus.HEALTHY
    assert (
        ds.curr_status_info.status_trigger
        == DeploymentStatusTrigger.CONFIG_UPDATE_COMPLETED
    )

    # Now deploy a new user_config. One replica should be updated.
    b_info_2, v2 = deployment_info(num_replicas=2, version="1", user_config="2")
    assert dsm.deploy(TEST_DEPLOYMENT_ID, b_info_2)
    assert ds.curr_status_info.status == DeploymentStatus.UPDATING
    assert (
        ds.curr_status_info.status_trigger
        == DeploymentStatusTrigger.CONFIG_UPDATE_STARTED
    )

    dsm.update()
    check_counts(
        ds,
        total=2,
        by_state=[(ReplicaState.RUNNING, 1, v1), (ReplicaState.UPDATING, 1, v2)],
    )

    # Mark the updating replica as ready.
    ds._replicas.get(states=[ReplicaState.UPDATING])[0]._actor.set_ready()

    # The updated replica should now be RUNNING.
    # The second replica should now be updated.
    dsm.update()
    check_counts(
        ds,
        total=2,
        by_state=[(ReplicaState.RUNNING, 1, v2), (ReplicaState.UPDATING, 1, v2)],
    )
    assert ds.curr_status_info.status == DeploymentStatus.UPDATING
    assert (
        ds.curr_status_info.status_trigger
        == DeploymentStatusTrigger.CONFIG_UPDATE_STARTED
    )

    # Mark the updating replica as ready.
    ds._replicas.get(states=[ReplicaState.UPDATING])[0]._actor.set_ready()

    # Both replicas should now be RUNNING.
    dsm.update()
    check_counts(ds, total=2, by_state=[(ReplicaState.RUNNING, 2, v2)])
    assert ds.curr_status_info.status == DeploymentStatus.HEALTHY
    assert (
        ds.curr_status_info.status_trigger
        == DeploymentStatusTrigger.CONFIG_UPDATE_COMPLETED
    )


def test_new_version_and_scale_down(mock_deployment_state_manager):
    # Test the case when we reduce the number of replicas and change the
    # version at the same time. First the number of replicas should be
    # turned down, then the rolling update should happen.
    create_dsm, _, _, _ = mock_deployment_state_manager
    dsm: DeploymentStateManager = create_dsm()

    b_info_1, v1 = deployment_info(num_replicas=10, version="1")
    updated = dsm.deploy(TEST_DEPLOYMENT_ID, b_info_1)
    assert updated
    ds = dsm._deployment_states[TEST_DEPLOYMENT_ID]

    dsm.update()
    check_counts(ds, total=10, by_state=[(ReplicaState.STARTING, 10, v1)])
    assert ds.curr_status_info.status == DeploymentStatus.UPDATING
    assert (
        ds.curr_status_info.status_trigger
        == DeploymentStatusTrigger.CONFIG_UPDATE_STARTED
    )

    for replica in ds._replicas.get():
        replica._actor.set_ready()

    # Check that the new replicas have started.
    dsm.update()
    check_counts(ds, total=10, by_state=[(ReplicaState.RUNNING, 10, v1)])
    assert ds.curr_status_info.status == DeploymentStatus.HEALTHY
    assert (
        ds.curr_status_info.status_trigger
        == DeploymentStatusTrigger.CONFIG_UPDATE_COMPLETED
    )

    # Now deploy a new version and scale down the number of replicas to 2.
    # First, 8 old replicas should be stopped to bring it down to the target.
    b_info_2, v2 = deployment_info(num_replicas=2, version="2")
    assert dsm.deploy(TEST_DEPLOYMENT_ID, b_info_2)
    dsm.update()
    check_counts(
        ds,
        total=10,
        by_state=[(ReplicaState.RUNNING, 2, v1), (ReplicaState.STOPPING, 8, v1)],
    )

    # Mark only one of the replicas as done stopping.
    # This should not yet trigger the rolling update because there are still
    # stopping replicas.
    ds._replicas.get(states=[ReplicaState.STOPPING])[0]._actor.set_done_stopping()

    dsm.update()
    check_counts(
        ds,
        total=9,
        by_state=[(ReplicaState.RUNNING, 2, v1), (ReplicaState.STOPPING, 7, v1)],
    )

    # Stop the remaining replicas.
    for replica in ds._replicas.get(states=[ReplicaState.STOPPING]):
        replica._actor.set_done_stopping()

    # Now the rolling update should trigger, stopping one of the old
    # replicas, simultaneously starting replica of new version.
    dsm.update()
    check_counts(
        ds,
        total=3,
        by_state=[
            (ReplicaState.RUNNING, 1, v1),
            (ReplicaState.STOPPING, 1, v1),
            (ReplicaState.STARTING, 1, v2),
        ],
    )

    # Mark old replica as stopped
    ds._replicas.get(states=[ReplicaState.STOPPING])[0]._actor.set_done_stopping()
    dsm.update()
    check_counts(
        ds,
        total=2,
        by_state=[(ReplicaState.RUNNING, 1, v1), (ReplicaState.STARTING, 1, v2)],
    )

    # New version is started, final old version replica should be stopped.
    ds._replicas.get(states=[ReplicaState.STARTING])[0]._actor.set_ready()
    dsm.update()
    check_counts(
        ds,
        total=3,
        by_state=[
            (ReplicaState.RUNNING, 1, v2),
            (ReplicaState.STOPPING, 1, v1),
            (ReplicaState.STARTING, 1, v2),
        ],
    )

    # Old replica finishes stopping and new replica is ready
    ds._replicas.get(states=[ReplicaState.STOPPING])[0]._actor.set_done_stopping()
    dsm.update()
    ds._replicas.get(states=[ReplicaState.STARTING])[0]._actor.set_ready()
    dsm.update()
    check_counts(ds, total=2, by_state=[(ReplicaState.RUNNING, 2, v2)])
    assert ds.curr_status_info.status == DeploymentStatus.HEALTHY
    assert (
        ds.curr_status_info.status_trigger
        == DeploymentStatusTrigger.CONFIG_UPDATE_COMPLETED
    )


def test_new_version_and_scale_up(mock_deployment_state_manager):
    # Test the case when we increase the number of replicas and change the
    # version at the same time. The new replicas should all immediately be
    # turned up. When they're up, rolling update should trigger.
    create_dsm, _, _, _ = mock_deployment_state_manager
    dsm: DeploymentStateManager = create_dsm()

    b_info_1, v1 = deployment_info(num_replicas=2, version="1")
    updated = dsm.deploy(TEST_DEPLOYMENT_ID, b_info_1)
    assert updated
    ds = dsm._deployment_states[TEST_DEPLOYMENT_ID]

    dsm.update()
    check_counts(ds, total=2, by_state=[(ReplicaState.STARTING, 2, v1)])
    assert ds.curr_status_info.status == DeploymentStatus.UPDATING
    assert (
        ds.curr_status_info.status_trigger
        == DeploymentStatusTrigger.CONFIG_UPDATE_STARTED
    )

    for replica in ds._replicas.get():
        replica._actor.set_ready()

    # Check that the new replicas have started.
    dsm.update()
    check_counts(ds, total=2, by_state=[(ReplicaState.RUNNING, 2, v1)])
    assert ds.curr_status_info.status == DeploymentStatus.HEALTHY
    assert (
        ds.curr_status_info.status_trigger
        == DeploymentStatusTrigger.CONFIG_UPDATE_COMPLETED
    )

    # Now deploy a new version and scale up the number of replicas to 10.
    # 8 new replicas should be started.
    b_info_2, v2 = deployment_info(num_replicas=10, version="2")
    assert dsm.deploy(TEST_DEPLOYMENT_ID, b_info_2)
    dsm.update()
    check_counts(
        ds,
        total=10,
        by_state=[(ReplicaState.RUNNING, 2, v1), (ReplicaState.STARTING, 8, v2)],
    )

    # Mark the new replicas as ready.
    for replica in ds._replicas.get(states=[ReplicaState.STARTING]):
        replica._actor.set_ready()

    # Now that the new version replicas are up, rolling update should start.
    dsm.update()
    check_counts(
        ds,
        total=12,
        by_state=[
            (ReplicaState.RUNNING, 0, v1),
            (ReplicaState.STOPPING, 2, v1),
            (ReplicaState.STARTING, 2, v2),
            (ReplicaState.RUNNING, 8, v2),
        ],
    )

    # Mark the replicas as done stopping.
    for replica in ds._replicas.get(states=[ReplicaState.STOPPING]):
        replica._actor.set_done_stopping()
    dsm.update()
    check_counts(
        ds,
        total=10,
        by_state=[(ReplicaState.RUNNING, 8, v2), (ReplicaState.STARTING, 2, v2)],
    )

    # Mark the remaining replicas as ready.
    for replica in ds._replicas.get(states=[ReplicaState.STARTING]):
        replica._actor.set_ready()

    # All new replicas should be up and running.
    dsm.update()
    check_counts(ds, total=10, by_state=[(ReplicaState.RUNNING, 10, v2)])

    dsm.update()
    assert ds.curr_status_info.status == DeploymentStatus.HEALTHY
    assert (
        ds.curr_status_info.status_trigger
        == DeploymentStatusTrigger.CONFIG_UPDATE_COMPLETED
    )


@pytest.mark.parametrize("target_capacity_direction", ["up", "down"])
def test_scale_num_replicas(mock_deployment_state_manager, target_capacity_direction):
    """Test upscaling and downscaling the number of replicas manually.

    Upscaling version:
    1. Deploy deployment with num_replicas=3.
    2. 3 replicas starting, status=UPDATING, trigger=DEPLOY.
    3. It becomes healthy with 3 running replicas.
    4. Update deployment to num_replicas=5.
    5. 2 replicas starting, status=UPSCALING, trigger=CONFIG_UPDATE.
    6. It becomes healthy with 5 running replicas, status=HEALTHY, trigger=CONFIG_UPDATE
    """

    # State
    version = get_random_string()

    # Create deployment state manager
    create_dsm, _, _, _ = mock_deployment_state_manager
    dsm: DeploymentStateManager = create_dsm()

    # Deploy deployment with 3 replicas
    info_1, v1 = deployment_info(num_replicas=3, version=version)
    dsm.deploy(TEST_DEPLOYMENT_ID, info_1)
    ds: DeploymentState = dsm._deployment_states[TEST_DEPLOYMENT_ID]

    # status=UPDATING, status_trigger=DEPLOY
    dsm.update()
    check_counts(ds, total=3, by_state=[(ReplicaState.STARTING, 3, v1)])
    assert ds.curr_status_info.status == DeploymentStatus.UPDATING
    assert (
        ds.curr_status_info.status_trigger
        == DeploymentStatusTrigger.CONFIG_UPDATE_STARTED
    )

    # Set replicas ready and check statuses
    for replica in ds._replicas.get():
        replica._actor.set_ready()

    # status=HEALTHY, status_trigger=DEPLOY
    dsm.update()
    check_counts(ds, total=3, by_state=[(ReplicaState.RUNNING, 3, v1)])
    assert ds.curr_status_info.status == DeploymentStatus.HEALTHY
    assert (
        ds.curr_status_info.status_trigger
        == DeploymentStatusTrigger.CONFIG_UPDATE_COMPLETED
    )

    # upscale or downscale the number of replicas manually
    new_num_replicas = 5 if target_capacity_direction == "up" else 1
    info_2, _ = deployment_info(num_replicas=new_num_replicas, version=version)
    dsm.deploy(TEST_DEPLOYMENT_ID, info_2)
    dsm.update()

    # status=UPSCALING/DOWNSCALING, status_trigger=CONFIG_UPDATE
    assert (
        ds.curr_status_info.status_trigger
        == DeploymentStatusTrigger.CONFIG_UPDATE_STARTED
    )
    if target_capacity_direction == "up":
        check_counts(
            ds,
            total=5,
            by_state=[(ReplicaState.RUNNING, 3, v1), (ReplicaState.STARTING, 2, v1)],
        )
        assert ds.curr_status_info.status == DeploymentStatus.UPSCALING
        for replica in ds._replicas.get():
            replica._actor.set_ready()
    else:
        check_counts(
            ds,
            total=3,
            by_state=[(ReplicaState.RUNNING, 1, v1), (ReplicaState.STOPPING, 2, v1)],
        )
        assert ds.curr_status_info.status == DeploymentStatus.DOWNSCALING
        for replica in ds._replicas.get():
            replica._actor.set_done_stopping()

    # After the upscaling/downscaling finishes
    # status=HEALTHY, status_trigger=UPSCALING_COMPLETED/DOWNSCALE_COMPLETED
    dsm.update()
    check_counts(
        ds,
        total=new_num_replicas,
        by_state=[(ReplicaState.RUNNING, new_num_replicas, v1)],
    )
    assert ds.curr_status_info.status == DeploymentStatus.HEALTHY
    assert ds.curr_status_info.status_trigger == (
        DeploymentStatusTrigger.UPSCALE_COMPLETED
        if target_capacity_direction == "up"
        else DeploymentStatusTrigger.DOWNSCALE_COMPLETED
    )


@pytest.mark.parametrize("force_stop_unhealthy_replicas", [False, True])
def test_health_check(
    mock_deployment_state_manager, force_stop_unhealthy_replicas: bool
):
    create_dsm, _, _, _ = mock_deployment_state_manager
    dsm: DeploymentStateManager = create_dsm()

    b_info_1, v1 = deployment_info(num_replicas=2, version="1")
    assert dsm.deploy(TEST_DEPLOYMENT_ID, b_info_1)
    ds = dsm._deployment_states[TEST_DEPLOYMENT_ID]

    ds.FORCE_STOP_UNHEALTHY_REPLICAS = force_stop_unhealthy_replicas

    dsm.update()
    check_counts(ds, total=2, by_state=[(ReplicaState.STARTING, 2, v1)])
    assert ds.curr_status_info.status == DeploymentStatus.UPDATING
    assert (
        ds.curr_status_info.status_trigger
        == DeploymentStatusTrigger.CONFIG_UPDATE_STARTED
    )

    for replica in ds._replicas.get():
        replica._actor.set_ready()
        # Health check shouldn't be called until it's ready.
        assert not replica._actor.health_check_called

    # Check that the new replicas have started.
    dsm.update()
    check_counts(ds, total=2, by_state=[(ReplicaState.RUNNING, 2, v1)])
    assert ds.curr_status_info.status == DeploymentStatus.HEALTHY
    assert (
        ds.curr_status_info.status_trigger
        == DeploymentStatusTrigger.CONFIG_UPDATE_COMPLETED
    )

    dsm.update()
    for replica in ds._replicas.get():
        # Health check shouldn't be called until it's ready.
        assert replica._actor.health_check_called

    # Mark one replica unhealthy; it should be stopped.
    ds._replicas.get()[0]._actor.set_unhealthy()
    dsm.update()
    # SIMULTANEOUSLY a new replica should be started to try to reach
    # the target number of healthy replicas.
    check_counts(
        ds,
        total=3,
        by_state=[
            (ReplicaState.RUNNING, 1, v1),
            (ReplicaState.STOPPING, 1, v1),
            (ReplicaState.STARTING, 1, v1),
        ],
    )

    stopping_replicas = ds._replicas.get(states=[ReplicaState.STOPPING])
    assert len(stopping_replicas) == 1
    stopping_replica = stopping_replicas[0]
    if force_stop_unhealthy_replicas:
        assert stopping_replica._actor.force_stopped_counter == 1
    else:
        assert stopping_replica._actor.force_stopped_counter == 0

    assert ds.curr_status_info.status == DeploymentStatus.UNHEALTHY
    # If state transitioned from healthy -> unhealthy, status driver should be none
    assert (
        ds.curr_status_info.status_trigger
        == DeploymentStatusTrigger.HEALTH_CHECK_FAILED
    )

    stopping_replica._actor.set_done_stopping()

    dsm.update()
    check_counts(
        ds,
        total=2,
        by_state=[(ReplicaState.RUNNING, 1, v1), (ReplicaState.STARTING, 1, v1)],
    )
    assert ds.curr_status_info.status == DeploymentStatus.UNHEALTHY
    assert (
        ds.curr_status_info.status_trigger
        == DeploymentStatusTrigger.HEALTH_CHECK_FAILED
    )

    replica = ds._replicas.get(states=[ReplicaState.STARTING])[0]
    replica._actor.set_ready()
    assert ds.curr_status_info.status == DeploymentStatus.UNHEALTHY
    assert (
        ds.curr_status_info.status_trigger
        == DeploymentStatusTrigger.HEALTH_CHECK_FAILED
    )

    dsm.update()
    check_counts(ds, total=2, by_state=[(ReplicaState.RUNNING, 2, v1)])
    assert ds.curr_status_info.status == DeploymentStatus.HEALTHY
    assert ds.curr_status_info.status_trigger == DeploymentStatusTrigger.UNSPECIFIED


def test_update_while_unhealthy(mock_deployment_state_manager):
    create_dsm, _, _, _ = mock_deployment_state_manager
    dsm: DeploymentStateManager = create_dsm()

    b_info_1, v1 = deployment_info(num_replicas=2, version="1")
    assert dsm.deploy(TEST_DEPLOYMENT_ID, b_info_1)
    ds = dsm._deployment_states[TEST_DEPLOYMENT_ID]

    dsm.update()
    check_counts(ds, total=2, by_state=[(ReplicaState.STARTING, 2, v1)])
    assert ds.curr_status_info.status == DeploymentStatus.UPDATING
    assert (
        ds.curr_status_info.status_trigger
        == DeploymentStatusTrigger.CONFIG_UPDATE_STARTED
    )

    for replica in ds._replicas.get():
        replica._actor.set_ready()
        # Health check shouldn't be called until it's ready.
        assert not replica._actor.health_check_called

    # Check that the new replicas have started.
    dsm.update()
    check_counts(ds, total=2, by_state=[(ReplicaState.RUNNING, 2, v1)])
    assert ds.curr_status_info.status == DeploymentStatus.HEALTHY
    assert (
        ds.curr_status_info.status_trigger
        == DeploymentStatusTrigger.CONFIG_UPDATE_COMPLETED
    )

    dsm.update()
    for replica in ds._replicas.get():
        # Health check shouldn't be called until it's ready.
        assert replica._actor.health_check_called

    # Mark one replica unhealthy. It should be stopped.
    ds._replicas.get()[0]._actor.set_unhealthy()
    dsm.update()
    check_counts(
        ds,
        total=3,
        by_state=[
            (ReplicaState.RUNNING, 1, v1),
            (ReplicaState.STOPPING, 1, v1),
            (ReplicaState.STARTING, 1, v1),
        ],
    )
    assert ds.curr_status_info.status == DeploymentStatus.UNHEALTHY
    assert (
        ds.curr_status_info.status_trigger
        == DeploymentStatusTrigger.HEALTH_CHECK_FAILED
    )

    replica = ds._replicas.get(states=[ReplicaState.STOPPING])[0]
    replica._actor.set_done_stopping()
    dsm.update()
    check_counts(
        ds,
        total=2,
        by_state=[
            (ReplicaState.RUNNING, 1, v1),
            (ReplicaState.STARTING, 1, v1),
        ],
    )

    # Now deploy a new version (e.g., a rollback). This should update the status
    # to UPDATING and then it should eventually become healthy.
    b_info_2, v2 = deployment_info(num_replicas=2, version="2")
    assert dsm.deploy(TEST_DEPLOYMENT_ID, b_info_2)

    # The replica that was still starting should be stopped (over the
    # running replica).
    dsm.update()
    # Simultaneously, a replica with the new version should be started
    check_counts(
        ds,
        total=3,
        by_state=[
            (ReplicaState.RUNNING, 1, v1),
            (ReplicaState.STOPPING, 1, v1),
            (ReplicaState.STARTING, 1, v2),
        ],
    )
    assert ds.curr_status_info.status == DeploymentStatus.UPDATING
    assert (
        ds.curr_status_info.status_trigger
        == DeploymentStatusTrigger.CONFIG_UPDATE_STARTED
    )

    # Mark the remaining running replica of the old version as unhealthy
    ds._replicas.get(states=[ReplicaState.RUNNING])[0]._actor.set_unhealthy()
    dsm.update()
    # A replica of the new version should get started to try to reach
    # the target number of healthy replicas
    check_counts(
        ds,
        total=4,
        by_state=[(ReplicaState.STOPPING, 2, v1), (ReplicaState.STARTING, 2, v2)],
    )
    # Check that a failure in the old version replica does not mark the
    # deployment as UNHEALTHY.
    assert ds.curr_status_info.status == DeploymentStatus.UPDATING
    assert (
        ds.curr_status_info.status_trigger
        == DeploymentStatusTrigger.CONFIG_UPDATE_STARTED
    )

    ds._replicas.get(states=[ReplicaState.STOPPING])[0]._actor.set_done_stopping()
    ds._replicas.get(states=[ReplicaState.STOPPING])[1]._actor.set_done_stopping()

    # Another replica of the new version should get started.
    dsm.update()
    check_counts(ds, total=2, by_state=[(ReplicaState.STARTING, 2, v2)])

    # Mark new version replicas as ready.
    for replica in ds._replicas.get(states=[ReplicaState.STARTING]):
        replica._actor.set_ready()

    # Both replicas should be RUNNING, deployment should be HEALTHY.
    dsm.update()
    check_counts(ds, total=2, by_state=[(ReplicaState.RUNNING, 2, v2)])
    assert ds.curr_status_info.status == DeploymentStatus.HEALTHY
    assert (
        ds.curr_status_info.status_trigger
        == DeploymentStatusTrigger.CONFIG_UPDATE_COMPLETED
    )


def _constructor_failure_loop_two_replica(
    dsm, ds, num_loops, replica_retry_multiplier=3
):
    """Helper function to exact constructor failure loops."""

    for i in range(num_loops):
        # Two replicas should be created.
        dsm.update()
        check_counts(ds, total=2, by_state=[(ReplicaState.STARTING, 2, None)])

        assert ds._replica_constructor_retry_counter == i * 2

        replica_1 = ds._replicas.get()[0]
        replica_2 = ds._replicas.get()[1]

        replica_1._actor.set_failed_to_start()
        replica_2._actor.set_failed_to_start()
        # Now the replica should be marked STOPPING after failure.
        dsm.update()
        if ds._replica_constructor_retry_counter >= replica_retry_multiplier * 2:
            check_counts(
                ds,
                total=2,
                by_state=[(ReplicaState.STOPPING, 2, None)],
            )
        else:
            check_counts(
                ds,
                total=4,
                by_state=[
                    (ReplicaState.STOPPING, 2, None),
                    (ReplicaState.STARTING, 2, None),
                ],
            )

        # Once it's done stopping, replica should be removed.
        replica_1._actor.set_done_stopping()
        replica_2._actor.set_done_stopping()


def test_deploy_with_consistent_constructor_failure(
    mock_deployment_state_manager, mock_max_per_replica_retry_count
):
    """
    Test deploy() multiple replicas with consistent constructor failure.

    The deployment should get marked FAILED.
    """
    create_dsm, timer, _, _ = mock_deployment_state_manager
    dsm: DeploymentStateManager = create_dsm()

    b_info_1, _ = deployment_info(num_replicas=2)
    assert dsm.deploy(TEST_DEPLOYMENT_ID, b_info_1)
    ds = dsm._deployment_states[TEST_DEPLOYMENT_ID]

    assert ds.curr_status_info.status == DeploymentStatus.UPDATING
    assert (
        ds.curr_status_info.status_trigger
        == DeploymentStatusTrigger.CONFIG_UPDATE_STARTED
    )
    loop_count = mock_max_per_replica_retry_count
    _constructor_failure_loop_two_replica(
        dsm, ds, loop_count, mock_max_per_replica_retry_count
    )

    assert ds._replica_constructor_retry_counter == 2 * mock_max_per_replica_retry_count
    assert ds.curr_status_info.status == DeploymentStatus.DEPLOY_FAILED
    assert (
        ds.curr_status_info.status_trigger
        == DeploymentStatusTrigger.REPLICA_STARTUP_FAILED
    )
    check_counts(ds, total=2)
    assert ds.curr_status_info.message != ""

    # No more replicas should be retried.
    for _ in range(20):
        dsm.update()
        assert ds._replica_constructor_retry_counter == 4
        check_counts(ds, total=0)
        timer.advance(10)  # simulate time passing between each call to update


def test_deploy_with_partial_constructor_failure(
    mock_deployment_state_manager, mock_max_per_replica_retry_count
):
    """
    Test deploy() multiple replicas with constructor failure exceedining
    pre-set limit but achieved partial success with at least 1 running replica.

    Ensures:
        1) Deployment status doesn't get marked FAILED.
        2) There should be expected # of RUNNING replicas eventually that
            matches user intent
        3) Replica counter set as -1 to stop tracking current goal as it's
            already completed

    Same testing for same test case in test_deploy.py.
    """
    create_dsm, _, _, _ = mock_deployment_state_manager
    dsm: DeploymentStateManager = create_dsm()

    b_info_1, _ = deployment_info(num_replicas=2)
    assert dsm.deploy(TEST_DEPLOYMENT_ID, b_info_1)
    ds = dsm._deployment_states[TEST_DEPLOYMENT_ID]

    assert ds.curr_status_info.status == DeploymentStatus.UPDATING
    assert (
        ds.curr_status_info.status_trigger
        == DeploymentStatusTrigger.CONFIG_UPDATE_STARTED
    )

    _constructor_failure_loop_two_replica(dsm, ds, 1, mock_max_per_replica_retry_count)
    assert ds.curr_status_info.status == DeploymentStatus.UPDATING
    assert (
        ds.curr_status_info.status_trigger
        == DeploymentStatusTrigger.CONFIG_UPDATE_STARTED
    )

    dsm.update()
    check_counts(ds, total=2, by_state=[(ReplicaState.STARTING, 2, None)])
    assert ds._replica_constructor_retry_counter == 2
    assert ds.curr_status_info.status == DeploymentStatus.UPDATING
    assert (
        ds.curr_status_info.status_trigger
        == DeploymentStatusTrigger.CONFIG_UPDATE_STARTED
    )

    # Let one replica reach RUNNING state while the other still fails
    replica_1 = ds._replicas.get()[0]
    replica_2 = ds._replicas.get()[1]
    replica_1._actor.set_ready()
    replica_2._actor.set_failed_to_start()

    # Failed to start replica should be removed
    dsm.update()
    # A new replica should be brought up to take its place
    check_counts(
        ds,
        total=3,
        by_state=[
            (ReplicaState.RUNNING, 1, None),
            (ReplicaState.STOPPING, 1, None),
            (ReplicaState.STARTING, 1, None),
        ],
    )

    # Mark old replica as done stopping
    replica_2._actor.set_done_stopping()
    dsm.update()
    check_counts(
        ds,
        total=2,
        by_state=[(ReplicaState.RUNNING, 1, None), (ReplicaState.STARTING, 1, None)],
    )

    # Set the starting one to fail again and trigger retry limit
    starting_replica = ds._replicas.get(states=[ReplicaState.STARTING])[0]
    starting_replica._actor.set_failed_to_start()

    dsm.update()
    # Ensure our goal returned with replica_has_started flag set
    assert ds._replica_has_started
    # Deployment should NOT be considered complete yet
    assert ds.curr_status_info.status == DeploymentStatus.UPDATING
    assert (
        ds.curr_status_info.status_trigger
        == DeploymentStatusTrigger.CONFIG_UPDATE_STARTED
    )

    # A new replica should be brought up to take its place
    check_counts(
        ds,
        total=3,
        by_state=[
            (ReplicaState.RUNNING, 1, None),
            (ReplicaState.STOPPING, 1, None),
            (ReplicaState.STARTING, 1, None),
        ],
    )
    starting_replica = ds._replicas.get(states=[ReplicaState.STOPPING])[0]
    starting_replica._actor.set_done_stopping()

    dsm.update()
    check_counts(
        ds,
        total=2,
        by_state=[(ReplicaState.RUNNING, 1, None), (ReplicaState.STARTING, 1, None)],
    )
    starting_replica = ds._replicas.get(states=[ReplicaState.STARTING])[0]
    starting_replica._actor.set_ready()

    dsm.update()
    check_counts(ds, total=2, by_state=[(ReplicaState.RUNNING, 2, None)])

    # Deployment should be considered complete
    assert ds.curr_status_info.status == DeploymentStatus.HEALTHY
    assert (
        ds.curr_status_info.status_trigger
        == DeploymentStatusTrigger.CONFIG_UPDATE_COMPLETED
    )


def test_deploy_with_placement_group_failure(mock_deployment_state_manager):
    """
    Test deploy with a placement group failure.
    """

    def fake_create_placement_group_fn(placement_group_bundles, *args, **kwargs):
        """Fakes the placement_group_fn used by the scheduler.

        Lets the test to run without starting Ray. Raises an exception if the
        bundles are invalid.
        """

        validate_placement_group(bundles=placement_group_bundles)

    create_dsm, _, _, _ = mock_deployment_state_manager
    dsm: DeploymentStateManager = create_dsm(
        create_placement_group_fn_override=fake_create_placement_group_fn,
    )

    def create_deployment_state(
        deployment_id: DeploymentID, pg_bundles=None
    ) -> List[DeploymentState]:
        b_info, _ = deployment_info(num_replicas=3)
        b_info.replica_config.placement_group_bundles = pg_bundles
        assert dsm.deploy(deployment_id, b_info)
        ds = dsm._deployment_states[deployment_id]
        assert ds.curr_status_info.status == DeploymentStatus.UPDATING
        assert (
            ds.curr_status_info.status_trigger
            == DeploymentStatusTrigger.CONFIG_UPDATE_STARTED
        )
        return ds

    # Make all of ds1's replica's placement groups invalid.
    invalid_bundle = [{"GPU": 0}]
    with pytest.raises(ValueError):
        validate_placement_group(invalid_bundle)

    ds1 = create_deployment_state(TEST_DEPLOYMENT_ID, pg_bundles=invalid_bundle)
    ds2 = create_deployment_state(TEST_DEPLOYMENT_ID_2)

    # Now ds1's replicas should all fail, while ds2's replicas should run.
    dsm.update()

    check_counts(ds1, total=3, by_state=[(ReplicaState.STOPPING, 3, None)])
    assert ds1._replica_constructor_retry_counter == 3
    assert "Retrying 6 more time(s)" in ds1.curr_status_info.message

    # Set all of ds1's replicas to stopped.
    for replica in ds1._replicas.get():
        replica._actor.set_done_stopping()

    check_counts(ds2, total=3, by_state=[(ReplicaState.STARTING, 3, None)])
    assert ds2._replica_constructor_retry_counter == 0

    # Set all of ds2's replicas to ready.
    for replica in ds2._replicas.get():
        replica._actor.set_ready()

    dsm.update()

    assert ds1.curr_status_info.status == DeploymentStatus.UPDATING
    check_counts(ds1, total=3, by_state=[(ReplicaState.STOPPING, 3, None)])
    assert ds1._replica_constructor_retry_counter == 6
    assert "Retrying 3 more time(s)" in ds1.curr_status_info.message

    # Set all of ds1's replicas to stopped.
    for replica in ds1._replicas.get():
        replica._actor.set_done_stopping()

    assert ds2.curr_status_info.status == DeploymentStatus.HEALTHY
    check_counts(ds2, total=3, by_state=[(ReplicaState.RUNNING, 3, None)])
    assert ds2._replica_constructor_retry_counter == 0

    dsm.update()

    assert ds1.curr_status_info.status == DeploymentStatus.UPDATING
    check_counts(ds1, total=3, by_state=[(ReplicaState.STOPPING, 3, None)])
    assert ds1._replica_constructor_retry_counter == 9
    assert "Retrying 0 more time(s)" in ds1.curr_status_info.message

    # Set all of ds1's replicas to stopped.
    for replica in ds1._replicas.get():
        replica._actor.set_done_stopping()

    dsm.update()

    # All replicas have failed to initialize 3 times. The deployment should
    # stop trying to initialize replicas.
    assert ds1.curr_status_info.status == DeploymentStatus.DEPLOY_FAILED
    check_counts(ds1, total=0)
    assert ds1._replica_constructor_retry_counter == 9
    assert "The deployment failed to start" in ds1.curr_status_info.message


def test_deploy_with_transient_constructor_failure(mock_deployment_state_manager):
    """
    Test deploy() multiple replicas with transient constructor failure.
    Ensures:
        1) Deployment status gets marked as RUNNING.
        2) There should be expected # of RUNNING replicas eventually that
            matches user intent.
        3) Replica counter set as -1 to stop tracking current goal as it's
            already completed.

    Same testing for same test case in test_deploy.py.
    """

    create_dsm, _, _, _ = mock_deployment_state_manager
    dsm: DeploymentStateManager = create_dsm()

    b_info_1, _ = deployment_info(num_replicas=2)
    assert dsm.deploy(TEST_DEPLOYMENT_ID, b_info_1)
    ds = dsm._deployment_states[TEST_DEPLOYMENT_ID]

    assert ds.curr_status_info.status == DeploymentStatus.UPDATING
    assert (
        ds.curr_status_info.status_trigger
        == DeploymentStatusTrigger.CONFIG_UPDATE_STARTED
    )

    # Burn 4 retries from both replicas.
    _constructor_failure_loop_two_replica(dsm, ds, 2)
    assert ds.curr_status_info.status == DeploymentStatus.UPDATING
    assert (
        ds.curr_status_info.status_trigger
        == DeploymentStatusTrigger.CONFIG_UPDATE_STARTED
    )
    assert ds._replica_constructor_retry_counter == 4

    # Let both replicas succeed in last try.
    dsm.update()
    check_counts(ds, total=2, by_state=[(ReplicaState.STARTING, 2, None)])
    assert ds.curr_status_info.status == DeploymentStatus.UPDATING
    assert (
        ds.curr_status_info.status_trigger
        == DeploymentStatusTrigger.CONFIG_UPDATE_STARTED
    )
    ds._replicas.get()[0]._actor.set_ready()
    ds._replicas.get()[1]._actor.set_ready()

    # Everything should be running and healthy now
    dsm.update()
    check_counts(ds, total=2, by_state=[(ReplicaState.RUNNING, 2, None)])

    assert ds._replica_constructor_retry_counter == 0
    assert ds._replica_has_started
    assert ds.curr_status_info.status == DeploymentStatus.HEALTHY
    assert (
        ds.curr_status_info.status_trigger
        == DeploymentStatusTrigger.CONFIG_UPDATE_COMPLETED
    )


def test_recover_state_from_replica_names(mock_deployment_state_manager):
    """Test recover deployment state."""
    create_dsm, _, _, _ = mock_deployment_state_manager
    dsm: DeploymentStateManager = create_dsm()

    # Deploy deployment with version "1" and one replica
    info1, v1 = deployment_info(version="1")
    target_state_changed = dsm.deploy(TEST_DEPLOYMENT_ID, info1)
    assert target_state_changed
    dsm.save_checkpoint()
    ds = dsm._deployment_states[TEST_DEPLOYMENT_ID]

    # Single replica of version `version1` should be created and in STARTING state
    dsm.update()
    check_counts(ds, total=1, by_state=[(ReplicaState.STARTING, 1, v1)])
    mocked_replica = ds._replicas.get()[0]

    # The same replica should transition to RUNNING
    mocked_replica._actor.set_ready()
    dsm.update()
    check_counts(ds, total=1, by_state=[(ReplicaState.RUNNING, 1, v1)])

    # (simulate controller crashed!) Create a new deployment state
    # manager, and it should call _recover_from_checkpoint
    new_dsm: DeploymentStateManager = create_dsm(
        [mocked_replica.replica_id.to_full_id_str()]
    )

    # New deployment state should be created and one replica should
    # be RECOVERING with last-checkpointed target version `version1`
    new_ds = new_dsm._deployment_states[TEST_DEPLOYMENT_ID]
    check_counts(new_ds, total=1, by_state=[(ReplicaState.RECOVERING, 1, v1)])

    # Get the new mocked replica. Note that this represents a newly
    # instantiated class keeping track of the state of the replica,
    # but pointing to the same replica actor
    new_mocked_replica = new_ds._replicas.get()[0]
    new_mocked_replica._actor.set_ready(v1)
    any_recovering = new_dsm.update()
    check_counts(new_ds, total=1, by_state=[(ReplicaState.RUNNING, 1, v1)])
    assert not any_recovering
    # Make sure replica ID is the same, meaning the actor is the same
    assert mocked_replica.replica_id == new_mocked_replica.replica_id


def test_recover_during_rolling_update(mock_deployment_state_manager):
    """Test controller crashes before a replica is updated to new version.

    During recovery, the controller should wait for the version to be fetched from
    the replica actor. Once it is fetched and the controller realizes the replica
    has an outdated version, it should be stopped and a new replica should be started
    with the target version.
    """
    create_dsm, _, _, _ = mock_deployment_state_manager
    dsm = create_dsm()

    # Step 1: Create some deployment info with actors in running state
    info1, v1 = deployment_info(version="1")
    target_state_changed = dsm.deploy(TEST_DEPLOYMENT_ID, info1)
    assert target_state_changed
    dsm.save_checkpoint()
    ds = dsm._deployment_states[TEST_DEPLOYMENT_ID]

    # Single replica of version `version1` should be created and in STARTING state
    dsm.update()
    check_counts(ds, total=1, by_state=[(ReplicaState.STARTING, 1, v1)])
    mocked_replica = ds._replicas.get()[0]

    # The same replica should transition to RUNNING
    mocked_replica._actor.set_ready()
    dsm.update()
    check_counts(ds, total=1, by_state=[(ReplicaState.RUNNING, 1, v1)])

    # Now execute a rollout: upgrade the version to "2".
    info2, v2 = deployment_info(version="2")
    target_state_changed = dsm.deploy(TEST_DEPLOYMENT_ID, info2)
    assert target_state_changed
    # In real code this checkpoint would be done by the caller of .deploy()
    dsm.save_checkpoint()

    # Before the replica could be stopped and restarted, simulate
    # controller crashed! A new deployment state manager should be
    # created, and it should call _recover_from_checkpoint
    new_dsm = create_dsm([mocked_replica.replica_id.to_full_id_str()])

    # New deployment state should be created and one replica should
    # be RECOVERING with last-checkpointed target version "2"
    new_ds = new_dsm._deployment_states[TEST_DEPLOYMENT_ID]
    check_counts(new_ds, total=1, by_state=[(ReplicaState.RECOVERING, 1, v2)])

    for _ in range(3):
        new_dsm.update()
        check_counts(new_ds, total=1, by_state=[(ReplicaState.RECOVERING, 1, v2)])

    # Get the new mocked replica. Note that this represents a newly
    # instantiated class keeping track of the state of the replica,
    # but pointing to the same replica actor
    new_mocked_replica = new_ds._replicas.get()[0]
    # Recover real version "1" (simulate previous actor not yet stopped)
    new_mocked_replica._actor.set_ready(v1)
    # At this point the replica is running
    new_dsm.update()
    # Then deployment state manager notices the replica has outdated version -> stops it
    new_dsm.update()
    # Also, a replica of version "2" should be started
    check_counts(
        new_ds,
        total=2,
        by_state=[(ReplicaState.STOPPING, 1, v1), (ReplicaState.STARTING, 1, v2)],
    )
    new_mocked_replica._actor.set_done_stopping()

    # Mark old replica as stopped.
    new_dsm.update()
    check_counts(new_ds, total=1, by_state=[(ReplicaState.STARTING, 1, v2)])
    new_mocked_replica_version2 = new_ds._replicas.get()[0]
    new_mocked_replica_version2._actor.set_ready()
    new_dsm.update()
    check_counts(new_ds, total=1, by_state=[(ReplicaState.RUNNING, 1, v2)])
    # Make sure replica name is different, meaning a different "actor" was started
    assert mocked_replica.replica_id != new_mocked_replica_version2.replica_id


def test_actor_died_before_recover(mock_deployment_state_manager):
    """Test replica actor died before controller could recover it.

    * Deploy app / 1 deployment / 1 replica
    * (Simulated) Controller crashes.
    * Controller recovers, and tries to recover replicas from actor names.
    * (Simulated) The single replica from before has died before
      controller could recover it.
    * There should be 0 replicas in the deployment.
    * In the following control loop update cycle, the controller adds a
      new replica to match target state.
    """

    create_dsm, _, _, _ = mock_deployment_state_manager
    dsm = create_dsm()

    # Create some deployment info with actors in running state
    info1, v1 = deployment_info(version="1")
    target_state_changed = dsm.deploy(TEST_DEPLOYMENT_ID, info1)
    assert target_state_changed
    dsm.save_checkpoint()
    ds = dsm._deployment_states[TEST_DEPLOYMENT_ID]

    # Single replica of version `version1` should be created and in STARTING state
    dsm.update()
    check_counts(ds, total=1, by_state=[(ReplicaState.STARTING, 1, v1)])
    mocked_replica = ds._replicas.get()[0]
    replica_id = mocked_replica.replica_id

    # The same replica should transition to RUNNING
    mocked_replica._actor.set_ready()
    dsm.update()
    check_counts(ds, total=1, by_state=[(ReplicaState.RUNNING, 1, v1)])

    # Set dead replicas context. When the controller recovers and tries
    # to recover replicas from actor names, the replica actor wrapper
    # will fail to recover.
    dead_replicas_context.add(replica_id)

    # Simulate controller crashed! A new deployment state manager should
    # be created, and it should call _recover_from_checkpoint
    new_dsm = create_dsm([replica_id.to_full_id_str()])

    # Replica should fail to recover (simulate failed to get handle to
    # actor), meaning replica has died.
    new_ds = new_dsm._deployment_states[TEST_DEPLOYMENT_ID]
    check_counts(new_ds, total=0)

    # Since the previous replica is now marked dead (because controller
    # failed to recover it), a new replica should be added to meet
    # target state.
    new_dsm.update()
    check_counts(new_ds, total=1, by_state=[(ReplicaState.STARTING, 1, v1)])
    dead_replicas_context.remove(replica_id)


def test_shutdown(mock_deployment_state_manager):
    """
    Test that shutdown waits for all deployments to be deleted and they
    are force-killed without a grace period.
    """
    create_dsm, timer, _, _ = mock_deployment_state_manager
    dsm = create_dsm()

    grace_period_s = 10
    b_info_1, _ = deployment_info(
        graceful_shutdown_timeout_s=grace_period_s,
    )
    assert dsm.deploy(TEST_DEPLOYMENT_ID, b_info_1)

    ds = dsm._deployment_states[TEST_DEPLOYMENT_ID]

    # Single replica should be created.
    dsm.update()
    check_counts(ds, total=1, by_state=[(ReplicaState.STARTING, 1, None)])
    ds._replicas.get()[0]._actor.set_ready()

    # Now the replica should be marked running.
    dsm.update()
    check_counts(ds, total=1, by_state=[(ReplicaState.RUNNING, 1, None)])

    # Test shutdown flow
    assert not ds._replicas.get()[0]._actor.stopped

    # Before shutdown, `is_ready_for_shutdown()` should return False
    assert not dsm.is_ready_for_shutdown()

    dsm.shutdown()

    timer.advance(grace_period_s + 0.1)
    dsm.update()

    check_counts(ds, total=1, by_state=[(ReplicaState.STOPPING, 1, None)])
    assert ds._replicas.get()[0]._actor.stopped
    assert len(dsm.get_deployment_statuses()) > 0

    # Once it's done stopping, replica should be removed.
    replica = ds._replicas.get()[0]
    replica._actor.set_done_stopping()
    dsm.update()
    check_counts(ds, total=0)
    assert len(dsm.get_deployment_statuses()) == 0

    # After all deployments shutdown, `is_ready_for_shutdown()` should return True
    assert dsm.is_ready_for_shutdown()


def test_resource_requirements_none():
    """Ensure resource_requirements doesn't break if a requirement is None"""

    class FakeActor:
        actor_resources = {"num_cpus": 2, "fake": None}
        placement_group_bundles = None
        available_resources = {}

    # Make a DeploymentReplica just to accesss its resource_requirement function
    replica_id = ReplicaID("asdf123", DeploymentID(name="test"))
    replica = DeploymentReplica(replica_id, None)
    replica._actor = FakeActor()

    # resource_requirements() should not error
    replica.resource_requirements()


class TestActorReplicaWrapper:
    def test_default_value(self):
        actor_replica = ActorReplicaWrapper(
            version=deployment_version("1"),
            replica_id=ReplicaID(
                "abc123",
                deployment_id=DeploymentID(name="test_deployment", app_name="test_app"),
            ),
        )
        assert (
            actor_replica.graceful_shutdown_timeout_s
            == DEFAULT_GRACEFUL_SHUTDOWN_TIMEOUT_S
        )
        assert actor_replica.max_ongoing_requests == DEFAULT_MAX_ONGOING_REQUESTS
        assert actor_replica.health_check_period_s == DEFAULT_HEALTH_CHECK_PERIOD_S
        assert actor_replica.health_check_timeout_s == DEFAULT_HEALTH_CHECK_TIMEOUT_S

    def test_max_concurrency_override(self):
        actor_replica = ActorReplicaWrapper(
            version=deployment_version("1"),
            replica_id=ReplicaID(
                "abc123",
                deployment_id=DeploymentID(name="test_deployment", app_name="test_app"),
            ),
        )
        max_ongoing_requests = DEFAULT_MAX_CONCURRENCY_ASYNC + 1
        d_info, _ = deployment_info(max_ongoing_requests=max_ongoing_requests)
        replica_scheduling_request = actor_replica.start(
            d_info, assign_rank_callback=lambda x: 0
        )
        assert (
            "max_concurrency" in replica_scheduling_request.actor_options
            and replica_scheduling_request.actor_options["max_concurrency"]
            == max_ongoing_requests
        )


def test_get_active_node_ids(mock_deployment_state_manager):
    """Test get_active_node_ids() are collecting the correct node ids

    When there are no running replicas, both methods should return empty results. When
    the replicas are in the RUNNING state, get_running_replica_node_ids() should return
    a list of all node ids. `get_active_node_ids()` should return a set
    of all node ids.
    """
    node1 = NodeID.from_random().hex()
    node2 = NodeID.from_random().hex()
    node_ids = (node1, node2, node2)

    create_dsm, _, cluster_node_info_cache, _ = mock_deployment_state_manager
    dsm = create_dsm()
    cluster_node_info_cache.add_node(node1)
    cluster_node_info_cache.add_node(node2)

    # Deploy deployment with version "1" and 3 replicas
    info1, v1 = deployment_info(version="1", num_replicas=3)
    assert dsm.deploy(TEST_DEPLOYMENT_ID, info1)
    ds = dsm._deployment_states[TEST_DEPLOYMENT_ID]

    # When the replicas are in the STARTING state, `get_active_node_ids()` should
    # return a set of node ids.
    dsm.update()
    check_counts(ds, total=3, by_state=[(ReplicaState.STARTING, 3, v1)])
    mocked_replicas = ds._replicas.get()
    for idx, mocked_replica in enumerate(mocked_replicas):
        mocked_replica._actor.set_node_id(node_ids[idx])
    assert ds.get_active_node_ids() == set(node_ids)
    assert dsm.get_active_node_ids() == set(node_ids)

    # When the replicas are in RUNNING state, `get_active_node_ids()` should
    # return a set of `node_ids`.
    for mocked_replica in mocked_replicas:
        mocked_replica._actor.set_ready()
    dsm.update()
    check_counts(ds, total=3, by_state=[(ReplicaState.RUNNING, 3, v1)])
    assert ds.get_active_node_ids() == set(node_ids)
    assert dsm.get_active_node_ids() == set(node_ids)

    for _ in mocked_replicas:
        ds._stop_one_running_replica_for_testing()
    dsm.update()
    check_counts(
        ds,
        total=6,
        by_state=[(ReplicaState.STOPPING, 3, v1), (ReplicaState.STARTING, 3, v1)],
    )


def test_get_active_node_ids_none(mock_deployment_state_manager):
    """Test get_active_node_ids() are not collecting none node ids.

    When the running replicas has None as the node id, `get_active_node_ids()` should
    not include it in the set.
    """
    node1 = NodeID.from_random().hex()
    node2 = NodeID.from_random().hex()
    node_ids = (node1, node2, node2)

    create_dsm, _, cluster_node_info_cache, _ = mock_deployment_state_manager
    dsm = create_dsm()
    cluster_node_info_cache.add_node(node1)
    cluster_node_info_cache.add_node(node2)

    # Deploy deployment with version "1" and 3 replicas
    info1, v1 = deployment_info(version="1", num_replicas=3)
    assert dsm.deploy(TEST_DEPLOYMENT_ID, info1)
    ds = dsm._deployment_states[TEST_DEPLOYMENT_ID]

    # When the replicas are in the STARTING state, `get_active_node_ids()` should
    # return a set of node ids.
    dsm.update()
    check_counts(ds, total=3, by_state=[(ReplicaState.STARTING, 3, v1)])
    mocked_replicas = ds._replicas.get()
    for idx, mocked_replica in enumerate(mocked_replicas):
        mocked_replica._actor.set_node_id(node_ids[idx])
    assert ds.get_active_node_ids() == set(node_ids)
    assert dsm.get_active_node_ids() == set(node_ids)

    # When the replicas are in the RUNNING state and are having None node id,
    # `get_active_node_ids()` should return empty set.
    for mocked_replica in mocked_replicas:
        mocked_replica._actor.set_node_id(None)
        mocked_replica._actor.set_ready()
    dsm.update()
    check_counts(ds, total=3, by_state=[(ReplicaState.RUNNING, 3, v1)])
    assert None not in ds.get_active_node_ids()
    assert None not in dsm.get_active_node_ids()


class TestAutoscaling:
    def scale(
        self,
        dsm: DeploymentStateManager,
        asm: AutoscalingStateManager,
        deployment_ids: List[DeploymentID],
    ):
        if not deployment_ids:
            return

        app_name = deployment_ids[0].app_name
        assert all(dep_id.app_name == app_name for dep_id in deployment_ids)

        deployment_to_target_num_replicas = {
            dep_id: dsm.get_deployment_details(dep_id).target_num_replicas
            for dep_id in deployment_ids
        }
        decisions = asm.get_decision_num_replicas(
            app_name, deployment_to_target_num_replicas
        )
        for deployment_id, decision_num_replicas in decisions.items():
            dsm.autoscale(deployment_id, decision_num_replicas)

    @pytest.mark.parametrize("target_capacity_direction", ["up", "down"])
    def test_basic_autoscaling(
        self, mock_deployment_state_manager, target_capacity_direction
    ):
        """Test autoscaling up and down.

        Upscaling version:
        1. Deploy deployment with autoscaling limits [0,6],
           initial_replicas=3, target=1.
        2. It becomes healthy with 3 running replicas.
        3. Set average request metrics to 2 (compare to target=1).
        4. Deployment autoscales, 3 replicas starting, status=UPSCALING,
           trigger=AUTOSCALE.
        5. It becomes healthy with 6 running replicas, status=HEALTHY,
           trigger=UPSCALE.
        """

        # Create deployment state manager
        create_dsm, timer, _, asm = mock_deployment_state_manager
        dsm: DeploymentStateManager = create_dsm()
        asm: AutoscalingStateManager = asm

        # Deploy deployment with 3 replicas
        info, _ = deployment_info(
            autoscaling_config={
                "target_ongoing_requests": 1,
                "min_replicas": 0,
                "max_replicas": 6,
                "initial_replicas": 3,
                "upscale_delay_s": 0,
                "downscale_delay_s": 0,
                "metrics_interval_s": 100,
            }
        )
        dsm.deploy(TEST_DEPLOYMENT_ID, info)
        ds: DeploymentState = dsm._deployment_states[TEST_DEPLOYMENT_ID]

        # status=UPDATING, status_trigger=DEPLOY
        dsm.update()
        check_counts(ds, total=3, by_state=[(ReplicaState.STARTING, 3, None)])
        assert ds.curr_status_info.status == DeploymentStatus.UPDATING
        assert (
            ds.curr_status_info.status_trigger
            == DeploymentStatusTrigger.CONFIG_UPDATE_STARTED
        )

        # Set replicas ready and check statuses
        for replica in ds._replicas.get():
            replica._actor.set_ready()

        # status=HEALTHY, status_trigger=DEPLOY
        dsm.update()
        check_counts(ds, total=3, by_state=[(ReplicaState.RUNNING, 3, None)])
        assert ds.curr_status_info.status == DeploymentStatus.HEALTHY
        assert (
            ds.curr_status_info.status_trigger
            == DeploymentStatusTrigger.CONFIG_UPDATE_COMPLETED
        )

        req_per_replica = 2 if target_capacity_direction == "up" else 0
        replicas = ds._replicas.get()
        if RAY_SERVE_COLLECT_AUTOSCALING_METRICS_ON_HANDLE:
            handle_metric_report = HandleMetricReport(
                deployment_id=TEST_DEPLOYMENT_ID,
                handle_id="random",
                actor_id="actor_id",
                handle_source=DeploymentHandleSource.UNKNOWN,
                queued_requests=[TimeStampedValue(timer.time() - 0.1, 0)],
                aggregated_queued_requests=0,
                aggregated_metrics={
                    RUNNING_REQUESTS_KEY: {
                        replica._actor.replica_id: req_per_replica
                        for replica in replicas
                    }
                },
                metrics={
                    RUNNING_REQUESTS_KEY: {
                        replica._actor.replica_id: [
                            TimeStampedValue(timer.time() - 0.1, req_per_replica)
                        ]
                        for replica in replicas
                    }
                },
                timestamp=timer.time(),
            )
            asm.record_request_metrics_for_handle(handle_metric_report)
        else:
            for replica in replicas:
                replica_metric_report = ReplicaMetricReport(
                    replica_id=replica._actor.replica_id,
                    aggregated_metrics={RUNNING_REQUESTS_KEY: req_per_replica},
                    metrics={
                        RUNNING_REQUESTS_KEY: [
                            TimeStampedValue(timer.time() - 0.1, req_per_replica)
                        ]
                    },
                    timestamp=timer.time(),
                )
                asm.record_request_metrics_for_replica(replica_metric_report)

        self.scale(dsm, asm, [TEST_DEPLOYMENT_ID])

        # status=UPSCALING/DOWNSCALING, status_trigger=AUTOSCALE
        dsm.update()
        if target_capacity_direction == "up":
            check_counts(
                ds,
                total=6,
                by_state=[
                    (ReplicaState.RUNNING, 3, None),
                    (ReplicaState.STARTING, 3, None),
                ],
            )
            assert ds.curr_status_info.status == DeploymentStatus.UPSCALING
            assert (
                ds.curr_status_info.status_trigger
                == DeploymentStatusTrigger.AUTOSCALING
            )

            # Advance timer by 60 seconds; this should exceed the slow startup
            # warning threshold. The message should be updated, but the status
            # should remain upscaling/autoscaling
            timer.advance(60)
            dsm.update()
            check_counts(
                ds,
                total=6,
                by_state=[
                    (ReplicaState.RUNNING, 3, None),
                    (ReplicaState.STARTING, 3, None),
                ],
            )
            assert ds.curr_status_info.status == DeploymentStatus.UPSCALING
            assert (
                ds.curr_status_info.status_trigger
                == DeploymentStatusTrigger.AUTOSCALING
            )
            assert "have taken more than" in ds.curr_status_info.message

            # Set replicas ready
            for replica in ds._replicas.get():
                replica._actor.set_ready()
        else:
            # Due to two-stage downscaling one of the replicas will still be running
            check_counts(
                ds,
                total=3,
                by_state=[
                    (ReplicaState.STOPPING, 2, None),
                    (ReplicaState.RUNNING, 1, None),
                ],
            )
            # Trigger the second stage of downscaling
            self.scale(dsm, asm, [TEST_DEPLOYMENT_ID])
            dsm.update()
            check_counts(ds, total=3, by_state=[(ReplicaState.STOPPING, 3, None)])

            assert ds.curr_status_info.status == DeploymentStatus.DOWNSCALING
            assert (
                ds.curr_status_info.status_trigger
                == DeploymentStatusTrigger.AUTOSCALING
            )
            for replica in ds._replicas.get():
                replica._actor.set_done_stopping()

            dsm.update()
            astate = asm._app_autoscaling_states[
                TEST_DEPLOYMENT_ID.app_name
            ]._deployment_autoscaling_states[TEST_DEPLOYMENT_ID]
            assert len(astate._replica_metrics) == 0

        # status=HEALTHY, status_trigger=UPSCALE/DOWNSCALE
        dsm.update()
        assert ds.curr_status_info.status == DeploymentStatus.HEALTHY
        assert ds.curr_status_info.status_trigger == (
            DeploymentStatusTrigger.UPSCALE_COMPLETED
            if target_capacity_direction == "up"
            else DeploymentStatusTrigger.DOWNSCALE_COMPLETED
        )

        # Make sure autoscaling state is removed when deployment is deleted
        dsm.delete_deployment(TEST_DEPLOYMENT_ID)
        dsm.update()
        for replica in ds._replicas.get():
            replica._actor.set_done_stopping()
        dsm.update()
        assert TEST_DEPLOYMENT_ID not in dsm._deployment_states

    @pytest.mark.parametrize(
        "target_startup_status",
        [
            ReplicaStartupStatus.PENDING_ALLOCATION,
            ReplicaStartupStatus.PENDING_INITIALIZATION,
        ],
    )
    def test_downscaling_reclaiming_starting_replicas_first(
        self,
        target_startup_status,
        mock_deployment_state_manager,
    ):
        """This test asserts that when downscaling first any non-running replicas are
        scavenged, before stopping fully running replicas

        More context on the issue could be found in:
        https://github.com/ray-project/ray/issues/43034
        """

        # Create deployment state manager
        create_dsm, timer, _, asm = mock_deployment_state_manager
        dsm: DeploymentStateManager = create_dsm()
        asm: AutoscalingStateManager = asm

        # Deploy deployment with 3 replicas
        info, _ = deployment_info(
            autoscaling_config={
                "target_ongoing_requests": 1,
                "min_replicas": 0,
                "max_replicas": 6,
                "initial_replicas": 3,
                "upscale_delay_s": 0,
                "downscale_delay_s": 0,
                "metrics_interval_s": 100,
            }
        )

        dsm.deploy(TEST_DEPLOYMENT_ID, info)

        ds: DeploymentState = dsm._deployment_states[TEST_DEPLOYMENT_ID]

        # status=UPDATING, status_trigger=DEPLOY
        dsm.update()
        check_counts(ds, total=3, by_state=[(ReplicaState.STARTING, 3, None)])
        assert ds.curr_status_info.status == DeploymentStatus.UPDATING
        assert (
            ds.curr_status_info.status_trigger
            == DeploymentStatusTrigger.CONFIG_UPDATE_STARTED
        )

        # Set replicas as SUCCESSFUL and check statuses
        for replica in ds._replicas.get():
            replica._actor.set_ready()

        # status=HEALTHY, status_trigger=DEPLOY
        dsm.update()
        check_counts(ds, total=3, by_state=[(ReplicaState.RUNNING, 3, None)])
        assert ds.curr_status_info.status == DeploymentStatus.HEALTHY
        assert (
            ds.curr_status_info.status_trigger
            == DeploymentStatusTrigger.CONFIG_UPDATE_COMPLETED
        )

        # Fetch all currently running replicas
        running_replicas = ds._replicas.get(states=[ReplicaState.RUNNING])
        replicas = ds._replicas.get()
        if RAY_SERVE_COLLECT_AUTOSCALING_METRICS_ON_HANDLE:
            handle_metric_report = HandleMetricReport(
                deployment_id=TEST_DEPLOYMENT_ID,
                handle_id="random",
                actor_id="actor_id",
                handle_source=DeploymentHandleSource.UNKNOWN,
                queued_requests=[TimeStampedValue(timer.time() - 0.1, 0)],
                aggregated_queued_requests=0,
                aggregated_metrics={
                    RUNNING_REQUESTS_KEY: {
                        replica._actor.replica_id: 2 for replica in replicas
                    }
                },
                metrics={
                    RUNNING_REQUESTS_KEY: {
                        replica._actor.replica_id: [
                            TimeStampedValue(timer.time() - 0.1, 2)
                        ]
                        for replica in replicas
                    }
                },
                timestamp=timer.time(),
            )
            asm.record_request_metrics_for_handle(handle_metric_report)
        else:
            for replica in replicas:
                replica_metric_report = ReplicaMetricReport(
                    replica_id=replica._actor.replica_id,
                    aggregated_metrics={RUNNING_REQUESTS_KEY: 2},
                    metrics={
                        RUNNING_REQUESTS_KEY: [TimeStampedValue(timer.time() - 0.1, 2)]
                    },
                    timestamp=timer.time(),
                )
                asm.record_request_metrics_for_replica(replica_metric_report)

        # status=UPSCALING, status_trigger=AUTOSCALE
        self.scale(dsm, asm, [TEST_DEPLOYMENT_ID])
        dsm.update()
        check_counts(
            ds,
            total=6,
            by_state=[
                (ReplicaState.RUNNING, 3, None),
                (ReplicaState.STARTING, 3, None),
            ],
        )
        assert ds.curr_status_info.status == DeploymentStatus.UPSCALING
        assert ds.curr_status_info.status_trigger == DeploymentStatusTrigger.AUTOSCALING

        # Set replicas as PENDING_INITIALIZATION: actors have been
        # successfully allocated, but replicas are still pending
        # successful initialization
        for replica in ds._replicas.get():
            replica._actor.set_status(target_startup_status)

        # Advance timer by 60 seconds; this should exceed the slow startup
        # warning threshold. The message should be updated, but the status
        # should remain upscaling/autoscaling
        timer.advance(60)
        dsm.update()
        check_counts(
            ds,
            total=6,
            by_state=[
                (ReplicaState.RUNNING, 3, None),
                (ReplicaState.STARTING, 3, None),
            ],
        )

        assert ds.curr_status_info.status == DeploymentStatus.UPSCALING
        assert ds.curr_status_info.status_trigger == DeploymentStatusTrigger.AUTOSCALING

        if target_startup_status == ReplicaStartupStatus.PENDING_INITIALIZATION:
            expected_message = (
                "Deployment 'test_deployment' in application 'test_app' has 3 replicas "
                f"that have taken more than {SLOW_STARTUP_WARNING_S}s to initialize.\n"
                "This may be caused by a slow __init__ or reconfigure method."
            )
        elif target_startup_status == ReplicaStartupStatus.PENDING_ALLOCATION:
            expected_message = (
                "Deployment 'test_deployment' in application 'test_app' "
                "has 3 replicas that have taken more than 30s to be scheduled. "
                "This may be due to waiting for the cluster to auto-scale or for "
                "a runtime environment to be installed. "
                "Resources required for each replica: "
                '{"CPU": 0.1}, '
                "total resources available: "
                "{}. "
                "Use `ray status` for more details."
            )
        else:
            raise RuntimeError(f"Got unexpected status: {target_startup_status}")

        assert expected_message == ds.curr_status_info.message

        # Now, trigger downscaling attempting to reclaim half (3) of the replicas
        replicas = ds._replicas.get(states=[ReplicaState.RUNNING])
        if RAY_SERVE_COLLECT_AUTOSCALING_METRICS_ON_HANDLE:
            handle_metric_report = HandleMetricReport(
                deployment_id=TEST_DEPLOYMENT_ID,
                handle_id="random",
                actor_id="actor_id",
                handle_source=DeploymentHandleSource.UNKNOWN,
                queued_requests=[TimeStampedValue(timer.time() - 0.1, 0)],
                aggregated_queued_requests=0,
                aggregated_metrics={
                    RUNNING_REQUESTS_KEY: {
                        replica._actor.replica_id: 1 for replica in replicas
                    }
                },
                metrics={
                    RUNNING_REQUESTS_KEY: {
                        replica._actor.replica_id: [
                            TimeStampedValue(timer.time() - 0.1, 1)
                        ]
                        for replica in replicas
                    }
                },
                timestamp=timer.time(),
            )
            asm.record_request_metrics_for_handle(handle_metric_report)
        else:
            for replica in replicas:
                replica_metric_report = ReplicaMetricReport(
                    replica_id=replica._actor.replica_id,
                    aggregated_metrics={RUNNING_REQUESTS_KEY: 1},
                    metrics={
                        RUNNING_REQUESTS_KEY: [TimeStampedValue(timer.time() - 0.1, 1)]
                    },
                    timestamp=timer.time(),
                )
                asm.record_request_metrics_for_replica(replica_metric_report)

        # status=DOWNSCALING, status_trigger=AUTOSCALE
        self.scale(dsm, asm, [TEST_DEPLOYMENT_ID])
        dsm.update()
        check_counts(
            ds,
            total=6,
            by_state=[
                (ReplicaState.RUNNING, 3, None),
                (ReplicaState.STOPPING, 3, None),
            ],
        )

        # Assert that no RUNNING replicas are being stopped
        assert running_replicas == ds._replicas.get(states=[ReplicaState.RUNNING])

        assert ds.curr_status_info.status == DeploymentStatus.DOWNSCALING
        assert ds.curr_status_info.status_trigger == DeploymentStatusTrigger.AUTOSCALING

        for replica in ds._replicas.get():
            replica._actor.set_done_stopping()

        # status=HEALTHY, status_trigger=UPSCALE/DOWNSCALE
        dsm.update()
        assert ds.curr_status_info.status == DeploymentStatus.HEALTHY
        assert (
            ds.curr_status_info.status_trigger
            == DeploymentStatusTrigger.DOWNSCALE_COMPLETED
        )

    def test_update_autoscaling_config(self, mock_deployment_state_manager):
        """Test updating the autoscaling config.

        1. Deploy deployment with autoscaling limits [0,6] and initial replicas = 3.
        2. It becomes healthy with 3 running replicas.
        3. Update autoscaling config to limits [6,10].
        4. 3 new replicas should be STARTING, and deployment status should be UPDATING.
        5. It becomes healthy with 6 running replicas.
        """

        # Create deployment state manager
        create_dsm, timer, _, asm = mock_deployment_state_manager
        dsm: DeploymentStateManager = create_dsm()
        asm: AutoscalingStateManager = asm

        # Deploy deployment with 3 replicas
        info1, _ = deployment_info(
            autoscaling_config={
                "target_ongoing_requests": 1,
                "min_replicas": 0,
                "max_replicas": 6,
                "initial_replicas": 3,
                "upscale_delay_s": 0,
                "downscale_delay_s": 0,
            },
            version="1",
        )
        dsm.deploy(TEST_DEPLOYMENT_ID, info1)
        ds: DeploymentState = dsm._deployment_states[TEST_DEPLOYMENT_ID]

        # Set replicas ready
        dsm.update()
        for replica in ds._replicas.get():
            replica._actor.set_ready()

        # status=HEALTHY, status_trigger=DEPLOY
        dsm.update()
        check_counts(ds, total=3, by_state=[(ReplicaState.RUNNING, 3, None)])
        assert ds.curr_status_info.status == DeploymentStatus.HEALTHY
        assert (
            ds.curr_status_info.status_trigger
            == DeploymentStatusTrigger.CONFIG_UPDATE_COMPLETED
        )

        # Num ongoing requests = 1, status should remain HEALTHY
        replicas = ds._replicas.get()
        if RAY_SERVE_COLLECT_AUTOSCALING_METRICS_ON_HANDLE:
            handle_metric_report = HandleMetricReport(
                deployment_id=TEST_DEPLOYMENT_ID,
                handle_id="random",
                actor_id="actor_id",
                handle_source=DeploymentHandleSource.UNKNOWN,
                queued_requests=[TimeStampedValue(timer.time() - 0.1, 0)],
                aggregated_queued_requests=0,
                aggregated_metrics={
                    RUNNING_REQUESTS_KEY: {
                        replica._actor.replica_id: 1 for replica in replicas
                    }
                },
                metrics={
                    RUNNING_REQUESTS_KEY: {
                        replica._actor.replica_id: [
                            TimeStampedValue(timer.time() - 0.1, 1)
                        ]
                        for replica in replicas
                    }
                },
                timestamp=timer.time(),
            )
            asm.record_request_metrics_for_handle(handle_metric_report)
        else:
            for replica in replicas:
                replica_metric_report = ReplicaMetricReport(
                    replica_id=replica._actor.replica_id,
                    aggregated_metrics={RUNNING_REQUESTS_KEY: 1},
                    metrics={
                        RUNNING_REQUESTS_KEY: [TimeStampedValue(timer.time() - 0.1, 1)]
                    },
                    timestamp=timer.time(),
                )
                asm.record_request_metrics_for_replica(replica_metric_report)

        check_counts(ds, total=3, by_state=[(ReplicaState.RUNNING, 3, None)])
        assert ds.curr_status_info.status == DeploymentStatus.HEALTHY
        assert (
            ds.curr_status_info.status_trigger
            == DeploymentStatusTrigger.CONFIG_UPDATE_COMPLETED
        )

        # Update autoscaling config
        info2, _ = deployment_info(
            autoscaling_config={
                "target_ongoing_requests": 1,
                "min_replicas": 6,
                "max_replicas": 10,
                "upscale_delay_s": 0,
                "downscale_delay_s": 0,
            },
            version="1",
        )
        dsm.deploy(TEST_DEPLOYMENT_ID, info2)

        # 3 new replicas should be starting, status should be UPDATING (not upscaling)
        self.scale(dsm, asm, [TEST_DEPLOYMENT_ID])
        dsm.update()
        check_counts(
            ds,
            total=6,
            by_state=[
                (ReplicaState.RUNNING, 3, None),
                (ReplicaState.STARTING, 3, None),
            ],
        )
        assert ds.curr_status_info.status == DeploymentStatus.UPDATING
        assert (
            ds.curr_status_info.status_trigger
            == DeploymentStatusTrigger.CONFIG_UPDATE_STARTED
        )

        # Set replicas ready
        dsm.update()
        for replica in ds._replicas.get():
            replica._actor.set_ready()
        dsm.update()
        check_counts(ds, total=6, by_state=[(ReplicaState.RUNNING, 6, None)])
        assert ds.curr_status_info.status == DeploymentStatus.HEALTHY
        assert (
            ds.curr_status_info.status_trigger
            == DeploymentStatusTrigger.CONFIG_UPDATE_COMPLETED
        )

    def test_replicas_fail_during_initial_scale_from_zero(
        self, mock_deployment_state_manager
    ):
        """Test the following case:

        - An "erroneous" deployment (w/ autoscaling enabled) is deployed
          with initial replicas set to 0. Since no replicas are started,
          no errors have occurred from trying to start the replicas yet.
        - A request is sent, triggering an upscale.
        - The controller tries to start new replicas, but fails because
          of a constructor error.

        In this case, the deployment should transition to UNHEALTHY and
        stop retrying after a threshold.
        """
        create_dsm, timer, _, asm = mock_deployment_state_manager
        dsm: DeploymentStateManager = create_dsm()
        asm: AutoscalingStateManager = asm

        # Deploy deployment with 1 initial replica
        info, _ = deployment_info(
            autoscaling_config={
                "target_ongoing_requests": 1,
                "min_replicas": 0,
                "max_replicas": 2,
                "initial_replicas": 0,
                "upscale_delay_s": 0,
                "downscale_delay_s": 0,
                "metrics_interval_s": 100,
            }
        )
        dsm.deploy(TEST_DEPLOYMENT_ID, info)
        ds: DeploymentState = dsm._deployment_states[TEST_DEPLOYMENT_ID]

        # Send request metrics to controller to make the deployment upscale
        handle_metric_report = HandleMetricReport(
            deployment_id=TEST_DEPLOYMENT_ID,
            handle_id="random",
            actor_id="actor_id",
            handle_source=DeploymentHandleSource.UNKNOWN,
            queued_requests=[TimeStampedValue(timer.time() - 0.1, 1)],
            aggregated_queued_requests=1,
            aggregated_metrics={},
            metrics={},
            timestamp=timer.time(),
        )
        asm.record_request_metrics_for_handle(handle_metric_report)
        self.scale(dsm, asm, [TEST_DEPLOYMENT_ID])

        # The controller should try to start a new replica. If that replica repeatedly
        # fails to start, the deployment should transition to UNHEALTHY and NOT retry
        # replicas anymore
        for i in range(10):
            dsm.update()
            if i < 3:
                check_counts(ds, total=1, by_state=[(ReplicaState.STARTING, 1, None)])
                assert ds.curr_status_info.status == DeploymentStatus.UPSCALING
                assert (
                    ds.curr_status_info.status_trigger
                    == DeploymentStatusTrigger.AUTOSCALING
                )
                # Set replica failed to start
                replica = ds._replicas.get()[0]
                replica._actor.set_failed_to_start()
                dsm.update()
                if i < 2:
                    check_counts(
                        ds,
                        total=2,
                        by_state=[
                            (ReplicaState.STOPPING, 1, None),
                            (ReplicaState.STARTING, 1, None),
                        ],
                    )
                else:
                    check_counts(
                        ds, total=1, by_state=[(ReplicaState.STOPPING, 1, None)]
                    )

                # Set replica finished stopping
                replica._actor.set_done_stopping()
            else:
                check_counts(ds, total=0)
                assert ds.curr_status_info.status == DeploymentStatus.UNHEALTHY
                assert (
                    ds.curr_status_info.status_trigger
                    == DeploymentStatusTrigger.REPLICA_STARTUP_FAILED
                )

    def test_replicas_fail_during_subsequent_scale_from_zero(
        self, mock_deployment_state_manager
    ):
        """Test the following case:

        - An autoscaling deployment is deployed and it reaches HEALTHY
          with a non-zero number of replicas.
        - After a period of no traffic, the deployment scales down to 0.
        - New traffic is sent, triggering an upscale.
        - The controller tries to start new replicas, but for some
          reason some replicas fail to start because of transient errors

        In this case, the deployment should transition to UNHEALTHY and
        keep retrying, since at least one replica of this version has
        successfully started in the past, meaning we don't know if it is
        an unrecoverable user code error.
        """
        create_dsm, timer, _, asm = mock_deployment_state_manager
        dsm: DeploymentStateManager = create_dsm()
        asm: AutoscalingStateManager = asm

        # Deploy deployment with 1 initial replica
        info, _ = deployment_info(
            autoscaling_config={
                "target_ongoing_requests": 1,
                "min_replicas": 0,
                "max_replicas": 2,
                "initial_replicas": 1,
                "upscale_delay_s": 0,
                "downscale_delay_s": 0,
                "metrics_interval_s": 100,
            }
        )
        dsm.deploy(TEST_DEPLOYMENT_ID, info)
        ds: DeploymentState = dsm._deployment_states[TEST_DEPLOYMENT_ID]

        # Expected: status=UPDATING, status_trigger=CONFIG_UPDATED_STARTED
        dsm.update()
        check_counts(ds, total=1, by_state=[(ReplicaState.STARTING, 1, None)])
        assert ds.curr_status_info.status == DeploymentStatus.UPDATING
        assert (
            ds.curr_status_info.status_trigger
            == DeploymentStatusTrigger.CONFIG_UPDATE_STARTED
        )

        # Set replicas ready and check statuses
        # Expected: status=HEALTHY, status_trigger=CONFIG_UPDATED_COMPLETED
        ds._replicas.get()[0]._actor.set_ready()
        dsm.update()
        check_counts(ds, total=1, by_state=[(ReplicaState.RUNNING, 1, None)])
        assert ds.curr_status_info.status == DeploymentStatus.HEALTHY
        assert (
            ds.curr_status_info.status_trigger
            == DeploymentStatusTrigger.CONFIG_UPDATE_COMPLETED
        )

        # There are no requests, so the deployment should be downscaled to zero.
        self.scale(dsm, asm, [TEST_DEPLOYMENT_ID])
        dsm.update()
        check_counts(ds, total=1, by_state=[(ReplicaState.STOPPING, 1, None)])
        ds._replicas.get()[0]._actor.set_done_stopping()
        dsm.update()
        check_counts(ds, total=0)

        # Send request metrics to controller to make the deployment upscale
        handle_metric_report = HandleMetricReport(
            deployment_id=TEST_DEPLOYMENT_ID,
            handle_id="random",
            actor_id="actor_id",
            handle_source=DeploymentHandleSource.UNKNOWN,
            queued_requests=[TimeStampedValue(timer.time() - 0.1, 1)],
            aggregated_queued_requests=1,
            aggregated_metrics={},
            metrics={},
            timestamp=timer.time(),
        )
        asm.record_request_metrics_for_handle(handle_metric_report)
        self.scale(dsm, asm, [TEST_DEPLOYMENT_ID])
        # The controller should try to start a new replica. If that replica repeatedly
        # fails to start, the deployment should transition to UNHEALTHY. Meanwhile
        # the controller should continue retrying after 3 times.
        for i in range(10):
            dsm.update()
            check_counts(ds, total=1, by_state=[(ReplicaState.STARTING, 1, None)])
            if i < 3:
                assert ds.curr_status_info.status == DeploymentStatus.UPSCALING
                assert (
                    ds.curr_status_info.status_trigger
                    == DeploymentStatusTrigger.AUTOSCALING
                )
            else:
                assert ds.curr_status_info.status == DeploymentStatus.UNHEALTHY
                assert (
                    ds.curr_status_info.status_trigger
                    == DeploymentStatusTrigger.REPLICA_STARTUP_FAILED
                )

            # Set replica failed to start
            replica = ds._replicas.get()[0]
            replica._actor.set_failed_to_start()
            dsm.update()
            check_counts(
                ds,
                total=2,
                by_state=[
                    (ReplicaState.STOPPING, 1, None),
                    (ReplicaState.STARTING, 1, None),
                ],
            )

            # Set replica finished stopping
            replica._actor.set_done_stopping()

    @pytest.mark.skipif(
        not RAY_SERVE_COLLECT_AUTOSCALING_METRICS_ON_HANDLE,
        reason="Testing handle metrics behavior.",
    )
    def test_handle_metrics_timeout(self, mock_deployment_state_manager):
        create_dsm, timer, _, asm = mock_deployment_state_manager
        dsm: DeploymentStateManager = create_dsm()
        asm: AutoscalingStateManager = asm

        # Deploy, start with 1 replica
        info, _ = deployment_info(
            autoscaling_config={
                "target_ongoing_requests": 1,
                "min_replicas": 0,
                "max_replicas": 6,
                "initial_replicas": 1,
                "upscale_delay_s": 0,
                "downscale_delay_s": 0,
            }
        )
        dsm.deploy(TEST_DEPLOYMENT_ID, info)
        ds: DeploymentState = dsm._deployment_states[TEST_DEPLOYMENT_ID]
        dsm.update()
        ds._replicas.get()[0]._actor.set_ready()
        asm.drop_stale_handle_metrics(dsm.get_alive_replica_actor_ids())
        dsm.update()
        check_counts(ds, total=1, by_state=[(ReplicaState.RUNNING, 1, None)])

        # Record 2 requests/replica -> trigger upscale
        handle_metric_report = HandleMetricReport(
            deployment_id=TEST_DEPLOYMENT_ID,
            handle_id="random",
            actor_id="actor_id",
            handle_source=DeploymentHandleSource.UNKNOWN,
            queued_requests=[TimeStampedValue(timer.time() - 0.1, 0)],
            aggregated_queued_requests=0,
            aggregated_metrics={
                RUNNING_REQUESTS_KEY: {ds._replicas.get()[0]._actor.replica_id: 2}
            },
            metrics={
                RUNNING_REQUESTS_KEY: {
                    ds._replicas.get()[0]._actor.replica_id: [
                        TimeStampedValue(timer.time() - 0.1, 2)
                    ]
                }
            },
            timestamp=timer.time(),
        )
        asm.record_request_metrics_for_handle(handle_metric_report)
        asm.drop_stale_handle_metrics(dsm.get_alive_replica_actor_ids())
        self.scale(dsm, asm, [TEST_DEPLOYMENT_ID])
        dsm.update()
        check_counts(
            ds,
            total=2,
            by_state=[
                (ReplicaState.RUNNING, 1, None),
                (ReplicaState.STARTING, 1, None),
            ],
        )
        assert asm.get_total_num_requests_for_deployment(TEST_DEPLOYMENT_ID) == 2
        ds._replicas.get([ReplicaState.STARTING])[0]._actor.set_ready()
        asm.drop_stale_handle_metrics(dsm.get_alive_replica_actor_ids())
        self.scale(dsm, asm, [TEST_DEPLOYMENT_ID])
        dsm.update()
        check_counts(ds, total=2, by_state=[(ReplicaState.RUNNING, 2, None)])
        assert asm.get_total_num_requests_for_deployment(TEST_DEPLOYMENT_ID) == 2

        # Simulate handle was on an actor that died. 10 seconds later
        # the handle fails to push metrics
        timer.advance(10)
        asm.drop_stale_handle_metrics(dsm.get_alive_replica_actor_ids())
        self.scale(dsm, asm, [TEST_DEPLOYMENT_ID])
        dsm.update()
        check_counts(ds, total=2, by_state=[(ReplicaState.RUNNING, 2, None)])
        assert asm.get_total_num_requests_for_deployment(TEST_DEPLOYMENT_ID) == 2

        # Another 10 seconds later handle still fails to push metrics. At
        # this point the data from the handle should be invalidated. As a
        # result, the replicas should scale back down to 0.
        timer.advance(10)
        asm.drop_stale_handle_metrics(dsm.get_alive_replica_actor_ids())
        # The first update will trigger the first stage of downscaling to 1
        self.scale(dsm, asm, [TEST_DEPLOYMENT_ID])
        dsm.update()
        check_counts(
            ds,
            total=2,
            by_state=[
                (ReplicaState.STOPPING, 1, None),
                (ReplicaState.RUNNING, 1, None),
            ],
        )
        # The second update will trigger the second stage of downscaling from 1 to 0
        self.scale(dsm, asm, [TEST_DEPLOYMENT_ID])
        dsm.update()
        check_counts(ds, total=2, by_state=[(ReplicaState.STOPPING, 2, None)])
        assert asm.get_total_num_requests_for_deployment(TEST_DEPLOYMENT_ID) == 0

    @pytest.mark.skipif(
        not RAY_SERVE_COLLECT_AUTOSCALING_METRICS_ON_HANDLE,
        reason="Testing handle metrics behavior.",
    )
    def test_handle_metrics_on_dead_serve_actor(self, mock_deployment_state_manager):
        """Metrics for handles on dead serve actors should be dropped."""

        create_dsm, timer, _, asm = mock_deployment_state_manager
        dsm: DeploymentStateManager = create_dsm()
        asm: AutoscalingStateManager = asm
        d_id1 = DeploymentID("d1", "app")
        d_id2 = DeploymentID("d2", "app")

        # Deploy, start with 1 replica
        info1, _ = deployment_info(
            autoscaling_config={
                "target_ongoing_requests": 1,
                "min_replicas": 0,
                "max_replicas": 6,
                "initial_replicas": 1,
                "upscale_delay_s": 0,
                "downscale_delay_s": 0,
            },
        )
        info2, _ = deployment_info(health_check_period_s=0.1)
        dsm.deploy(d_id1, info1)
        dsm.deploy(d_id2, info2)

        ds1: DeploymentState = dsm._deployment_states[d_id1]
        ds2: DeploymentState = dsm._deployment_states[d_id2]

        # One replica each
        asm.drop_stale_handle_metrics(dsm.get_alive_replica_actor_ids())
        dsm.update()
        ds1._replicas.get()[0]._actor.set_ready()
        ds2._replicas.get()[0]._actor.set_ready()
        ds2._replicas.get()[0]._actor.set_actor_id("d2_replica_actor_id")
        asm.drop_stale_handle_metrics(dsm.get_alive_replica_actor_ids())
        dsm.update()
        check_counts(ds1, total=1, by_state=[(ReplicaState.RUNNING, 1, None)])
        check_counts(ds2, total=1, by_state=[(ReplicaState.RUNNING, 1, None)])

        # Record 2 requests/replica (sent from d2 replica) -> trigger upscale
        handle_metric_report = HandleMetricReport(
            deployment_id=d_id1,
            handle_id="random",
            actor_id="d2_replica_actor_id",
            handle_source=DeploymentHandleSource.REPLICA,
            queued_requests=[TimeStampedValue(timer.time() - 0.1, 0)],
            aggregated_queued_requests=0,
            aggregated_metrics={
                RUNNING_REQUESTS_KEY: {ds1._replicas.get()[0]._actor.replica_id: 2}
            },
            metrics={
                RUNNING_REQUESTS_KEY: {
                    ds1._replicas.get()[0]._actor.replica_id: [
                        TimeStampedValue(timer.time() - 0.1, 2)
                    ]
                }
            },
            timestamp=timer.time(),
        )
        asm.record_request_metrics_for_handle(handle_metric_report)
        asm.drop_stale_handle_metrics(dsm.get_alive_replica_actor_ids())
        self.scale(dsm, asm, [d_id1, d_id2])
        dsm.update()
        check_counts(
            ds1,
            total=2,
            by_state=[
                (ReplicaState.RUNNING, 1, None),
                (ReplicaState.STARTING, 1, None),
            ],
        )
        assert asm.get_total_num_requests_for_deployment(d_id1) == 2
        ds1._replicas.get([ReplicaState.STARTING])[0]._actor.set_ready()
        asm.drop_stale_handle_metrics(dsm.get_alive_replica_actor_ids())
        self.scale(dsm, asm, [d_id1, d_id2])
        dsm.update()
        check_counts(ds1, total=2, by_state=[(ReplicaState.RUNNING, 2, None)])
        assert asm.get_total_num_requests_for_deployment(d_id1) == 2

        # d2 replica died
        ds2._replicas.get()[0]._actor.set_unhealthy()
        asm.drop_stale_handle_metrics(dsm.get_alive_replica_actor_ids())
        self.scale(dsm, asm, [d_id1, d_id2])
        dsm.update()
        check_counts(
            ds2,
            total=2,
            by_state=[
                (ReplicaState.STARTING, 1, None),
                (ReplicaState.STOPPING, 1, None),
            ],
        )
        ds2._replicas.get(states=[ReplicaState.STOPPING])[0]._actor.set_done_stopping()
        asm.drop_stale_handle_metrics(dsm.get_alive_replica_actor_ids())
        self.scale(dsm, asm, [d_id1, d_id2])
        dsm.update()
        check_counts(ds2, total=1, by_state=[(ReplicaState.STARTING, 1, None)])

        # Now that the d2 replica is dead, its metrics should be dropped.
        # Consequently d1 should scale down to 0 replicas
        asm.drop_stale_handle_metrics(dsm.get_alive_replica_actor_ids())
        self.scale(dsm, asm, [d_id1, d_id2])
        dsm.update()
        # Due to two-stage downscaling one of the replicas will still be running
        check_counts(
            ds1,
            total=2,
            by_state=[
                (ReplicaState.STOPPING, 1, None),
                (ReplicaState.RUNNING, 1, None),
            ],
        )
        # Trigger the second stage of downscaling
        self.scale(dsm, asm, [d_id1, d_id2])
        dsm.update()
        check_counts(ds1, total=2, by_state=[(ReplicaState.STOPPING, 2, None)])


class TestTargetCapacity:
    """
    Tests related to the `target_capacity` field that adjusts the target num_replicas.
    """

    def update_target_capacity(
        self,
        deployment_state: DeploymentState,
        curr_deployment_info: DeploymentInfo,
        target_capacity: Optional[float],
        target_capacity_direction: Optional[TargetCapacityDirection],
    ):
        new_deployment_info = deepcopy(curr_deployment_info)
        new_deployment_info.set_target_capacity(
            new_target_capacity=target_capacity,
            new_target_capacity_direction=target_capacity_direction,
        )
        updating = deployment_state.deploy(new_deployment_info)
        assert updating

    @pytest.mark.parametrize(
        "num_replicas,target_capacity,expected_output",
        [
            (10, None, 10),
            (10, 100, 10),
            (10, 99, 10),
            (10, 50, 5),
            (10, 1, 1),
            (10, 0, 0),
            (10, 25, 3),
            (1, None, 1),
            (1, 100, 1),
            (1, 1, 1),
            (1, 0, 0),
            (1, 23, 1),
            (3, 20, 1),
            (3, 40, 1),
            (3, 70, 2),
            (3, 90, 3),
            (0, None, 0),
            (0, 1, 0),
            (0, 99, 0),
            (0, 100, 0),
        ],
    )
    def test_get_capacity_adjusted_num_replicas(
        self, num_replicas: int, target_capacity: Optional[float], expected_output: int
    ):
        result = get_capacity_adjusted_num_replicas(num_replicas, target_capacity)
        assert isinstance(result, int)
        assert result == expected_output

    def test_initial_deploy(self, mock_deployment_state_manager):
        """Deploy with target_capacity set, should apply immediately."""

        create_dsm, _, _, _ = mock_deployment_state_manager
        dsm: DeploymentStateManager = create_dsm()

        b_info_1, _ = deployment_info(num_replicas=2)
        assert dsm.deploy(TEST_DEPLOYMENT_ID, b_info_1)
        ds = dsm._deployment_states[TEST_DEPLOYMENT_ID]

        self.update_target_capacity(
            ds,
            b_info_1,
            target_capacity=50,
            target_capacity_direction=TargetCapacityDirection.UP,
        )

        dsm.update()
        check_counts(ds, total=1, by_state=[(ReplicaState.STARTING, 1, None)])
        assert ds.curr_status_info.status == DeploymentStatus.UPDATING

        for replica in ds._replicas.get():
            replica._actor.set_ready()
        dsm.update()

        check_counts(ds, total=1, by_state=[(ReplicaState.RUNNING, 1, None)])
        assert ds.curr_status_info.status == DeploymentStatus.HEALTHY

        dsm.update()
        check_counts(ds, total=1, by_state=[(ReplicaState.RUNNING, 1, None)])
        assert ds.curr_status_info.status == DeploymentStatus.HEALTHY

    def test_target_capacity_100_no_effect(self, mock_deployment_state_manager):
        """
        Deploy with no target_capacity set, then set to 100. Should take no effect.

        Then go back to no target_capacity, should still have no effect.
        """

        create_dsm, _, _, _ = mock_deployment_state_manager
        dsm: DeploymentStateManager = create_dsm()

        code_version = "arbitrary_version"
        b_info_1, _ = deployment_info(num_replicas=2, version=code_version)
        # Initially deploy with no target_capacity set.
        assert dsm.deploy(TEST_DEPLOYMENT_ID, b_info_1)
        ds = dsm._deployment_states[TEST_DEPLOYMENT_ID]

        dsm.update()
        check_counts(ds, total=2, by_state=[(ReplicaState.STARTING, 2, None)])
        assert ds.curr_status_info.status == DeploymentStatus.UPDATING

        for replica in ds._replicas.get():
            replica._actor.set_ready()

        dsm.update()
        check_counts(ds, total=2, by_state=[(ReplicaState.RUNNING, 2, None)])
        assert ds.curr_status_info.status == DeploymentStatus.HEALTHY

        dsm.update()
        check_counts(ds, total=2, by_state=[(ReplicaState.RUNNING, 2, None)])
        assert ds.curr_status_info.status == DeploymentStatus.HEALTHY

        # Now update target_capacity to 100, should have no effect.
        self.update_target_capacity(
            ds,
            b_info_1,
            target_capacity=100,
            target_capacity_direction=TargetCapacityDirection.UP,
        )

        dsm.update()
        check_counts(ds, total=2, by_state=[(ReplicaState.RUNNING, 2, None)])
        assert ds.curr_status_info.status == DeploymentStatus.HEALTHY

        # Now update target_capacity back to None, should have no effect.
        self.update_target_capacity(
            ds,
            b_info_1,
            target_capacity=None,
            target_capacity_direction=None,
        )

        dsm.update()
        check_counts(ds, total=2, by_state=[(ReplicaState.RUNNING, 2, None)])
        assert ds.curr_status_info.status == DeploymentStatus.HEALTHY

    def test_target_capacity_0(self, mock_deployment_state_manager):
        """Deploy with target_capacity set to 0. Should have no replicas."""

        create_dsm, _, _, _ = mock_deployment_state_manager
        dsm: DeploymentStateManager = create_dsm()

        b_info_1, _ = deployment_info(num_replicas=100)
        assert dsm.deploy(TEST_DEPLOYMENT_ID, b_info_1)
        ds = dsm._deployment_states[TEST_DEPLOYMENT_ID]

        self.update_target_capacity(
            ds,
            b_info_1,
            target_capacity=0,
            target_capacity_direction=TargetCapacityDirection.UP,
        )

        dsm.update()
        check_counts(ds, total=0)
        assert ds.curr_status_info.status == DeploymentStatus.HEALTHY

    def test_reduce_target_capacity(self, mock_deployment_state_manager):
        """
        Deploy with target capacity set to 100, then reduce to 50, then reduce to 0.
        """

        create_dsm, _, _, _ = mock_deployment_state_manager
        dsm: DeploymentStateManager = create_dsm()

        code_version = "arbitrary_version"
        b_info_1, _ = deployment_info(num_replicas=10, version=code_version)
        assert dsm.deploy(TEST_DEPLOYMENT_ID, b_info_1)
        ds = dsm._deployment_states[TEST_DEPLOYMENT_ID]

        # Start with target_capacity 100.
        self.update_target_capacity(
            ds,
            b_info_1,
            target_capacity=100,
            target_capacity_direction=TargetCapacityDirection.UP,
        )

        dsm.update()
        check_counts(ds, total=10, by_state=[(ReplicaState.STARTING, 10, None)])
        assert ds.curr_status_info.status == DeploymentStatus.UPDATING

        for replica in ds._replicas.get():
            replica._actor.set_ready()

        dsm.update()
        check_counts(ds, total=10, by_state=[(ReplicaState.RUNNING, 10, None)])
        assert ds.curr_status_info.status == DeploymentStatus.HEALTHY

        # Reduce target_capacity to 50, half the replicas should be stopped.
        self.update_target_capacity(
            ds,
            b_info_1,
            target_capacity=50,
            target_capacity_direction=TargetCapacityDirection.DOWN,
        )

        dsm.update()
        check_counts(
            ds,
            total=10,
            by_state=[
                (ReplicaState.RUNNING, 5, None),
                (ReplicaState.STOPPING, 5, None),
            ],
        )

        assert ds.curr_status_info.status == DeploymentStatus.DOWNSCALING
        assert (
            ds.curr_status_info.status_trigger
            == DeploymentStatusTrigger.CONFIG_UPDATE_STARTED
        )

        for replica in ds._replicas.get([ReplicaState.STOPPING]):
            replica._actor.set_done_stopping()

        dsm.update()
        check_counts(ds, total=5, by_state=[(ReplicaState.RUNNING, 5, None)])
        assert ds.curr_status_info.status == DeploymentStatus.HEALTHY

        # Reduce target_capacity to 1, all but 1 of the replicas should be stopped.
        self.update_target_capacity(
            ds,
            b_info_1,
            target_capacity=1,
            target_capacity_direction=TargetCapacityDirection.DOWN,
        )

        dsm.update()
        check_counts(
            ds,
            total=5,
            by_state=[
                (ReplicaState.RUNNING, 1, None),
                (ReplicaState.STOPPING, 4, None),
            ],
        )

        assert ds.curr_status_info.status == DeploymentStatus.DOWNSCALING
        assert (
            ds.curr_status_info.status_trigger
            == DeploymentStatusTrigger.CONFIG_UPDATE_STARTED
        )

        for replica in ds._replicas.get([ReplicaState.STOPPING]):
            replica._actor.set_done_stopping()

        dsm.update()
        check_counts(ds, total=1, by_state=[(ReplicaState.RUNNING, 1, None)])

        # Reduce target_capacity to 0, all replicas should be stopped.
        self.update_target_capacity(
            ds,
            b_info_1,
            target_capacity=0,
            target_capacity_direction=TargetCapacityDirection.DOWN,
        )

        dsm.update()
        check_counts(ds, total=1, by_state=[(ReplicaState.STOPPING, 1, None)])

        assert ds.curr_status_info.status == DeploymentStatus.DOWNSCALING
        assert (
            ds.curr_status_info.status_trigger
            == DeploymentStatusTrigger.CONFIG_UPDATE_STARTED
        )

        for replica in ds._replicas.get([ReplicaState.STOPPING]):
            replica._actor.set_done_stopping()

        dsm.update()
        check_counts(ds, total=0)
        assert ds.curr_status_info.status == DeploymentStatus.HEALTHY

    def test_increase_target_capacity(self, mock_deployment_state_manager):
        """
        Deploy with target_capacity set to 0, then increase to 1, then increase to 50,
        then increase to 100.
        """

        create_dsm, _, _, _ = mock_deployment_state_manager
        dsm: DeploymentStateManager = create_dsm()

        code_version = "arbitrary_version"
        b_info_1, _ = deployment_info(num_replicas=10, version=code_version)
        assert dsm.deploy(TEST_DEPLOYMENT_ID, b_info_1)
        ds = dsm._deployment_states[TEST_DEPLOYMENT_ID]

        # Start with target_capacity set to 0, should have no replicas start up.
        self.update_target_capacity(
            ds,
            b_info_1,
            target_capacity=0,
            target_capacity_direction=TargetCapacityDirection.UP,
        )

        dsm.update()
        check_counts(ds, total=0)
        assert ds.curr_status_info.status == DeploymentStatus.HEALTHY

        # Increase target_capacity to 1, should have 1 replica start up.
        self.update_target_capacity(
            ds,
            b_info_1,
            target_capacity=1,
            target_capacity_direction=TargetCapacityDirection.UP,
        )

        dsm.update()
        check_counts(ds, total=1, by_state=[(ReplicaState.STARTING, 1, None)])
        assert ds.curr_status_info.status == DeploymentStatus.UPSCALING
        assert (
            ds.curr_status_info.status_trigger
            == DeploymentStatusTrigger.CONFIG_UPDATE_STARTED
        )

        for replica in ds._replicas.get():
            replica._actor.set_ready()

        dsm.update()
        check_counts(ds, total=1, by_state=[(ReplicaState.RUNNING, 1, None)])
        assert ds.curr_status_info.status == DeploymentStatus.HEALTHY

        # Set target_capacity to 50, should have 4 more replicas start up.
        self.update_target_capacity(
            ds,
            b_info_1,
            target_capacity=50,
            target_capacity_direction=TargetCapacityDirection.UP,
        )

        dsm.update()
        check_counts(
            ds,
            total=5,
            by_state=[
                (ReplicaState.RUNNING, 1, None),
                (ReplicaState.STARTING, 4, None),
            ],
        )
        assert ds.curr_status_info.status == DeploymentStatus.UPSCALING
        assert (
            ds.curr_status_info.status_trigger
            == DeploymentStatusTrigger.CONFIG_UPDATE_STARTED
        )

        for replica in ds._replicas.get():
            replica._actor.set_ready()

        dsm.update()
        check_counts(ds, total=5, by_state=[(ReplicaState.RUNNING, 5, None)])
        assert ds.curr_status_info.status == DeploymentStatus.HEALTHY

        # Set target_capacity to 100, should have 5 more replicas start up.
        self.update_target_capacity(
            ds,
            b_info_1,
            target_capacity=100,
            target_capacity_direction=TargetCapacityDirection.UP,
        )

        dsm.update()
        check_counts(
            ds,
            total=10,
            by_state=[
                (ReplicaState.RUNNING, 5, None),
                (ReplicaState.STARTING, 5, None),
            ],
        )
        assert ds.curr_status_info.status == DeploymentStatus.UPSCALING
        assert (
            ds.curr_status_info.status_trigger
            == DeploymentStatusTrigger.CONFIG_UPDATE_STARTED
        )

        for replica in ds._replicas.get():
            replica._actor.set_ready()

        dsm.update()
        check_counts(ds, total=10, by_state=[(ReplicaState.RUNNING, 10, None)])
        assert ds.curr_status_info.status == DeploymentStatus.HEALTHY

    def test_clear_target_capacity(self, mock_deployment_state_manager):
        """Deploy with target_capacity set, should apply immediately."""

        create_dsm, _, _, _ = mock_deployment_state_manager
        dsm: DeploymentStateManager = create_dsm()

        code_version = "arbitrary_version"
        b_info_1, _ = deployment_info(num_replicas=10, version=code_version)
        assert dsm.deploy(TEST_DEPLOYMENT_ID, b_info_1)
        ds = dsm._deployment_states[TEST_DEPLOYMENT_ID]

        # Start with target_capacity set to 50, should have 5 replicas start up.
        self.update_target_capacity(
            ds,
            b_info_1,
            target_capacity=50,
            target_capacity_direction=TargetCapacityDirection.UP,
        )

        dsm.update()
        check_counts(ds, total=5, by_state=[(ReplicaState.STARTING, 5, None)])
        assert ds.curr_status_info.status == DeploymentStatus.UPDATING

        for replica in ds._replicas.get():
            replica._actor.set_ready()

        dsm.update()
        check_counts(ds, total=5, by_state=[(ReplicaState.RUNNING, 5, None)])
        assert ds.curr_status_info.status == DeploymentStatus.HEALTHY

        # Clear target_capacity, should have 5 more replicas start up.
        self.update_target_capacity(
            ds,
            b_info_1,
            target_capacity=None,
            target_capacity_direction=None,
        )

        dsm.update()
        check_counts(
            ds,
            total=10,
            by_state=[
                (ReplicaState.RUNNING, 5, None),
                (ReplicaState.STARTING, 5, None),
            ],
        )
        assert ds.curr_status_info.status == DeploymentStatus.UPSCALING
        assert (
            ds.curr_status_info.status_trigger
            == DeploymentStatusTrigger.CONFIG_UPDATE_STARTED
        )

        for replica in ds._replicas.get():
            replica._actor.set_ready()

        dsm.update()
        check_counts(ds, total=10, by_state=[(ReplicaState.RUNNING, 10, None)])
        assert ds.curr_status_info.status == DeploymentStatus.HEALTHY

    def test_target_num_replicas_is_zero(self, mock_deployment_state_manager):
        """
        If the target `num_replicas` is zero (i.e., scale-to-zero is enabled and it's
        autoscaled down), then replicas should remain at zero regardless of
        target_capacity.
        """

        create_dsm, _, _, _ = mock_deployment_state_manager
        dsm: DeploymentStateManager = create_dsm()

        # Set num_replicas to 0.
        code_version = "arbitrary_version"
        b_info_1, _ = deployment_info(num_replicas=0, version=code_version)
        assert dsm.deploy(TEST_DEPLOYMENT_ID, b_info_1)
        ds = dsm._deployment_states[TEST_DEPLOYMENT_ID]

        # Start with target_capacity of 50.
        self.update_target_capacity(
            ds,
            b_info_1,
            target_capacity=50,
            target_capacity_direction=TargetCapacityDirection.UP,
        )

        dsm.update()
        check_counts(ds, total=0)
        assert ds.curr_status_info.status == DeploymentStatus.HEALTHY

        for replica in ds._replicas.get():
            replica._actor.set_ready()

        dsm.update()
        check_counts(ds, total=0)
        assert ds.curr_status_info.status == DeploymentStatus.HEALTHY

        dsm.update()
        check_counts(ds, total=0)
        assert ds.curr_status_info.status == DeploymentStatus.HEALTHY

        # Regardless of target_capacity, should stay at 0 replicas.
        self.update_target_capacity(
            ds,
            b_info_1,
            target_capacity=None,
            target_capacity_direction=None,
        )

        dsm.update()
        check_counts(ds, total=0)
        assert ds.curr_status_info.status == DeploymentStatus.HEALTHY

        self.update_target_capacity(
            ds,
            b_info_1,
            target_capacity=0,
            target_capacity_direction=TargetCapacityDirection.UP,
        )
        dsm.update()
        check_counts(ds, total=0)
        assert ds.curr_status_info.status == DeploymentStatus.HEALTHY

        self.update_target_capacity(
            ds,
            b_info_1,
            target_capacity=50,
            target_capacity_direction=TargetCapacityDirection.UP,
        )
        dsm.update()
        check_counts(ds, total=0)
        assert ds.curr_status_info.status == DeploymentStatus.HEALTHY

        self.update_target_capacity(
            ds,
            b_info_1,
            target_capacity=100,
            target_capacity_direction=TargetCapacityDirection.UP,
        )
        check_counts(ds, total=0)
        assert ds.curr_status_info.status == DeploymentStatus.HEALTHY

        # Now scale back up to 1 replica.
        b_info_2, _ = deployment_info(num_replicas=1, version=code_version)
        self.update_target_capacity(
            ds,
            b_info_2,
            target_capacity=100,
            target_capacity_direction=TargetCapacityDirection.UP,
        )

        ds._target_state.num_replicas = 1
        dsm.update()
        check_counts(ds, total=1, by_state=[(ReplicaState.STARTING, 1, None)])
        assert ds.curr_status_info.status == DeploymentStatus.UPSCALING
        assert (
            ds.curr_status_info.status_trigger
            == DeploymentStatusTrigger.CONFIG_UPDATE_STARTED
        )

        for replica in ds._replicas.get():
            replica._actor.set_ready()

        dsm.update()
        check_counts(ds, total=1, by_state=[(ReplicaState.RUNNING, 1, None)])
        assert ds.curr_status_info.status == DeploymentStatus.HEALTHY

    # TODO(edoakes): this test should be updated to go through the autoscaling policy.
    def test_target_capacity_with_changing_num_replicas(
        self, mock_deployment_state_manager
    ):
        """
        Test that target_capacity works with changing num_replicas (emulating
        autoscaling).
        """

        create_dsm, _, _, _ = mock_deployment_state_manager
        dsm: DeploymentStateManager = create_dsm()

        # Set num_replicas to 0.
        code_version = "arbitrary_version"
        b_info_1, _ = deployment_info(num_replicas=2, version=code_version)
        assert dsm.deploy(TEST_DEPLOYMENT_ID, b_info_1)
        ds = dsm._deployment_states[TEST_DEPLOYMENT_ID]

        # Start with target_capacity set to 0, should have 0 replica start up
        # regardless of the autoscaling decision.
        self.update_target_capacity(
            ds,
            b_info_1,
            target_capacity=0,
            target_capacity_direction=TargetCapacityDirection.UP,
        )

        dsm.update()
        check_counts(ds, total=0)
        assert ds.curr_status_info.status == DeploymentStatus.HEALTHY

        self.update_target_capacity(
            ds,
            b_info_1,
            target_capacity=1,
            target_capacity_direction=TargetCapacityDirection.UP,
        )
        dsm.update()
        check_counts(ds, total=1, by_state=[(ReplicaState.STARTING, 1, None)])
        assert ds.curr_status_info.status == DeploymentStatus.UPSCALING
        # TODO (shrekris): once this test uses the autoscaling logic, this
        # status trigger should be DeploymentStatusTrigger.AUTOSCALING
        assert (
            ds.curr_status_info.status_trigger
            == DeploymentStatusTrigger.CONFIG_UPDATE_STARTED
        )

        for replica in ds._replicas.get():
            replica._actor.set_ready()

        dsm.update()
        check_counts(ds, total=1, by_state=[(ReplicaState.RUNNING, 1, None)])
        assert ds.curr_status_info.status == DeploymentStatus.HEALTHY

        # Increase the target number of replicas. Should still only have 1.
        b_info_2, _ = deployment_info(num_replicas=10, version=code_version)
        self.update_target_capacity(
            ds,
            b_info_2,
            target_capacity=1,
            target_capacity_direction=TargetCapacityDirection.UP,
        )

        dsm.update()
        check_counts(ds, total=1, by_state=[(ReplicaState.RUNNING, 1, None)])
        assert ds.curr_status_info.status == DeploymentStatus.HEALTHY

        # Increase target_capacity to 50, should have 4 more replicas start up.
        self.update_target_capacity(
            ds,
            b_info_2,
            target_capacity=50,
            target_capacity_direction=TargetCapacityDirection.UP,
        )

        dsm.update()
        check_counts(
            ds,
            total=5,
            by_state=[
                (ReplicaState.RUNNING, 1, None),
                (ReplicaState.STARTING, 4, None),
            ],
        )

        assert ds.curr_status_info.status == DeploymentStatus.UPSCALING
        # TODO (shrekris): once this test uses the autoscaling logic, this
        # status trigger should be DeploymentStatusTrigger.AUTOSCALING
        assert (
            ds.curr_status_info.status_trigger
            == DeploymentStatusTrigger.CONFIG_UPDATE_STARTED
        )

        for replica in ds._replicas.get():
            replica._actor.set_ready()

        dsm.update()
        check_counts(ds, total=5, by_state=[(ReplicaState.RUNNING, 5, None)])
        assert ds.curr_status_info.status == DeploymentStatus.HEALTHY

        # Reduce num_replicas and remove target_capacity, should stay the same.
        b_info_3, _ = deployment_info(num_replicas=5, version=code_version)
        self.update_target_capacity(
            ds,
            b_info_3,
            target_capacity=None,
            target_capacity_direction=None,
        )

        dsm.update()
        check_counts(
            ds,
            total=5,
            by_state=[(ReplicaState.RUNNING, 5, None)],
        )

        assert ds.curr_status_info.status == DeploymentStatus.HEALTHY
        assert (
            ds.curr_status_info.status_trigger
            == DeploymentStatusTrigger.UPSCALE_COMPLETED
        )

        dsm.update()
        check_counts(ds, total=5, by_state=[(ReplicaState.RUNNING, 5, None)])
        assert ds.curr_status_info.status == DeploymentStatus.HEALTHY

        # Set target_capacity to 50 and increase num_replicas to 6, should have 2 stop.
        b_info_4, _ = deployment_info(num_replicas=6, version=code_version)
        self.update_target_capacity(
            ds,
            b_info_4,
            target_capacity=50,
            target_capacity_direction=TargetCapacityDirection.UP,
        )

        dsm.update()
        check_counts(
            ds,
            total=5,
            by_state=[
                (ReplicaState.RUNNING, 3, None),
                (ReplicaState.STOPPING, 2, None),
            ],
        )

        assert ds.curr_status_info.status == DeploymentStatus.DOWNSCALING
        # TODO (shrekris): once this test uses the autoscaling logic, this
        # status trigger should be DeploymentStatusTrigger.AUTOSCALING
        assert (
            ds.curr_status_info.status_trigger
            == DeploymentStatusTrigger.CONFIG_UPDATE_STARTED
        )

        for replica in ds._replicas.get([ReplicaState.STOPPING]):
            replica._actor.set_done_stopping()

        dsm.update()
        check_counts(ds, total=3, by_state=[(ReplicaState.RUNNING, 3, None)])
        assert ds.curr_status_info.status == DeploymentStatus.HEALTHY

        # Unset target capacity, should scale back up to 6.
        self.update_target_capacity(
            ds,
            b_info_4,
            target_capacity=None,
            target_capacity_direction=None,
        )

        dsm.update()
        check_counts(
            ds,
            total=6,
            by_state=[
                (ReplicaState.RUNNING, 3, None),
                (ReplicaState.STARTING, 3, None),
            ],
        )
        assert ds.curr_status_info.status == DeploymentStatus.UPSCALING
        # TODO (shrekris): once this test uses the autoscaling logic, this
        # status trigger should be DeploymentStatusTrigger.AUTOSCALING
        assert (
            ds.curr_status_info.status_trigger
            == DeploymentStatusTrigger.CONFIG_UPDATE_STARTED
        )

        for replica in ds._replicas.get():
            replica._actor.set_ready()

        dsm.update()
        check_counts(ds, total=6, by_state=[(ReplicaState.RUNNING, 6, None)])
        assert ds.curr_status_info.status == DeploymentStatus.HEALTHY


class TestStopReplicasOnDrainingNodes:
    """Test the behavior when draining node(s)."""

    def test_draining_start_then_stop_replica(self, mock_deployment_state_manager):
        """A new replica should be started before stopping old replica.

        If the new replica starts quickly, the replica on the draining
        node should then be gracefully stopped after the new replica
        transitions to RUNNING.
        """

        create_dsm, timer, cluster_node_info_cache, _ = mock_deployment_state_manager
        node_1 = NodeID.from_random().hex()
        node_2 = NodeID.from_random().hex()
        cluster_node_info_cache.add_node(node_1)
        cluster_node_info_cache.add_node(node_2)
        dsm: DeploymentStateManager = create_dsm()
        timer.reset(0)

        b_info_1, v1 = deployment_info(
            num_replicas=2, graceful_shutdown_timeout_s=20, version="1"
        )
        assert dsm.deploy(TEST_DEPLOYMENT_ID, b_info_1)
        ds = dsm._deployment_states[TEST_DEPLOYMENT_ID]

        dsm.update()
        check_counts(ds, total=2, by_state=[(ReplicaState.STARTING, 2, v1)])

        # Drain node-2 with deadline 60. Since the replicas are still
        # starting and we don't know the actor node id yet nothing happens
        cluster_node_info_cache.draining_nodes = {node_2: 60 * 1000}
        dsm.update()
        check_counts(ds, total=2, by_state=[(ReplicaState.STARTING, 2, v1)])

        one_replica, another_replica = ds._replicas.get()

        one_replica._actor.set_node_id(node_1)
        one_replica._actor.set_ready()

        another_replica._actor.set_node_id(node_2)
        another_replica._actor.set_ready()

        # Try to start a new replica before initiating the graceful stop
        # process for the replica on the draining node
        dsm.update()
        check_counts(
            ds,
            total=3,
            by_state=[
                (ReplicaState.RUNNING, 1, v1),
                (ReplicaState.PENDING_MIGRATION, 1, v1),
                (ReplicaState.STARTING, 1, v1),
            ],
        )

        # 5 seconds later, the replica hasn't started yet. The replica on
        # the draining node should not start graceful termination yet.
        timer.advance(5)
        dsm.update()
        check_counts(
            ds,
            total=3,
            by_state=[
                (ReplicaState.RUNNING, 1, v1),
                (ReplicaState.PENDING_MIGRATION, 1, v1),
                (ReplicaState.STARTING, 1, v1),
            ],
        )

        # Simulate it took 5 more seconds for the new replica to be started
        timer.advance(5)
        ds._replicas.get([ReplicaState.STARTING])[0]._actor.set_ready()
        dsm.update()
        check_counts(
            ds,
            total=3,
            by_state=[
                (ReplicaState.RUNNING, 2, v1),
                (ReplicaState.STOPPING, 1, v1),
            ],
        )

        # After replica on draining node stops, deployment is healthy with 2
        # running replicas.
        another_replica._actor.set_done_stopping()
        dsm.update()
        check_counts(
            ds,
            total=2,
            by_state=[(ReplicaState.RUNNING, 2, v1)],
        )
        assert ds.curr_status_info.status == DeploymentStatus.HEALTHY

    def test_draining_stop_replica_before_deadline(self, mock_deployment_state_manager):
        """If the new replacement replica takes a long time to start,
        the replica on the draining node should start gracefully
        terminating ahead of time.

        The graceful termination should be initiated `graceful_shutdown_timeout_s`
        seconds before the draining node's deadline, even if the new
        replica hasn't transitioned to RUNNING yet.
        """

        create_dsm, timer, cluster_node_info_cache, _ = mock_deployment_state_manager
        node_1 = NodeID.from_random().hex()
        node_2 = NodeID.from_random().hex()
        cluster_node_info_cache.add_node(node_1)
        cluster_node_info_cache.add_node(node_2)
        dsm: DeploymentStateManager = create_dsm()
        timer.reset(0)

        b_info_1, v1 = deployment_info(
            num_replicas=2, graceful_shutdown_timeout_s=20, version="1"
        )
        assert dsm.deploy(TEST_DEPLOYMENT_ID, b_info_1)
        ds = dsm._deployment_states[TEST_DEPLOYMENT_ID]

        dsm.update()
        check_counts(ds, total=2, by_state=[(ReplicaState.STARTING, 2, v1)])

        # Drain node-2 with deadline 60. Since the replicas are still
        # starting and we don't know the actor node id yet nothing happens
        cluster_node_info_cache.draining_nodes = {node_2: 60 * 1000}
        dsm.update()
        check_counts(ds, total=2, by_state=[(ReplicaState.STARTING, 2, v1)])

        one_replica, another_replica = ds._replicas.get()

        one_replica._actor.set_node_id(node_1)
        one_replica._actor.set_ready()

        another_replica._actor.set_node_id(node_2)
        another_replica._actor.set_ready()

        # Try to start a new replica before initiating the graceful stop
        # process for the replica on the draining node
        dsm.update()
        check_counts(
            ds,
            total=3,
            by_state=[
                (ReplicaState.RUNNING, 1, v1),
                (ReplicaState.PENDING_MIGRATION, 1, v1),
                (ReplicaState.STARTING, 1, v1),
            ],
        )

        # Simulate the replica is not yet started after 40 seconds. The
        # replica on node-2 should start graceful termination even though
        # a new replica hasn't come up yet.
        timer.advance(40)
        dsm.update()
        check_counts(
            ds,
            total=3,
            by_state=[
                (ReplicaState.RUNNING, 1, v1),
                (ReplicaState.STOPPING, 1, v1),
                (ReplicaState.STARTING, 1, v1),
            ],
        )

        # Mark replica as finished stopping.
        another_replica._actor.set_done_stopping()
        dsm.update()
        check_counts(
            ds,
            total=2,
            by_state=[(ReplicaState.STARTING, 1, v1), (ReplicaState.RUNNING, 1, v1)],
        )

        # 5 seconds later, the replica finally starts.
        timer.advance(5)
        ds._replicas.get([ReplicaState.STARTING])[0]._actor.set_ready()
        dsm.update()
        check_counts(ds, total=2, by_state=[(ReplicaState.RUNNING, 2, v1)])
        assert ds.curr_status_info.status == DeploymentStatus.HEALTHY

    def test_draining_multiple_nodes(self, mock_deployment_state_manager):
        """Test multiple nodes draining at the same time.

        We should choose to stop replicas on nodes with the earliest
        deadlines when new replicas are started.
        """

        create_dsm, timer, cluster_node_info_cache, _ = mock_deployment_state_manager
        node_1 = NodeID.from_random().hex()
        node_2 = NodeID.from_random().hex()
        node_3 = NodeID.from_random().hex()
        node_4 = NodeID.from_random().hex()
        cluster_node_info_cache.add_node(node_1)
        cluster_node_info_cache.add_node(node_2)
        cluster_node_info_cache.add_node(node_3)
        cluster_node_info_cache.add_node(node_4)
        dsm: DeploymentStateManager = create_dsm()
        timer.reset(0)

        b_info_1, v1 = deployment_info(
            num_replicas=4, graceful_shutdown_timeout_s=20, version="1"
        )
        assert dsm.deploy(TEST_DEPLOYMENT_ID, b_info_1)
        ds = dsm._deployment_states[TEST_DEPLOYMENT_ID]

        dsm.update()
        check_counts(ds, total=4, by_state=[(ReplicaState.STARTING, 4, v1)])

        # Drain node-2 with deadline 60. Since the replicas are still
        # starting and we don't know the actor node id yet nothing happens
        cluster_node_info_cache.draining_nodes = {
            node_2: 60 * 1000,
            node_3: 100 * 1000,
            node_4: 40 * 1000,
        }
        dsm.update()
        check_counts(ds, total=4, by_state=[(ReplicaState.STARTING, 4, v1)])

        for i, replica in enumerate(ds._replicas.get()):
            replica._actor.set_node_id([node_1, node_2, node_3, node_4][i])
            replica._actor.set_ready()

        # Try to start new replicas before initiating the graceful stop
        # process for the replica on the draining node
        dsm.update()
        check_counts(
            ds,
            total=7,
            by_state=[
                (ReplicaState.RUNNING, 1, v1),
                (ReplicaState.PENDING_MIGRATION, 3, v1),
                (ReplicaState.STARTING, 3, v1),
            ],
        )

        # First new replica transitions to RUNNING.
        timer.advance(5)
        ds._replicas.get([ReplicaState.STARTING])[0]._actor.set_ready()
        dsm.update()
        check_counts(
            ds,
            total=7,
            by_state=[
                (ReplicaState.RUNNING, 2, v1),
                (ReplicaState.STOPPING, 1, v1),
                (ReplicaState.PENDING_MIGRATION, 2, v1),
                (ReplicaState.STARTING, 2, v1),
            ],
        )
        # The replica on node_4 should be selected for graceful termination,
        # because node_4 has the earliest deadline.
        stopping_replica = ds._replicas.get([ReplicaState.STOPPING])[0]
        assert stopping_replica.actor_node_id == node_4
        stopping_replica._actor.set_done_stopping()
        dsm.update()

        # Second new replica transitions to RUNNING.
        timer.advance(5)
        ds._replicas.get([ReplicaState.STARTING])[0]._actor.set_ready()
        dsm.update()
        check_counts(
            ds,
            total=6,
            by_state=[
                (ReplicaState.RUNNING, 3, v1),
                (ReplicaState.STOPPING, 1, v1),
                (ReplicaState.PENDING_MIGRATION, 1, v1),
                (ReplicaState.STARTING, 1, v1),
            ],
        )
        # The replica on node_2 should be selected for graceful termination,
        # because node_2 has the second earliest deadline.
        stopping_replica = ds._replicas.get([ReplicaState.STOPPING])[0]
        assert stopping_replica.actor_node_id == node_2
        stopping_replica._actor.set_done_stopping()
        dsm.update()

        # Third new replica transitions to RUNNING.
        timer.advance(5)
        ds._replicas.get([ReplicaState.STARTING])[0]._actor.set_ready()
        dsm.update()
        check_counts(
            ds,
            total=5,
            by_state=[
                (ReplicaState.RUNNING, 4, v1),
                (ReplicaState.STOPPING, 1, v1),
            ],
        )

        # The replica on node_3 should be selected for graceful termination
        # last because node_3 has the latest deadline.
        stopping_replica = ds._replicas.get([ReplicaState.STOPPING])[0]
        assert stopping_replica.actor_node_id == node_3
        stopping_replica._actor.set_done_stopping()
        dsm.update()

        # Finally all 4 replicas are running.
        check_counts(ds, total=4, by_state=[(ReplicaState.RUNNING, 4, v1)])
        assert ds.curr_status_info.status == DeploymentStatus.HEALTHY

    def test_replicas_unhealthy_on_draining_node(self, mock_deployment_state_manager):
        """Replicas pending migration should be stopped if unhealthy."""

        create_dsm, timer, cluster_node_info_cache, _ = mock_deployment_state_manager
        node_1 = NodeID.from_random().hex()
        node_2 = NodeID.from_random().hex()
        cluster_node_info_cache.add_node(node_1)
        cluster_node_info_cache.add_node(node_2)
        dsm: DeploymentStateManager = create_dsm()
        timer.reset(0)

        b_info_1, v1 = deployment_info(
            num_replicas=2, graceful_shutdown_timeout_s=20, version="1"
        )
        assert dsm.deploy(TEST_DEPLOYMENT_ID, b_info_1)
        ds = dsm._deployment_states[TEST_DEPLOYMENT_ID]

        dsm.update()
        check_counts(ds, total=2, by_state=[(ReplicaState.STARTING, 2, v1)])

        # Drain node-2 with deadline 60.
        cluster_node_info_cache.draining_nodes = {node_2: 60 * 1000}
        dsm.update()
        check_counts(ds, total=2, by_state=[(ReplicaState.STARTING, 2, v1)])

        one_replica, another_replica = ds._replicas.get()

        one_replica._actor.set_node_id(node_1)
        another_replica._actor.set_node_id(node_2)
        one_replica._actor.set_ready()
        another_replica._actor.set_ready()

        # Try to start a new replica before initiating the graceful stop
        # process for the replica on the draining node
        dsm.update()
        check_counts(
            ds,
            total=3,
            by_state=[
                (ReplicaState.RUNNING, 1, v1),
                (ReplicaState.PENDING_MIGRATION, 1, v1),
                (ReplicaState.STARTING, 1, v1),
            ],
        )

        # 5 seconds later, the new replica hasn't started but the
        # replica on the draining node has become unhealthy. It should
        # be stopped.
        timer.advance(5)
        ds._replicas.get([ReplicaState.PENDING_MIGRATION])[0]._actor.set_unhealthy()
        dsm.update()
        check_counts(
            ds,
            total=3,
            by_state=[
                (ReplicaState.RUNNING, 1, v1),
                (ReplicaState.STOPPING, 1, v1),
                (ReplicaState.STARTING, 1, v1),
            ],
        )

        # Unhealthy replica is stopped.
        ds._replicas.get([ReplicaState.STOPPING])[0]._actor.set_done_stopping()
        check_counts(
            ds,
            total=3,
            by_state=[(ReplicaState.RUNNING, 1, v1), (ReplicaState.STARTING, 1, v1)],
        )

        # New replica starts.
        ds._replicas.get([ReplicaState.STARTING])[0]._actor.set_ready()
        dsm.update()
        check_counts(ds, total=2, by_state=[(ReplicaState.RUNNING, 2, v1)])

    def test_starting_replica_on_draining_node(self, mock_deployment_state_manager):
        """When a node gets drained, replicas in STARTING state should be stopped."""

        create_dsm, timer, cluster_node_info_cache, _ = mock_deployment_state_manager
        node_1 = NodeID.from_random().hex()
        node_2 = NodeID.from_random().hex()
        cluster_node_info_cache.add_node(node_1)
        cluster_node_info_cache.add_node(node_2)
        dsm: DeploymentStateManager = create_dsm()
        timer.reset(0)

        b_info_1, v1 = deployment_info(
            num_replicas=2, graceful_shutdown_timeout_s=20, version="1"
        )
        assert dsm.deploy(TEST_DEPLOYMENT_ID, b_info_1)
        ds = dsm._deployment_states[TEST_DEPLOYMENT_ID]

        dsm.update()
        check_counts(ds, total=2, by_state=[(ReplicaState.STARTING, 2, v1)])

        # Mark replica on node_1 as ready, but replica on node_2 is
        # still starting
        one_replica, another_replica = ds._replicas.get()
        one_replica._actor.set_node_id(node_1)
        another_replica._actor.set_node_id(node_2)
        one_replica._actor.set_ready()
        dsm.update()
        check_counts(
            ds,
            total=2,
            by_state=[(ReplicaState.RUNNING, 1, v1), (ReplicaState.STARTING, 1, v1)],
        )

        # Drain node-2. The starting replica should be stopped immediately
        # without waiting for the replica to start.
        cluster_node_info_cache.draining_nodes = {node_2: 60 * 1000}
        dsm.update()
        check_counts(
            ds,
            total=3,
            by_state=[
                (ReplicaState.RUNNING, 1, v1),
                (ReplicaState.STOPPING, 1, v1),
                (ReplicaState.STARTING, 1, v1),
            ],
        )
        stopping_replica = ds._replicas.get([ReplicaState.STOPPING])[0]
        assert stopping_replica.actor_node_id == node_2

        # Finish stopping old replica
        stopping_replica._actor.set_done_stopping()
        dsm.update()
        starting_replica = ds._replicas.get([ReplicaState.STARTING])[0]
        assert starting_replica.actor_node_id != node_2

        # Finish starting new replica
        starting_replica._actor.set_ready()
        dsm.update()
        check_counts(ds, total=2, by_state=[(ReplicaState.RUNNING, 2, v1)])
        assert ds.curr_status_info.status == DeploymentStatus.HEALTHY

    def test_in_place_update_during_draining(self, mock_deployment_state_manager):
        """Test that pending migration replicas of old versions are updated."""

        create_dsm, timer, cluster_node_info_cache, _ = mock_deployment_state_manager
        node_1 = NodeID.from_random().hex()
        node_2 = NodeID.from_random().hex()
        cluster_node_info_cache.add_node(node_1)
        cluster_node_info_cache.add_node(node_2)
        dsm: DeploymentStateManager = create_dsm()
        timer.reset(0)

        b_info_1, v1 = deployment_info(
            num_replicas=10, graceful_shutdown_timeout_s=20, version="1"
        )
        assert dsm.deploy(TEST_DEPLOYMENT_ID, b_info_1)
        ds = dsm._deployment_states[TEST_DEPLOYMENT_ID]

        dsm.update()
        check_counts(ds, total=10, by_state=[(ReplicaState.STARTING, 10, v1)])

        replicas = ds._replicas.get()
        replicas[0]._actor.set_node_id(node_2)
        replicas[0]._actor.set_ready()
        for r in replicas[1:]:
            r._actor.set_node_id(node_1)
            r._actor.set_ready()
        dsm.update()
        check_counts(ds, total=10, by_state=[(ReplicaState.RUNNING, 10, v1)])

        # Drain node-2 with deadline 60.
        cluster_node_info_cache.draining_nodes = {node_2: 60 * 1000}
        dsm.update()
        check_counts(
            ds,
            total=11,
            by_state=[
                (ReplicaState.RUNNING, 9, v1),
                (ReplicaState.PENDING_MIGRATION, 1, v1),
                (ReplicaState.STARTING, 1, v1),
            ],
        )

        # Deploy a new version. The STARTING and PENDING_MIGRATION
        # replicas of the old version should be stopped.
        migrating_replica = ds._replicas.get([ReplicaState.PENDING_MIGRATION])[0]
        b_info_2, v2 = deployment_info(
            num_replicas=10, graceful_shutdown_timeout_s=20, version="2"
        )
        dsm.deploy(TEST_DEPLOYMENT_ID, b_info_2)
        dsm.update()
        check_counts(
            ds,
            total=12,
            by_state=[
                (ReplicaState.RUNNING, 9, v1),
                (ReplicaState.STOPPING, 2, v1),
                (ReplicaState.STARTING, 1, v2),
            ],
        )
        assert migrating_replica.actor_details.state == ReplicaState.STOPPING

        # Rolling update should continue
        ds._replicas.get([ReplicaState.STOPPING])[0]._actor.set_done_stopping()
        ds._replicas.get([ReplicaState.STOPPING])[1]._actor.set_done_stopping()
        dsm.update()

        ds._replicas.get([ReplicaState.STARTING])[0]._actor.set_ready()
        dsm.update()
        check_counts(
            ds,
            total=12,
            by_state=[
                # Old and new running replicas
                (ReplicaState.RUNNING, 7, v1),
                (ReplicaState.RUNNING, 1, v2),
                # Being rolling updated
                (ReplicaState.STOPPING, 2, v1),
                (ReplicaState.STARTING, 2, v2),
            ],
        )


def test_docs_path_not_updated_for_different_version(mock_deployment_state_manager):
    # Create deployment state manager
    create_dsm, _, _, _ = mock_deployment_state_manager
    dsm: DeploymentStateManager = create_dsm()

    info_1, v1 = deployment_info(version="1")
    dsm.deploy(TEST_DEPLOYMENT_ID, info_1)
    ds: DeploymentState = dsm._deployment_states[TEST_DEPLOYMENT_ID]

    dsm.update()
    check_counts(ds, total=1, by_state=[(ReplicaState.STARTING, 1, v1)])

    test_docs_path = "/test/docs/path"

    # Set replicas ready and check statuses
    for replica in ds._replicas.get([ReplicaState.STARTING]):
        replica._actor.set_ready()
        replica._actor.set_docs_path(test_docs_path)

    assert ds.docs_path is None

    # status=HEALTHY, status_trigger=DEPLOY
    dsm.update()
    check_counts(ds, total=1, by_state=[(ReplicaState.RUNNING, 1, v1)])
    assert ds.docs_path == test_docs_path

    # Deploy a new version
    info_2, v2 = deployment_info(version="2")
    dsm.deploy(TEST_DEPLOYMENT_ID, info_2)

    dsm.update()
    check_counts(
        ds,
        total=2,
        by_state=[(ReplicaState.STOPPING, 1, v1), (ReplicaState.STARTING, 1, v2)],
    )
    assert ds.docs_path == test_docs_path

    test_docs_path_new = "/test/docs/path/2"
    # Set done stopping replicas ready and check statuses
    for replica in ds._replicas.get([ReplicaState.STOPPING]):
        replica._actor.set_done_stopping()

    # status=HEALTHY, status_trigger=DEPLOY
    dsm.update()

    for replica in ds._replicas.get([ReplicaState.STARTING]):
        replica._actor.set_ready()
        replica._actor.set_docs_path(test_docs_path_new)
    assert ds.docs_path == test_docs_path

    dsm.update()
    check_counts(ds, total=1, by_state=[(ReplicaState.RUNNING, 1, v2)])
    assert ds.docs_path == test_docs_path_new

    # Deploy a new version with None docs path
    info_3, v3 = deployment_info(version="3")
    dsm.deploy(TEST_DEPLOYMENT_ID, info_3)

    dsm.update()
    check_counts(
        ds,
        total=2,
        by_state=[(ReplicaState.STOPPING, 1, v2), (ReplicaState.STARTING, 1, v3)],
    )
    assert ds.docs_path == test_docs_path_new

    for replica in ds._replicas.get([ReplicaState.STOPPING]):
        replica._actor.set_done_stopping()

    dsm.update()
    check_counts(ds, total=1, by_state=[(ReplicaState.STARTING, 1, v3)])
    assert ds.docs_path == test_docs_path_new

    for replica in ds._replicas.get([ReplicaState.STARTING]):
        replica._actor.set_ready()
        replica._actor.set_docs_path(None)

    dsm.update()
    check_counts(ds, total=1, by_state=[(ReplicaState.RUNNING, 1, v3)])
    assert ds.docs_path is None


def test_set_target_num_replicas_api(mock_deployment_state_manager):
    """Test the new set_target_num_replicas API for scaling deployments."""
    # Create deployment state manager
    create_dsm, _, _, _ = mock_deployment_state_manager
    dsm: DeploymentStateManager = create_dsm()

    # Deploy initial deployment with 1 replica
    info_1, v1 = deployment_info(version="1", num_replicas=1)
    dsm.deploy(TEST_DEPLOYMENT_ID, info_1)
    ds: DeploymentState = dsm._deployment_states[TEST_DEPLOYMENT_ID]

    dsm.update()
    check_counts(ds, total=1, by_state=[(ReplicaState.STARTING, 1, v1)])
    assert ds.target_num_replicas == 1

    # Test scaling up using the new API
    dsm.set_target_num_replicas(TEST_DEPLOYMENT_ID, 3)
    assert ds.target_num_replicas == 3

    dsm.update()
    check_counts(ds, total=3, by_state=[(ReplicaState.STARTING, 3, v1)])


def test_set_target_num_replicas_nonexistent_deployment(mock_deployment_state_manager):
    """Test that scaling nonexistent deployment raises KeyError."""
    create_dsm, _, _, _ = mock_deployment_state_manager
    dsm: DeploymentStateManager = create_dsm()

    nonexistent_id = DeploymentID("nonexistent", "test_app")

    with pytest.raises(ValueError, match="Deployment.*not found"):
        dsm.set_target_num_replicas(nonexistent_id, 3)


def test_set_target_num_replicas_during_upgrade(mock_deployment_state_manager):
    """Test setting target replicas while an upgrade is ongoing."""

    # Create deployment state manager
    create_dsm, _, _, _ = mock_deployment_state_manager
    dsm: DeploymentStateManager = create_dsm()

    # Deploy initial deployment (v1) with 2 replicas
    info_1, v1 = deployment_info(version="1", num_replicas=2)
    dsm.deploy(TEST_DEPLOYMENT_ID, info_1)
    ds: DeploymentState = dsm._deployment_states[TEST_DEPLOYMENT_ID]

    dsm.update()
    check_counts(ds, total=2, by_state=[(ReplicaState.STARTING, 2, v1)])
    assert ds.target_num_replicas == 2

    # Get replicas to RUNNING state
    for replica in ds._replicas.get([ReplicaState.STARTING]):
        replica._actor.set_ready()

    dsm.update()
    check_counts(ds, total=2, by_state=[(ReplicaState.RUNNING, 2, v1)])

    # Start an upgrade to v2 with 2 replicas
    info_2, v2 = deployment_info(version="2", num_replicas=2)
    dsm.deploy(TEST_DEPLOYMENT_ID, info_2)
    dsm.update()

    check_counts(
        ds,
        total=3,
        by_state=[
            (ReplicaState.STARTING, 1, v2),
            (ReplicaState.RUNNING, 1, v1),
            (ReplicaState.STOPPING, 1, v1),
        ],
    )
    assert ds.target_num_replicas == 2

    # Scale up to 5 replicas in the middle of the upgrade.
    dsm.set_target_num_replicas(TEST_DEPLOYMENT_ID, 5)
    assert ds.target_num_replicas == 5

    def dsm_update():
        for replica in ds._replicas.get([ReplicaState.STOPPING]):
            replica._actor.set_done_stopping()
        for replica in ds._replicas.get([ReplicaState.STARTING]):
            replica._actor.set_ready()
        dsm.update()

    dsm_update()
    check_counts(
        ds,
        total=5,
        by_state=[
            (ReplicaState.STARTING, 3, v2),
            (ReplicaState.RUNNING, 1, v1),
            (ReplicaState.RUNNING, 1, v2),
        ],
    )

    dsm_update()
    check_counts(
        ds,
        total=6,
        by_state=[
            (ReplicaState.STARTING, 1, v2),
            (ReplicaState.RUNNING, 4, v2),
            (ReplicaState.STOPPING, 1, v1),
        ],
    )

    dsm_update()
    check_counts(ds, total=5, by_state=[(ReplicaState.RUNNING, 5, v2)])

    assert ds.target_num_replicas == 5


def test_set_target_num_replicas_deleting_deployment(mock_deployment_state_manager):
    """Test scaling deployment that is being deleted."""
    create_dsm, _, _, _ = mock_deployment_state_manager
    dsm: DeploymentStateManager = create_dsm()

    # Deploy an initial deployment
    info, v1 = deployment_info(num_replicas=2, version="v1")
    dsm.deploy(TEST_DEPLOYMENT_ID, info)

    ds: DeploymentState = dsm._deployment_states[TEST_DEPLOYMENT_ID]
    dsm.update()

    check_counts(ds, total=2, by_state=[(ReplicaState.STARTING, 2, v1)])

    # Delete the deployment
    dsm.delete_deployment(TEST_DEPLOYMENT_ID)

    # The deployment status should be DELETING
    statuses = dsm.get_deployment_statuses([TEST_DEPLOYMENT_ID])
    assert statuses[0].status_trigger == DeploymentStatusTrigger.DELETING

    # Scaling should fail
    with pytest.raises(DeploymentIsBeingDeletedError):
        dsm.set_target_num_replicas(TEST_DEPLOYMENT_ID, 3)


class TestDeploymentRankManagerIntegrationE2E:
    """End-to-end integration tests for rank functionality through deployment state manager."""

    def _set_replicas_ready(
        self, ds: DeploymentState, replica_states: List[ReplicaState]
    ):
        """Helper to set replicas in given states to ready."""
        for replica in ds._replicas.get(replica_states):
            replica._actor.set_ready()

    def _set_replicas_done_stopping(self, ds: DeploymentState):
        """Helper to set stopping replicas as done stopping."""
        for replica in ds._replicas.get([ReplicaState.STOPPING]):
            replica._actor.set_done_stopping()

    def test_scaling_up_and_down_scenario(self, mock_deployment_state_manager):
        """Test a realistic scaling scenario through deployment state manager."""
        create_dsm, _, _, _ = mock_deployment_state_manager
        dsm: DeploymentStateManager = create_dsm()

        # Start with 3 replicas
        info_1, v1 = deployment_info(num_replicas=3, version="1")
        dsm.deploy(TEST_DEPLOYMENT_ID, info_1)
        ds: DeploymentState = dsm._deployment_states[TEST_DEPLOYMENT_ID]

        # Create initial replicas
        dsm.update()
        check_counts(ds, total=3, by_state=[(ReplicaState.STARTING, 3, v1)])

        # Set replicas ready
        self._set_replicas_ready(ds, [ReplicaState.STARTING])
        dsm.update()
        check_counts(ds, total=3, by_state=[(ReplicaState.RUNNING, 3, v1)])
        assert ds.curr_status_info.status == DeploymentStatus.HEALTHY

        # Check initial ranks are 0, 1, 2
        ranks_mapping = ds._get_replica_ranks_mapping()
        ranks = sorted([r.rank for r in ranks_mapping.values()])
        assert ranks == [0, 1, 2], f"Expected ranks [0, 1, 2], got {ranks}"

        # Scale down to 2 replicas - this should trigger rank reassignment
        info_2, _ = deployment_info(num_replicas=2, version="1")
        dsm.deploy(TEST_DEPLOYMENT_ID, info_2)
        dsm.update()

        # One replica should be stopping
        check_counts(
            ds,
            total=3,
            by_state=[(ReplicaState.RUNNING, 2, v1), (ReplicaState.STOPPING, 1, v1)],
        )

        # Complete the scale down
        self._set_replicas_done_stopping(ds)
        dsm.update()
        check_counts(ds, total=2, by_state=[(ReplicaState.RUNNING, 2, v1)])
        assert ds.curr_status_info.status == DeploymentStatus.HEALTHY

        # Trigger rank consistency check with one more update
        dsm.update()

        # After scaling down and reaching healthy status, ranks should be contiguous [0, 1]
        ranks_mapping = ds._get_replica_ranks_mapping()
        ranks = sorted([r.rank for r in ranks_mapping.values()])
        assert ranks == [0, 1], f"Expected ranks [0, 1] after scale down, got {ranks}"

        # Scale back up to 3 replicas - new replica should reuse available rank
        info_3, _ = deployment_info(num_replicas=3, version="1")
        dsm.deploy(TEST_DEPLOYMENT_ID, info_3)
        dsm.update()

        # Should have one new starting replica
        check_counts(
            ds,
            total=3,
            by_state=[(ReplicaState.RUNNING, 2, v1), (ReplicaState.STARTING, 1, v1)],
        )

        # Set new replica ready
        self._set_replicas_ready(ds, [ReplicaState.STARTING])
        dsm.update()
        check_counts(ds, total=3, by_state=[(ReplicaState.RUNNING, 3, v1)])
        assert ds.curr_status_info.status == DeploymentStatus.HEALTHY

        # Trigger rank consistency check with one more update
        dsm.update()

        # Final ranks should be contiguous [0, 1, 2]
        ranks_mapping = ds._get_replica_ranks_mapping()
        ranks = sorted([r.rank for r in ranks_mapping.values()])
        assert ranks == [0, 1, 2], f"Expected final ranks [0, 1, 2], got {ranks}"

    def test_controller_recovery_with_scattered_ranks(
        self, mock_deployment_state_manager
    ):
        """Test controller recovery with existing replica ranks through deployment state manager."""
        create_dsm, _, _, _ = mock_deployment_state_manager
        dsm: DeploymentStateManager = create_dsm()

        # Deploy with 3 replicas
        info_1, v1 = deployment_info(num_replicas=3, version="1")
        target_state_changed = dsm.deploy(TEST_DEPLOYMENT_ID, info_1)
        assert target_state_changed
        dsm.save_checkpoint()
        ds: DeploymentState = dsm._deployment_states[TEST_DEPLOYMENT_ID]

        # Create replicas and get them running
        dsm.update()
        check_counts(ds, total=3, by_state=[(ReplicaState.STARTING, 3, v1)])
        self._set_replicas_ready(ds, [ReplicaState.STARTING])
        dsm.update()
        check_counts(ds, total=3, by_state=[(ReplicaState.RUNNING, 3, v1)])

        # Get the actual replica objects (not just IDs)
        replicas = ds._replicas.get([ReplicaState.RUNNING])
        replica_ids = [replica.replica_id for replica in replicas]

        # Simulate controller crashed! Create a new deployment state manager
        # with the existing replica IDs to trigger recovery
        new_dsm: DeploymentStateManager = create_dsm(
            [replica_id.to_full_id_str() for replica_id in replica_ids]
        )

        # New deployment state should be created and replicas should be RECOVERING
        new_ds = new_dsm._deployment_states[TEST_DEPLOYMENT_ID]
        check_counts(new_ds, total=3, by_state=[(ReplicaState.RECOVERING, 3, v1)])

        # Complete recovery - set replicas ready
        self._set_replicas_ready(new_ds, [ReplicaState.RECOVERING])
        new_dsm.update()
        check_counts(new_ds, total=3, by_state=[(ReplicaState.RUNNING, 3, v1)])
        assert new_ds.curr_status_info.status == DeploymentStatus.HEALTHY

        # At this point ranks should be scattered but all values [0, 1, 2] should be present
        ranks_mapping = new_ds._get_replica_ranks_mapping()
        ranks = sorted([r.rank for r in ranks_mapping.values()])
        assert ranks == [0, 1, 2], "Should have recovered scattered ranks"

        # Trigger rank consistency check with one more update - this should reorder if needed
        new_dsm.update()

        # After rank consistency check, ranks should still be [0, 1, 2]
        final_ranks_mapping = new_ds._get_replica_ranks_mapping()
        final_ranks = sorted([r.rank for r in final_ranks_mapping.values()])
        assert final_ranks == [
            0,
            1,
            2,
        ], f"Expected contiguous ranks [0, 1, 2] after consistency check, got {final_ranks}"

        # Clean up
        replica_rank_context.clear()

    def test_complex_reassignment_scenario(self, mock_deployment_state_manager):
        """Test complex reassignment with many gaps through deployment state manager."""
        create_dsm, _, _, _ = mock_deployment_state_manager
        dsm: DeploymentStateManager = create_dsm()

        # Deploy with 4 replicas
        info_1, v1 = deployment_info(num_replicas=4, version="1")
        target_state_changed = dsm.deploy(TEST_DEPLOYMENT_ID, info_1)
        assert target_state_changed
        dsm.save_checkpoint()
        ds: DeploymentState = dsm._deployment_states[TEST_DEPLOYMENT_ID]

        # Create replicas and get them running
        dsm.update()
        check_counts(ds, total=4, by_state=[(ReplicaState.STARTING, 4, v1)])
        self._set_replicas_ready(ds, [ReplicaState.STARTING])
        dsm.update()
        check_counts(ds, total=4, by_state=[(ReplicaState.RUNNING, 4, v1)])

        # Get the actual replica objects
        replicas = ds._replicas.get([ReplicaState.RUNNING])
        replica_ids = [replica.replica_id for replica in replicas]

        # Simulate very scattered ranks in global context: 0, 3, 7, 10
        global replica_rank_context
        replica_rank_context.clear()
        replica_rank_context[replica_ids[0].unique_id] = ReplicaRank(
<<<<<<< HEAD
            rank=0, node_rank=0, local_rank=0
        )
        replica_rank_context[replica_ids[1].unique_id] = ReplicaRank(
            rank=3, node_rank=0, local_rank=1
        )
        replica_rank_context[replica_ids[2].unique_id] = ReplicaRank(
            rank=7, node_rank=0, local_rank=2
        )
        replica_rank_context[replica_ids[3].unique_id] = ReplicaRank(
            rank=10, node_rank=0, local_rank=3
=======
            rank=0, node_rank=-1, local_rank=-1
        )
        replica_rank_context[replica_ids[1].unique_id] = ReplicaRank(
            rank=3, node_rank=-1, local_rank=-1
        )
        replica_rank_context[replica_ids[2].unique_id] = ReplicaRank(
            rank=7, node_rank=-1, local_rank=-1
        )
        replica_rank_context[replica_ids[3].unique_id] = ReplicaRank(
            rank=10, node_rank=-1, local_rank=-1
>>>>>>> fa625a68
        )

        # Simulate controller crashed! Create a new deployment state manager
        # with the existing replica IDs to trigger recovery
        new_dsm: DeploymentStateManager = create_dsm(
            [replica_id.to_full_id_str() for replica_id in replica_ids]
        )

        # New deployment state should be created and replicas should be RECOVERING
        new_ds = new_dsm._deployment_states[TEST_DEPLOYMENT_ID]
        check_counts(new_ds, total=4, by_state=[(ReplicaState.RECOVERING, 4, v1)])

        # Complete recovery - set replicas ready
        self._set_replicas_ready(new_ds, [ReplicaState.RECOVERING])
        new_dsm.update()
        check_counts(new_ds, total=4, by_state=[(ReplicaState.RUNNING, 4, v1)])
        assert new_ds.curr_status_info.status == DeploymentStatus.HEALTHY

        # Trigger rank consistency check with one more update
        new_dsm.update()

        # After reassignment, ranks should be contiguous [0, 1, 2, 3]
        ranks_mapping = new_ds._get_replica_ranks_mapping()
        ranks = sorted([r.rank for r in ranks_mapping.values()])
        assert ranks == [
            0,
            1,
            2,
            3,
        ], f"Expected reassigned ranks [0, 1, 2, 3], got {ranks}"

    def test_rank_consistency_during_version_rollout(
        self, mock_deployment_state_manager
    ):
        """Test that rank consistency is maintained during version rollouts."""
        create_dsm, _, _, _ = mock_deployment_state_manager
        dsm: DeploymentStateManager = create_dsm()

        # Start with 3 replicas of version 1
        info_1, v1 = deployment_info(num_replicas=3, version="1")
        dsm.deploy(TEST_DEPLOYMENT_ID, info_1)
        ds: DeploymentState = dsm._deployment_states[TEST_DEPLOYMENT_ID]

        # Create and ready initial replicas
        dsm.update()
        check_counts(ds, total=3, by_state=[(ReplicaState.STARTING, 3, v1)])
        self._set_replicas_ready(ds, [ReplicaState.STARTING])
        dsm.update()
        check_counts(ds, total=3, by_state=[(ReplicaState.RUNNING, 3, v1)])
        assert ds.curr_status_info.status == DeploymentStatus.HEALTHY

        # Verify initial ranks are contiguous
        ranks_mapping = ds._get_replica_ranks_mapping()
        initial_ranks = sorted([r.rank for r in ranks_mapping.values()])
        assert initial_ranks == [0, 1, 2]

        # Deploy version 2 - this should trigger rolling update
        info_2, v2 = deployment_info(num_replicas=3, version="2")
        dsm.deploy(TEST_DEPLOYMENT_ID, info_2)
        dsm.update()

        # Complete the rolling update step by step
        while True:
            # Set any new starting replicas ready
            starting_replicas = ds._replicas.get([ReplicaState.STARTING])
            if starting_replicas:
                self._set_replicas_ready(ds, [ReplicaState.STARTING])

            # Complete any stopping replicas
            stopping_replicas = ds._replicas.get([ReplicaState.STOPPING])
            if stopping_replicas:
                self._set_replicas_done_stopping(ds)

            dsm.update()

            # Check if rolling update is complete
            running_replicas = ds._replicas.get([ReplicaState.RUNNING])
            if len(running_replicas) == 3 and all(
                r.version == v2 for r in running_replicas
            ):
                break

        # After rolling update is complete, deployment should be healthy
        assert ds.curr_status_info.status == DeploymentStatus.HEALTHY

        # Trigger rank consistency check with one more update
        dsm.update()

        # After rolling update, verify ranks are still contiguous
        final_ranks_mapping = ds._get_replica_ranks_mapping()
        final_ranks = sorted([r.rank for r in final_ranks_mapping.values()])
        assert final_ranks == [
            0,
            1,
            2,
        ], f"Expected contiguous ranks [0, 1, 2] after rollout, got {final_ranks}"

    def test_rank_assignment_with_replica_failures(self, mock_deployment_state_manager):
        """Test rank handling when replicas fail during startup."""
        create_dsm, _, _, _ = mock_deployment_state_manager
        dsm: DeploymentStateManager = create_dsm()

        # Deploy with 3 replicas
        info_1, v1 = deployment_info(num_replicas=3, version="1")
        dsm.deploy(TEST_DEPLOYMENT_ID, info_1)
        ds: DeploymentState = dsm._deployment_states[TEST_DEPLOYMENT_ID]

        # Create initial replicas
        dsm.update()
        check_counts(ds, total=3, by_state=[(ReplicaState.STARTING, 3, v1)])

        # Make first two replicas ready, but let the third fail
        starting_replicas = ds._replicas.get([ReplicaState.STARTING])
        starting_replicas[0]._actor.set_ready()
        starting_replicas[1]._actor.set_ready()
        starting_replicas[2]._actor.set_failed_to_start()

        dsm.update()

        running_count = ds._replicas.count(states=[ReplicaState.RUNNING])
        stopping_count = ds._replicas.count(states=[ReplicaState.STOPPING])
        assert running_count == 2, "Should have 2 running replicas"
        assert stopping_count == 1, "Should have 1 stopping replica"

        self._set_replicas_done_stopping(ds)
        dsm.update()

        starting_count = ds._replicas.count(states=[ReplicaState.STARTING])
        assert starting_count == 1, "Should have 1 starting replica"

        self._set_replicas_ready(ds, [ReplicaState.STARTING])

        dsm.update()
        # second update to reassign ranks
        dsm.update()

        # Final verification - should have 3 running replicas (ignore failed/stopping replicas)
        running_replicas = ds._replicas.get([ReplicaState.RUNNING])
        assert (
            len(running_replicas) == 3
        ), f"Expected 3 running replicas, got {len(running_replicas)}"

        # Verify that ranks are properly assigned and unique for running replicas
        ranks_mapping = ds._get_replica_ranks_mapping()

        # Filter ranks to only include those for running replicas
        running_replica_ids = [
            replica.replica_id.unique_id for replica in running_replicas
        ]
        running_replica_ranks = [
            ranks_mapping[replica_id].rank
            for replica_id in running_replica_ids
            if replica_id in ranks_mapping
        ]

        # The ranks should be assigned to all running replicas
        assert set(running_replica_ranks) == {
            0,
            1,
            2,
        }, f"Expected ranks [0, 1, 2], got {[r.rank for r in ranks_mapping.values()]}"


class TestGetOutboundDeployments:
    def test_basic_outbound_deployments(self, mock_deployment_state_manager):
        """Test that outbound deployments are returned."""
        create_dsm, _, _, _ = mock_deployment_state_manager
        dsm: DeploymentStateManager = create_dsm()

        deployment_id = DeploymentID(name="test_deployment", app_name="test_app")
        b_info_1, _ = deployment_info(num_replicas=1)
        dsm.deploy(deployment_id, b_info_1)

        # Create a RUNNING replica
        ds = dsm._deployment_states[deployment_id]
        dsm.update()  # Transitions to STARTING
        for replica in ds._replicas.get([ReplicaState.STARTING]):
            replica._actor.set_ready()
        dsm.update()  # Transitions to RUNNING

        # Set outbound deployments on the mock replica
        running_replicas = ds._replicas.get([ReplicaState.RUNNING])
        assert len(running_replicas) == 1
        d1 = DeploymentID(name="dep1", app_name="test_app")
        d2 = DeploymentID(name="dep2", app_name="test_app")
        running_replicas[0]._actor._outbound_deployments = [d1, d2]

        outbound_deployments = ds.get_outbound_deployments()
        assert outbound_deployments == [d1, d2]

        # Verify it's accessible through DeploymentStateManager
        assert dsm.get_deployment_outbound_deployments(deployment_id) == [
            d1,
            d2,
        ]

    def test_deployment_state_manager_returns_none_for_nonexistent_deployment(
        self, mock_deployment_state_manager
    ):
        """Test that DeploymentStateManager returns None for nonexistent deployments."""
        (
            create_dsm,
            timer,
            cluster_node_info_cache,
            autoscaling_state_manager,
        ) = mock_deployment_state_manager
        dsm = create_dsm()

        deployment_id = DeploymentID(name="nonexistent", app_name="test_app")
        assert dsm.get_deployment_outbound_deployments(deployment_id) is None

    def test_returns_none_if_replicas_are_not_running(
        self, mock_deployment_state_manager
    ):
        """Test that DeploymentStateManager returns None if replicas are not running."""
        create_dsm, _, _, _ = mock_deployment_state_manager
        dsm: DeploymentStateManager = create_dsm()

        deployment_id = DeploymentID(name="test_deployment", app_name="test_app")
        b_info_1, _ = deployment_info(num_replicas=2)
        dsm.deploy(deployment_id, b_info_1)
        ds = dsm._deployment_states[deployment_id]
        dsm.update()
        replicas = ds._replicas.get([ReplicaState.STARTING])
        assert len(replicas) == 2
        d1 = DeploymentID(name="dep1", app_name="test_app")
        d2 = DeploymentID(name="dep2", app_name="test_app")
        d3 = DeploymentID(name="dep3", app_name="test_app")
        d4 = DeploymentID(name="dep4", app_name="test_app")
        replicas[0]._actor._outbound_deployments = [d1, d2]
        replicas[1]._actor._outbound_deployments = [d3, d4]
        dsm.update()

        outbound_deployments = ds.get_outbound_deployments()
        assert outbound_deployments is None

        # Set replicas ready
        replicas[0]._actor.set_ready()
        dsm.update()
        outbound_deployments = ds.get_outbound_deployments()
        assert outbound_deployments == [d1, d2]

    def test_only_considers_replicas_matching_target_version(
        self, mock_deployment_state_manager
    ):
        """Test that only replicas with target version are considered.

        When a new version is deployed, old version replicas that are still
        running should not be included in the outbound deployments result.
        """
        create_dsm, _, _, _ = mock_deployment_state_manager
        dsm: DeploymentStateManager = create_dsm()

        # Deploy version 1
        b_info_1, v1 = deployment_info(version="1")
        dsm.deploy(TEST_DEPLOYMENT_ID, b_info_1)
        ds = dsm._deployment_states[TEST_DEPLOYMENT_ID]
        dsm.update()

        # Get v1 replica to RUNNING state
        ds._replicas.get()[0]._actor.set_ready()
        dsm.update()

        # Set outbound deployments for v1 replica
        d1 = DeploymentID(name="dep1", app_name="test_app")
        d2 = DeploymentID(name="dep2", app_name="test_app")
        ds._replicas.get()[0]._actor._outbound_deployments = [d1, d2]

        # Verify v1 outbound deployments are returned
        assert ds.get_outbound_deployments() == [d1, d2]

        # Deploy version 2 - this triggers rolling update
        b_info_2, v2 = deployment_info(version="2")
        dsm.deploy(TEST_DEPLOYMENT_ID, b_info_2)
        dsm.update()

        # Now we have v1 stopping and v2 starting
        check_counts(
            ds,
            total=2,
            by_state=[(ReplicaState.STOPPING, 1, v1), (ReplicaState.STARTING, 1, v2)],
        )

        # Key test: Even though v1 replica exists (stopping), it should not be
        # included because target version is v2. Since v2 is not RUNNING yet,
        # should return None.
        assert ds.get_outbound_deployments() is None

        # Set outbound deployments for v2 replica and mark it ready
        d3 = DeploymentID(name="dep3", app_name="test_app")
        ds._replicas.get(states=[ReplicaState.STARTING])[
            0
        ]._actor._outbound_deployments = [d3]
        ds._replicas.get(states=[ReplicaState.STARTING])[0]._actor.set_ready()
        dsm.update()

        # Now v2 is running. Should only return v2's outbound deployments (d3),
        # not v1's outbound deployments (d1, d2).
        assert ds.get_outbound_deployments() == [d3]


if __name__ == "__main__":
    sys.exit(pytest.main(["-v", "-s", __file__]))<|MERGE_RESOLUTION|>--- conflicted
+++ resolved
@@ -234,11 +234,7 @@
     ):
         self.started = True
         self._assign_rank_callback = assign_rank_callback
-<<<<<<< HEAD
         self._rank = assign_rank_callback(self._replica_id.unique_id, node_id=-1)
-=======
-        self._rank = assign_rank_callback(self._replica_id.unique_id)
->>>>>>> fa625a68
         replica_rank_context[self._replica_id.unique_id] = self._rank
 
         def _on_scheduled_stub(*args, **kwargs):
@@ -5451,7 +5447,6 @@
         global replica_rank_context
         replica_rank_context.clear()
         replica_rank_context[replica_ids[0].unique_id] = ReplicaRank(
-<<<<<<< HEAD
             rank=0, node_rank=0, local_rank=0
         )
         replica_rank_context[replica_ids[1].unique_id] = ReplicaRank(
@@ -5462,18 +5457,6 @@
         )
         replica_rank_context[replica_ids[3].unique_id] = ReplicaRank(
             rank=10, node_rank=0, local_rank=3
-=======
-            rank=0, node_rank=-1, local_rank=-1
-        )
-        replica_rank_context[replica_ids[1].unique_id] = ReplicaRank(
-            rank=3, node_rank=-1, local_rank=-1
-        )
-        replica_rank_context[replica_ids[2].unique_id] = ReplicaRank(
-            rank=7, node_rank=-1, local_rank=-1
-        )
-        replica_rank_context[replica_ids[3].unique_id] = ReplicaRank(
-            rank=10, node_rank=-1, local_rank=-1
->>>>>>> fa625a68
         )
 
         # Simulate controller crashed! Create a new deployment state manager
