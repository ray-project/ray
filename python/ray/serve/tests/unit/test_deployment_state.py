--- conflicted
+++ resolved
@@ -5033,11 +5033,7 @@
         assert ds.curr_status_info.status == DeploymentStatus.HEALTHY
 
         # Check initial ranks are 0, 1, 2
-<<<<<<< HEAD
-        ranks_mapping = ds.get_replica_ranks_mapping()
-=======
         ranks_mapping = ds._get_replica_ranks_mapping()
->>>>>>> 7d5a29c4
         ranks = sorted(ranks_mapping.values())
         assert ranks == [0, 1, 2], f"Expected ranks [0, 1, 2], got {ranks}"
 
@@ -5063,11 +5059,7 @@
         dsm.update()
 
         # After scaling down and reaching healthy status, ranks should be contiguous [0, 1]
-<<<<<<< HEAD
-        ranks_mapping = ds.get_replica_ranks_mapping()
-=======
         ranks_mapping = ds._get_replica_ranks_mapping()
->>>>>>> 7d5a29c4
         ranks = sorted(ranks_mapping.values())
         assert ranks == [0, 1], f"Expected ranks [0, 1] after scale down, got {ranks}"
 
@@ -5093,11 +5085,7 @@
         dsm.update()
 
         # Final ranks should be contiguous [0, 1, 2]
-<<<<<<< HEAD
-        ranks_mapping = ds.get_replica_ranks_mapping()
-=======
         ranks_mapping = ds._get_replica_ranks_mapping()
->>>>>>> 7d5a29c4
         ranks = sorted(ranks_mapping.values())
         assert ranks == [0, 1, 2], f"Expected final ranks [0, 1, 2], got {ranks}"
 
@@ -5143,11 +5131,7 @@
         assert new_ds.curr_status_info.status == DeploymentStatus.HEALTHY
 
         # At this point ranks should be scattered but all values [0, 1, 2] should be present
-<<<<<<< HEAD
-        ranks_mapping = new_ds.get_replica_ranks_mapping()
-=======
         ranks_mapping = new_ds._get_replica_ranks_mapping()
->>>>>>> 7d5a29c4
         ranks = sorted(ranks_mapping.values())
         assert ranks == [0, 1, 2], "Should have recovered scattered ranks"
 
@@ -5155,11 +5139,7 @@
         new_dsm.update()
 
         # After rank consistency check, ranks should still be [0, 1, 2]
-<<<<<<< HEAD
-        final_ranks_mapping = new_ds.get_replica_ranks_mapping()
-=======
         final_ranks_mapping = new_ds._get_replica_ranks_mapping()
->>>>>>> 7d5a29c4
         final_ranks = sorted(final_ranks_mapping.values())
         assert final_ranks == [
             0,
@@ -5221,11 +5201,7 @@
         new_dsm.update()
 
         # After reassignment, ranks should be contiguous [0, 1, 2, 3]
-<<<<<<< HEAD
-        ranks_mapping = new_ds.get_replica_ranks_mapping()
-=======
         ranks_mapping = new_ds._get_replica_ranks_mapping()
->>>>>>> 7d5a29c4
         ranks = sorted(ranks_mapping.values())
         assert ranks == [
             0,
@@ -5255,11 +5231,7 @@
         assert ds.curr_status_info.status == DeploymentStatus.HEALTHY
 
         # Verify initial ranks are contiguous
-<<<<<<< HEAD
-        ranks_mapping = ds.get_replica_ranks_mapping()
-=======
         ranks_mapping = ds._get_replica_ranks_mapping()
->>>>>>> 7d5a29c4
         initial_ranks = sorted(ranks_mapping.values())
         assert initial_ranks == [0, 1, 2]
 
@@ -5296,11 +5268,7 @@
         dsm.update()
 
         # After rolling update, verify ranks are still contiguous
-<<<<<<< HEAD
-        final_ranks_mapping = ds.get_replica_ranks_mapping()
-=======
         final_ranks_mapping = ds._get_replica_ranks_mapping()
->>>>>>> 7d5a29c4
         final_ranks = sorted(final_ranks_mapping.values())
         assert final_ranks == [
             0,
@@ -5326,23 +5294,11 @@
         starting_replicas = ds._replicas.get([ReplicaState.STARTING])
         starting_replicas[0]._actor.set_ready()
         starting_replicas[1]._actor.set_ready()
-<<<<<<< HEAD
-        starting_replicas[2]._actor.set_done_stopping()
-=======
         starting_replicas[2]._actor.set_failed_to_start()
->>>>>>> 7d5a29c4
 
         dsm.update()
 
         running_count = ds._replicas.count(states=[ReplicaState.RUNNING])
-<<<<<<< HEAD
-        starting_count = ds._replicas.count(states=[ReplicaState.STARTING])
-        assert running_count == 2, "Should have 2 running replicas"
-        assert starting_count == 1, "Should have 1 starting replica"
-        self._set_replicas_ready(ds, [ReplicaState.STARTING])
-
-        dsm.update()
-=======
         stopping_count = ds._replicas.count(states=[ReplicaState.STOPPING])
         assert running_count == 2, "Should have 2 running replicas"
         assert stopping_count == 1, "Should have 1 stopping replica"
@@ -5358,7 +5314,6 @@
         dsm.update()
         # second update to reassign ranks
         dsm.update()
->>>>>>> 7d5a29c4
 
         # Final verification - should have 3 running replicas (ignore failed/stopping replicas)
         running_replicas = ds._replicas.get([ReplicaState.RUNNING])
@@ -5367,11 +5322,7 @@
         ), f"Expected 3 running replicas, got {len(running_replicas)}"
 
         # Verify that ranks are properly assigned and unique for running replicas
-<<<<<<< HEAD
-        ranks_mapping = ds.get_replica_ranks_mapping()
-=======
         ranks_mapping = ds._get_replica_ranks_mapping()
->>>>>>> 7d5a29c4
 
         # Filter ranks to only include those for running replicas
         running_replica_ids = [
