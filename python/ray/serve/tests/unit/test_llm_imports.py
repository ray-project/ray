--- conflicted
+++ resolved
@@ -32,13 +32,8 @@
         )
     with pytest.raises(ImportError):
         from ray.serve.llm.deployments import (
-<<<<<<< HEAD
-            VLLMDeploymentImpl,  # noqa: F401
-            LLMModelRouterDeploymentImpl,  # noqa: F401
-=======
             VLLMService,  # noqa: F401
             LLMRouter,  # noqa: F401
->>>>>>> 7feb2e92
         )
     with pytest.raises(ImportError):
         from ray.serve.llm.builders import (
