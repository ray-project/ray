--- conflicted
+++ resolved
@@ -1179,7 +1179,6 @@
             == ApplicationStatus.DEPLOY_FAILED
         )
 
-<<<<<<< HEAD
     def test_deploy_with_route_prefix_conflict(self, client: ServeControllerClient):
         world_import_path = "ray.serve.tests.test_config_files.world.DagNode"
         pizza_import_path = "ray.serve.tests.test_config_files.pizza.serve_dag"
@@ -1245,7 +1244,7 @@
         wait_for_condition(
             lambda: requests.get("http://localhost:8000/app2").text == "wonderful world"
         )
-=======
+
     def test_deploy_single_then_multi(self, client: ServeControllerClient):
         """Deploying single-app then multi-app config should fail."""
 
@@ -1277,7 +1276,6 @@
             client.deploy_apps(single_app_config)
         # The original applications should still be up and running
         self.check_multi_app()
->>>>>>> fb7e9d6a
 
 
 class TestServeRequestProcessingTimeoutS:
