import os
import subprocess
import sys
import time
from contextlib import contextmanager
from typing import Dict, Set
from concurrent.futures.thread import ThreadPoolExecutor
from functools import partial

import pytest
import requests

import ray
import ray.actor
import ray._private.state
from ray.experimental.state.api import list_actors

from ray import serve
from ray._private.test_utils import (
    wait_for_condition,
    SignalActor,
)
from ray.exceptions import RayActorError
from ray.serve.exceptions import RayServeException
from ray.serve._private.client import ServeControllerClient
from ray.serve._private.common import ApplicationStatus, DeploymentStatus, ReplicaState
from ray.serve._private.constants import (
    SERVE_NAMESPACE,
    SERVE_DEFAULT_APP_NAME,
    DEPLOYMENT_NAME_PREFIX_SEPARATOR,
)
from ray.serve.context import get_global_client
from ray.serve.schema import (
    ServeApplicationSchema,
    ServeDeploySchema,
    ServeInstanceDetails,
)
from ray.tests.conftest import call_ray_stop_only  # noqa: F401


@pytest.fixture
def shutdown_ray():
    if ray.is_initialized():
        ray.shutdown()
    yield
    if ray.is_initialized():
        ray.shutdown()


@pytest.fixture()
def ray_instance(request):
    """Starts and stops a Ray instance for this test.

    Args:
        request: request.param should contain a dictionary of env vars and
            their values. The Ray instance will be started with these env vars.
    """

    original_env_vars = os.environ.copy()

    try:
        requested_env_vars = request.param
    except AttributeError:
        requested_env_vars = {}

    os.environ.update(requested_env_vars)

    yield ray.init(
        _metrics_export_port=9999,
        _system_config={
            "metrics_report_interval_ms": 1000,
            "task_retry_delay_ms": 50,
        },
    )

    ray.shutdown()

    os.environ.clear()
    os.environ.update(original_env_vars)


@contextmanager
def start_and_shutdown_ray_cli():
    subprocess.check_output(
        ["ray", "start", "--head"],
    )
    yield
    subprocess.check_output(
        ["ray", "stop", "--force"],
    )


@pytest.fixture(scope="function")
def start_and_shutdown_ray_cli_function():
    with start_and_shutdown_ray_cli():
        yield


@pytest.fixture(scope="class")
def start_and_shutdown_ray_cli_class():
    with start_and_shutdown_ray_cli():
        yield


def _check_ray_stop():
    try:
        requests.get("http://localhost:52365/api/ray/version")
        return False
    except Exception:
        return True


def test_standalone_actor_outside_serve():
    # https://github.com/ray-project/ray/issues/20066

    ray.init(num_cpus=8, namespace="serve")

    @ray.remote
    class MyActor:
        def ready(self):
            return

    a = MyActor.options(name="my_actor").remote()
    ray.get(a.ready.remote())

    serve.start()
    serve.shutdown()

    ray.get(a.ready.remote())
    ray.shutdown()


def test_memory_omitted_option(ray_shutdown):
    """Ensure that omitting memory doesn't break the deployment."""

    @serve.deployment(ray_actor_options={"num_cpus": 1, "num_gpus": 1})
    def hello(*args, **kwargs):
        return "world"

    ray.init(num_gpus=3, namespace="serve")
    handle = serve.run(hello.bind())

    assert ray.get(handle.remote()) == "world"


@pytest.mark.parametrize("detached", [True, False])
@pytest.mark.parametrize("ray_namespace", ["arbitrary", SERVE_NAMESPACE, None])
def test_serve_namespace(shutdown_ray, detached, ray_namespace):
    """Test that Serve starts in SERVE_NAMESPACE regardless of driver namespace."""

    with ray.init(namespace=ray_namespace) as ray_context:

        @serve.deployment
        def f(*args):
            return "got f"

        serve.run(f.bind())

        actors = list_actors(
            address=ray_context.address_info["address"],
            filters=[("state", "=", "ALIVE")],
        )

        assert len(actors) == 3

        # All actors should be in the SERVE_NAMESPACE, so none of these calls
        # should throw an error.
        for actor in actors:
            ray.get_actor(name=actor["name"], namespace=SERVE_NAMESPACE)

        assert requests.get("http://localhost:8000/f").text == "got f"

        serve.shutdown()


@pytest.mark.parametrize("detached", [True, False])
def test_update_num_replicas(shutdown_ray, detached):
    """Test updating num_replicas."""

    with ray.init() as ray_context:

        @serve.deployment(num_replicas=2)
        def f(*args):
            return "got f"

        serve.run(f.bind())

        actors = list_actors(
            address=ray_context.address_info["address"],
            filters=[("state", "=", "ALIVE")],
        )

        serve.run(f.options(num_replicas=4).bind())
        updated_actors = list_actors(
            address=ray_context.address_info["address"],
            filters=[("state", "=", "ALIVE")],
        )

        # Check that only 2 new replicas were created
        assert len(updated_actors) == len(actors) + 2

        serve.run(f.options(num_replicas=1).bind())
        updated_actors = list_actors(
            address=ray_context.address_info["address"],
            filters=[("state", "=", "ALIVE")],
        )

        # Check that all but 1 replica has spun down
        assert len(updated_actors) == len(actors) - 1

        serve.shutdown()


@pytest.mark.parametrize("detached", [True, False])
def test_refresh_controller_after_death(shutdown_ray, detached):
    """Check if serve.start() refreshes the controller handle if it's dead."""

    ray.init(namespace="ray_namespace")
    serve.shutdown()  # Ensure serve isn't running before beginning the test
    serve.start(detached=detached)

    old_handle = get_global_client()._controller
    ray.kill(old_handle, no_restart=True)

    def controller_died(handle):
        try:
            ray.get(handle.check_alive.remote())
            return False
        except RayActorError:
            return True

    wait_for_condition(controller_died, handle=old_handle, timeout=15)

    # Call start again to refresh handle
    serve.start(detached=detached)

    new_handle = get_global_client()._controller
    assert new_handle is not old_handle

    # Health check should not error
    ray.get(new_handle.check_alive.remote())

    serve.shutdown()
    ray.shutdown()


def test_get_serve_status(shutdown_ray):

    ray.init()

    @serve.deployment
    def f(*args):
        return "Hello world"

    serve.run(f.bind())

    client = get_global_client()
    status_info_1 = client.get_serve_status()
    assert status_info_1.app_status.status == "RUNNING"
    assert (
        status_info_1.deployment_statuses[0].name
        == f"{SERVE_DEFAULT_APP_NAME}{DEPLOYMENT_NAME_PREFIX_SEPARATOR}f"
    )
    assert status_info_1.deployment_statuses[0].status in {"UPDATING", "HEALTHY"}

    serve.shutdown()
    ray.shutdown()


def test_controller_deserialization_deployment_def(start_and_shutdown_ray_cli_function):
    """Ensure controller doesn't deserialize deployment_def or init_args/kwargs."""

    @ray.remote
    def run_graph():
        """Deploys a Serve application to the controller's Ray cluster."""
        from ray import serve
        from ray._private.utils import import_attr
        from ray.serve.api import build

        # Import and build the graph
        graph = import_attr("test_config_files.pizza.serve_dag")
        app = build(graph)

        # Override options for each deployment
        for name in app.deployments:
            app.deployments[name].set_options(ray_actor_options={"num_cpus": 0.1})

        # Run the graph locally on the cluster
        serve.start(detached=True)
        serve.run(graph)

    # Start Serve controller in a directory without access to the graph code
    ray.init(
        address="auto",
        namespace="serve",
        runtime_env={
            "working_dir": os.path.join(os.path.dirname(__file__), "storage_tests")
        },
    )
    serve.start(detached=True)
    serve.context._global_client = None
    ray.shutdown()

    # Run the task in a directory with access to the graph code
    ray.init(
        address="auto",
        namespace="serve",
        runtime_env={"working_dir": os.path.dirname(__file__)},
    )
    ray.get(run_graph.remote())
    wait_for_condition(
        lambda: requests.post("http://localhost:8000/", json=["ADD", 2]).json()
        == "4 pizzas please!"
    )

    serve.shutdown()
    ray.shutdown()


def test_controller_deserialization_args_and_kwargs():
    """Ensures init_args and init_kwargs stay serialized in controller."""

    ray.init()
    client = serve.start()

    class PidBasedString(str):
        pass

    def generate_pid_based_deserializer(pid, raw_deserializer):
        """Cannot be deserialized by the process with specified pid."""

        def deserializer(*args):

            import os

            if os.getpid() == pid:
                raise RuntimeError("Cannot be deserialized by this process!")
            else:
                return raw_deserializer(*args)

        return deserializer

    PidBasedString.__reduce__ = generate_pid_based_deserializer(
        ray.get(client._controller.get_pid.remote()), PidBasedString.__reduce__
    )

    @serve.deployment
    class Echo:
        def __init__(self, arg_str, kwarg_str="failed"):
            self.arg_str = arg_str
            self.kwarg_str = kwarg_str

        def __call__(self, request):
            return self.arg_str + self.kwarg_str

    serve.run(Echo.bind(PidBasedString("hello "), kwarg_str=PidBasedString("world!")))

    assert requests.get("http://localhost:8000/Echo").text == "hello world!"

    serve.shutdown()
    ray.shutdown()


def test_controller_recover_and_delete(shutdown_ray):
    """Ensure that in-progress deletion can finish even after controller dies."""

    ray_context = ray.init()
    client = serve.start()

    @serve.deployment(
        num_replicas=50,
        ray_actor_options={"num_cpus": 0.001},
    )
    def f():
        pass

    serve.run(f.bind())

    actors = list_actors(
        address=ray_context.address_info["address"], filters=[("state", "=", "ALIVE")]
    )

    # Try to delete the application and kill the controller right after
    serve.delete(SERVE_DEFAULT_APP_NAME, _blocking=False)
    ray.kill(client._controller, no_restart=False)

    # All replicas should be removed already or after the controller revives
    wait_for_condition(
        lambda: len(
            list_actors(
                address=ray_context.address_info["address"],
                filters=[("state", "=", "ALIVE")],
            )
        )
        < len(actors)
    )

    wait_for_condition(
        lambda: len(
            list_actors(
                address=ray_context.address_info["address"],
                filters=[("state", "=", "ALIVE")],
            )
        )
        == len(actors) - 50
    )

    # The deployment should be deleted, meaning its state should not be stored
    # in the DeploymentStateManager. This can be checked by attempting to
    # retrieve the deployment's status through the controller.
    assert (
        client.get_serve_status().get_deployment_status(
            f"{SERVE_DEFAULT_APP_NAME}{DEPLOYMENT_NAME_PREFIX_SEPARATOR}f"
        )
        is None
    )

    serve.shutdown()
    ray.shutdown()


class TestDeployApp:
    @pytest.fixture(scope="function")
    def client(self):
        subprocess.check_output(["ray", "stop", "--force"])
        wait_for_condition(
            _check_ray_stop,
            timeout=15,
        )
        subprocess.check_output(["ray", "start", "--head"])
        wait_for_condition(
            lambda: requests.get("http://localhost:52365/api/ray/version").status_code
            == 200,
            timeout=15,
        )
        ray.init(address="auto", namespace=SERVE_NAMESPACE)
        yield serve.start(detached=True)
        serve.shutdown()
        ray.shutdown()
        subprocess.check_output(["ray", "stop", "--force"])
        wait_for_condition(
            _check_ray_stop,
            timeout=15,
        )

    def check_deployment_running(self, client: ServeControllerClient, name: str):
        serve_status = client.get_serve_status()
        return (
            serve_status.get_deployment_status(name) is not None
            and serve_status.app_status.status == ApplicationStatus.RUNNING
            and serve_status.get_deployment_status(name).status
            == DeploymentStatus.HEALTHY
        )

    def check_deployments_dead(self, deployment_names):
        actor_names = [
            actor["class_name"]
            for actor in list_actors(
                filters=[("state", "=", "ALIVE")],
            )
        ]
        return all(
            f"ServeReplica:{name}" not in actor_names for name in deployment_names
        )

    def get_num_replicas(self, client: ServeControllerClient, deployment_name: str):
        replicas = ray.get(
            client._controller._dump_replica_states_for_testing.remote(deployment_name)
        )
        running_replicas = replicas.get([ReplicaState.RUNNING])
        return len(running_replicas)

    def get_test_config(self) -> Dict:
        return {"import_path": "ray.serve.tests.test_config_files.pizza.serve_dag"}

    def check_single_app(self):
        """Checks the application deployed through the config from get_test_config()"""
        wait_for_condition(
            lambda: requests.post("http://localhost:8000/", json=["ADD", 2]).json()
            == "4 pizzas please!"
        )
        wait_for_condition(
            lambda: requests.post("http://localhost:8000/", json=["MUL", 3]).json()
            == "9 pizzas please!"
        )

    def get_test_deploy_config(self) -> Dict:
        return {
            "applications": [
                {
                    "name": "app1",
                    "route_prefix": "/app1",
                    "import_path": "ray.serve.tests.test_config_files.pizza.serve_dag",
                },
                {
                    "name": "app2",
                    "route_prefix": "/app2",
                    "import_path": "ray.serve.tests.test_config_files.pizza.serve_dag",
                    "deployments": [
                        {
                            "name": "Adder",
                            "user_config": {
                                "increment": 3,
                            },
                        },
                        {
                            "name": "Multiplier",
                            "user_config": {
                                "factor": 4,
                            },
                        },
                    ],
                },
            ],
        }

    def check_multi_app(self):
        """
        Checks the applications deployed through the config from
        get_test_deploy_config().
        """

        wait_for_condition(
            lambda: requests.post("http://localhost:8000/app1", json=["ADD", 2]).json()
            == "4 pizzas please!"
        )
        wait_for_condition(
            lambda: requests.post("http://localhost:8000/app1", json=["MUL", 3]).json()
            == "9 pizzas please!"
        )

        wait_for_condition(
            lambda: requests.post("http://localhost:8000/app2", json=["ADD", 2]).json()
            == "5 pizzas please!"
        )
        wait_for_condition(
            lambda: requests.post("http://localhost:8000/app2", json=["MUL", 3]).json()
            == "12 pizzas please!"
        )

    def test_deploy_app_basic(self, client: ServeControllerClient):
        config = ServeApplicationSchema.parse_obj(self.get_test_config())
        client.deploy_apps(config)
        self.check_single_app()

    def test_deploy_multi_app(self, client: ServeControllerClient):
        config = ServeDeploySchema.parse_obj(self.get_test_deploy_config())
        client.deploy_apps(config)
        self.check_multi_app()

    def test_deploy_app_with_overriden_config(self, client: ServeControllerClient):

        config = self.get_test_config()
        config["deployments"] = [
            {
                "name": "Multiplier",
                "user_config": {
                    "factor": 4,
                },
            },
            {
                "name": "Adder",
                "user_config": {
                    "increment": 5,
                },
            },
        ]

        client.deploy_apps(ServeApplicationSchema.parse_obj(config))

        wait_for_condition(
            lambda: requests.post("http://localhost:8000/", json=["ADD", 0]).json()
            == "5 pizzas please!"
        )
        wait_for_condition(
            lambda: requests.post("http://localhost:8000/", json=["MUL", 2]).json()
            == "8 pizzas please!"
        )

    def test_deploy_app_update_config(self, client: ServeControllerClient):
        config = ServeApplicationSchema.parse_obj(self.get_test_config())
        client.deploy_apps(config)
        self.check_single_app()

        config = self.get_test_config()
        config["deployments"] = [
            {
                "name": "Adder",
                "user_config": {
                    "increment": -1,
                },
            },
        ]

        client.deploy_apps(ServeApplicationSchema.parse_obj(config))

        wait_for_condition(
            lambda: requests.post("http://localhost:8000/", json=["ADD", 2]).json()
            == "1 pizzas please!"
        )

    def test_deploy_multi_app_update_config(self, client: ServeControllerClient):
        config = self.get_test_deploy_config()
        client.deploy_apps(ServeDeploySchema.parse_obj(config))
        self.check_multi_app()

        config["applications"][0]["deployments"] = [
            {
                "name": "Adder",
                "user_config": {
                    "increment": -1,
                },
            },
        ]

        config["applications"][1]["deployments"] = [
            {
                "name": "Adder",
                "user_config": {
                    "increment": 10,
                },
            },
        ]

        client.deploy_apps(ServeDeploySchema.parse_obj(config))
        wait_for_condition(
            lambda: requests.post("http://localhost:8000/app1", json=["ADD", 2]).json()
            == "1 pizzas please!"
        )
        wait_for_condition(
            lambda: requests.post("http://localhost:8000/app2", json=["ADD", 2]).json()
            == "12 pizzas please!"
        )

    def test_deploy_app_update_num_replicas(self, client: ServeControllerClient):
        config = ServeApplicationSchema.parse_obj(self.get_test_config())
        client.deploy_apps(config)
        self.check_single_app()

        actors = list_actors(filters=[("state", "=", "ALIVE")])

        config = self.get_test_config()
        config["deployments"] = [
            {
                "name": "Adder",
                "num_replicas": 2,
                "user_config": {
                    "increment": 0,
                },
                "ray_actor_options": {"num_cpus": 0.1},
            },
            {
                "name": "Multiplier",
                "num_replicas": 3,
                "user_config": {
                    "factor": 0,
                },
                "ray_actor_options": {"num_cpus": 0.1},
            },
        ]

        client.deploy_apps(ServeApplicationSchema.parse_obj(config))

        wait_for_condition(
            lambda: requests.post("http://localhost:8000/", json=["ADD", 2]).json()
            == "2 pizzas please!"
        )
        wait_for_condition(
            lambda: requests.post("http://localhost:8000/", json=["MUL", 3]).json()
            == "0 pizzas please!"
        )

        wait_for_condition(
            lambda: client.get_serve_status().app_status.status
            == ApplicationStatus.RUNNING,
            timeout=15,
        )

        updated_actors = list_actors(filters=[("state", "=", "ALIVE")])
        assert len(updated_actors) == len(actors) + 3

    def test_deploy_multi_app_update_num_replicas(self, client: ServeControllerClient):
        config = self.get_test_deploy_config()
        client.deploy_apps(ServeDeploySchema.parse_obj(config))
        self.check_multi_app()

        actors = list_actors(filters=[("state", "=", "ALIVE")])

        # app1
        config["applications"][0]["deployments"] = [
            {
                "name": "Adder",
                "num_replicas": 2,  # +1
                "user_config": {
                    "increment": 0,
                },
                "ray_actor_options": {"num_cpus": 0.1},
            },
            {
                "name": "Multiplier",
                "num_replicas": 3,  # +2
                "user_config": {
                    "factor": 0,
                },
                "ray_actor_options": {"num_cpus": 0.1},
            },
        ]

        # app2
        config["applications"][1]["deployments"] = [
            {
                "name": "Adder",
                "num_replicas": 3,  # +2
                "user_config": {
                    "increment": 100,
                },
                "ray_actor_options": {"num_cpus": 0.1},
            },
            {
                "name": "Multiplier",
                "num_replicas": 4,  # +3
                "user_config": {
                    "factor": 0,
                },
                "ray_actor_options": {"num_cpus": 0.1},
            },
        ]

        client.deploy_apps(ServeDeploySchema.parse_obj(config))
        wait_for_condition(
            lambda: requests.post("http://localhost:8000/app1", json=["ADD", 2]).json()
            == "2 pizzas please!"
        )
        wait_for_condition(
            lambda: requests.post("http://localhost:8000/app2", json=["ADD", 2]).json()
            == "102 pizzas please!"
        )

        wait_for_condition(
            lambda: client.get_serve_status("app1").app_status.status
            == ApplicationStatus.RUNNING,
            timeout=15,
        )
        wait_for_condition(
            lambda: client.get_serve_status("app2").app_status.status
            == ApplicationStatus.RUNNING,
            timeout=15,
        )

        updated_actors = list_actors(filters=[("state", "=", "ALIVE")])
        assert len(updated_actors) == len(actors) + 8

    def test_deploy_app_update_timestamp(self, client: ServeControllerClient):
        assert client.get_serve_status().app_status.deployment_timestamp == 0

        config = ServeApplicationSchema.parse_obj(self.get_test_config())
        client.deploy_apps(config)

        assert client.get_serve_status().app_status.deployment_timestamp > 0

        first_deploy_time = client.get_serve_status().app_status.deployment_timestamp
        time.sleep(0.1)

        config = self.get_test_config()
        config["deployments"] = [
            {
                "name": "Adder",
                "num_replicas": 2,
            },
        ]
        client.deploy_apps(ServeApplicationSchema.parse_obj(config))

        assert (
            client.get_serve_status().app_status.deployment_timestamp
            > first_deploy_time
        )
        assert client.get_serve_status().app_status.status in {
            ApplicationStatus.DEPLOYING,
            ApplicationStatus.RUNNING,
        }

    def test_deploy_multi_app_update_timestamp(self, client: ServeControllerClient):
        assert client.get_serve_status("app1").app_status.deployment_timestamp == 0
        assert client.get_serve_status("app2").app_status.deployment_timestamp == 0

        config = self.get_test_deploy_config()
        client.deploy_apps(ServeDeploySchema.parse_obj(config))

        first_deploy_time_app1 = client.get_serve_status(
            "app1"
        ).app_status.deployment_timestamp
        first_deploy_time_app2 = client.get_serve_status(
            "app2"
        ).app_status.deployment_timestamp

        assert first_deploy_time_app1 > 0 and first_deploy_time_app2 > 0
        time.sleep(0.1)

        # app1
        config["applications"][0]["deployments"] = [
            {
                "name": "Adder",
                "num_replicas": 2,
            },
        ]
        # app2
        config["applications"][1]["deployments"] = [
            {
                "name": "Adder",
                "num_replicas": 3,
            },
        ]
        client.deploy_apps(ServeDeploySchema.parse_obj(config))

        assert (
            client.get_serve_status("app1").app_status.deployment_timestamp
            > first_deploy_time_app1
            and client.get_serve_status("app2").app_status.deployment_timestamp
            > first_deploy_time_app2
        )
        assert {
            client.get_serve_status("app1").app_status.status,
            client.get_serve_status("app2").app_status.status,
        } <= {
            ApplicationStatus.DEPLOYING,
            ApplicationStatus.RUNNING,
        }

    def test_deploy_app_overwrite_apps(self, client: ServeControllerClient):
        """Check that overwriting a live app with a new one works."""

        # Launch first graph. Its driver's route_prefix should be "/".
        test_config_1 = ServeApplicationSchema.parse_obj(
            {
                "import_path": "ray.serve.tests.test_config_files.world.DagNode",
            }
        )
        client.deploy_apps(test_config_1)

        wait_for_condition(
            lambda: requests.get("http://localhost:8000/").text == "wonderful world"
        )

        # Launch second graph. Its driver's route_prefix should also be "/".
        # "/" should lead to the new driver.
        test_config_2 = ServeApplicationSchema.parse_obj(
            {
                "import_path": "ray.serve.tests.test_config_files.pizza.serve_dag",
            }
        )
        client.deploy_apps(test_config_2)

        wait_for_condition(
            lambda: requests.post("http://localhost:8000/", json=["ADD", 2]).json()
            == "4 pizzas please!"
        )

    def test_deploy_multi_app_overwrite_apps(self, client: ServeControllerClient):
        """Check that redeploying different apps with same names works as expected."""

        world_import_path = "ray.serve.tests.test_config_files.world.DagNode"
        pizza_import_path = "ray.serve.tests.test_config_files.pizza.serve_dag"
        test_config = ServeDeploySchema.parse_obj(
            {
                "applications": [
                    {
                        "name": "app1",
                        "route_prefix": "/app1",
                        "import_path": world_import_path,
                    },
                    {
                        "name": "app2",
                        "route_prefix": "/app2",
                        "import_path": pizza_import_path,
                    },
                ],
            }
        )
        client.deploy_apps(test_config)

        wait_for_condition(
            lambda: requests.get("http://localhost:8000/app1").text == "wonderful world"
        )
        wait_for_condition(
            lambda: requests.post("http://localhost:8000/app2", json=["ADD", 2]).json()
            == "4 pizzas please!"
        )

        # Switch the two application import paths
        test_config.applications[0].import_path = pizza_import_path
        test_config.applications[1].import_path = world_import_path
        client.deploy_apps(test_config)

        wait_for_condition(
            lambda: requests.post("http://localhost:8000/app1", json=["ADD", 2]).json()
            == "4 pizzas please!"
        )
        wait_for_condition(
            lambda: requests.get("http://localhost:8000/app2").text == "wonderful world"
        )

    def test_deploy_multi_app_overwrite_apps2(self, client: ServeControllerClient):
        """Check that deploying a new set of applications removes old ones."""

        world_import_path = "ray.serve.tests.test_config_files.world.DagNode"
        pizza_import_path = "ray.serve.tests.test_config_files.pizza.serve_dag"
        test_config = ServeDeploySchema.parse_obj(
            {
                "applications": [
                    {
                        "name": "app1",
                        "route_prefix": "/app1",
                        "import_path": world_import_path,
                    },
                    {
                        "name": "app2",
                        "route_prefix": "/app2",
                        "import_path": pizza_import_path,
                    },
                ],
            }
        )
        # Deploy app1 and app2
        client.deploy_apps(test_config)

        wait_for_condition(
            lambda: requests.get("http://localhost:8000/app1").text == "wonderful world"
        )
        wait_for_condition(
            lambda: requests.post("http://localhost:8000/app2", json=["ADD", 2]).json()
            == "4 pizzas please!"
        )

        # Deploy app3
        new_config = ServeDeploySchema.parse_obj(
            {
                "applications": [
                    {
                        "name": "app3",
                        "route_prefix": "/app3",
                        "import_path": pizza_import_path,
                        "deployments": [
                            {
                                "name": "Adder",
                                "user_config": {
                                    "increment": 3,
                                },
                            },
                        ],
                    },
                ],
            }
        )
        client.deploy_apps(new_config)

        def check_dead():
            actors = list_actors(
                filters=[
                    ("ray_namespace", "=", SERVE_NAMESPACE),
                    ("state", "=", "ALIVE"),
                ]
            )
            for actor in actors:
                assert (
                    "app1" not in actor["class_name"]
                    and "app2" not in actor["class_name"]
                )
            return True

        # Deployments from app1 and app2 should be deleted
        wait_for_condition(check_dead)

        # App1 and App2 should be gone
        assert requests.get("http://localhost:8000/app1").status_code != 200
        assert (
            requests.post("http://localhost:8000/app2", json=["ADD", 2]).status_code
            != 200
        )

        # App3 should be up and running
        wait_for_condition(
            lambda: requests.post("http://localhost:8000/app3", json=["ADD", 2]).json()
            == "5 pizzas please!"
        )

    def test_deploy_app_runtime_env(self, client: ServeControllerClient):
        config_template = {
            "import_path": "conditional_dag.serve_dag",
            "runtime_env": {
                "working_dir": (
                    "https://github.com/ray-project/test_dag/archive/"
                    "41d09119cbdf8450599f993f51318e9e27c59098.zip"
                )
            },
        }

        config1 = ServeApplicationSchema.parse_obj(config_template)
        client.deploy_apps(config1)

        wait_for_condition(
            lambda: requests.post("http://localhost:8000/", json=["ADD", 2]).json()
            == "0 pizzas please!"
        )

        # Override the configuration
        config_template["deployments"] = [
            {
                "name": "Adder",
                "ray_actor_options": {
                    "runtime_env": {"env_vars": {"override_increment": "1"}}
                },
            }
        ]
        config2 = ServeApplicationSchema.parse_obj(config_template)
        client.deploy_apps(config2)

        wait_for_condition(
            lambda: requests.post("http://localhost:8000/", json=["ADD", 2]).json()
            == "3 pizzas please!"
        )

    def test_deploy_multi_app_deployments_removed(self, client: ServeControllerClient):
        """Test redeploying applications will remove old deployments."""

        world_import_path = "ray.serve.tests.test_config_files.world.DagNode"
        world_deployments = ["f", "BasicDriver"]
        pizza_import_path = "ray.serve.tests.test_config_files.pizza.serve_dag"
        pizza_deployments = [
            "Adder",
            "Multiplier",
            "Router",
            "create_order",
            "DAGDriver",
        ]
        test_config = ServeDeploySchema.parse_obj(
            {
                "applications": [
                    {
                        "name": "app1",
                        "route_prefix": "/app1",
                        "import_path": pizza_import_path,
                    },
                ],
            }
        )
        # Deploy with pizza graph first
        client.deploy_apps(test_config)

        def check_pizza():
            # Check that the live deployments and actors are what we expect: exactly the
            # set of deployments in the pizza graph
            actor_class_names = {
                actor["class_name"]
                for actor in list_actors(filters=[("state", "=", "ALIVE")])
            }
            deployment_replicas = set(
                ray.get(client._controller._all_running_replicas.remote()).keys()
            )
            assert {
                f"app1_{deployment}" for deployment in pizza_deployments
            } == deployment_replicas
            assert {"HTTPProxyActor", "ServeController"}.union(
                {f"ServeReplica:app1_{deployment}" for deployment in pizza_deployments}
            ) == actor_class_names
            return True

        wait_for_condition(check_pizza)
        wait_for_condition(
            lambda: requests.post("http://localhost:8000/app1", json=["ADD", 2]).json()
            == "4 pizzas please!"
        )

        # Redeploy with world graph
        test_config.applications[0].import_path = world_import_path
        client.deploy_apps(test_config)

        def check_world():
            # Check that the live deployments and actors are what we expect: exactly the
            # set of deployments in the world graph
            actor_class_names = {
                actor["class_name"]
                for actor in list_actors(filters=[("state", "=", "ALIVE")])
            }
            deployment_replicas = set(
                ray.get(client._controller._all_running_replicas.remote()).keys()
            )
            assert {
                f"app1_{deployment}" for deployment in world_deployments
            } == deployment_replicas
            assert {"HTTPProxyActor", "ServeController"}.union(
                {f"ServeReplica:app1_{deployment}" for deployment in world_deployments}
            ) == actor_class_names
            return True

        wait_for_condition(check_world)
        wait_for_condition(
            lambda: requests.get("http://localhost:8000/app1").text == "wonderful world"
        )

    def test_controller_recover_and_deploy(self, client: ServeControllerClient):
        """Ensure that in-progress deploy can finish even after controller dies."""

        config = ServeApplicationSchema.parse_obj(self.get_test_config())
        client.deploy_apps(config)
        # Wait for app to deploy
        self.check_single_app()
        deployment_timestamp = client.get_serve_status().app_status.deployment_timestamp

        # Delete all deployments, but don't update config
        deployments = [
            f"{SERVE_DEFAULT_APP_NAME}{DEPLOYMENT_NAME_PREFIX_SEPARATOR}{name}"
            for name in ["Router", "Multiplier", "Adder", "create_order", "DAGDriver"]
        ]
        client.delete_deployments(deployments)

        ray.kill(client._controller, no_restart=False)

        # When controller restarts, it should redeploy config automatically
        wait_for_condition(
            lambda: requests.post("http://localhost:8000/", json=["ADD", 2]).json()
            == "4 pizzas please!"
        )
        wait_for_condition(
            lambda: requests.post("http://localhost:8000/", json=["MUL", 3]).json()
            == "9 pizzas please!"
        )
        assert (
            deployment_timestamp
            == client.get_serve_status().app_status.deployment_timestamp
        )

        serve.shutdown()
        client = serve.start(detached=True)

        # Ensure config checkpoint has been deleted
        assert client.get_serve_status().app_status.deployment_timestamp == 0

    @pytest.mark.parametrize(
        "field_to_update",
        ["import_path", "runtime_env", "ray_actor_options"],
    )
    def test_deploy_config_update_heavyweight(
        self, client: ServeControllerClient, field_to_update: str
    ):
        """Check that replicas are torn down when code updates are made."""
        name = f"{SERVE_DEFAULT_APP_NAME}{DEPLOYMENT_NAME_PREFIX_SEPARATOR}f"
        config_template = {
            "import_path": "ray.serve.tests.test_config_files.pid.node",
            "deployments": [
                {
                    "name": "f",
                    "autoscaling_config": None,
                    "user_config": {"name": "alice"},
                    "ray_actor_options": {"num_cpus": 0.1},
                },
            ],
        }

        client.deploy_apps(ServeApplicationSchema.parse_obj(config_template))
        wait_for_condition(
            partial(self.check_deployment_running, client, name), timeout=15
        )
        pid1, _ = requests.get("http://localhost:8000/f").json()

        if field_to_update == "import_path":
            config_template[
                "import_path"
            ] = "ray.serve.tests.test_config_files.pid.dup_node"
        elif field_to_update == "runtime_env":
            config_template["runtime_env"] = {"env_vars": {"test_var": "test_val"}}
        elif field_to_update == "ray_actor_options":
            config_template["deployments"][0]["ray_actor_options"] = {"num_cpus": 0.2}

        client.deploy_apps(ServeApplicationSchema.parse_obj(config_template))
        wait_for_condition(
            partial(self.check_deployment_running, client, name), timeout=15
        )

        # This assumes that Serve implements round-robin routing for its replicas. As
        # long as that doesn't change, this test shouldn't be flaky; however if that
        # routing ever changes, this test could become mysteriously flaky
        pids = []
        for _ in range(4):
            pids.append(requests.get("http://localhost:8000/f").json()[0])
        assert pid1 not in pids

    def test_update_config_user_config(self, client: ServeControllerClient):
        """Check that replicas stay alive when user config is updated."""

        name = f"{SERVE_DEFAULT_APP_NAME}{DEPLOYMENT_NAME_PREFIX_SEPARATOR}f"
        config_template = {
            "import_path": "ray.serve.tests.test_config_files.pid.node",
            "deployments": [{"name": "f", "user_config": {"name": "alice"}}],
        }

        # Deploy first time
        client.deploy_apps(ServeApplicationSchema.parse_obj(config_template))
        wait_for_condition(
            partial(self.check_deployment_running, client, name), timeout=15
        )

        # Query
        pid1, res = requests.get("http://localhost:8000/f").json()
        assert res == "alice"

        # Redeploy with updated option
        config_template["deployments"][0]["user_config"] = {"name": "bob"}
        client.deploy_apps(ServeApplicationSchema.parse_obj(config_template))
        wait_for_condition(
            partial(self.check_deployment_running, client, name), timeout=15
        )

        # This assumes that Serve implements round-robin routing for its replicas. As
        # long as that doesn't change, this test shouldn't be flaky; however if that
        # routing ever changes, this test could become mysteriously flaky
        # Query
        pids = []
        for _ in range(4):
            pid, res = requests.get("http://localhost:8000/f").json()
            assert res == "bob"
            pids.append(pid)
        assert pid1 in pids

    def test_update_config_graceful_shutdown_timeout(
        self, client: ServeControllerClient
    ):
        """Check that replicas stay alive when graceful_shutdown_timeout_s is updated"""
        name = f"{SERVE_DEFAULT_APP_NAME}{DEPLOYMENT_NAME_PREFIX_SEPARATOR}f"
        config_template = {
            "import_path": "ray.serve.tests.test_config_files.pid.node",
            "deployments": [{"name": "f", "graceful_shutdown_timeout_s": 1000}],
        }

        # Deploy first time
        client.deploy_apps(ServeApplicationSchema.parse_obj(config_template))
        wait_for_condition(
            partial(self.check_deployment_running, client, name), timeout=15
        )
        handle = client.get_handle(name)

        # Start off with signal ready, and send query
        ray.get(handle.send.remote())
        pid1 = ray.get(handle.remote())[0]
        print("PID of replica after first deployment:", pid1)

        # Redeploy with shutdown timeout set to 5 seconds
        config_template["deployments"][0]["graceful_shutdown_timeout_s"] = 5
        client.deploy_apps(ServeApplicationSchema.parse_obj(config_template))
        wait_for_condition(
            partial(self.check_deployment_running, client, name), timeout=15
        )

        pid2 = ray.get(handle.remote())[0]
        assert pid1 == pid2
        print("PID of replica after redeployment:", pid2)

        # Send blocking query
        handle.send.remote(clear=True)
        handle.remote()
        # Try to delete deployment, should be blocked until the timeout at 5 seconds
        client.delete_deployments([name], blocking=False)
        # Replica should be dead within 10 second timeout, which means
        # graceful_shutdown_timeout_s was successfully updated lightweightly
        wait_for_condition(partial(self.check_deployments_dead, ["f"]))

    def test_update_config_max_concurrent_queries(self, client: ServeControllerClient):
        """Check that replicas stay alive when max_concurrent_queries is updated."""

        url = "http://localhost:8000/f"
        name = f"{SERVE_DEFAULT_APP_NAME}{DEPLOYMENT_NAME_PREFIX_SEPARATOR}f"
        config_template = {
            "import_path": "ray.serve.tests.test_config_files.pid.async_node",
            "deployments": [{"name": "f", "max_concurrent_queries": 1000}],
        }

        # Deploy first time
        client.deploy_apps(ServeApplicationSchema.parse_obj(config_template))
        wait_for_condition(
            partial(self.check_deployment_running, client, name), timeout=15
        )
        handle = client.get_handle(name)
        # Block on calls
        ray.get(handle.send.remote(clear=True))

        with ThreadPoolExecutor() as pool:
            # Send 10 queries
            futs = [pool.submit(partial(requests.get, url)) for _ in range(10)]
            wait_for_condition(lambda: 10 == ray.get(handle.get_counter.remote()))

            # Unblock
            ray.get(handle.send.remote())
            pids = [fut.result().json()[0] for fut in futs]
            pid1 = pids[0]
            # Check all returned pids are the same, meaning requests were served by the
            # same replica
            assert all(pid == pid1 for pid in pids)

        # Redeploy with max concurrent queries set to 2
        config_template["deployments"][0]["max_concurrent_queries"] = 2
        client.deploy_apps(ServeApplicationSchema.parse_obj(config_template))
        wait_for_condition(
            partial(self.check_deployment_running, client, name), timeout=15
        )

        # Re-block
        ray.get(handle.send.remote(clear=True))

        with ThreadPoolExecutor() as pool:
            # Send 3 queries
            futs = [pool.submit(partial(requests.get, url)) for _ in range(3)]
            # Only 2 out of the 3 queries should have been sent to the replica because
            # max concurrent queries is 2
            time.sleep(10)
            assert ray.get(handle.get_counter.remote()) < 103

            # Unblock
            ray.get(handle.send.remote())
            pids = [fut.result().json()[0] for fut in futs]
            pid2 = pids[0]
            assert all(pid == pid2 for pid in pids)

        # Check that it's the same replica, it didn't get teared down
        assert pid1 == pid2

    def test_update_config_health_check_period(self, client: ServeControllerClient):
        """Check that replicas stay alive when max_concurrent_queries is updated."""

        name = f"{SERVE_DEFAULT_APP_NAME}{DEPLOYMENT_NAME_PREFIX_SEPARATOR}f"
        config_template = {
            "import_path": "ray.serve.tests.test_config_files.pid.async_node",
            "deployments": [{"name": "f", "health_check_period_s": 100}],
        }

        # Deploy first time, wait for replica running and deployment healthy
        client.deploy_apps(ServeApplicationSchema.parse_obj(config_template))
        wait_for_condition(
            partial(self.check_deployment_running, client, name), timeout=15
        )
        handle = client.get_handle(name)
        pid1 = ray.get(handle.remote())[0]
        # Health check counter shouldn't increase beyond any initial health checks done
        # upon replica actor startup
        initial_counter = ray.get(handle.get_counter.remote(health_check=True))
        time.sleep(5)
        assert initial_counter == ray.get(handle.get_counter.remote(health_check=True))

        # Redeploy with health check period reduced to 1 second
        config_template["deployments"][0]["health_check_period_s"] = 0.1
        client.deploy_apps(ServeApplicationSchema.parse_obj(config_template))
        wait_for_condition(
            partial(self.check_deployment_running, client, name), timeout=15
        )
        # health check counter should now very quickly increase
        wait_for_condition(
            lambda: ray.get(handle.get_counter.remote(health_check=True)) >= 30,
            retry_interval_ms=1000,
            timeout=5,
        )

        # Check that it's the same replica, it didn't get teared down
        pid2 = ray.get(handle.remote())[0]
        assert pid1 == pid2

    def test_update_config_health_check_timeout(self, client: ServeControllerClient):
        """Check that replicas stay alive when max_concurrent_queries is updated."""

        name = f"{SERVE_DEFAULT_APP_NAME}{DEPLOYMENT_NAME_PREFIX_SEPARATOR}f"
        # Deploy with a very long initial health_check_timeout_s
        # Also set small health_check_period_s to make test run faster
        config_template = {
            "import_path": "ray.serve.tests.test_config_files.pid.async_node",
            "deployments": [
                {
                    "name": "f",
                    "health_check_period_s": 1,
                    "health_check_timeout_s": 1000,
                }
            ],
        }

        # Deploy first time, wait for replica running and deployment healthy
        client.deploy_apps(ServeApplicationSchema.parse_obj(config_template))
        wait_for_condition(
            partial(self.check_deployment_running, client, name), timeout=15
        )
        handle = client.get_handle(name)
        pid1 = ray.get(handle.remote())[0]

        # Redeploy with health check timeout reduced to 1 second
        config_template["deployments"][0]["health_check_timeout_s"] = 1
        client.deploy_apps(ServeApplicationSchema.parse_obj(config_template))
        wait_for_condition(
            partial(self.check_deployment_running, client, name), timeout=15
        )
        # Check that it's the same replica, it didn't get teared down
        # (needs to be done before the tests below because the replica will be marked
        # unhealthy then stopped and restarted)
        pid2 = ray.get(handle.remote())[0]
        assert pid1 == pid2

        # Block in health check
        ray.get(handle.send.remote(clear=True, health_check=True))
        wait_for_condition(
            lambda: client.get_serve_status().get_deployment_status(name).status
            == DeploymentStatus.UNHEALTHY
        )

    def test_deploy_separate_runtime_envs(self, client: ServeControllerClient):
        """Deploy two applications with separate runtime envs."""

        config_template = {
            "applications": [
                {
                    "name": "app1",
                    "route_prefix": "/app1",
                    "import_path": "conditional_dag.serve_dag",
                    "runtime_env": {
                        "working_dir": (
                            "https://github.com/ray-project/test_dag/archive/"
                            "41d09119cbdf8450599f993f51318e9e27c59098.zip"
                        )
                    },
                },
                {
                    "name": "app2",
                    "route_prefix": "/app2",
                    "import_path": "hello_world.app",
                    "runtime_env": {
                        "working_dir": (
                            "https://github.com/zcin/test_runtime_env/archive/"
                            "c96019b6049cd9a2997db5ea0f10432bfeffb844.zip"
                        )
                    },
                },
            ],
        }

        client.deploy_apps(ServeDeploySchema(**config_template))

        wait_for_condition(
            lambda: requests.post("http://localhost:8000/app1", json=["ADD", 2]).json()
            == "0 pizzas please!"
        )

        wait_for_condition(
            lambda: requests.post("http://localhost:8000/app2").text == "Hello world!"
        )

    def test_deploy_one_app_failed(self, client: ServeControllerClient):
        """Deploy two applications with separate runtime envs."""

        world_import_path = "ray.serve.tests.test_config_files.world.DagNode"
        fail_import_path = "ray.serve.tests.test_config_files.fail.node"
        config_template = {
            "applications": [
                {
                    "name": "app1",
                    "route_prefix": "/app1",
                    "import_path": world_import_path,
                },
                {
                    "name": "app2",
                    "route_prefix": "/app2",
                    "import_path": fail_import_path,
                },
            ],
        }

        client.deploy_apps(ServeDeploySchema(**config_template))

        wait_for_condition(
            lambda: requests.post("http://localhost:8000/app1").text
            == "wonderful world"
        )

        wait_for_condition(
            lambda: client.get_serve_status("app1").app_status.status
            == ApplicationStatus.RUNNING
            and client.get_serve_status("app2").app_status.status
            == ApplicationStatus.DEPLOY_FAILED
        )

    def test_deploy_with_route_prefix_conflict(self, client: ServeControllerClient):
        world_import_path = "ray.serve.tests.test_config_files.world.DagNode"
        pizza_import_path = "ray.serve.tests.test_config_files.pizza.serve_dag"
        test_config = {
            "applications": [
                {
                    "name": "app1",
                    "route_prefix": "/app1",
                    "import_path": world_import_path,
                },
                {
                    "name": "app2",
                    "route_prefix": "/app2",
                    "import_path": pizza_import_path,
                },
            ],
        }

        client.deploy_apps(ServeDeploySchema(**test_config))

        wait_for_condition(
            lambda: requests.get("http://localhost:8000/app1").text == "wonderful world"
        )
        wait_for_condition(
            lambda: requests.post("http://localhost:8000/app2", json=["ADD", 2]).json()
            == "4 pizzas please!"
        )

        # Buffer time
        time.sleep(1)

        test_config["applications"][1] = {
            "name": "app3",
            "route_prefix": "/app2",
            "import_path": world_import_path,
        }

        client.deploy_apps(ServeDeploySchema(**test_config))

        def check():
            serve_details = ServeInstanceDetails(
                **ray.get(client._controller.get_serve_instance_details.remote())
            )
            app1_running = (
                "app1" in serve_details.applications
                and serve_details.applications["app1"].status == "RUNNING"
            )
            app3_running = (
                "app3" in serve_details.applications
                and serve_details.applications["app3"].status == "RUNNING"
            )
            app2_gone = "app2" not in serve_details.applications
            return app1_running and app3_running and app2_gone

        wait_for_condition(check)

        # app1 and app3 should be up and running
        wait_for_condition(
            lambda: requests.get("http://localhost:8000/app1").text == "wonderful world"
        )
        wait_for_condition(
            lambda: requests.get("http://localhost:8000/app2").text == "wonderful world"
        )

    def test_deploy_single_then_multi(self, client: ServeControllerClient):
        """Deploying single-app then multi-app config should fail."""

        single_app_config = ServeApplicationSchema.parse_obj(self.get_test_config())
        multi_app_config = ServeDeploySchema.parse_obj(self.get_test_deploy_config())

        # Deploy single app config
        client.deploy_apps(single_app_config)
        self.check_single_app()

        # Deploying multi app config afterwards should fail
        with pytest.raises(RayServeException):
            client.deploy_apps(multi_app_config)
        # The original application should still be up and running
        self.check_single_app()

    def test_deploy_multi_then_single(self, client: ServeControllerClient):
        """Deploying multi-app then single-app config should fail."""

        single_app_config = ServeApplicationSchema.parse_obj(self.get_test_config())
        multi_app_config = ServeDeploySchema.parse_obj(self.get_test_deploy_config())

        # Deploy multi app config
        client.deploy_apps(multi_app_config)
        self.check_multi_app()

        # Deploying single app config afterwards should fail
        with pytest.raises(RayServeException):
            client.deploy_apps(single_app_config)
        # The original applications should still be up and running
        self.check_multi_app()

    def test_deploy_multi_app_deleting(self, client: ServeControllerClient):
        """Test deleting an application by removing from config."""

        config = ServeDeploySchema.parse_obj(self.get_test_deploy_config())
        client.deploy_apps(config)
        self.check_multi_app()

        # Delete app2
        del config.applications[1]
        client.deploy_apps(config)

        # Fetch details immediately afterwards, should parse correctly
        details = ray.get(client._controller.get_serve_instance_details.remote())
        ServeInstanceDetails(**details)
        # We don't enforce that the state is deleting here because that could cause
        # flaky test performance. The app could have been deleted by the time of query
        assert (
            "app2" not in details["applications"]
            or details["applications"]["app2"]["status"] == ApplicationStatus.DELETING
        )

        info_valid = True

        def check_app_status():
            global info_valid
            try:
                # Fetch details, should always parse correctly
                details = ray.get(
                    client._controller.get_serve_instance_details.remote()
                )
                ServeInstanceDetails(**details)
                return (
                    details["applications"]["app1"]["status"]
                    == ApplicationStatus.RUNNING
                )
            except Exception:
                info_valid = False

        wait_for_condition(check_app_status)
        # Check that all all details fetched from controller parsed correctly
        assert info_valid

    def test_deploy_nonexistent_deployment(self, client: ServeControllerClient):
        """Apply a config that lists a deployment that doesn't exist in the application.
        The error message should be descriptive.
        """

        config = ServeDeploySchema.parse_obj(self.get_test_deploy_config())
        # Change names to invalid names that don't contain "deployment" or "application"
        config.applications[1].name = "random1"
        config.applications[1].deployments[0].name = "random2"
        client.deploy_apps(config)

        def check_app_message():
            details = ray.get(client._controller.get_serve_instance_details.remote())
            # The error message should be descriptive
            # e.g. no deployment "x" in application "y"
            return (
                "application" in details["applications"]["random1"]["message"]
                and "deployment" in details["applications"]["random1"]["message"]
            )

        wait_for_condition(check_app_message)

<<<<<<< HEAD
    def test_deploy_with_no_applications(self, client: ServeControllerClient):
        """Deploy an empty list of applications, serve should just be started."""

        config = ServeDeploySchema.parse_obj({"applications": []})
        client.deploy_apps(config)

        def serve_running():
            ServeInstanceDetails.parse_obj(
                ray.get(client._controller.get_serve_instance_details.remote())
            )
            actors = list_actors(
                filters=[
                    ("ray_namespace", "=", SERVE_NAMESPACE),
                    ("state", "=", "ALIVE"),
                ]
            )
            actor_names = [actor["class_name"] for actor in actors]
            return "ServeController" in actor_names and "HTTPProxyActor" in actor_names

        wait_for_condition(serve_running)
=======
    def test_deployments_not_listed_in_config(self, client: ServeControllerClient):
        """Apply a config without the app's deployments listed. The deployments should
        not redeploy.
        """

        name = f"{SERVE_DEFAULT_APP_NAME}{DEPLOYMENT_NAME_PREFIX_SEPARATOR}f"
        config = {"import_path": "ray.serve.tests.test_config_files.pid.node"}
        client.deploy_apps(ServeApplicationSchema(**config))
        wait_for_condition(
            partial(self.check_deployment_running, client, name), timeout=15
        )
        pid1, _ = requests.get("http://localhost:8000/f").json()

        # Redeploy the same config (with no deployments listed)
        client.deploy_apps(ServeApplicationSchema(**config))
        wait_for_condition(
            partial(self.check_deployment_running, client, name), timeout=15
        )

        # It should be the same replica actor
        pids = []
        for _ in range(4):
            pids.append(requests.get("http://localhost:8000/f").json()[0])
        assert all(pid == pid1 for pid in pids)
>>>>>>> b701427a


class TestServeRequestProcessingTimeoutS:
    @pytest.mark.parametrize(
        "ray_instance",
        [
            {"RAY_SERVE_REQUEST_PROCESSING_TIMEOUT_S": "5"},
            {"SERVE_REQUEST_PROCESSING_TIMEOUT_S": "5"},
            {
                "RAY_SERVE_REQUEST_PROCESSING_TIMEOUT_S": "5",
                "SERVE_REQUEST_PROCESSING_TIMEOUT_S": "0",
            },
        ],
        indirect=True,
    )
    def test_normal_operation(self, ray_instance):
        """Checks that a moderate timeout doesn't affect normal operation."""

        @serve.deployment(num_replicas=2)
        def f(*args):
            return "Success!"

        serve.run(f.bind())

        for _ in range(20):
            requests.get("http://localhost:8000").text == "Success!"

        serve.shutdown()

    @pytest.mark.parametrize(
        "ray_instance",
        [
            {"RAY_SERVE_REQUEST_PROCESSING_TIMEOUT_S": "0.1"},
            {"SERVE_REQUEST_PROCESSING_TIMEOUT_S": "0.1"},
            {
                "RAY_SERVE_REQUEST_PROCESSING_TIMEOUT_S": "0.1",
                "SERVE_REQUEST_PROCESSING_TIMEOUT_S": "0",
            },
        ],
        indirect=True,
    )
    def test_hanging_request(self, ray_instance):
        """Checks that the env var mitigates the hang."""

        @ray.remote
        class PidTracker:
            def __init__(self):
                self.pids = set()

            def add_pid(self, pid: int) -> None:
                self.pids.add(pid)

            def get_pids(self) -> Set[int]:
                return self.pids

        pid_tracker = PidTracker.remote()
        signal_actor = SignalActor.remote()

        @serve.deployment(num_replicas=2)
        async def waiter(*args):
            import os

            ray.get(pid_tracker.add_pid.remote(os.getpid()))
            await signal_actor.wait.remote()
            return "Success!"

        serve.run(waiter.bind())

        with ThreadPoolExecutor() as pool:
            response_fut = pool.submit(requests.get, "http://localhost:8000")

            # Force request to hang
            time.sleep(0.5)
            ray.get(signal_actor.send.remote())

            wait_for_condition(lambda: response_fut.done())
            assert response_fut.result().text == "Success!"

        # Hanging request should have been retried
        assert len(ray.get(pid_tracker.get_pids.remote())) == 2

        serve.shutdown()


if __name__ == "__main__":
    sys.exit(pytest.main(["-v", "-s", __file__]))<|MERGE_RESOLUTION|>--- conflicted
+++ resolved
@@ -1640,7 +1640,6 @@
 
         wait_for_condition(check_app_message)
 
-<<<<<<< HEAD
     def test_deploy_with_no_applications(self, client: ServeControllerClient):
         """Deploy an empty list of applications, serve should just be started."""
 
@@ -1661,7 +1660,7 @@
             return "ServeController" in actor_names and "HTTPProxyActor" in actor_names
 
         wait_for_condition(serve_running)
-=======
+
     def test_deployments_not_listed_in_config(self, client: ServeControllerClient):
         """Apply a config without the app's deployments listed. The deployments should
         not redeploy.
@@ -1686,7 +1685,6 @@
         for _ in range(4):
             pids.append(requests.get("http://localhost:8000/f").json()[0])
         assert all(pid == pid1 for pid in pids)
->>>>>>> b701427a
 
 
 class TestServeRequestProcessingTimeoutS:
