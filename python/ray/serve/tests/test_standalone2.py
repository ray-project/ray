from contextlib import contextmanager
import sys
import os
import subprocess
from tempfile import NamedTemporaryFile
import requests
from typing import Dict

import pytest
from ray.cluster_utils import AutoscalingCluster
from ray.exceptions import RayActorError

import ray
import ray.state
from ray import serve
from ray.serve.context import get_global_client
from ray.serve.schema import ServeApplicationSchema
from ray.serve.client import ServeControllerClient
from ray.serve.common import ApplicationStatus
from ray._private.test_utils import wait_for_condition
from ray.tests.conftest import call_ray_stop_only  # noqa: F401


@pytest.fixture
def shutdown_ray():
    if ray.is_initialized():
        ray.shutdown()
    yield
    if ray.is_initialized():
        ray.shutdown()


@contextmanager
def start_and_shutdown_ray_cli():
    subprocess.check_output(["ray", "start", "--head"])
    yield
    subprocess.check_output(["ray", "stop", "--force"])


@pytest.fixture(scope="function")
def start_and_shutdown_ray_cli_function():
    with start_and_shutdown_ray_cli():
        yield


@pytest.fixture(scope="class")
def start_and_shutdown_ray_cli_class():
    with start_and_shutdown_ray_cli():
        yield


def test_standalone_actor_outside_serve():
    # https://github.com/ray-project/ray/issues/20066

    ray.init(num_cpus=8, namespace="serve")

    @ray.remote
    class MyActor:
        def ready(self):
            return

    a = MyActor.options(name="my_actor").remote()
    ray.get(a.ready.remote())

    serve.start()
    serve.shutdown()

    ray.get(a.ready.remote())
    ray.shutdown()


def test_memory_omitted_option(ray_shutdown):
    """Ensure that omitting memory doesn't break the deployment."""

    @serve.deployment(ray_actor_options={"num_cpus": 1, "num_gpus": 1})
    def hello(*args, **kwargs):
        return "world"

    ray.init(num_gpus=3, namespace="serve")
    serve.start()
    hello.deploy()

    assert ray.get(hello.get_handle().remote()) == "world"


@pytest.mark.parametrize("detached", [True, False])
def test_override_namespace(shutdown_ray, detached):
    """Test the _override_controller_namespace flag in serve.start()."""

    ray_namespace = "ray_namespace"
    controller_namespace = "controller_namespace"

    ray.init(namespace=ray_namespace)
    serve.start(detached=detached, _override_controller_namespace=controller_namespace)

    controller_name = get_global_client()._controller_name
    ray.get_actor(controller_name, namespace=controller_namespace)

    serve.shutdown()


@pytest.mark.parametrize("detached", [True, False])
def test_deploy_with_overriden_namespace(shutdown_ray, detached):
    """Test deployments with overriden namespace."""

    ray_namespace = "ray_namespace"
    controller_namespace = "controller_namespace"

    ray.init(namespace=ray_namespace)
    serve.start(detached=detached, _override_controller_namespace=controller_namespace)

    for iteration in range(2):

        @serve.deployment
        def f(*args):
            return f"{iteration}"

        f.deploy()
        assert requests.get("http://localhost:8000/f").text == f"{iteration}"

    serve.shutdown()


@pytest.mark.parametrize("detached", [True, False])
def test_update_num_replicas_anonymous_namespace(shutdown_ray, detached):
    """Test updating num_replicas with anonymous namespace."""

    ray.init()
    serve.start(detached=detached)

    @serve.deployment(num_replicas=1)
    def f(*args):
        return "got f"

    f.deploy()

    num_actors = len(ray.util.list_named_actors(all_namespaces=True))

    for _ in range(5):
        f.deploy()
        assert num_actors == len(ray.util.list_named_actors(all_namespaces=True))

    serve.shutdown()


@pytest.mark.parametrize("detached", [True, False])
def test_update_num_replicas_with_overriden_namespace(shutdown_ray, detached):
    """Test updating num_replicas with overriden namespace."""

    ray_namespace = "ray_namespace"
    controller_namespace = "controller_namespace"

    ray.init(namespace=ray_namespace)
    serve.start(detached=detached, _override_controller_namespace=controller_namespace)

    @serve.deployment(num_replicas=2)
    def f(*args):
        return "got f"

    f.deploy()

    actors = ray.util.list_named_actors(all_namespaces=True)

    f.options(num_replicas=4).deploy()
    updated_actors = ray.util.list_named_actors(all_namespaces=True)

    # Check that only 2 new replicas were created
    assert len(updated_actors) == len(actors) + 2

    f.options(num_replicas=1).deploy()
    updated_actors = ray.util.list_named_actors(all_namespaces=True)

    # Check that all but 1 replica has spun down
    assert len(updated_actors) == len(actors) - 1

    serve.shutdown()


@pytest.mark.parametrize("detached", [True, False])
def test_refresh_controller_after_death(shutdown_ray, detached):
    """Check if serve.start() refreshes the controller handle if it's dead."""

    ray_namespace = "ray_namespace"
    controller_namespace = "controller_namespace"

    ray.init(namespace=ray_namespace)
    serve.shutdown()  # Ensure serve isn't running before beginning the test
    serve.start(detached=detached, _override_controller_namespace=controller_namespace)

    old_handle = get_global_client()._controller
    ray.kill(old_handle, no_restart=True)

    def controller_died(handle):
        try:
            ray.get(handle.check_alive.remote())
            return False
        except RayActorError:
            return True

    wait_for_condition(controller_died, handle=old_handle, timeout=15)

    # Call start again to refresh handle
    serve.start(detached=detached, _override_controller_namespace=controller_namespace)

    new_handle = get_global_client()._controller
    assert new_handle is not old_handle

    # Health check should not error
    ray.get(new_handle.check_alive.remote())

    serve.shutdown()
    ray.shutdown()


def test_get_serve_status(shutdown_ray):

    ray.init()
    client = serve.start()

    @serve.deployment
    def f(*args):
        return "Hello world"

    f.deploy()

    status_info_1 = client.get_serve_status()
    assert status_info_1.app_status.status == "RUNNING"
    assert status_info_1.deployment_statuses[0].name == "f"
    assert status_info_1.deployment_statuses[0].status in {"UPDATING", "HEALTHY"}

    serve.shutdown()
    ray.shutdown()


<<<<<<< HEAD
def test_no_controller_deserialization(start_and_shutdown_ray_cli):
    """Ensure controller doesn't deserialize deployment_def or init_args/kwargs."""

    runtime_env = {
        "working_dir": (
            "https://github.com/shrekris-anyscale/test_dag/archive/"
            "1037818961158ccc754684fbf8b86cc2fe9ca040.zip"
        )
    }

    @ray.remote(runtime_env=runtime_env)
    def run_graph():
        """Deploys a Serve application to the controller's Ray cluster."""
        from ray import serve
        from ray.serve.api import build
        from ray._private.utils import import_attr

        # Import and build the graph
        graph = import_attr("conditional_dag.serve_dag")
        app = build(graph)

        # Override options for each deployment
        for name in app.deployments:
            app.deployments[name].set_options(ray_actor_options={"num_cpus": 0.1})

        # Run the graph locally on the cluster
        serve.start(detached=True, _override_controller_namespace="serve")
        serve.run(graph)

    ray.init(address="auto")
    serve.start(detached=True, _override_controller_namespace="serve")
    ray.get(run_graph.remote())
    wait_for_condition(
        lambda: requests.post("http://localhost:8000/", json=["ADD", 2]).json()
        == "4 pizzas please!"
    )

    serve.shutdown()
    ray.shutdown()


def test_shutdown_remote(start_and_shutdown_ray_cli):
=======
@pytest.mark.usefixtures("start_and_shutdown_ray_cli_class")
class TestDeployApp:
    @pytest.fixture()
    def client(self):
        ray.init(address="auto", namespace="serve")
        client = serve.start(detached=True)
        yield client
        serve.shutdown()
        ray.shutdown()

    def get_test_config(self) -> Dict:
        return {"import_path": "ray.serve.tests.test_config_files.pizza.serve_dag"}

    def test_deploy_app_basic(self, client: ServeControllerClient):

        config = ServeApplicationSchema.parse_obj(self.get_test_config())
        client.deploy_app(config)

        wait_for_condition(
            lambda: requests.post("http://localhost:8000/", json=["ADD", 2]).json()
            == "4 pizzas please!"
        )
        wait_for_condition(
            lambda: requests.post("http://localhost:8000/", json=["MUL", 3]).json()
            == "9 pizzas please!"
        )

    def test_deploy_app_with_overriden_config(self, client: ServeControllerClient):

        config = self.get_test_config()
        config["deployments"] = [
            {
                "name": "Multiplier",
                "user_config": {
                    "factor": 4,
                },
            },
            {
                "name": "Adder",
                "user_config": {
                    "increment": 5,
                },
            },
        ]

        client.deploy_app(ServeApplicationSchema.parse_obj(config))

        wait_for_condition(
            lambda: requests.post("http://localhost:8000/", json=["ADD", 0]).json()
            == "5 pizzas please!"
        )
        wait_for_condition(
            lambda: requests.post("http://localhost:8000/", json=["MUL", 2]).json()
            == "8 pizzas please!"
        )

    def test_deploy_app_update_config(self, client: ServeControllerClient):
        config = ServeApplicationSchema.parse_obj(self.get_test_config())
        client.deploy_app(config)

        wait_for_condition(
            lambda: requests.post("http://localhost:8000/", json=["ADD", 2]).json()
            == "4 pizzas please!"
        )

        config = self.get_test_config()
        config["deployments"] = [
            {
                "name": "Adder",
                "user_config": {
                    "increment": -1,
                },
            },
        ]

        client.deploy_app(ServeApplicationSchema.parse_obj(config))

        wait_for_condition(
            lambda: requests.post("http://localhost:8000/", json=["ADD", 2]).json()
            == "1 pizzas please!"
        )

    def test_deploy_app_update_num_replicas(self, client: ServeControllerClient):
        config = ServeApplicationSchema.parse_obj(self.get_test_config())
        client.deploy_app(config)

        wait_for_condition(
            lambda: requests.post("http://localhost:8000/", json=["ADD", 2]).json()
            == "4 pizzas please!"
        )
        wait_for_condition(
            lambda: requests.post("http://localhost:8000/", json=["MUL", 3]).json()
            == "9 pizzas please!"
        )

        actors = ray.util.list_named_actors(all_namespaces=True)

        config = self.get_test_config()
        config["deployments"] = [
            {
                "name": "Adder",
                "num_replicas": 2,
                "user_config": {
                    "increment": 0,
                },
                "ray_actor_options": {"num_cpus": 0.1},
            },
            {
                "name": "Multiplier",
                "num_replicas": 3,
                "user_config": {
                    "factor": 0,
                },
                "ray_actor_options": {"num_cpus": 0.1},
            },
        ]

        client.deploy_app(ServeApplicationSchema.parse_obj(config))

        wait_for_condition(
            lambda: requests.post("http://localhost:8000/", json=["ADD", 2]).json()
            == "2 pizzas please!"
        )
        wait_for_condition(
            lambda: requests.post("http://localhost:8000/", json=["MUL", 3]).json()
            == "0 pizzas please!"
        )

        wait_for_condition(
            lambda: client.get_serve_status().app_status.status
            == ApplicationStatus.RUNNING,
            timeout=15,
        )

        updated_actors = ray.util.list_named_actors(all_namespaces=True)
        assert len(updated_actors) == len(actors) + 3

    def test_deploy_app_update_timestamp(self, client: ServeControllerClient):
        assert client.get_serve_status().app_status.deployment_timestamp == 0

        config = ServeApplicationSchema.parse_obj(self.get_test_config())
        client.deploy_app(config)

        wait_for_condition(
            lambda: client.get_serve_status().app_status.deployment_timestamp > 0
        )

        first_deploy_time = client.get_serve_status().app_status.deployment_timestamp

        config = self.get_test_config()
        config["deployments"] = [
            {
                "name": "Adder",
                "num_replicas": 2,
            },
        ]
        client.deploy_app(ServeApplicationSchema.parse_obj(config))

        wait_for_condition(
            lambda: client.get_serve_status().app_status.deployment_timestamp
            > first_deploy_time
        )
        assert client.get_serve_status().app_status.status in {
            ApplicationStatus.DEPLOYING,
            ApplicationStatus.RUNNING,
        }

    def test_deploy_app_overwrite_apps(self, client: ServeControllerClient):
        """Check that overwriting a live app with a new one works."""

        # Launch first graph. Its driver's route_prefix should be "/".
        test_config_1 = ServeApplicationSchema.parse_obj(
            {
                "import_path": "ray.serve.tests.test_config_files.world.DagNode",
            }
        )
        client.deploy_app(test_config_1)

        wait_for_condition(
            lambda: requests.get("http://localhost:8000/").text == "wonderful world"
        )

        # Launch second graph. Its driver's route_prefix should also be "/".
        # "/" should lead to the new driver.
        test_config_2 = ServeApplicationSchema.parse_obj(
            {
                "import_path": "ray.serve.tests.test_config_files.pizza.serve_dag",
            }
        )
        client.deploy_app(test_config_2)

        wait_for_condition(
            lambda: requests.post("http://localhost:8000/", json=["ADD", 2]).json()
            == "4 pizzas please!"
        )


def test_shutdown_remote(start_and_shutdown_ray_cli_function):
>>>>>>> f8551942
    """Check that serve.shutdown() works on a remote Ray cluster."""

    deploy_serve_script = (
        "import ray\n"
        "from ray import serve\n"
        "\n"
        'ray.init(address="auto", namespace="x")\n'
        "serve.start(detached=True)\n"
        "\n"
        "@serve.deployment\n"
        "def f(*args):\n"
        '   return "got f"\n'
        "\n"
        "f.deploy()\n"
    )

    shutdown_serve_script = (
        "import ray\n"
        "from ray import serve\n"
        "\n"
        'ray.init(address="auto", namespace="x")\n'
        "serve.shutdown()\n"
    )

    # Cannot use context manager due to tmp file's delete flag issue in Windows
    # https://stackoverflow.com/a/15590253
    deploy_file = NamedTemporaryFile(mode="w+", delete=False, suffix=".py")
    shutdown_file = NamedTemporaryFile(mode="w+", delete=False, suffix=".py")

    try:
        deploy_file.write(deploy_serve_script)
        deploy_file.close()

        shutdown_file.write(shutdown_serve_script)
        shutdown_file.close()

        # Ensure Serve can be restarted and shutdown with for loop
        for _ in range(2):
            subprocess.check_output(["python", deploy_file.name])
            assert requests.get("http://localhost:8000/f").text == "got f"
            subprocess.check_output(["python", shutdown_file.name])
            with pytest.raises(requests.exceptions.ConnectionError):
                requests.get("http://localhost:8000/f")
    finally:
        os.unlink(deploy_file.name)
        os.unlink(shutdown_file.name)


def test_autoscaler_shutdown_node_http_everynode(
    shutdown_ray, call_ray_stop_only  # noqa: F811
):
    cluster = AutoscalingCluster(
        head_resources={"CPU": 2},
        worker_node_types={
            "cpu_node": {
                "resources": {
                    "CPU": 4,
                    "IS_WORKER": 100,
                },
                "node_config": {},
                "max_workers": 1,
            },
        },
        idle_timeout_minutes=0.05,
    )
    cluster.start()
    ray.init(address="auto")

    serve.start(http_options={"location": "EveryNode"})

    @ray.remote
    class Placeholder:
        def ready(self):
            return 1

    a = Placeholder.options(resources={"IS_WORKER": 1}).remote()
    assert ray.get(a.ready.remote()) == 1

    # 2 proxies, 1 controller, and one placeholder.
    wait_for_condition(lambda: len(ray.state.actors()) == 4)
    assert len(ray.nodes()) == 2

    # Now make sure the placeholder actor exits.
    ray.kill(a)
    # The http proxy on worker node should exit as well.
    wait_for_condition(
        lambda: len(
            list(filter(lambda a: a["State"] == "ALIVE", ray.state.actors().values()))
        )
        == 2
    )
    # Only head node should exist now.
    wait_for_condition(
        lambda: len(list(filter(lambda n: n["Alive"], ray.nodes()))) == 1
    )


if __name__ == "__main__":
    sys.exit(pytest.main(["-v", "-s", __file__]))<|MERGE_RESOLUTION|>--- conflicted
+++ resolved
@@ -232,8 +232,7 @@
     ray.shutdown()
 
 
-<<<<<<< HEAD
-def test_no_controller_deserialization(start_and_shutdown_ray_cli):
+def test_no_controller_deserialization(start_and_shutdown_ray_cli_function):
     """Ensure controller doesn't deserialize deployment_def or init_args/kwargs."""
 
     runtime_env = {
@@ -274,8 +273,6 @@
     ray.shutdown()
 
 
-def test_shutdown_remote(start_and_shutdown_ray_cli):
-=======
 @pytest.mark.usefixtures("start_and_shutdown_ray_cli_class")
 class TestDeployApp:
     @pytest.fixture()
@@ -474,7 +471,6 @@
 
 
 def test_shutdown_remote(start_and_shutdown_ray_cli_function):
->>>>>>> f8551942
     """Check that serve.shutdown() works on a remote Ray cluster."""
 
     deploy_serve_script = (
