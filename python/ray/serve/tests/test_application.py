from typing import Dict
import tempfile
import pytest
import sys
import os
import yaml
import requests

import ray
from ray import serve
<<<<<<< HEAD
from ray.serve.api import Application, deploy_group
=======
from ray.serve.api import Application
>>>>>>> c4b52d34
from ray._private.test_utils import wait_for_condition


class TestApplicationConstruction:
    @serve.deployment
    def f(*args):
        return "got f"

    @serve.deployment
    class C:
        def __call__(self, *args):
            return "got C"

    def test_valid_deployments(self):
        app = Application([self.f, self.C])

        assert len(app.deployments) == 2
        app_deployment_names = {d.name for d in app.deployments.values()}
        assert "f" in app_deployment_names
        assert "C" in app_deployment_names

    def test_repeated_deployment_names(self):
        with pytest.raises(ValueError):
            Application([self.f, self.C.options(name="f")])

        with pytest.raises(ValueError):
            Application([self.C, self.f.options(name="C")])

    def test_non_deployments(self):
        with pytest.raises(TypeError):
            Application([self.f, 5, "hello"])


class TestRun:
    @serve.deployment
    def f():
        return "f reached"

    @serve.deployment
    def g():
        return "g reached"

    @serve.deployment
    class C:
        async def __call__(self):
            return "C reached"

    @serve.deployment
    class D:
        async def __call__(self):
            return "D reached"

    def deploy_and_check_responses(
        self, deployments, responses, blocking=True, client=None
    ):
        """
        Helper function that deploys the list of deployments, calls them with
        their handles, and checks whether they return the objects in responses.
        If blocking is False, this function uses a non-blocking deploy and uses
        the client to wait until the deployments finish deploying.
        """

<<<<<<< HEAD
        deploy_group(Application(deployments).deployments.values(), blocking=blocking)
=======
        serve.run(Application(deployments), _blocking=blocking)
>>>>>>> c4b52d34

        def check_all_deployed():
            try:
                for deployment, response in zip(deployments, responses):
                    if ray.get(deployment.get_handle().remote()) != response:
                        return False
            except Exception:
                return False

            return True

        if blocking:
            # If blocking, this should be guaranteed to pass immediately.
            assert check_all_deployed()
        else:
            # If non-blocking, this should pass eventually.
            wait_for_condition(check_all_deployed)

    def test_basic_run(self, serve_instance):
        """
        Atomically deploys a group of deployments, including both functions and
        classes. Checks whether they deploy correctly.
        """

        deployments = [self.f, self.g, self.C, self.D]
        responses = ["f reached", "g reached", "C reached", "D reached"]

        self.deploy_and_check_responses(deployments, responses)

    def test_non_blocking_run(self, serve_instance):
        """Checks Application's deploy() behavior when blocking=False."""

        deployments = [self.f, self.g, self.C, self.D]
        responses = ["f reached", "g reached", "C reached", "D reached"]
        self.deploy_and_check_responses(
            deployments, responses, blocking=False, client=serve_instance
        )

    def test_mutual_handles(self, serve_instance):
        """
        Atomically deploys a group of deployments that get handles to other
        deployments in the group inside their __init__ functions. The handle
        references should fail in a non-atomic deployment. Checks whether the
        deployments deploy correctly.
        """

        @serve.deployment
        class MutualHandles:
            async def __init__(self, handle_name):
                self.handle = serve.get_deployment(handle_name).get_handle()

            async def __call__(self, echo: str):
                return await self.handle.request_echo.remote(echo)

            async def request_echo(self, echo: str):
                return echo

        names = []
        for i in range(10):
            names.append("a" * i)

        deployments = []
        for idx in range(len(names)):
            # Each deployment will hold a ServeHandle with the next name in
            # the list
            deployment_name = names[idx]
            handle_name = names[(idx + 1) % len(names)]

            deployments.append(
                MutualHandles.options(name=deployment_name, init_args=(handle_name,))
            )

<<<<<<< HEAD
        deploy_group(Application(deployments).deployments.values(), blocking=True)
=======
        serve.run(Application(deployments), _blocking=True)
>>>>>>> c4b52d34

        for deployment in deployments:
            assert (ray.get(deployment.get_handle().remote("hello"))) == "hello"

    def test_decorated_deployments(self, serve_instance):
        """
        Checks Application's deploy behavior when deployments have options set
        in their @serve.deployment decorator.
        """

        @serve.deployment(num_replicas=2, max_concurrent_queries=5)
        class DecoratedClass1:
            async def __call__(self):
                return "DecoratedClass1 reached"

        @serve.deployment(num_replicas=4, max_concurrent_queries=2)
        class DecoratedClass2:
            async def __call__(self):
                return "DecoratedClass2 reached"

        deployments = [DecoratedClass1, DecoratedClass2]
        responses = ["DecoratedClass1 reached", "DecoratedClass2 reached"]
        self.deploy_and_check_responses(deployments, responses)

    def test_empty_list(self, serve_instance):
        """Checks Application's deploy behavior when deployment group is empty."""

        self.deploy_and_check_responses([], [])

    def test_invalid_input(self, serve_instance):
        """
        Checks Application's deploy behavior when deployment group contains
        non-Deployment objects.
        """

        with pytest.raises(TypeError):
            Application([self.f, self.C, "not a Deployment object"]).deploy(
                blocking=True
            )

    def test_import_path_deployment(self, serve_instance):
        test_env_uri = (
            "https://github.com/shrekris-anyscale/test_deploy_group/archive/HEAD.zip"
        )
        test_module_uri = (
            "https://github.com/shrekris-anyscale/test_module/archive/HEAD.zip"
        )

        ray_actor_options = {
            "runtime_env": {"py_modules": [test_env_uri, test_module_uri]}
        }

        shallow = serve.deployment(
            name="shallow",
            ray_actor_options=ray_actor_options,
        )("test_env.shallow_import.ShallowClass")

        deep = serve.deployment(
            name="deep",
            ray_actor_options=ray_actor_options,
        )("test_env.subdir1.subdir2.deep_import.DeepClass")

        one = serve.deployment(
            name="one",
            ray_actor_options=ray_actor_options,
        )("test_module.test.one")

        deployments = [shallow, deep, one]
        responses = ["Hello shallow world!", "Hello deep world!", 2]

        self.deploy_and_check_responses(deployments, responses)

    def test_different_pymodules(self, serve_instance):
        test_env_uri = (
            "https://github.com/shrekris-anyscale/test_deploy_group/archive/HEAD.zip"
        )
        test_module_uri = (
            "https://github.com/shrekris-anyscale/test_module/archive/HEAD.zip"
        )

        shallow = serve.deployment(
            name="shallow",
            ray_actor_options={"runtime_env": {"py_modules": [test_env_uri]}},
        )("test_env.shallow_import.ShallowClass")

        one = serve.deployment(
            name="one",
            ray_actor_options={"runtime_env": {"py_modules": [test_module_uri]}},
        )("test_module.test.one")

        deployments = [shallow, one]
        responses = ["Hello shallow world!", 2]

        self.deploy_and_check_responses(deployments, responses)

    def test_import_path_deployment_decorated(self, serve_instance):
        func = serve.deployment(
            name="decorated_func",
        )("ray.serve.tests.test_application.decorated_func")

        clss = serve.deployment(
            name="decorated_clss",
        )("ray.serve.tests.test_application.DecoratedClass")

        deployments = [func, clss]
        responses = ["got decorated func", "got decorated class"]

        self.deploy_and_check_responses(deployments, responses)

        # Check that non-default decorated values were overwritten
        assert serve.get_deployment("decorated_func").max_concurrent_queries != 17
        assert serve.get_deployment("decorated_clss").max_concurrent_queries != 17


# Decorated function with non-default max_concurrent queries
@serve.deployment(max_concurrent_queries=17)
def decorated_func(req=None):
    return "got decorated func"


# Decorated class with non-default max_concurrent queries
@serve.deployment(max_concurrent_queries=17)
class DecoratedClass:
    def __call__(self, req=None):
        return "got decorated class"


def compare_specified_options(deployments1: Dict, deployments2: Dict):
    """
    Helper method that takes 2 deployment dictionaries in the REST API
    format and compares their specified settings. Assumes deployments2 may
    have default values that deployments1 lacks. Does not compare
    ray_actor_options.
    """

    deployments1 = deployments1["deployments"]
    deployments2 = deployments2["deployments"]

    for deployments in [deployments1, deployments2]:
        deployments.sort(key=lambda d: d["name"])

    for deployment1, deployment2 in zip(deployments1, deployments2):
        for key, val in deployment1.items():
            if val and key != "ray_actor_options":
                assert deployment1[key] == deployment2[key]


class TestDictTranslation:
    @pytest.mark.skipif(
        sys.platform == "win32", reason="File path incorrect on Windows."
    )
    def test_deploy_from_dict(self, serve_instance):
        config_file_name = os.path.join(
            os.path.dirname(__file__), "test_config_files", "two_deployments.yaml"
        )

        with open(config_file_name, "r") as config_file:
            config_dict = yaml.safe_load(config_file)

        app = Application.from_dict(config_dict)
        app_dict = app.to_dict()

        compare_specified_options(config_dict, app_dict)

<<<<<<< HEAD
        deploy_group(app.deployments.values())
=======
        serve.run(app.from_dict(app_dict))
>>>>>>> c4b52d34

        assert (
            requests.get("http://localhost:8000/shallow").text == "Hello shallow world!"
        )
        assert requests.get("http://localhost:8000/one").text == "2"


class TestYAMLTranslation:
    @pytest.mark.skipif(
        sys.platform == "win32", reason="File path incorrect on Windows."
    )
    def test_deploy_from_yaml(self, serve_instance):
        config_file_name = os.path.join(
            os.path.dirname(__file__), "test_config_files", "two_deployments.yaml"
        )

        # Check if yaml string and yaml file both produce the same Application
        with open(config_file_name, "r") as f:
            app1 = Application.from_yaml(f)
        with open(config_file_name, "r") as f:
            yaml_str = f.read()
        app2 = Application.from_yaml(yaml_str)
        compare_specified_options(app1.to_dict(), app2.to_dict())

        # Check that deployment works
<<<<<<< HEAD
        deploy_group(app1.deployments.values())
=======
        serve.run(app1)
>>>>>>> c4b52d34
        assert (
            requests.get("http://localhost:8000/shallow").text == "Hello shallow world!"
        )
        assert requests.get("http://localhost:8000/one").text == "2"

        # Check if yaml string output is same as the Application
        recreated_app = Application.from_yaml(app1.to_yaml())
        compare_specified_options(recreated_app.to_dict(), app1.to_dict())

        # Check if yaml file output is same as the Application
        with tempfile.TemporaryFile(mode="w+") as tmp:
            app1.to_yaml(tmp)
            tmp.seek(0)
            compare_specified_options(
                Application.from_yaml(tmp).to_dict(), app1.to_dict()
            )

    def test_convert_to_import_path(self, serve_instance):
        f = decorated_func.options(name="f")
        C = DecoratedClass.options(name="C")
        app = Application([f, C])

        reconstructed_app = Application.from_yaml(app.to_yaml())

<<<<<<< HEAD
        deploy_group(reconstructed_app.deployments.values())
=======
        serve.run(reconstructed_app)
>>>>>>> c4b52d34
        assert requests.get("http://localhost:8000/f").text == "got decorated func"
        assert requests.get("http://localhost:8000/C").text == "got decorated class"


@pytest.mark.skipif(sys.platform == "win32", reason="File path incorrect on Windows.")
def test_immutable_deployment_list(serve_instance):
    config_file_name = os.path.join(
        os.path.dirname(__file__), "test_config_files", "two_deployments.yaml"
    )

    with open(config_file_name, "r") as f:
        app = Application.from_yaml(f)

    assert len(app.deployments.values()) == 2

    for name in app.deployments.keys():
        with pytest.raises(RuntimeError):
            app.deployments[name] = app.deployments[name].options(name="sneaky")

    for deployment in app.deployments.values():
        deployment.deploy()

    assert requests.get("http://localhost:8000/shallow").text == "Hello shallow world!"
    assert requests.get("http://localhost:8000/one").text == "2"


if __name__ == "__main__":
    sys.exit(pytest.main(["-v", "-s", __file__]))<|MERGE_RESOLUTION|>--- conflicted
+++ resolved
@@ -8,11 +8,7 @@
 
 import ray
 from ray import serve
-<<<<<<< HEAD
-from ray.serve.api import Application, deploy_group
-=======
 from ray.serve.api import Application
->>>>>>> c4b52d34
 from ray._private.test_utils import wait_for_condition
 
 
@@ -75,11 +71,7 @@
         the client to wait until the deployments finish deploying.
         """
 
-<<<<<<< HEAD
-        deploy_group(Application(deployments).deployments.values(), blocking=blocking)
-=======
         serve.run(Application(deployments), _blocking=blocking)
->>>>>>> c4b52d34
 
         def check_all_deployed():
             try:
@@ -152,11 +144,7 @@
                 MutualHandles.options(name=deployment_name, init_args=(handle_name,))
             )
 
-<<<<<<< HEAD
-        deploy_group(Application(deployments).deployments.values(), blocking=True)
-=======
         serve.run(Application(deployments), _blocking=True)
->>>>>>> c4b52d34
 
         for deployment in deployments:
             assert (ray.get(deployment.get_handle().remote("hello"))) == "hello"
@@ -321,11 +309,7 @@
 
         compare_specified_options(config_dict, app_dict)
 
-<<<<<<< HEAD
-        deploy_group(app.deployments.values())
-=======
         serve.run(app.from_dict(app_dict))
->>>>>>> c4b52d34
 
         assert (
             requests.get("http://localhost:8000/shallow").text == "Hello shallow world!"
@@ -351,11 +335,7 @@
         compare_specified_options(app1.to_dict(), app2.to_dict())
 
         # Check that deployment works
-<<<<<<< HEAD
-        deploy_group(app1.deployments.values())
-=======
         serve.run(app1)
->>>>>>> c4b52d34
         assert (
             requests.get("http://localhost:8000/shallow").text == "Hello shallow world!"
         )
@@ -380,11 +360,7 @@
 
         reconstructed_app = Application.from_yaml(app.to_yaml())
 
-<<<<<<< HEAD
-        deploy_group(reconstructed_app.deployments.values())
-=======
         serve.run(reconstructed_app)
->>>>>>> c4b52d34
         assert requests.get("http://localhost:8000/f").text == "got decorated func"
         assert requests.get("http://localhost:8000/C").text == "got decorated class"
 
