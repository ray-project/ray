import asyncio
import sys
from copy import deepcopy
from typing import Dict, Optional

import pytest

import ray
from ray import serve
from ray._private.pydantic_compat import BaseModel
from ray._private.test_utils import SignalActor, wait_for_condition
from ray.exceptions import RayActorError
from ray.serve import Application
from ray.serve._private.client import ServeControllerClient
from ray.serve._private.common import (
    ApplicationStatus,
    DeploymentStatus,
    DeploymentStatusTrigger,
    ReplicaState,
    TargetCapacityDirection,
)
from ray.serve._private.constants import SERVE_DEFAULT_APP_NAME, SERVE_NAMESPACE
from ray.serve.config import AutoscalingConfig
from ray.serve.context import _get_global_client
from ray.serve.schema import ServeApplicationSchema, ServeDeploySchema

INGRESS_DEPLOYMENT_NAME = "ingress"
INGRESS_DEPLOYMENT_NUM_REPLICAS = 6
DOWNSTREAM_DEPLOYMENT_NAME = "downstream"
DOWNSTREAM_DEPLOYMENT_NUM_REPLICAS = 2
SCALE_TO_ZERO_DEPLOYMENT_NAME = "zero"
SCALE_TO_ZERO_DEPLOYMENT_MAX_REPLICAS = 4
START_AT_10_DEPLOYMENT_NAME = "start_at_ten"
START_AT_10_DEPLOYMENT_INITIAL_REPLICAS = 10
START_AT_10_DEPLOYMENT_MIN_REPLICAS = 0
START_AT_10_DEPLOYMENT_MAX_REPLICAS = 20


@pytest.fixture
def shutdown_ray_and_serve():
    serve.shutdown()
    if ray.is_initialized():
        ray.shutdown()
    yield
    serve.shutdown()
    if ray.is_initialized():
        ray.shutdown()


@serve.deployment(ray_actor_options={"num_cpus": 0})
class DummyDeployment:
    def __init__(self, *args):
        pass

    def __call__(self, *args):
        return "hi"


test_app = DummyDeployment.options(
    name=INGRESS_DEPLOYMENT_NAME,
    num_replicas=INGRESS_DEPLOYMENT_NUM_REPLICAS,
).bind(
    DummyDeployment.options(
        name=DOWNSTREAM_DEPLOYMENT_NAME,
        num_replicas=DOWNSTREAM_DEPLOYMENT_NUM_REPLICAS,
    ).bind()
)


def check_expected_num_replicas(
    deployment_to_num_replicas: Dict[str, int], app_name: str = SERVE_DEFAULT_APP_NAME
) -> bool:
    """Checks that the expected number of replicas for each deployment is running.

    Looks for the deployments in the app named app_name.
    """

    status = serve.status()
    assert app_name in status.applications

    application = status.applications[app_name]
    assert application.status == ApplicationStatus.RUNNING

    for name, num_replicas in deployment_to_num_replicas.items():
        assert name in application.deployments
        assert (
            sum(application.deployments[name].replica_states.values()) == num_replicas
        )

    return True


@pytest.fixture
def client() -> ServeControllerClient:
    serve.start()
    yield _get_global_client()


def test_incremental_scale_up(shutdown_ray_and_serve, client: ServeControllerClient):
    config = ServeDeploySchema(
        applications=[
            ServeApplicationSchema(
                import_path="ray.serve.tests.test_target_capacity:test_app"
            )
        ]
    )

    # Initially deploy at target_capacity 0, should have no replicas.
    config.target_capacity = 0.0
    client.deploy_apps(config)
    wait_for_condition(lambda: serve.status().target_capacity == 0.0)
    wait_for_condition(
        check_expected_num_replicas,
        deployment_to_num_replicas={
            INGRESS_DEPLOYMENT_NAME: 0,
            DOWNSTREAM_DEPLOYMENT_NAME: 0,
        },
    )

    # Initially deploy at target_capacity 1, should have 1 replica of each.
    config.target_capacity = 1.0
    client.deploy_apps(config)
    wait_for_condition(lambda: serve.status().target_capacity == 1.0)
    wait_for_condition(
        check_expected_num_replicas,
        deployment_to_num_replicas={
            INGRESS_DEPLOYMENT_NAME: 1,
            DOWNSTREAM_DEPLOYMENT_NAME: 1,
        },
    )

    # Increase target_capacity to 50, ingress deployment should scale up.
    config.target_capacity = 50.0
    client.deploy_apps(config)
    wait_for_condition(lambda: serve.status().target_capacity == 50.0)
    wait_for_condition(
        check_expected_num_replicas,
        deployment_to_num_replicas={
            INGRESS_DEPLOYMENT_NAME: INGRESS_DEPLOYMENT_NUM_REPLICAS / 2,
            DOWNSTREAM_DEPLOYMENT_NAME: DOWNSTREAM_DEPLOYMENT_NUM_REPLICAS / 2,
        },
    )

    # Increase target_capacity to 100, both should fully scale up.
    config.target_capacity = 100.0
    client.deploy_apps(config)
    wait_for_condition(lambda: serve.status().target_capacity == 100.0)
    wait_for_condition(
        check_expected_num_replicas,
        deployment_to_num_replicas={
            INGRESS_DEPLOYMENT_NAME: INGRESS_DEPLOYMENT_NUM_REPLICAS,
            DOWNSTREAM_DEPLOYMENT_NAME: DOWNSTREAM_DEPLOYMENT_NUM_REPLICAS,
        },
    )

    # Finish rollout (remove target_capacity), should have no effect.
    config.target_capacity = None
    client.deploy_apps(config)
    wait_for_condition(lambda: serve.status().target_capacity is None)
    wait_for_condition(
        check_expected_num_replicas,
        deployment_to_num_replicas={
            INGRESS_DEPLOYMENT_NAME: INGRESS_DEPLOYMENT_NUM_REPLICAS,
            DOWNSTREAM_DEPLOYMENT_NAME: DOWNSTREAM_DEPLOYMENT_NUM_REPLICAS,
        },
    )


def test_incremental_scale_down(shutdown_ray_and_serve, client: ServeControllerClient):
    config = ServeDeploySchema(
        applications=[
            ServeApplicationSchema(
                import_path="ray.serve.tests.test_target_capacity:test_app"
            )
        ]
    )

    # Initially deploy with no target_capacity (full scale).
    client.deploy_apps(config)
    wait_for_condition(lambda: serve.status().target_capacity is None)
    wait_for_condition(
        check_expected_num_replicas,
        deployment_to_num_replicas={
            INGRESS_DEPLOYMENT_NAME: INGRESS_DEPLOYMENT_NUM_REPLICAS,
            DOWNSTREAM_DEPLOYMENT_NAME: DOWNSTREAM_DEPLOYMENT_NUM_REPLICAS,
        },
    )

    # Decrease target_capacity to 50, both deployments should scale down.
    config.target_capacity = 50.0
    client.deploy_apps(config)
    wait_for_condition(lambda: serve.status().target_capacity == 50.0)
    wait_for_condition(
        check_expected_num_replicas,
        deployment_to_num_replicas={
            INGRESS_DEPLOYMENT_NAME: INGRESS_DEPLOYMENT_NUM_REPLICAS / 2,
            DOWNSTREAM_DEPLOYMENT_NAME: DOWNSTREAM_DEPLOYMENT_NUM_REPLICAS / 2,
        },
    )

    # Decrease target_capacity to 1, both should fully scale down.
    config.target_capacity = 1.0
    client.deploy_apps(config)
    wait_for_condition(lambda: serve.status().target_capacity == 1.0)
    wait_for_condition(
        check_expected_num_replicas,
        deployment_to_num_replicas={
            INGRESS_DEPLOYMENT_NAME: 1,
            DOWNSTREAM_DEPLOYMENT_NAME: 1,
        },
    )

    # Decrease target_capacity to 0, both should fully scale down to zero.
    config.target_capacity = 0.0
    client.deploy_apps(config)
    wait_for_condition(lambda: serve.status().target_capacity == 0.0)
    wait_for_condition(
        check_expected_num_replicas,
        deployment_to_num_replicas={
            INGRESS_DEPLOYMENT_NAME: 0,
            DOWNSTREAM_DEPLOYMENT_NAME: 0,
        },
    )


def test_controller_recover_target_capacity(
    shutdown_ray_and_serve, client: ServeControllerClient
):
    config = ServeDeploySchema(
        target_capacity=100,
        applications=[
            ServeApplicationSchema(
                import_path="ray.serve.tests.test_target_capacity:test_app"
            )
        ],
    )

    client.deploy_apps(config)
    wait_for_condition(lambda: serve.status().target_capacity == 100.0)
    assert (
        ray.get(client._controller._get_target_capacity_direction.remote())
        == TargetCapacityDirection.UP
    )

    # Scale down to target_capacity 50, both deployments should be at half scale.
    config.target_capacity = 50.0
    client.deploy_apps(config)
    wait_for_condition(lambda: serve.status().target_capacity == 50.0)
    wait_for_condition(
        check_expected_num_replicas,
        deployment_to_num_replicas={
            INGRESS_DEPLOYMENT_NAME: INGRESS_DEPLOYMENT_NUM_REPLICAS / 2,
            DOWNSTREAM_DEPLOYMENT_NAME: DOWNSTREAM_DEPLOYMENT_NUM_REPLICAS / 2,
        },
    )
    assert (
        ray.get(client._controller._get_target_capacity_direction.remote())
        == TargetCapacityDirection.DOWN
    )

    ray.kill(client._controller, no_restart=False)

    # Verify that the target_capacity is recovered after the controller comes back.
    wait_for_condition(lambda: serve.status().target_capacity == 50.0)
    wait_for_condition(
        check_expected_num_replicas,
        deployment_to_num_replicas={
            INGRESS_DEPLOYMENT_NAME: INGRESS_DEPLOYMENT_NUM_REPLICAS / 2,
            DOWNSTREAM_DEPLOYMENT_NAME: DOWNSTREAM_DEPLOYMENT_NUM_REPLICAS / 2,
        },
    )
    assert (
        ray.get(client._controller._get_target_capacity_direction.remote())
        == TargetCapacityDirection.DOWN
    )


@serve.deployment(
    ray_actor_options={"num_cpus": 0},
    autoscaling_config={
        "min_replicas": 0,
        "max_replicas": SCALE_TO_ZERO_DEPLOYMENT_MAX_REPLICAS,
        "target_ongoing_requests": 1,
        "upscale_delay_s": 1,
        "downscale_delay_s": 1,
        "smoothing_factor": 4,
        "metrics_interval_s": 1,
    },
    max_ongoing_requests=2,
    graceful_shutdown_timeout_s=0,
)
class ScaleToZeroDeployment:
    async def __call__(self, *args):
        await asyncio.sleep(10000)


scale_to_zero_app = ScaleToZeroDeployment.options(
    name=SCALE_TO_ZERO_DEPLOYMENT_NAME,
).bind()


def test_autoscaling_scale_to_zero(
    shutdown_ray_and_serve, client: ServeControllerClient
):
    config = ServeDeploySchema(
        applications=[
            ServeApplicationSchema(
                import_path="ray.serve.tests.test_target_capacity:scale_to_zero_app"
            )
        ]
    )

    # Initially deploy at target_capacity 0, should have 0 replicas.
    config.target_capacity = 0.0
    client.deploy_apps(config)
    wait_for_condition(lambda: serve.status().target_capacity == 0.0)
    wait_for_condition(
        check_expected_num_replicas,
        deployment_to_num_replicas={
            SCALE_TO_ZERO_DEPLOYMENT_NAME: 0,
        },
    )

    # Increase to target_capacity 1, should remain at 0 replicas initially.
    config.target_capacity = 1.0
    client.deploy_apps(config)
    wait_for_condition(lambda: serve.status().target_capacity == 1.0)
    wait_for_condition(
        check_expected_num_replicas,
        deployment_to_num_replicas={
            SCALE_TO_ZERO_DEPLOYMENT_NAME: 0,
        },
    )

    # Send a bunch of requests. Autoscaler will want to scale it up to max replicas,
    # but it should stay at one due to the target_capacity.
    handle = serve.get_app_handle(SERVE_DEFAULT_APP_NAME)
    responses = [
        handle.remote() for _ in range(5 * SCALE_TO_ZERO_DEPLOYMENT_MAX_REPLICAS)
    ]
    wait_for_condition(
        check_expected_num_replicas,
        deployment_to_num_replicas={
            SCALE_TO_ZERO_DEPLOYMENT_NAME: 1,
        },
    )

    # Increase to target_capacity 100, should scale all the way up.
    config.target_capacity = 100.0
    client.deploy_apps(config)
    wait_for_condition(lambda: serve.status().target_capacity == 100.0)
    wait_for_condition(
        check_expected_num_replicas,
        deployment_to_num_replicas={
            SCALE_TO_ZERO_DEPLOYMENT_NAME: SCALE_TO_ZERO_DEPLOYMENT_MAX_REPLICAS,
        },
    )

    # Decrease to target_capacity 50, should scale down.
    config.target_capacity = 50.0
    client.deploy_apps(config)
    wait_for_condition(lambda: serve.status().target_capacity == 50.0)
    wait_for_condition(
        check_expected_num_replicas,
        deployment_to_num_replicas={
            SCALE_TO_ZERO_DEPLOYMENT_NAME: SCALE_TO_ZERO_DEPLOYMENT_MAX_REPLICAS / 2,
        },
    )

    # TODO(edoakes): for some reason, the deployment does not actually scale down to
    # zero here, so skipping this part for now. Instead it repeatedly scales down and
    # then back up. Seems to have something to do with the handle-side queue metric.
    return

    # Cancel all of the requests, should scale down to zero.
    [r.cancel() for r in responses]
    wait_for_condition(
        check_expected_num_replicas,
        deployment_to_num_replicas={
            SCALE_TO_ZERO_DEPLOYMENT_NAME: 0,
        },
    )


@serve.deployment(ray_actor_options={"num_cpus": 0})
class ControlledLifecycleDeployment:
    async def __init__(self):
        self.lifecycle_signal = ray.get_actor(
            name="lifecycle_signal", namespace=SERVE_NAMESPACE
        )
        await self.lifecycle_signal.wait.remote()

        try:
            self.request_signal = ray.get_actor(
                name="request_signal", namespace=SERVE_NAMESPACE
            )
        except ValueError:
            # No request signal actor was launched.
            self.request_signal = None

    async def __call__(self) -> str:
        if self.request_signal is not None:
            try:
                await self.request_signal.wait.remote()
            except RayActorError:
                print("Request signal actor already dead. Running request.")
        return "Hello world!"

    async def __del__(self):
        # Use try-except here to avoid cluttering logs if the SignalActor
        # gets torn down before the replicas during clean up.
        try:
            await self.lifecycle_signal.wait.remote()
        except RayActorError:
            print("Lifecycle signal actor already dead. Replica exiting.")


class ControllerAppConfig(BaseModel):
    num_replicas: int


def create_controlled_app(config: ControllerAppConfig) -> Application:
    num_replicas = config.num_replicas
    return ControlledLifecycleDeployment.options(
        name="controlled",
        num_replicas=num_replicas,
    ).bind()


class AutoscalingControllerAppConfig(BaseModel):
    min_replicas: int
    initial_replicas: Optional[int]
    max_replicas: int


def create_autoscaling_controlled_app(
    config: AutoscalingControllerAppConfig,
) -> Application:
    min_replicas = config.min_replicas
    initial_replicas = config.initial_replicas
    max_replicas = config.max_replicas
    return ControlledLifecycleDeployment.options(
        name="controlled",
        autoscaling_config=AutoscalingConfig(
            min_replicas=min_replicas,
            initial_replicas=initial_replicas,
            max_replicas=max_replicas,
<<<<<<< HEAD
            target_num_ongoing_requests_per_replica=1,
=======
            target_ongoing_requests=1,
>>>>>>> 2a127766
            metrics_interval_s=0.1,
            look_back_period_s=0.2,
            upscale_delay_s=0.1,
            downscale_delay_s=0.1,
        ),
        graceful_shutdown_timeout_s=0,
    ).bind()


class TestTargetCapacityUpdateAndServeStatus:
    def check_num_replicas(
        self,
        expected_num_replicas: int,
        app_name: str,
        deployment_name: str,
        replica_state: ReplicaState = ReplicaState.RUNNING,
        controller_handle=None,
    ) -> bool:
        """Checks that the number of replicas are as expected.

        Args:
            expected_num_replicas: the expected number of replicas.
            app_name: the deployment's application name.
            deployment_name: the deployment's name.
            replica_state: only replicas in this state are counted.
            controller_handle: this is an optional argument. If provided, the
                controller handle is used to get the current autoscaling
                metrics and print them if the assertion fails.
        """
        deployment = serve.status().applications[app_name].deployments[deployment_name]
        num_running_replicas = deployment.replica_states.get(replica_state, 0)
        if controller_handle is None:
            assert num_running_replicas == expected_num_replicas, f"{deployment}"
        else:
            autoscaling_metrics = ray.get(
                controller_handle._dump_autoscaling_metrics_for_testing.remote()
            )
            assert num_running_replicas == expected_num_replicas, (
                f"Status: {deployment}" f"\nAutoscaling metrics: {autoscaling_metrics}"
            )
        return True

    def apply_config_and_check_status(
        self,
        client: ServeControllerClient,
        target_capacity: Optional[float],
        config: ServeDeploySchema,
        app_name: str,
        deployment_name: str,
        expected_app_status: Optional[ApplicationStatus] = None,
        expected_deployment_status: Optional[DeploymentStatus] = None,
        expected_deployment_status_trigger: Optional[DeploymentStatusTrigger] = None,
        timeout=10,
    ):
        """Applies config with specified target_capacity."""

        config = deepcopy(config)
        config.target_capacity = target_capacity
        client.deploy_apps(config)

        def check():
            status = serve.status()
            assert status.target_capacity == target_capacity

            if expected_app_status is not None:
                assert status.applications[app_name].status == expected_app_status

            dep_status = status.applications[app_name].deployments[deployment_name]
            if expected_deployment_status is not None:
                assert dep_status.status == expected_deployment_status

            if expected_deployment_status_trigger is not None:
                assert dep_status.status_trigger == expected_deployment_status_trigger

            return True

        wait_for_condition(check, timeout=timeout)

    def unblock_replica_creation_and_deletion(self, lifecycle_signal, app_name: str):
        """Unblocks creating and deleting ControlledLifecycleDeployment replicas.

        These replicas can't initialize or be deleted until the
        "lifecycle_signal" actor runs send, so this method runs send, waits
        until the replicas start or stop running, and then resets the signal.
        """

        def check_running():
            app_status_data = serve.status().applications[app_name]
            app_status = app_status_data.status
            assert app_status == ApplicationStatus.RUNNING, f"{app_status_data}"
            return True

        ray.get(lifecycle_signal.send.remote())
        wait_for_condition(check_running, timeout=20, retry_interval_ms=500)
        ray.get(lifecycle_signal.send.remote(clear=True))

    def test_static_num_replicas_target_capacity_update(
        self, shutdown_ray_and_serve, client: ServeControllerClient
    ):
        """Check how Serve's status updates when target_capacity changes."""

        app_name = "controlled_app"
        deployment_name = "controlled"
        num_replicas = 20

        signal = SignalActor.options(
            name="lifecycle_signal", namespace=SERVE_NAMESPACE
        ).remote()

        config = ServeDeploySchema(
            applications=[
                ServeApplicationSchema(
                    name=app_name,
                    import_path=(
                        "ray.serve.tests.test_target_capacity:create_controlled_app"
                    ),
                    args={"num_replicas": num_replicas},
                )
            ]
        )

        # Initially deploy at target_capacity 0, and check status.
        self.apply_config_and_check_status(
            client,
            target_capacity=0.0,
            config=config,
            app_name=app_name,
            deployment_name=deployment_name,
            expected_app_status=ApplicationStatus.RUNNING,
            expected_deployment_status=DeploymentStatus.HEALTHY,
            expected_deployment_status_trigger=(
                DeploymentStatusTrigger.CONFIG_UPDATE_COMPLETED
            ),
        )
        self.check_num_replicas(0, app_name, deployment_name)

        # Increase the target_capacity, and check again.
        self.apply_config_and_check_status(
            client,
            target_capacity=50.0,
            config=config,
            app_name=app_name,
            deployment_name=deployment_name,
            expected_app_status=ApplicationStatus.DEPLOYING,
            expected_deployment_status=DeploymentStatus.UPSCALING,
            expected_deployment_status_trigger=(
                DeploymentStatusTrigger.CONFIG_UPDATE_STARTED
            ),
        )
        self.check_num_replicas(0, app_name, deployment_name)
        self.unblock_replica_creation_and_deletion(signal, app_name)
        self.check_num_replicas(int(0.5 * num_replicas), app_name, deployment_name)

        # Decrease the target_capacity, and check again.
        self.apply_config_and_check_status(
            client,
            target_capacity=10.0,
            config=config,
            app_name=app_name,
            deployment_name=deployment_name,
            expected_app_status=ApplicationStatus.DEPLOYING,
            expected_deployment_status=DeploymentStatus.DOWNSCALING,
            expected_deployment_status_trigger=(
                DeploymentStatusTrigger.CONFIG_UPDATE_STARTED
            ),
        )
        # DeploymentStateManager marks replicas as STOPPING once the deployment
        # starts downscaling.
        wait_for_condition(
            self.check_num_replicas,
            expected_num_replicas=int(0.1 * num_replicas),
            app_name=app_name,
            deployment_name=deployment_name,
            replica_state=ReplicaState.RUNNING,
            timeout=20,
        )
        self.check_num_replicas(
            int(0.4 * num_replicas),
            app_name,
            deployment_name,
            replica_state=ReplicaState.STOPPING,
        )
        self.unblock_replica_creation_and_deletion(signal, app_name)
        self.check_num_replicas(int(0.1 * num_replicas), app_name, deployment_name)
        self.check_num_replicas(
            0, app_name, deployment_name, replica_state=ReplicaState.STOPPING
        )

        # Send a signal so all replicas shut down quickly when the test finishes.
        ray.get(signal.send.remote())

    @pytest.mark.skipif(sys.platform == "win32", reason="Autoscaling flaky on Windows.")
    def test_autoscaling_target_capacity_update(
        self, shutdown_ray_and_serve, client: ServeControllerClient
    ):
        """Check Serve's status when target_capacity changes while autoscaling."""

        app_name = "controlled_app"
        deployment_name = "controlled"
        min_replicas = 10
        initial_replicas = 30
        max_replicas = 70

        lifecycle_signal = SignalActor.options(
            name="lifecycle_signal", namespace=SERVE_NAMESPACE
        ).remote()
        request_signal = SignalActor.options(
            name="request_signal", namespace=SERVE_NAMESPACE
        ).remote()

        config = ServeDeploySchema(
            applications=[
                ServeApplicationSchema(
                    name=app_name,
                    import_path=(
                        "ray.serve.tests.test_target_capacity:"
                        "create_autoscaling_controlled_app"
                    ),
                    args=dict(
                        min_replicas=min_replicas,
                        initial_replicas=initial_replicas,
                        max_replicas=max_replicas,
                    ),
                )
            ]
        )

        # Initially deploy at target_capacity 0, and check status.
        self.apply_config_and_check_status(
            client,
            target_capacity=0.0,
            config=config,
            app_name=app_name,
            deployment_name=deployment_name,
            timeout=20,
            expected_app_status=ApplicationStatus.RUNNING,
            expected_deployment_status=DeploymentStatus.HEALTHY,
            expected_deployment_status_trigger=(
                DeploymentStatusTrigger.CONFIG_UPDATE_COMPLETED
            ),
        )
        self.check_num_replicas(0, app_name, deployment_name)

        # Increase the target_capacity, and check again.
        self.apply_config_and_check_status(
            client,
            target_capacity=50.0,
            config=config,
            app_name=app_name,
            deployment_name=deployment_name,
            expected_app_status=ApplicationStatus.DEPLOYING,
            expected_deployment_status=DeploymentStatus.UPSCALING,
            expected_deployment_status_trigger=(
                DeploymentStatusTrigger.CONFIG_UPDATE_STARTED
            ),
        )
        self.check_num_replicas(0, app_name, deployment_name)
        self.unblock_replica_creation_and_deletion(lifecycle_signal, app_name)
        self.check_num_replicas(int(0.5 * initial_replicas), app_name, deployment_name)

        # Send requests and check that the application scales up.
        requests = []
        handle = serve.get_app_handle(app_name)
        for _ in range(max_replicas):
            requests.append(handle.remote())
        ray.get(lifecycle_signal.send.remote())
        wait_for_condition(
            self.check_num_replicas,
            expected_num_replicas=int(0.5 * max_replicas),
            app_name=app_name,
            deployment_name=deployment_name,
            timeout=20,
        )

        # Clear requests and check that application scales down.
        ray.get(request_signal.send.remote())
        results = [request.result() for request in requests]
        assert results == ["Hello world!"] * (max_replicas)
        wait_for_condition(
            self.check_num_replicas,
            expected_num_replicas=int(0.5 * initial_replicas),
            app_name=app_name,
            deployment_name=deployment_name,
            replica_state=ReplicaState.RUNNING,
            timeout=20,
            retry_interval_ms=1000,
        )
        wait_for_condition(
            self.check_num_replicas,
            expected_num_replicas=0,
            app_name=app_name,
            deployment_name=deployment_name,
            replica_state=ReplicaState.STOPPING,
            timeout=20,
            retry_interval_ms=1000,
        )
        ray.get(lifecycle_signal.send.remote(clear=True))
        ray.get(request_signal.send.remote(clear=True))

        # Decrease the target_capacity, and check that min_replicas is used
        # to create the lower bound.
        self.apply_config_and_check_status(
            client,
            target_capacity=10.0,
            config=config,
            app_name=app_name,
            deployment_name=deployment_name,
            expected_app_status=ApplicationStatus.DEPLOYING,
            expected_deployment_status=DeploymentStatus.DOWNSCALING,
            expected_deployment_status_trigger=(
                DeploymentStatusTrigger.CONFIG_UPDATE_STARTED
            ),
        )
        self.unblock_replica_creation_and_deletion(lifecycle_signal, app_name)
        self.check_num_replicas(
            int(0.1 * min_replicas),
            app_name,
            deployment_name,
            replica_state=ReplicaState.RUNNING,
        )
        self.check_num_replicas(
            0, app_name, deployment_name, replica_state=ReplicaState.STOPPING
        )

        # Check that target_capacity * max_replicas is still the upper bound.
        requests = []
        handle = serve.get_app_handle(app_name)
        for _ in range(max_replicas):
            requests.append(handle.remote())
        ray.get(lifecycle_signal.send.remote())
        wait_for_condition(
            self.check_num_replicas,
            expected_num_replicas=int(0.1 * max_replicas),
            app_name=app_name,
            deployment_name=deployment_name,
            controller_handle=client._controller,
            timeout=25,
            retry_interval_ms=2000,
        )

        # Clear requests and check that application scales down to
        # target_capacity * min_replicas.
        ray.get(request_signal.send.remote())
        results = [request.result() for request in requests]
        assert results == ["Hello world!"] * (max_replicas)

        wait_for_condition(
            self.check_num_replicas,
            expected_num_replicas=int(0.1 * min_replicas),
            app_name=app_name,
            deployment_name=deployment_name,
            controller_handle=client._controller,
            timeout=25,
            retry_interval_ms=2000,
        )
        ray.get(lifecycle_signal.send.remote(clear=True))
        ray.get(request_signal.send.remote(clear=True))

        # Scaling up to 100% target_capacity should make Serve use
        # initial_replicas as lower bound.
        self.apply_config_and_check_status(
            client,
            target_capacity=100.0,
            config=config,
            app_name=app_name,
            deployment_name=deployment_name,
            expected_app_status=ApplicationStatus.DEPLOYING,
            expected_deployment_status=DeploymentStatus.UPSCALING,
            expected_deployment_status_trigger=(
                DeploymentStatusTrigger.CONFIG_UPDATE_STARTED
            ),
        )
        self.check_num_replicas(int(0.1 * min_replicas), app_name, deployment_name)
        self.unblock_replica_creation_and_deletion(lifecycle_signal, app_name)
        self.check_num_replicas(initial_replicas, app_name, deployment_name)

        # Unsetting target_capacity should make Serve use
        # min_replicas as lower bound. The current number of
        # replicas is already a valid number, so the application stays
        # RUNNING.
        self.apply_config_and_check_status(
            client,
            target_capacity=None,
            config=config,
            app_name=app_name,
            deployment_name=deployment_name,
            expected_app_status=ApplicationStatus.RUNNING,
            expected_deployment_status=DeploymentStatus.DOWNSCALING,
            expected_deployment_status_trigger=(DeploymentStatusTrigger.AUTOSCALING),
        )
        self.unblock_replica_creation_and_deletion(lifecycle_signal, app_name)
        wait_for_condition(
            self.check_num_replicas,
            expected_num_replicas=min_replicas,
            app_name=app_name,
            deployment_name=deployment_name,
        )

        # Send a signal so all replicas shut down quickly when the test finishes.
        ray.get(request_signal.send.remote())
        ray.get(lifecycle_signal.send.remote())


@serve.deployment(
    ray_actor_options={"num_cpus": 0},
    max_ongoing_requests=2,
    graceful_shutdown_timeout_s=0,
)
class HangDeployment:
    async def __call__(self, *args):
        await asyncio.sleep(10000)


def create_hang_app(config: Dict) -> Application:
    name: str = config["name"]
    min_replicas: int = config["min_replicas"]
    initial_replicas: int = config["initial_replicas"]
    max_replicas: int = config["max_replicas"]

    return HangDeployment.options(
        name=name,
        autoscaling_config={
            "min_replicas": min_replicas,
            "initial_replicas": initial_replicas,
            "max_replicas": max_replicas,
            "target_ongoing_requests": 1,
            "metrics_interval_s": 0.01,
            "downscale_delay_s": 0.01,
        },
        graceful_shutdown_timeout_s=0.01,
    ).bind()


class TestInitialReplicasHandling:
    def deploy_config_and_wait_for_target_capacity(
        self,
        client: ServeControllerClient,
        config: ServeDeploySchema,
        target_capacity: float,
    ):
        config.target_capacity = target_capacity
        client.deploy_apps(config)
        wait_for_condition(lambda: serve.status().target_capacity == target_capacity)

    def test_initial_replicas_scales_down(
        self, shutdown_ray_and_serve, client: ServeControllerClient
    ):
        deployment_name = "start_at_ten"
        min_replicas = 5
        initial_replicas = 10

        config = ServeDeploySchema(
            applications=[
                ServeApplicationSchema(
                    import_path="ray.serve.tests.test_target_capacity:create_hang_app",
                    args={
                        "name": deployment_name,
                        "min_replicas": min_replicas,
                        "initial_replicas": initial_replicas,
                        "max_replicas": 15,
                    },
                ),
            ],
        )

        client.deploy_apps(config)
        wait_for_condition(lambda: len(serve.status().applications) == 1)
        assert serve.status().target_capacity is None

        # Kick off downscaling pattern.
        test_target_capacities = [100, 60, 40, 0]
        expected_num_replicas = [
            int(min_replicas * capacity / 100) for capacity in test_target_capacities
        ]

        for target_capacity, num_replicas in zip(
            test_target_capacities, expected_num_replicas
        ):
            print(f"target_capacity: {target_capacity}, num_replicas: {num_replicas}")
            config.target_capacity = target_capacity
            client.deploy_apps(config)
            wait_for_condition(
                lambda: serve.status().target_capacity == target_capacity
            )
            wait_for_condition(
                check_expected_num_replicas,
                deployment_to_num_replicas={deployment_name: num_replicas},
            )

    def test_initial_replicas_scales_up_and_down(
        self, shutdown_ray_and_serve, client: ServeControllerClient
    ):
        deployment_name = "start_at_ten"
        min_replicas = 0
        initial_replicas = 10

        config = ServeDeploySchema(
            target_capacity=0,
            applications=[
                ServeApplicationSchema(
                    import_path="ray.serve.tests.test_target_capacity:create_hang_app",
                    args={
                        "name": deployment_name,
                        "min_replicas": min_replicas,
                        "initial_replicas": initial_replicas,
                        "max_replicas": 2 * initial_replicas,
                    },
                ),
            ],
        )

        test_target_capacities = [0, 1, 20, 60, 40, 30, 100, None]
        expected_num_replicas = [
            0,
            1,
            2,
            6,
            min_replicas,
            min_replicas,
            initial_replicas,
            min_replicas,
        ]

        for target_capacity, num_replicas in zip(
            test_target_capacities, expected_num_replicas
        ):
            print(f"target_capacity: {target_capacity}, num_replicas: {num_replicas}")
            config.target_capacity = target_capacity
            client.deploy_apps(config)
            wait_for_condition(
                lambda: serve.status().target_capacity == target_capacity
            )
            wait_for_condition(
                check_expected_num_replicas,
                deployment_to_num_replicas={deployment_name: num_replicas},
            )

    def test_initial_replicas_zero(
        self, shutdown_ray_and_serve, client: ServeControllerClient
    ):
        deployment_name = "start_at_zero"
        min_replicas = 0
        initial_replicas = 0

        config = ServeDeploySchema(
            target_capacity=0,
            applications=[
                ServeApplicationSchema(
                    import_path="ray.serve.tests.test_target_capacity:create_hang_app",
                    args={
                        "name": deployment_name,
                        "min_replicas": min_replicas,
                        "initial_replicas": initial_replicas,
                        "max_replicas": 20,
                    },
                ),
            ],
        )

        test_target_capacities = [0, 1, 20, 60, 40, 30, 100, None]
        expected_num_replicas = [0] * len(test_target_capacities)

        for target_capacity, num_replicas in zip(
            test_target_capacities, expected_num_replicas
        ):
            config.target_capacity = target_capacity
            client.deploy_apps(config)
            wait_for_condition(
                lambda: serve.status().target_capacity == target_capacity
            )
            wait_for_condition(
                check_expected_num_replicas,
                deployment_to_num_replicas={deployment_name: num_replicas},
            )

    def test_initial_replicas_new_configs(
        self, shutdown_ray_and_serve, client: ServeControllerClient
    ):
        deployment_name = "start_at_ten"
        min_replicas = 0
        initial_replicas = 20
        config_target_capacity = 40

        config = ServeDeploySchema(
            target_capacity=config_target_capacity,
            applications=[
                ServeApplicationSchema(
                    name="app1",
                    import_path="ray.serve.tests.test_target_capacity:create_hang_app",
                    args={
                        "name": deployment_name,
                        "min_replicas": min_replicas,
                        "initial_replicas": initial_replicas,
                        "max_replicas": initial_replicas * 2,
                    },
                ),
            ],
        )

        # When deploying first config, initial_replicas * target_capacity
        # should be treated as floor
        client.deploy_apps(config)
        wait_for_condition(
            lambda: serve.status().target_capacity == config_target_capacity
        )
        wait_for_condition(
            check_expected_num_replicas,
            deployment_to_num_replicas={
                deployment_name: int(initial_replicas * config_target_capacity / 100)
            },
            app_name="app1",
        )

        # When deploying a new config, initial_replicas * target_capacity
        # should be treated as floor for all deployments, even if
        # target_capacity is lower
        new_deployment_name = f"new_{deployment_name}"
        new_config_target_capacity = config_target_capacity / 2

        new_config = deepcopy(config)
        new_config.applications.append(
            ServeApplicationSchema(
                name="app2",
                import_path="ray.serve.tests.test_target_capacity:create_hang_app",
                args={
                    "name": new_deployment_name,
                    "min_replicas": min_replicas,
                    "initial_replicas": initial_replicas,
                    "max_replicas": initial_replicas * 2,
                },
            ),
        )
        new_config.target_capacity = new_config_target_capacity

        client.deploy_apps(new_config)
        wait_for_condition(
            lambda: serve.status().target_capacity == new_config_target_capacity
        )
        wait_for_condition(
            check_expected_num_replicas,
            deployment_to_num_replicas={
                deployment_name: int(
                    initial_replicas * new_config_target_capacity / 100
                )
            },
            app_name="app1",
        )
        wait_for_condition(
            check_expected_num_replicas,
            deployment_to_num_replicas={
                new_deployment_name: int(
                    initial_replicas * new_config_target_capacity / 100
                )
            },
            app_name="app2",
        )


if __name__ == "__main__":
    sys.exit(pytest.main(["-v", "-s", __file__]))<|MERGE_RESOLUTION|>--- conflicted
+++ resolved
@@ -445,11 +445,7 @@
             min_replicas=min_replicas,
             initial_replicas=initial_replicas,
             max_replicas=max_replicas,
-<<<<<<< HEAD
-            target_num_ongoing_requests_per_replica=1,
-=======
             target_ongoing_requests=1,
->>>>>>> 2a127766
             metrics_interval_s=0.1,
             look_back_period_s=0.2,
             upscale_delay_s=0.1,
