--- conflicted
+++ resolved
@@ -1289,13 +1289,8 @@
 
     handle_1 = serve.get_app_handle("app1")
     handle_2 = serve.get_app_handle("app2")
-<<<<<<< HEAD
-    assert ray.get(handle_1.route.remote("ADD", 2)) == "4 pizzas please!"
-    assert ray.get(handle_2.route.remote("ADD", 2)) == "5 pizzas please!"
-=======
-    assert handle_1.predict.remote("ADD", 2).result() == "4 pizzas please!"
-    assert handle_2.predict.remote("ADD", 2).result() == "5 pizzas please!"
->>>>>>> 0f68d90a
+    assert handle_1.route.remote("ADD", 2).result() == "4 pizzas please!"
+    assert handle_2.route.remote("ADD", 2).result() == "5 pizzas please!"
 
 
 @pytest.mark.parametrize("heavyweight", [True, False])
