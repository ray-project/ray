import subprocess
import sys
import time
from contextlib import contextmanager
from copy import copy
from functools import partial
from typing import Dict, List

import pytest
import requests

import ray
import ray._private.state
import ray.actor
from ray import serve
from ray._private.test_utils import SignalActor, wait_for_condition
from ray.serve._private.client import ServeControllerClient
from ray.serve._private.common import ApplicationStatus, DeploymentID, DeploymentStatus
from ray.serve._private.constants import SERVE_DEFAULT_APP_NAME, SERVE_NAMESPACE
from ray.serve.context import _get_global_client
from ray.serve.exceptions import RayServeException
from ray.serve.schema import (
    ServeApplicationSchema,
    ServeDeploySchema,
    ServeInstanceDetails,
)
from ray.tests.conftest import call_ray_stop_only  # noqa: F401
from ray.util.state import list_actors, list_tasks


@pytest.fixture
def shutdown_ray_and_serve():
    serve.shutdown()
    if ray.is_initialized():
        ray.shutdown()
    yield
    serve.shutdown()
    if ray.is_initialized():
        ray.shutdown()


@contextmanager
def start_and_shutdown_ray_cli():
    subprocess.check_output(["ray", "stop", "--force"])
    wait_for_condition(_check_ray_stop, timeout=15)
    subprocess.check_output(["ray", "start", "--head"])

    yield

    subprocess.check_output(["ray", "stop", "--force"])
    wait_for_condition(_check_ray_stop, timeout=15)


@pytest.fixture(scope="module")
def start_and_shutdown_ray_cli_module():
    with start_and_shutdown_ray_cli():
        yield


def _check_ray_stop():
    try:
        requests.get("http://localhost:52365/api/ray/version")
        return False
    except Exception:
        return True


@pytest.fixture(scope="function")
def client(start_and_shutdown_ray_cli_module, shutdown_ray_and_serve):
    wait_for_condition(
        lambda: requests.get("http://localhost:52365/api/ray/version").status_code
        == 200,
        timeout=15,
    )
    ray.init(address="auto", namespace=SERVE_NAMESPACE)
    serve.start()
    yield _get_global_client()


def check_running(_client: ServeControllerClient):
    assert (
        serve.status().applications[SERVE_DEFAULT_APP_NAME].status
        == ApplicationStatus.RUNNING
    )
    return True


def check_deployments_dead(deployment_ids: List[DeploymentID]):
    prefixes = [f"{id.app}#{id.name}" for id in deployment_ids]
    actor_names = [
        actor["name"] for actor in list_actors(filters=[("state", "=", "ALIVE")])
    ]
    return all(f"ServeReplica::{p}" not in actor_names for p in prefixes)


def get_test_config() -> Dict:
    return {"import_path": "ray.serve.tests.test_config_files.pizza.serve_dag"}


def check_single_app():
    """Checks the application deployed through the config from get_test_config()"""
    wait_for_condition(
        lambda: requests.post("http://localhost:8000/", json=["ADD", 2]).text
        == "4 pizzas please!"
    )
    wait_for_condition(
        lambda: requests.post("http://localhost:8000/", json=["MUL", 3]).text
        == "9 pizzas please!"
    )


def get_test_deploy_config() -> Dict:
    return {
        "applications": [
            {
                "name": "app1",
                "route_prefix": "/app1",
                "import_path": "ray.serve.tests.test_config_files.pizza.serve_dag",
            },
            {
                "name": "app2",
                "route_prefix": "/app2",
                "import_path": "ray.serve.tests.test_config_files.pizza.serve_dag",
                "deployments": [
                    {
                        "name": "Adder",
                        "user_config": {
                            "increment": 3,
                        },
                    },
                    {
                        "name": "Multiplier",
                        "user_config": {
                            "factor": 4,
                        },
                    },
                ],
            },
        ],
    }


def check_multi_app():
    """
    Checks the applications deployed through the config from
    get_test_deploy_config().
    """

    wait_for_condition(
        lambda: requests.post("http://localhost:8000/app1", json=["ADD", 2]).text
        == "4 pizzas please!"
    )
    wait_for_condition(
        lambda: requests.post("http://localhost:8000/app1", json=["MUL", 3]).text
        == "9 pizzas please!"
    )

    wait_for_condition(
        lambda: requests.post("http://localhost:8000/app2", json=["ADD", 2]).text
        == "5 pizzas please!"
    )
    wait_for_condition(
        lambda: requests.post("http://localhost:8000/app2", json=["MUL", 3]).text
        == "12 pizzas please!"
    )


def test_deploy_app_basic(client: ServeControllerClient):
    config = ServeApplicationSchema.parse_obj(get_test_config())
    client.deploy_apps(config)
    check_single_app()


def test_deploy_multi_app_basic(client: ServeControllerClient):
    config = ServeDeploySchema.parse_obj(get_test_deploy_config())
    client.deploy_apps(config)
    check_multi_app()


def test_deploy_app_with_overriden_config(client: ServeControllerClient):
    config = get_test_config()
    config["deployments"] = [
        {
            "name": "Multiplier",
            "user_config": {
                "factor": 4,
            },
        },
        {
            "name": "Adder",
            "user_config": {
                "increment": 5,
            },
        },
    ]

    client.deploy_apps(ServeApplicationSchema.parse_obj(config))

    wait_for_condition(
        lambda: requests.post("http://localhost:8000/", json=["ADD", 0]).text
        == "5 pizzas please!"
    )
    wait_for_condition(
        lambda: requests.post("http://localhost:8000/", json=["MUL", 2]).text
        == "8 pizzas please!"
    )


def test_deploy_app_update_config(client: ServeControllerClient):
    config = ServeApplicationSchema.parse_obj(get_test_config())
    client.deploy_apps(config)
    check_single_app()

    config = get_test_config()
    config["deployments"] = [
        {
            "name": "Adder",
            "user_config": {
                "increment": -1,
            },
        },
    ]

    client.deploy_apps(ServeApplicationSchema.parse_obj(config))

    wait_for_condition(
        lambda: requests.post("http://localhost:8000/", json=["ADD", 2]).text
        == "1 pizzas please!"
    )


def test_deploy_multi_app_update_config(client: ServeControllerClient):
    config = get_test_deploy_config()
    client.deploy_apps(ServeDeploySchema.parse_obj(config))
    check_multi_app()

    config["applications"][0]["deployments"] = [
        {
            "name": "Adder",
            "user_config": {
                "increment": -1,
            },
        },
    ]

    config["applications"][1]["deployments"] = [
        {
            "name": "Adder",
            "user_config": {
                "increment": 10,
            },
        },
    ]

    client.deploy_apps(ServeDeploySchema.parse_obj(config))
    wait_for_condition(
        lambda: requests.post("http://localhost:8000/app1", json=["ADD", 2]).text
        == "1 pizzas please!"
    )
    wait_for_condition(
        lambda: requests.post("http://localhost:8000/app2", json=["ADD", 2]).text
        == "12 pizzas please!"
    )


def test_deploy_app_update_num_replicas(client: ServeControllerClient):
    config = ServeApplicationSchema.parse_obj(get_test_config())
    client.deploy_apps(config)
    check_single_app()

    actors = list_actors(filters=[("state", "=", "ALIVE")])

    config = get_test_config()
    config["deployments"] = [
        {
            "name": "Adder",
            "num_replicas": 2,
            "user_config": {
                "increment": 0,
            },
            "ray_actor_options": {"num_cpus": 0.1},
        },
        {
            "name": "Multiplier",
            "num_replicas": 3,
            "user_config": {
                "factor": 0,
            },
            "ray_actor_options": {"num_cpus": 0.1},
        },
    ]

    client.deploy_apps(ServeApplicationSchema.parse_obj(config))

    wait_for_condition(
        lambda: requests.post("http://localhost:8000/", json=["ADD", 2]).text
        == "2 pizzas please!"
    )
    wait_for_condition(
        lambda: requests.post("http://localhost:8000/", json=["MUL", 3]).text
        == "0 pizzas please!"
    )

    wait_for_condition(
        lambda: serve.status().applications[SERVE_DEFAULT_APP_NAME].status
        == ApplicationStatus.RUNNING,
        timeout=15,
    )

    updated_actors = list_actors(filters=[("state", "=", "ALIVE")])
    assert len(updated_actors) == len(actors) + 3


def test_deploy_multi_app_update_num_replicas(client: ServeControllerClient):
    config = get_test_deploy_config()
    client.deploy_apps(ServeDeploySchema.parse_obj(config))
    check_multi_app()

    actors = list_actors(filters=[("state", "=", "ALIVE")])

    # app1
    config["applications"][0]["deployments"] = [
        {
            "name": "Adder",
            "num_replicas": 2,  # +1
            "user_config": {
                "increment": 0,
            },
            "ray_actor_options": {"num_cpus": 0.1},
        },
        {
            "name": "Multiplier",
            "num_replicas": 3,  # +2
            "user_config": {
                "factor": 0,
            },
            "ray_actor_options": {"num_cpus": 0.1},
        },
    ]

    # app2
    config["applications"][1]["deployments"] = [
        {
            "name": "Adder",
            "num_replicas": 3,  # +2
            "user_config": {
                "increment": 100,
            },
            "ray_actor_options": {"num_cpus": 0.1},
        },
        {
            "name": "Multiplier",
            "num_replicas": 4,  # +3
            "user_config": {
                "factor": 0,
            },
            "ray_actor_options": {"num_cpus": 0.1},
        },
    ]

    client.deploy_apps(ServeDeploySchema.parse_obj(config))
    wait_for_condition(
        lambda: requests.post("http://localhost:8000/app1", json=["ADD", 2]).text
        == "2 pizzas please!"
    )
    wait_for_condition(
        lambda: requests.post("http://localhost:8000/app2", json=["ADD", 2]).text
        == "102 pizzas please!"
    )

    wait_for_condition(
        lambda: serve.status().applications["app1"].status == ApplicationStatus.RUNNING,
        timeout=15,
    )
    wait_for_condition(
        lambda: serve.status().applications["app2"].status == ApplicationStatus.RUNNING,
        timeout=15,
    )

    updated_actors = list_actors(filters=[("state", "=", "ALIVE")])
    assert len(updated_actors) == len(actors) + 8


def test_deploy_app_update_timestamp(client: ServeControllerClient):
    assert SERVE_DEFAULT_APP_NAME not in serve.status().applications

    config = ServeApplicationSchema.parse_obj(get_test_config())
    client.deploy_apps(config)

    first_deploy_time = (
        serve.status().applications[SERVE_DEFAULT_APP_NAME].last_deployed_time_s
    )
    assert first_deploy_time > 0

    time.sleep(0.1)

    config = get_test_config()
    config["deployments"] = [
        {
            "name": "Adder",
            "num_replicas": 2,
        },
    ]
    client.deploy_apps(ServeApplicationSchema.parse_obj(config))

    assert (
        serve.status().applications[SERVE_DEFAULT_APP_NAME].last_deployed_time_s
        > first_deploy_time
    )
    assert serve.status().applications[SERVE_DEFAULT_APP_NAME].status in {
        ApplicationStatus.DEPLOYING,
        ApplicationStatus.RUNNING,
    }
    check_single_app()


def test_deploy_multi_app_update_timestamp(client: ServeControllerClient):
    assert "app1" not in serve.status().applications
    assert "app2" not in serve.status().applications

    config = get_test_deploy_config()
    client.deploy_apps(ServeDeploySchema.parse_obj(config))

    first_deploy_time_app1 = serve.status().applications["app1"].last_deployed_time_s
    first_deploy_time_app2 = serve.status().applications["app2"].last_deployed_time_s

    assert first_deploy_time_app1 > 0 and first_deploy_time_app2 > 0
    time.sleep(0.1)

    # app1
    config["applications"][0]["deployments"] = [
        {
            "name": "Adder",
            "num_replicas": 2,
        },
    ]
    # app2
    config["applications"][1]["deployments"] = [
        {
            "name": "Adder",
            "num_replicas": 3,
        },
    ]
    client.deploy_apps(ServeDeploySchema.parse_obj(config))

    assert (
        serve.status().applications["app1"].last_deployed_time_s
        > first_deploy_time_app1
        and serve.status().applications["app2"].last_deployed_time_s
        > first_deploy_time_app2
    )
    assert {
        serve.status().applications["app1"].status,
        serve.status().applications["app1"].status,
    } <= {
        ApplicationStatus.DEPLOYING,
        ApplicationStatus.RUNNING,
    }
    wait_for_condition(
        lambda: requests.post("http://localhost:8000/app1", json=["ADD", 2]).text
        == "4 pizzas please!"
    )


def test_deploy_app_overwrite_apps(client: ServeControllerClient):
    """Check that overwriting a live app with a new one works."""

    # Launch first graph. Its driver's route_prefix should be "/".
    test_config_1 = ServeApplicationSchema.parse_obj(
        {
            "import_path": "ray.serve.tests.test_config_files.world.DagNode",
        }
    )
    client.deploy_apps(test_config_1)

    wait_for_condition(
        lambda: requests.get("http://localhost:8000/").text == "wonderful world"
    )

    # Launch second graph. Its driver's route_prefix should also be "/".
    # "/" should lead to the new driver.
    test_config_2 = ServeApplicationSchema.parse_obj(
        {
            "import_path": "ray.serve.tests.test_config_files.pizza.serve_dag",
        }
    )
    client.deploy_apps(test_config_2)

    wait_for_condition(
        lambda: requests.post("http://localhost:8000/", json=["ADD", 2]).text
        == "4 pizzas please!"
    )


def test_deploy_multi_app_overwrite_apps(client: ServeControllerClient):
    """Check that redeploying different apps with same names works as expected."""

    world_import_path = "ray.serve.tests.test_config_files.world.DagNode"
    pizza_import_path = "ray.serve.tests.test_config_files.pizza.serve_dag"
    test_config = ServeDeploySchema.parse_obj(
        {
            "applications": [
                {
                    "name": "app1",
                    "route_prefix": "/app1",
                    "import_path": world_import_path,
                },
                {
                    "name": "app2",
                    "route_prefix": "/app2",
                    "import_path": pizza_import_path,
                },
            ],
        }
    )
    client.deploy_apps(test_config)

    wait_for_condition(
        lambda: requests.get("http://localhost:8000/app1").text == "wonderful world"
    )
    wait_for_condition(
        lambda: requests.post("http://localhost:8000/app2", json=["ADD", 2]).text
        == "4 pizzas please!"
    )

    # Switch the two application import paths
    test_config.applications[0].import_path = pizza_import_path
    test_config.applications[1].import_path = world_import_path
    client.deploy_apps(test_config)

    wait_for_condition(
        lambda: requests.post("http://localhost:8000/app1", json=["ADD", 2]).text
        == "4 pizzas please!"
    )
    wait_for_condition(
        lambda: requests.get("http://localhost:8000/app2").text == "wonderful world"
    )


def test_deploy_multi_app_overwrite_apps2(client: ServeControllerClient):
    """Check that deploying a new set of applications removes old ones."""

    world_import_path = "ray.serve.tests.test_config_files.world.DagNode"
    pizza_import_path = "ray.serve.tests.test_config_files.pizza.serve_dag"
    test_config = ServeDeploySchema.parse_obj(
        {
            "applications": [
                {
                    "name": "app1",
                    "route_prefix": "/app1",
                    "import_path": world_import_path,
                },
                {
                    "name": "app2",
                    "route_prefix": "/app2",
                    "import_path": pizza_import_path,
                },
            ],
        }
    )
    # Deploy app1 and app2
    client.deploy_apps(test_config)

    wait_for_condition(
        lambda: requests.get("http://localhost:8000/app1").text == "wonderful world"
    )
    wait_for_condition(
        lambda: requests.post("http://localhost:8000/app2", json=["ADD", 2]).text
        == "4 pizzas please!"
    )

    # Deploy app3
    new_config = ServeDeploySchema.parse_obj(
        {
            "applications": [
                {
                    "name": "app3",
                    "route_prefix": "/app3",
                    "import_path": pizza_import_path,
                    "deployments": [
                        {
                            "name": "Adder",
                            "user_config": {
                                "increment": 3,
                            },
                        },
                    ],
                },
            ],
        }
    )
    client.deploy_apps(new_config)

    def check_dead():
        actors = list_actors(
            filters=[
                ("ray_namespace", "=", SERVE_NAMESPACE),
                ("state", "=", "ALIVE"),
            ]
        )
        for actor in actors:
            assert "app1" not in actor["name"] and "app2" not in actor["name"]
        return True

    # Deployments from app1 and app2 should be deleted
    wait_for_condition(check_dead)

    # App1 and App2 should be gone
    assert requests.get("http://localhost:8000/app1").status_code != 200
    assert (
        requests.post("http://localhost:8000/app2", json=["ADD", 2]).status_code != 200
    )

    # App3 should be up and running
    wait_for_condition(
        lambda: requests.post("http://localhost:8000/app3", json=["ADD", 2]).text
        == "5 pizzas please!"
    )


def test_deploy_app_runtime_env(client: ServeControllerClient):
    config_template = {
        "import_path": "conditional_dag.serve_dag",
        "runtime_env": {
            "working_dir": (
                "https://github.com/ray-project/test_dag/archive/"
                "41d09119cbdf8450599f993f51318e9e27c59098.zip"
            )
        },
    }

    config1 = ServeApplicationSchema.parse_obj(config_template)
    client.deploy_apps(config1)

    wait_for_condition(
        lambda: requests.post("http://localhost:8000/", json=["ADD", 2]).json()
        == "0 pizzas please!"
    )

    # Override the configuration
    config_template["deployments"] = [
        {
            "name": "Adder",
            "ray_actor_options": {
                "runtime_env": {"env_vars": {"override_increment": "1"}}
            },
        }
    ]
    config2 = ServeApplicationSchema.parse_obj(config_template)
    client.deploy_apps(config2)

    wait_for_condition(
        lambda: requests.post("http://localhost:8000/", json=["ADD", 2]).json()
        == "3 pizzas please!"
    )


def test_deploy_multi_app_deployments_removed(client: ServeControllerClient):
    """Test redeploying applications will remove old deployments."""

    world_import_path = "ray.serve.tests.test_config_files.world.DagNode"
    world_deployments = ["f", "BasicDriver"]
    pizza_import_path = "ray.serve.tests.test_config_files.pizza.serve_dag"
    pizza_deployments = [
        "Adder",
        "Multiplier",
        "Router",
    ]
    test_config = ServeDeploySchema.parse_obj(
        {
            "applications": [
                {
                    "name": "app1",
                    "route_prefix": "/app1",
                    "import_path": pizza_import_path,
                },
            ],
        }
    )
    # Deploy with pizza graph first
    client.deploy_apps(test_config)

    def check_app(deployments):
        # Check that the live deployments and actors are what we expect: exactly the
        # set of deployments in the pizza graph
        actor_names = {
            actor["name"] for actor in list_actors(filters=[("state", "=", "ALIVE")])
        }
        expected_actor_name_prefixes = {
            "SERVE_CONTROLLER_ACTOR:SERVE_PROXY_ACTOR",
            "SERVE_CONTROLLER_ACTOR",
        }.union({f"SERVE_REPLICA::app1#{deployment}" for deployment in deployments})
        for prefix in expected_actor_name_prefixes:
            assert any(name.startswith(prefix) for name in actor_names)

        assert {DeploymentID(deployment, "app1") for deployment in deployments} == set(
            ray.get(client._controller._all_running_replicas.remote()).keys()
        )
        return True

    wait_for_condition(check_app, deployments=pizza_deployments)
    wait_for_condition(
        lambda: requests.post("http://localhost:8000/app1", json=["ADD", 2]).text
        == "4 pizzas please!"
    )

    # Redeploy with world graph
    test_config.applications[0].import_path = world_import_path
    client.deploy_apps(test_config)

    wait_for_condition(check_app, deployments=world_deployments)
    wait_for_condition(
        lambda: requests.get("http://localhost:8000/app1").text == "wonderful world"
    )


def test_controller_recover_and_deploy(client: ServeControllerClient):
    """Ensure that in-progress deploy can finish even after controller dies."""

    signal = SignalActor.options(name="signal123").remote()

    config_json = {
        "applications": [
            {
                "name": SERVE_DEFAULT_APP_NAME,
                "import_path": "ray.serve.tests.test_config_files.hangs.app",
            }
        ]
    }
    config = ServeDeploySchema.parse_obj(config_json)
    client.deploy_apps(config)

    # Wait for deploy_serve_application task to start->config has been checkpointed
    wait_for_condition(
        lambda: len(
            list_tasks(
                filters=[("func_or_class_name", "=", "build_serve_application")],
            )
        )
        > 0
    )
    ray.kill(client._controller, no_restart=False)

    signal.send.remote()

    # When controller restarts, it should redeploy config automatically
    wait_for_condition(
        lambda: requests.post("http://localhost:8000/").text == "hello world"
    )

    serve.shutdown()
    serve.start()
    client = _get_global_client()

    # Ensure config checkpoint has been deleted
    assert SERVE_DEFAULT_APP_NAME not in serve.status().applications


@pytest.mark.parametrize(
    "field_to_update",
    ["import_path", "runtime_env", "ray_actor_options"],
)
def test_deploy_config_update_heavyweight(
    client: ServeControllerClient, field_to_update: str
):
    """Check that replicas are torn down when code updates are made."""
    config_template = {
        "import_path": "ray.serve.tests.test_config_files.pid.node",
        "deployments": [
            {
                "name": "f",
                "autoscaling_config": None,
                "user_config": {"name": "alice"},
                "ray_actor_options": {"num_cpus": 0.1},
            },
        ],
    }

    client.deploy_apps(ServeApplicationSchema.parse_obj(config_template))
    wait_for_condition(partial(check_running, client), timeout=15)
    pid1, _ = requests.get("http://localhost:8000/f").json()

    if field_to_update == "import_path":
        config_template[
            "import_path"
        ] = "ray.serve.tests.test_config_files.pid.dup_node"
    elif field_to_update == "runtime_env":
        config_template["runtime_env"] = {"env_vars": {"test_var": "test_val"}}
    elif field_to_update == "ray_actor_options":
        config_template["deployments"][0]["ray_actor_options"] = {"num_cpus": 0.2}

    client.deploy_apps(ServeApplicationSchema.parse_obj(config_template))
    wait_for_condition(partial(check_running, client), timeout=15)

    pids = []
    for _ in range(4):
        pids.append(requests.get("http://localhost:8000/f").json()[0])
    assert pid1 not in pids


def test_update_config_user_config(client: ServeControllerClient):
    """Check that replicas stay alive when user config is updated."""

    config_template = {
        "import_path": "ray.serve.tests.test_config_files.pid.node",
        "deployments": [{"name": "f", "user_config": {"name": "alice"}}],
    }

    # Deploy first time
    client.deploy_apps(ServeDeploySchema.parse_obj({"applications": [config_template]}))
    wait_for_condition(partial(check_running, client), timeout=15)

    # Query
    pid1, res = requests.get("http://localhost:8000/f").json()
    assert res == "alice"

    # Redeploy with updated option
    config_template["deployments"][0]["user_config"] = {"name": "bob"}
    client.deploy_apps(ServeDeploySchema.parse_obj({"applications": [config_template]}))

    # Query
    def check():
        pids = []
        for _ in range(4):
            pid, res = requests.get("http://localhost:8000/f").json()
            assert res == "bob"
            pids.append(pid)
        assert pid1 in pids
        return True

    wait_for_condition(check)


def test_update_config_graceful_shutdown_timeout(client: ServeControllerClient):
    """Check that replicas stay alive when graceful_shutdown_timeout_s is updated"""
    config_template = {
        "import_path": "ray.serve.tests.test_config_files.pid.node",
        "deployments": [{"name": "f", "graceful_shutdown_timeout_s": 1000}],
    }

    # Deploy first time
    client.deploy_apps(ServeDeploySchema.parse_obj({"applications": [config_template]}))
    wait_for_condition(partial(check_running, client), timeout=15)
    handle = serve.get_app_handle(SERVE_DEFAULT_APP_NAME)

    # Start off with signal ready, and send query
    handle.send.remote().result()
    pid1 = handle.remote().result()[0]
    print("PID of replica after first deployment:", pid1)

    # Redeploy with shutdown timeout set to 5 seconds
    config_template["deployments"][0]["graceful_shutdown_timeout_s"] = 5
    client.deploy_apps(ServeDeploySchema.parse_obj({"applications": [config_template]}))
    wait_for_condition(partial(check_running, client), timeout=15)

    pid2 = handle.remote().result()[0]
    assert pid1 == pid2
    print("PID of replica after redeployment:", pid2)

    # Send blocking query
    handle.send.remote(clear=True)
    handle.remote()
    # Try to delete deployment, should be blocked until the timeout at 5 seconds
    client.delete_apps([SERVE_DEFAULT_APP_NAME], blocking=False)
    # Replica should be dead within 10 second timeout, which means
    # graceful_shutdown_timeout_s was successfully updated lightweightly
    wait_for_condition(
        partial(check_deployments_dead, [DeploymentID("f", SERVE_DEFAULT_APP_NAME)])
    )


def test_update_config_max_concurrent_queries(client: ServeControllerClient):
    """Check that replicas stay alive when max_concurrent_queries is updated."""

    config_template = {
        "import_path": "ray.serve.tests.test_config_files.pid.node",
        "deployments": [{"name": "f", "max_concurrent_queries": 1000}],
    }

    # Deploy first time, max_concurent_queries set to 1000.
    client.deploy_apps(ServeDeploySchema.parse_obj({"applications": [config_template]}))
    wait_for_condition(partial(check_running, client), timeout=15)

    all_replicas = ray.get(client._controller._all_running_replicas.remote())
    assert len(all_replicas) == 1
    assert all_replicas[list(all_replicas.keys())[0]][0].max_concurrent_queries == 1000

    handle = serve.get_app_handle(SERVE_DEFAULT_APP_NAME)

    refs = [handle.remote() for _ in range(10)]
    pids1 = {ref.result()[0] for ref in refs}
    assert len(pids1) == 1

    # Redeploy with max concurrent queries set to 2.
    config_template["deployments"][0]["max_concurrent_queries"] = 2
    client.deploy_apps(ServeDeploySchema.parse_obj({"applications": [config_template]}))
    wait_for_condition(partial(check_running, client), timeout=15)

    # Verify that the PID of the replica didn't change.
    refs = [handle.remote() for _ in range(10)]
    pids2 = {ref.result()[0] for ref in refs}
    assert pids2 == pids1


def test_update_config_health_check_period(client: ServeControllerClient):
    """Check that replicas stay alive when max_concurrent_queries is updated."""

    config_template = {
        "import_path": "ray.serve.tests.test_config_files.pid.async_node",
        "deployments": [{"name": "f", "health_check_period_s": 100}],
    }

    # Deploy first time, wait for replica running and deployment healthy
    client.deploy_apps(ServeDeploySchema.parse_obj({"applications": [config_template]}))
    wait_for_condition(partial(check_running, client), timeout=15)

    handle = serve.get_app_handle(SERVE_DEFAULT_APP_NAME)
    pid1 = handle.remote().result()[0]

    # The health check counter shouldn't increase beyond any initial health checks
    # done as part of the replica startup sequence.
    initial_counter = handle.get_counter.remote(health_check=True).result()
    time.sleep(5)
    assert handle.get_counter.remote(health_check=True).result() <= initial_counter + 1

    # Update the deployment's health check period to 0.1 seconds.
    config_template["deployments"][0]["health_check_period_s"] = 0.1
    client.deploy_apps(ServeDeploySchema.parse_obj({"applications": [config_template]}))
    wait_for_condition(partial(check_running, client), timeout=15)

    # Health check counter should now quickly increase due to the shorter period.
    wait_for_condition(
        lambda: handle.get_counter.remote(health_check=True).result() >= 30,
        retry_interval_ms=1000,
        timeout=10,
    )

    # Check that it's the same replica (it wasn't torn down to update the config).
    pid2 = handle.remote().result()[0]
    assert pid1 == pid2


def test_update_config_health_check_timeout(client: ServeControllerClient):
    """Check that replicas stay alive when max_concurrent_queries is updated."""

    # Deploy with a very long initial health_check_timeout_s
    # Also set small health_check_period_s to make test run faster
    config_template = {
        "import_path": "ray.serve.tests.test_config_files.pid.async_node",
        "deployments": [
            {
                "name": "f",
                "health_check_period_s": 1,
                "health_check_timeout_s": 1000,
            }
        ],
    }

    # Deploy first time, wait for replica running and deployment healthy
    client.deploy_apps(ServeDeploySchema.parse_obj({"applications": [config_template]}))
    wait_for_condition(partial(check_running, client), timeout=15)

    handle = serve.get_deployment_handle("f", SERVE_DEFAULT_APP_NAME)
    pid1 = handle.remote().result()[0]

    # Redeploy with health check timeout reduced to 1 second
    config_template["deployments"][0]["health_check_timeout_s"] = 1
    client.deploy_apps(ServeDeploySchema.parse_obj({"applications": [config_template]}))
    wait_for_condition(partial(check_running, client), timeout=15)

    # Check that it's the same replica, it didn't get teared down
    # (needs to be done before the tests below because the replica will be marked
    # unhealthy then stopped and restarted)
    pid2 = handle.remote().result()[0]
    assert pid1 == pid2

    # Block in health check
    handle.send.remote(clear=True, health_check=True).result()
    wait_for_condition(
        lambda: serve.status()
        .applications[SERVE_DEFAULT_APP_NAME]
        .deployments["f"]
        .status
        == DeploymentStatus.UNHEALTHY
    )


def test_deploy_separate_runtime_envs(client: ServeControllerClient):
    """Deploy two applications with separate runtime envs."""

    config_template = {
        "applications": [
            {
                "name": "app1",
                "route_prefix": "/app1",
                "import_path": "conditional_dag.serve_dag",
                "runtime_env": {
                    "working_dir": (
                        "https://github.com/ray-project/test_dag/archive/"
                        "41d09119cbdf8450599f993f51318e9e27c59098.zip"
                    )
                },
            },
            {
                "name": "app2",
                "route_prefix": "/app2",
                "import_path": "hello_world.app",
                "runtime_env": {
                    "working_dir": (
                        "https://github.com/zcin/test_runtime_env/archive/"
                        "c96019b6049cd9a2997db5ea0f10432bfeffb844.zip"
                    )
                },
            },
        ],
    }

    client.deploy_apps(ServeDeploySchema(**config_template))

    wait_for_condition(
        lambda: requests.post("http://localhost:8000/app1", json=["ADD", 2]).json()
        == "0 pizzas please!"
    )

    wait_for_condition(
        lambda: requests.post("http://localhost:8000/app2").text == "Hello world!"
    )


def test_deploy_one_app_failed(client: ServeControllerClient):
    """Deploy two applications with separate runtime envs."""

    world_import_path = "ray.serve.tests.test_config_files.world.DagNode"
    fail_import_path = "ray.serve.tests.test_config_files.fail.node"
    config_template = {
        "applications": [
            {
                "name": "app1",
                "route_prefix": "/app1",
                "import_path": world_import_path,
            },
            {
                "name": "app2",
                "route_prefix": "/app2",
                "import_path": fail_import_path,
            },
        ],
    }

    client.deploy_apps(ServeDeploySchema(**config_template))

    wait_for_condition(
        lambda: requests.post("http://localhost:8000/app1").text == "wonderful world"
    )

    wait_for_condition(
        lambda: serve.status().applications["app1"].status == ApplicationStatus.RUNNING
        and serve.status().applications["app2"].status
        == ApplicationStatus.DEPLOY_FAILED
    )


def test_deploy_with_route_prefix_conflict(client: ServeControllerClient):
    world_import_path = "ray.serve.tests.test_config_files.world.DagNode"
    pizza_import_path = "ray.serve.tests.test_config_files.pizza.serve_dag"
    test_config = {
        "applications": [
            {
                "name": "app1",
                "route_prefix": "/app1",
                "import_path": world_import_path,
            },
            {
                "name": "app2",
                "route_prefix": "/app2",
                "import_path": pizza_import_path,
            },
        ],
    }

    client.deploy_apps(ServeDeploySchema(**test_config))

    wait_for_condition(
        lambda: requests.get("http://localhost:8000/app1").text == "wonderful world"
    )
    wait_for_condition(
        lambda: requests.post("http://localhost:8000/app2", json=["ADD", 2]).text
        == "4 pizzas please!"
    )

    # Buffer time
    time.sleep(1)

    test_config["applications"][1] = {
        "name": "app3",
        "route_prefix": "/app2",
        "import_path": world_import_path,
    }

    client.deploy_apps(ServeDeploySchema(**test_config))

    def check():
        serve_details = ServeInstanceDetails(
            **ray.get(client._controller.get_serve_instance_details.remote())
        )
        app1_running = (
            "app1" in serve_details.applications
            and serve_details.applications["app1"].status == "RUNNING"
        )
        app3_running = (
            "app3" in serve_details.applications
            and serve_details.applications["app3"].status == "RUNNING"
        )
        app2_gone = "app2" not in serve_details.applications
        return app1_running and app3_running and app2_gone

    wait_for_condition(check)

    # app1 and app3 should be up and running
    wait_for_condition(
        lambda: requests.get("http://localhost:8000/app1").text == "wonderful world"
    )
    wait_for_condition(
        lambda: requests.get("http://localhost:8000/app2").text == "wonderful world"
    )


def test_deploy_single_then_multi(client: ServeControllerClient):
    """Deploying single-app then multi-app config should fail."""

    single_app_config = ServeApplicationSchema.parse_obj(get_test_config())
    multi_app_config = ServeDeploySchema.parse_obj(get_test_deploy_config())

    # Deploy single app config
    client.deploy_apps(single_app_config)
    check_single_app()

    # Deploying multi app config afterwards should fail
    with pytest.raises(RayServeException):
        client.deploy_apps(multi_app_config)
    # The original application should still be up and running
    check_single_app()


def test_deploy_multi_then_single(client: ServeControllerClient):
    """Deploying multi-app then single-app config should fail."""

    single_app_config = ServeApplicationSchema.parse_obj(get_test_config())
    multi_app_config = ServeDeploySchema.parse_obj(get_test_deploy_config())

    # Deploy multi app config
    client.deploy_apps(multi_app_config)
    check_multi_app()

    # Deploying single app config afterwards should fail
    with pytest.raises(RayServeException):
        client.deploy_apps(single_app_config)
    # The original applications should still be up and running
    check_multi_app()


def test_deploy_multi_app_deleting(client: ServeControllerClient):
    """Test deleting an application by removing from config."""

    config = ServeDeploySchema.parse_obj(get_test_deploy_config())
    client.deploy_apps(config)
    check_multi_app()

    # Delete app2
    del config.applications[1]
    client.deploy_apps(config)

    # Fetch details immediately afterwards, should parse correctly
    details = ray.get(client._controller.get_serve_instance_details.remote())
    ServeInstanceDetails(**details)
    # We don't enforce that the state is deleting here because that could cause
    # flaky test performance. The app could have been deleted by the time of query
    assert (
        "app2" not in details["applications"]
        or details["applications"]["app2"]["status"] == ApplicationStatus.DELETING
    )

    info_valid = True

    def check_app_status():
        global info_valid
        try:
            # Fetch details, should always parse correctly
            details = ray.get(client._controller.get_serve_instance_details.remote())
            ServeInstanceDetails(**details)
            return (
                details["applications"]["app1"]["status"] == ApplicationStatus.RUNNING
                and "app2" not in details["applications"]
            )
        except Exception:
            info_valid = False

    wait_for_condition(check_app_status)
    # Check that all all details fetched from controller parsed correctly
    assert info_valid


def test_deploy_nonexistent_deployment(client: ServeControllerClient):
    """Apply a config that lists a deployment that doesn't exist in the application.
    The error message should be descriptive.
    """

    config = ServeDeploySchema.parse_obj(get_test_deploy_config())
    # Change names to invalid names that don't contain "deployment" or "application"
    config.applications[1].name = "random1"
    config.applications[1].deployments[0].name = "random2"
    client.deploy_apps(config)

    def check_app_message():
        details = ray.get(client._controller.get_serve_instance_details.remote())
        # The error message should be descriptive
        # e.g. no deployment "x" in application "y"
        return (
            "application" in details["applications"]["random1"]["message"]
            and "deployment" in details["applications"]["random1"]["message"]
        )

    wait_for_condition(check_app_message)


def test_deploy_with_no_applications(client: ServeControllerClient):
    """Deploy an empty list of applications, serve should just be started."""

    config = ServeDeploySchema.parse_obj({"applications": []})
    client.deploy_apps(config)

    def serve_running():
        ServeInstanceDetails.parse_obj(
            ray.get(client._controller.get_serve_instance_details.remote())
        )
        actors = list_actors(
            filters=[
                ("ray_namespace", "=", SERVE_NAMESPACE),
                ("state", "=", "ALIVE"),
            ]
        )
        actor_names = [actor["class_name"] for actor in actors]
        return "ServeController" in actor_names and "ProxyActor" in actor_names

    wait_for_condition(serve_running)


def test_deployments_not_listed_in_config(client: ServeControllerClient):
    """Apply a config without the app's deployments listed. The deployments should
    not redeploy.
    """

    config = {"import_path": "ray.serve.tests.test_config_files.pid.node"}
    client.deploy_apps(ServeApplicationSchema(**config))
    wait_for_condition(partial(check_running, client), timeout=15)
    pid1, _ = requests.get("http://localhost:8000/f").json()

    # Redeploy the same config (with no deployments listed)
    client.deploy_apps(ServeApplicationSchema(**config))
    wait_for_condition(partial(check_running, client), timeout=15)

    # It should be the same replica actor
    pids = []
    for _ in range(4):
        pids.append(requests.get("http://localhost:8000/f").json()[0])
    assert all(pid == pid1 for pid in pids)


def test_get_app_handle(client: ServeControllerClient):
    config = ServeDeploySchema.parse_obj(get_test_deploy_config())
    client.deploy_apps(config)
    check_multi_app()

    handle_1 = serve.get_app_handle("app1")
    handle_2 = serve.get_app_handle("app2")
    assert handle_1.route.remote("ADD", 2).result() == "4 pizzas please!"
    assert handle_2.route.remote("ADD", 2).result() == "5 pizzas please!"


@pytest.mark.parametrize("heavyweight", [True, False])
def test_deploy_lightweight_multiple_route_prefix(
    client: ServeControllerClient, heavyweight: bool
):
    """If user deploys a config that sets route prefix for a non-ingress deployment,
    the deploy should fail.
    """

    config = {
        "applications": [
            {
                "name": "default",
                "import_path": "ray.serve.tests.test_config_files.world.DagNode",
            }
        ]
    }
    client.deploy_apps(ServeDeploySchema(**config))

    def check():
        assert requests.post("http://localhost:8000/").text == "wonderful world"
        return True

    wait_for_condition(check)

    # Add route prefix for non-ingress deployment
    config["applications"][0]["deployments"] = [{"name": "f", "route_prefix": "/"}]
    if heavyweight:
        # Trigger re-build of the application
        config["applications"][0]["runtime_env"] = {"env_vars": {"test": "3"}}
    client.deploy_apps(ServeDeploySchema(**config))

    def check_failed():
        s = serve.status().applications["default"]
        assert s.status == ApplicationStatus.DEPLOY_FAILED
        assert "Found multiple route prefixes" in s.message
        return True

    wait_for_condition(check_failed)

    # Check 10 more times to make sure the status doesn't oscillate
    for _ in range(10):
        s = serve.status().applications["default"]
        assert s.status == ApplicationStatus.DEPLOY_FAILED
        assert "Found multiple route prefixes" in s.message
        time.sleep(0.1)


<<<<<<< HEAD
def test_change_route_prefix(client: ServeControllerClient):
    # Deploy application with route prefix /old
    app_config = {
        "name": "default",
        "route_prefix": "/old",
        "import_path": "ray.serve.tests.test_config_files.pid.node",
    }
    client.deploy_apps(ServeDeploySchema(**{"applications": [app_config]}))

    wait_for_condition(check_running, _client=client)
    pid1 = requests.get("http://localhost:8000/old").json()[0]

    # Redeploy application with route prefix /new.
    app_config["route_prefix"] = "/new"
    client.deploy_apps(ServeDeploySchema(**{"applications": [app_config]}))

    # Check that the old route is gone and the response from the new route
    # has the same PID (replica wasn't restarted).
    def check_switched():
        # Old route should be gone
        resp = requests.get("http://localhost:8000/old")
        assert "Path '/old' not found." in resp.text

        # Response from new route should be same PID
        pid2 = requests.get("http://localhost:8000/new").json()[0]
        assert pid2 == pid1
        return True

    wait_for_condition(check_switched)
=======
@pytest.mark.parametrize("rebuild", [True, False])
def test_redeploy_old_config_after_failed_deployment(
    client: ServeControllerClient, rebuild
):
    """
    1. Deploy application which succeeds.
    2. Redeploy application with an import path that fails.
    3. Redeploy the exact same config from step 1.

    Verify that step 3 succeeds and the application returns to running state.
    """

    app_config = {
        "name": "default",
        "import_path": "ray.serve.tests.test_config_files.world.DagNode",
    }
    client.deploy_apps(ServeDeploySchema(**{"applications": [app_config]}))

    def check_application_running():
        status = serve.status().applications["default"]
        assert status.status == "RUNNING"
        assert requests.post("http://localhost:8000/").text == "wonderful world"
        return True

    wait_for_condition(check_application_running)

    # Change config so that redeploy will error
    new_app_config = copy(app_config)
    if rebuild:
        # New import path will cause an error upon importing app
        new_app_config[
            "import_path"
        ] = "ray.serve.tests.test_config_files.import_error.app"
        err_msg = "ZeroDivisionError"
    else:
        # Trying to add a route prefix for non-ingress deployment will fail
        new_app_config["deployments"] = [{"name": "f", "route_prefix": "/"}]
        err_msg = "Found multiple route prefixes"
    client.deploy_apps(ServeDeploySchema(**{"applications": [new_app_config]}))

    def check_deploy_failed(message):
        status = serve.status().applications["default"]
        assert status.status == "DEPLOY_FAILED"
        assert message in status.message
        return True

    wait_for_condition(check_deploy_failed, message=err_msg)

    # Redeploy old config
    client.deploy_apps(ServeDeploySchema(**{"applications": [app_config]}))

    wait_for_condition(check_application_running)
>>>>>>> 0c06bb98


if __name__ == "__main__":
    sys.exit(pytest.main(["-v", "-s", __file__]))<|MERGE_RESOLUTION|>--- conflicted
+++ resolved
@@ -1324,37 +1324,6 @@
         time.sleep(0.1)
 
 
-<<<<<<< HEAD
-def test_change_route_prefix(client: ServeControllerClient):
-    # Deploy application with route prefix /old
-    app_config = {
-        "name": "default",
-        "route_prefix": "/old",
-        "import_path": "ray.serve.tests.test_config_files.pid.node",
-    }
-    client.deploy_apps(ServeDeploySchema(**{"applications": [app_config]}))
-
-    wait_for_condition(check_running, _client=client)
-    pid1 = requests.get("http://localhost:8000/old").json()[0]
-
-    # Redeploy application with route prefix /new.
-    app_config["route_prefix"] = "/new"
-    client.deploy_apps(ServeDeploySchema(**{"applications": [app_config]}))
-
-    # Check that the old route is gone and the response from the new route
-    # has the same PID (replica wasn't restarted).
-    def check_switched():
-        # Old route should be gone
-        resp = requests.get("http://localhost:8000/old")
-        assert "Path '/old' not found." in resp.text
-
-        # Response from new route should be same PID
-        pid2 = requests.get("http://localhost:8000/new").json()[0]
-        assert pid2 == pid1
-        return True
-
-    wait_for_condition(check_switched)
-=======
 @pytest.mark.parametrize("rebuild", [True, False])
 def test_redeploy_old_config_after_failed_deployment(
     client: ServeControllerClient, rebuild
@@ -1407,7 +1376,37 @@
     client.deploy_apps(ServeDeploySchema(**{"applications": [app_config]}))
 
     wait_for_condition(check_application_running)
->>>>>>> 0c06bb98
+
+
+def test_change_route_prefix(client: ServeControllerClient):
+    # Deploy application with route prefix /old
+    app_config = {
+        "name": "default",
+        "route_prefix": "/old",
+        "import_path": "ray.serve.tests.test_config_files.pid.node",
+    }
+    client.deploy_apps(ServeDeploySchema(**{"applications": [app_config]}))
+
+    wait_for_condition(check_running, _client=client)
+    pid1 = requests.get("http://localhost:8000/old").json()[0]
+
+    # Redeploy application with route prefix /new.
+    app_config["route_prefix"] = "/new"
+    client.deploy_apps(ServeDeploySchema(**{"applications": [app_config]}))
+
+    # Check that the old route is gone and the response from the new route
+    # has the same PID (replica wasn't restarted).
+    def check_switched():
+        # Old route should be gone
+        resp = requests.get("http://localhost:8000/old")
+        assert "Path '/old' not found." in resp.text
+
+        # Response from new route should be same PID
+        pid2 = requests.get("http://localhost:8000/new").json()[0]
+        assert pid2 == pid1
+        return True
+
+    wait_for_condition(check_switched)
 
 
 if __name__ == "__main__":
