--- conflicted
+++ resolved
@@ -18,20 +18,11 @@
 from ray.serve._private.common import ApplicationStatus, DeploymentID, DeploymentStatus
 from ray.serve._private.constants import SERVE_DEFAULT_APP_NAME, SERVE_NAMESPACE
 from ray.serve.context import _get_global_client
-<<<<<<< HEAD
 from ray.serve.schema import ServeDeploySchema, ServeInstanceDetails
-=======
-from ray.serve.exceptions import RayServeException
-from ray.serve.schema import (
-    ServeApplicationSchema,
-    ServeDeploySchema,
-    ServeInstanceDetails,
-)
 from ray.serve.tests.common.remote_uris import (
     TEST_DAG_PINNED_URI,
     TEST_RUNTIME_ENV_PINNED_URI,
 )
->>>>>>> a9d7b9d7
 from ray.tests.conftest import call_ray_stop_only  # noqa: F401
 from ray.util.state import list_actors, list_tasks
 
@@ -457,41 +448,6 @@
     )
 
 
-<<<<<<< HEAD
-=======
-def test_deploy_app_runtime_env(client: ServeControllerClient):
-    config_template = {
-        "import_path": "conditional_dag.serve_dag",
-        "runtime_env": {"working_dir": TEST_DAG_PINNED_URI},
-    }
-
-    config1 = ServeApplicationSchema.parse_obj(config_template)
-    client.deploy_apps(config1)
-
-    wait_for_condition(
-        lambda: requests.post("http://localhost:8000/", json=["ADD", 2]).json()
-        == "0 pizzas please!"
-    )
-
-    # Override the configuration
-    config_template["deployments"] = [
-        {
-            "name": "Adder",
-            "ray_actor_options": {
-                "runtime_env": {"env_vars": {"override_increment": "1"}}
-            },
-        }
-    ]
-    config2 = ServeApplicationSchema.parse_obj(config_template)
-    client.deploy_apps(config2)
-
-    wait_for_condition(
-        lambda: requests.post("http://localhost:8000/", json=["ADD", 2]).json()
-        == "3 pizzas please!"
-    )
-
-
->>>>>>> a9d7b9d7
 def test_deploy_multi_app_deployments_removed(client: ServeControllerClient):
     """Test redeploying applications will remove old deployments."""
 
