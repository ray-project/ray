import asyncio
import concurrent.futures
import threading

import pytest
import requests

import ray
from ray._private.test_utils import SignalActor

from ray import serve
from ray.serve.exceptions import RayServeException
from ray.serve.handle import _HandleOptions, RayServeHandle, RayServeSyncHandle
from ray.serve._private.router import PowerOfTwoChoicesReplicaScheduler
from ray.serve._private.constants import (
    RAY_SERVE_ENABLE_EXPERIMENTAL_STREAMING,
    SERVE_DEFAULT_APP_NAME,
)
from ray.serve._private.common import RequestProtocol


def test_handle_options():
    default_options = _HandleOptions()
    assert default_options.method_name == "__call__"
    assert default_options.multiplexed_model_id == ""
    assert default_options.stream is False
    assert default_options._request_protocol == RequestProtocol.UNDEFINED

    # Test setting method name.
    only_set_method = default_options.copy_and_update(method_name="hi")
    assert only_set_method.method_name == "hi"
    assert only_set_method.multiplexed_model_id == ""
    assert only_set_method.stream is False

    # Existing options should be unmodified.
    assert default_options.method_name == "__call__"
    assert default_options.multiplexed_model_id == ""
    assert default_options.stream is False
    assert default_options._request_protocol == RequestProtocol.UNDEFINED

    # Test setting model ID.
    only_set_model_id = default_options.copy_and_update(multiplexed_model_id="hi")
    assert only_set_model_id.method_name == "__call__"
    assert only_set_model_id.multiplexed_model_id == "hi"
    assert only_set_model_id.stream is False

    # Existing options should be unmodified.
    assert default_options.method_name == "__call__"
    assert default_options.multiplexed_model_id == ""
    assert default_options.stream is False
    assert default_options._request_protocol == RequestProtocol.UNDEFINED

    # Test setting stream.
    only_set_stream = default_options.copy_and_update(stream=True)
    assert only_set_stream.method_name == "__call__"
    assert only_set_stream.multiplexed_model_id == ""
    assert only_set_stream.stream is True

    # Existing options should be unmodified.
    assert default_options.method_name == "__call__"
    assert default_options.multiplexed_model_id == ""
    assert default_options.stream is False
    assert default_options._request_protocol == RequestProtocol.UNDEFINED

    # Test setting multiple.
    set_multiple = default_options.copy_and_update(method_name="hi", stream=True)
    assert set_multiple.method_name == "hi"
    assert set_multiple.multiplexed_model_id == ""
    assert set_multiple.stream is True
    assert default_options._request_protocol == RequestProtocol.UNDEFINED


@pytest.mark.asyncio
async def test_async_handle_serializable(serve_instance):
    @serve.deployment
    def f():
        return "hello"

    f.deploy()

    @ray.remote
    class TaskActor:
        async def task(self, handle):
            ref = await handle.remote()
            output = await ref
            return output

    # Test pickling via ray.remote()
    handle = f.get_handle(sync=False)

    task_actor = TaskActor.remote()
    result = await task_actor.task.remote(handle)
    assert result == "hello"


def test_sync_handle_serializable(serve_instance):
    @serve.deployment
    def f():
        return "hello"

    handle = serve.run(f.bind())

    @ray.remote
    def task(handle):
        return ray.get(handle.remote())

    # Test pickling via ray.remote()
    result_ref = task.remote(handle)
    assert ray.get(result_ref) == "hello"


def test_handle_serializable_in_deployment_init(serve_instance):
    """Test that a handle can be passed into a constructor (#22110)"""

    @serve.deployment
    class RayServer1:
        def __init__(self):
            pass

        def __call__(self, *args):
            return {"count": self.count}

    @serve.deployment
    class RayServer2:
        def __init__(self, handle):
            self.handle = handle

        def __call__(self, *args):
            return {"count": self.count}

    rs1 = RayServer1.bind()
    rs2 = RayServer2.bind(rs1)
    serve.run(rs2)


def test_sync_handle_in_thread(serve_instance):
    @serve.deployment
    def f():
        return "hello"

    handle = serve.run(f.bind())

    def thread_get_handle(deploy):
        handle = serve.get_deployment_handle(
            deploy._name, SERVE_DEFAULT_APP_NAME, sync=True
        )
        return handle

    with concurrent.futures.ThreadPoolExecutor(max_workers=1) as executor:
        fut = executor.submit(thread_get_handle, f)
        handle = fut.result()
        assert ray.get(handle.remote()) == "hello"


def test_handle_in_endpoint(serve_instance):
    @serve.deployment
    class Endpoint1:
        def __call__(self, *args):
            return "hello"

    @serve.deployment
    class Endpoint2:
        def __init__(self, handle):
            self.handle = handle

        async def __call__(self, _):
            return await (await self.handle.remote())

    end_p1 = Endpoint1.bind()
    end_p2 = Endpoint2.bind(end_p1)
    serve.run(end_p2)

    assert requests.get("http://127.0.0.1:8000/Endpoint2").text == "hello"


@pytest.mark.skipif(
    RAY_SERVE_ENABLE_EXPERIMENTAL_STREAMING, reason="Not supported w/ streaming."
)
def test_handle_inject_starlette_request(serve_instance):
    @serve.deployment(name="echo")
    def echo_request_type(request):
        return str(type(request))

    echo_request_type.deploy()

    @serve.deployment(name="wrapper")
    def wrapper_model(web_request):
        handle = echo_request_type.get_handle()
        return ray.get(handle.remote(web_request))

    wrapper_model.deploy()

    for route in ["echo", "wrapper"]:
        resp = requests.get(f"http://127.0.0.1:8000/{route}")
        request_type = resp.text
        assert request_type == "<class 'starlette.requests.Request'>"


def test_handle_option_chaining(serve_instance):
    # https://github.com/ray-project/ray/issues/12802
    # https://github.com/ray-project/ray/issues/12798

    @serve.deployment
    class MultiMethod:
        def method_a(self):
            return "method_a"

        def method_b(self):
            return "method_b"

        def __call__(self):
            return "__call__"

    handle1 = serve.run(MultiMethod.bind())
    metrics = handle1.request_counter
    assert ray.get(handle1.remote()) == "__call__"

    handle2 = handle1.options(method_name="method_a")
    assert ray.get(handle2.remote()) == "method_a"
    assert handle2.request_counter == metrics

    handle3 = handle1.options(method_name="method_b")
    assert ray.get(handle3.remote()) == "method_b"
    assert handle3.request_counter == metrics


def test_repeated_get_handle_cached(serve_instance):
    @serve.deployment
    def f(_):
        return ""

    f.deploy()

    handle_sets = {f.get_handle() for _ in range(100)}
    assert len(handle_sets) == 1

    handle_sets = {serve.get_deployment("f").get_handle() for _ in range(100)}
    assert len(handle_sets) == 1


@pytest.mark.asyncio
@pytest.mark.parametrize("sync", [True, False])
async def test_args_kwargs(serve_instance, sync):
    @serve.deployment
    async def f(*args, **kwargs):
        assert args[0] == "hi"
        assert kwargs["kwarg1"] == 1
        assert kwargs["kwarg2"] == "2"

    f.deploy()

    handle = f.get_handle(sync=sync)

    def call():
        return handle.remote("hi", kwarg1=1, kwarg2="2")

    if sync:
        obj_ref = call()
    else:
        obj_ref = await call()

    ray.get(obj_ref)


@pytest.mark.asyncio
@pytest.mark.parametrize("sync", [True, False])
async def test_nonexistent_method(serve_instance, sync):
    @serve.deployment
    class A:
        def exists(self):
            pass

    A.deploy()
    handle = A.get_handle(sync=sync)

    if sync:
        obj_ref = handle.does_not_exist.remote()
    else:
        obj_ref = await handle.does_not_exist.remote()

    with pytest.raises(RayServeException) as excinfo:
        ray.get(obj_ref)

    exception_string = str(excinfo.value)
    assert "'does_not_exist'" in exception_string
    assert "Available methods: ['exists']" in exception_string


def _get_asyncio_loop_running_in_thread() -> asyncio.AbstractEventLoop:
    loop = asyncio.new_event_loop()
    threading.Thread(
        daemon=True,
        target=loop.run_forever,
    ).start()
    return loop


@pytest.mark.asyncio
async def test_handle_across_loops(serve_instance):
    @serve.deployment
    class A:
        def exists(self):
            return True

    A.deploy()

    async def refresh_get():
        handle = A.get_handle(sync=False)
        assert await (await handle.exists.remote())

    for _ in range(10):
        loop = _get_asyncio_loop_running_in_thread()
        asyncio.run_coroutine_threadsafe(refresh_get(), loop).result()

    handle = A.get_handle(sync=False)

    async def cache_get():
        assert await (await handle.exists.remote())

    for _ in range(10):
        loop = _get_asyncio_loop_running_in_thread()
        asyncio.run_coroutine_threadsafe(refresh_get(), loop).result()


def test_handle_typing(serve_instance):
    @serve.deployment
    class DeploymentClass:
        pass

    @serve.deployment
    def deployment_func():
        pass

    @serve.deployment
    class Ingress:
        def __init__(
            self, class_downstream: RayServeHandle, func_downstream: RayServeHandle
        ):
            # serve.run()'ing this deployment fails if these assertions fail.
            assert isinstance(class_downstream, RayServeHandle)
            assert isinstance(func_downstream, RayServeHandle)

    h = serve.run(Ingress.bind(DeploymentClass.bind(), deployment_func.bind()))
    assert isinstance(h, RayServeSyncHandle)


def test_call_function_with_argument(serve_instance):
    @serve.deployment
    def echo(name: str):
        return f"Hi {name}"

    @serve.deployment
    class Ingress:
        def __init__(self, h: RayServeHandle):
            self._h = h

        async def __call__(self, name: str):
            return await (await self._h.remote(name))

    h = serve.run(Ingress.bind(echo.bind()))
    assert ray.get(h.remote("sned")) == "Hi sned"


def test_handle_options_with_same_router(serve_instance):
    """Make sure that multiple handles share same router object."""

    @serve.deployment
    def echo(name: str):
        return f"Hi {name}"

    handle = serve.run(echo.bind())
    handle2 = handle.options(multiplexed_model_id="model2")
    assert handle._router
    assert id(handle2._router) == id(handle._router)


class MyRouter(PowerOfTwoChoicesReplicaScheduler):
    pass


def test_handle_options_custom_router(serve_instance):
    @serve.deployment
    def echo(name: str):
        return f"Hi {name}"

    handle = serve.run(echo.bind())
    handle2 = handle.options(_router_cls="ray.serve.tests.test_handle.MyRouter")
    ray.get(handle2.remote("HI"))
    print("Router class used", handle2._router._replica_scheduler)
    assert (
        "MyRouter" in handle2._router._replica_scheduler.__class__.__name__
    ), handle2._router._replica_scheduler


<<<<<<< HEAD
def test_handle_prefers_replicas_on_same_node(ray_cluster):
    """Verify that handle calls prefer replicas on the same node when possible.

    If all replicas on the same node are occupied (at `max_concurrent_queries` limit),
    requests should spill to other nodes.
    """
    cluster = ray_cluster
    cluster.add_node(num_cpus=1)
    cluster.add_node(num_cpus=1)

    signal = SignalActor.remote()

    @serve.deployment(num_replicas=2, max_concurrent_queries=1)
    def inner(block_on_signal):
        if block_on_signal:
            ray.get(signal.wait.remote())

        return ray.get_runtime_context().get_node_id()

    @serve.deployment(num_replicas=1, ray_actor_options={"num_cpus": 0})
    class Outer:
        def __init__(self, inner_handle: RayServeHandle):
            self._h = inner_handle

        def get_node_id(self) -> str:
            return ray.get_runtime_context().get_node_id()

        async def call_inner(self, block_on_signal: bool = False) -> str:
            return await (await self._h.remote(block_on_signal))

    # The inner deployment's two replicas will be spread across the two nodes and
    # the outer deployment's single replica will be placed on one of them.
    h = serve.run(Outer.bind(inner.bind()))

    # When sending requests sequentially, all requests to the inner deployment should
    # go to the replica on the same node as the outer deployment replica.
    outer_node_id = ray.get(h.get_node_id.remote())
    for _ in range(10):
        assert ray.get(h.call_inner.remote()) == outer_node_id

    # Make a blocking request to the inner deployment replica on the same node.
    blocked_ref = h.call_inner.remote(block_on_signal=True)
    with pytest.raises(TimeoutError):
        ray.get(blocked_ref, timeout=1)

    # Because there's a blocking request and `max_concurrent_queries` is set to 1, all
    # requests should now spill to the other node.
    for _ in range(10):
        assert ray.get(h.call_inner.remote()) != outer_node_id

    ray.get(signal.send.remote())
    assert ray.get(blocked_ref) == outer_node_id
=======
def test_set_request_protocol(serve_instance):
    """Test setting request protocol for a handle.

    When a handle is created, it's _request_protocol is undefined. When calling
    `_set_request_protocol()`, _request_protocol is set to the specified protocol.
    When chaining options, the _request_protocol on the new handle is copied over.
    When calling `_set_request_protocol()` on the new handle, _request_protocol
    on the new handle is changed accordingly, while _request_protocol on the
    original handle remains unchanged.
    """

    @serve.deployment
    def echo(name: str):
        return f"Hi {name}"

    handle = serve.run(echo.bind())
    assert handle.handle_options._request_protocol == RequestProtocol.UNDEFINED

    handle._set_request_protocol(RequestProtocol.HTTP)
    assert handle.handle_options._request_protocol == RequestProtocol.HTTP

    multiplexed_model_id = "fake-multiplexed_model_id"
    new_handle = handle.options(multiplexed_model_id=multiplexed_model_id)
    assert new_handle.handle_options.multiplexed_model_id == multiplexed_model_id
    assert new_handle.handle_options._request_protocol == RequestProtocol.HTTP

    new_handle._set_request_protocol(RequestProtocol.GRPC)
    assert new_handle.handle_options._request_protocol == RequestProtocol.GRPC
    assert handle.handle_options._request_protocol == RequestProtocol.HTTP
>>>>>>> 4c4abc9f


if __name__ == "__main__":
    import sys
    import pytest

    sys.exit(pytest.main(["-v", "-s", __file__]))<|MERGE_RESOLUTION|>--- conflicted
+++ resolved
@@ -392,60 +392,6 @@
     ), handle2._router._replica_scheduler
 
 
-<<<<<<< HEAD
-def test_handle_prefers_replicas_on_same_node(ray_cluster):
-    """Verify that handle calls prefer replicas on the same node when possible.
-
-    If all replicas on the same node are occupied (at `max_concurrent_queries` limit),
-    requests should spill to other nodes.
-    """
-    cluster = ray_cluster
-    cluster.add_node(num_cpus=1)
-    cluster.add_node(num_cpus=1)
-
-    signal = SignalActor.remote()
-
-    @serve.deployment(num_replicas=2, max_concurrent_queries=1)
-    def inner(block_on_signal):
-        if block_on_signal:
-            ray.get(signal.wait.remote())
-
-        return ray.get_runtime_context().get_node_id()
-
-    @serve.deployment(num_replicas=1, ray_actor_options={"num_cpus": 0})
-    class Outer:
-        def __init__(self, inner_handle: RayServeHandle):
-            self._h = inner_handle
-
-        def get_node_id(self) -> str:
-            return ray.get_runtime_context().get_node_id()
-
-        async def call_inner(self, block_on_signal: bool = False) -> str:
-            return await (await self._h.remote(block_on_signal))
-
-    # The inner deployment's two replicas will be spread across the two nodes and
-    # the outer deployment's single replica will be placed on one of them.
-    h = serve.run(Outer.bind(inner.bind()))
-
-    # When sending requests sequentially, all requests to the inner deployment should
-    # go to the replica on the same node as the outer deployment replica.
-    outer_node_id = ray.get(h.get_node_id.remote())
-    for _ in range(10):
-        assert ray.get(h.call_inner.remote()) == outer_node_id
-
-    # Make a blocking request to the inner deployment replica on the same node.
-    blocked_ref = h.call_inner.remote(block_on_signal=True)
-    with pytest.raises(TimeoutError):
-        ray.get(blocked_ref, timeout=1)
-
-    # Because there's a blocking request and `max_concurrent_queries` is set to 1, all
-    # requests should now spill to the other node.
-    for _ in range(10):
-        assert ray.get(h.call_inner.remote()) != outer_node_id
-
-    ray.get(signal.send.remote())
-    assert ray.get(blocked_ref) == outer_node_id
-=======
 def test_set_request_protocol(serve_instance):
     """Test setting request protocol for a handle.
 
@@ -475,7 +421,60 @@
     new_handle._set_request_protocol(RequestProtocol.GRPC)
     assert new_handle.handle_options._request_protocol == RequestProtocol.GRPC
     assert handle.handle_options._request_protocol == RequestProtocol.HTTP
->>>>>>> 4c4abc9f
+
+
+def test_handle_prefers_replicas_on_same_node(ray_cluster):
+    """Verify that handle calls prefer replicas on the same node when possible.
+
+    If all replicas on the same node are occupied (at `max_concurrent_queries` limit),
+    requests should spill to other nodes.
+    """
+    cluster = ray_cluster
+    cluster.add_node(num_cpus=1)
+    cluster.add_node(num_cpus=1)
+
+    signal = SignalActor.remote()
+
+    @serve.deployment(num_replicas=2, max_concurrent_queries=1)
+    def inner(block_on_signal):
+        if block_on_signal:
+            ray.get(signal.wait.remote())
+
+        return ray.get_runtime_context().get_node_id()
+
+    @serve.deployment(num_replicas=1, ray_actor_options={"num_cpus": 0})
+    class Outer:
+        def __init__(self, inner_handle: RayServeHandle):
+            self._h = inner_handle
+
+        def get_node_id(self) -> str:
+            return ray.get_runtime_context().get_node_id()
+
+        async def call_inner(self, block_on_signal: bool = False) -> str:
+            return await (await self._h.remote(block_on_signal))
+
+    # The inner deployment's two replicas will be spread across the two nodes and
+    # the outer deployment's single replica will be placed on one of them.
+    h = serve.run(Outer.bind(inner.bind()))
+
+    # When sending requests sequentially, all requests to the inner deployment should
+    # go to the replica on the same node as the outer deployment replica.
+    outer_node_id = ray.get(h.get_node_id.remote())
+    for _ in range(10):
+        assert ray.get(h.call_inner.remote()) == outer_node_id
+
+    # Make a blocking request to the inner deployment replica on the same node.
+    blocked_ref = h.call_inner.remote(block_on_signal=True)
+    with pytest.raises(TimeoutError):
+        ray.get(blocked_ref, timeout=1)
+
+    # Because there's a blocking request and `max_concurrent_queries` is set to 1, all
+    # requests should now spill to the other node.
+    for _ in range(10):
+        assert ray.get(h.call_inner.remote()) != outer_node_id
+
+    ray.get(signal.send.remote())
+    assert ray.get(blocked_ref) == outer_node_id
 
 
 if __name__ == "__main__":
