--- conflicted
+++ resolved
@@ -101,11 +101,7 @@
     class Router:
         def __init__(self, handle):
             self.handle = handle
-<<<<<<< HEAD
-            self.handle.init()
-=======
             self.handle._init()
->>>>>>> 0c4586f6
 
         def check(self):
             return self.handle.init_options._source == DeploymentHandleSource.REPLICA
@@ -442,11 +438,7 @@
         return "hi"
 
     h = serve.run(f.bind())
-<<<<<<< HEAD
-    h.init(_prefer_local_routing=True)
-=======
     h._init(_prefer_local_routing=True)
->>>>>>> 0c4586f6
     for _ in range(10):
         assert h.remote().result() == "hi"
 
@@ -457,17 +449,10 @@
         return "hi"
 
     h = serve.run(f.bind())
-<<<<<<< HEAD
-    h.init()
-
-    with pytest.raises(RuntimeError):
-        h.init()
-=======
     h._init()
 
     with pytest.raises(RuntimeError):
         h._init()
->>>>>>> 0c4586f6
 
 
 def test_init_after_options_fails(serve_instance):
@@ -478,11 +463,7 @@
     h = serve.run(f.bind())
 
     with pytest.raises(RuntimeError):
-<<<<<<< HEAD
-        h.options(stream=True).init(_prefer_local_routing=True)
-=======
         h.options(stream=True)._init(_prefer_local_routing=True)
->>>>>>> 0c4586f6
 
 
 def test_init_after_request_fails(serve_instance):
@@ -494,11 +475,7 @@
     assert h.remote().result() == "hi"
 
     with pytest.raises(RuntimeError):
-<<<<<<< HEAD
-        h.init(_prefer_local_routing=True)
-=======
         h._init(_prefer_local_routing=True)
->>>>>>> 0c4586f6
 
 
 if __name__ == "__main__":
