import asyncio
import concurrent.futures
import threading

import pytest
import requests

import ray

from ray import serve
from ray.serve.exceptions import RayServeException
from ray.serve.handle import HandleOptions, RayServeHandle, RayServeSyncHandle
from ray.serve._private.router import PowerOfTwoChoicesReplicaScheduler
from ray.serve._private.constants import (
    RAY_SERVE_ENABLE_EXPERIMENTAL_STREAMING,
    SERVE_DEFAULT_APP_NAME,
)


def test_handle_options():
    default_options = HandleOptions()
    assert default_options.method_name == "__call__"
    assert default_options.multiplexed_model_id == ""
    assert default_options.stream is False

    # Test setting method name.
    only_set_method = default_options.copy_and_update(method_name="hi")
    assert only_set_method.method_name == "hi"
    assert only_set_method.multiplexed_model_id == ""
    assert only_set_method.stream is False

    # Existing options should be unmodified.
    assert default_options.method_name == "__call__"
    assert default_options.multiplexed_model_id == ""
    assert default_options.stream is False

    # Test setting model ID.
    only_set_model_id = default_options.copy_and_update(multiplexed_model_id="hi")
    assert only_set_model_id.method_name == "__call__"
    assert only_set_model_id.multiplexed_model_id == "hi"
    assert only_set_model_id.stream is False

    # Existing options should be unmodified.
    assert default_options.method_name == "__call__"
    assert default_options.multiplexed_model_id == ""
    assert default_options.stream is False

    # Test setting stream.
    only_set_stream = default_options.copy_and_update(stream=True)
    assert only_set_stream.method_name == "__call__"
    assert only_set_stream.multiplexed_model_id == ""
    assert only_set_stream.stream is True

    # Existing options should be unmodified.
    assert default_options.method_name == "__call__"
    assert default_options.multiplexed_model_id == ""
    assert default_options.stream is False

    # Test setting multiple.
    set_multiple = default_options.copy_and_update(method_name="hi", stream=True)
    assert set_multiple.method_name == "hi"
    assert set_multiple.multiplexed_model_id == ""
    assert set_multiple.stream is True


@pytest.mark.asyncio
async def test_async_handle_serializable(serve_instance):
    @serve.deployment
    def f():
        return "hello"

    f.deploy()

    @ray.remote
    class TaskActor:
        async def task(self, handle):
            ref = await handle.remote()
            output = await ref
            return output

    # Test pickling via ray.remote()
    handle = f.get_handle(sync=False)

    task_actor = TaskActor.remote()
    result = await task_actor.task.remote(handle)
    assert result == "hello"


def test_sync_handle_serializable(serve_instance):
    @serve.deployment
    def f():
        return "hello"

    handle = serve.run(f.bind())

    @ray.remote
    def task(handle):
        return ray.get(handle.remote())

    # Test pickling via ray.remote()
    result_ref = task.remote(handle)
    assert ray.get(result_ref) == "hello"


def test_handle_serializable_in_deployment_init(serve_instance):
    """Test that a handle can be passed into a constructor (#22110)"""

    @serve.deployment
    class RayServer1:
        def __init__(self):
            pass

        def __call__(self, *args):
            return {"count": self.count}

    @serve.deployment
    class RayServer2:
        def __init__(self, handle):
            self.handle = handle

        def __call__(self, *args):
            return {"count": self.count}

    rs1 = RayServer1.bind()
    rs2 = RayServer2.bind(rs1)
    serve.run(rs2)


def test_sync_handle_in_thread(serve_instance):
    @serve.deployment
    def f():
        return "hello"

    handle = serve.run(f.bind())

    def thread_get_handle(deploy):
<<<<<<< HEAD
        handle = get_global_client().get_handle(
=======
        handle = serve.get_deployment_handle(
>>>>>>> 01935152
            deploy._name, SERVE_DEFAULT_APP_NAME, sync=True
        )
        return handle

    with concurrent.futures.ThreadPoolExecutor(max_workers=1) as executor:
        fut = executor.submit(thread_get_handle, f)
        handle = fut.result()
        assert ray.get(handle.remote()) == "hello"


def test_handle_in_endpoint(serve_instance):
    @serve.deployment
    class Endpoint1:
        def __call__(self, *args):
            return "hello"

    @serve.deployment
    class Endpoint2:
        def __init__(self, handle):
            self.handle = handle

        async def __call__(self, _):
            return await (await self.handle.remote())

    end_p1 = Endpoint1.bind()
    end_p2 = Endpoint2.bind(end_p1)
    serve.run(end_p2)

    assert requests.get("http://127.0.0.1:8000/Endpoint2").text == "hello"


@pytest.mark.skipif(
    RAY_SERVE_ENABLE_EXPERIMENTAL_STREAMING, reason="Not supported w/ streaming."
)
def test_handle_inject_starlette_request(serve_instance):
    @serve.deployment(name="echo")
    def echo_request_type(request):
        return str(type(request))

    echo_request_type.deploy()

    @serve.deployment(name="wrapper")
    def wrapper_model(web_request):
        handle = echo_request_type.get_handle()
        return ray.get(handle.remote(web_request))

    wrapper_model.deploy()

    for route in ["echo", "wrapper"]:
        resp = requests.get(f"http://127.0.0.1:8000/{route}")
        request_type = resp.text
        assert request_type == "<class 'starlette.requests.Request'>"


def test_handle_option_chaining(serve_instance):
    # https://github.com/ray-project/ray/issues/12802
    # https://github.com/ray-project/ray/issues/12798

    @serve.deployment
    class MultiMethod:
        def method_a(self):
            return "method_a"

        def method_b(self):
            return "method_b"

        def __call__(self):
            return "__call__"

    handle1 = serve.run(MultiMethod.bind())
    assert ray.get(handle1.remote()) == "__call__"

    handle2 = handle1.options(method_name="method_a")
    assert ray.get(handle2.remote()) == "method_a"

    handle3 = handle1.options(method_name="method_b")
    assert ray.get(handle3.remote()) == "method_b"


def test_repeated_get_handle_cached(serve_instance):
    @serve.deployment
    def f(_):
        return ""

    f.deploy()

    handle_sets = {f.get_handle() for _ in range(100)}
    assert len(handle_sets) == 1

    handle_sets = {serve.get_deployment("f").get_handle() for _ in range(100)}
    assert len(handle_sets) == 1


@pytest.mark.asyncio
@pytest.mark.parametrize("sync", [True, False])
async def test_args_kwargs(serve_instance, sync):
    @serve.deployment
    async def f(*args, **kwargs):
        assert args[0] == "hi"
        assert kwargs["kwarg1"] == 1
        assert kwargs["kwarg2"] == "2"

    f.deploy()

    handle = f.get_handle(sync=sync)

    def call():
        return handle.remote("hi", kwarg1=1, kwarg2="2")

    if sync:
        obj_ref = call()
    else:
        obj_ref = await call()

    ray.get(obj_ref)


@pytest.mark.asyncio
@pytest.mark.parametrize("sync", [True, False])
async def test_nonexistent_method(serve_instance, sync):
    @serve.deployment
    class A:
        def exists(self):
            pass

    A.deploy()
    handle = A.get_handle(sync=sync)

    if sync:
        obj_ref = handle.does_not_exist.remote()
    else:
        obj_ref = await handle.does_not_exist.remote()

    with pytest.raises(RayServeException) as excinfo:
        ray.get(obj_ref)

    exception_string = str(excinfo.value)
    assert "'does_not_exist'" in exception_string
    assert "Available methods: ['exists']" in exception_string


def _get_asyncio_loop_running_in_thread() -> asyncio.AbstractEventLoop:
    loop = asyncio.new_event_loop()
    threading.Thread(
        daemon=True,
        target=loop.run_forever,
    ).start()
    return loop


@pytest.mark.asyncio
async def test_handle_across_loops(serve_instance):
    @serve.deployment
    class A:
        def exists(self):
            return True

    A.deploy()

    async def refresh_get():
        handle = A.get_handle(sync=False)
        assert await (await handle.exists.remote())

    for _ in range(10):
        loop = _get_asyncio_loop_running_in_thread()
        asyncio.run_coroutine_threadsafe(refresh_get(), loop).result()

    handle = A.get_handle(sync=False)

    async def cache_get():
        assert await (await handle.exists.remote())

    for _ in range(10):
        loop = _get_asyncio_loop_running_in_thread()
        asyncio.run_coroutine_threadsafe(refresh_get(), loop).result()


def test_handle_typing(serve_instance):
    @serve.deployment
    class DeploymentClass:
        pass

    @serve.deployment
    def deployment_func():
        pass

    @serve.deployment
    class Ingress:
        def __init__(
            self, class_downstream: RayServeHandle, func_downstream: RayServeHandle
        ):
            # serve.run()'ing this deployment fails if these assertions fail.
            assert isinstance(class_downstream, RayServeHandle)
            assert isinstance(func_downstream, RayServeHandle)

    h = serve.run(Ingress.bind(DeploymentClass.bind(), deployment_func.bind()))
    assert isinstance(h, RayServeSyncHandle)


def test_call_function_with_argument(serve_instance):
    @serve.deployment
    def echo(name: str):
        return f"Hi {name}"

    @serve.deployment
    class Ingress:
        def __init__(self, h: RayServeHandle):
            self._h = h

        async def __call__(self, name: str):
            return await (await self._h.remote(name))

    h = serve.run(Ingress.bind(echo.bind()))
    assert ray.get(h.remote("sned")) == "Hi sned"


def test_handle_options_with_same_router(serve_instance):
    """Make sure that multiple handles share same router object."""

    @serve.deployment
    def echo(name: str):
        return f"Hi {name}"

    handle = serve.run(echo.bind())
    handle2 = handle.options(multiplexed_model_id="model2")
    assert handle._router
    assert id(handle2._router) == id(handle._router)


class MyRouter(PowerOfTwoChoicesReplicaScheduler):
    pass


def test_handle_options_custom_router(serve_instance):
    @serve.deployment
    def echo(name: str):
        return f"Hi {name}"

    handle = serve.run(echo.bind())
    handle2 = handle.options(_router_cls="ray.serve.tests.test_handle.MyRouter")
    ray.get(handle2.remote("HI"))
    print("Router class used", handle2._router._replica_scheduler)
    assert (
        "MyRouter" in handle2._router._replica_scheduler.__class__.__name__
    ), handle2._router._replica_scheduler


if __name__ == "__main__":
    import sys
    import pytest

    sys.exit(pytest.main(["-v", "-s", __file__]))<|MERGE_RESOLUTION|>--- conflicted
+++ resolved
@@ -134,11 +134,7 @@
     handle = serve.run(f.bind())
 
     def thread_get_handle(deploy):
-<<<<<<< HEAD
-        handle = get_global_client().get_handle(
-=======
         handle = serve.get_deployment_handle(
->>>>>>> 01935152
             deploy._name, SERVE_DEFAULT_APP_NAME, sync=True
         )
         return handle
