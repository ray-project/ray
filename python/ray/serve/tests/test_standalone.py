"""
The test file for all standalone tests that doesn't
requires a shared Serve instance.
"""
import os
import subprocess
import sys
import socket
from typing import Optional
from tempfile import mkstemp

import pytest
import pydantic
import requests

import ray
from ray import serve
from ray.cluster_utils import Cluster, cluster_not_supported
from ray.serve.constants import SERVE_ROOT_URL_ENV_KEY, SERVE_PROXY_NAME
from ray.serve.exceptions import RayServeException
from ray.serve.utils import (block_until_http_ready, get_all_node_ids,
                             format_actor_name)
from ray.serve.config import HTTPOptions
from ray.serve.api import _get_global_client
from ray._private.test_utils import (run_string_as_driver, wait_for_condition,
                                     convert_actor_state)
from ray._private.services import new_port
import ray._private.gcs_utils as gcs_utils

# Explicitly importing it here because it is a ray core tests utility (
# not in the tree)
from ray.tests.conftest import ray_start_with_dashboard  # noqa: F401


@pytest.fixture
def ray_cluster():
    if cluster_not_supported:
        pytest.skip("Cluster not supported")
    cluster = Cluster()
    yield Cluster()
    serve.shutdown()
    ray.shutdown()
    cluster.shutdown()


def test_shutdown(ray_shutdown):
    ray.init(num_cpus=16)
    serve.start(http_options=dict(port=8003))

    @serve.deployment
    def f():
        pass

    f.deploy()

    serve_controller_name = serve.api._global_client._controller_name
    actor_names = [
        serve_controller_name,
        format_actor_name(SERVE_PROXY_NAME,
                          serve.api._global_client._controller_name,
                          get_all_node_ids()[0][0])
    ]

    def check_alive():
        alive = True
        for actor_name in actor_names:
            try:
                if actor_name == serve_controller_name:
                    ray.get_actor(
                        actor_name,
                        namespace=ray.get_runtime_context().namespace)
                else:
                    ray.get_actor(actor_name)
            except ValueError:
                alive = False
        return alive

    wait_for_condition(check_alive)

    serve.shutdown()
    with pytest.raises(RayServeException):
        serve.list_deployments()

    def check_dead():
        for actor_name in actor_names:
            try:
                if actor_name == serve_controller_name:
                    ray.get_actor(
                        actor_name,
                        namespace=ray.get_runtime_context().namespace)
                else:
                    ray.get_actor(actor_name)
                return False
            except ValueError:
                pass
        return True

    wait_for_condition(check_dead)


def test_detached_deployment(ray_cluster):
    # https://github.com/ray-project/ray/issues/11437

    cluster = ray_cluster
    head_node = cluster.add_node(num_cpus=6)

    # Create first job, check we can run a simple serve endpoint
    ray.init(head_node.address, namespace="serve")
    first_job_id = ray.get_runtime_context().job_id
    serve.start(detached=True)

    @serve.deployment
    def f(*args):
        return "hello"

    f.deploy()
    assert ray.get(f.get_handle().remote()) == "hello"

    serve.api._global_client = None
    ray.shutdown()

    # Create the second job, make sure we can still create new deployments.
    ray.init(head_node.address, namespace="serve")
    assert ray.get_runtime_context().job_id != first_job_id

    @serve.deployment
    def g(*args):
        return "world"

    g.deploy()
    assert ray.get(g.get_handle().remote()) == "world"


@pytest.mark.parametrize("detached", [True, False])
def test_connect(detached, ray_shutdown):
    # Check that you can make API calls from within a deployment for both
    # detached and non-detached instances.
    ray.init(num_cpus=16, namespace="serve")
    serve.start(detached=detached)

    @serve.deployment
    def connect_in_deployment(*args):
        connect_in_deployment.options(name="deployment-ception").deploy()

    connect_in_deployment.deploy()
    ray.get(connect_in_deployment.get_handle().remote())
    assert "deployment-ception" in serve.list_deployments()


@pytest.mark.parametrize("controller_cpu", [True, False])
@pytest.mark.parametrize("num_proxy_cpus", [0, 1, 2])
def test_dedicated_cpu(controller_cpu, num_proxy_cpus, ray_cluster):
    cluster = ray_cluster
    num_cluster_cpus = 8
    head_node = cluster.add_node(num_cpus=num_cluster_cpus)

    ray.init(head_node.address)
    wait_for_condition(
        lambda: ray.cluster_resources().get("CPU") == num_cluster_cpus)

    num_cpus_used = int(controller_cpu) + num_proxy_cpus

    serve.start(
        dedicated_cpu=controller_cpu,
        http_options=HTTPOptions(num_cpus=num_proxy_cpus))
    available_cpus = num_cluster_cpus - num_cpus_used
    wait_for_condition(
        lambda: (ray.available_resources().get("CPU") == available_cpus))
    serve.shutdown()
    ray.shutdown()


@pytest.mark.skipif(
    not hasattr(socket, "SO_REUSEPORT"),
    reason=("Port sharing only works on newer verion of Linux. "
            "This test can only be ran when port sharing is supported."))
def test_multiple_routers(ray_cluster):
    cluster = ray_cluster
    head_node = cluster.add_node(num_cpus=4)
    cluster.add_node(num_cpus=4)

    ray.init(head_node.address)
    node_ids = ray.state.node_ids()
    assert len(node_ids) == 2
    serve.start(http_options=dict(port=8005, location="EveryNode"))

    def get_proxy_names():
        proxy_names = []
        for node_id, _ in get_all_node_ids():
            proxy_names.append(
                format_actor_name(SERVE_PROXY_NAME,
                                  serve.api._global_client._controller_name,
                                  node_id))
        return proxy_names

    wait_for_condition(lambda: len(get_proxy_names()) == 2)
    proxy_names = get_proxy_names()

    # Two actors should be started.
    def get_first_two_actors():
        try:
            ray.get_actor(proxy_names[0])
            ray.get_actor(proxy_names[1])
            return True
        except ValueError:
            return False

    wait_for_condition(get_first_two_actors)

    # Wait for the actors to come up.
    ray.get(block_until_http_ready.remote("http://127.0.0.1:8005/-/routes"))

    # Kill one of the servers, the HTTP server should still function.
    ray.kill(ray.get_actor(get_proxy_names()[0]), no_restart=True)
    ray.get(block_until_http_ready.remote("http://127.0.0.1:8005/-/routes"))

    # Add a new node to the cluster. This should trigger a new router to get
    # started.
    new_node = cluster.add_node()

    wait_for_condition(lambda: len(get_proxy_names()) == 3)
    third_proxy = get_proxy_names()[2]

    def get_third_actor():
        try:
            ray.get_actor(third_proxy)
            return True
        # IndexErrors covers when cluster resources aren't updated yet.
        except (IndexError, ValueError):
            return False

    wait_for_condition(get_third_actor)

    # Remove the newly-added node from the cluster. The corresponding actor
    # should be removed as well.
    cluster.remove_node(new_node)

    def third_actor_removed():
        try:
            ray.get_actor(third_proxy)
            return False
        except ValueError:
            return True

    # Check that the actor is gone and the HTTP server still functions.
    wait_for_condition(third_actor_removed)
    ray.get(block_until_http_ready.remote("http://127.0.0.1:8005/-/routes"))


def test_middleware(ray_shutdown):
    from starlette.middleware import Middleware
    from starlette.middleware.cors import CORSMiddleware

    port = new_port()
    serve.start(
        http_options=dict(
            port=port,
            middlewares=[
                Middleware(
                    CORSMiddleware, allow_origins=["*"], allow_methods=["*"])
            ]))
    ray.get(block_until_http_ready.remote(f"http://127.0.0.1:{port}/-/routes"))

    # Snatched several test cases from Starlette
    # https://github.com/encode/starlette/blob/master/tests/
    # middleware/test_cors.py
    headers = {
        "Origin": "https://example.org",
        "Access-Control-Request-Method": "GET",
    }
    root = f"http://localhost:{port}"
    resp = requests.options(root, headers=headers)
    assert resp.headers["access-control-allow-origin"] == "*"

    resp = requests.get(f"{root}/-/routes", headers=headers)
    assert resp.headers["access-control-allow-origin"] == "*"


@pytest.mark.skipif(sys.platform == "win32", reason="Failing on Windows")
def test_http_root_url(ray_shutdown):
    @serve.deployment
    def f(_):
        pass

    root_url = "https://my.domain.dev/prefix"

    port = new_port()
    os.environ[SERVE_ROOT_URL_ENV_KEY] = root_url
    serve.start(http_options=dict(port=port))
    f.deploy()
    assert f.url == root_url + "/f"
    serve.shutdown()
    ray.shutdown()
    del os.environ[SERVE_ROOT_URL_ENV_KEY]

    port = new_port()
    serve.start(http_options=dict(port=port))
    f.deploy()
    assert f.url != root_url + "/f"
    assert f.url == f"http://127.0.0.1:{port}/f"
    serve.shutdown()
    ray.shutdown()

    ray.init(runtime_env={"env_vars": {SERVE_ROOT_URL_ENV_KEY: root_url}})
    port = new_port()
    serve.start(http_options=dict(port=port))
    f.deploy()
    assert f.url == root_url + "/f"
    serve.shutdown()
    ray.shutdown()


<<<<<<< HEAD
@pytest.mark.skipif(sys.platform == "win32", reason="Failing on Windows")
def test_http_root_path(ray_shutdown):
    @serve.deployment
    def hello():
        return "hello"

    port = new_port()
    root_path = "/serve"
    serve.start(http_options=dict(root_path=root_path, port=port))
    hello.deploy()

    # check whether url is prefixed correctly
    assert hello.url == f"http://127.0.0.1:{port}{root_path}/hello"

    # check routing works as expected
    resp = requests.get(hello.url)
    assert resp.status_code == 200
    assert resp.text == "hello"

    # check advertized routes are prefixed correctly
    resp = requests.get(f"http://127.0.0.1:{port}{root_path}/-/routes")
    assert resp.status_code == 200
    assert resp.json() == {"/hello": "hello"}


@pytest.mark.skipif(sys.platform == "win32", reason="Failing on Windows")
=======
>>>>>>> 2cd3045b
def test_http_proxy_fail_loudly(ray_shutdown):
    # Test that if the http server fail to start, serve.start should fail.
    with pytest.raises(ValueError):
        serve.start(http_options={"host": "bad.ip.address"})


def test_no_http(ray_shutdown):
    # The following should have the same effect.
    options = [
        {
            "http_options": {
                "host": None
            }
        },
        {
            "http_options": {
                "location": None
            }
        },
        {
            "http_options": {
                "location": "NoServer"
            }
        },
    ]

    ray.init(num_cpus=16)
    for i, option in enumerate(options):
        print(f"[{i+1}/{len(options)}] Running with {option}")
        serve.start(**option)

        # Only controller actor should exist
        live_actors = [
            actor for actor in ray.state.actors().values() if actor["State"] ==
            convert_actor_state(gcs_utils.ActorTableData.ALIVE)
        ]
        assert len(live_actors) == 1
        controller = serve.api._global_client._controller
        assert len(ray.get(controller.get_http_proxies.remote())) == 0

        # Test that the handle still works.
        @serve.deployment
        def hello(*args):
            return "hello"

        hello.deploy()

        assert ray.get(hello.get_handle().remote()) == "hello"
        serve.shutdown()


def test_http_head_only(ray_cluster):
    cluster = ray_cluster
    head_node = cluster.add_node(num_cpus=4)
    cluster.add_node(num_cpus=4)

    ray.init(head_node.address)
    node_ids = ray.state.node_ids()
    assert len(node_ids) == 2

    serve.start(http_options={"port": new_port(), "location": "HeadOnly"})

    # Only the controller and head node actor should be started
    assert len(ray.state.actors()) == 2

    # They should all be placed on the head node
    cpu_per_nodes = {
        r["CPU"]
        for r in ray.state.state._available_resources_per_node().values()
    }
    assert cpu_per_nodes == {4, 4}


@pytest.mark.skipif(
    not hasattr(socket, "SO_REUSEPORT"),
    reason=("Port sharing only works on newer verion of Linux. "
            "This test can only be ran when port sharing is supported."))
def test_fixed_number_proxies(ray_cluster):
    cluster = ray_cluster
    head_node = cluster.add_node(num_cpus=4)
    cluster.add_node(num_cpus=4)
    cluster.add_node(num_cpus=4)

    ray.init(head_node.address)
    node_ids = ray.state.node_ids()
    assert len(node_ids) == 3

    with pytest.raises(
            pydantic.ValidationError,
            match="you must specify the `fixed_number_replicas` parameter."):
        serve.start(http_options={
            "location": "FixedNumber",
        })

    serve.start(http_options={
        "port": new_port(),
        "location": "FixedNumber",
        "fixed_number_replicas": 2
    })

    # Only the controller and two http proxy should be started.
    controller_handle = _get_global_client()._controller
    node_to_http_actors = ray.get(controller_handle.get_http_proxies.remote())
    assert len(node_to_http_actors) == 2

    serve.shutdown()
    ray.shutdown()
    cluster.shutdown()


def test_serve_shutdown(ray_shutdown):
    ray.init(namespace="serve")
    serve.start(detached=True)

    @serve.deployment
    class A:
        def __call__(self, *args):
            return "hi"

    A.deploy()

    assert len(serve.list_deployments()) == 1

    serve.shutdown()
    serve.start(detached=True)

    assert len(serve.list_deployments()) == 0

    A.deploy()

    assert len(serve.list_deployments()) == 1


def test_detached_namespace_default_ray_init(ray_shutdown):
    # Can start detached instance when ray is not initialized.
    serve.start(detached=True)


def test_detached_instance_in_non_anonymous_namespace(ray_shutdown):
    # Can start detached instance in non-anonymous namespace.
    ray.init(namespace="foo")
    serve.start(detached=True)


@pytest.mark.parametrize("namespace", [None, "test_namespace"])
@pytest.mark.parametrize("detached", [True, False])
def test_serve_controller_namespace(ray_shutdown, namespace: Optional[str],
                                    detached: bool):
    """
    Tests the serve controller is started in the current namespace if not
    anonymous or in the "serve" namespace if no namespace is specified.
    When the controller is started in the "serve" namespace, this also tests
    that we can get the serve controller from another namespace.
    """

    ray.init(namespace=namespace)
    serve.start(detached=detached)
    client = serve.api._global_client
    if namespace:
        controller_namespace = namespace
    elif detached:
        controller_namespace = "serve"
    else:
        controller_namespace = ray.get_runtime_context().namespace

    assert ray.get_actor(
        client._controller_name, namespace=controller_namespace)


def test_checkpoint_isolation_namespace(ray_shutdown):
    info = ray.init(namespace="test_namespace1")

    address = info["address"]

    driver_template = """
import ray
from ray import serve

ray.init(address="{address}", namespace="{namespace}")

serve.start(detached=True, http_options={{"port": {port}}})

@serve.deployment
class A:
    pass

A.deploy()"""

    run_string_as_driver(
        driver_template.format(
            address=address, namespace="test_namespace1", port=8000))
    run_string_as_driver(
        driver_template.format(
            address=address, namespace="test_namespace2", port=8001))


def test_local_store_recovery(ray_shutdown):
    _, tmp_path = mkstemp()

    @serve.deployment
    def hello(_):
        return "hello"

    # https://github.com/ray-project/ray/issues/19987
    @serve.deployment
    def world(_):
        return "world"

    def check(name):
        try:
            resp = requests.get(f"http://localhost:8000/{name}")
            assert resp.text == name
            return True
        except Exception:
            return False

    # https://github.com/ray-project/ray/issues/20159
    # https://github.com/ray-project/ray/issues/20158
    def clean_up_leaked_processes():
        import psutil
        for proc in psutil.process_iter():
            try:
                cmdline = " ".join(proc.cmdline())
                if "ray::" in cmdline:
                    print(f"Kill {proc} {cmdline}")
                    proc.kill()
            except Exception:
                pass

    def crash():
        subprocess.call(["ray", "stop", "--force"])
        clean_up_leaked_processes()
        ray.shutdown()
        serve.shutdown()

    serve.start(detached=True, _checkpoint_path=f"file://{tmp_path}")
    hello.deploy()
    world.deploy()
    assert check("hello")
    assert check("world")
    crash()

    # Simulate a crash

    serve.start(detached=True, _checkpoint_path=f"file://{tmp_path}")
    wait_for_condition(lambda: check("hello"))
    # wait_for_condition(lambda: check("world"))
    crash()


@pytest.mark.parametrize(
    "ray_start_with_dashboard", [{
        "num_cpus": 4
    }], indirect=True)
def test_snapshot_always_written_to_internal_kv(
        ray_start_with_dashboard,  # noqa: F811
        ray_shutdown):
    # https://github.com/ray-project/ray/issues/19752
    _, tmp_path = mkstemp()

    @serve.deployment()
    def hello(_):
        return "hello"

    def check():
        try:
            resp = requests.get("http://localhost:8000/hello")
            assert resp.text == "hello"
            return True
        except Exception:
            return False

    serve.start(detached=True, _checkpoint_path=f"file://{tmp_path}")
    hello.deploy()
    check()

    webui_url = ray_start_with_dashboard["webui_url"]

    def get_deployment_snapshot():
        snapshot = requests.get(f"http://{webui_url}/api/snapshot").json()[
            "data"]["snapshot"]
        return snapshot["deployments"]

    # Make sure /api/snapshot return non-empty deployment status.
    def verify_snapshot():
        return get_deployment_snapshot() != {}

    wait_for_condition(verify_snapshot)

    # Sanity check the snapshot is correct
    snapshot = get_deployment_snapshot()
    assert len(snapshot) == 1
    hello_deployment = list(snapshot.values())[0]
    assert hello_deployment["name"] == "hello"
    assert hello_deployment["status"] == "RUNNING"


if __name__ == "__main__":
    sys.exit(pytest.main(["-v", "-s", __file__]))<|MERGE_RESOLUTION|>--- conflicted
+++ resolved
@@ -310,7 +310,6 @@
     ray.shutdown()
 
 
-<<<<<<< HEAD
 @pytest.mark.skipif(sys.platform == "win32", reason="Failing on Windows")
 def test_http_root_path(ray_shutdown):
     @serve.deployment
@@ -337,8 +336,6 @@
 
 
 @pytest.mark.skipif(sys.platform == "win32", reason="Failing on Windows")
-=======
->>>>>>> 2cd3045b
 def test_http_proxy_fail_loudly(ray_shutdown):
     # Test that if the http server fail to start, serve.start should fail.
     with pytest.raises(ValueError):
