--- conflicted
+++ resolved
@@ -1,12 +1,7 @@
 import pytest
 import os
 import sys
-<<<<<<< HEAD
 from typing import TypeVar
-=======
-import requests
-from typing import TypeVar, Any
->>>>>>> 9b38b6de
 
 import numpy as np
 import requests
@@ -136,13 +131,8 @@
         dag = combine.bind(dag_input[0], dag_input[1], kwargs_output=1)
         serve_dag = DAGDriver.bind(dag, input_schema=json_resolver)
     handle = serve.run(serve_dag)
-<<<<<<< HEAD
     assert ray.get(handle.predict.remote([1, 2])) == 4
     assert requests.post("http://127.0.0.1:8000/", json=[1, 2]).json() == 4
-=======
-    assert ray.get(handle.remote([1, 2])) == 4
-    # TODO (simon): ModelWrapper and HTTP adapter ?
->>>>>>> 9b38b6de
 
 
 def test_chained_function(serve_instance):
@@ -186,13 +176,8 @@
         serve_dag = DAGDriver.bind(combine_output, input_schema=json_resolver)
 
     handle = serve.run(serve_dag)
-<<<<<<< HEAD
     assert ray.get(handle.predict.remote([1, 2, 3])) == 8
     assert requests.post("http://127.0.0.1:8000/", json=[1, 2, 3]).json() == 8
-=======
-    assert ray.get(handle.remote([1, 2, 3])) == 8
-    # TODO (simon): ModelWrapper and HTTP adapter ?
->>>>>>> 9b38b6de
 
 
 def test_multi_instantiation_class_deployment_in_init_args(serve_instance):
