import os
import re
import sys
import yaml
import time
import json
import signal
import pytest
import requests
import subprocess
from typing import Pattern
from pydantic import BaseModel
from tempfile import NamedTemporaryFile


import ray
from ray.util.state import list_actors
from ray.tests.conftest import tmp_working_dir  # noqa: F401, E501
from ray._private.test_utils import wait_for_condition

from ray import serve
from ray.serve.tests.conftest import check_ray_stop
from ray.serve.deployment_graph import RayServeDAGHandle
from ray.serve._private.constants import (
    SERVE_DEFAULT_APP_NAME,
    SERVE_NAMESPACE,
    RAY_SERVE_ENABLE_EXPERIMENTAL_STREAMING,
)


CONNECTION_ERROR_MSG = "connection error"


def ping_endpoint(endpoint: str, params: str = ""):
    try:
        return requests.get(f"http://localhost:8000/{endpoint}{params}").text
    except requests.exceptions.ConnectionError:
        return CONNECTION_ERROR_MSG


@pytest.mark.skipif(sys.platform == "win32", reason="File path incorrect on Windows.")
def test_status_multi_app(ray_start_stop):
    """Deploys a multi-app config file and checks their status."""
    # Check that `serve status` works even if no Serve app is running
    subprocess.check_output(["serve", "status"])
    print("Confirmed `serve status` works when nothing has been deployed.")

    # Deploy config
    config_file_name = os.path.join(
        os.path.dirname(__file__), "test_config_files", "pizza_world.yaml"
    )
    subprocess.check_output(["serve", "deploy", config_file_name])
    print("Deployed config successfully.")

    def num_live_deployments():
        status_response = subprocess.check_output(["serve", "status"])
        status = yaml.safe_load(status_response)["applications"]
        return len(status["app1"]["deployments"]) and len(status["app2"]["deployments"])

    wait_for_condition(lambda: num_live_deployments() == 3, timeout=15)
    print("All deployments are live.")

    status_response = subprocess.check_output(
        ["serve", "status", "-a", "http://localhost:52365/"]
    )
    statuses = yaml.safe_load(status_response)["applications"]

<<<<<<< HEAD
    expected_deployments_1 = {"f", "BasicDriver"}
    expected_deployments_2 = {
        "DAGDriver",
        "Multiplier",
        "Adder",
        "Router",
        "create_order",
=======
    expected_deployments = {
        "app1_f",
        "app1_BasicDriver",
        "app2_Multiplier",
        "app2_Adder",
        "app2_Router",
>>>>>>> d7839735
    }
    for deployment_name, deployment in statuses["app1"]["deployments"].items():
        expected_deployments_1.remove(deployment_name)
        assert deployment["status"] in {"HEALTHY", "UPDATING"}
        assert "message" in deployment
    for deployment_name, deployment in statuses["app2"]["deployments"].items():
        expected_deployments_2.remove(deployment_name)
        assert deployment["status"] in {"HEALTHY", "UPDATING"}
        assert "message" in deployment
    assert len(expected_deployments_1) == 0
    assert len(expected_deployments_2) == 0
    print("All expected deployments are present in the status output.")

    for status in statuses.values():
        assert status["status"] in {"DEPLOYING", "RUNNING"}
        assert time.time() > status["last_deployed_time_s"]
    print("Verified status and deployment timestamp of both apps.")


@pytest.mark.skipif(sys.platform == "win32", reason="File path incorrect on Windows.")
def test_shutdown(ray_start_stop):
    """Deploys a config file and shuts down the Serve application."""

    # Check that `serve shutdown` works even if no Serve app is running
    subprocess.check_output(["serve", "shutdown", "-y"])

    def num_live_deployments():
        status_response = subprocess.check_output(["serve", "status"])
        serve_status = yaml.safe_load(status_response)["applications"][
            SERVE_DEFAULT_APP_NAME
        ]
        return len(serve_status["deployments"])

    config_file_name = os.path.join(
        os.path.dirname(__file__), "test_config_files", "basic_graph.yaml"
    )

    # Check idempotence
    num_iterations = 2
    for iteration in range(1, num_iterations + 1):
        print(f"*** Starting Iteration {iteration}/{num_iterations} ***\n")

        print("Deploying config.")
        subprocess.check_output(["serve", "deploy", config_file_name])
        wait_for_condition(lambda: num_live_deployments() == 2, timeout=15)
        print("Deployment successful. Deployments are live.")

        # `serve config` and `serve status` should print non-empty schemas
        config_response = subprocess.check_output(["serve", "config"])
        yaml.safe_load(config_response)

        status_response = subprocess.check_output(["serve", "status"])
        status = yaml.safe_load(status_response)
        assert len(status["applications"])
        print("`serve config` and `serve status` print non-empty responses.\n")

        print("Deleting Serve app.")
        subprocess.check_output(["serve", "shutdown", "-y"])

        # `serve config` and `serve status` should print messages indicating
        # nothing is deployed
        def serve_config_empty():
            config_response = subprocess.check_output(["serve", "config"])
            return "No config has been deployed" in config_response.decode("utf-8")

        def serve_status_empty():
            status_response = subprocess.check_output(["serve", "status"])
            status = yaml.safe_load(status_response)
            return len(status["applications"]) == 0

        wait_for_condition(serve_config_empty)
        wait_for_condition(serve_status_empty)
        print("`serve config` and `serve status` print empty responses.\n")


@serve.deployment
def parrot(request):
    return request.query_params["sound"]


parrot_node = parrot.bind()


@pytest.mark.parametrize("number_of_kill_signals", (1, 2))
@pytest.mark.skipif(sys.platform == "win32", reason="File path incorrect on Windows.")
def test_run_application(ray_start_stop, number_of_kill_signals):
    """Deploys valid config file and import path via `serve run`."""

    # Deploy via config file
    config_file_name = os.path.join(
        os.path.dirname(__file__), "test_config_files", "arithmetic.yaml"
    )

    print('Running config file "arithmetic.yaml".')
    p = subprocess.Popen(["serve", "run", "--address=auto", config_file_name])
    wait_for_condition(
        lambda: requests.post("http://localhost:8000/", json=["ADD", 0]).json() == 1,
        timeout=15,
    )
    wait_for_condition(
        lambda: requests.post("http://localhost:8000/", json=["SUB", 5]).json() == 3,
        timeout=15,
    )
    print("Run successful! Deployments are live and reachable over HTTP. Killing run.")

    for _ in range(number_of_kill_signals):
        p.send_signal(signal.SIGINT)  # Equivalent to ctrl-C
    p.wait()
    with pytest.raises(requests.exceptions.ConnectionError):
        requests.post("http://localhost:8000/", json=["ADD", 0]).json()
    print("Kill successful! Deployments are not reachable over HTTP.")

    print('Running node at import path "ray.serve.tests.test_cli_2.parrot_node".')
    # Deploy via import path
    p = subprocess.Popen(
        ["serve", "run", "--address=auto", "ray.serve.tests.test_cli_2.parrot_node"]
    )
    wait_for_condition(
        lambda: ping_endpoint("parrot", params="?sound=squawk") == "squawk"
    )
    print("Run successful! Deployment is live and reachable over HTTP. Killing run.")

    p.send_signal(signal.SIGINT)  # Equivalent to ctrl-C
    p.wait()
    assert ping_endpoint("parrot", params="?sound=squawk") == CONNECTION_ERROR_MSG
    print("Kill successful! Deployment is not reachable over HTTP.")


@pytest.mark.skipif(sys.platform == "win32", reason="File path incorrect on Windows.")
def test_run_multi_app(ray_start_stop):
    """Deploys valid multi-app config file via `serve run`."""

    # Deploy via config file
    config_file_name = os.path.join(
        os.path.dirname(__file__), "test_config_files", "pizza_world.yaml"
    )

    print('Running config file "pizza_world.yaml".')
    p = subprocess.Popen(["serve", "run", "--address=auto", config_file_name])
    wait_for_condition(
        lambda: requests.post("http://localhost:8000/app1").text == "wonderful world",
        timeout=15,
    )
    print('Application "app1" is reachable over HTTP.')
    wait_for_condition(
        lambda: requests.post("http://localhost:8000/app2", json=["ADD", 2]).text
        == "12 pizzas please!",
        timeout=15,
    )
    wait_for_condition(
        lambda: requests.post("http://localhost:8000/app2", json=["MUL", 2]).text
        == "20 pizzas please!",
        timeout=15,
    )
    print("Run successful! Deployments are live and reachable over HTTP. Killing run.")

    p.send_signal(signal.SIGINT)  # Equivalent to ctrl-C
    p.wait()
    with pytest.raises(requests.exceptions.ConnectionError):
        requests.post("http://localhost:8000/app1")
    with pytest.raises(requests.exceptions.ConnectionError):
        requests.post("http://localhost:8000/app2", json=["ADD", 0])
    print("Kill successful! Deployments are not reachable over HTTP.")


@serve.deployment
class Macaw:
    def __init__(self, color, name="Mulligan", surname=None):
        self.color = color
        self.name = name
        self.surname = surname

    def __call__(self):
        if self.surname is not None:
            return f"{self.name} {self.surname} is {self.color}!"
        else:
            return f"{self.name} is {self.color}!"


molly_macaw = Macaw.bind("green", name="Molly")


@pytest.mark.skipif(sys.platform == "win32", reason="File path incorrect on Windows.")
def test_run_deployment_node(ray_start_stop):
    """Test `serve run` with bound args and kwargs."""

    # Deploy via import path
    p = subprocess.Popen(
        [
            "serve",
            "run",
            "--address=auto",
            "ray.serve.tests.test_cli_2.molly_macaw",
        ]
    )
    wait_for_condition(lambda: ping_endpoint("Macaw") == "Molly is green!", timeout=10)
    p.send_signal(signal.SIGINT)
    p.wait()
    assert ping_endpoint("Macaw") == CONNECTION_ERROR_MSG


@serve.deployment
class Echo:
    def __init__(self, message: str):
        print("Echo message:", message)
        self._message = message

    def __call__(self, *args):
        return self._message


def build_echo_app(args):
    return Echo.bind(args.get("message", "DEFAULT"))


class TypedArgs(BaseModel):
    message: str = "DEFAULT"


def build_echo_app_typed(args: TypedArgs):
    return Echo.bind(args.message)


@pytest.mark.skipif(sys.platform == "win32", reason="File path incorrect on Windows.")
@pytest.mark.parametrize(
    "import_path",
    [
        "ray.serve.tests.test_cli_2.build_echo_app",
        "ray.serve.tests.test_cli_2.build_echo_app_typed",
    ],
)
def test_run_builder_with_args(ray_start_stop, import_path: str):
    """Test `serve run` with args passed into a builder function.

    Tests both the untyped and typed args cases.
    """
    # First deploy without any arguments, should get default response.
    p = subprocess.Popen(
        [
            "serve",
            "run",
            "--address=auto",
            import_path,
        ]
    )
    wait_for_condition(lambda: ping_endpoint("") == "DEFAULT", timeout=10)
    p.send_signal(signal.SIGINT)
    p.wait()
    assert ping_endpoint("") == CONNECTION_ERROR_MSG

    # Now deploy passing a message as an argument, should get passed message.
    p = subprocess.Popen(
        [
            "serve",
            "run",
            "--address=auto",
            import_path,
            "message=hello world",
        ]
    )
    wait_for_condition(lambda: ping_endpoint("") == "hello world", timeout=10)

    p.send_signal(signal.SIGINT)
    p.wait()
    assert ping_endpoint("") == CONNECTION_ERROR_MSG


@serve.deployment
class MetalDetector:
    def __call__(self, *args):
        return os.environ.get("buried_item", "no dice")


metal_detector_node = MetalDetector.bind()


@pytest.mark.skipif(sys.platform == "win32", reason="File path incorrect on Windows.")
def test_run_runtime_env(ray_start_stop):
    """Test `serve run` with runtime_env passed in."""

    # With import path
    p = subprocess.Popen(
        [
            "serve",
            "run",
            "--address=auto",
            "ray.serve.tests.test_cli_2.metal_detector_node",
            "--runtime-env-json",
            ('{"env_vars": {"buried_item": "lucky coin"} }'),
        ]
    )
    wait_for_condition(
        lambda: ping_endpoint("MetalDetector") == "lucky coin", timeout=10
    )
    p.send_signal(signal.SIGINT)
    p.wait()

    # With config
    p = subprocess.Popen(
        [
            "serve",
            "run",
            "--address=auto",
            os.path.join(
                os.path.dirname(__file__),
                "test_config_files",
                "missing_runtime_env.yaml",
            ),
            "--runtime-env-json",
            (
                '{"py_modules": ["https://github.com/ray-project/test_deploy_group'
                '/archive/67971777e225600720f91f618cdfe71fc47f60ee.zip"],'
                '"working_dir": "http://nonexistentlink-q490123950ni34t"}'
            ),
            "--working-dir",
            (
                "https://github.com/ray-project/test_dag/archive/"
                "40d61c141b9c37853a7014b8659fc7f23c1d04f6.zip"
            ),
        ]
    )
    wait_for_condition(lambda: ping_endpoint("") == "wonderful world", timeout=15)
    p.send_signal(signal.SIGINT)
    p.wait()


@pytest.mark.skipif(sys.platform == "win32", reason="File path incorrect on Windows.")
@pytest.mark.parametrize("config_file", ["basic_graph.yaml", "basic_multi.yaml"])
def test_run_config_port1(ray_start_stop, config_file):
    """Test that `serve run` defaults to port 8000."""
    config_file_name = os.path.join(
        os.path.dirname(__file__), "test_config_files", config_file
    )
    p = subprocess.Popen(["serve", "run", config_file_name])
    wait_for_condition(
        lambda: requests.post("http://localhost:8000/").text == "wonderful world",
        timeout=15,
    )
    p.send_signal(signal.SIGINT)
    p.wait()


@pytest.mark.skipif(sys.platform == "win32", reason="File path incorrect on Windows.")
@pytest.mark.parametrize(
    "config_file", ["basic_graph_http.yaml", "basic_multi_http.yaml"]
)
def test_run_config_port2(ray_start_stop, config_file):
    """If config file specifies a port, the default port value should not be used."""
    config_file_name = os.path.join(
        os.path.dirname(__file__), "test_config_files", config_file
    )
    p = subprocess.Popen(["serve", "run", config_file_name])
    wait_for_condition(
        lambda: requests.post("http://localhost:8005/").text == "wonderful world",
        timeout=15,
    )
    p.send_signal(signal.SIGINT)
    p.wait()


@pytest.mark.skipif(sys.platform == "win32", reason="File path incorrect on Windows.")
@pytest.mark.parametrize(
    "config_file", ["basic_graph_http.yaml", "basic_multi_http.yaml"]
)
def test_run_config_port3(ray_start_stop, config_file):
    """If port is specified as argument to `serve run`, it should override config."""
    config_file_name = os.path.join(
        os.path.dirname(__file__), "test_config_files", config_file
    )
    p = subprocess.Popen(["serve", "run", "--port=8010", config_file_name])
    wait_for_condition(
        lambda: requests.post("http://localhost:8010/").text == "wonderful world",
        timeout=15,
    )
    p.send_signal(signal.SIGINT)
    p.wait()


@serve.deployment
class ConstructorFailure:
    def __init__(self):
        raise RuntimeError("Intentionally failing.")


constructor_failure_node = ConstructorFailure.bind()


@pytest.mark.skipif(sys.platform == "win32", reason="File path incorrect on Windows.")
def test_run_teardown(ray_start_stop):
    """Consecutive serve runs should tear down controller so logs can always be seen."""
    logs = subprocess.check_output(
        ["serve", "run", "ray.serve.tests.test_cli_2.constructor_failure_node"],
        stderr=subprocess.STDOUT,
        timeout=30,
    ).decode()
    assert "Intentionally failing." in logs

    logs = subprocess.check_output(
        ["serve", "run", "ray.serve.tests.test_cli_2.constructor_failure_node"],
        stderr=subprocess.STDOUT,
        timeout=30,
    ).decode()
    assert "Intentionally failing." in logs


@serve.deployment
def global_f(*args):
    return "wonderful world"


@serve.deployment
class NoArgDriver:
    def __init__(self, dag: RayServeDAGHandle):
        self.dag = dag

    async def __call__(self):
        return await (await self.dag.remote())


TestBuildFNode = global_f.bind()
TestBuildDagNode = NoArgDriver.bind(TestBuildFNode)


@pytest.mark.skipif(sys.platform == "win32", reason="File path incorrect on Windows.")
@pytest.mark.parametrize("node", ["TestBuildFNode", "TestBuildDagNode"])
def test_build_single_app(ray_start_stop, node):
    with NamedTemporaryFile(mode="w+", suffix=".yaml") as tmp:
        print(f'Building node "{node}".')
        # Build an app
        subprocess.check_output(
            [
                "serve",
                "build",
                "--single-app",
                f"ray.serve.tests.test_cli_2.{node}",
                "-o",
                tmp.name,
            ]
        )
        print("Build succeeded! Deploying node.")

        subprocess.check_output(["serve", "deploy", tmp.name])
        wait_for_condition(lambda: ping_endpoint("") == "wonderful world", timeout=15)
        print("Deploy succeeded! Node is live and reachable over HTTP. Deleting node.")

        subprocess.check_output(["serve", "shutdown", "-y"])
        wait_for_condition(
            lambda: ping_endpoint("") == CONNECTION_ERROR_MSG, timeout=15
        )
        print("Delete succeeded! Node is not reachable over HTTP.")


TestApp1Node = global_f.options(route_prefix="/app1").bind()
TestApp2Node = NoArgDriver.options(route_prefix="/app2").bind(global_f.bind())


@pytest.mark.skipif(sys.platform == "win32", reason="File path incorrect on Windows.")
def test_build_multi_app(ray_start_stop):
    with NamedTemporaryFile(mode="w+", suffix=".yaml") as tmp:
        print('Building nodes "TestApp1Node" and "TestApp2Node".')
        # Build an app
        subprocess.check_output(
            [
                "serve",
                "build",
                "ray.serve.tests.test_cli_2.TestApp1Node",
                "ray.serve.tests.test_cli_2.TestApp2Node",
                "-o",
                tmp.name,
            ]
        )
        print("Build succeeded! Deploying node.")

        subprocess.check_output(["serve", "deploy", tmp.name])
        print("Deploy succeeded!")
        wait_for_condition(
            lambda: ping_endpoint("app1") == "wonderful world", timeout=15
        )
        print("App 1 is live and reachable over HTTP.")
        wait_for_condition(
            lambda: ping_endpoint("app2") == "wonderful world", timeout=15
        )
        print("App 2 is live and reachable over HTTP.")

        print("Deleting applications.")
        subprocess.check_output(["serve", "shutdown", "-y"])
        wait_for_condition(
            lambda: ping_endpoint("app1") == CONNECTION_ERROR_MSG
            and ping_endpoint("app2") == CONNECTION_ERROR_MSG,
            timeout=15,
        )
        print("Delete succeeded! Node is no longer reachable over HTTP.")


k8sFNode = global_f.options(
    num_replicas=2, ray_actor_options={"num_cpus": 2, "num_gpus": 1}
).bind()


@pytest.mark.skipif(sys.platform == "win32", reason="File path incorrect on Windows.")
def test_build_kubernetes_flag():
    with NamedTemporaryFile(mode="w+", suffix=".yaml") as tmp:
        print("Building k8sFNode.")
        subprocess.check_output(
            [
                "serve",
                "build",
                "--single-app",
                "ray.serve.tests.test_cli_2.k8sFNode",
                "-o",
                tmp.name,
                "-k",
            ]
        )
        print("Build succeeded!")

        tmp.seek(0)
        config = yaml.safe_load(tmp.read())
        assert config == {
            "importPath": "ray.serve.tests.test_cli_2.k8sFNode",
            "runtimeEnv": json.dumps({}),
            "host": "0.0.0.0",
            "port": 8000,
            "deployments": [
                {
                    "name": "global_f",
                    "numReplicas": 2,
                    "rayActorOptions": {
                        "numCpus": 2.0,
                        "numGpus": 1.0,
                    },
                },
            ],
        }


@pytest.mark.skipif(sys.platform == "win32", reason="File path incorrect on Windows.")
@pytest.mark.parametrize("use_command", [True, False])
def test_idempotence_after_controller_death(ray_start_stop, use_command: bool):
    """Check that CLI is idempotent even if controller dies."""
    config_file_name = os.path.join(
        os.path.dirname(__file__), "test_config_files", "basic_graph.yaml"
    )
    success_message_fragment = b"Sent deploy request successfully."
    deploy_response = subprocess.check_output(["serve", "deploy", config_file_name])
    assert success_message_fragment in deploy_response

    ray.init(address="auto", namespace=SERVE_NAMESPACE)
    serve.start(detached=True)
    wait_for_condition(
        lambda: len(list_actors(filters=[("state", "=", "ALIVE")])) == 4,
        timeout=15,
    )

    # Kill controller
    if use_command:
        subprocess.check_output(["serve", "shutdown", "-y"])
    else:
        serve.shutdown()

    status_response = subprocess.check_output(["serve", "status"])
    status_info = yaml.safe_load(status_response)

    assert len(status_info["applications"]) == 0

    deploy_response = subprocess.check_output(["serve", "deploy", config_file_name])
    assert success_message_fragment in deploy_response

    # Restore testing controller
    serve.start(detached=True)
    wait_for_condition(
        lambda: len(list_actors(filters=[("state", "=", "ALIVE")])) == 4,
        timeout=15,
    )
    serve.shutdown()
    ray.shutdown()


@pytest.mark.skipif(sys.platform == "win32", reason="File path incorrect on Windows.")
class TestRayReinitialization:
    @pytest.fixture
    def import_file_name(self) -> str:
        return "ray.serve.tests.test_config_files.ray_already_initialized:app"

    @pytest.fixture
    def pattern(self) -> Pattern:
        return re.compile(r"Connecting to existing Ray cluster at address: (.*)\.\.\.")

    @pytest.fixture
    def ansi_escape(self) -> Pattern:
        return re.compile(r"\x1B(?:[@-Z\\-_]|\[[0-?]*[ -/]*[@-~])")

    def test_run_without_address(self, import_file_name, ray_start_stop):
        """Test serve run with ray already initialized and run without address argument.

        When the imported file already initialized a ray instance and serve doesn't run
        with address argument, then serve does not reinitialize another ray instance and
        cause error.
        """
        p = subprocess.Popen(["serve", "run", import_file_name])
        wait_for_condition(lambda: ping_endpoint("") == "foobar", timeout=10)
        p.send_signal(signal.SIGINT)
        p.wait()

    def test_run_with_address_same_address(self, import_file_name, ray_start_stop):
        """Test serve run with ray already initialized and run with address argument
        that has the same address as existing ray instance.

        When the imported file already initialized a ray instance and serve runs with
        address argument same as the ray instance, then serve does not reinitialize
        another ray instance and cause error.
        """
        p = subprocess.Popen(
            ["serve", "run", "--address=127.0.0.1:6379", import_file_name]
        )
        wait_for_condition(lambda: ping_endpoint("") == "foobar", timeout=10)
        p.send_signal(signal.SIGINT)
        p.wait()

    def test_run_with_address_different_address(
        self, import_file_name, pattern, ansi_escape, ray_start_stop
    ):
        """Test serve run with ray already initialized and run with address argument
        that has the different address as existing ray instance.

        When the imported file already initialized a ray instance and serve runs with
        address argument different as the ray instance, then serve does not reinitialize
        another ray instance and cause error and logs warning to the user.
        """
        p = subprocess.Popen(
            ["serve", "run", "--address=ray://123.45.67.89:50005", import_file_name],
            stdout=subprocess.PIPE,
            stderr=subprocess.STDOUT,
        )
        wait_for_condition(lambda: ping_endpoint("") == "foobar", timeout=10)
        p.send_signal(signal.SIGINT)
        p.wait()
        process_output, _ = p.communicate()
        logs = process_output.decode("utf-8").strip()
        ray_address = ansi_escape.sub("", pattern.search(logs).group(1))
        expected_warning_message = (
            "An address was passed to `serve run` but the imported module also "
            f"connected to Ray at a different address: '{ray_address}'. You do not "
            "need to call `ray.init` in your code when using `serve run`."
        )
        assert expected_warning_message in logs

    def test_run_with_auto_address(
        self, import_file_name, pattern, ansi_escape, ray_start_stop
    ):
        """Test serve run with ray already initialized and run with "auto" address
        argument.

        When the imported file already initialized a ray instance and serve runs with
        address argument same as the ray instance, then serve does not reinitialize
        another ray instance and cause error.
        """
        p = subprocess.Popen(
            ["serve", "run", "--address=auto", import_file_name],
            stdout=subprocess.PIPE,
            stderr=subprocess.STDOUT,
        )
        wait_for_condition(lambda: ping_endpoint("") == "foobar", timeout=10)
        p.send_signal(signal.SIGINT)
        p.wait()
        process_output, _ = p.communicate()
        logs = process_output.decode("utf-8").strip()
        ray_address = ansi_escape.sub("", pattern.search(logs).group(1))
        expected_warning_message = (
            "An address was passed to `serve run` but the imported module also "
            f"connected to Ray at a different address: '{ray_address}'. You do not "
            "need to call `ray.init` in your code when using `serve run`."
        )
        assert expected_warning_message not in logs


@pytest.mark.skipif(sys.platform == "win32", reason="File path incorrect on Windows.")
def test_run_config_request_timeout():
    """Test running serve with request timeout in http_options.

    The config file has 0.1s as the `request_timeout_s` in the `http_options`. First
    case checks that when the query runs longer than the 0.1s, the deployment returns a
    task failed message. The second case checks that when the query takes less than
    0.1s, the deployment returns a success message.
    """

    # Set up ray instance to perform 1 retries
    subprocess.check_output(["ray", "stop", "--force"])
    wait_for_condition(
        check_ray_stop,
        timeout=15,
    )
    subprocess.check_output(
        ["ray", "start", "--head"],
        env=dict(os.environ, RAY_SERVE_HTTP_REQUEST_MAX_RETRIES="1"),
    )
    wait_for_condition(
        lambda: requests.get("http://localhost:52365/api/ray/version").status_code
        == 200,
        timeout=15,
    )

    config_file_name = os.path.join(
        os.path.dirname(__file__),
        "test_config_files",
        "http_option_request_timeout_s.yaml",
    )
    p = subprocess.Popen(["serve", "run", config_file_name])

    # Ensure the http request is killed and failed when the deployment runs longer than
    # the 0.1 request_timeout_s set in in the config yaml
    wait_for_condition(
        lambda: requests.get("http://localhost:8000/app1?sleep_s=0.11").status_code
        == 408
        if RAY_SERVE_ENABLE_EXPERIMENTAL_STREAMING
        else 500,
    )

    # Ensure the http request returned the correct response when the deployment runs
    # shorter than the 0.1 request_timeout_s set up in the config yaml
    wait_for_condition(
        lambda: requests.get("http://localhost:8000/app1?sleep_s=0.09").text
        == "Task Succeeded!",
    )

    p.send_signal(signal.SIGINT)
    p.wait()

    # Stop ray instance
    subprocess.check_output(["ray", "stop", "--force"])
    wait_for_condition(
        check_ray_stop,
        timeout=15,
    )


@pytest.mark.skipif(sys.platform == "win32", reason="File path incorrect on Windows.")
def test_deployment_contains_utils(ray_start_stop):
    """Test when deployment contains utils module, it can be deployed successfully.

    When the deployment contains utils module, running serve deploy should successfully
    deployment the application and return the correct response.
    """

    config_file = os.path.join(
        os.path.dirname(__file__),
        "test_config_files",
        "deployment_uses_utils_module.yaml",
    )

    subprocess.check_output(["serve", "deploy", config_file], stderr=subprocess.STDOUT)
    wait_for_condition(
        lambda: requests.post("http://localhost:8000/").text == "hello_from_utils"
    )


@pytest.mark.skipif(sys.platform == "win32", reason="File path incorrect on Windows.")
def test_run_reload_basic(ray_start_stop, tmp_path):
    """Test `serve run` with reload."""

    code_template = """
from ray import serve

@serve.deployment
class MessageDeployment:
    def __init__(self, msg):
        self.msg = msg

    def __call__(self):
        return self.msg


msg_app = MessageDeployment.bind("Hello {message}!")
    """

    def write_file(message: str):
        with open(os.path.join(tmp_path, "reload_serve.py"), "w") as f:
            code = code_template.format(message=message)
            print(f"Writing updated code:\n{code}")
            f.write(code)
            f.flush()

    write_file("World")

    p = subprocess.Popen(
        [
            "serve",
            "run",
            "--app-dir",
            tmp_path,
            "--reload",
            "reload_serve:msg_app",
        ]
    )
    wait_for_condition(lambda: ping_endpoint("") == "Hello World!", timeout=10)

    # Sleep to ensure the `serve run` command is in the file watching loop when we
    # write the change, else it won't be picked up.
    time.sleep(5)

    # Write the file: an update should be auto-triggered.
    write_file("Updated")
    wait_for_condition(lambda: ping_endpoint("") == "Hello Updated!", timeout=10)

    p.send_signal(signal.SIGINT)
    p.wait()
    assert ping_endpoint("") == CONNECTION_ERROR_MSG


if __name__ == "__main__":
    sys.exit(pytest.main(["-v", "-s", __file__]))<|MERGE_RESOLUTION|>--- conflicted
+++ resolved
@@ -65,22 +65,11 @@
     )
     statuses = yaml.safe_load(status_response)["applications"]
 
-<<<<<<< HEAD
     expected_deployments_1 = {"f", "BasicDriver"}
     expected_deployments_2 = {
-        "DAGDriver",
         "Multiplier",
         "Adder",
         "Router",
-        "create_order",
-=======
-    expected_deployments = {
-        "app1_f",
-        "app1_BasicDriver",
-        "app2_Multiplier",
-        "app2_Adder",
-        "app2_Router",
->>>>>>> d7839735
     }
     for deployment_name, deployment in statuses["app1"]["deployments"].items():
         expected_deployments_1.remove(deployment_name)
