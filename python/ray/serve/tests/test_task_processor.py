import json
import sys
import tempfile
import time
from collections import defaultdict
from pathlib import Path

import pytest

import ray
from ray import serve
from ray._common.test_utils import wait_for_condition
from ray.serve.schema import CeleryAdapterConfig, TaskProcessorConfig
from ray.serve.task_consumer import (
    instantiate_adapter_from_config,
    task_consumer,
    task_handler,
)


@ray.remote
def send_request_to_queue(
    processor_config: TaskProcessorConfig, data, task_name="process_request"
):
    adapter_instance = instantiate_adapter_from_config(
        task_processor_config=processor_config
    )
    result = adapter_instance.enqueue_task_sync(task_name, args=[data])
    assert result.id is not None
    return result.id


@pytest.fixture(scope="function")
def temp_queue_directory():
    """Creates a temporary directory with 'queue', 'results', and 'control' subdirectories for task consumer tests."""

    with tempfile.TemporaryDirectory() as tmpdir:
        tmpdir_path = Path(tmpdir)

        data_folder_queue = tmpdir_path / "queue"
        data_folder_queue.mkdir()

        results_path = tmpdir_path / "results"
        results_path.mkdir()

        control_path = tmpdir_path / "control"
        control_path.mkdir()

        yield {
            "queue_path": data_folder_queue,
            "results_path": results_path,
            "control_path": control_path,
        }


@pytest.fixture(scope="function")
def transport_options(temp_queue_directory):
    """Create standard transport options for filesystem broker."""

    queue_path = temp_queue_directory["queue_path"]
    control_path = temp_queue_directory["control_path"]

    return {
        # Incoming message queue - where new task messages are written when sent to broker
        "data_folder_in": queue_path,
        # Outgoing message storage - where task results and responses are written after completion
        "data_folder_out": queue_path,
        # Processed message archive - where messages are moved after successful processing
        "data_folder_processed": queue_path,
        # Control message storage - where Celery management and control commands are stored
        "control_folder": control_path,
    }


@pytest.fixture(scope="function")
def create_processor_config(temp_queue_directory, transport_options):
    """Create a TaskProcessorConfig with common defaults."""

    def _create(**kwargs):
        results_path = temp_queue_directory["results_path"]

        config_params = {
            "queue_name": "my_default_app_queue",
            "adapter_config": CeleryAdapterConfig(
                broker_url="filesystem://",
                backend_url=f"file://{results_path}",
                broker_transport_options=transport_options,
            ),
        }
        config_params.update(kwargs)

        return TaskProcessorConfig(**config_params)

    return _create


<<<<<<< HEAD
def _get_task_counts_by_routing_key(queue_path):
    """Counts tasks in a queue directory by reading the routing key from each message."""
    counts = defaultdict(int)
    if not queue_path.exists():
        return counts

    for msg_file in queue_path.iterdir():
        if msg_file.is_file():
            try:
                with open(msg_file, "r") as f:
                    data = json.load(f)
                    routing_key = (
                        data.get("properties", {})
                        .get("delivery_info", {})
                        .get("routing_key")
                    )
                    if routing_key:
                        counts[routing_key] += 1
            except (json.JSONDecodeError, IOError):
                # Ignore files that aren't valid JSON or are otherwise unreadable
                continue
    return counts


=======
@pytest.mark.skipif(sys.platform == "win32", reason="Flaky on Windows.")
>>>>>>> dde4dbad
class TestTaskConsumerWithRayServe:
    """Test task consumer integration with Ray Serve."""

    def test_task_consumer_as_serve_deployment(
        self, temp_queue_directory, serve_instance, create_processor_config
    ):
        """Test that task consumers can be used as Ray Serve deployments."""
        processor_config = create_processor_config()

        @serve.deployment
        @task_consumer(task_processor_config=processor_config)
        class ServeTaskConsumer:
            def __init__(self):
                self.data_received = None
                self.task_received = False

            @task_handler(name="process_request")
            def process_request(self, data):
                self.task_received = True
                self.data_received = data

            def assert_task_received(self):
                assert self.task_received is True
                assert self.data_received is not None
                assert self.data_received == "test_data_1"

        # Deploy the consumer as a Serve deployment
        handle = serve.run(ServeTaskConsumer.bind())
        send_request_to_queue.remote(processor_config, "test_data_1")

        def assert_result():
            try:
                # `assert_task_received` will throw AssertionError if the task was not received or data is not as expected
                handle.assert_task_received.remote().result()
                return True
            except Exception:
                return False

        wait_for_condition(assert_result)

    def test_task_consumer_as_serve_deployment_with_failed_task(
        self, temp_queue_directory, serve_instance, create_processor_config
    ):
        """Test that task consumers can be used as Ray Serve deployments."""
        processor_config = create_processor_config(
            failed_task_queue_name="my_failed_task_queue"
        )

        @serve.deployment
        @task_consumer(task_processor_config=processor_config)
        class ServeTaskConsumer:
            def __init__(self):
                self.num_calls = 0

            @task_handler(name="process_request")
            def process_request(self, data):
                self.num_calls += 1
                raise ValueError("Task failed as expected")

            def get_num_calls(self):
                return self.num_calls

        handle = serve.run(ServeTaskConsumer.bind())
        task_id_ref = send_request_to_queue.remote(processor_config, "test_data_1")
        task_id = ray.get(task_id_ref)

        adapter_instance = instantiate_adapter_from_config(
            task_processor_config=processor_config
        )

        def assert_result():
            result = adapter_instance.get_task_status_sync(task_id)

            if (
                result.status == "FAILURE"
                and result.result is not None
                and isinstance(result.result, ValueError)
                and str(result.result) == "Task failed as expected"
                and handle.get_num_calls.remote().result()
                == 1 + processor_config.max_retries
            ):
                return True
            else:
                return False

        wait_for_condition(assert_result, timeout=10)

    def test_task_consumer_persistence_across_restarts(
        self, temp_queue_directory, serve_instance, create_processor_config
    ):
        """Test that tasks persist in queue and get executed after deployment restart."""
        processor_config = create_processor_config()
        processor_config.adapter_config.worker_concurrency = 1

        # Use a shared object to track processed tasks across deployments
        @ray.remote
        class ProcessedTasksTracker:
            def __init__(self):
                self.processed_tasks = set()

            def add_task(self, task_data):
                self.processed_tasks.add(task_data)

            def get_processed_tasks(self):
                return self.processed_tasks

            def get_count(self):
                return len(self.processed_tasks)

        tracker = ProcessedTasksTracker.remote()

        @serve.deployment(num_replicas=1)
        @task_consumer(task_processor_config=processor_config)
        class ServeTaskConsumer:
            def __init__(self, tracker_ref):
                self.tracker = tracker_ref
                self.local_processed = []

            @task_handler(name="process_request")
            def process_request(self, data):
                ray.get(self.tracker.add_task.remote(data))
                self.local_processed.append(data)
                # Simulate some processing time
                time.sleep(1)
                return f"Processed: {data}"

            def get_local_processed(self):
                return self.local_processed

        # First deployment - send tasks and process some
        serve.run(
            ServeTaskConsumer.bind(tracker),
            name="test_task_consumer_persistence_across_restarts_v1",
        )

        num_tasks = 20
        task_ids = []
        for i in range(num_tasks):
            task_id_ref = send_request_to_queue.remote(processor_config, f"task_{i}")
            task_ids.append(ray.get(task_id_ref))

        # Wait for at least 2 tasks to be processed
        def wait_for_some_tasks():
            count = ray.get(tracker.get_count.remote())
            return count >= 2

        wait_for_condition(wait_for_some_tasks, timeout=10)
        serve.delete("test_task_consumer_persistence_across_restarts_v1")

        # Wait for the deployment to be fully deleted
        def wait_for_deployment_deletion():
            try:
                status = serve.status()
                return (
                    "test_task_consumer_persistence_across_restarts_v1"
                    not in status.applications
                )
            except Exception:
                return True

        wait_for_condition(wait_for_deployment_deletion, timeout=10)

        # Record how many tasks were processed before restart
        tasks_before_restart = ray.get(tracker.get_count.remote())
        assert (
            tasks_before_restart >= 2
        ), f"Expected at least 2 tasks processed, got {tasks_before_restart}"
        assert (
            tasks_before_restart < num_tasks
        ), "All tasks were processed before restart, test cannot verify persistence"

        # Restart the deployment with a new instance
        handle2 = serve.run(
            ServeTaskConsumer.bind(tracker),
            name="test_task_consumer_persistence_across_restarts_v2",
        )

        # Wait for all tasks to be eventually processed
        def wait_for_all_tasks():
            count = ray.get(tracker.get_count.remote())
            return count == num_tasks

        wait_for_condition(wait_for_all_tasks, timeout=20)

        expected_tasks = {f"task_{i}" for i in range(num_tasks)}
        final_processed_tasks = ray.get(tracker.get_processed_tasks.remote())

        # Verify all tasks were processed
        assert (
            final_processed_tasks == expected_tasks
        ), f"Expected {expected_tasks}, got {final_processed_tasks}"

        # Verify that the second deployment processed the remaining tasks
        local_processed_second = handle2.get_local_processed.remote().result()
        assert (
            len(local_processed_second) > 0
        ), "Second deployment should have processed some tasks"
        assert len(local_processed_second) == num_tasks - tasks_before_restart, (
            f"Second deployment should have processed {num_tasks - tasks_before_restart} tasks, "
            f"but processed {len(local_processed_second)}"
        )

    def test_task_consumer_as_serve_deployment_with_async_task_handler(
        self, temp_queue_directory, serve_instance, create_processor_config
    ):
        """Test that task consumers properly raise NotImplementedError for async task handlers."""
        processor_config = create_processor_config()

        # Test that async task handlers raise NotImplementedError during decoration
        with pytest.raises(
            NotImplementedError,
            match="Async task handlers are not supported yet",
        ):

            @serve.deployment
            @task_consumer(task_processor_config=processor_config)
            class ServeTaskConsumer:
                def __init__(self):
                    self.data_received = None
                    self.task_received = False

                # This async task handler should raise NotImplementedError during decoration
                @task_handler(name="process_request")
                async def process_request(self, data):
                    self.task_received = True
                    self.data_received = data


class TestTaskConsumerWithDLQsConfiguration:
    """Test task consumer with dead letter queues."""

    def _assert_queue_counts(
        self,
        temp_queue_directory,
        processor_config,
        expected_main=0,
        expected_unprocessable=0,
        expected_failed=0,
        timeout=15,
    ):
        """Helper to assert expected task counts in different queues."""

        def check_counts():
            queue_path = Path(temp_queue_directory["queue_path"])
            counts = _get_task_counts_by_routing_key(queue_path)

            main_count = counts.get(processor_config.queue_name, 0)
            unprocessable_count = counts.get(
                getattr(processor_config, "unprocessable_task_queue_name", ""), 0
            )
            failed_count = counts.get(
                getattr(processor_config, "failed_task_queue_name", ""), 0
            )

            return (
                main_count == expected_main
                and unprocessable_count == expected_unprocessable
                and failed_count == expected_failed
            )

        wait_for_condition(check_counts, timeout=timeout)

    def test_task_consumer_as_serve_deployment_with_unknown_task(
        self, temp_queue_directory, serve_instance, create_processor_config
    ):
        """Test that unknown tasks are sent to the unprocessable task queue."""
        processor_config = create_processor_config()
        processor_config.unprocessable_task_queue_name = "unprocessable_task_queue"

        @serve.deployment
        @task_consumer(task_processor_config=processor_config)
        class ServeTaskConsumer:
            @task_handler(name="process_request")
            def process_request(self, data):
                pass

        serve.run(ServeTaskConsumer.bind())

        # Send a task with an unknown name
        send_request_to_queue.remote(
            processor_config, "test_data_1", task_name="unregistered_task"
        )

        self._assert_queue_counts(
            temp_queue_directory,
            processor_config,
            expected_main=0,
            expected_unprocessable=1,
            timeout=10,
        )

    def test_task_consumer_as_serve_deployment_with_failed_task_and_dead_letter_queue(
        self, temp_queue_directory, serve_instance, create_processor_config
    ):
        """Test that failed tasks are sent to the failed task queue."""
        processor_config = create_processor_config()
        processor_config.failed_task_queue_name = "failed_task_queue"

        @serve.deployment
        @task_consumer(task_processor_config=processor_config)
        class ServeTaskConsumer:
            @task_handler(name="process_request")
            def process_request(self, data):
                raise ValueError("Task failed as expected")

        serve.run(ServeTaskConsumer.bind())
        send_request_to_queue.remote(processor_config, "test_data_1")

        self._assert_queue_counts(
            temp_queue_directory, processor_config, expected_main=0, expected_failed=1
        )

    def test_task_consumer_with_mismatched_arguments(
        self, temp_queue_directory, serve_instance, create_processor_config
    ):
        """Test that tasks with mismatched arguments are sent to the unprocessable task queue."""
        processor_config = create_processor_config()
        processor_config.unprocessable_task_queue_name = "unprocessable_task_queue"
        processor_config.failed_task_queue_name = "failed_task_queue"

        @serve.deployment
        @task_consumer(task_processor_config=processor_config)
        class ServeTaskConsumer:
            @task_handler(name="process_request")
            def process_request(self, arg1, arg2):  # Expects two arguments
                pass

        serve.run(ServeTaskConsumer.bind())

        # Send a task with only one argument, which should cause a TypeError
        send_request_to_queue.remote(processor_config, ["test_data_1"])

        self._assert_queue_counts(
            temp_queue_directory,
            processor_config,
            expected_main=0,
            expected_unprocessable=1,
        )

    def test_task_consumer_with_argument_type_mismatch(
        self, temp_queue_directory, serve_instance, create_processor_config
    ):
        """Test that tasks with argument type mismatches are sent to the unprocessable task queue."""
        processor_config = create_processor_config()
        processor_config.unprocessable_task_queue_name = "unprocessable_task_queue"
        processor_config.failed_task_queue_name = "failed_task_queue"

        @serve.deployment
        @task_consumer(task_processor_config=processor_config)
        class ServeTaskConsumer:
            @task_handler(name="process_request")
            def process_request(self, data: str):
                return len(data)  # This will fail if data is not a sequence

        serve.run(ServeTaskConsumer.bind())

        # Send an integer, for which len() is undefined, causing a TypeError
        send_request_to_queue.remote(processor_config, 12345)

        self._assert_queue_counts(
            temp_queue_directory,
            processor_config,
            expected_main=0,
            expected_unprocessable=1,
        )


if __name__ == "__main__":
    sys.exit(pytest.main(["-v", "-s", __file__]))<|MERGE_RESOLUTION|>--- conflicted
+++ resolved
@@ -94,7 +94,6 @@
     return _create
 
 
-<<<<<<< HEAD
 def _get_task_counts_by_routing_key(queue_path):
     """Counts tasks in a queue directory by reading the routing key from each message."""
     counts = defaultdict(int)
@@ -119,9 +118,7 @@
     return counts
 
 
-=======
 @pytest.mark.skipif(sys.platform == "win32", reason="Flaky on Windows.")
->>>>>>> dde4dbad
 class TestTaskConsumerWithRayServe:
     """Test task consumer integration with Ray Serve."""
 
