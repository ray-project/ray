import logging
import os
import sys
import tempfile
import time
import zipfile
from typing import Iterable, List
from unittest import mock

import numpy as np
import pytest
import requests

import ray
import ray.util.state as state_api
from ray import serve
from ray._private.test_utils import SignalActor, wait_for_condition
from ray.serve._private.autoscaling_policy import (
    BasicAutoscalingPolicy,
    calculate_desired_num_replicas,
)
from ray.serve._private.common import (
    DeploymentID,
    DeploymentStatus,
    DeploymentStatusInfo,
    ReplicaState,
)
from ray.serve._private.constants import CONTROL_LOOP_PERIOD_S, SERVE_DEFAULT_APP_NAME
from ray.serve._private.controller import ServeController
from ray.serve.config import AutoscalingConfig
from ray.serve.generated.serve_pb2 import (
    DeploymentStatusInfo as DeploymentStatusInfoProto,
)
from ray.serve.schema import ServeDeploySchema


class TestCalculateDesiredNumReplicas:
    def test_bounds_checking(self):
        num_replicas = 10
        max_replicas = 11
        min_replicas = 9
        config = AutoscalingConfig(
            max_replicas=max_replicas,
            min_replicas=min_replicas,
            target_num_ongoing_requests_per_replica=100,
        )

        desired_num_replicas = calculate_desired_num_replicas(
            autoscaling_config=config, current_num_ongoing_requests=[150] * num_replicas
        )
        assert desired_num_replicas == max_replicas

        desired_num_replicas = calculate_desired_num_replicas(
            autoscaling_config=config, current_num_ongoing_requests=[50] * num_replicas
        )
        assert desired_num_replicas == min_replicas

        for i in range(50, 150):
            desired_num_replicas = calculate_desired_num_replicas(
                autoscaling_config=config,
                current_num_ongoing_requests=[i] * num_replicas,
            )
            assert min_replicas <= desired_num_replicas <= max_replicas

    @pytest.mark.parametrize("target_requests", [0.5, 1.0, 1.5])
    def test_scale_up(self, target_requests):
        config = AutoscalingConfig(
            min_replicas=0,
            max_replicas=100,
            target_num_ongoing_requests_per_replica=target_requests,
        )
        num_replicas = 10
        num_ongoing_requests = [2 * target_requests] * num_replicas
        desired_num_replicas = calculate_desired_num_replicas(
            autoscaling_config=config, current_num_ongoing_requests=num_ongoing_requests
        )
        assert 19 <= desired_num_replicas <= 21  # 10 * 2 = 20

    @pytest.mark.parametrize("target_requests", [0.5, 1.0, 1.5])
    def test_scale_down(self, target_requests):
        config = AutoscalingConfig(
            min_replicas=0,
            max_replicas=100,
            target_num_ongoing_requests_per_replica=target_requests,
        )
        num_replicas = 10
        num_ongoing_requests = [0.5 * target_requests] * num_replicas
        desired_num_replicas = calculate_desired_num_replicas(
            autoscaling_config=config, current_num_ongoing_requests=num_ongoing_requests
        )
        assert 4 <= desired_num_replicas <= 6  # 10 * 0.5 = 5

    def test_smoothing_factor(self):
        config = AutoscalingConfig(
            min_replicas=0,
            max_replicas=100,
            target_num_ongoing_requests_per_replica=1,
            smoothing_factor=0.5,
        )
        num_replicas = 10

        num_ongoing_requests = [4.0] * num_replicas
        desired_num_replicas = calculate_desired_num_replicas(
            autoscaling_config=config, current_num_ongoing_requests=num_ongoing_requests
        )
        assert 24 <= desired_num_replicas <= 26  # 10 + 0.5 * (40 - 10) = 25

        num_ongoing_requests = [0.25] * num_replicas
        desired_num_replicas = calculate_desired_num_replicas(
            autoscaling_config=config, current_num_ongoing_requests=num_ongoing_requests
        )
        assert 5 <= desired_num_replicas <= 8  # 10 + 0.5 * (2.5 - 10) = 6.25

    def test_upscale_smoothing_factor(self):
        config = AutoscalingConfig(
            min_replicas=0,
            max_replicas=100,
            target_num_ongoing_requests_per_replica=1,
            upscale_smoothing_factor=0.5,
        )
        num_replicas = 10

        # Should use upscale smoothing factor of 0.5
        num_ongoing_requests = [4.0] * num_replicas
        desired_num_replicas = calculate_desired_num_replicas(
            autoscaling_config=config, current_num_ongoing_requests=num_ongoing_requests
        )
        assert 24 <= desired_num_replicas <= 26  # 10 + 0.5 * (40 - 10) = 25

        # Should use downscale smoothing factor of 1 (default)
        num_ongoing_requests = [0.25] * num_replicas
        desired_num_replicas = calculate_desired_num_replicas(
            autoscaling_config=config, current_num_ongoing_requests=num_ongoing_requests
        )
        assert 1 <= desired_num_replicas <= 4  # 10 + (2.5 - 10) = 2.5

    def test_downscale_smoothing_factor(self):
        config = AutoscalingConfig(
            min_replicas=0,
            max_replicas=100,
            target_num_ongoing_requests_per_replica=1,
            downscale_smoothing_factor=0.5,
        )
        num_replicas = 10

        # Should use upscale smoothing factor of 1 (default)
        num_ongoing_requests = [4.0] * num_replicas
        desired_num_replicas = calculate_desired_num_replicas(
            autoscaling_config=config, current_num_ongoing_requests=num_ongoing_requests
        )
        assert 39 <= desired_num_replicas <= 41  # 10 + (40 - 10) = 40

        # Should use downscale smoothing factor of 0.5
        num_ongoing_requests = [0.25] * num_replicas
        desired_num_replicas = calculate_desired_num_replicas(
            autoscaling_config=config, current_num_ongoing_requests=num_ongoing_requests
        )
        assert 5 <= desired_num_replicas <= 8  # 10 + 0.5 * (2.5 - 10) = 6.25


class TestGetDecisionNumReplicas:
    def test_smoothing_factor_scale_up_from_0_replicas(self):
        """Test that the smoothing factor is respected when scaling up
        from 0 replicas.
        """

        config = AutoscalingConfig(
            min_replicas=0,
            max_replicas=2,
            smoothing_factor=10,
        )
        policy = BasicAutoscalingPolicy(config)
        new_num_replicas = policy.get_decision_num_replicas(
            current_num_ongoing_requests=[],
            curr_target_num_replicas=0,
            current_handle_queued_queries=1,
        )

        # 1 * 10
        assert new_num_replicas == 10

        config.smoothing_factor = 0.5
        policy = BasicAutoscalingPolicy(config)
        new_num_replicas = policy.get_decision_num_replicas(
            current_num_ongoing_requests=[],
            curr_target_num_replicas=0,
            current_handle_queued_queries=1,
        )

        # math.ceil(1 * 0.5)
        assert new_num_replicas == 1

    def test_smoothing_factor_scale_down_to_0_replicas(self):
        """Test that a deployment scales down to 0 for non-default smoothing factors."""

        # With smoothing factor > 1, the desired number of replicas should
        # immediately drop to 0 (while respecting upscale and downscale delay)
        config = AutoscalingConfig(
            min_replicas=0,
            max_replicas=5,
            smoothing_factor=10,
            upscale_delay_s=0,
            downscale_delay_s=0,
        )
        policy = BasicAutoscalingPolicy(config)
        new_num_replicas = policy.get_decision_num_replicas(
            current_num_ongoing_requests=[0, 0, 0, 0, 0],
            curr_target_num_replicas=5,
            current_handle_queued_queries=0,
        )

        assert new_num_replicas == 0

        # With smoothing factor < 1, the desired number of replicas shouldn't
        # get stuck at a positive number, and instead should eventually drop
        # to zero
        config.smoothing_factor = 0.2
        policy = BasicAutoscalingPolicy(config)
        num_replicas = 5
        for _ in range(5):
            num_replicas = policy.get_decision_num_replicas(
                current_num_ongoing_requests=[0] * num_replicas,
                curr_target_num_replicas=num_replicas,
                current_handle_queued_queries=0,
            )

        assert num_replicas == 0

    def test_upscale_downscale_delay(self):
        """Unit test for upscale_delay_s and downscale_delay_s."""

        upscale_delay_s = 30.0
        downscale_delay_s = 600.0

        config = AutoscalingConfig(
            min_replicas=0,
            max_replicas=2,
            target_num_ongoing_requests_per_replica=1,
            upscale_delay_s=30.0,
            downscale_delay_s=600.0,
        )

        policy = BasicAutoscalingPolicy(config)

        upscale_wait_periods = int(upscale_delay_s / CONTROL_LOOP_PERIOD_S)
        downscale_wait_periods = int(downscale_delay_s / CONTROL_LOOP_PERIOD_S)

        overload_requests = [100]

        # Scale up when there are 0 replicas and current_handle_queued_queries > 0
        new_num_replicas = policy.get_decision_num_replicas(
            current_num_ongoing_requests=[],
            curr_target_num_replicas=0,
            current_handle_queued_queries=1,
        )
        assert new_num_replicas == 1

        # We should scale up only after enough consecutive scale-up decisions.
        for i in range(upscale_wait_periods):
            new_num_replicas = policy.get_decision_num_replicas(
                current_num_ongoing_requests=overload_requests,
                curr_target_num_replicas=1,
                current_handle_queued_queries=0,
            )
            assert new_num_replicas == 1, i

        new_num_replicas = policy.get_decision_num_replicas(
            current_num_ongoing_requests=overload_requests,
            curr_target_num_replicas=1,
            current_handle_queued_queries=0,
        )
        assert new_num_replicas == 2

        no_requests = [0, 0]

        # We should scale down only after enough consecutive scale-down decisions.
        for i in range(downscale_wait_periods):
            new_num_replicas = policy.get_decision_num_replicas(
                current_num_ongoing_requests=no_requests,
                curr_target_num_replicas=2,
                current_handle_queued_queries=0,
            )
            assert new_num_replicas == 2, i

        new_num_replicas = policy.get_decision_num_replicas(
            current_num_ongoing_requests=no_requests,
            curr_target_num_replicas=2,
            current_handle_queued_queries=0,
        )
        assert new_num_replicas == 0

        # Get some scale-up decisions, but not enough to trigger a scale up.
        for i in range(int(upscale_wait_periods / 2)):
            new_num_replicas = policy.get_decision_num_replicas(
                current_num_ongoing_requests=overload_requests,
                curr_target_num_replicas=1,
                current_handle_queued_queries=0,
            )
            assert new_num_replicas == 1, i

        # Interrupt with a scale-down decision.
        policy.get_decision_num_replicas(
            current_num_ongoing_requests=[0],
            curr_target_num_replicas=1,
            current_handle_queued_queries=0,
        )

        # The counter should be reset, so it should require `upscale_wait_periods`
        # more periods before we actually scale up.
        for i in range(upscale_wait_periods):
            new_num_replicas = policy.get_decision_num_replicas(
                current_num_ongoing_requests=overload_requests,
                curr_target_num_replicas=1,
                current_handle_queued_queries=0,
            )
            assert new_num_replicas == 1, i

        new_num_replicas = policy.get_decision_num_replicas(
            current_num_ongoing_requests=overload_requests,
            curr_target_num_replicas=1,
            current_handle_queued_queries=0,
        )
        assert new_num_replicas == 2

        # Get some scale-down decisions, but not enough to trigger a scale down.
        for i in range(int(downscale_wait_periods / 2)):
            new_num_replicas = policy.get_decision_num_replicas(
                current_num_ongoing_requests=no_requests,
                curr_target_num_replicas=2,
                current_handle_queued_queries=0,
            )
            assert new_num_replicas == 2, i

        # Interrupt with a scale-up decision.
        policy.get_decision_num_replicas(
            current_num_ongoing_requests=[100, 100],
            curr_target_num_replicas=2,
            current_handle_queued_queries=0,
        )

        # The counter should be reset so it should require `downscale_wait_periods`
        # more periods before we actually scale down.
        for i in range(downscale_wait_periods):
            new_num_replicas = policy.get_decision_num_replicas(
                current_num_ongoing_requests=no_requests,
                curr_target_num_replicas=2,
                current_handle_queued_queries=0,
            )
            assert new_num_replicas == 2, i

        new_num_replicas = policy.get_decision_num_replicas(
            current_num_ongoing_requests=no_requests,
            curr_target_num_replicas=2,
            current_handle_queued_queries=0,
        )
        assert new_num_replicas == 0

    def test_replicas_delayed_startup(self):
        """Unit test simulating replicas taking time to start up."""
        config = AutoscalingConfig(
            min_replicas=1,
            max_replicas=200,
            target_num_ongoing_requests_per_replica=1,
            upscale_delay_s=0,
            downscale_delay_s=100000,
        )

        policy = BasicAutoscalingPolicy(config)

        new_num_replicas = policy.get_decision_num_replicas(1, [100], 0)
        assert new_num_replicas == 100

        # New target is 100, but no new replicas finished spinning up during this
        # timestep.
        new_num_replicas = policy.get_decision_num_replicas(100, [100], 0)
        assert new_num_replicas == 100

        # Two new replicas spun up during this timestep.
        new_num_replicas = policy.get_decision_num_replicas(100, [100, 20, 3], 0)
        assert new_num_replicas == 123

        # A lot of queries got drained and a lot of replicas started up, but
        # new_num_replicas should not decrease, because of the downscale delay.
        new_num_replicas = policy.get_decision_num_replicas(123, [6, 2, 1, 1], 0)
        assert new_num_replicas == 123

    @pytest.mark.parametrize("delay_s", [30.0, 0.0])
    def test_fluctuating_ongoing_requests(self, delay_s):
        """
        Simulates a workload that switches between too many and too few
        ongoing requests.
        """

        config = AutoscalingConfig(
            min_replicas=1,
            max_replicas=10,
            target_num_ongoing_requests_per_replica=50,
            upscale_delay_s=delay_s,
            downscale_delay_s=delay_s,
        )

        policy = BasicAutoscalingPolicy(config)

        if delay_s > 0:
            wait_periods = int(delay_s / CONTROL_LOOP_PERIOD_S)
            assert wait_periods > 1

        underload_requests, overload_requests = [20, 20], [100]
        trials = 1000

        new_num_replicas = None
        for trial in range(trials):
            if trial % 2 == 0:
                new_num_replicas = policy.get_decision_num_replicas(
                    current_num_ongoing_requests=overload_requests,
                    curr_target_num_replicas=1,
                    current_handle_queued_queries=0,
                )
                if delay_s > 0:
                    assert new_num_replicas == 1, trial
                else:
                    assert new_num_replicas == 2, trial
            else:
                new_num_replicas = policy.get_decision_num_replicas(
                    current_num_ongoing_requests=underload_requests,
                    curr_target_num_replicas=2,
                    current_handle_queued_queries=0,
                )
                if delay_s > 0:
                    assert new_num_replicas == 2, trial
                else:
                    assert new_num_replicas == 1, trial

    @pytest.mark.parametrize(
        "ongoing_requests", [[7, 1, 8, 4], [8, 1, 8, 4], [6, 1, 8, 4], [0, 1, 8, 4]]
    )
    def test_imbalanced_replicas(self, ongoing_requests):
        config = AutoscalingConfig(
            min_replicas=1,
            max_replicas=10,
            target_num_ongoing_requests_per_replica=5,
            upscale_delay_s=0.0,
            downscale_delay_s=0.0,
        )

        policy = BasicAutoscalingPolicy(config)

        # Check that as long as the average number of ongoing requests equals
        # the target_num_ongoing_requests_per_replica, the number of replicas
        # stays the same
        if np.mean(ongoing_requests) == config.target_num_ongoing_requests_per_replica:
            new_num_replicas = policy.get_decision_num_replicas(
                current_num_ongoing_requests=ongoing_requests,
                curr_target_num_replicas=4,
                current_handle_queued_queries=0,
            )
            assert new_num_replicas == 4

        # Check downscaling behavior when average number of requests
        # is lower than target_num_ongoing_requests_per_replica
        elif np.mean(ongoing_requests) < config.target_num_ongoing_requests_per_replica:
            new_num_replicas = policy.get_decision_num_replicas(
                current_num_ongoing_requests=ongoing_requests,
                curr_target_num_replicas=4,
                current_handle_queued_queries=0,
            )

            if (
                config.target_num_ongoing_requests_per_replica
                - np.mean(ongoing_requests)
                <= 1
            ):
                # Autoscaling uses a ceiling operator, which means a slightly low
                # current_num_ongoing_requests value is insufficient to downscale
                assert new_num_replicas == 4
            else:
                assert new_num_replicas == 3

        # Check upscaling behavior when average number of requests
        # is higher than target_num_ongoing_requests_per_replica
        else:
            new_num_replicas = policy.get_decision_num_replicas(
                current_num_ongoing_requests=ongoing_requests,
                curr_target_num_replicas=4,
                current_handle_queued_queries=0,
            )
            assert new_num_replicas == 5

    @pytest.mark.parametrize(
        "ongoing_requests", [[20, 0, 0, 0], [100, 0, 0, 0], [10, 0, 0, 0]]
    )
    def test_single_replica_receives_all_requests(self, ongoing_requests):
        target_requests = 5

        config = AutoscalingConfig(
            min_replicas=1,
            max_replicas=50,
            target_num_ongoing_requests_per_replica=target_requests,
            upscale_delay_s=0.0,
            downscale_delay_s=0.0,
        )

        policy = BasicAutoscalingPolicy(config)

        new_num_replicas = policy.get_decision_num_replicas(
            current_num_ongoing_requests=ongoing_requests,
            curr_target_num_replicas=4,
            current_handle_queued_queries=0,
        )
        assert new_num_replicas == sum(ongoing_requests) / target_requests


def get_deployment_status(controller, name) -> DeploymentStatus:
    ref = ray.get(controller.get_deployment_status.remote(name, SERVE_DEFAULT_APP_NAME))
    info = DeploymentStatusInfo.from_proto(DeploymentStatusInfoProto.FromString(ref))
    return info.status


def get_running_replicas(controller: ServeController, name: str) -> List:
    """Get the replicas currently running for given deployment"""
    replicas = ray.get(
        controller._dump_replica_states_for_testing.remote(
            DeploymentID(name, SERVE_DEFAULT_APP_NAME)
        )
    )
    running_replicas = replicas.get([ReplicaState.RUNNING])
    return running_replicas


def get_running_replica_tags(controller: ServeController, name: str) -> List:
    """Get the replica tags of running replicas for given deployment"""
    running_replicas = get_running_replicas(controller, name)
    return [replica.replica_tag for replica in running_replicas]


def check_deployment_status(controller, name, expected_status) -> DeploymentStatus:
    ref = ray.get(controller.get_deployment_status.remote(name, SERVE_DEFAULT_APP_NAME))
    info = DeploymentStatusInfo.from_proto(DeploymentStatusInfoProto.FromString(ref))
    assert info.status == expected_status
    return True


def check_autoscale_num_replicas_gte(
    controller: ServeController, name: str, target: int
) -> int:
    """Check the number of replicas currently running for given
    deployment is greater than or equal to target.
    """
    assert len(get_running_replicas(controller, name)) >= target
    return True


def check_autoscale_num_replicas_eq(
    controller: ServeController, name: str, target: int
) -> int:
    """Check the number of replicas currently running for given deployment."""
    assert len(get_running_replicas(controller, name)) == target
    return True


def check_autoscale_num_replicas_lte(
    controller: ServeController, name: str, target: int
) -> int:
    """Check the number of replicas currently running for given deployment."""

    assert len(get_running_replicas(controller, name)) <= target
    return True


def assert_no_replicas_deprovisioned(
    replica_tags_1: Iterable[str], replica_tags_2: Iterable[str]
) -> None:
    """
    Checks whether any replica tags from replica_tags_1 are absent from
    replica_tags_2. Assumes that this indicates replicas were de-provisioned.

    replica_tags_1: Replica tags of running replicas at the first timestep
    replica_tags_2: Replica tags of running replicas at the second timestep
    """

    replica_tags_1, replica_tags_2 = set(replica_tags_1), set(replica_tags_2)
    num_matching_replicas = len(replica_tags_1.intersection(replica_tags_2))

    print(
        f"{num_matching_replicas} replica(s) stayed provisioned between "
        f"both deployments. All {len(replica_tags_1)} replica(s) were "
        f"expected to stay provisioned. "
        f"{len(replica_tags_1) - num_matching_replicas} replica(s) were "
        f"de-provisioned."
    )

    assert len(replica_tags_1) == num_matching_replicas


def test_assert_no_replicas_deprovisioned():
    replica_tags_1 = ["a", "b", "c"]
    replica_tags_2 = ["a", "b", "c", "d", "e"]

    assert_no_replicas_deprovisioned(replica_tags_1, replica_tags_2)
    with pytest.raises(AssertionError):
        assert_no_replicas_deprovisioned(replica_tags_2, replica_tags_1)


def get_deployment_start_time(controller: ServeController, name: str):
    """Return start time for given deployment"""
    deployments = ray.get(controller.list_deployments_internal.remote())
    deployment_info, _ = deployments[DeploymentID(name, SERVE_DEFAULT_APP_NAME)]
    return deployment_info.start_time_ms


@pytest.mark.parametrize("min_replicas", [1, 2])
def test_e2e_scale_up_down_basic(min_replicas, serve_instance):
    """Send 100 requests and check that we autoscale up, and then back down."""

    controller = serve_instance._controller
    signal = SignalActor.remote()

    @serve.deployment(
        autoscaling_config={
            "metrics_interval_s": 0.1,
            "min_replicas": min_replicas,
            "max_replicas": 3,
            "look_back_period_s": 0.2,
            "downscale_delay_s": 0.5,
            "upscale_delay_s": 0,
        },
        # We will send over a lot of queries. This will make sure replicas are
        # killed quickly during cleanup.
        graceful_shutdown_timeout_s=1,
        max_concurrent_queries=1000,
        version="v1",
    )
    class A:
        def __call__(self):
            ray.get(signal.wait.remote())

    handle = serve.run(A.bind())
    wait_for_condition(
        check_deployment_status,
        controller=controller,
        name="A",
        expected_status=DeploymentStatus.HEALTHY,
    )
    start_time = get_deployment_start_time(controller, "A")

    [handle.remote() for _ in range(100)]

    # scale up one more replica from min_replicas
    wait_for_condition(
        check_autoscale_num_replicas_gte,
        controller=controller,
        name="A",
        target=min_replicas + 1,
    )
    # check_deployment_status(controller, "A", DeploymentStatus.UPSCALING)
    signal.send.remote()

    # As the queue is drained, we should scale back down.
    wait_for_condition(
        check_autoscale_num_replicas_lte,
        controller=controller,
        name="A",
        target=min_replicas,
    )

    # Make sure start time did not change for the deployment
    assert get_deployment_start_time(controller, "A") == start_time


@pytest.mark.skipif(sys.platform == "win32", reason="Failing on Windows.")
@pytest.mark.parametrize("smoothing_factor", [1, 0.2])
@pytest.mark.parametrize("use_upscale_downscale_config", [True, False])
def test_e2e_scale_up_down_with_0_replica(
    serve_instance, smoothing_factor, use_upscale_downscale_config
):
    """Send 100 requests and check that we autoscale up, and then back down."""

    controller = serve_instance._controller
    signal = SignalActor.remote()

    autoscaling_config = {
        "metrics_interval_s": 0.1,
        "min_replicas": 0,
        "max_replicas": 2,
        "look_back_period_s": 0.2,
        "downscale_delay_s": 0.5,
        "upscale_delay_s": 0,
    }
    if use_upscale_downscale_config:
        autoscaling_config["upscale_smoothing_factor"] = smoothing_factor
        autoscaling_config["downscale_smoothing_factor"] = smoothing_factor
    else:
        autoscaling_config["smoothing_factor"] = smoothing_factor

    @serve.deployment(
        autoscaling_config=autoscaling_config,
        # We will send over a lot of queries. This will make sure replicas are
        # killed quickly during cleanup.
        graceful_shutdown_timeout_s=1,
        max_concurrent_queries=1000,
        version="v1",
    )
    class A:
        def __call__(self):
            ray.get(signal.wait.remote())

    handle = serve.run(A.bind()).options(use_new_handle_api=True)
    wait_for_condition(
        lambda: get_deployment_status(controller, "A") == DeploymentStatus.HEALTHY
    )
    start_time = get_deployment_start_time(controller, "A")

    results = [handle.remote() for _ in range(100)]

    # After the blocking requests are sent, the number of replicas
    # should increase.
    wait_for_condition(
        check_autoscale_num_replicas_gte,
        controller=controller,
        name="A",
        target=1,
    )
    # Release the signal, which should unblock all requests.
    print("Number of replicas reached at least 1, releasing signal.")
    signal.send.remote()

    # As the queue is drained, we should scale back down.
    wait_for_condition(
        check_autoscale_num_replicas_eq,
        controller=controller,
        name="A",
        target=0,
    )
    # Make sure no requests were dropped.
    # If the deployment (unexpectedly) scaled down before the
    # blocking signal was released, chances are some requests failed b/c
    # they were assigned to a replica that died. Therefore, this for
    # loop is intended to help make sure that didn't happen.
    for res in results:
        res.result()

    # Make sure start time did not change for the deployment
    assert get_deployment_start_time(controller, "A") == start_time


@mock.patch.object(ServeController, "run_control_loop")
def test_initial_num_replicas(mock, serve_instance):
    """assert that the inital amount of replicas a deployment is launched with
    respects the bounds set by autoscaling_config.

    For this test we mock out the run event loop, make sure the number of
    replicas is set correctly before we hit the autoscaling procedure.
    """

    @serve.deployment(
        autoscaling_config={
            "min_replicas": 2,
            "max_replicas": 4,
        },
        version="v1",
    )
    class A:
        def __call__(self):
            return "ok!"

    serve.run(A.bind())

    controller = serve_instance._controller
    assert len(get_running_replicas(controller, "A")) == 2


def test_cold_start_time(serve_instance):
    """Test a request is served quickly by a deployment that's scaled to zero"""

    @serve.deployment(
        autoscaling_config={
            "min_replicas": 0,
            "max_replicas": 1,
            "look_back_period_s": 0.2,
        },
    )
    class A:
        def __call__(self):
            return "hello"

    handle = serve.run(A.bind())

    def check_running():
        assert serve.status().applications["default"].status == "RUNNING"
        return True

    wait_for_condition(check_running)

    start = time.time()
    result = handle.remote().result()
    cold_start_time = time.time() - start
    assert cold_start_time < 3
    print(
        "Time taken for deployment at 0 replicas to serve first request:",
        cold_start_time,
    )
    assert result == "hello"


@pytest.mark.skipif(sys.platform == "win32", reason="Failing on Windows.")
def test_e2e_bursty(serve_instance):
    """
    Sends 100 requests in bursts. Uses delays for smooth provisioning.
    """

    controller = serve_instance._controller
    signal = SignalActor.remote()

    @serve.deployment(
        autoscaling_config={
            "metrics_interval_s": 0.1,
            "min_replicas": 1,
            "max_replicas": 2,
            "look_back_period_s": 0.5,
            "downscale_delay_s": 0.5,
            "upscale_delay_s": 0.5,
        },
        # We will send over a lot of queries. This will make sure replicas are
        # killed quickly during cleanup.
        graceful_shutdown_timeout_s=1,
        max_concurrent_queries=1000,
        version="v1",
    )
    class A:
        def __init__(self):
            logging.getLogger("ray.serve").setLevel(logging.ERROR)

        def __call__(self):
            ray.get(signal.wait.remote())

    handle = serve.run(A.bind())
    wait_for_condition(
        lambda: get_deployment_status(controller, "A") == DeploymentStatus.HEALTHY
    )
    start_time = get_deployment_start_time(controller, "A")

    [handle.remote() for _ in range(100)]

    wait_for_condition(
        check_autoscale_num_replicas_gte,
        controller=controller,
        name="A",
        target=2,
    )

    num_replicas = len(get_running_replicas(controller, "A"))
    signal.send.remote()

    # Execute a bursty workload that issues 100 requests every 0.05 seconds
    # The SignalActor allows all requests in a burst to be queued before they
    # are all executed, which increases the
    # target_in_flight_requests_per_replica. Then the send method will bring
    # it back to 0. This bursty behavior should be smoothed by the delay
    # parameters.
    for _ in range(5):
        ray.get(signal.send.remote(clear=True))
<<<<<<< HEAD
        check_autoscale_num_replicas_eq(controller, "A", num_replicas)
        refs = [handle.remote() for _ in range(100)]
=======
        assert check_autoscale_num_replicas(controller, "A") == num_replicas
        responses = [handle.remote() for _ in range(100)]
>>>>>>> 2c54abdb
        signal.send.remote()
        [r.result() for r in responses]
        time.sleep(0.05)

    # As the queue is drained, we should scale back down.
    wait_for_condition(
        check_autoscale_num_replicas_lte,
        controller=controller,
        name="A",
        target=1,
    )

    # Make sure start time did not change for the deployment
    assert get_deployment_start_time(controller, "A") == start_time


@pytest.mark.skipif(sys.platform == "win32", reason="Failing on Windows.")
def test_e2e_intermediate_downscaling(serve_instance):
    """
    Scales up, then down, and up again.
    """

    controller = serve_instance._controller
    signal = SignalActor.remote()

    @serve.deployment(
        autoscaling_config={
            "metrics_interval_s": 0.1,
            "min_replicas": 0,
            "max_replicas": 20,
            "look_back_period_s": 0.2,
            "downscale_delay_s": 0.2,
            "upscale_delay_s": 0.2,
        },
        # We will send over a lot of queries. This will make sure replicas are
        # killed quickly during cleanup.
        graceful_shutdown_timeout_s=1,
        max_concurrent_queries=1000,
        version="v1",
    )
    class A:
        def __call__(self):
            ray.get(signal.wait.remote())

    handle = serve.run(A.bind())
    wait_for_condition(
        lambda: get_deployment_status(controller, "A") == DeploymentStatus.HEALTHY
    )
    start_time = get_deployment_start_time(controller, "A")

    [handle.remote() for _ in range(50)]

    wait_for_condition(
        check_autoscale_num_replicas_gte,
        controller=controller,
        name="A",
        target=20,
        timeout=30,
    )
    signal.send.remote()

    wait_for_condition(
        check_autoscale_num_replicas_lte,
        controller=controller,
        name="A",
        target=1,
        timeout=30,
    )
    signal.send.remote(clear=True)

    [handle.remote() for _ in range(50)]
    wait_for_condition(
        check_autoscale_num_replicas_gte,
        controller=controller,
        name="A",
        target=20,
        timeout=30,
    )

    signal.send.remote()
    # As the queue is drained, we should scale back down.
    wait_for_condition(
        check_autoscale_num_replicas_eq,
        controller=controller,
        name="A",
        target=0,
        timeout=30,
    )

    # Make sure start time did not change for the deployment
    assert get_deployment_start_time(controller, "A") == start_time


@pytest.mark.skipif(sys.platform == "win32", reason="Failing on Windows.")
@pytest.mark.skip(reason="Currently failing with undefined behavior")
def test_e2e_update_autoscaling_deployment(serve_instance):
    # See https://github.com/ray-project/ray/issues/21017 for details

    controller = serve_instance._controller
    signal = SignalActor.options(name="signal123").remote()

    app_config = {
        "import_path": "ray.serve.tests.test_config_files.get_signal.app",
        "deployments": [
            {
                "name": "A",
                "autoscaling_config": {
                    "metrics_interval_s": 0.1,
                    "min_replicas": 0,
                    "max_replicas": 10,
                    "look_back_period_s": 0.2,
                    "downscale_delay_s": 0.2,
                    "upscale_delay_s": 0.2,
                },
                "graceful_shutdown_timeout_s": 1,
                "max_concurrent_queries": 1000,
            }
        ],
    }

    serve_instance.deploy_apps(ServeDeploySchema(**{"applications": [app_config]}))
    print("Deployed A with min_replicas 1 and max_replicas 10.")
    wait_for_condition(
        lambda: get_deployment_status(controller, "A") == DeploymentStatus.HEALTHY
    )
    handle = serve.get_deployment_handle("A", "default")
    start_time = get_deployment_start_time(controller, "A")

    check_autoscale_num_replicas_eq(controller, "A", 0)
    [handle.remote() for _ in range(400)]
    print("Issued 400 requests.")

    wait_for_condition(
        check_autoscale_num_replicas_gte,
        controller=controller,
        name="A",
        target=10,
    )
    print("Scaled to 10 replicas.")
    first_deployment_replicas = get_running_replica_tags(controller, "A")

    check_autoscale_num_replicas_lte(controller, "A", 20)

    [handle.remote() for _ in range(458)]
    time.sleep(3)
    print("Issued 458 requests. Request routing in-progress.")

    app_config["deployments"][0]["autoscaling_config"]["min_replicas"] = 2
    app_config["deployments"][0]["autoscaling_config"]["max_replicas"] = 20
    serve_instance.deploy_apps(ServeDeploySchema(**{"applications": [app_config]}))
    print("Redeployed A.")

    wait_for_condition(
        check_autoscale_num_replicas_gte,
        controller=controller,
        name="A",
        target=20,
    )
    print("Scaled up to 20 requests.")
    second_deployment_replicas = get_running_replica_tags(controller, "A")

    # Confirm that none of the original replicas were de-provisioned
    assert_no_replicas_deprovisioned(
        first_deployment_replicas, second_deployment_replicas
    )

    signal.send.remote()

    # As the queue is drained, we should scale back down.
    wait_for_condition(
        check_autoscale_num_replicas_lte,
        controller=controller,
        name="A",
        target=2,
    )
    check_autoscale_num_replicas_gte(controller, "A", 2)

    # Make sure start time did not change for the deployment
    assert get_deployment_start_time(controller, "A") == start_time

    # scale down to 0
    app_config["deployments"][0]["autoscaling_config"]["min_replicas"] = 0
    serve_instance.deploy_apps(ServeDeploySchema(**{"applications": [app_config]}))
    print("Redeployed A.")
    wait_for_condition(
        lambda: get_deployment_status(controller, "A") == DeploymentStatus.HEALTHY
    )

    wait_for_condition(
        check_autoscale_num_replicas_eq,
        controller=controller,
        name="A",
        target=0,
    )
    check_autoscale_num_replicas_eq(controller, "A", 0)

    # scale up
    [handle.remote() for _ in range(400)]
    wait_for_condition(
        check_autoscale_num_replicas_gte,
        controller=controller,
        name="A",
        target=0,
    )
    signal.send.remote()
    wait_for_condition(
        check_autoscale_num_replicas_eq,
        controller=controller,
        name="A",
        target=0,
    )


@pytest.mark.skipif(sys.platform == "win32", reason="Failing on Windows.")
def test_e2e_raise_min_replicas(serve_instance):
    controller = serve_instance._controller
    signal = SignalActor.options(name="signal123").remote()

    app_config = {
        "import_path": "ray.serve.tests.test_config_files.get_signal.app",
        "deployments": [
            {
                "name": "A",
                "autoscaling_config": {
                    "metrics_interval_s": 0.1,
                    "min_replicas": 0,
                    "max_replicas": 10,
                    "look_back_period_s": 0.2,
                    "downscale_delay_s": 0.2,
                    "upscale_delay_s": 0.2,
                },
                "graceful_shutdown_timeout_s": 1,
                "max_concurrent_queries": 1000,
            }
        ],
    }

    serve_instance.deploy_apps(ServeDeploySchema(**{"applications": [app_config]}))
    print("Deployed A.")
    wait_for_condition(
        lambda: get_deployment_status(controller, "A") == DeploymentStatus.HEALTHY
    )
    start_time = get_deployment_start_time(controller, "A")

    check_autoscale_num_replicas_eq(controller, "A", 0)

    handle = serve.get_deployment_handle("A", "default")
    handle.remote()
    print("Issued one request.")

    time.sleep(2)
    check_autoscale_num_replicas_eq(controller, "A", 1)
    print("Scale up to 1 replica.")

    first_deployment_replicas = get_running_replica_tags(controller, "A")

    app_config["deployments"][0]["autoscaling_config"]["min_replicas"] = 2
    serve_instance.deploy_apps(ServeDeploySchema(**{"applications": [app_config]}))
    print("Redeployed A with min_replicas set to 2.")
    wait_for_condition(
        lambda: get_deployment_status(controller, "A") == DeploymentStatus.HEALTHY
    )

    # Confirm that autoscaler doesn't scale above 2 even after waiting
    time.sleep(5)
    check_autoscale_num_replicas_eq(controller, "A", 2)
    print("Autoscaled to 2 without issuing any new requests.")

    second_deployment_replicas = get_running_replica_tags(controller, "A")

    # Confirm that none of the original replicas were de-provisioned
    assert_no_replicas_deprovisioned(
        first_deployment_replicas, second_deployment_replicas
    )

    signal.send.remote()
    time.sleep(1)
    print("Completed request.")

    # As the queue is drained, we should scale back down.
    wait_for_condition(
        check_autoscale_num_replicas_lte,
        controller=controller,
        name="A",
        target=2,
    )
    check_autoscale_num_replicas_gte(controller, "A", 2)
    print("Stayed at 2 replicas.")

    # Make sure start time did not change for the deployment
    assert get_deployment_start_time(controller, "A") == start_time


@pytest.mark.skipif(sys.platform == "win32", reason="Failing on Windows.")
def test_e2e_initial_replicas(serve_instance):
    @serve.deployment(
        autoscaling_config=AutoscalingConfig(
            min_replicas=1,
            initial_replicas=2,
            max_replicas=5,
            downscale_delay_s=3,
        ),
    )
    def f():
        return os.getpid()

    serve.run(f.bind())
    dep_id = DeploymentID("f", SERVE_DEFAULT_APP_NAME)

    # f should start with initial_replicas (2) deployments
    actors = state_api.list_actors(
        filters=[
            ("class_name", "=", dep_id.to_replica_actor_class_name()),
            ("state", "=", "ALIVE"),
        ]
    )
    print(actors)
    assert len(actors) == 2

    # f should scale down to min_replicas (1) deployments
    def check_one_replica():
        actors = state_api.list_actors(
            filters=[
                ("class_name", "=", dep_id.to_replica_actor_class_name()),
                ("state", "=", "ALIVE"),
            ]
        )
        return len(actors) == 1

    wait_for_condition(check_one_replica, timeout=20)


@pytest.mark.skipif(sys.platform == "win32", reason="Failing on Windows.")
def test_e2e_preserve_prev_replicas(serve_instance):
    signal = SignalActor.remote()

    @serve.deployment(
        max_concurrent_queries=5,
        # The config makes the deployment scale up really quickly and then
        # wait nearly forever to downscale.
        autoscaling_config=AutoscalingConfig(
            min_replicas=1,
            max_replicas=2,
            downscale_delay_s=600,
            upscale_delay_s=0,
            metrics_interval_s=1,
            look_back_period_s=1,
        ),
    )
    def scaler():
        ray.get(signal.wait.remote())
        time.sleep(0.2)
        return os.getpid()

    handle = serve.run(scaler.bind())
    dep_id = DeploymentID("scaler", SERVE_DEFAULT_APP_NAME)
    responses = [handle.remote() for _ in range(10)]

    def check_two_replicas():
        actors = state_api.list_actors(
            filters=[
                ("class_name", "=", dep_id.to_replica_actor_class_name()),
                ("state", "=", "ALIVE"),
            ]
        )
        print(actors)
        return len(actors) == 2

    wait_for_condition(check_two_replicas, retry_interval_ms=1000, timeout=20)

    ray.get(signal.send.remote())

    pids = {r.result() for r in responses}
    assert len(pids) == 2

    # Now re-deploy the application, make sure it is still 2 replicas and it shouldn't
    # be scaled down.
    handle = serve.run(scaler.bind())
    responses = [handle.remote() for _ in range(10)]
    pids = {r.result() for r in responses}
    assert len(pids) == 2

    def check_num_replicas(live: int, dead: int):
        live_actors = state_api.list_actors(
            filters=[
                ("class_name", "=", dep_id.to_replica_actor_class_name()),
                ("state", "=", "ALIVE"),
            ]
        )
        dead_actors = state_api.list_actors(
            filters=[
                ("class_name", "=", dep_id.to_replica_actor_class_name()),
                ("state", "=", "DEAD"),
            ]
        )

        return len(live_actors) == live and len(dead_actors) == dead

    wait_for_condition(
        check_num_replicas, retry_interval_ms=1000, timeout=20, live=2, dead=2
    )
    ray.get(signal.send.remote())

    # re-deploy the application with initial_replicas. This should override the
    # previous number of replicas.
    scaler = scaler.options(
        autoscaling_config=AutoscalingConfig(
            min_replicas=1,
            initial_replicas=3,
            max_replicas=5,
            downscale_delay_s=600,
            upscale_delay_s=600,
            metrics_interval_s=1,
            look_back_period_s=1,
        )
    )
    handle = serve.run(scaler.bind())
    responses = [handle.remote() for _ in range(15)]
    pids = {r.result() for r in responses}
    assert len(pids) == 3

    wait_for_condition(
        check_num_replicas, retry_interval_ms=1000, timeout=20, live=3, dead=4
    )


@pytest.mark.skipif(sys.platform == "win32", reason="Failing on Windows.")
def test_e2e_preserve_prev_replicas_rest_api(serve_instance):
    client = serve_instance
    signal = SignalActor.options(name="signal", namespace="serve").remote()

    # Step 1: Prepare the script in a zip file so it can be submitted via REST API.
    with tempfile.NamedTemporaryFile(suffix=".zip", delete=False) as tmp_path:
        with zipfile.ZipFile(tmp_path, "w") as zip_obj:
            with zip_obj.open("app.py", "w") as f:
                f.write(
                    """
from ray import serve
import ray
import os

@serve.deployment
def g():
    signal = ray.get_actor("signal", namespace="serve")
    ray.get(signal.wait.remote())
    return os.getpid()


app = g.bind()
""".encode()
                )

    # Step 2: Deploy it with max_replicas=1
    app_config = {
        "import_path": "app:app",
        "runtime_env": {"working_dir": f"file://{tmp_path.name}"},
        "deployments": [
            {
                "name": "g",
                "autoscaling_config": {
                    "min_replicas": 0,
                    "max_replicas": 1,
                    "downscale_delay_s": 600,
                    "upscale_delay_s": 0,
                    "metrics_interval_s": 1,
                    "look_back_period_s": 1,
                },
            }
        ],
    }

    client.deploy_apps(ServeDeploySchema(**{"applications": [app_config]}))
    dep_id = DeploymentID("g", SERVE_DEFAULT_APP_NAME)
    wait_for_condition(
        lambda: serve.status().applications[SERVE_DEFAULT_APP_NAME].status == "RUNNING"
    )

    # Step 3: Verify that it can scale from 0 to 1.
    @ray.remote
    def send_request():
        return requests.get("http://localhost:8000/").text

    ref = send_request.remote()

    def check_num_replicas(num: int):
        actors = state_api.list_actors(
            filters=[
                ("class_name", "=", dep_id.to_replica_actor_class_name()),
                ("state", "=", "ALIVE"),
            ]
        )
        return len(actors) == num

    wait_for_condition(check_num_replicas, retry_interval_ms=1000, timeout=20, num=1)

    signal.send.remote()
    existing_pid = ray.get(ref)

    # Step 4: Change the max replicas to 2
    app_config["deployments"][0]["autoscaling_config"]["max_replicas"] = 2
    client.deploy_apps(ServeDeploySchema(**{"applications": [app_config]}))
    wait_for_condition(
        lambda: serve.status().applications[SERVE_DEFAULT_APP_NAME].status == "RUNNING"
    )
    wait_for_condition(check_num_replicas, retry_interval_ms=1000, timeout=20, num=1)

    # Step 5: Make sure it is the same replica (lightweight change).
    for _ in range(10):
        other_pid = ray.get(send_request.remote())
        assert other_pid == existing_pid

    # Step 6: Make sure initial_replicas overrides previous replicas
    app_config["deployments"][0]["autoscaling_config"]["max_replicas"] = 5
    app_config["deployments"][0]["autoscaling_config"]["initial_replicas"] = 3
    app_config["deployments"][0]["autoscaling_config"]["upscale_delay"] = 600
    client.deploy_apps(ServeDeploySchema(**{"applications": [app_config]}))
    wait_for_condition(
        lambda: serve.status().applications[SERVE_DEFAULT_APP_NAME].status == "RUNNING"
    )
    wait_for_condition(check_num_replicas, retry_interval_ms=1000, timeout=20, num=3)

    # Step 7: Make sure original replica is still running (lightweight change)
    pids = set()
    for _ in range(15):
        pids.add(ray.get(send_request.remote()))
    assert existing_pid in pids


if __name__ == "__main__":
    import sys

    import pytest

    sys.exit(pytest.main(["-v", "-s", __file__]))<|MERGE_RESOLUTION|>--- conflicted
+++ resolved
@@ -859,13 +859,8 @@
     # parameters.
     for _ in range(5):
         ray.get(signal.send.remote(clear=True))
-<<<<<<< HEAD
         check_autoscale_num_replicas_eq(controller, "A", num_replicas)
-        refs = [handle.remote() for _ in range(100)]
-=======
-        assert check_autoscale_num_replicas(controller, "A") == num_replicas
         responses = [handle.remote() for _ in range(100)]
->>>>>>> 2c54abdb
         signal.send.remote()
         [r.result() for r in responses]
         time.sleep(0.05)
