import os
import sys

import gradio as gr
from gradio_client import Client
import pytest

<<<<<<< HEAD
=======
import ray
from ray._private.test_utils import wait_for_condition

>>>>>>> c75edb6b
from ray import serve
from ray.serve.gradio_integrations import GradioIngress, GradioServer


@pytest.mark.parametrize("use_user_defined_class", [False, True])
def test_gradio_ingress_correctness(serve_instance, use_user_defined_class: bool):
    """
    Ensure a Gradio app deployed to a cluster through GradioIngress still
    produces the correct output.
    """

    def greet(name):
        return f"Good morning {name}!"

    if use_user_defined_class:

        @serve.deployment
        class UserDefinedGradioServer(GradioIngress):
            def __init__(self):
                super().__init__(
                    lambda: gr.Interface(fn=greet, inputs="text", outputs="text")
                )

        app = UserDefinedGradioServer.bind()
    else:
        app = GradioServer.bind(
            lambda: gr.Interface(fn=greet, inputs="text", outputs="text")
        )

    serve.run(app)

    client = Client("http://localhost:8000")
    assert client.predict("Alice") == "Good morning Alice!"


def test_gradio_ingress_scaling(serve_instance):
    """
    Check that a Gradio app that has been deployed to a cluster through
    GradioIngress scales as needed, i.e. separate client requests are served by
    different replicas.
    """

    def f(*args):
        return os.getpid()

<<<<<<< HEAD
    serve.run(
        GradioServer.options(num_replicas=2).bind(
            lambda: gr.Interface(fn=f, inputs="text", outputs="text")
        )
    )

    client = Client("http://localhost:8000")
    assert len({client.predict("input") for _ in range(3)}) == 2
=======
    app = GradioServer.options(num_replicas=2).bind(
        lambda: gr.Interface(fn=f, inputs="text", outputs="text")
    )
    serve.run(app)

    def two_pids_returned():
        @ray.remote
        def get_pid_from_request():
            r = requests.post(
                "http://127.0.0.1:8000/api/predict/", json={"data": ["input"]}
            )
            r.raise_for_status()
            return r.json()["data"][0]

        return (
            len(set(ray.get([get_pid_from_request.remote() for _ in range(10)]))) == 2
        )

    # Verify that the requests are handled by two separate replicas.
    wait_for_condition(two_pids_returned)
>>>>>>> c75edb6b


if __name__ == "__main__":
    sys.exit(pytest.main(["-v", "-s", __file__]))<|MERGE_RESOLUTION|>--- conflicted
+++ resolved
@@ -5,12 +5,9 @@
 from gradio_client import Client
 import pytest
 
-<<<<<<< HEAD
-=======
 import ray
 from ray._private.test_utils import wait_for_condition
 
->>>>>>> c75edb6b
 from ray import serve
 from ray.serve.gradio_integrations import GradioIngress, GradioServer
 
@@ -56,7 +53,6 @@
     def f(*args):
         return os.getpid()
 
-<<<<<<< HEAD
     serve.run(
         GradioServer.options(num_replicas=2).bind(
             lambda: gr.Interface(fn=f, inputs="text", outputs="text")
@@ -65,28 +61,6 @@
 
     client = Client("http://localhost:8000")
     assert len({client.predict("input") for _ in range(3)}) == 2
-=======
-    app = GradioServer.options(num_replicas=2).bind(
-        lambda: gr.Interface(fn=f, inputs="text", outputs="text")
-    )
-    serve.run(app)
-
-    def two_pids_returned():
-        @ray.remote
-        def get_pid_from_request():
-            r = requests.post(
-                "http://127.0.0.1:8000/api/predict/", json={"data": ["input"]}
-            )
-            r.raise_for_status()
-            return r.json()["data"][0]
-
-        return (
-            len(set(ray.get([get_pid_from_request.remote() for _ in range(10)]))) == 2
-        )
-
-    # Verify that the requests are handled by two separate replicas.
-    wait_for_condition(two_pids_returned)
->>>>>>> c75edb6b
 
 
 if __name__ == "__main__":
