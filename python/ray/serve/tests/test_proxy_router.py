--- conflicted
+++ resolved
@@ -78,11 +78,7 @@
     "mocked_router, target_route",
     [
         ("mock_longest_prefix_router", "/endpoint"),
-<<<<<<< HEAD
-        ("mock_endpoint_router", EndpointTag("endpoint", "default")),
-=======
         ("mock_endpoint_router", "default"),
->>>>>>> d0a71a31
     ],
 )
 def test_default_route(mocked_router, target_route, request):
@@ -150,15 +146,7 @@
     "mocked_router, target_route1, target_route2",
     [
         ("mock_longest_prefix_router", "/endpoint", "/endpoint2"),
-<<<<<<< HEAD
-        (
-            "mock_endpoint_router",
-            EndpointTag("endpoint", "app1"),
-            EndpointTag("endpoint2", "app2"),
-        ),
-=======
         ("mock_endpoint_router", "app1_endpoint", "app2"),
->>>>>>> d0a71a31
     ],
 )
 def test_update_routes(mocked_router, target_route1, target_route2, request):
