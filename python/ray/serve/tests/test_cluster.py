import os
import sys
import time
from collections import defaultdict

import pytest
import requests
from ray._private.test_utils import SignalActor, wait_for_condition
from ray.cluster_utils import Cluster
from ray.serve.deployment_state import ReplicaStartupStatus, ReplicaState

import ray
<<<<<<< HEAD
from ray import serve
=======
from ray.cluster_utils import Cluster
from ray._private.test_utils import SignalActor, wait_for_condition

from ray import serve
from ray.serve.constants import SERVE_NAMESPACE
from ray.serve.deployment_state import ReplicaStartupStatus, ReplicaState
>>>>>>> e745cd0e


@pytest.fixture
def ray_cluster():
    cluster = Cluster()
    yield Cluster()
    serve.shutdown()
    ray.shutdown()
    cluster.shutdown()


def test_scale_up(ray_cluster):
    cluster = ray_cluster
    cluster.add_node(num_cpus=1)
    cluster.connect(namespace=SERVE_NAMESPACE)
    # By default, Serve controller and proxy actors use 0 CPUs,
    # so initially there should only be room for 1 replica.

    @serve.deployment(version="1", num_replicas=1, _health_check_period_s=1)
    def D(*args):
        return os.getpid()

    def get_pids(expected, timeout=30):
        pids = set()
        start = time.time()
        while len(pids) < expected:
            pids.add(requests.get("http://localhost:8000/D").text)
            if time.time() - start >= timeout:
                raise TimeoutError("Timed out waiting for pids.")
        return pids

    serve.start(detached=True)
    client = serve.context._connect()

    D.deploy()
    pids1 = get_pids(1)

    D.options(num_replicas=3).deploy(_blocking=False)

    # Check that a new replica has not started in 1.0 seconds.  This
    # doesn't guarantee that a new replica won't ever be started, but
    # 1.0 seconds is a reasonable upper bound on replica startup time.
    with pytest.raises(TimeoutError):
        client._wait_for_deployment_healthy(D.name, timeout_s=1)
    assert get_pids(1) == pids1

    # Add a node with another CPU, another replica should get placed.
    cluster.add_node(num_cpus=1)
    with pytest.raises(TimeoutError):
        client._wait_for_deployment_healthy(D.name, timeout_s=1)
    pids2 = get_pids(2)
    assert pids1.issubset(pids2)

    # Add a node with another CPU, the final replica should get placed
    # and the deploy goal should be done.
    cluster.add_node(num_cpus=1)
    client._wait_for_deployment_healthy(D.name)
    pids3 = get_pids(3)
    assert pids2.issubset(pids3)


@pytest.mark.skipif(sys.platform == "win32", reason="Flaky on Windows.")
def test_node_failure(ray_cluster):
    cluster = ray_cluster
    cluster.add_node(num_cpus=3)
    cluster.connect(namespace=SERVE_NAMESPACE)

    worker_node = cluster.add_node(num_cpus=2)

    @serve.deployment(version="1", num_replicas=5)
    def D(*args):
        return os.getpid()

    def get_pids(expected, timeout=30):
        pids = set()
        start = time.time()
        while len(pids) < expected:
            pids.add(requests.get("http://localhost:8000/D").text)
            if time.time() - start >= timeout:
                raise TimeoutError("Timed out waiting for pids.")
        return pids

    serve.start(detached=True)

    print("Initial deploy.")
    D.deploy()
    pids1 = get_pids(5)

    # Remove the node. There should still be three replicas running.
    print("Kill node.")
    cluster.remove_node(worker_node)
    pids2 = get_pids(3)
    assert pids2.issubset(pids1)

    # Add a worker node back. One replica should get placed.
    print("Add back first node.")
    cluster.add_node(num_cpus=1)
    pids3 = get_pids(4)
    assert pids2.issubset(pids3)

    # Add another worker node. One more replica should get placed.
    print("Add back second node.")
    cluster.add_node(num_cpus=1)
    pids4 = get_pids(5)
    assert pids3.issubset(pids4)


@pytest.mark.skipif(sys.platform == "win32", reason="Flaky on Windows.")
def test_replica_startup_status_transitions(ray_cluster):
    cluster = ray_cluster
    cluster.add_node(num_cpus=1)
    cluster.connect(namespace=SERVE_NAMESPACE)
    serve_instance = serve.start()

    signal = SignalActor.remote()

    @serve.deployment(version="1", ray_actor_options={"num_cpus": 2})
    class E:
        async def __init__(self):
            await signal.wait.remote()

    E.deploy(_blocking=False)

    def get_replicas(replica_state):
        controller = serve_instance._controller
        replicas = ray.get(controller._dump_replica_states_for_testing.remote(E.name))
        return replicas.get([replica_state])

    # wait for serve to start the replica, and catch a reference to it.
    wait_for_condition(lambda: len(get_replicas(ReplicaState.STARTING)) > 0)
    replica = get_replicas(ReplicaState.STARTING)[0]

    # currently there are no resources to allocate the replica
    assert replica.check_started() == ReplicaStartupStatus.PENDING_ALLOCATION

    # add the necessary resources to allocate the replica
    cluster.add_node(num_cpus=4)
    wait_for_condition(lambda: (ray.cluster_resources().get("CPU", 0) >= 4))
    wait_for_condition(lambda: (ray.available_resources().get("CPU", 0) >= 2))

    def is_replica_pending_initialization():
        status = replica.check_started()
        print(status)
        return status == ReplicaStartupStatus.PENDING_INITIALIZATION

    wait_for_condition(is_replica_pending_initialization, timeout=25)

    # send signal to complete replica intialization
    signal.send.remote()
    wait_for_condition(
        lambda: replica.check_started() == ReplicaStartupStatus.SUCCEEDED
    )


def test_intelligent_scale_down(ray_cluster):
    cluster = ray_cluster
    cluster.add_node(num_cpus=2)
    cluster.add_node(num_cpus=2)
    cluster.connect(namespace=SERVE_NAMESPACE)
    serve.start()

    @serve.deployment(version="1")
    def f():
        pass

    def get_actor_distributions():
        actors = ray._private.state.actors()
        node_to_actors = defaultdict(list)
        for actor in actors.values():
            if "RayServeWrappedReplica" not in actor["ActorClassName"]:
                continue
            if actor["State"] != "ALIVE":
                continue
            node_to_actors[actor["Address"]["NodeID"]].append(actor)

        return set(map(len, node_to_actors.values()))

    f.options(num_replicas=3).deploy()
    assert get_actor_distributions() == {2, 1}

    f.options(num_replicas=2).deploy()
    assert get_actor_distributions() == {2}


if __name__ == "__main__":
    sys.exit(pytest.main(["-v", "-s", __file__]))<|MERGE_RESOLUTION|>--- conflicted
+++ resolved
@@ -10,16 +10,7 @@
 from ray.serve.deployment_state import ReplicaStartupStatus, ReplicaState
 
 import ray
-<<<<<<< HEAD
 from ray import serve
-=======
-from ray.cluster_utils import Cluster
-from ray._private.test_utils import SignalActor, wait_for_condition
-
-from ray import serve
-from ray.serve.constants import SERVE_NAMESPACE
-from ray.serve.deployment_state import ReplicaStartupStatus, ReplicaState
->>>>>>> e745cd0e
 
 
 @pytest.fixture
