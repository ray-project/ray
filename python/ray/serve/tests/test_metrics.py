import io
import logging
from contextlib import redirect_stderr

import requests
import pytest

import ray
from ray import serve
<<<<<<< HEAD
from ray.test_utils import wait_for_condition
=======
from ray._private.test_utils import wait_for_condition
from ray.serve.utils import block_until_http_ready
>>>>>>> 5ed3f0ce


def test_serve_metrics(serve_instance):
    @serve.deployment(name="metrics")
    async def f(request):
        return "hello"

    f.deploy()

    # send 10 concurrent requests
    @ray.remote(num_cpus=0)
    def send_request():
        requests.get("http://127.0.0.1:8000/metrics/")

    ray.get([send_request.remote() for _ in range(10)])

    def verify_metrics(do_assert=False):
        try:
            resp = requests.get("http://127.0.0.1:9999").text
        # Requests will fail if we are crashing the controller
        except requests.ConnectionError:
            return False

        expected_metrics = [
            # counter
            "num_router_requests_total",
            "num_http_requests_total",
            "deployment_queued_queries_total",
            "deployment_request_counter_requests_total",
            "deployment_worker_starts_restarts_total",
            # histogram
            "deployment_processing_latency_ms_bucket",
            "deployment_processing_latency_ms_count",
            "deployment_processing_latency_ms_sum",
            # gauge
            "replica_processing_queries",
            # handle
            "serve_handle_request_counter",
            # ReplicaSet
            "deployment_queued_queries"
        ]
        for metric in expected_metrics:
            # For the final error round
            if do_assert:
                assert metric in resp
            # For the wait_for_condition
            else:
                if metric not in resp:
                    return False
        return True

    try:
        wait_for_condition(verify_metrics, retry_interval_ms=500)
    except RuntimeError:
        verify_metrics()


def test_deployment_logger(serve_instance):
    # Tests that deployment tag and replica tag appear in Serve log output.
    logger = logging.getLogger("ray")

    @serve.deployment(name="counter")
    class Counter:
        def __init__(self):
            self.count = 0

        def __call__(self, request):
            self.count += 1
            logger.info(f"count: {self.count}")

    Counter.deploy()
    f = io.StringIO()
    with redirect_stderr(f):
        requests.get("http://127.0.0.1:8000/counter/")

        def counter_log_success():
            s = f.getvalue()
            return "deployment" in s and "replica" in s and "count" in s

        wait_for_condition(counter_log_success)


if __name__ == "__main__":
    import sys
    sys.exit(pytest.main(["-v", "-s", __file__]))<|MERGE_RESOLUTION|>--- conflicted
+++ resolved
@@ -7,12 +7,7 @@
 
 import ray
 from ray import serve
-<<<<<<< HEAD
-from ray.test_utils import wait_for_condition
-=======
 from ray._private.test_utils import wait_for_condition
-from ray.serve.utils import block_until_http_ready
->>>>>>> 5ed3f0ce
 
 
 def test_serve_metrics(serve_instance):
