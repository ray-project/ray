import asyncio
<<<<<<< HEAD
=======
import concurrent.futures
>>>>>>> f297c982
import http
import json
import os
import sys
import threading
import time
from concurrent.futures import ThreadPoolExecutor
from typing import Dict, List, Optional

import grpc
import httpx
import pytest
from fastapi import FastAPI, WebSocket
from starlette.requests import Request
from starlette.responses import PlainTextResponse
from websockets.exceptions import ConnectionClosed
from websockets.sync.client import connect

import ray
from ray import serve
from ray._common.network_utils import parse_address
from ray._common.test_utils import SignalActor, wait_for_condition
from ray._private.test_utils import (
    PrometheusTimeseries,
    fetch_prometheus_metric_timeseries,
)
from ray.serve._private.long_poll import LongPollClient, LongPollHost, UpdatedObject
from ray.serve._private.test_utils import (
    get_application_url,
    ping_grpc_call_method,
    ping_grpc_list_applications,
)
from ray.serve._private.utils import block_until_http_ready
from ray.serve.generated import serve_pb2, serve_pb2_grpc
from ray.util.state import list_actors


def extract_tags(line: str) -> Dict[str, str]:
    """Extracts any tags from the metrics line."""

    try:
        tags_string = line.replace("{", "}").split("}")[1]
    except IndexError:
        # No tags were found in this line.
        return {}

    detected_tags = {}
    for tag_pair in tags_string.split(","):
        sanitized_pair = tag_pair.replace('"', "")
        tag, value = sanitized_pair.split("=")
        detected_tags[tag] = value

    return detected_tags


def get_metric_float(
    metric: str,
    expected_tags: Optional[Dict[str, str]],
    timeseries: Optional[PrometheusTimeseries] = None,
) -> float:
    """Gets the float value of metric.

    If tags is specified, searched for metric with matching tags.

    Returns -1 if the metric isn't available.
    """
    if timeseries is None:
        timeseries = PrometheusTimeseries()
    samples = fetch_prometheus_metric_timeseries(["localhost:9999"], timeseries).get(
        metric, []
    )
    for sample in samples:
        if expected_tags.items() <= sample.labels.items():
            return sample.value
    return -1


def check_metric_float_eq(
    metric: str,
    expected: float,
    expected_tags: Optional[Dict[str, str]],
    timeseries: Optional[PrometheusTimeseries] = None,
) -> bool:
    metric_value = get_metric_float(metric, expected_tags, timeseries)
    assert float(metric_value) == expected
    return True


def check_sum_metric_eq(
    metric_name: str,
    expected: float,
    tags: Optional[Dict[str, str]] = None,
    timeseries: Optional[PrometheusTimeseries] = None,
) -> bool:
    if tags is None:
        tags = {}
    if timeseries is None:
        timeseries = PrometheusTimeseries()

    metrics = fetch_prometheus_metric_timeseries(["localhost:9999"], timeseries)
    metrics = {k: v for k, v in metrics.items() if "ray_serve_" in k}
    metric_samples = metrics.get(metric_name, None)
    if metric_samples is None:
        metric_sum = 0
    else:
        metric_samples = [
            sample for sample in metric_samples if tags.items() <= sample.labels.items()
        ]
        metric_sum = sum(sample.value for sample in metric_samples)

    # Check the metrics sum to the expected number
    assert float(metric_sum) == float(expected), (
        f"The following metrics don't sum to {expected}: "
        f"{json.dumps(metric_samples, indent=4)}\n."
        f"All metrics: {json.dumps(metrics, indent=4)}"
    )

    # # For debugging
    if metric_samples:
        print(f"The following sum to {expected} for '{metric_name}' and tags {tags}:")
        for sample in metric_samples:
            print(sample)

    return True


def get_metric_dictionaries(
    name: str, timeout: float = 20, timeseries: Optional[PrometheusTimeseries] = None
) -> List[Dict]:
    """Gets a list of metric's tags from metrics' text output.

    Return:
        Example:

        >>> get_metric_dictionaries("ray_serve_num_http_requests")
        [
            {
                'Component': 'core_worker',
                'JobId': '01000000',
                ...
                'method': 'GET',
                'route': '/hello'
            },
            {
                'Component': 'core_worker',
                ...
                'method': 'GET',
                'route': '/hello/'
            }
        ]
    """
    if timeseries is None:
        timeseries = PrometheusTimeseries()

    def metric_available() -> bool:
        assert name in fetch_prometheus_metric_timeseries(
            ["localhost:9999"], timeseries
        )
        return True

    wait_for_condition(metric_available, retry_interval_ms=1000, timeout=timeout)
    serve_samples = [
        sample
        for sample in timeseries.metric_samples.values()
        if "ray_serve_" in sample.name
    ]
    print(
        "metrics", "\n".join([f"Labels: {sample.labels}\n" for sample in serve_samples])
    )

    metric_dicts = []
    for sample in timeseries.metric_samples.values():
        if sample.name == name:
            metric_dicts.append(sample.labels)

    print(metric_dicts)
    return metric_dicts


def test_serve_metrics_for_successful_connection(metrics_start_shutdown):
    @serve.deployment(name="metrics")
    async def f(request):
        return "hello"

    app_name = "app1"
    handle = serve.run(target=f.bind(), name=app_name)

    http_url = get_application_url(app_name=app_name)
    # send 10 concurrent requests
    ray.get([block_until_http_ready.remote(http_url) for _ in range(10)])
    [handle.remote(http_url) for _ in range(10)]

    # Ping gPRC proxy
    grpc_url = "localhost:9000"
    channel = grpc.insecure_channel(grpc_url)
    wait_for_condition(
        ping_grpc_list_applications, channel=channel, app_names=[app_name]
    )

    def verify_metrics(do_assert=False):
        try:
            resp = httpx.get("http://127.0.0.1:9999").text
        # Requests will fail if we are crashing the controller
        except httpx.HTTPError:
            return False

        # NOTE: These metrics should be documented at
        # https://docs.ray.io/en/latest/serve/monitoring.html#metrics
        # Any updates to here should be reflected there too.
        expected_metrics = [
            # counter
            "serve_num_router_requests",
            "serve_num_http_requests",
            "serve_num_grpc_requests",
            "serve_deployment_queued_queries",
            "serve_deployment_request_counter",
            "serve_deployment_replica_starts",
            # histogram
            "serve_deployment_processing_latency_ms_bucket",
            "serve_deployment_processing_latency_ms_count",
            "serve_deployment_processing_latency_ms_sum",
            "serve_deployment_processing_latency_ms",
            # gauge
            "serve_replica_processing_queries",
            "serve_deployment_replica_healthy",
            # handle
            "serve_handle_request_counter",
        ]

        for metric in expected_metrics:
            # For the final error round
            if do_assert:
                assert metric in resp
            # For the wait_for_condition
            else:
                if metric not in resp:
                    return False
        return True

    try:
        wait_for_condition(verify_metrics, retry_interval_ms=500)
    except RuntimeError:
        verify_metrics(do_assert=True)


def test_http_replica_gauge_metrics(metrics_start_shutdown):
    """Test http replica gauge metrics"""
    signal = SignalActor.remote()

    @serve.deployment(graceful_shutdown_timeout_s=0.0001)
    class A:
        async def __call__(self):
            await signal.wait.remote()

    handle = serve.run(A.bind(), name="app1")
    _ = handle.remote()

    processing_requests = get_metric_dictionaries(
        "ray_serve_replica_processing_queries", timeout=5
    )
    assert len(processing_requests) == 1
    assert processing_requests[0]["deployment"] == "A"
    assert processing_requests[0]["application"] == "app1"
    print("serve_replica_processing_queries exists.")

    def ensure_request_processing():
        resp = httpx.get("http://127.0.0.1:9999").text
        resp = resp.split("\n")
        for metrics in resp:
            if "# HELP" in metrics or "# TYPE" in metrics:
                continue
            if "serve_replica_processing_queries" in metrics:
                assert "1.0" in metrics
        return True

    wait_for_condition(ensure_request_processing, timeout=5)


def test_proxy_metrics_not_found(metrics_start_shutdown):
    # NOTE: These metrics should be documented at
    # https://docs.ray.io/en/latest/serve/monitoring.html#metrics
    # Any updates here should be reflected there too.
    expected_metrics = [
        "serve_num_http_requests",
        "serve_num_grpc_requests",
        "serve_num_http_error_requests",
        "serve_num_grpc_error_requests",
        "serve_num_deployment_http_error_requests",
        "serve_http_request_latency_ms",
        "serve_num_deployment_grpc_error_requests",
        "serve_grpc_request_latency_ms",
    ]

    def verify_metrics(_expected_metrics, do_assert=False):
        try:
            resp = httpx.get("http://127.0.0.1:9999").text
        # Requests will fail if we are crashing the controller
        except httpx.HTTPError:
            return False
        for metric in _expected_metrics:
            if do_assert:
                assert metric in resp
            if metric not in resp:
                return False
        return True

    # Trigger HTTP 404 error
    httpx.get("http://127.0.0.1:8000/B/")
    httpx.get("http://127.0.0.1:8000/B/")

    # Ping gPRC proxy
    channel = grpc.insecure_channel("localhost:9000")
    ping_grpc_call_method(channel=channel, app_name="foo", test_not_found=True)

    # Ensure all expected metrics are present.
    try:
        wait_for_condition(
            verify_metrics,
            retry_interval_ms=1000,
            timeout=10,
            expected_metrics=expected_metrics,
        )
    except RuntimeError:
        verify_metrics(expected_metrics, True)

    def verify_error_count(do_assert=False):
        resp = httpx.get("http://127.0.0.1:9999").text
        resp = resp.split("\n")
        for metrics in resp:
            if "# HELP" in metrics or "# TYPE" in metrics:
                continue
            if "serve_num_http_error_requests" in metrics:
                # route "/B/" should have error count 2
                if do_assert:
                    assert "2.0" in metrics
                if "2.0" not in metrics:
                    return False
            elif "serve_num_deployment_http_error_requests" in metrics:
                # deployment B should have error count 2
                if do_assert:
                    assert 'error_code="404"' in metrics and "2.0" in metrics
                if 'error_code="404"' not in metrics or "2.0" not in metrics:
                    return False
            elif "serve_num_grpc_error_requests" in metrics:
                # gRPC pinged "B" once
                if do_assert:
                    assert "1.0" in metrics
                if "1.0" not in metrics:
                    return False
            elif "serve_num_deployment_grpc_error_requests" in metrics:
                # gRPC pinged "B" once
                if do_assert:
                    assert (
                        'error_code="StatusCode.NOT_FOUND"' in metrics
                        and "1.0" in metrics
                    )
                if (
                    'error_code="StatusCode.NOT_FOUND"' not in metrics
                    or "1.0" not in metrics
                ):
                    return False
        return True

    # There is a latency in updating the counter
    try:
        wait_for_condition(verify_error_count, retry_interval_ms=1000, timeout=10)
    except RuntimeError:
        verify_error_count(do_assert=True)


def test_proxy_metrics_internal_error(metrics_start_shutdown):
    # NOTE: These metrics should be documented at
    # https://docs.ray.io/en/latest/serve/monitoring.html#metrics
    # Any updates here should be reflected there too.
    expected_metrics = [
        "serve_num_http_requests",
        "serve_num_grpc_requests",
        "serve_num_http_error_requests",
        "serve_num_grpc_error_requests",
        "serve_num_deployment_http_error_requests",
        "serve_http_request_latency_ms",
        "serve_num_deployment_grpc_error_requests",
        "serve_grpc_request_latency_ms",
    ]

    def verify_metrics(_expected_metrics, do_assert=False):
        try:
            resp = httpx.get("http://127.0.0.1:9999", timeout=None).text
        # Requests will fail if we are crashing the controller
        except httpx.HTTPError:
            return False
        for metric in _expected_metrics:
            if do_assert:
                assert metric in resp
            if metric not in resp:
                return False
        return True

    @serve.deployment(name="A")
    class A:
        async def __init__(self):
            pass

        async def __call__(self, *args):
            # Trigger RayActorError
            os._exit(0)

    app_name = "app"
    serve.run(A.bind(), name=app_name)

    httpx.get("http://localhost:8000", timeout=None)
    httpx.get("http://localhost:8000", timeout=None)
    channel = grpc.insecure_channel("localhost:9000")
    with pytest.raises(grpc.RpcError):
        ping_grpc_call_method(channel=channel, app_name=app_name)

    # Ensure all expected metrics are present.
    try:
        wait_for_condition(
            verify_metrics,
            retry_interval_ms=1000,
            timeout=10,
            expected_metrics=expected_metrics,
        )
    except RuntimeError:
        verify_metrics(expected_metrics, True)

    def verify_error_count(do_assert=False):
        resp = httpx.get("http://127.0.0.1:9999", timeout=None).text
        resp = resp.split("\n")
        for metrics in resp:
            if "# HELP" in metrics or "# TYPE" in metrics:
                continue
            if "serve_num_http_error_requests" in metrics:
                # route "/A/" should have error count 2
                if do_assert:
                    assert "2.0" in metrics
                if "2.0" not in metrics:
                    return False
            elif "serve_num_deployment_http_error_requests" in metrics:
                # deployment A should have error count 2
                if do_assert:
                    assert 'deployment="A"' in metrics and "2.0" in metrics
                if 'deployment="A"' not in metrics or "2.0" not in metrics:
                    return False
            elif "serve_num_grpc_error_requests" in metrics:
                # gRPC pinged "A" once
                if do_assert:
                    assert "1.0" in metrics
                if "1.0" not in metrics:
                    return False
            elif "serve_num_deployment_grpc_error_requests" in metrics:
                # gRPC pinged "A" once
                if do_assert:
                    assert 'deployment="A"' in metrics and "1.0" in metrics
                if 'deployment="A"' not in metrics or "1.0" not in metrics:
                    return False
        return True

    # There is a latency in updating the counter
    try:
        wait_for_condition(verify_error_count, retry_interval_ms=1000, timeout=10)
    except RuntimeError:
        verify_error_count(do_assert=True)


def test_proxy_metrics_fields_not_found(metrics_start_shutdown):
    """Tests the proxy metrics' fields' behavior for not found."""

    # Should generate 404 responses
    broken_url = "http://127.0.0.1:8000/fake_route"
    _ = httpx.get(broken_url).text
    print("Sent requests to broken URL.")

    # Ping gRPC proxy for not existing application.
    channel = grpc.insecure_channel("127.0.0.1:9000")
    fake_app_name = "fake-app"
    ping_grpc_call_method(channel=channel, app_name=fake_app_name, test_not_found=True)

    num_requests = get_metric_dictionaries("ray_serve_num_http_requests_total")
    assert len(num_requests) == 1
    assert num_requests[0]["route"] == ""
    assert num_requests[0]["method"] == "GET"
    assert num_requests[0]["application"] == ""
    assert num_requests[0]["status_code"] == "404"
    print("serve_num_http_requests working as expected.")

    num_requests = get_metric_dictionaries("ray_serve_num_grpc_requests_total")
    assert len(num_requests) == 1
    assert num_requests[0]["route"] == ""
    assert num_requests[0]["method"] == "/ray.serve.UserDefinedService/__call__"
    assert num_requests[0]["application"] == ""
    assert num_requests[0]["status_code"] == str(grpc.StatusCode.NOT_FOUND)
    print("serve_num_grpc_requests working as expected.")

    num_errors = get_metric_dictionaries("ray_serve_num_http_error_requests_total")
    assert len(num_errors) == 1
    assert num_errors[0]["route"] == ""
    assert num_errors[0]["error_code"] == "404"
    assert num_errors[0]["method"] == "GET"
    print("serve_num_http_error_requests working as expected.")

    num_errors = get_metric_dictionaries("ray_serve_num_grpc_error_requests_total")
    assert len(num_errors) == 1
    assert num_errors[0]["route"] == ""
    assert num_errors[0]["error_code"] == str(grpc.StatusCode.NOT_FOUND)
    assert num_errors[0]["method"] == "/ray.serve.UserDefinedService/__call__"
    print("serve_num_grpc_error_requests working as expected.")


@pytest.mark.parametrize(
    "metrics_start_shutdown",
    [
        1,
    ],
    indirect=True,
)
def test_proxy_timeout_metrics(metrics_start_shutdown):
    """Test that HTTP timeout metrics are reported correctly."""
    signal = SignalActor.remote()

    @serve.deployment
    async def return_status_code_with_timeout(request: Request):
        await signal.wait.remote()
        return

    serve.run(
        return_status_code_with_timeout.bind(),
        route_prefix="/status_code_timeout",
        name="status_code_timeout",
    )

    http_url = get_application_url("HTTP", app_name="status_code_timeout")

    r = httpx.get(http_url)
    assert r.status_code == 408
    ray.get(signal.send.remote(clear=True))

    # make grpc call
    channel = grpc.insecure_channel("localhost:9000")
    with pytest.raises(grpc.RpcError):
        ping_grpc_call_method(channel=channel, app_name="status_code_timeout")

    num_errors = get_metric_dictionaries("ray_serve_num_http_error_requests_total")
    assert len(num_errors) == 1
    assert num_errors[0]["route"] == "/status_code_timeout"
    assert num_errors[0]["error_code"] == "408"
    assert num_errors[0]["method"] == "GET"
    assert num_errors[0]["application"] == "status_code_timeout"

    num_errors = get_metric_dictionaries("ray_serve_num_grpc_error_requests_total")
    assert len(num_errors) == 1
    assert num_errors[0]["route"] == "status_code_timeout"
    assert num_errors[0]["error_code"] == str(grpc.StatusCode.DEADLINE_EXCEEDED)
    assert num_errors[0]["method"] == "/ray.serve.UserDefinedService/__call__"
    assert num_errors[0]["application"] == "status_code_timeout"


@pytest.mark.skipif(sys.platform == "win32", reason="Flaky on Windows")
def test_proxy_disconnect_http_metrics(metrics_start_shutdown):
    """Test that HTTP disconnect metrics are reported correctly."""

    signal = SignalActor.remote()

    @serve.deployment
    class Disconnect:
        async def __call__(self, request: Request):
            await signal.wait.remote()
            return

    serve.run(
        Disconnect.bind(),
        route_prefix="/disconnect",
        name="disconnect",
    )

    # Simulate an HTTP disconnect
    http_url = get_application_url("HTTP", app_name="disconnect")
    ip_port = http_url.replace("http://", "").split("/")[0]  # remove the route prefix
    ip, port = parse_address(ip_port)
    conn = http.client.HTTPConnection(ip, int(port))
    conn.request("GET", "/disconnect")
    wait_for_condition(
        lambda: ray.get(signal.cur_num_waiters.remote()) == 1, timeout=10
    )
    conn.close()  # Forcefully close the connection
    ray.get(signal.send.remote(clear=True))

    num_errors = get_metric_dictionaries("ray_serve_num_http_error_requests_total")
    assert len(num_errors) == 1
    assert num_errors[0]["route"] == "/disconnect"
    assert num_errors[0]["error_code"] == "499"
    assert num_errors[0]["method"] == "GET"
    assert num_errors[0]["application"] == "disconnect"


def test_proxy_disconnect_grpc_metrics(metrics_start_shutdown):
    """Test that gRPC disconnect metrics are reported correctly."""

    signal = SignalActor.remote()

    @serve.deployment
    class Disconnect:
        async def __call__(self, request: Request):
            await signal.wait.remote()
            return

    serve.run(
        Disconnect.bind(),
        route_prefix="/disconnect",
        name="disconnect",
    )

    # make grpc call
    channel = grpc.insecure_channel("localhost:9000")
    stub = serve_pb2_grpc.UserDefinedServiceStub(channel)
    request = serve_pb2.UserDefinedMessage(name="foo", num=30, foo="bar")
    metadata = (("application", "disconnect"),)

    def make_request():
        try:
            response = stub.__call__(
                request, metadata=metadata
            )  # Long-running RPC call
            print("Response received:", response)
        except grpc.RpcError as e:
            print("Client disconnected:", e.code(), e.details())

    thread = threading.Thread(target=make_request)
    thread.start()

    # Wait briefly, then forcefully close the channel
    wait_for_condition(
        lambda: ray.get(signal.cur_num_waiters.remote()) == 1, timeout=10
    )
    channel.close()  # Forcefully close the channel, simulating a client disconnect
    thread.join()
    ray.get(signal.send.remote(clear=True))

    num_errors = get_metric_dictionaries("ray_serve_num_grpc_error_requests_total")
    assert len(num_errors) == 1
    assert num_errors[0]["route"] == "disconnect"
    assert num_errors[0]["error_code"] == str(grpc.StatusCode.CANCELLED)
    assert num_errors[0]["method"] == "/ray.serve.UserDefinedService/__call__"
    assert num_errors[0]["application"] == "disconnect"


def test_proxy_metrics_fields_internal_error(metrics_start_shutdown):
    """Tests the proxy metrics' fields' behavior for internal error."""

    @serve.deployment()
    def f(*args):
        return 1 / 0

    real_app_name = "app"
    real_app_name2 = "app2"
    serve.run(f.bind(), name=real_app_name, route_prefix="/real_route")
    serve.run(f.bind(), name=real_app_name2, route_prefix="/real_route2")

    # Deployment should generate divide-by-zero errors
    correct_url = get_application_url("HTTP", real_app_name)
    _ = httpx.get(correct_url).text
    print("Sent requests to correct URL.")

    # Ping gPRC proxy for broken app
    channel = grpc.insecure_channel("localhost:9000")
    with pytest.raises(grpc.RpcError):
        ping_grpc_call_method(channel=channel, app_name=real_app_name)

    num_deployment_errors = get_metric_dictionaries(
        "ray_serve_num_deployment_http_error_requests_total"
    )
    assert len(num_deployment_errors) == 1
    assert num_deployment_errors[0]["deployment"] == "f"
    assert num_deployment_errors[0]["error_code"] == "500"
    assert num_deployment_errors[0]["method"] == "GET"
    assert num_deployment_errors[0]["application"] == "app"
    print("serve_num_deployment_http_error_requests working as expected.")

    num_deployment_errors = get_metric_dictionaries(
        "ray_serve_num_deployment_grpc_error_requests_total"
    )
    assert len(num_deployment_errors) == 1
    assert num_deployment_errors[0]["deployment"] == "f"
    assert num_deployment_errors[0]["error_code"] == str(grpc.StatusCode.INTERNAL)
    assert (
        num_deployment_errors[0]["method"] == "/ray.serve.UserDefinedService/__call__"
    )
    assert num_deployment_errors[0]["application"] == real_app_name
    print("serve_num_deployment_grpc_error_requests working as expected.")

    latency_metrics = get_metric_dictionaries("ray_serve_http_request_latency_ms_sum")
    assert len(latency_metrics) == 1
    assert latency_metrics[0]["method"] == "GET"
    assert latency_metrics[0]["route"] == "/real_route"
    assert latency_metrics[0]["application"] == "app"
    assert latency_metrics[0]["status_code"] == "500"
    print("serve_http_request_latency_ms working as expected.")

    latency_metrics = get_metric_dictionaries("ray_serve_grpc_request_latency_ms_sum")
    assert len(latency_metrics) == 1
    assert latency_metrics[0]["method"] == "/ray.serve.UserDefinedService/__call__"
    assert latency_metrics[0]["route"] == real_app_name
    assert latency_metrics[0]["application"] == real_app_name
    assert latency_metrics[0]["status_code"] == str(grpc.StatusCode.INTERNAL)
    print("serve_grpc_request_latency_ms_sum working as expected.")


@pytest.mark.skipif(sys.platform == "win32", reason="Flaky on Windows")
def test_proxy_metrics_http_status_code_is_error(metrics_start_shutdown):
    """Verify that 2xx and 3xx status codes aren't errors, others are."""

    def check_request_count_metrics(
        expected_error_count: int,
        expected_success_count: int,
    ):
        resp = httpx.get("http://127.0.0.1:9999").text
        error_count = 0
        success_count = 0
        for line in resp.split("\n"):
            if line.startswith("ray_serve_num_http_error_requests_total"):
                error_count += int(float(line.split(" ")[-1]))
            if line.startswith("ray_serve_num_http_requests_total"):
                success_count += int(float(line.split(" ")[-1]))

        assert error_count == expected_error_count
        assert success_count == expected_success_count
        return True

    @serve.deployment
    async def return_status_code(request: Request):
        code = int((await request.body()).decode("utf-8"))
        return PlainTextResponse("", status_code=code)

    serve.run(return_status_code.bind())

    http_url = get_application_url("HTTP")

    # 200 is not an error.
    r = httpx.request("GET", http_url, content=b"200")
    assert r.status_code == 200
    wait_for_condition(
        check_request_count_metrics,
        expected_error_count=0,
        expected_success_count=1,
    )

    # 2xx is not an error.
    r = httpx.request("GET", http_url, content=b"250")
    assert r.status_code == 250
    wait_for_condition(
        check_request_count_metrics,
        expected_error_count=0,
        expected_success_count=2,
    )

    # 3xx is not an error.
    r = httpx.request("GET", http_url, content=b"300")
    assert r.status_code == 300
    wait_for_condition(
        check_request_count_metrics,
        expected_error_count=0,
        expected_success_count=3,
    )

    # 4xx is an error.
    r = httpx.request("GET", http_url, content=b"400")
    assert r.status_code == 400
    wait_for_condition(
        check_request_count_metrics,
        expected_error_count=1,
        expected_success_count=4,
    )

    # 5xx is an error.
    r = httpx.request("GET", http_url, content=b"500")
    assert r.status_code == 500
    wait_for_condition(
        check_request_count_metrics,
        expected_error_count=2,
        expected_success_count=5,
    )


def test_proxy_metrics_websocket_status_code_is_error(metrics_start_shutdown):
    """Verify that status codes aisde from 1000 or 1001 are errors."""

    def check_request_count_metrics(
        expected_error_count: int,
        expected_success_count: int,
    ):
        resp = httpx.get("http://127.0.0.1:9999").text
        error_count = 0
        success_count = 0
        for line in resp.split("\n"):
            if line.startswith("ray_serve_num_http_error_requests_total"):
                error_count += int(float(line.split(" ")[-1]))
            if line.startswith("ray_serve_num_http_requests_total"):
                success_count += int(float(line.split(" ")[-1]))

        assert error_count == expected_error_count
        assert success_count == expected_success_count
        return True

    fastapi_app = FastAPI()

    @serve.deployment
    @serve.ingress(fastapi_app)
    class WebSocketServer:
        @fastapi_app.websocket("/")
        async def accept_then_close(self, ws: WebSocket):
            await ws.accept()
            code = int(await ws.receive_text())
            await ws.close(code=code)

    serve.run(WebSocketServer.bind())

    # Regular disconnect (1000) is not an error.
    with connect("ws://localhost:8000/") as ws:
        with pytest.raises(ConnectionClosed):
            ws.send("1000")
            ws.recv()

    wait_for_condition(
        check_request_count_metrics,
        expected_error_count=0,
        expected_success_count=1,
    )

    # Goaway disconnect (1001) is not an error.
    with connect("ws://localhost:8000/") as ws:
        with pytest.raises(ConnectionClosed):
            ws.send("1001")
            ws.recv()

    wait_for_condition(
        check_request_count_metrics,
        expected_error_count=0,
        expected_success_count=2,
    )

    # Other codes are errors.
    with connect("ws://localhost:8000/") as ws:
        with pytest.raises(ConnectionClosed):
            ws.send("1011")
            ws.recv()

    wait_for_condition(
        check_request_count_metrics,
        expected_error_count=1,
        expected_success_count=3,
    )

    # Other codes are errors.
    with connect("ws://localhost:8000/") as ws:
        with pytest.raises(ConnectionClosed):
            ws.send("3000")
            ws.recv()

    wait_for_condition(
        check_request_count_metrics,
        expected_error_count=2,
        expected_success_count=4,
    )


def test_replica_metrics_fields(metrics_start_shutdown):
    """Test replica metrics fields"""

    @serve.deployment
    def f():
        return "hello"

    @serve.deployment
    def g():
        return "world"

    serve.run(f.bind(), name="app1", route_prefix="/f")
    serve.run(g.bind(), name="app2", route_prefix="/g")
    url_f = get_application_url("HTTP", "app1")
    url_g = get_application_url("HTTP", "app2")

    assert "hello" == httpx.get(url_f).text
    assert "world" == httpx.get(url_g).text

    wait_for_condition(
        lambda: len(
            get_metric_dictionaries("ray_serve_deployment_request_counter_total")
        )
        == 2,
        timeout=40,
    )

    metrics = get_metric_dictionaries("ray_serve_deployment_request_counter_total")
    assert len(metrics) == 2
    expected_output = {
        ("/f", "f", "app1"),
        ("/g", "g", "app2"),
    }
    assert {
        (
            metric["route"],
            metric["deployment"],
            metric["application"],
        )
        for metric in metrics
    } == expected_output

    start_metrics = get_metric_dictionaries("ray_serve_deployment_replica_starts_total")
    assert len(start_metrics) == 2
    expected_output = {("f", "app1"), ("g", "app2")}
    assert {
        (start_metric["deployment"], start_metric["application"])
        for start_metric in start_metrics
    } == expected_output

    # Latency metrics
    wait_for_condition(
        lambda: len(
            get_metric_dictionaries("ray_serve_deployment_processing_latency_ms_count")
        )
        == 2,
        timeout=40,
    )
    for metric_name in [
        "ray_serve_deployment_processing_latency_ms_count",
        "ray_serve_deployment_processing_latency_ms_sum",
    ]:
        latency_metrics = get_metric_dictionaries(metric_name)
        print(f"checking metric {metric_name}, {latency_metrics}")
        assert len(latency_metrics) == 2
        expected_output = {("f", "app1"), ("g", "app2")}
        assert {
            (latency_metric["deployment"], latency_metric["application"])
            for latency_metric in latency_metrics
        } == expected_output

    wait_for_condition(
        lambda: len(get_metric_dictionaries("ray_serve_replica_processing_queries"))
        == 2
    )
    processing_queries = get_metric_dictionaries("ray_serve_replica_processing_queries")
    expected_output = {("f", "app1"), ("g", "app2")}
    assert {
        (processing_query["deployment"], processing_query["application"])
        for processing_query in processing_queries
    } == expected_output

    @serve.deployment
    def h():
        return 1 / 0

    serve.run(h.bind(), name="app3", route_prefix="/h")
    url_h = get_application_url("HTTP", "app3")
    assert 500 == httpx.get(url_h).status_code
    wait_for_condition(
        lambda: len(get_metric_dictionaries("ray_serve_deployment_error_counter_total"))
        == 1,
        timeout=40,
    )
    err_requests = get_metric_dictionaries("ray_serve_deployment_error_counter_total")
    assert len(err_requests) == 1
    expected_output = ("/h", "h", "app3")
    assert (
        err_requests[0]["route"],
        err_requests[0]["deployment"],
        err_requests[0]["application"],
    ) == expected_output

    wait_for_condition(
        lambda: len(get_metric_dictionaries("ray_serve_deployment_replica_healthy"))
        == 3,
    )
    health_metrics = get_metric_dictionaries("ray_serve_deployment_replica_healthy")
    expected_output = {
        ("f", "app1"),
        ("g", "app2"),
        ("h", "app3"),
    }
    assert {
        (health_metric["deployment"], health_metric["application"])
        for health_metric in health_metrics
    } == expected_output


def test_queue_wait_time_metric(metrics_start_shutdown):
    """Test that queue wait time metric is recorded correctly."""
    signal = SignalActor.remote()

    @serve.deployment(max_ongoing_requests=1)
    class SlowDeployment:
        async def __call__(self):
            await signal.wait.remote()
            return "done"

    handle = serve.run(SlowDeployment.bind(), name="app1", route_prefix="/slow")

    futures = [handle.remote() for _ in range(2)]
    wait_for_condition(
        lambda: ray.get(signal.cur_num_waiters.remote()) == 1, timeout=10
    )

    time.sleep(0.5)
    ray.get(signal.send.remote())
    [f.result() for f in futures]

    timeseries = PrometheusTimeseries()

    def check_queue_wait_time_metric():
        metrics = get_metric_dictionaries(
            "ray_serve_request_router_fulfillment_time_ms_sum", timeseries=timeseries
        )
        if not metrics:
            return False
        for metric in metrics:
            if (
                metric.get("deployment") == "SlowDeployment"
                and metric.get("application") == "app1"
            ):
                return True
        return False

    wait_for_condition(check_queue_wait_time_metric, timeout=10)

    def check_queue_wait_time_metric_value():
        value = get_metric_float(
            "ray_serve_request_router_fulfillment_time_ms_sum",
            timeseries=timeseries,
            expected_tags={"deployment": "SlowDeployment", "application": "app1"},
        )
        assert value > 400, f"Queue wait time should be greater than 500ms, got {value}"
        return True

    wait_for_condition(check_queue_wait_time_metric_value, timeout=10)

    wait_for_condition(
        lambda: ray.get(signal.cur_num_waiters.remote()) == 0, timeout=10
    )


def test_router_queue_len_metric(metrics_start_shutdown):
    """Test that router queue length metric is recorded correctly per replica."""
    signal = SignalActor.remote()

    @serve.deployment(max_ongoing_requests=10)
    class TestDeployment:
        async def __call__(self, request: Request):
            await signal.wait.remote()
            return "done"

    serve.run(TestDeployment.bind(), name="app1", route_prefix="/test")

    # Send a request that will block
    with ThreadPoolExecutor(max_workers=1) as executor:
        future = executor.submit(httpx.get, "http://localhost:8000/test", timeout=60)

        # Wait for request to reach the replica
        wait_for_condition(
            lambda: ray.get(signal.cur_num_waiters.remote()) == 1, timeout=15
        )

        timeseries = PrometheusTimeseries()

        # Check that the router queue length metric appears with correct tags
        def check_router_queue_len():
            metrics = get_metric_dictionaries(
                "ray_serve_request_router_queue_len", timeseries=timeseries
            )
            if not metrics:
                return False
            # Find metric for our deployment with replica_id tag
            for metric in metrics:
                if (
                    metric.get("deployment") == "TestDeployment"
                    and metric.get("application") == "app1"
                    and "replica_id" in metric
                ):
                    # Check that required tags are present
                    assert (
                        "handle_source" in metric
                    ), "handle_source tag should be present"
                    print(f"Found router queue len metric: {metric}")
                    return True
            return False

        wait_for_condition(check_router_queue_len, timeout=30)

        wait_for_condition(
            check_metric_float_eq,
            timeout=15,
            metric="ray_serve_request_router_queue_len",
            expected=1,
            expected_tags={"deployment": "TestDeployment", "application": "app1"},
            timeseries=timeseries,
        )
        print("Router queue len metric verified.")

        # Release request
        ray.get(signal.send.remote())
        future.result()


@pytest.mark.skipif(sys.platform == "win32", reason="Flaky on Windows")
def test_multiplexed_metrics(metrics_start_shutdown):
    """Tests multiplexed API corresponding metrics."""

    @serve.deployment
    class Model:
        @serve.multiplexed(max_num_models_per_replica=2)
        async def get_model(self, model_id: str):
            return model_id

        async def __call__(self, model_id: str):
            await self.get_model(model_id)
            return

    handle = serve.run(Model.bind(), name="app", route_prefix="/app")
    handle.remote("model1")
    handle.remote("model2")
    # Trigger model eviction.
    handle.remote("model3")
    expected_metrics = [
        "serve_multiplexed_model_load_latency_ms",
        "serve_multiplexed_model_unload_latency_ms",
        "serve_num_multiplexed_models",
        "serve_multiplexed_models_load_counter",
        "serve_multiplexed_models_unload_counter",
    ]

    def verify_metrics():
        try:
            resp = httpx.get("http://127.0.0.1:9999").text
        # Requests will fail if we are crashing the controller
        except httpx.HTTPError:
            return False
        for metric in expected_metrics:
            assert metric in resp
        return True

    wait_for_condition(
        verify_metrics,
        timeout=40,
        retry_interval_ms=1000,
    )


@pytest.mark.parametrize("use_factory_pattern", [False, True])
def test_proxy_metrics_with_route_patterns(metrics_start_shutdown, use_factory_pattern):
    """Test that proxy metrics use specific route patterns for FastAPI apps.

    This test verifies that:
    1. Route patterns are extracted from FastAPI apps at replica initialization
    2. Proxy metrics use parameterized patterns (e.g., /api/users/{user_id})
       instead of just route prefixes (e.g., /api)
    3. Individual request paths don't appear in metrics (avoiding high cardinality)
    4. Multiple requests to the same pattern are grouped together
    5. Both normal pattern and factory pattern work correctly
    """
    if use_factory_pattern:
        # Factory pattern: callable returns FastAPI app at runtime
        def create_app():
            app = FastAPI()

            @app.get("/")
            def root():
                return {"message": "root"}

            @app.get("/users/{user_id}")
            def get_user(user_id: str):
                return {"user_id": user_id}

            @app.get("/items/{item_id}/details")
            def get_item(item_id: str):
                return {"item_id": item_id}

            return app

        @serve.deployment
        @serve.ingress(create_app)
        class APIServer:
            pass

    else:
        # Normal pattern: routes defined in deployment class
        app = FastAPI()

        @serve.deployment
        @serve.ingress(app)
        class APIServer:
            @app.get("/")
            def root(self):
                return {"message": "root"}

            @app.get("/users/{user_id}")
            def get_user(self, user_id: str):
                return {"user_id": user_id}

            @app.get("/items/{item_id}/details")
            def get_item(self, item_id: str):
                return {"item_id": item_id}

    serve.run(APIServer.bind(), name="api_app", route_prefix="/api")

    # Make requests to different route patterns with various parameter values
    base_url = "http://localhost:8000/api"
    assert httpx.get(f"{base_url}/").status_code == 200
    assert httpx.get(f"{base_url}/users/123").status_code == 200
    assert httpx.get(f"{base_url}/users/456").status_code == 200
    assert httpx.get(f"{base_url}/users/789").status_code == 200
    assert httpx.get(f"{base_url}/items/abc/details").status_code == 200
    assert httpx.get(f"{base_url}/items/xyz/details").status_code == 200

    # Wait for metrics to be updated
    def metrics_available():
        metrics = get_metric_dictionaries("ray_serve_num_http_requests_total")
        api_metrics = [m for m in metrics if m.get("application") == "api_app"]
        return len(api_metrics) >= 3

    wait_for_condition(metrics_available, timeout=20)

    # Verify metrics use route patterns, not individual paths
    metrics = get_metric_dictionaries("ray_serve_num_http_requests_total")
    api_metrics = [m for m in metrics if m.get("application") == "api_app"]

    routes = {m["route"] for m in api_metrics}

    print(f"Routes found in metrics: {routes}")

    # Should contain the route patterns (parameterized), not just the prefix
    # The root might be either "/api/" or "/api" depending on normalization
    assert any(
        r in routes for r in ["/api/", "/api"]
    ), f"Root route not found. Routes: {routes}"

    # Should contain parameterized user route
    assert (
        "/api/users/{user_id}" in routes
    ), f"User route pattern not found. Routes: {routes}"

    # Should contain nested parameterized route
    assert (
        "/api/items/{item_id}/details" in routes
    ), f"Item details route pattern not found. Routes: {routes}"

    # Should NOT contain individual request paths (that would be high cardinality)
    # These should not appear as they would create unbounded cardinality
    assert (
        "/api/users/123" not in routes
    ), "Individual user path found - high cardinality issue!"
    assert (
        "/api/users/456" not in routes
    ), "Individual user path found - high cardinality issue!"
    assert (
        "/api/users/789" not in routes
    ), "Individual user path found - high cardinality issue!"
    assert (
        "/api/items/abc/details" not in routes
    ), "Individual item path found - high cardinality issue!"
    assert (
        "/api/items/xyz/details" not in routes
    ), "Individual item path found - high cardinality issue!"

    # Verify that multiple requests to the same pattern are grouped
    user_route_metrics = [
        m for m in api_metrics if m["route"] == "/api/users/{user_id}"
    ]
    assert (
        len(user_route_metrics) == 1
    ), "Multiple metrics entries for same route pattern - should be grouped!"

    # Optionally verify the counter value if we can parse it from the metrics endpoint
    metrics_text = httpx.get("http://127.0.0.1:9999").text
    for line in metrics_text.split("\n"):
        if "serve_num_http_requests" in line and "/api/users/{user_id}" in line:
            # Extract the value from the prometheus format line
            value_str = line.split()[-1]
            user_metric_value = float(value_str)
            assert (
                user_metric_value == 3
            ), f"Expected exactly 3 requests to user route, got {user_metric_value}"
            break

    # Verify error metrics also use route patterns
    num_errors = get_metric_dictionaries("ray_serve_http_request_latency_ms_sum")
    api_latency_metrics = [m for m in num_errors if m.get("application") == "api_app"]
    latency_routes = {m["route"] for m in api_latency_metrics}

    # Latency metrics should also use patterns
    assert (
        "/api/users/{user_id}" in latency_routes or "/api/" in latency_routes
    ), f"Latency metrics should use route patterns. Found: {latency_routes}"


<<<<<<< HEAD
def test_long_poll_pending_clients_metric(metrics_start_shutdown):
    """Check that pending clients gauge is tracked correctly."""
    timeseries = PrometheusTimeseries()

    # Create a LongPollHost with a longer timeout so we can observe pending state
    host = ray.remote(LongPollHost).remote(
        listen_for_change_request_timeout_s=(5.0, 5.0)
    )

    # Write initial values
    ray.get(host.notify_changed.remote({"key_1": 100}))
    ray.get(host.notify_changed.remote({"key_2": 200}))

    # Get the current snapshot IDs
    result = ray.get(host.listen_for_change.remote({"key_1": -1, "key_2": -1}))
    key_1_snapshot_id = result["key_1"].snapshot_id
    key_2_snapshot_id = result["key_2"].snapshot_id

    # Start a listen call that will block waiting for updates
    # (since we're using up-to-date snapshot IDs)
    pending_ref = host.listen_for_change.remote(
        {"key_1": key_1_snapshot_id, "key_2": key_2_snapshot_id}
    )

    # Check that pending clients gauge shows 1 for each key
    # (wait_for_condition will retry until the metric is available)
    wait_for_condition(
        check_metric_float_eq,
        timeout=15,
        metric="ray_serve_long_poll_pending_clients",
        expected=1,
        expected_tags={"key": "key_1"},
        timeseries=timeseries,
    )
    wait_for_condition(
        check_metric_float_eq,
        timeout=15,
        metric="ray_serve_long_poll_pending_clients",
        expected=1,
        expected_tags={"key": "key_2"},
        timeseries=timeseries,
    )

    # Trigger an update for key_1
    ray.get(host.notify_changed.remote({"key_1": 101}))

    # Wait for the pending call to complete
    ray.get(pending_ref)

    # After update, pending clients for key_1 should be 0
    wait_for_condition(
        check_metric_float_eq,
        timeout=15,
        metric="ray_serve_long_poll_pending_clients",
        expected=0,
        expected_tags={"key": "key_1"},
        timeseries=timeseries,
    )


def test_long_poll_latency_metric(metrics_start_shutdown):
    """Check that long poll latency histogram is recorded on the client side."""
    timeseries = PrometheusTimeseries()

    # Create a LongPollHost
    host = ray.remote(LongPollHost).remote(
        listen_for_change_request_timeout_s=(0.5, 0.5)
    )

    # Write initial value so the key exists
    ray.get(host.notify_changed.remote({"test_key": "initial_value"}))

    # Track received updates
    received_updates = []
    update_event = threading.Event()

    def on_update(value):
        received_updates.append(value)
        update_event.set()

    # Create event loop for the client
    loop = asyncio.new_event_loop()

    def run_loop():
        asyncio.set_event_loop(loop)
        loop.run_forever()

    loop_thread = threading.Thread(target=run_loop, daemon=True)
    loop_thread.start()

    # Create the LongPollClient
    client = LongPollClient(
        host_actor=host,
        key_listeners={"test_key": on_update},
        call_in_event_loop=loop,
    )

    # Wait for initial update (client starts with snapshot_id -1)
    assert update_event.wait(timeout=10), "Timed out waiting for initial update"
    assert len(received_updates) == 1
    assert received_updates[0] == "initial_value"

    # Clear event and trigger another update
    update_event.clear()
    ray.get(host.notify_changed.remote({"test_key": "updated_value"}))

    # Wait for the update to be received
    assert update_event.wait(timeout=10), "Timed out waiting for update"
    assert len(received_updates) == 2
    assert received_updates[1] == "updated_value"

    # Stop the client
    client.stop()
    loop.call_soon_threadsafe(loop.stop)
    loop_thread.join(timeout=5)

    # Check that latency metric was recorded
    # The metric should have at least 2 observations (initial + update)
    def check_latency_metric_exists():
        metric_value = get_metric_float(
            "ray_serve_long_poll_latency_ms_count",
            expected_tags={"key": "test_key"},
            timeseries=timeseries,
        )
        # Should have at least 2 observations
        return metric_value == 2

    wait_for_condition(check_latency_metric_exists, timeout=15)

    # Verify the latency sum is positive (latency > 0)
    latency_sum = get_metric_float(
        "ray_serve_long_poll_latency_ms_sum",
        expected_tags={"key": "test_key"},
        timeseries=timeseries,
    )
    assert latency_sum > 0, "Latency sum should be positive"


def test_long_poll_host_sends_counted(metrics_start_shutdown):
=======
def test_batching_metrics(metrics_start_shutdown):
    @serve.deployment
    class BatchedDeployment:
        @serve.batch(max_batch_size=4, batch_wait_timeout_s=0.5)
        async def batch_handler(self, requests: List[str]) -> List[str]:
            # Simulate some processing time
            await asyncio.sleep(0.05)
            return [f"processed:{r}" for r in requests]

        async def __call__(self, request: Request):
            data = await request.body()
            return await self.batch_handler(data.decode())

    app_name = "batched_app"
    serve.run(BatchedDeployment.bind(), name=app_name, route_prefix="/batch")

    http_url = "http://localhost:8000/batch"

    # Send multiple concurrent requests to trigger batching
    with concurrent.futures.ThreadPoolExecutor(max_workers=8) as executor:
        futures = [
            executor.submit(lambda i=i: httpx.post(http_url, content=f"req{i}"))
            for i in range(8)
        ]
        results = [f.result() for f in futures]

    # Verify all requests succeeded
    assert all(r.status_code == 200 for r in results)

    # Verify specific metric values and tags
    timeseries = PrometheusTimeseries()
    expected_tags = {
        "deployment": "BatchedDeployment",
        "application": app_name,
        "function_name": "batch_handler",
    }

    # Check batches_processed_total counter exists and has correct tags
    wait_for_condition(
        lambda: check_metric_float_eq(
            "ray_serve_batches_processed_total",
            expected=2,
            expected_tags=expected_tags,
            timeseries=timeseries,
        ),
        timeout=10,
    )

    # Check batch_wait_time_ms histogram was recorded for 2 batches
    wait_for_condition(
        lambda: check_metric_float_eq(
            "ray_serve_batch_wait_time_ms_count",
            expected=2,
            expected_tags=expected_tags,
            timeseries=timeseries,
        ),
        timeout=10,
    )

    # Check batch_execution_time_ms histogram was recorded for 2 batches
    wait_for_condition(
        lambda: check_metric_float_eq(
            "ray_serve_batch_execution_time_ms_count",
            expected=2,
            expected_tags=expected_tags,
            timeseries=timeseries,
        ),
        timeout=10,
    )

    # Check batch_utilization_percent histogram: 2 batches at 100% each = 200 sum
    wait_for_condition(
        lambda: check_metric_float_eq(
            "ray_serve_batch_utilization_percent_count",
            expected=2,
            expected_tags=expected_tags,
            timeseries=timeseries,
        ),
        timeout=10,
    )

    # Check actual_batch_size histogram: 2 batches of 4 requests each = 8 sum
    wait_for_condition(
        lambda: check_metric_float_eq(
            "ray_serve_actual_batch_size_count",
            expected=2,
            expected_tags=expected_tags,
            timeseries=timeseries,
        ),
        timeout=10,
    )

    # Check batch_queue_length gauge exists (should be 0 after processing)
    wait_for_condition(
        lambda: check_metric_float_eq(
            "ray_serve_batch_queue_length",
            expected=0,
            expected_tags=expected_tags,
            timeseries=timeseries,
        ),
        timeout=10,
    )


def test_autoscaling_metrics(metrics_start_shutdown):
    """Test that autoscaling metrics are emitted correctly.

    This tests the following metrics:
    - ray_serve_autoscaling_target_replicas: Target number of replicas
        Tags: deployment, application
    - ray_serve_autoscaling_desired_replicas: Raw decision before bounds
        Tags: deployment, application
    - ray_serve_autoscaling_total_requests: Total requests seen by autoscaler
        Tags: deployment, application
    - ray_serve_autoscaling_policy_execution_time_ms: Policy execution time
        Tags: deployment, application, policy_scope
    - ray_serve_autoscaling_replica_metrics_delay_ms: Replica metrics delay
        Tags: deployment, application, replica
    - ray_serve_autoscaling_handle_metrics_delay_ms: Handle metrics delay
        Tags: deployment, application, handle
    """
    signal = SignalActor.remote()

    @serve.deployment(
        autoscaling_config={
            "metrics_interval_s": 0.1,
            "min_replicas": 1,
            "max_replicas": 5,
            "target_ongoing_requests": 2,
            "upscale_delay_s": 0,
            "downscale_delay_s": 5,
            "look_back_period_s": 1,
        },
        max_ongoing_requests=10,
        graceful_shutdown_timeout_s=0.1,
    )
    class AutoscalingDeployment:
        async def __call__(self):
            await signal.wait.remote()

    serve.run(AutoscalingDeployment.bind(), name="autoscaling_app")

    # Send requests to trigger autoscaling
    handle = serve.get_deployment_handle("AutoscalingDeployment", "autoscaling_app")
    [handle.remote() for _ in range(10)]

    timeseries = PrometheusTimeseries()
    base_tags = {
        "deployment": "AutoscalingDeployment",
        "application": "autoscaling_app",
    }

    # Test 1: Check that target_replicas metric is 5 (10 requests / target_ongoing_requests=2)
    wait_for_condition(
        check_metric_float_eq,
        timeout=15,
        metric="ray_serve_autoscaling_target_replicas",
        expected=5,
        expected_tags=base_tags,
        timeseries=timeseries,
    )
    print("Target replicas metric verified.")

    # Test 2: Check that autoscaling decision metric is 5 (10 requests / target_ongoing_requests=2)
    wait_for_condition(
        check_metric_float_eq,
        timeout=15,
        metric="ray_serve_autoscaling_desired_replicas",
        expected=5,
        expected_tags=base_tags,
        timeseries=timeseries,
    )
    print("Autoscaling decision metric verified.")

    # Test 3: Check that total requests metric is 10
    wait_for_condition(
        check_metric_float_eq,
        timeout=15,
        metric="ray_serve_autoscaling_total_requests",
        expected=10,
        expected_tags=base_tags,
        timeseries=timeseries,
    )
    print("Total requests metric verified.")

    # Test 4: Check that policy execution time metric is emitted with policy_scope=deployment
    def check_policy_execution_time_metric():
        value = get_metric_float(
            "ray_serve_autoscaling_policy_execution_time_ms",
            expected_tags={**base_tags, "policy_scope": "deployment"},
            timeseries=timeseries,
        )
        assert value >= 0
        return True

    wait_for_condition(check_policy_execution_time_metric, timeout=15)
    print("Policy execution time metric verified.")

    # Test 5: Check that metrics delay gauges are emitted with proper tags
    def check_metrics_delay_metrics():
        # Check for handle metrics delay (depends on where metrics are collected)
        value = get_metric_float(
            "ray_serve_autoscaling_handle_metrics_delay_ms",
            expected_tags=base_tags,
            timeseries=timeseries,
        )
        if value >= 0:
            # Verify handle tag exists by checking metric dictionaries
            metrics_dicts = get_metric_dictionaries(
                "ray_serve_autoscaling_handle_metrics_delay_ms",
                timeout=5,
                timeseries=timeseries,
            )
            for m in metrics_dicts:
                if (
                    m.get("deployment") == "AutoscalingDeployment"
                    and m.get("application") == "autoscaling_app"
                ):
                    assert m.get("handle") is not None
                    print(
                        f"Handle delay metric verified with handle tag: {m.get('handle')}"
                    )
                    return True

        # Fallback: Check for replica metrics delay
        value = get_metric_float(
            "ray_serve_autoscaling_replica_metrics_delay_ms",
            expected_tags=base_tags,
            timeseries=timeseries,
        )
        if value >= 0:
            metrics_dicts = get_metric_dictionaries(
                "ray_serve_autoscaling_replica_metrics_delay_ms",
                timeout=5,
                timeseries=timeseries,
            )
            for m in metrics_dicts:
                if (
                    m.get("deployment") == "AutoscalingDeployment"
                    and m.get("application") == "autoscaling_app"
                ):
                    assert m.get("replica") is not None
                    print(
                        f"Replica delay metric verified with replica tag: {m.get('replica')}"
                    )
                    return True

        return False

    wait_for_condition(check_metrics_delay_metrics, timeout=15)
    print("Metrics delay metrics verified.")

    # Release signal to complete requests
    ray.get(signal.send.remote())


def test_user_autoscaling_stats_metrics(metrics_start_shutdown):
    """Test that user-defined autoscaling stats metrics are emitted correctly.

    This tests the following metrics:
    - ray_serve_user_autoscaling_stats_latency_ms: Time to execute user stats function
        Tags: application, deployment, replica
    - ray_serve_record_autoscaling_stats_failed_total: Failed stats collection
        Tags: application, deployment, replica, exception_name
    """

    @serve.deployment(
        autoscaling_config={
            "metrics_interval_s": 0.1,
            "min_replicas": 1,
            "max_replicas": 5,
            "target_ongoing_requests": 2,
        },
    )
    class DeploymentWithCustomStats:
        def __init__(self):
            self.call_count = 0

        async def record_autoscaling_stats(self):
            """Custom autoscaling stats function."""
            self.call_count += 1
            return {"custom_metric": self.call_count}

        def __call__(self):
            return "ok"

    serve.run(DeploymentWithCustomStats.bind(), name="custom_stats_app")

    # Make a request to ensure the deployment is running
    handle = serve.get_deployment_handle(
        "DeploymentWithCustomStats", "custom_stats_app"
    )
    handle.remote().result()

    timeseries = PrometheusTimeseries()
    base_tags = {
        "deployment": "DeploymentWithCustomStats",
        "application": "custom_stats_app",
    }

    # Test: Check that user autoscaling stats latency metric is emitted
    def check_user_stats_latency_metric():
        value = get_metric_float(
            "ray_serve_user_autoscaling_stats_latency_ms_sum",
            expected_tags=base_tags,
            timeseries=timeseries,
        )
        if value >= 0:
            # Verify replica tag exists
            metrics_dicts = get_metric_dictionaries(
                "ray_serve_user_autoscaling_stats_latency_ms_sum",
                timeout=5,
                timeseries=timeseries,
            )
            for m in metrics_dicts:
                if (
                    m.get("deployment") == "DeploymentWithCustomStats"
                    and m.get("application") == "custom_stats_app"
                ):
                    assert m.get("replica") is not None
                    print(
                        f"User stats latency metric verified with replica tag: {m.get('replica')}"
                    )
                    return True
        return False

    wait_for_condition(check_user_stats_latency_metric, timeout=15)
    print("User autoscaling stats latency metric verified.")


def test_user_autoscaling_stats_failure_metrics(metrics_start_shutdown):
    """Test that user autoscaling stats failure metrics are emitted on error."""

    @serve.deployment(
        autoscaling_config={
            "metrics_interval_s": 0.1,
            "min_replicas": 1,
            "max_replicas": 5,
            "target_ongoing_requests": 2,
        },
    )
    class DeploymentWithFailingStats:
        async def record_autoscaling_stats(self):
            """Custom autoscaling stats function that raises an error."""
            raise ValueError("Intentional error for testing")

        def __call__(self):
            return "ok"

    serve.run(DeploymentWithFailingStats.bind(), name="failing_stats_app")

    # Make a request to ensure the deployment is running
    handle = serve.get_deployment_handle(
        "DeploymentWithFailingStats", "failing_stats_app"
    )
    handle.remote().result()

    timeseries = PrometheusTimeseries()

    # Test: Check that failure counter is incremented
    def check_stats_failure_metric():
        metrics_dicts = get_metric_dictionaries(
            "ray_serve_record_autoscaling_stats_failed_total",
            timeout=5,
            timeseries=timeseries,
        )
        for m in metrics_dicts:
            if (
                m.get("deployment") == "DeploymentWithFailingStats"
                and m.get("application") == "failing_stats_app"
            ):
                assert m.get("replica") is not None
                assert m.get("exception_name") == "ValueError"
                print(
                    f"Stats failure metric verified with exception_name: {m.get('exception_name')}"
                )
                return True
        return False

    wait_for_condition(check_stats_failure_metric, timeout=15)
    print("User autoscaling stats failure metric verified.")


def test_long_poll_host_sends_counted(serve_instance):
>>>>>>> f297c982
    """Check that the transmissions by the long_poll are counted."""

    timeseries = PrometheusTimeseries()
    host = ray.remote(LongPollHost).remote(
        listen_for_change_request_timeout_s=(0.01, 0.01)
    )

    # Write a value.
    ray.get(host.notify_changed.remote({"key_1": 999}))
    object_ref = host.listen_for_change.remote({"key_1": -1})

    # Check that the result's size is reported.
    result_1: Dict[str, UpdatedObject] = ray.get(object_ref)
    wait_for_condition(
        check_metric_float_eq,
        timeout=15,
        metric="ray_serve_long_poll_host_transmission_counter_total",
        expected=1,
        expected_tags={"namespace_or_state": "key_1"},
        timeseries=timeseries,
    )

    # Write two new values.
    ray.get(host.notify_changed.remote({"key_1": 1000}))
    ray.get(host.notify_changed.remote({"key_2": 1000}))
    object_ref = host.listen_for_change.remote(
        {"key_1": result_1["key_1"].snapshot_id, "key_2": -1}
    )

    # Check that the new objects are transmitted.
    result_2: Dict[str, UpdatedObject] = ray.get(object_ref)
    wait_for_condition(
        check_metric_float_eq,
        timeout=15,
        metric="ray_serve_long_poll_host_transmission_counter_total",
        expected=1,
        expected_tags={"namespace_or_state": "key_2"},
        timeseries=timeseries,
    )
    wait_for_condition(
        check_metric_float_eq,
        timeout=15,
        metric="ray_serve_long_poll_host_transmission_counter_total",
        expected=2,
        expected_tags={"namespace_or_state": "key_1"},
        timeseries=timeseries,
    )

    # Check that a timeout result is counted.
    object_ref = host.listen_for_change.remote({"key_2": result_2["key_2"].snapshot_id})
    _ = ray.get(object_ref)
    wait_for_condition(
        check_metric_float_eq,
        timeout=15,
        metric="ray_serve_long_poll_host_transmission_counter_total",
        expected=1,
        expected_tags={"namespace_or_state": "TIMEOUT"},
        timeseries=timeseries,
    )


def test_actor_summary(serve_instance):
    @serve.deployment
    def f():
        pass

    serve.run(f.bind(), name="app")
    actors = list_actors(filters=[("state", "=", "ALIVE")])
    class_names = {actor.class_name for actor in actors}
    assert class_names.issuperset(
        {"ServeController", "ProxyActor", "ServeReplica:app:f"}
    )


if __name__ == "__main__":
    sys.exit(pytest.main(["-v", "-s", __file__]))<|MERGE_RESOLUTION|>--- conflicted
+++ resolved
@@ -1,8 +1,5 @@
 import asyncio
-<<<<<<< HEAD
-=======
 import concurrent.futures
->>>>>>> f297c982
 import http
 import json
 import os
@@ -1296,147 +1293,6 @@
     ), f"Latency metrics should use route patterns. Found: {latency_routes}"
 
 
-<<<<<<< HEAD
-def test_long_poll_pending_clients_metric(metrics_start_shutdown):
-    """Check that pending clients gauge is tracked correctly."""
-    timeseries = PrometheusTimeseries()
-
-    # Create a LongPollHost with a longer timeout so we can observe pending state
-    host = ray.remote(LongPollHost).remote(
-        listen_for_change_request_timeout_s=(5.0, 5.0)
-    )
-
-    # Write initial values
-    ray.get(host.notify_changed.remote({"key_1": 100}))
-    ray.get(host.notify_changed.remote({"key_2": 200}))
-
-    # Get the current snapshot IDs
-    result = ray.get(host.listen_for_change.remote({"key_1": -1, "key_2": -1}))
-    key_1_snapshot_id = result["key_1"].snapshot_id
-    key_2_snapshot_id = result["key_2"].snapshot_id
-
-    # Start a listen call that will block waiting for updates
-    # (since we're using up-to-date snapshot IDs)
-    pending_ref = host.listen_for_change.remote(
-        {"key_1": key_1_snapshot_id, "key_2": key_2_snapshot_id}
-    )
-
-    # Check that pending clients gauge shows 1 for each key
-    # (wait_for_condition will retry until the metric is available)
-    wait_for_condition(
-        check_metric_float_eq,
-        timeout=15,
-        metric="ray_serve_long_poll_pending_clients",
-        expected=1,
-        expected_tags={"key": "key_1"},
-        timeseries=timeseries,
-    )
-    wait_for_condition(
-        check_metric_float_eq,
-        timeout=15,
-        metric="ray_serve_long_poll_pending_clients",
-        expected=1,
-        expected_tags={"key": "key_2"},
-        timeseries=timeseries,
-    )
-
-    # Trigger an update for key_1
-    ray.get(host.notify_changed.remote({"key_1": 101}))
-
-    # Wait for the pending call to complete
-    ray.get(pending_ref)
-
-    # After update, pending clients for key_1 should be 0
-    wait_for_condition(
-        check_metric_float_eq,
-        timeout=15,
-        metric="ray_serve_long_poll_pending_clients",
-        expected=0,
-        expected_tags={"key": "key_1"},
-        timeseries=timeseries,
-    )
-
-
-def test_long_poll_latency_metric(metrics_start_shutdown):
-    """Check that long poll latency histogram is recorded on the client side."""
-    timeseries = PrometheusTimeseries()
-
-    # Create a LongPollHost
-    host = ray.remote(LongPollHost).remote(
-        listen_for_change_request_timeout_s=(0.5, 0.5)
-    )
-
-    # Write initial value so the key exists
-    ray.get(host.notify_changed.remote({"test_key": "initial_value"}))
-
-    # Track received updates
-    received_updates = []
-    update_event = threading.Event()
-
-    def on_update(value):
-        received_updates.append(value)
-        update_event.set()
-
-    # Create event loop for the client
-    loop = asyncio.new_event_loop()
-
-    def run_loop():
-        asyncio.set_event_loop(loop)
-        loop.run_forever()
-
-    loop_thread = threading.Thread(target=run_loop, daemon=True)
-    loop_thread.start()
-
-    # Create the LongPollClient
-    client = LongPollClient(
-        host_actor=host,
-        key_listeners={"test_key": on_update},
-        call_in_event_loop=loop,
-    )
-
-    # Wait for initial update (client starts with snapshot_id -1)
-    assert update_event.wait(timeout=10), "Timed out waiting for initial update"
-    assert len(received_updates) == 1
-    assert received_updates[0] == "initial_value"
-
-    # Clear event and trigger another update
-    update_event.clear()
-    ray.get(host.notify_changed.remote({"test_key": "updated_value"}))
-
-    # Wait for the update to be received
-    assert update_event.wait(timeout=10), "Timed out waiting for update"
-    assert len(received_updates) == 2
-    assert received_updates[1] == "updated_value"
-
-    # Stop the client
-    client.stop()
-    loop.call_soon_threadsafe(loop.stop)
-    loop_thread.join(timeout=5)
-
-    # Check that latency metric was recorded
-    # The metric should have at least 2 observations (initial + update)
-    def check_latency_metric_exists():
-        metric_value = get_metric_float(
-            "ray_serve_long_poll_latency_ms_count",
-            expected_tags={"key": "test_key"},
-            timeseries=timeseries,
-        )
-        # Should have at least 2 observations
-        return metric_value == 2
-
-    wait_for_condition(check_latency_metric_exists, timeout=15)
-
-    # Verify the latency sum is positive (latency > 0)
-    latency_sum = get_metric_float(
-        "ray_serve_long_poll_latency_ms_sum",
-        expected_tags={"key": "test_key"},
-        timeseries=timeseries,
-    )
-    assert latency_sum > 0, "Latency sum should be positive"
-
-
-def test_long_poll_host_sends_counted(metrics_start_shutdown):
-=======
 def test_batching_metrics(metrics_start_shutdown):
     @serve.deployment
     class BatchedDeployment:
@@ -1820,8 +1676,145 @@
     print("User autoscaling stats failure metric verified.")
 
 
-def test_long_poll_host_sends_counted(serve_instance):
->>>>>>> f297c982
+def test_long_poll_pending_clients_metric(metrics_start_shutdown):
+    """Check that pending clients gauge is tracked correctly."""
+    timeseries = PrometheusTimeseries()
+
+    # Create a LongPollHost with a longer timeout so we can observe pending state
+    host = ray.remote(LongPollHost).remote(
+        listen_for_change_request_timeout_s=(5.0, 5.0)
+    )
+
+    # Write initial values
+    ray.get(host.notify_changed.remote({"key_1": 100}))
+    ray.get(host.notify_changed.remote({"key_2": 200}))
+
+    # Get the current snapshot IDs
+    result = ray.get(host.listen_for_change.remote({"key_1": -1, "key_2": -1}))
+    key_1_snapshot_id = result["key_1"].snapshot_id
+    key_2_snapshot_id = result["key_2"].snapshot_id
+
+    # Start a listen call that will block waiting for updates
+    # (since we're using up-to-date snapshot IDs)
+    pending_ref = host.listen_for_change.remote(
+        {"key_1": key_1_snapshot_id, "key_2": key_2_snapshot_id}
+    )
+
+    # Check that pending clients gauge shows 1 for each key
+    # (wait_for_condition will retry until the metric is available)
+    wait_for_condition(
+        check_metric_float_eq,
+        timeout=15,
+        metric="ray_serve_long_poll_pending_clients",
+        expected=1,
+        expected_tags={"namespace": "key_1"},
+        timeseries=timeseries,
+    )
+    wait_for_condition(
+        check_metric_float_eq,
+        timeout=15,
+        metric="ray_serve_long_poll_pending_clients",
+        expected=1,
+        expected_tags={"namespace": "key_2"},
+        timeseries=timeseries,
+    )
+
+    # Trigger an update for key_1
+    ray.get(host.notify_changed.remote({"key_1": 101}))
+
+    # Wait for the pending call to complete
+    ray.get(pending_ref)
+
+    # After update, pending clients for key_1 should be 0
+    wait_for_condition(
+        check_metric_float_eq,
+        timeout=15,
+        metric="ray_serve_long_poll_pending_clients",
+        expected=0,
+        expected_tags={"namespace": "key_1"},
+        timeseries=timeseries,
+    )
+
+
+def test_long_poll_latency_metric(metrics_start_shutdown):
+    """Check that long poll latency histogram is recorded on the client side."""
+    timeseries = PrometheusTimeseries()
+
+    # Create a LongPollHost
+    host = ray.remote(LongPollHost).remote(
+        listen_for_change_request_timeout_s=(0.5, 0.5)
+    )
+
+    # Write initial value so the key exists
+    ray.get(host.notify_changed.remote({"test_key": "initial_value"}))
+
+    # Track received updates
+    received_updates = []
+    update_event = threading.Event()
+
+    def on_update(value):
+        received_updates.append(value)
+        update_event.set()
+
+    # Create event loop for the client
+    loop = asyncio.new_event_loop()
+
+    def run_loop():
+        asyncio.set_event_loop(loop)
+        loop.run_forever()
+
+    loop_thread = threading.Thread(target=run_loop, daemon=True)
+    loop_thread.start()
+
+    # Create the LongPollClient
+    client = LongPollClient(
+        host_actor=host,
+        key_listeners={"test_key": on_update},
+        call_in_event_loop=loop,
+    )
+
+    # Wait for initial update (client starts with snapshot_id -1)
+    assert update_event.wait(timeout=10), "Timed out waiting for initial update"
+    assert len(received_updates) == 1
+    assert received_updates[0] == "initial_value"
+
+    # Clear event and trigger another update
+    update_event.clear()
+    ray.get(host.notify_changed.remote({"test_key": "updated_value"}))
+
+    # Wait for the update to be received
+    assert update_event.wait(timeout=10), "Timed out waiting for update"
+    assert len(received_updates) == 2
+    assert received_updates[1] == "updated_value"
+
+    # Stop the client
+    client.stop()
+    loop.call_soon_threadsafe(loop.stop)
+    loop_thread.join(timeout=5)
+
+    # Check that latency metric was recorded
+    # The metric should have at least 2 observations (initial + update)
+    def check_latency_metric_exists():
+        metric_value = get_metric_float(
+            "ray_serve_long_poll_latency_ms_count",
+            expected_tags={"namespace": "test_key"},
+            timeseries=timeseries,
+        )
+        # Should have at least 2 observations
+        return metric_value == 2
+
+    wait_for_condition(check_latency_metric_exists, timeout=15)
+
+    # Verify the latency sum is positive (latency > 0)
+    latency_sum = get_metric_float(
+        "ray_serve_long_poll_latency_ms_sum",
+        expected_tags={"namespace": "test_key"},
+        timeseries=timeseries,
+    )
+    assert latency_sum > 0, "Latency sum should be positive"
+
+
+def test_long_poll_host_sends_counted(metrics_start_shutdown):
     """Check that the transmissions by the long_poll are counted."""
 
     timeseries = PrometheusTimeseries()
