import asyncio
import concurrent.futures
import http
import json
import os
import sys
import threading
import time
from concurrent.futures import ThreadPoolExecutor
from typing import Dict, List, Optional

import grpc
import httpx
import pytest
from fastapi import FastAPI, WebSocket
from starlette.requests import Request
from starlette.responses import PlainTextResponse
from websockets.exceptions import ConnectionClosed
from websockets.sync.client import connect

import ray
from ray import serve
from ray._common.network_utils import parse_address
from ray._common.test_utils import SignalActor, wait_for_condition
from ray._private.test_utils import (
    PrometheusTimeseries,
    fetch_prometheus_metric_timeseries,
)
from ray.serve._private.long_poll import LongPollClient, LongPollHost, UpdatedObject
from ray.serve._private.test_utils import (
    get_application_url,
    ping_grpc_call_method,
    ping_grpc_list_applications,
)
from ray.serve._private.utils import block_until_http_ready
from ray.serve.generated import serve_pb2, serve_pb2_grpc
from ray.util.state import list_actors


def extract_tags(line: str) -> Dict[str, str]:
    """Extracts any tags from the metrics line."""

    try:
        tags_string = line.replace("{", "}").split("}")[1]
    except IndexError:
        # No tags were found in this line.
        return {}

    detected_tags = {}
    for tag_pair in tags_string.split(","):
        sanitized_pair = tag_pair.replace('"', "")
        tag, value = sanitized_pair.split("=")
        detected_tags[tag] = value

    return detected_tags


def get_metric_float(
    metric: str,
    expected_tags: Optional[Dict[str, str]],
    timeseries: Optional[PrometheusTimeseries] = None,
) -> float:
    """Gets the float value of metric.

    If tags is specified, searched for metric with matching tags.

    Returns -1 if the metric isn't available.
    """
    if timeseries is None:
        timeseries = PrometheusTimeseries()
    samples = fetch_prometheus_metric_timeseries(["localhost:9999"], timeseries).get(
        metric, []
    )
    for sample in samples:
        if expected_tags.items() <= sample.labels.items():
            return sample.value
    return -1


def check_metric_float_eq(
    metric: str,
    expected: float,
    expected_tags: Optional[Dict[str, str]],
    timeseries: Optional[PrometheusTimeseries] = None,
) -> bool:
    metric_value = get_metric_float(metric, expected_tags, timeseries)
    assert float(metric_value) == expected
    return True


def check_sum_metric_eq(
    metric_name: str,
    expected: float,
    tags: Optional[Dict[str, str]] = None,
    timeseries: Optional[PrometheusTimeseries] = None,
) -> bool:
    if tags is None:
        tags = {}
    if timeseries is None:
        timeseries = PrometheusTimeseries()

    metrics = fetch_prometheus_metric_timeseries(["localhost:9999"], timeseries)
    metrics = {k: v for k, v in metrics.items() if "ray_serve_" in k}
    metric_samples = metrics.get(metric_name, None)
    if metric_samples is None:
        metric_sum = 0
    else:
        metric_samples = [
            sample for sample in metric_samples if tags.items() <= sample.labels.items()
        ]
        metric_sum = sum(sample.value for sample in metric_samples)

    # Check the metrics sum to the expected number
    assert float(metric_sum) == float(expected), (
        f"The following metrics don't sum to {expected}: "
        f"{json.dumps(metric_samples, indent=4)}\n."
        f"All metrics: {json.dumps(metrics, indent=4)}"
    )

    # # For debugging
    if metric_samples:
        print(f"The following sum to {expected} for '{metric_name}' and tags {tags}:")
        for sample in metric_samples:
            print(sample)

    return True


def get_metric_dictionaries(
    name: str, timeout: float = 20, timeseries: Optional[PrometheusTimeseries] = None
) -> List[Dict]:
    """Gets a list of metric's tags from metrics' text output.

    Return:
        Example:

        >>> get_metric_dictionaries("ray_serve_num_http_requests")
        [
            {
                'Component': 'core_worker',
                'JobId': '01000000',
                ...
                'method': 'GET',
                'route': '/hello'
            },
            {
                'Component': 'core_worker',
                ...
                'method': 'GET',
                'route': '/hello/'
            }
        ]
    """
    if timeseries is None:
        timeseries = PrometheusTimeseries()

    def metric_available() -> bool:
        assert name in fetch_prometheus_metric_timeseries(
            ["localhost:9999"], timeseries
        )
        return True

    wait_for_condition(metric_available, retry_interval_ms=1000, timeout=timeout)
    serve_samples = [
        sample
        for sample in timeseries.metric_samples.values()
        if "ray_serve_" in sample.name
    ]
    print(
        "metrics", "\n".join([f"Labels: {sample.labels}\n" for sample in serve_samples])
    )

    metric_dicts = []
    for sample in timeseries.metric_samples.values():
        if sample.name == name:
            metric_dicts.append(sample.labels)

    print(metric_dicts)
    return metric_dicts


def test_serve_metrics_for_successful_connection(metrics_start_shutdown):
    @serve.deployment(name="metrics")
    async def f(request):
        return "hello"

    app_name = "app1"
    handle = serve.run(target=f.bind(), name=app_name)

    http_url = get_application_url(app_name=app_name)
    # send 10 concurrent requests
    ray.get([block_until_http_ready.remote(http_url) for _ in range(10)])
    [handle.remote(http_url) for _ in range(10)]

    # Ping gPRC proxy
    grpc_url = "localhost:9000"
    channel = grpc.insecure_channel(grpc_url)
    wait_for_condition(
        ping_grpc_list_applications, channel=channel, app_names=[app_name]
    )

    def verify_metrics(do_assert=False):
        try:
            resp = httpx.get("http://127.0.0.1:9999").text
        # Requests will fail if we are crashing the controller
        except httpx.HTTPError:
            return False

        # NOTE: These metrics should be documented at
        # https://docs.ray.io/en/latest/serve/monitoring.html#metrics
        # Any updates to here should be reflected there too.
        expected_metrics = [
            # counter
            "serve_num_router_requests",
            "serve_num_http_requests",
            "serve_num_grpc_requests",
            "serve_deployment_queued_queries",
            "serve_deployment_request_counter",
            "serve_deployment_replica_starts",
            # histogram
            "serve_deployment_processing_latency_ms_bucket",
            "serve_deployment_processing_latency_ms_count",
            "serve_deployment_processing_latency_ms_sum",
            "serve_deployment_processing_latency_ms",
            # gauge
            "serve_replica_processing_queries",
            "serve_deployment_replica_healthy",
            # handle
            "serve_handle_request_counter",
        ]

        for metric in expected_metrics:
            # For the final error round
            if do_assert:
                assert metric in resp
            # For the wait_for_condition
            else:
                if metric not in resp:
                    return False
        return True

    try:
        wait_for_condition(verify_metrics, retry_interval_ms=500)
    except RuntimeError:
        verify_metrics(do_assert=True)


def test_http_replica_gauge_metrics(metrics_start_shutdown):
    """Test http replica gauge metrics"""
    signal = SignalActor.remote()

    @serve.deployment(graceful_shutdown_timeout_s=0.0001)
    class A:
        async def __call__(self):
            await signal.wait.remote()

    handle = serve.run(A.bind(), name="app1")
    _ = handle.remote()

    processing_requests = get_metric_dictionaries(
        "ray_serve_replica_processing_queries", timeout=5
    )
    assert len(processing_requests) == 1
    assert processing_requests[0]["deployment"] == "A"
    assert processing_requests[0]["application"] == "app1"
    print("serve_replica_processing_queries exists.")

    def ensure_request_processing():
        resp = httpx.get("http://127.0.0.1:9999").text
        resp = resp.split("\n")
        for metrics in resp:
            if "# HELP" in metrics or "# TYPE" in metrics:
                continue
            if "serve_replica_processing_queries" in metrics:
                assert "1.0" in metrics
        return True

    wait_for_condition(ensure_request_processing, timeout=5)


def test_proxy_metrics_not_found(metrics_start_shutdown):
    # NOTE: These metrics should be documented at
    # https://docs.ray.io/en/latest/serve/monitoring.html#metrics
    # Any updates here should be reflected there too.
    expected_metrics = [
        "serve_num_http_requests",
        "serve_num_grpc_requests",
        "serve_num_http_error_requests",
        "serve_num_grpc_error_requests",
        "serve_num_deployment_http_error_requests",
        "serve_http_request_latency_ms",
        "serve_num_deployment_grpc_error_requests",
        "serve_grpc_request_latency_ms",
    ]

    def verify_metrics(_expected_metrics, do_assert=False):
        try:
            resp = httpx.get("http://127.0.0.1:9999").text
        # Requests will fail if we are crashing the controller
        except httpx.HTTPError:
            return False
        for metric in _expected_metrics:
            if do_assert:
                assert metric in resp
            if metric not in resp:
                return False
        return True

    # Trigger HTTP 404 error
    httpx.get("http://127.0.0.1:8000/B/")
    httpx.get("http://127.0.0.1:8000/B/")

    # Ping gPRC proxy
    channel = grpc.insecure_channel("localhost:9000")
    ping_grpc_call_method(channel=channel, app_name="foo", test_not_found=True)

    # Ensure all expected metrics are present.
    try:
        wait_for_condition(
            verify_metrics,
            retry_interval_ms=1000,
            timeout=10,
            expected_metrics=expected_metrics,
        )
    except RuntimeError:
        verify_metrics(expected_metrics, True)

    def verify_error_count(do_assert=False):
        resp = httpx.get("http://127.0.0.1:9999").text
        resp = resp.split("\n")
        for metrics in resp:
            if "# HELP" in metrics or "# TYPE" in metrics:
                continue
            if "serve_num_http_error_requests" in metrics:
                # route "/B/" should have error count 2
                if do_assert:
                    assert "2.0" in metrics
                if "2.0" not in metrics:
                    return False
            elif "serve_num_deployment_http_error_requests" in metrics:
                # deployment B should have error count 2
                if do_assert:
                    assert 'error_code="404"' in metrics and "2.0" in metrics
                if 'error_code="404"' not in metrics or "2.0" not in metrics:
                    return False
            elif "serve_num_grpc_error_requests" in metrics:
                # gRPC pinged "B" once
                if do_assert:
                    assert "1.0" in metrics
                if "1.0" not in metrics:
                    return False
            elif "serve_num_deployment_grpc_error_requests" in metrics:
                # gRPC pinged "B" once
                if do_assert:
                    assert (
                        'error_code="StatusCode.NOT_FOUND"' in metrics
                        and "1.0" in metrics
                    )
                if (
                    'error_code="StatusCode.NOT_FOUND"' not in metrics
                    or "1.0" not in metrics
                ):
                    return False
        return True

    # There is a latency in updating the counter
    try:
        wait_for_condition(verify_error_count, retry_interval_ms=1000, timeout=10)
    except RuntimeError:
        verify_error_count(do_assert=True)


def test_proxy_metrics_internal_error(metrics_start_shutdown):
    # NOTE: These metrics should be documented at
    # https://docs.ray.io/en/latest/serve/monitoring.html#metrics
    # Any updates here should be reflected there too.
    expected_metrics = [
        "serve_num_http_requests",
        "serve_num_grpc_requests",
        "serve_num_http_error_requests",
        "serve_num_grpc_error_requests",
        "serve_num_deployment_http_error_requests",
        "serve_http_request_latency_ms",
        "serve_num_deployment_grpc_error_requests",
        "serve_grpc_request_latency_ms",
    ]

    def verify_metrics(_expected_metrics, do_assert=False):
        try:
            resp = httpx.get("http://127.0.0.1:9999", timeout=None).text
        # Requests will fail if we are crashing the controller
        except httpx.HTTPError:
            return False
        for metric in _expected_metrics:
            if do_assert:
                assert metric in resp
            if metric not in resp:
                return False
        return True

    @serve.deployment(name="A")
    class A:
        async def __init__(self):
            pass

        async def __call__(self, *args):
            # Trigger RayActorError
            os._exit(0)

    app_name = "app"
    serve.run(A.bind(), name=app_name)

    httpx.get("http://localhost:8000", timeout=None)
    httpx.get("http://localhost:8000", timeout=None)
    channel = grpc.insecure_channel("localhost:9000")
    with pytest.raises(grpc.RpcError):
        ping_grpc_call_method(channel=channel, app_name=app_name)

    # Ensure all expected metrics are present.
    try:
        wait_for_condition(
            verify_metrics,
            retry_interval_ms=1000,
            timeout=10,
            expected_metrics=expected_metrics,
        )
    except RuntimeError:
        verify_metrics(expected_metrics, True)

    def verify_error_count(do_assert=False):
        resp = httpx.get("http://127.0.0.1:9999", timeout=None).text
        resp = resp.split("\n")
        for metrics in resp:
            if "# HELP" in metrics or "# TYPE" in metrics:
                continue
            if "serve_num_http_error_requests" in metrics:
                # route "/A/" should have error count 2
                if do_assert:
                    assert "2.0" in metrics
                if "2.0" not in metrics:
                    return False
            elif "serve_num_deployment_http_error_requests" in metrics:
                # deployment A should have error count 2
                if do_assert:
                    assert 'deployment="A"' in metrics and "2.0" in metrics
                if 'deployment="A"' not in metrics or "2.0" not in metrics:
                    return False
            elif "serve_num_grpc_error_requests" in metrics:
                # gRPC pinged "A" once
                if do_assert:
                    assert "1.0" in metrics
                if "1.0" not in metrics:
                    return False
            elif "serve_num_deployment_grpc_error_requests" in metrics:
                # gRPC pinged "A" once
                if do_assert:
                    assert 'deployment="A"' in metrics and "1.0" in metrics
                if 'deployment="A"' not in metrics or "1.0" not in metrics:
                    return False
        return True

    # There is a latency in updating the counter
    try:
        wait_for_condition(verify_error_count, retry_interval_ms=1000, timeout=10)
    except RuntimeError:
        verify_error_count(do_assert=True)


def test_proxy_metrics_fields_not_found(metrics_start_shutdown):
    """Tests the proxy metrics' fields' behavior for not found."""

    # Should generate 404 responses
    broken_url = "http://127.0.0.1:8000/fake_route"
    _ = httpx.get(broken_url).text
    print("Sent requests to broken URL.")

    # Ping gRPC proxy for not existing application.
    channel = grpc.insecure_channel("127.0.0.1:9000")
    fake_app_name = "fake-app"
    ping_grpc_call_method(channel=channel, app_name=fake_app_name, test_not_found=True)

    num_requests = get_metric_dictionaries("ray_serve_num_http_requests_total")
    assert len(num_requests) == 1
    assert num_requests[0]["route"] == ""
    assert num_requests[0]["method"] == "GET"
    assert num_requests[0]["application"] == ""
    assert num_requests[0]["status_code"] == "404"
    print("serve_num_http_requests working as expected.")

    num_requests = get_metric_dictionaries("ray_serve_num_grpc_requests_total")
    assert len(num_requests) == 1
    assert num_requests[0]["route"] == ""
    assert num_requests[0]["method"] == "/ray.serve.UserDefinedService/__call__"
    assert num_requests[0]["application"] == ""
    assert num_requests[0]["status_code"] == str(grpc.StatusCode.NOT_FOUND)
    print("serve_num_grpc_requests working as expected.")

    num_errors = get_metric_dictionaries("ray_serve_num_http_error_requests_total")
    assert len(num_errors) == 1
    assert num_errors[0]["route"] == ""
    assert num_errors[0]["error_code"] == "404"
    assert num_errors[0]["method"] == "GET"
    print("serve_num_http_error_requests working as expected.")

    num_errors = get_metric_dictionaries("ray_serve_num_grpc_error_requests_total")
    assert len(num_errors) == 1
    assert num_errors[0]["route"] == ""
    assert num_errors[0]["error_code"] == str(grpc.StatusCode.NOT_FOUND)
    assert num_errors[0]["method"] == "/ray.serve.UserDefinedService/__call__"
    print("serve_num_grpc_error_requests working as expected.")


@pytest.mark.parametrize(
    "metrics_start_shutdown",
    [
        1,
    ],
    indirect=True,
)
def test_proxy_timeout_metrics(metrics_start_shutdown):
    """Test that HTTP timeout metrics are reported correctly."""
    signal = SignalActor.remote()

    @serve.deployment
    async def return_status_code_with_timeout(request: Request):
        await signal.wait.remote()
        return

    serve.run(
        return_status_code_with_timeout.bind(),
        route_prefix="/status_code_timeout",
        name="status_code_timeout",
    )

    http_url = get_application_url("HTTP", app_name="status_code_timeout")

    r = httpx.get(http_url)
    assert r.status_code == 408
    ray.get(signal.send.remote(clear=True))

    # make grpc call
    channel = grpc.insecure_channel("localhost:9000")
    with pytest.raises(grpc.RpcError):
        ping_grpc_call_method(channel=channel, app_name="status_code_timeout")

    num_errors = get_metric_dictionaries("ray_serve_num_http_error_requests_total")
    assert len(num_errors) == 1
    assert num_errors[0]["route"] == "/status_code_timeout"
    assert num_errors[0]["error_code"] == "408"
    assert num_errors[0]["method"] == "GET"
    assert num_errors[0]["application"] == "status_code_timeout"

    num_errors = get_metric_dictionaries("ray_serve_num_grpc_error_requests_total")
    assert len(num_errors) == 1
    assert num_errors[0]["route"] == "status_code_timeout"
    assert num_errors[0]["error_code"] == str(grpc.StatusCode.DEADLINE_EXCEEDED)
    assert num_errors[0]["method"] == "/ray.serve.UserDefinedService/__call__"
    assert num_errors[0]["application"] == "status_code_timeout"


@pytest.mark.skipif(sys.platform == "win32", reason="Flaky on Windows")
def test_proxy_disconnect_http_metrics(metrics_start_shutdown):
    """Test that HTTP disconnect metrics are reported correctly."""

    signal = SignalActor.remote()

    @serve.deployment
    class Disconnect:
        async def __call__(self, request: Request):
            await signal.wait.remote()
            return

    serve.run(
        Disconnect.bind(),
        route_prefix="/disconnect",
        name="disconnect",
    )

    # Simulate an HTTP disconnect
    http_url = get_application_url("HTTP", app_name="disconnect")
    ip_port = http_url.replace("http://", "").split("/")[0]  # remove the route prefix
    ip, port = parse_address(ip_port)
    conn = http.client.HTTPConnection(ip, int(port))
    conn.request("GET", "/disconnect")
    wait_for_condition(
        lambda: ray.get(signal.cur_num_waiters.remote()) == 1, timeout=10
    )
    conn.close()  # Forcefully close the connection
    ray.get(signal.send.remote(clear=True))

    num_errors = get_metric_dictionaries("ray_serve_num_http_error_requests_total")
    assert len(num_errors) == 1
    assert num_errors[0]["route"] == "/disconnect"
    assert num_errors[0]["error_code"] == "499"
    assert num_errors[0]["method"] == "GET"
    assert num_errors[0]["application"] == "disconnect"


def test_proxy_disconnect_grpc_metrics(metrics_start_shutdown):
    """Test that gRPC disconnect metrics are reported correctly."""

    signal = SignalActor.remote()

    @serve.deployment
    class Disconnect:
        async def __call__(self, request: Request):
            await signal.wait.remote()
            return

    serve.run(
        Disconnect.bind(),
        route_prefix="/disconnect",
        name="disconnect",
    )

    # make grpc call
    channel = grpc.insecure_channel("localhost:9000")
    stub = serve_pb2_grpc.UserDefinedServiceStub(channel)
    request = serve_pb2.UserDefinedMessage(name="foo", num=30, foo="bar")
    metadata = (("application", "disconnect"),)

    def make_request():
        try:
            response = stub.__call__(
                request, metadata=metadata
            )  # Long-running RPC call
            print("Response received:", response)
        except grpc.RpcError as e:
            print("Client disconnected:", e.code(), e.details())

    thread = threading.Thread(target=make_request)
    thread.start()

    # Wait briefly, then forcefully close the channel
    wait_for_condition(
        lambda: ray.get(signal.cur_num_waiters.remote()) == 1, timeout=10
    )
    channel.close()  # Forcefully close the channel, simulating a client disconnect
    thread.join()
    ray.get(signal.send.remote(clear=True))

    num_errors = get_metric_dictionaries("ray_serve_num_grpc_error_requests_total")
    assert len(num_errors) == 1
    assert num_errors[0]["route"] == "disconnect"
    assert num_errors[0]["error_code"] == str(grpc.StatusCode.CANCELLED)
    assert num_errors[0]["method"] == "/ray.serve.UserDefinedService/__call__"
    assert num_errors[0]["application"] == "disconnect"


def test_proxy_metrics_fields_internal_error(metrics_start_shutdown):
    """Tests the proxy metrics' fields' behavior for internal error."""

    @serve.deployment()
    def f(*args):
        return 1 / 0

    real_app_name = "app"
    real_app_name2 = "app2"
    serve.run(f.bind(), name=real_app_name, route_prefix="/real_route")
    serve.run(f.bind(), name=real_app_name2, route_prefix="/real_route2")

    # Deployment should generate divide-by-zero errors
    correct_url = get_application_url("HTTP", real_app_name)
    _ = httpx.get(correct_url).text
    print("Sent requests to correct URL.")

    # Ping gPRC proxy for broken app
    channel = grpc.insecure_channel("localhost:9000")
    with pytest.raises(grpc.RpcError):
        ping_grpc_call_method(channel=channel, app_name=real_app_name)

    num_deployment_errors = get_metric_dictionaries(
        "ray_serve_num_deployment_http_error_requests_total"
    )
    assert len(num_deployment_errors) == 1
    assert num_deployment_errors[0]["deployment"] == "f"
    assert num_deployment_errors[0]["error_code"] == "500"
    assert num_deployment_errors[0]["method"] == "GET"
    assert num_deployment_errors[0]["application"] == "app"
    print("serve_num_deployment_http_error_requests working as expected.")

    num_deployment_errors = get_metric_dictionaries(
        "ray_serve_num_deployment_grpc_error_requests_total"
    )
    assert len(num_deployment_errors) == 1
    assert num_deployment_errors[0]["deployment"] == "f"
    assert num_deployment_errors[0]["error_code"] == str(grpc.StatusCode.INTERNAL)
    assert (
        num_deployment_errors[0]["method"] == "/ray.serve.UserDefinedService/__call__"
    )
    assert num_deployment_errors[0]["application"] == real_app_name
    print("serve_num_deployment_grpc_error_requests working as expected.")

    latency_metrics = get_metric_dictionaries("ray_serve_http_request_latency_ms_sum")
    assert len(latency_metrics) == 1
    assert latency_metrics[0]["method"] == "GET"
    assert latency_metrics[0]["route"] == "/real_route"
    assert latency_metrics[0]["application"] == "app"
    assert latency_metrics[0]["status_code"] == "500"
    print("serve_http_request_latency_ms working as expected.")

    latency_metrics = get_metric_dictionaries("ray_serve_grpc_request_latency_ms_sum")
    assert len(latency_metrics) == 1
    assert latency_metrics[0]["method"] == "/ray.serve.UserDefinedService/__call__"
    assert latency_metrics[0]["route"] == real_app_name
    assert latency_metrics[0]["application"] == real_app_name
    assert latency_metrics[0]["status_code"] == str(grpc.StatusCode.INTERNAL)
    print("serve_grpc_request_latency_ms_sum working as expected.")


@pytest.mark.skipif(sys.platform == "win32", reason="Flaky on Windows")
def test_proxy_metrics_http_status_code_is_error(metrics_start_shutdown):
    """Verify that 2xx and 3xx status codes aren't errors, others are."""

    def check_request_count_metrics(
        expected_error_count: int,
        expected_success_count: int,
    ):
        resp = httpx.get("http://127.0.0.1:9999").text
        error_count = 0
        success_count = 0
        for line in resp.split("\n"):
            if line.startswith("ray_serve_num_http_error_requests_total"):
                error_count += int(float(line.split(" ")[-1]))
            if line.startswith("ray_serve_num_http_requests_total"):
                success_count += int(float(line.split(" ")[-1]))

        assert error_count == expected_error_count
        assert success_count == expected_success_count
        return True

    @serve.deployment
    async def return_status_code(request: Request):
        code = int((await request.body()).decode("utf-8"))
        return PlainTextResponse("", status_code=code)

    serve.run(return_status_code.bind())

    http_url = get_application_url("HTTP")

    # 200 is not an error.
    r = httpx.request("GET", http_url, content=b"200")
    assert r.status_code == 200
    wait_for_condition(
        check_request_count_metrics,
        expected_error_count=0,
        expected_success_count=1,
    )

    # 2xx is not an error.
    r = httpx.request("GET", http_url, content=b"250")
    assert r.status_code == 250
    wait_for_condition(
        check_request_count_metrics,
        expected_error_count=0,
        expected_success_count=2,
    )

    # 3xx is not an error.
    r = httpx.request("GET", http_url, content=b"300")
    assert r.status_code == 300
    wait_for_condition(
        check_request_count_metrics,
        expected_error_count=0,
        expected_success_count=3,
    )

    # 4xx is an error.
    r = httpx.request("GET", http_url, content=b"400")
    assert r.status_code == 400
    wait_for_condition(
        check_request_count_metrics,
        expected_error_count=1,
        expected_success_count=4,
    )

    # 5xx is an error.
    r = httpx.request("GET", http_url, content=b"500")
    assert r.status_code == 500
    wait_for_condition(
        check_request_count_metrics,
        expected_error_count=2,
        expected_success_count=5,
    )


def test_proxy_metrics_websocket_status_code_is_error(metrics_start_shutdown):
    """Verify that status codes aisde from 1000 or 1001 are errors."""

    def check_request_count_metrics(
        expected_error_count: int,
        expected_success_count: int,
    ):
        resp = httpx.get("http://127.0.0.1:9999").text
        error_count = 0
        success_count = 0
        for line in resp.split("\n"):
            if line.startswith("ray_serve_num_http_error_requests_total"):
                error_count += int(float(line.split(" ")[-1]))
            if line.startswith("ray_serve_num_http_requests_total"):
                success_count += int(float(line.split(" ")[-1]))

        assert error_count == expected_error_count
        assert success_count == expected_success_count
        return True

    fastapi_app = FastAPI()

    @serve.deployment
    @serve.ingress(fastapi_app)
    class WebSocketServer:
        @fastapi_app.websocket("/")
        async def accept_then_close(self, ws: WebSocket):
            await ws.accept()
            code = int(await ws.receive_text())
            await ws.close(code=code)

    serve.run(WebSocketServer.bind())

    # Regular disconnect (1000) is not an error.
    with connect("ws://localhost:8000/") as ws:
        with pytest.raises(ConnectionClosed):
            ws.send("1000")
            ws.recv()

    wait_for_condition(
        check_request_count_metrics,
        expected_error_count=0,
        expected_success_count=1,
    )

    # Goaway disconnect (1001) is not an error.
    with connect("ws://localhost:8000/") as ws:
        with pytest.raises(ConnectionClosed):
            ws.send("1001")
            ws.recv()

    wait_for_condition(
        check_request_count_metrics,
        expected_error_count=0,
        expected_success_count=2,
    )

    # Other codes are errors.
    with connect("ws://localhost:8000/") as ws:
        with pytest.raises(ConnectionClosed):
            ws.send("1011")
            ws.recv()

    wait_for_condition(
        check_request_count_metrics,
        expected_error_count=1,
        expected_success_count=3,
    )

    # Other codes are errors.
    with connect("ws://localhost:8000/") as ws:
        with pytest.raises(ConnectionClosed):
            ws.send("3000")
            ws.recv()

    wait_for_condition(
        check_request_count_metrics,
        expected_error_count=2,
        expected_success_count=4,
    )


def test_replica_metrics_fields(metrics_start_shutdown):
    """Test replica metrics fields"""

    @serve.deployment
    def f():
        return "hello"

    @serve.deployment
    def g():
        return "world"

    serve.run(f.bind(), name="app1", route_prefix="/f")
    serve.run(g.bind(), name="app2", route_prefix="/g")
    url_f = get_application_url("HTTP", "app1")
    url_g = get_application_url("HTTP", "app2")

    assert "hello" == httpx.get(url_f).text
    assert "world" == httpx.get(url_g).text

    wait_for_condition(
        lambda: len(
            get_metric_dictionaries("ray_serve_deployment_request_counter_total")
        )
        == 2,
        timeout=40,
    )

    metrics = get_metric_dictionaries("ray_serve_deployment_request_counter_total")
    assert len(metrics) == 2
    expected_output = {
        ("/f", "f", "app1"),
        ("/g", "g", "app2"),
    }
    assert {
        (
            metric["route"],
            metric["deployment"],
            metric["application"],
        )
        for metric in metrics
    } == expected_output

    start_metrics = get_metric_dictionaries("ray_serve_deployment_replica_starts_total")
    assert len(start_metrics) == 2
    expected_output = {("f", "app1"), ("g", "app2")}
    assert {
        (start_metric["deployment"], start_metric["application"])
        for start_metric in start_metrics
    } == expected_output

    # Latency metrics
    wait_for_condition(
        lambda: len(
            get_metric_dictionaries("ray_serve_deployment_processing_latency_ms_count")
        )
        == 2,
        timeout=40,
    )
    for metric_name in [
        "ray_serve_deployment_processing_latency_ms_count",
        "ray_serve_deployment_processing_latency_ms_sum",
    ]:
        latency_metrics = get_metric_dictionaries(metric_name)
        print(f"checking metric {metric_name}, {latency_metrics}")
        assert len(latency_metrics) == 2
        expected_output = {("f", "app1"), ("g", "app2")}
        assert {
            (latency_metric["deployment"], latency_metric["application"])
            for latency_metric in latency_metrics
        } == expected_output

    wait_for_condition(
        lambda: len(get_metric_dictionaries("ray_serve_replica_processing_queries"))
        == 2
    )
    processing_queries = get_metric_dictionaries("ray_serve_replica_processing_queries")
    expected_output = {("f", "app1"), ("g", "app2")}
    assert {
        (processing_query["deployment"], processing_query["application"])
        for processing_query in processing_queries
    } == expected_output

    @serve.deployment
    def h():
        return 1 / 0

    serve.run(h.bind(), name="app3", route_prefix="/h")
    url_h = get_application_url("HTTP", "app3")
    assert 500 == httpx.get(url_h).status_code
    wait_for_condition(
        lambda: len(get_metric_dictionaries("ray_serve_deployment_error_counter_total"))
        == 1,
        timeout=40,
    )
    err_requests = get_metric_dictionaries("ray_serve_deployment_error_counter_total")
    assert len(err_requests) == 1
    expected_output = ("/h", "h", "app3")
    assert (
        err_requests[0]["route"],
        err_requests[0]["deployment"],
        err_requests[0]["application"],
    ) == expected_output

    wait_for_condition(
        lambda: len(get_metric_dictionaries("ray_serve_deployment_replica_healthy"))
        == 3,
    )
    health_metrics = get_metric_dictionaries("ray_serve_deployment_replica_healthy")
    expected_output = {
        ("f", "app1"),
        ("g", "app2"),
        ("h", "app3"),
    }
    assert {
        (health_metric["deployment"], health_metric["application"])
        for health_metric in health_metrics
    } == expected_output


def test_queue_wait_time_metric(metrics_start_shutdown):
    """Test that queue wait time metric is recorded correctly."""
    signal = SignalActor.remote()

    @serve.deployment(max_ongoing_requests=1)
    class SlowDeployment:
        async def __call__(self):
            await signal.wait.remote()
            return "done"

    handle = serve.run(SlowDeployment.bind(), name="app1", route_prefix="/slow")

    futures = [handle.remote() for _ in range(2)]
    wait_for_condition(
        lambda: ray.get(signal.cur_num_waiters.remote()) == 1, timeout=10
    )

    time.sleep(0.5)
    ray.get(signal.send.remote())
    [f.result() for f in futures]

    timeseries = PrometheusTimeseries()

    def check_queue_wait_time_metric():
        metrics = get_metric_dictionaries(
            "ray_serve_request_router_fulfillment_time_ms_sum", timeseries=timeseries
        )
        if not metrics:
            return False
        for metric in metrics:
            if (
                metric.get("deployment") == "SlowDeployment"
                and metric.get("application") == "app1"
            ):
                return True
        return False

    wait_for_condition(check_queue_wait_time_metric, timeout=10)

    def check_queue_wait_time_metric_value():
        value = get_metric_float(
            "ray_serve_request_router_fulfillment_time_ms_sum",
            timeseries=timeseries,
            expected_tags={"deployment": "SlowDeployment", "application": "app1"},
        )
        assert value > 400, f"Queue wait time should be greater than 500ms, got {value}"
        return True

    wait_for_condition(check_queue_wait_time_metric_value, timeout=10)

    wait_for_condition(
        lambda: ray.get(signal.cur_num_waiters.remote()) == 0, timeout=10
    )


def test_router_queue_len_metric(metrics_start_shutdown):
    """Test that router queue length metric is recorded correctly per replica."""
    signal = SignalActor.remote()

    @serve.deployment(max_ongoing_requests=10)
    class TestDeployment:
        async def __call__(self, request: Request):
            await signal.wait.remote()
            return "done"

    serve.run(TestDeployment.bind(), name="app1", route_prefix="/test")

    # Send a request that will block
    with ThreadPoolExecutor(max_workers=1) as executor:
        future = executor.submit(httpx.get, "http://localhost:8000/test", timeout=60)

        # Wait for request to reach the replica
        wait_for_condition(
            lambda: ray.get(signal.cur_num_waiters.remote()) == 1, timeout=15
        )

        timeseries = PrometheusTimeseries()

        # Check that the router queue length metric appears with correct tags
        def check_router_queue_len():
            metrics = get_metric_dictionaries(
                "ray_serve_request_router_queue_len", timeseries=timeseries
            )
            if not metrics:
                return False
            # Find metric for our deployment with replica_id tag
            for metric in metrics:
                if (
                    metric.get("deployment") == "TestDeployment"
                    and metric.get("application") == "app1"
                    and "replica_id" in metric
                ):
                    # Check that required tags are present
                    assert (
                        "handle_source" in metric
                    ), "handle_source tag should be present"
                    print(f"Found router queue len metric: {metric}")
                    return True
            return False

        wait_for_condition(check_router_queue_len, timeout=30)

        wait_for_condition(
            check_metric_float_eq,
            timeout=15,
            metric="ray_serve_request_router_queue_len",
            expected=1,
            expected_tags={"deployment": "TestDeployment", "application": "app1"},
            timeseries=timeseries,
        )
        print("Router queue len metric verified.")

        # Release request
        ray.get(signal.send.remote())
        future.result()


@pytest.mark.skipif(sys.platform == "win32", reason="Flaky on Windows")
def test_multiplexed_metrics(metrics_start_shutdown):
    """Tests multiplexed API corresponding metrics."""

    @serve.deployment
    class Model:
        @serve.multiplexed(max_num_models_per_replica=2)
        async def get_model(self, model_id: str):
            return model_id

        async def __call__(self, model_id: str):
            await self.get_model(model_id)
            return

    handle = serve.run(Model.bind(), name="app", route_prefix="/app")
    handle.remote("model1")
    handle.remote("model2")
    # Trigger model eviction.
    handle.remote("model3")
    expected_metrics = [
        "serve_multiplexed_model_load_latency_ms",
        "serve_multiplexed_model_unload_latency_ms",
        "serve_num_multiplexed_models",
        "serve_multiplexed_models_load_counter",
        "serve_multiplexed_models_unload_counter",
    ]

    def verify_metrics():
        try:
            resp = httpx.get("http://127.0.0.1:9999").text
        # Requests will fail if we are crashing the controller
        except httpx.HTTPError:
            return False
        for metric in expected_metrics:
            assert metric in resp
        return True

    wait_for_condition(
        verify_metrics,
        timeout=40,
        retry_interval_ms=1000,
    )


@pytest.mark.parametrize("use_factory_pattern", [False, True])
def test_proxy_metrics_with_route_patterns(metrics_start_shutdown, use_factory_pattern):
    """Test that proxy metrics use specific route patterns for FastAPI apps.

    This test verifies that:
    1. Route patterns are extracted from FastAPI apps at replica initialization
    2. Proxy metrics use parameterized patterns (e.g., /api/users/{user_id})
       instead of just route prefixes (e.g., /api)
    3. Individual request paths don't appear in metrics (avoiding high cardinality)
    4. Multiple requests to the same pattern are grouped together
    5. Both normal pattern and factory pattern work correctly
    """
    if use_factory_pattern:
        # Factory pattern: callable returns FastAPI app at runtime
        def create_app():
            app = FastAPI()

            @app.get("/")
            def root():
                return {"message": "root"}

            @app.get("/users/{user_id}")
            def get_user(user_id: str):
                return {"user_id": user_id}

            @app.get("/items/{item_id}/details")
            def get_item(item_id: str):
                return {"item_id": item_id}

            return app

        @serve.deployment
        @serve.ingress(create_app)
        class APIServer:
            pass

    else:
        # Normal pattern: routes defined in deployment class
        app = FastAPI()

        @serve.deployment
        @serve.ingress(app)
        class APIServer:
            @app.get("/")
            def root(self):
                return {"message": "root"}

            @app.get("/users/{user_id}")
            def get_user(self, user_id: str):
                return {"user_id": user_id}

            @app.get("/items/{item_id}/details")
            def get_item(self, item_id: str):
                return {"item_id": item_id}

    serve.run(APIServer.bind(), name="api_app", route_prefix="/api")

    # Make requests to different route patterns with various parameter values
    base_url = "http://localhost:8000/api"
    assert httpx.get(f"{base_url}/").status_code == 200
    assert httpx.get(f"{base_url}/users/123").status_code == 200
    assert httpx.get(f"{base_url}/users/456").status_code == 200
    assert httpx.get(f"{base_url}/users/789").status_code == 200
    assert httpx.get(f"{base_url}/items/abc/details").status_code == 200
    assert httpx.get(f"{base_url}/items/xyz/details").status_code == 200

    # Wait for metrics to be updated
    def metrics_available():
        metrics = get_metric_dictionaries("ray_serve_num_http_requests_total")
        api_metrics = [m for m in metrics if m.get("application") == "api_app"]
        return len(api_metrics) >= 3

    wait_for_condition(metrics_available, timeout=20)

    # Verify metrics use route patterns, not individual paths
    metrics = get_metric_dictionaries("ray_serve_num_http_requests_total")
    api_metrics = [m for m in metrics if m.get("application") == "api_app"]

    routes = {m["route"] for m in api_metrics}

    print(f"Routes found in metrics: {routes}")

    # Should contain the route patterns (parameterized), not just the prefix
    # The root might be either "/api/" or "/api" depending on normalization
    assert any(
        r in routes for r in ["/api/", "/api"]
    ), f"Root route not found. Routes: {routes}"

    # Should contain parameterized user route
    assert (
        "/api/users/{user_id}" in routes
    ), f"User route pattern not found. Routes: {routes}"

    # Should contain nested parameterized route
    assert (
        "/api/items/{item_id}/details" in routes
    ), f"Item details route pattern not found. Routes: {routes}"

    # Should NOT contain individual request paths (that would be high cardinality)
    # These should not appear as they would create unbounded cardinality
    assert (
        "/api/users/123" not in routes
    ), "Individual user path found - high cardinality issue!"
    assert (
        "/api/users/456" not in routes
    ), "Individual user path found - high cardinality issue!"
    assert (
        "/api/users/789" not in routes
    ), "Individual user path found - high cardinality issue!"
    assert (
        "/api/items/abc/details" not in routes
    ), "Individual item path found - high cardinality issue!"
    assert (
        "/api/items/xyz/details" not in routes
    ), "Individual item path found - high cardinality issue!"

    # Verify that multiple requests to the same pattern are grouped
    user_route_metrics = [
        m for m in api_metrics if m["route"] == "/api/users/{user_id}"
    ]
    assert (
        len(user_route_metrics) == 1
    ), "Multiple metrics entries for same route pattern - should be grouped!"

    # Optionally verify the counter value if we can parse it from the metrics endpoint
    metrics_text = httpx.get("http://127.0.0.1:9999").text
    for line in metrics_text.split("\n"):
        if "serve_num_http_requests" in line and "/api/users/{user_id}" in line:
            # Extract the value from the prometheus format line
            value_str = line.split()[-1]
            user_metric_value = float(value_str)
            assert (
                user_metric_value == 3
            ), f"Expected exactly 3 requests to user route, got {user_metric_value}"
            break

    # Verify error metrics also use route patterns
    num_errors = get_metric_dictionaries("ray_serve_http_request_latency_ms_sum")
    api_latency_metrics = [m for m in num_errors if m.get("application") == "api_app"]
    latency_routes = {m["route"] for m in api_latency_metrics}

    # Latency metrics should also use patterns
    assert (
        "/api/users/{user_id}" in latency_routes or "/api/" in latency_routes
    ), f"Latency metrics should use route patterns. Found: {latency_routes}"


<<<<<<< HEAD
def test_deployment_and_application_status_metrics(metrics_start_shutdown):
    """Test that deployment and application status metrics are exported correctly.

    These metrics track the numeric status of deployments and applications:
    - serve_deployment_status: 0=UNKNOWN, 1=DEPLOY_FAILED, 2=UNHEALTHY,
      3=UPDATING, 4=UPSCALING, 5=DOWNSCALING, 6=HEALTHY
    - serve_application_status: 0=UNKNOWN, 1=NOT_STARTED, 2=DEPLOYING,
      3=DEPLOY_FAILED, 4=RUNNING, 5=UNHEALTHY, 6=DELETING
    """

    signal = SignalActor.remote()

    @serve.deployment(name="deployment_a")
    class DeploymentA:
        async def __init__(self):
            await signal.wait.remote()

        async def __call__(self):
            return "hello"

    @serve.deployment
    def deployment_b():
        return "world"

    # Deploy two applications with different deployments
    serve._run(DeploymentA.bind(), name="app1", route_prefix="/app1", _blocking=False)
    serve._run(deployment_b.bind(), name="app2", route_prefix="/app2", _blocking=False)

    timeseries = PrometheusTimeseries()

    # Wait for deployments to become healthy
    def check_status_metrics():
        # Check deployment status metrics
        deployment_metrics = get_metric_dictionaries(
            "ray_serve_deployment_status", timeseries=timeseries
        )
        if len(deployment_metrics) < 2:
            return False

        # Check application status metrics
        app_metrics = get_metric_dictionaries(
            "ray_serve_application_status", timeseries=timeseries
        )
        if len(app_metrics) < 2:
            return False

        return True

    wait_for_condition(check_status_metrics, timeout=30)

    wait_for_condition(
        check_metric_float_eq,
        metric="ray_serve_deployment_status",
        expected=3,  # UPDATING
        expected_tags={"deployment": "deployment_a", "application": "app1"},
        timeseries=timeseries,
    )
    wait_for_condition(
        check_metric_float_eq,
        metric="ray_serve_application_status",
        expected=5,  # DEPLOYING
        expected_tags={"application": "app1"},
        timeseries=timeseries,
    )

    wait_for_condition(
        check_metric_float_eq,
        metric="ray_serve_deployment_status",
        expected=6,
        expected_tags={"deployment": "deployment_b", "application": "app2"},
        timeseries=timeseries,
    )
    wait_for_condition(
        check_metric_float_eq,
        metric="ray_serve_application_status",
        expected=6,
        expected_tags={"application": "app2"},
        timeseries=timeseries,
    )

    ray.get(signal.send.remote())

    wait_for_condition(
        check_metric_float_eq,
        metric="ray_serve_deployment_status",
        expected=6,
        expected_tags={"deployment": "deployment_a", "application": "app1"},
        timeseries=timeseries,
    )
    wait_for_condition(
        check_metric_float_eq,
        metric="ray_serve_application_status",
        expected=6,
        expected_tags={"application": "app1"},
        timeseries=timeseries,
    )
=======
def test_replica_startup_and_initialization_latency_metrics(metrics_start_shutdown):
    """Test that replica startup and initialization latency metrics are recorded."""

    @serve.deployment(num_replicas=2)
    class MyDeployment:
        def __init__(self):
            time.sleep(1)

        def __call__(self):
            return "hello"

    serve.run(MyDeployment.bind(), name="app", route_prefix="/f")
    url = get_application_url("HTTP", "app")
    assert "hello" == httpx.get(url).text

    # Verify startup latency metric count is exactly 1 (one replica started)
    wait_for_condition(
        check_metric_float_eq,
        timeout=20,
        metric="ray_serve_replica_startup_latency_ms_count",
        expected=1,
        expected_tags={"deployment": "MyDeployment", "application": "app"},
    )

    # Verify initialization latency metric count is exactly 1
    wait_for_condition(
        check_metric_float_eq,
        timeout=20,
        metric="ray_serve_replica_initialization_latency_ms_count",
        expected=1,
        expected_tags={"deployment": "MyDeployment", "application": "app"},
    )

    # Verify initialization latency metric value is greater than 500ms
    def check_initialization_latency_value():
        value = get_metric_float(
            "ray_serve_replica_initialization_latency_ms_sum",
            expected_tags={"deployment": "MyDeployment", "application": "app"},
        )
        assert (
            value > 500
        ), f"Initialization latency value is {value}, expected to be greater than 500ms"
        return True

    wait_for_condition(check_initialization_latency_value, timeout=20)

    # Assert that 2 metrics are recorded (one per replica)
    def check_metrics_count():
        metrics = get_metric_dictionaries(
            "ray_serve_replica_initialization_latency_ms_count"
        )
        assert len(metrics) == 2, f"Expected 2 metrics, got {len(metrics)}"
        # All metrics should have same deployment and application
        for metric in metrics:
            assert metric["deployment"] == "MyDeployment"
            assert metric["application"] == "app"
        # Each replica should have a unique replica tag
        replica_ids = {metric["replica"] for metric in metrics}
        assert (
            len(replica_ids) == 2
        ), f"Expected 2 unique replica IDs, got {replica_ids}"
        return True

    wait_for_condition(check_metrics_count, timeout=20)


def test_replica_reconfigure_latency_metrics(metrics_start_shutdown):
    """Test that replica reconfigure latency metrics are recorded when user_config changes."""

    @serve.deployment(version="1")
    class Configurable:
        def __init__(self):
            self.config = None

        def reconfigure(self, config):
            time.sleep(1)
            self.config = config

        def __call__(self):
            return self.config

    # Initial deployment with version specified to enable in-place reconfigure
    serve.run(
        Configurable.options(user_config={"version": 1}).bind(),
        name="app",
        route_prefix="/config",
    )
    url = get_application_url("HTTP", "app")
    assert httpx.get(url).json() == {"version": 1}

    # Update user_config to trigger in-place reconfigure (same version, different config)
    serve.run(
        Configurable.options(user_config={"version": 2}).bind(),
        name="app",
        route_prefix="/config",
    )

    # Wait for the new config to take effect
    def config_updated():
        return httpx.get(url).json() == {"version": 2}

    wait_for_condition(config_updated, timeout=20)

    # Verify reconfigure latency metric count is exactly 1 (one reconfigure happened)
    wait_for_condition(
        check_metric_float_eq,
        timeout=20,
        metric="ray_serve_replica_reconfigure_latency_ms_count",
        expected=1,
        expected_tags={"deployment": "Configurable", "application": "app"},
    )

    # Verify reconfigure latency metric value is greater than 500ms (we slept for 1s)
    def check_reconfigure_latency_value():
        value = get_metric_float(
            "ray_serve_replica_reconfigure_latency_ms_sum",
            expected_tags={"deployment": "Configurable", "application": "app"},
        )
        assert value > 500, f"Reconfigure latency value is {value}, expected > 500ms"
        return True

    wait_for_condition(check_reconfigure_latency_value, timeout=20)


def test_health_check_latency_metrics(metrics_start_shutdown):
    """Test that health check latency metrics are recorded."""

    @serve.deployment(health_check_period_s=1)
    class MyDeployment:
        def __call__(self):
            return "hello"

        def check_health(self):
            time.sleep(1)

    serve.run(MyDeployment.bind(), name="app", route_prefix="/f")
    url = get_application_url("HTTP", "app")
    assert "hello" == httpx.get(url).text

    # Wait for at least one health check to complete and verify metric is recorded
    def check_health_check_latency_metrics():
        value = get_metric_float(
            "ray_serve_health_check_latency_ms_count",
            expected_tags={"deployment": "MyDeployment", "application": "app"},
        )
        # Health check count should be at least 1
        assert value >= 1, f"Health check count is {value}, expected to be 1"
        return True

    wait_for_condition(check_health_check_latency_metrics, timeout=30)

    # Verify health check latency metric value is greater than 500ms
    def check_health_check_latency_value():
        value = get_metric_float(
            "ray_serve_health_check_latency_ms_sum",
            expected_tags={"deployment": "MyDeployment", "application": "app"},
        )
        assert (
            value > 500
        ), f"Health check latency value is {value}, expected to be greater than 500ms"
        return True

    wait_for_condition(check_health_check_latency_value, timeout=30)


def test_health_check_failures_metrics(metrics_start_shutdown):
    """Test that health check failure metrics are recorded when health checks fail."""

    @serve.deployment(health_check_period_s=1, health_check_timeout_s=2)
    class FailingHealthCheck:
        def __init__(self):
            self.should_fail = False

        async def check_health(self):
            if self.should_fail:
                raise Exception("Health check failed!")

        async def __call__(self, request):
            action = (await request.body()).decode("utf-8")
            if action == "fail":
                self.should_fail = True
            return "ok"

    serve.run(FailingHealthCheck.bind(), name="app", route_prefix="/health")
    url = get_application_url("HTTP", "app")

    # Verify deployment is healthy initially
    assert httpx.get(url).text == "ok"

    # Trigger health check failure
    httpx.request("GET", url, content=b"fail")

    # Wait for at least one health check failure to be recorded
    def check_health_check_failure_metrics():
        value = get_metric_float(
            "ray_serve_health_check_failures_total",
            expected_tags={"deployment": "FailingHealthCheck", "application": "app"},
        )
        # Should have at least 1 failure
        return value >= 1

    wait_for_condition(check_health_check_failure_metrics, timeout=30)


def test_replica_shutdown_duration_metrics(metrics_start_shutdown):
    """Test that replica shutdown duration metrics are recorded."""

    @serve.deployment
    class MyDeployment:
        def __call__(self):
            return "hello"

        def __del__(self):
            time.sleep(1)

    # Deploy the application
    serve.run(MyDeployment.bind(), name="app", route_prefix="/f")
    url = get_application_url("HTTP", "app")
    assert "hello" == httpx.get(url).text

    # Delete the application to trigger shutdown
    serve.delete("app", _blocking=True)

    # Verify shutdown duration metric count is exactly 1 (one replica stopped)
    wait_for_condition(
        check_metric_float_eq,
        timeout=30,
        metric="ray_serve_replica_shutdown_duration_ms_count",
        expected=1,
        expected_tags={"deployment": "MyDeployment", "application": "app"},
    )
    print("serve_replica_shutdown_duration_ms working as expected.")

    # Verify shutdown duration metric value is greater than 500ms
    def check_shutdown_duration_value():
        value = get_metric_float(
            "ray_serve_replica_shutdown_duration_ms_sum",
            expected_tags={"deployment": "MyDeployment", "application": "app"},
        )
        assert (
            value > 500
        ), f"Shutdown duration value is {value}, expected to be greater than 500ms"
        return True

    wait_for_condition(check_shutdown_duration_value, timeout=30)
>>>>>>> d5f5b066


def test_batching_metrics(metrics_start_shutdown):
    @serve.deployment
    class BatchedDeployment:
        @serve.batch(max_batch_size=4, batch_wait_timeout_s=0.5)
        async def batch_handler(self, requests: List[str]) -> List[str]:
            # Simulate some processing time
            await asyncio.sleep(0.05)
            return [f"processed:{r}" for r in requests]

        async def __call__(self, request: Request):
            data = await request.body()
            return await self.batch_handler(data.decode())

    app_name = "batched_app"
    serve.run(BatchedDeployment.bind(), name=app_name, route_prefix="/batch")

    http_url = "http://localhost:8000/batch"

    # Send multiple concurrent requests to trigger batching
    with concurrent.futures.ThreadPoolExecutor(max_workers=8) as executor:
        futures = [
            executor.submit(lambda i=i: httpx.post(http_url, content=f"req{i}"))
            for i in range(8)
        ]
        results = [f.result() for f in futures]

    # Verify all requests succeeded
    assert all(r.status_code == 200 for r in results)

    # Verify specific metric values and tags
    timeseries = PrometheusTimeseries()
    expected_tags = {
        "deployment": "BatchedDeployment",
        "application": app_name,
        "function_name": "batch_handler",
    }

    # Check batches_processed_total counter exists and has correct tags
    wait_for_condition(
        lambda: check_metric_float_eq(
            "ray_serve_batches_processed_total",
            expected=2,
            expected_tags=expected_tags,
            timeseries=timeseries,
        ),
        timeout=10,
    )

    # Check batch_wait_time_ms histogram was recorded for 2 batches
    wait_for_condition(
        lambda: check_metric_float_eq(
            "ray_serve_batch_wait_time_ms_count",
            expected=2,
            expected_tags=expected_tags,
            timeseries=timeseries,
        ),
        timeout=10,
    )

    # Check batch_execution_time_ms histogram was recorded for 2 batches
    wait_for_condition(
        lambda: check_metric_float_eq(
            "ray_serve_batch_execution_time_ms_count",
            expected=2,
            expected_tags=expected_tags,
            timeseries=timeseries,
        ),
        timeout=10,
    )

    # Check batch_utilization_percent histogram: 2 batches at 100% each = 200 sum
    wait_for_condition(
        lambda: check_metric_float_eq(
            "ray_serve_batch_utilization_percent_count",
            expected=2,
            expected_tags=expected_tags,
            timeseries=timeseries,
        ),
        timeout=10,
    )

    # Check actual_batch_size histogram: 2 batches of 4 requests each = 8 sum
    wait_for_condition(
        lambda: check_metric_float_eq(
            "ray_serve_actual_batch_size_count",
            expected=2,
            expected_tags=expected_tags,
            timeseries=timeseries,
        ),
        timeout=10,
    )

    # Check batch_queue_length gauge exists (should be 0 after processing)
    wait_for_condition(
        lambda: check_metric_float_eq(
            "ray_serve_batch_queue_length",
            expected=0,
            expected_tags=expected_tags,
            timeseries=timeseries,
        ),
        timeout=10,
    )


def test_autoscaling_metrics(metrics_start_shutdown):
    """Test that autoscaling metrics are emitted correctly.

    This tests the following metrics:
    - ray_serve_autoscaling_target_replicas: Target number of replicas
        Tags: deployment, application
    - ray_serve_autoscaling_desired_replicas: Raw decision before bounds
        Tags: deployment, application
    - ray_serve_autoscaling_total_requests: Total requests seen by autoscaler
        Tags: deployment, application
    - ray_serve_autoscaling_policy_execution_time_ms: Policy execution time
        Tags: deployment, application, policy_scope
    - ray_serve_autoscaling_replica_metrics_delay_ms: Replica metrics delay
        Tags: deployment, application, replica
    - ray_serve_autoscaling_handle_metrics_delay_ms: Handle metrics delay
        Tags: deployment, application, handle
    """
    signal = SignalActor.remote()

    @serve.deployment(
        autoscaling_config={
            "metrics_interval_s": 0.1,
            "min_replicas": 1,
            "max_replicas": 5,
            "target_ongoing_requests": 2,
            "upscale_delay_s": 0,
            "downscale_delay_s": 5,
            "look_back_period_s": 1,
        },
        max_ongoing_requests=10,
        graceful_shutdown_timeout_s=0.1,
    )
    class AutoscalingDeployment:
        async def __call__(self):
            await signal.wait.remote()

    serve.run(AutoscalingDeployment.bind(), name="autoscaling_app")

    # Send requests to trigger autoscaling
    handle = serve.get_deployment_handle("AutoscalingDeployment", "autoscaling_app")
    [handle.remote() for _ in range(10)]

    timeseries = PrometheusTimeseries()
    base_tags = {
        "deployment": "AutoscalingDeployment",
        "application": "autoscaling_app",
    }

    # Test 1: Check that target_replicas metric is 5 (10 requests / target_ongoing_requests=2)
    wait_for_condition(
        check_metric_float_eq,
        timeout=15,
        metric="ray_serve_autoscaling_target_replicas",
        expected=5,
        expected_tags=base_tags,
        timeseries=timeseries,
    )
    print("Target replicas metric verified.")

    # Test 2: Check that autoscaling decision metric is 5 (10 requests / target_ongoing_requests=2)
    wait_for_condition(
        check_metric_float_eq,
        timeout=15,
        metric="ray_serve_autoscaling_desired_replicas",
        expected=5,
        expected_tags=base_tags,
        timeseries=timeseries,
    )
    print("Autoscaling decision metric verified.")

    # Test 3: Check that total requests metric is 10
    wait_for_condition(
        check_metric_float_eq,
        timeout=15,
        metric="ray_serve_autoscaling_total_requests",
        expected=10,
        expected_tags=base_tags,
        timeseries=timeseries,
    )
    print("Total requests metric verified.")

    # Test 4: Check that policy execution time metric is emitted with policy_scope=deployment
    def check_policy_execution_time_metric():
        value = get_metric_float(
            "ray_serve_autoscaling_policy_execution_time_ms",
            expected_tags={**base_tags, "policy_scope": "deployment"},
            timeseries=timeseries,
        )
        assert value >= 0
        return True

    wait_for_condition(check_policy_execution_time_metric, timeout=15)
    print("Policy execution time metric verified.")

    # Test 5: Check that metrics delay gauges are emitted with proper tags
    def check_metrics_delay_metrics():
        # Check for handle metrics delay (depends on where metrics are collected)
        value = get_metric_float(
            "ray_serve_autoscaling_handle_metrics_delay_ms",
            expected_tags=base_tags,
            timeseries=timeseries,
        )
        if value >= 0:
            # Verify handle tag exists by checking metric dictionaries
            metrics_dicts = get_metric_dictionaries(
                "ray_serve_autoscaling_handle_metrics_delay_ms",
                timeout=5,
                timeseries=timeseries,
            )
            for m in metrics_dicts:
                if (
                    m.get("deployment") == "AutoscalingDeployment"
                    and m.get("application") == "autoscaling_app"
                ):
                    assert m.get("handle") is not None
                    print(
                        f"Handle delay metric verified with handle tag: {m.get('handle')}"
                    )
                    return True

        # Fallback: Check for replica metrics delay
        value = get_metric_float(
            "ray_serve_autoscaling_replica_metrics_delay_ms",
            expected_tags=base_tags,
            timeseries=timeseries,
        )
        if value >= 0:
            metrics_dicts = get_metric_dictionaries(
                "ray_serve_autoscaling_replica_metrics_delay_ms",
                timeout=5,
                timeseries=timeseries,
            )
            for m in metrics_dicts:
                if (
                    m.get("deployment") == "AutoscalingDeployment"
                    and m.get("application") == "autoscaling_app"
                ):
                    assert m.get("replica") is not None
                    print(
                        f"Replica delay metric verified with replica tag: {m.get('replica')}"
                    )
                    return True

        return False

    wait_for_condition(check_metrics_delay_metrics, timeout=15)
    print("Metrics delay metrics verified.")

    # Release signal to complete requests
    ray.get(signal.send.remote())


def test_user_autoscaling_stats_metrics(metrics_start_shutdown):
    """Test that user-defined autoscaling stats metrics are emitted correctly.

    This tests the following metrics:
    - ray_serve_user_autoscaling_stats_latency_ms: Time to execute user stats function
        Tags: application, deployment, replica
    - ray_serve_record_autoscaling_stats_failed_total: Failed stats collection
        Tags: application, deployment, replica, exception_name
    """

    @serve.deployment(
        autoscaling_config={
            "metrics_interval_s": 0.1,
            "min_replicas": 1,
            "max_replicas": 5,
            "target_ongoing_requests": 2,
        },
    )
    class DeploymentWithCustomStats:
        def __init__(self):
            self.call_count = 0

        async def record_autoscaling_stats(self):
            """Custom autoscaling stats function."""
            self.call_count += 1
            return {"custom_metric": self.call_count}

        def __call__(self):
            return "ok"

    serve.run(DeploymentWithCustomStats.bind(), name="custom_stats_app")

    # Make a request to ensure the deployment is running
    handle = serve.get_deployment_handle(
        "DeploymentWithCustomStats", "custom_stats_app"
    )
    handle.remote().result()

    timeseries = PrometheusTimeseries()
    base_tags = {
        "deployment": "DeploymentWithCustomStats",
        "application": "custom_stats_app",
    }

    # Test: Check that user autoscaling stats latency metric is emitted
    def check_user_stats_latency_metric():
        value = get_metric_float(
            "ray_serve_user_autoscaling_stats_latency_ms_sum",
            expected_tags=base_tags,
            timeseries=timeseries,
        )
        if value >= 0:
            # Verify replica tag exists
            metrics_dicts = get_metric_dictionaries(
                "ray_serve_user_autoscaling_stats_latency_ms_sum",
                timeout=5,
                timeseries=timeseries,
            )
            for m in metrics_dicts:
                if (
                    m.get("deployment") == "DeploymentWithCustomStats"
                    and m.get("application") == "custom_stats_app"
                ):
                    assert m.get("replica") is not None
                    print(
                        f"User stats latency metric verified with replica tag: {m.get('replica')}"
                    )
                    return True
        return False

    wait_for_condition(check_user_stats_latency_metric, timeout=15)
    print("User autoscaling stats latency metric verified.")


def test_user_autoscaling_stats_failure_metrics(metrics_start_shutdown):
    """Test that user autoscaling stats failure metrics are emitted on error."""

    @serve.deployment(
        autoscaling_config={
            "metrics_interval_s": 0.1,
            "min_replicas": 1,
            "max_replicas": 5,
            "target_ongoing_requests": 2,
        },
    )
    class DeploymentWithFailingStats:
        async def record_autoscaling_stats(self):
            """Custom autoscaling stats function that raises an error."""
            raise ValueError("Intentional error for testing")

        def __call__(self):
            return "ok"

    serve.run(DeploymentWithFailingStats.bind(), name="failing_stats_app")

    # Make a request to ensure the deployment is running
    handle = serve.get_deployment_handle(
        "DeploymentWithFailingStats", "failing_stats_app"
    )
    handle.remote().result()

    timeseries = PrometheusTimeseries()

    # Test: Check that failure counter is incremented
    def check_stats_failure_metric():
        metrics_dicts = get_metric_dictionaries(
            "ray_serve_record_autoscaling_stats_failed_total",
            timeout=5,
            timeseries=timeseries,
        )
        for m in metrics_dicts:
            if (
                m.get("deployment") == "DeploymentWithFailingStats"
                and m.get("application") == "failing_stats_app"
            ):
                assert m.get("replica") is not None
                assert m.get("exception_name") == "ValueError"
                print(
                    f"Stats failure metric verified with exception_name: {m.get('exception_name')}"
                )
                return True
        return False

    wait_for_condition(check_stats_failure_metric, timeout=15)
    print("User autoscaling stats failure metric verified.")


def test_long_poll_pending_clients_metric(metrics_start_shutdown):
    """Check that pending clients gauge is tracked correctly."""
    timeseries = PrometheusTimeseries()

    # Create a LongPollHost with a longer timeout so we can observe pending state
    host = ray.remote(LongPollHost).remote(
        listen_for_change_request_timeout_s=(5.0, 5.0)
    )

    # Write initial values
    ray.get(host.notify_changed.remote({"key_1": 100}))
    ray.get(host.notify_changed.remote({"key_2": 200}))

    # Get the current snapshot IDs
    result = ray.get(host.listen_for_change.remote({"key_1": -1, "key_2": -1}))
    key_1_snapshot_id = result["key_1"].snapshot_id
    key_2_snapshot_id = result["key_2"].snapshot_id

    # Start a listen call that will block waiting for updates
    # (since we're using up-to-date snapshot IDs)
    pending_ref = host.listen_for_change.remote(
        {"key_1": key_1_snapshot_id, "key_2": key_2_snapshot_id}
    )

    # Check that pending clients gauge shows 1 for each key
    # (wait_for_condition will retry until the metric is available)
    wait_for_condition(
        check_metric_float_eq,
        timeout=15,
        metric="ray_serve_long_poll_pending_clients",
        expected=1,
        expected_tags={"namespace": "key_1"},
        timeseries=timeseries,
    )
    wait_for_condition(
        check_metric_float_eq,
        timeout=15,
        metric="ray_serve_long_poll_pending_clients",
        expected=1,
        expected_tags={"namespace": "key_2"},
        timeseries=timeseries,
    )

    # Trigger an update for key_1
    ray.get(host.notify_changed.remote({"key_1": 101}))

    # Wait for the pending call to complete
    ray.get(pending_ref)

    # After update, pending clients for key_1 should be 0
    wait_for_condition(
        check_metric_float_eq,
        timeout=15,
        metric="ray_serve_long_poll_pending_clients",
        expected=0,
        expected_tags={"namespace": "key_1"},
        timeseries=timeseries,
    )


def test_long_poll_latency_metric(metrics_start_shutdown):
    """Check that long poll latency histogram is recorded on the client side."""
    timeseries = PrometheusTimeseries()

    # Create a LongPollHost
    host = ray.remote(LongPollHost).remote(
        listen_for_change_request_timeout_s=(0.5, 0.5)
    )

    # Write initial value so the key exists
    ray.get(host.notify_changed.remote({"test_key": "initial_value"}))

    # Track received updates
    received_updates = []
    update_event = threading.Event()

    def on_update(value):
        received_updates.append(value)
        update_event.set()

    # Create event loop for the client
    loop = asyncio.new_event_loop()

    def run_loop():
        asyncio.set_event_loop(loop)
        loop.run_forever()

    loop_thread = threading.Thread(target=run_loop, daemon=True)
    loop_thread.start()

    # Create the LongPollClient
    client = LongPollClient(
        host_actor=host,
        key_listeners={"test_key": on_update},
        call_in_event_loop=loop,
    )

    # Wait for initial update (client starts with snapshot_id -1)
    assert update_event.wait(timeout=10), "Timed out waiting for initial update"
    assert len(received_updates) == 1
    assert received_updates[0] == "initial_value"

    # Clear event and trigger another update
    update_event.clear()
    ray.get(host.notify_changed.remote({"test_key": "updated_value"}))

    # Wait for the update to be received
    assert update_event.wait(timeout=10), "Timed out waiting for update"
    assert len(received_updates) == 2
    assert received_updates[1] == "updated_value"

    # Stop the client
    client.stop()
    loop.call_soon_threadsafe(loop.stop)
    loop_thread.join(timeout=5)

    # Check that latency metric was recorded
    # The metric should have at least 2 observations (initial + update)
    def check_latency_metric_exists():
        metric_value = get_metric_float(
            "ray_serve_long_poll_latency_ms_count",
            expected_tags={"namespace": "test_key"},
            timeseries=timeseries,
        )
        # Should have at least 2 observations
        return metric_value == 2

    wait_for_condition(check_latency_metric_exists, timeout=15)

    # Verify the latency sum is positive (latency > 0)
    latency_sum = get_metric_float(
        "ray_serve_long_poll_latency_ms_sum",
        expected_tags={"namespace": "test_key"},
        timeseries=timeseries,
    )
    assert latency_sum > 0, "Latency sum should be positive"


def test_long_poll_host_sends_counted(metrics_start_shutdown):
    """Check that the transmissions by the long_poll are counted."""

    timeseries = PrometheusTimeseries()
    host = ray.remote(LongPollHost).remote(
        listen_for_change_request_timeout_s=(0.01, 0.01)
    )

    # Write a value.
    ray.get(host.notify_changed.remote({"key_1": 999}))
    object_ref = host.listen_for_change.remote({"key_1": -1})

    # Check that the result's size is reported.
    result_1: Dict[str, UpdatedObject] = ray.get(object_ref)
    wait_for_condition(
        check_metric_float_eq,
        timeout=15,
        metric="ray_serve_long_poll_host_transmission_counter_total",
        expected=1,
        expected_tags={"namespace_or_state": "key_1"},
        timeseries=timeseries,
    )

    # Write two new values.
    ray.get(host.notify_changed.remote({"key_1": 1000}))
    ray.get(host.notify_changed.remote({"key_2": 1000}))
    object_ref = host.listen_for_change.remote(
        {"key_1": result_1["key_1"].snapshot_id, "key_2": -1}
    )

    # Check that the new objects are transmitted.
    result_2: Dict[str, UpdatedObject] = ray.get(object_ref)
    wait_for_condition(
        check_metric_float_eq,
        timeout=15,
        metric="ray_serve_long_poll_host_transmission_counter_total",
        expected=1,
        expected_tags={"namespace_or_state": "key_2"},
        timeseries=timeseries,
    )
    wait_for_condition(
        check_metric_float_eq,
        timeout=15,
        metric="ray_serve_long_poll_host_transmission_counter_total",
        expected=2,
        expected_tags={"namespace_or_state": "key_1"},
        timeseries=timeseries,
    )

    # Check that a timeout result is counted.
    object_ref = host.listen_for_change.remote({"key_2": result_2["key_2"].snapshot_id})
    _ = ray.get(object_ref)
    wait_for_condition(
        check_metric_float_eq,
        timeout=15,
        metric="ray_serve_long_poll_host_transmission_counter_total",
        expected=1,
        expected_tags={"namespace_or_state": "TIMEOUT"},
        timeseries=timeseries,
    )


def test_actor_summary(serve_instance):
    @serve.deployment
    def f():
        pass

    serve.run(f.bind(), name="app")
    actors = list_actors(filters=[("state", "=", "ALIVE")])
    class_names = {actor.class_name for actor in actors}
    assert class_names.issuperset(
        {"ServeController", "ProxyActor", "ServeReplica:app:f"}
    )


if __name__ == "__main__":
    sys.exit(pytest.main(["-v", "-s", __file__]))<|MERGE_RESOLUTION|>--- conflicted
+++ resolved
@@ -1293,7 +1293,6 @@
     ), f"Latency metrics should use route patterns. Found: {latency_routes}"
 
 
-<<<<<<< HEAD
 def test_deployment_and_application_status_metrics(metrics_start_shutdown):
     """Test that deployment and application status metrics are exported correctly.
 
@@ -1390,7 +1389,8 @@
         expected_tags={"application": "app1"},
         timeseries=timeseries,
     )
-=======
+
+
 def test_replica_startup_and_initialization_latency_metrics(metrics_start_shutdown):
     """Test that replica startup and initialization latency metrics are recorded."""
 
@@ -1636,7 +1636,6 @@
         return True
 
     wait_for_condition(check_shutdown_duration_value, timeout=30)
->>>>>>> d5f5b066
 
 
 def test_batching_metrics(metrics_start_shutdown):
