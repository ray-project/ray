--- conflicted
+++ resolved
@@ -1172,7 +1172,6 @@
     ), f"Latency metrics should use route patterns. Found: {latency_routes}"
 
 
-<<<<<<< HEAD
 def test_batching_metrics(metrics_start_shutdown):
     @serve.deployment
     class BatchedDeployment:
@@ -1258,6 +1257,17 @@
         timeout=10,
     )
 
+    # Check actual_batch_size histogram: 2 batches of 4 requests each = 8 sum
+    wait_for_condition(
+        lambda: check_metric_float_eq(
+            "ray_serve_actual_batch_size_count",
+            expected=2,
+            expected_tags=expected_tags,
+            timeseries=timeseries,
+        ),
+        timeout=10,
+    )
+
     # Check batch_queue_length gauge exists (should be 0 after processing)
     wait_for_condition(
         lambda: check_metric_float_eq(
@@ -1268,7 +1278,8 @@
         ),
         timeout=10,
     )
-=======
+
+
 def test_autoscaling_metrics(metrics_start_shutdown):
     """Test that autoscaling metrics are emitted correctly.
 
@@ -1546,7 +1557,6 @@
 
     wait_for_condition(check_stats_failure_metric, timeout=15)
     print("User autoscaling stats failure metric verified.")
->>>>>>> 28f2cf8a
 
 
 def test_long_poll_host_sends_counted(serve_instance):
