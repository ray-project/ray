import asyncio
import concurrent.futures
import http
import json
import os
import sys
import threading
import time
from concurrent.futures import ThreadPoolExecutor
from typing import Dict, List, Optional

import grpc
import httpx
import pytest
from fastapi import FastAPI, WebSocket
from starlette.requests import Request
from starlette.responses import PlainTextResponse
from websockets.exceptions import ConnectionClosed
from websockets.sync.client import connect

import ray
from ray import serve
from ray._common.network_utils import parse_address
from ray._common.test_utils import SignalActor, wait_for_condition
from ray._private.test_utils import (
    PrometheusTimeseries,
    fetch_prometheus_metric_timeseries,
)
from ray.serve._private.long_poll import LongPollClient, LongPollHost, UpdatedObject
from ray.serve._private.test_utils import (
    get_application_url,
    ping_grpc_call_method,
    ping_grpc_list_applications,
)
from ray.serve._private.utils import block_until_http_ready
from ray.serve.config import RequestRouterConfig
from ray.serve.generated import serve_pb2, serve_pb2_grpc
from ray.util.state import list_actors


def extract_tags(line: str) -> Dict[str, str]:
    """Extracts any tags from the metrics line."""

    try:
        tags_string = line.replace("{", "}").split("}")[1]
    except IndexError:
        # No tags were found in this line.
        return {}

    detected_tags = {}
    for tag_pair in tags_string.split(","):
        sanitized_pair = tag_pair.replace('"', "")
        tag, value = sanitized_pair.split("=")
        detected_tags[tag] = value

    return detected_tags


def get_metric_float(
    metric: str,
    expected_tags: Optional[Dict[str, str]],
    timeseries: Optional[PrometheusTimeseries] = None,
) -> float:
    """Gets the float value of metric.

    If tags is specified, searched for metric with matching tags.

    Returns -1 if the metric isn't available.
    """
    if timeseries is None:
        timeseries = PrometheusTimeseries()
    samples = fetch_prometheus_metric_timeseries(["localhost:9999"], timeseries).get(
        metric, []
    )
    for sample in samples:
        if expected_tags.items() <= sample.labels.items():
            return sample.value
    return -1


def check_metric_float_eq(
    metric: str,
    expected: float,
    expected_tags: Optional[Dict[str, str]],
    timeseries: Optional[PrometheusTimeseries] = None,
) -> bool:
    metric_value = get_metric_float(metric, expected_tags, timeseries)
    assert float(metric_value) == expected
    return True


def check_sum_metric_eq(
    metric_name: str,
    expected: float,
    tags: Optional[Dict[str, str]] = None,
    timeseries: Optional[PrometheusTimeseries] = None,
) -> bool:
    if tags is None:
        tags = {}
    if timeseries is None:
        timeseries = PrometheusTimeseries()

    metrics = fetch_prometheus_metric_timeseries(["localhost:9999"], timeseries)
    metrics = {k: v for k, v in metrics.items() if "ray_serve_" in k}
    metric_samples = metrics.get(metric_name, None)
    if metric_samples is None:
        metric_sum = 0
    else:
        metric_samples = [
            sample for sample in metric_samples if tags.items() <= sample.labels.items()
        ]
        metric_sum = sum(sample.value for sample in metric_samples)

    # Check the metrics sum to the expected number
    assert float(metric_sum) == float(expected), (
        f"The following metrics don't sum to {expected}: "
        f"{json.dumps(metric_samples, indent=4)}\n."
        f"All metrics: {json.dumps(metrics, indent=4)}"
    )

    # # For debugging
    if metric_samples:
        print(f"The following sum to {expected} for '{metric_name}' and tags {tags}:")
        for sample in metric_samples:
            print(sample)

    return True


def get_metric_dictionaries(
    name: str, timeout: float = 20, timeseries: Optional[PrometheusTimeseries] = None
) -> List[Dict]:
    """Gets a list of metric's tags from metrics' text output.

    Return:
        Example:

        >>> get_metric_dictionaries("ray_serve_num_http_requests")
        [
            {
                'Component': 'core_worker',
                'JobId': '01000000',
                ...
                'method': 'GET',
                'route': '/hello'
            },
            {
                'Component': 'core_worker',
                ...
                'method': 'GET',
                'route': '/hello/'
            }
        ]
    """
    if timeseries is None:
        timeseries = PrometheusTimeseries()

    def metric_available() -> bool:
        assert name in fetch_prometheus_metric_timeseries(
            ["localhost:9999"], timeseries
        )
        return True

    wait_for_condition(metric_available, retry_interval_ms=1000, timeout=timeout)
    serve_samples = [
        sample
        for sample in timeseries.metric_samples.values()
        if "ray_serve_" in sample.name
    ]
    print(
        "metrics", "\n".join([f"Labels: {sample.labels}\n" for sample in serve_samples])
    )

    metric_dicts = []
    for sample in timeseries.metric_samples.values():
        if sample.name == name:
            metric_dicts.append(sample.labels)

    print(metric_dicts)
    return metric_dicts


def test_serve_metrics_for_successful_connection(metrics_start_shutdown):
    @serve.deployment(name="metrics")
    async def f(request):
        return "hello"

    app_name = "app1"
    handle = serve.run(target=f.bind(), name=app_name)

    http_url = get_application_url(app_name=app_name)
    # send 10 concurrent requests
    ray.get([block_until_http_ready.remote(http_url) for _ in range(10)])
    [handle.remote(http_url) for _ in range(10)]

    # Ping gPRC proxy
    grpc_url = "localhost:9000"
    channel = grpc.insecure_channel(grpc_url)
    wait_for_condition(
        ping_grpc_list_applications, channel=channel, app_names=[app_name]
    )

    def verify_metrics(do_assert=False):
        try:
            resp = httpx.get("http://127.0.0.1:9999").text
        # Requests will fail if we are crashing the controller
        except httpx.HTTPError:
            return False

        # NOTE: These metrics should be documented at
        # https://docs.ray.io/en/latest/serve/monitoring.html#metrics
        # Any updates to here should be reflected there too.
        expected_metrics = [
            # counter
            "serve_num_router_requests",
            "serve_num_http_requests",
            "serve_num_grpc_requests",
            "serve_deployment_queued_queries",
            "serve_deployment_request_counter",
            "serve_deployment_replica_starts",
            # histogram
            "serve_deployment_processing_latency_ms_bucket",
            "serve_deployment_processing_latency_ms_count",
            "serve_deployment_processing_latency_ms_sum",
            "serve_deployment_processing_latency_ms",
            # gauge
            "serve_replica_processing_queries",
            "serve_deployment_replica_healthy",
            # handle
            "serve_handle_request_counter",
        ]

        for metric in expected_metrics:
            # For the final error round
            if do_assert:
                assert metric in resp
            # For the wait_for_condition
            else:
                if metric not in resp:
                    return False
        return True

    try:
        wait_for_condition(verify_metrics, retry_interval_ms=500)
    except RuntimeError:
        verify_metrics(do_assert=True)


def test_http_replica_gauge_metrics(metrics_start_shutdown):
    """Test http replica gauge metrics"""
    signal = SignalActor.remote()

    @serve.deployment(graceful_shutdown_timeout_s=0.0001)
    class A:
        async def __call__(self):
            await signal.wait.remote()

    handle = serve.run(A.bind(), name="app1")
    _ = handle.remote()

    processing_requests = get_metric_dictionaries(
        "ray_serve_replica_processing_queries", timeout=5
    )
    assert len(processing_requests) == 1
    assert processing_requests[0]["deployment"] == "A"
    assert processing_requests[0]["application"] == "app1"
    print("serve_replica_processing_queries exists.")

    def ensure_request_processing():
        resp = httpx.get("http://127.0.0.1:9999").text
        resp = resp.split("\n")
        for metrics in resp:
            if "# HELP" in metrics or "# TYPE" in metrics:
                continue
            if "serve_replica_processing_queries" in metrics:
                assert "1.0" in metrics
        return True

    wait_for_condition(ensure_request_processing, timeout=5)


def test_proxy_metrics_not_found(metrics_start_shutdown):
    # NOTE: These metrics should be documented at
    # https://docs.ray.io/en/latest/serve/monitoring.html#metrics
    # Any updates here should be reflected there too.
    expected_metrics = [
        "serve_num_http_requests",
        "serve_num_grpc_requests",
        "serve_num_http_error_requests",
        "serve_num_grpc_error_requests",
        "serve_num_deployment_http_error_requests",
        "serve_http_request_latency_ms",
        "serve_num_deployment_grpc_error_requests",
        "serve_grpc_request_latency_ms",
    ]

    def verify_metrics(_expected_metrics, do_assert=False):
        try:
            resp = httpx.get("http://127.0.0.1:9999").text
        # Requests will fail if we are crashing the controller
        except httpx.HTTPError:
            return False
        for metric in _expected_metrics:
            if do_assert:
                assert metric in resp
            if metric not in resp:
                return False
        return True

    # Trigger HTTP 404 error
    httpx.get("http://127.0.0.1:8000/B/")
    httpx.get("http://127.0.0.1:8000/B/")

    # Ping gPRC proxy
    channel = grpc.insecure_channel("localhost:9000")
    ping_grpc_call_method(channel=channel, app_name="foo", test_not_found=True)

    # Ensure all expected metrics are present.
    try:
        wait_for_condition(
            verify_metrics,
            retry_interval_ms=1000,
            timeout=10,
            expected_metrics=expected_metrics,
        )
    except RuntimeError:
        verify_metrics(expected_metrics, True)

    def verify_error_count(do_assert=False):
        resp = httpx.get("http://127.0.0.1:9999").text
        resp = resp.split("\n")
        for metrics in resp:
            if "# HELP" in metrics or "# TYPE" in metrics:
                continue
            if "serve_num_http_error_requests" in metrics:
                # route "/B/" should have error count 2
                if do_assert:
                    assert "2.0" in metrics
                if "2.0" not in metrics:
                    return False
            elif "serve_num_deployment_http_error_requests" in metrics:
                # deployment B should have error count 2
                if do_assert:
                    assert 'error_code="404"' in metrics and "2.0" in metrics
                if 'error_code="404"' not in metrics or "2.0" not in metrics:
                    return False
            elif "serve_num_grpc_error_requests" in metrics:
                # gRPC pinged "B" once
                if do_assert:
                    assert "1.0" in metrics
                if "1.0" not in metrics:
                    return False
            elif "serve_num_deployment_grpc_error_requests" in metrics:
                # gRPC pinged "B" once
                if do_assert:
                    assert (
                        'error_code="StatusCode.NOT_FOUND"' in metrics
                        and "1.0" in metrics
                    )
                if (
                    'error_code="StatusCode.NOT_FOUND"' not in metrics
                    or "1.0" not in metrics
                ):
                    return False
        return True

    # There is a latency in updating the counter
    try:
        wait_for_condition(verify_error_count, retry_interval_ms=1000, timeout=10)
    except RuntimeError:
        verify_error_count(do_assert=True)


def test_proxy_metrics_internal_error(metrics_start_shutdown):
    # NOTE: These metrics should be documented at
    # https://docs.ray.io/en/latest/serve/monitoring.html#metrics
    # Any updates here should be reflected there too.
    expected_metrics = [
        "serve_num_http_requests",
        "serve_num_grpc_requests",
        "serve_num_http_error_requests",
        "serve_num_grpc_error_requests",
        "serve_num_deployment_http_error_requests",
        "serve_http_request_latency_ms",
        "serve_num_deployment_grpc_error_requests",
        "serve_grpc_request_latency_ms",
    ]

    def verify_metrics(_expected_metrics, do_assert=False):
        try:
            resp = httpx.get("http://127.0.0.1:9999", timeout=None).text
        # Requests will fail if we are crashing the controller
        except httpx.HTTPError:
            return False
        for metric in _expected_metrics:
            if do_assert:
                assert metric in resp
            if metric not in resp:
                return False
        return True

    @serve.deployment(name="A")
    class A:
        async def __init__(self):
            pass

        async def __call__(self, *args):
            # Trigger RayActorError
            os._exit(0)

    app_name = "app"
    serve.run(A.bind(), name=app_name)

    httpx.get("http://localhost:8000", timeout=None)
    httpx.get("http://localhost:8000", timeout=None)
    channel = grpc.insecure_channel("localhost:9000")
    with pytest.raises(grpc.RpcError):
        ping_grpc_call_method(channel=channel, app_name=app_name)

    # Ensure all expected metrics are present.
    try:
        wait_for_condition(
            verify_metrics,
            retry_interval_ms=1000,
            timeout=10,
            expected_metrics=expected_metrics,
        )
    except RuntimeError:
        verify_metrics(expected_metrics, True)

    def verify_error_count(do_assert=False):
        resp = httpx.get("http://127.0.0.1:9999", timeout=None).text
        resp = resp.split("\n")
        for metrics in resp:
            if "# HELP" in metrics or "# TYPE" in metrics:
                continue
            if "serve_num_http_error_requests" in metrics:
                # route "/A/" should have error count 2
                if do_assert:
                    assert "2.0" in metrics
                if "2.0" not in metrics:
                    return False
            elif "serve_num_deployment_http_error_requests" in metrics:
                # deployment A should have error count 2
                if do_assert:
                    assert 'deployment="A"' in metrics and "2.0" in metrics
                if 'deployment="A"' not in metrics or "2.0" not in metrics:
                    return False
            elif "serve_num_grpc_error_requests" in metrics:
                # gRPC pinged "A" once
                if do_assert:
                    assert "1.0" in metrics
                if "1.0" not in metrics:
                    return False
            elif "serve_num_deployment_grpc_error_requests" in metrics:
                # gRPC pinged "A" once
                if do_assert:
                    assert 'deployment="A"' in metrics and "1.0" in metrics
                if 'deployment="A"' not in metrics or "1.0" not in metrics:
                    return False
        return True

    # There is a latency in updating the counter
    try:
        wait_for_condition(verify_error_count, retry_interval_ms=1000, timeout=10)
    except RuntimeError:
        verify_error_count(do_assert=True)


def test_proxy_metrics_fields_not_found(metrics_start_shutdown):
    """Tests the proxy metrics' fields' behavior for not found."""

    # Should generate 404 responses
    broken_url = "http://127.0.0.1:8000/fake_route"
    _ = httpx.get(broken_url).text
    print("Sent requests to broken URL.")

    # Ping gRPC proxy for not existing application.
    channel = grpc.insecure_channel("127.0.0.1:9000")
    fake_app_name = "fake-app"
    ping_grpc_call_method(channel=channel, app_name=fake_app_name, test_not_found=True)

    num_requests = get_metric_dictionaries("ray_serve_num_http_requests_total")
    assert len(num_requests) == 1
    assert num_requests[0]["route"] == ""
    assert num_requests[0]["method"] == "GET"
    assert num_requests[0]["application"] == ""
    assert num_requests[0]["status_code"] == "404"
    print("serve_num_http_requests working as expected.")

    num_requests = get_metric_dictionaries("ray_serve_num_grpc_requests_total")
    assert len(num_requests) == 1
    assert num_requests[0]["route"] == ""
    assert num_requests[0]["method"] == "/ray.serve.UserDefinedService/__call__"
    assert num_requests[0]["application"] == ""
    assert num_requests[0]["status_code"] == str(grpc.StatusCode.NOT_FOUND)
    print("serve_num_grpc_requests working as expected.")

    num_errors = get_metric_dictionaries("ray_serve_num_http_error_requests_total")
    assert len(num_errors) == 1
    assert num_errors[0]["route"] == ""
    assert num_errors[0]["error_code"] == "404"
    assert num_errors[0]["method"] == "GET"
    print("serve_num_http_error_requests working as expected.")

    num_errors = get_metric_dictionaries("ray_serve_num_grpc_error_requests_total")
    assert len(num_errors) == 1
    assert num_errors[0]["route"] == ""
    assert num_errors[0]["error_code"] == str(grpc.StatusCode.NOT_FOUND)
    assert num_errors[0]["method"] == "/ray.serve.UserDefinedService/__call__"
    print("serve_num_grpc_error_requests working as expected.")


@pytest.mark.parametrize(
    "metrics_start_shutdown",
    [
        1,
    ],
    indirect=True,
)
def test_proxy_timeout_metrics(metrics_start_shutdown):
    """Test that HTTP timeout metrics are reported correctly."""
    signal = SignalActor.remote()

    @serve.deployment
    async def return_status_code_with_timeout(request: Request):
        await signal.wait.remote()
        return

    serve.run(
        return_status_code_with_timeout.bind(),
        route_prefix="/status_code_timeout",
        name="status_code_timeout",
    )

    http_url = get_application_url("HTTP", app_name="status_code_timeout")

    r = httpx.get(http_url)
    assert r.status_code == 408
    ray.get(signal.send.remote(clear=True))

    # make grpc call
    channel = grpc.insecure_channel("localhost:9000")
    with pytest.raises(grpc.RpcError):
        ping_grpc_call_method(channel=channel, app_name="status_code_timeout")

    num_errors = get_metric_dictionaries("ray_serve_num_http_error_requests_total")
    assert len(num_errors) == 1
    assert num_errors[0]["route"] == "/status_code_timeout"
    assert num_errors[0]["error_code"] == "408"
    assert num_errors[0]["method"] == "GET"
    assert num_errors[0]["application"] == "status_code_timeout"

    num_errors = get_metric_dictionaries("ray_serve_num_grpc_error_requests_total")
    assert len(num_errors) == 1
    assert num_errors[0]["route"] == "status_code_timeout"
    assert num_errors[0]["error_code"] == str(grpc.StatusCode.DEADLINE_EXCEEDED)
    assert num_errors[0]["method"] == "/ray.serve.UserDefinedService/__call__"
    assert num_errors[0]["application"] == "status_code_timeout"


@pytest.mark.skipif(sys.platform == "win32", reason="Flaky on Windows")
def test_proxy_disconnect_http_metrics(metrics_start_shutdown):
    """Test that HTTP disconnect metrics are reported correctly."""

    signal = SignalActor.remote()

    @serve.deployment
    class Disconnect:
        async def __call__(self, request: Request):
            await signal.wait.remote()
            return

    serve.run(
        Disconnect.bind(),
        route_prefix="/disconnect",
        name="disconnect",
    )

    # Simulate an HTTP disconnect
    http_url = get_application_url("HTTP", app_name="disconnect")
    ip_port = http_url.replace("http://", "").split("/")[0]  # remove the route prefix
    ip, port = parse_address(ip_port)
    conn = http.client.HTTPConnection(ip, int(port))
    conn.request("GET", "/disconnect")
    wait_for_condition(
        lambda: ray.get(signal.cur_num_waiters.remote()) == 1, timeout=10
    )
    conn.close()  # Forcefully close the connection
    ray.get(signal.send.remote(clear=True))

    num_errors = get_metric_dictionaries("ray_serve_num_http_error_requests_total")
    assert len(num_errors) == 1
    assert num_errors[0]["route"] == "/disconnect"
    assert num_errors[0]["error_code"] == "499"
    assert num_errors[0]["method"] == "GET"
    assert num_errors[0]["application"] == "disconnect"


def test_proxy_disconnect_grpc_metrics(metrics_start_shutdown):
    """Test that gRPC disconnect metrics are reported correctly."""

    signal = SignalActor.remote()

    @serve.deployment
    class Disconnect:
        async def __call__(self, request: Request):
            await signal.wait.remote()
            return

    serve.run(
        Disconnect.bind(),
        route_prefix="/disconnect",
        name="disconnect",
    )

    # make grpc call
    channel = grpc.insecure_channel("localhost:9000")
    stub = serve_pb2_grpc.UserDefinedServiceStub(channel)
    request = serve_pb2.UserDefinedMessage(name="foo", num=30, foo="bar")
    metadata = (("application", "disconnect"),)

    def make_request():
        try:
            response = stub.__call__(
                request, metadata=metadata
            )  # Long-running RPC call
            print("Response received:", response)
        except grpc.RpcError as e:
            print("Client disconnected:", e.code(), e.details())

    thread = threading.Thread(target=make_request)
    thread.start()

    # Wait briefly, then forcefully close the channel
    wait_for_condition(
        lambda: ray.get(signal.cur_num_waiters.remote()) == 1, timeout=10
    )
    channel.close()  # Forcefully close the channel, simulating a client disconnect
    thread.join()
    ray.get(signal.send.remote(clear=True))

    num_errors = get_metric_dictionaries("ray_serve_num_grpc_error_requests_total")
    assert len(num_errors) == 1
    assert num_errors[0]["route"] == "disconnect"
    assert num_errors[0]["error_code"] == str(grpc.StatusCode.CANCELLED)
    assert num_errors[0]["method"] == "/ray.serve.UserDefinedService/__call__"
    assert num_errors[0]["application"] == "disconnect"


def test_proxy_metrics_fields_internal_error(metrics_start_shutdown):
    """Tests the proxy metrics' fields' behavior for internal error."""

    @serve.deployment()
    def f(*args):
        return 1 / 0

    real_app_name = "app"
    real_app_name2 = "app2"
    serve.run(f.bind(), name=real_app_name, route_prefix="/real_route")
    serve.run(f.bind(), name=real_app_name2, route_prefix="/real_route2")

    # Deployment should generate divide-by-zero errors
    correct_url = get_application_url("HTTP", real_app_name)
    _ = httpx.get(correct_url).text
    print("Sent requests to correct URL.")

    # Ping gPRC proxy for broken app
    channel = grpc.insecure_channel("localhost:9000")
    with pytest.raises(grpc.RpcError):
        ping_grpc_call_method(channel=channel, app_name=real_app_name)

    num_deployment_errors = get_metric_dictionaries(
        "ray_serve_num_deployment_http_error_requests_total"
    )
    assert len(num_deployment_errors) == 1
    assert num_deployment_errors[0]["deployment"] == "f"
    assert num_deployment_errors[0]["error_code"] == "500"
    assert num_deployment_errors[0]["method"] == "GET"
    assert num_deployment_errors[0]["application"] == "app"
    print("serve_num_deployment_http_error_requests working as expected.")

    num_deployment_errors = get_metric_dictionaries(
        "ray_serve_num_deployment_grpc_error_requests_total"
    )
    assert len(num_deployment_errors) == 1
    assert num_deployment_errors[0]["deployment"] == "f"
    assert num_deployment_errors[0]["error_code"] == str(grpc.StatusCode.INTERNAL)
    assert (
        num_deployment_errors[0]["method"] == "/ray.serve.UserDefinedService/__call__"
    )
    assert num_deployment_errors[0]["application"] == real_app_name
    print("serve_num_deployment_grpc_error_requests working as expected.")

    latency_metrics = get_metric_dictionaries("ray_serve_http_request_latency_ms_sum")
    assert len(latency_metrics) == 1
    assert latency_metrics[0]["method"] == "GET"
    assert latency_metrics[0]["route"] == "/real_route"
    assert latency_metrics[0]["application"] == "app"
    assert latency_metrics[0]["status_code"] == "500"
    print("serve_http_request_latency_ms working as expected.")

    latency_metrics = get_metric_dictionaries("ray_serve_grpc_request_latency_ms_sum")
    assert len(latency_metrics) == 1
    assert latency_metrics[0]["method"] == "/ray.serve.UserDefinedService/__call__"
    assert latency_metrics[0]["route"] == real_app_name
    assert latency_metrics[0]["application"] == real_app_name
    assert latency_metrics[0]["status_code"] == str(grpc.StatusCode.INTERNAL)
    print("serve_grpc_request_latency_ms_sum working as expected.")


@pytest.mark.skipif(sys.platform == "win32", reason="Flaky on Windows")
def test_proxy_metrics_http_status_code_is_error(metrics_start_shutdown):
    """Verify that 2xx and 3xx status codes aren't errors, others are."""

    def check_request_count_metrics(
        expected_error_count: int,
        expected_success_count: int,
    ):
        resp = httpx.get("http://127.0.0.1:9999").text
        error_count = 0
        success_count = 0
        for line in resp.split("\n"):
            if line.startswith("ray_serve_num_http_error_requests_total"):
                error_count += int(float(line.split(" ")[-1]))
            if line.startswith("ray_serve_num_http_requests_total"):
                success_count += int(float(line.split(" ")[-1]))

        assert error_count == expected_error_count
        assert success_count == expected_success_count
        return True

    @serve.deployment
    async def return_status_code(request: Request):
        code = int((await request.body()).decode("utf-8"))
        return PlainTextResponse("", status_code=code)

    serve.run(return_status_code.bind())

    http_url = get_application_url("HTTP")

    # 200 is not an error.
    r = httpx.request("GET", http_url, content=b"200")
    assert r.status_code == 200
    wait_for_condition(
        check_request_count_metrics,
        expected_error_count=0,
        expected_success_count=1,
    )

    # 2xx is not an error.
    r = httpx.request("GET", http_url, content=b"250")
    assert r.status_code == 250
    wait_for_condition(
        check_request_count_metrics,
        expected_error_count=0,
        expected_success_count=2,
    )

    # 3xx is not an error.
    r = httpx.request("GET", http_url, content=b"300")
    assert r.status_code == 300
    wait_for_condition(
        check_request_count_metrics,
        expected_error_count=0,
        expected_success_count=3,
    )

    # 4xx is an error.
    r = httpx.request("GET", http_url, content=b"400")
    assert r.status_code == 400
    wait_for_condition(
        check_request_count_metrics,
        expected_error_count=1,
        expected_success_count=4,
    )

    # 5xx is an error.
    r = httpx.request("GET", http_url, content=b"500")
    assert r.status_code == 500
    wait_for_condition(
        check_request_count_metrics,
        expected_error_count=2,
        expected_success_count=5,
    )


def test_proxy_metrics_websocket_status_code_is_error(metrics_start_shutdown):
    """Verify that status codes aisde from 1000 or 1001 are errors."""

    def check_request_count_metrics(
        expected_error_count: int,
        expected_success_count: int,
    ):
        resp = httpx.get("http://127.0.0.1:9999").text
        error_count = 0
        success_count = 0
        for line in resp.split("\n"):
            if line.startswith("ray_serve_num_http_error_requests_total"):
                error_count += int(float(line.split(" ")[-1]))
            if line.startswith("ray_serve_num_http_requests_total"):
                success_count += int(float(line.split(" ")[-1]))

        assert error_count == expected_error_count
        assert success_count == expected_success_count
        return True

    fastapi_app = FastAPI()

    @serve.deployment
    @serve.ingress(fastapi_app)
    class WebSocketServer:
        @fastapi_app.websocket("/")
        async def accept_then_close(self, ws: WebSocket):
            await ws.accept()
            code = int(await ws.receive_text())
            await ws.close(code=code)

    serve.run(WebSocketServer.bind())

    # Regular disconnect (1000) is not an error.
    with connect("ws://localhost:8000/") as ws:
        with pytest.raises(ConnectionClosed):
            ws.send("1000")
            ws.recv()

    wait_for_condition(
        check_request_count_metrics,
        expected_error_count=0,
        expected_success_count=1,
    )

    # Goaway disconnect (1001) is not an error.
    with connect("ws://localhost:8000/") as ws:
        with pytest.raises(ConnectionClosed):
            ws.send("1001")
            ws.recv()

    wait_for_condition(
        check_request_count_metrics,
        expected_error_count=0,
        expected_success_count=2,
    )

    # Other codes are errors.
    with connect("ws://localhost:8000/") as ws:
        with pytest.raises(ConnectionClosed):
            ws.send("1011")
            ws.recv()

    wait_for_condition(
        check_request_count_metrics,
        expected_error_count=1,
        expected_success_count=3,
    )

    # Other codes are errors.
    with connect("ws://localhost:8000/") as ws:
        with pytest.raises(ConnectionClosed):
            ws.send("3000")
            ws.recv()

    wait_for_condition(
        check_request_count_metrics,
        expected_error_count=2,
        expected_success_count=4,
    )


def test_replica_metrics_fields(metrics_start_shutdown):
    """Test replica metrics fields"""

    @serve.deployment
    def f():
        return "hello"

    @serve.deployment
    def g():
        return "world"

    serve.run(f.bind(), name="app1", route_prefix="/f")
    serve.run(g.bind(), name="app2", route_prefix="/g")
    url_f = get_application_url("HTTP", "app1")
    url_g = get_application_url("HTTP", "app2")

    assert "hello" == httpx.get(url_f).text
    assert "world" == httpx.get(url_g).text

    wait_for_condition(
        lambda: len(
            get_metric_dictionaries("ray_serve_deployment_request_counter_total")
        )
        == 2,
        timeout=40,
    )

    metrics = get_metric_dictionaries("ray_serve_deployment_request_counter_total")
    assert len(metrics) == 2
    expected_output = {
        ("/f", "f", "app1"),
        ("/g", "g", "app2"),
    }
    assert {
        (
            metric["route"],
            metric["deployment"],
            metric["application"],
        )
        for metric in metrics
    } == expected_output

    start_metrics = get_metric_dictionaries("ray_serve_deployment_replica_starts_total")
    assert len(start_metrics) == 2
    expected_output = {("f", "app1"), ("g", "app2")}
    assert {
        (start_metric["deployment"], start_metric["application"])
        for start_metric in start_metrics
    } == expected_output

    # Latency metrics
    wait_for_condition(
        lambda: len(
            get_metric_dictionaries("ray_serve_deployment_processing_latency_ms_count")
        )
        == 2,
        timeout=40,
    )
    for metric_name in [
        "ray_serve_deployment_processing_latency_ms_count",
        "ray_serve_deployment_processing_latency_ms_sum",
    ]:
        latency_metrics = get_metric_dictionaries(metric_name)
        print(f"checking metric {metric_name}, {latency_metrics}")
        assert len(latency_metrics) == 2
        expected_output = {("f", "app1"), ("g", "app2")}
        assert {
            (latency_metric["deployment"], latency_metric["application"])
            for latency_metric in latency_metrics
        } == expected_output

    wait_for_condition(
        lambda: len(get_metric_dictionaries("ray_serve_replica_processing_queries"))
        == 2
    )
    processing_queries = get_metric_dictionaries("ray_serve_replica_processing_queries")
    expected_output = {("f", "app1"), ("g", "app2")}
    assert {
        (processing_query["deployment"], processing_query["application"])
        for processing_query in processing_queries
    } == expected_output

    @serve.deployment
    def h():
        return 1 / 0

    serve.run(h.bind(), name="app3", route_prefix="/h")
    url_h = get_application_url("HTTP", "app3")
    assert 500 == httpx.get(url_h).status_code
    wait_for_condition(
        lambda: len(get_metric_dictionaries("ray_serve_deployment_error_counter_total"))
        == 1,
        timeout=40,
    )
    err_requests = get_metric_dictionaries("ray_serve_deployment_error_counter_total")
    assert len(err_requests) == 1
    expected_output = ("/h", "h", "app3")
    assert (
        err_requests[0]["route"],
        err_requests[0]["deployment"],
        err_requests[0]["application"],
    ) == expected_output

    wait_for_condition(
        lambda: len(get_metric_dictionaries("ray_serve_deployment_replica_healthy"))
        == 3,
    )
    health_metrics = get_metric_dictionaries("ray_serve_deployment_replica_healthy")
    expected_output = {
        ("f", "app1"),
        ("g", "app2"),
        ("h", "app3"),
    }
    assert {
        (health_metric["deployment"], health_metric["application"])
        for health_metric in health_metrics
    } == expected_output


def test_queue_wait_time_metric(metrics_start_shutdown):
    """Test that queue wait time metric is recorded correctly."""
    signal = SignalActor.remote()

    @serve.deployment(max_ongoing_requests=1)
    class SlowDeployment:
        async def __call__(self):
            await signal.wait.remote()
            return "done"

    handle = serve.run(SlowDeployment.bind(), name="app1", route_prefix="/slow")

    futures = [handle.remote() for _ in range(2)]
    wait_for_condition(
        lambda: ray.get(signal.cur_num_waiters.remote()) == 1, timeout=10
    )

    time.sleep(0.5)
    ray.get(signal.send.remote())
    [f.result() for f in futures]

    timeseries = PrometheusTimeseries()

    def check_queue_wait_time_metric():
        metrics = get_metric_dictionaries(
            "ray_serve_request_router_fulfillment_time_ms_sum", timeseries=timeseries
        )
        if not metrics:
            return False
        for metric in metrics:
            if (
                metric.get("deployment") == "SlowDeployment"
                and metric.get("application") == "app1"
            ):
                return True
        return False

    wait_for_condition(check_queue_wait_time_metric, timeout=10)

    def check_queue_wait_time_metric_value():
        value = get_metric_float(
            "ray_serve_request_router_fulfillment_time_ms_sum",
            timeseries=timeseries,
            expected_tags={"deployment": "SlowDeployment", "application": "app1"},
        )
        assert value > 400, f"Queue wait time should be greater than 500ms, got {value}"
        return True

    wait_for_condition(check_queue_wait_time_metric_value, timeout=10)

    wait_for_condition(
        lambda: ray.get(signal.cur_num_waiters.remote()) == 0, timeout=10
    )


def test_router_queue_len_metric(metrics_start_shutdown):
    """Test that router queue length metric is recorded correctly per replica."""
    signal = SignalActor.remote()

    @serve.deployment(max_ongoing_requests=10)
    class TestDeployment:
        async def __call__(self, request: Request):
            await signal.wait.remote()
            return "done"

    serve.run(TestDeployment.bind(), name="app1", route_prefix="/test")

    # Send a request that will block
    with ThreadPoolExecutor(max_workers=1) as executor:
        future = executor.submit(httpx.get, "http://localhost:8000/test", timeout=60)

        # Wait for request to reach the replica
        wait_for_condition(
            lambda: ray.get(signal.cur_num_waiters.remote()) == 1, timeout=15
        )

        timeseries = PrometheusTimeseries()

        # Check that the router queue length metric appears with correct tags
        def check_router_queue_len():
            metrics = get_metric_dictionaries(
                "ray_serve_request_router_queue_len", timeseries=timeseries
            )
            if not metrics:
                return False
            # Find metric for our deployment with replica_id tag
            for metric in metrics:
                if (
                    metric.get("deployment") == "TestDeployment"
                    and metric.get("application") == "app1"
                    and "replica_id" in metric
                ):
                    # Check that required tags are present
                    assert (
                        "handle_source" in metric
                    ), "handle_source tag should be present"
                    print(f"Found router queue len metric: {metric}")
                    return True
            return False

        wait_for_condition(check_router_queue_len, timeout=30)

        wait_for_condition(
            check_metric_float_eq,
            timeout=15,
            metric="ray_serve_request_router_queue_len",
            expected=1,
            expected_tags={"deployment": "TestDeployment", "application": "app1"},
            timeseries=timeseries,
        )
        print("Router queue len metric verified.")

        # Release request
        ray.get(signal.send.remote())
        future.result()


@pytest.mark.skipif(sys.platform == "win32", reason="Flaky on Windows")
def test_multiplexed_metrics(metrics_start_shutdown):
    """Tests multiplexed API corresponding metrics."""

    @serve.deployment
    class Model:
        @serve.multiplexed(max_num_models_per_replica=2)
        async def get_model(self, model_id: str):
            return model_id

        async def __call__(self, model_id: str):
            await self.get_model(model_id)
            return

    handle = serve.run(Model.bind(), name="app", route_prefix="/app")
    handle.remote("model1")
    handle.remote("model2")
    # Trigger model eviction.
    handle.remote("model3")
    expected_metrics = [
        "serve_multiplexed_model_load_latency_ms",
        "serve_multiplexed_model_unload_latency_ms",
        "serve_num_multiplexed_models",
        "serve_multiplexed_models_load_counter",
        "serve_multiplexed_models_unload_counter",
    ]

    def verify_metrics():
        try:
            resp = httpx.get("http://127.0.0.1:9999").text
        # Requests will fail if we are crashing the controller
        except httpx.HTTPError:
            return False
        for metric in expected_metrics:
            assert metric in resp
        return True

    wait_for_condition(
        verify_metrics,
        timeout=40,
        retry_interval_ms=1000,
    )


@pytest.mark.parametrize("use_factory_pattern", [False, True])
def test_proxy_metrics_with_route_patterns(metrics_start_shutdown, use_factory_pattern):
    """Test that proxy metrics use specific route patterns for FastAPI apps.

    This test verifies that:
    1. Route patterns are extracted from FastAPI apps at replica initialization
    2. Proxy metrics use parameterized patterns (e.g., /api/users/{user_id})
       instead of just route prefixes (e.g., /api)
    3. Individual request paths don't appear in metrics (avoiding high cardinality)
    4. Multiple requests to the same pattern are grouped together
    5. Both normal pattern and factory pattern work correctly
    """
    if use_factory_pattern:
        # Factory pattern: callable returns FastAPI app at runtime
        def create_app():
            app = FastAPI()

            @app.get("/")
            def root():
                return {"message": "root"}

            @app.get("/users/{user_id}")
            def get_user(user_id: str):
                return {"user_id": user_id}

            @app.get("/items/{item_id}/details")
            def get_item(item_id: str):
                return {"item_id": item_id}

            return app

        @serve.deployment
        @serve.ingress(create_app)
        class APIServer:
            pass

    else:
        # Normal pattern: routes defined in deployment class
        app = FastAPI()

        @serve.deployment
        @serve.ingress(app)
        class APIServer:
            @app.get("/")
            def root(self):
                return {"message": "root"}

            @app.get("/users/{user_id}")
            def get_user(self, user_id: str):
                return {"user_id": user_id}

            @app.get("/items/{item_id}/details")
            def get_item(self, item_id: str):
                return {"item_id": item_id}

    serve.run(APIServer.bind(), name="api_app", route_prefix="/api")

    # Make requests to different route patterns with various parameter values
    base_url = "http://localhost:8000/api"
    assert httpx.get(f"{base_url}/").status_code == 200
    assert httpx.get(f"{base_url}/users/123").status_code == 200
    assert httpx.get(f"{base_url}/users/456").status_code == 200
    assert httpx.get(f"{base_url}/users/789").status_code == 200
    assert httpx.get(f"{base_url}/items/abc/details").status_code == 200
    assert httpx.get(f"{base_url}/items/xyz/details").status_code == 200

    # Wait for metrics to be updated
    def metrics_available():
        metrics = get_metric_dictionaries("ray_serve_num_http_requests_total")
        api_metrics = [m for m in metrics if m.get("application") == "api_app"]
        return len(api_metrics) >= 3

    wait_for_condition(metrics_available, timeout=20)

    # Verify metrics use route patterns, not individual paths
    metrics = get_metric_dictionaries("ray_serve_num_http_requests_total")
    api_metrics = [m for m in metrics if m.get("application") == "api_app"]

    routes = {m["route"] for m in api_metrics}

    print(f"Routes found in metrics: {routes}")

    # Should contain the route patterns (parameterized), not just the prefix
    # The root might be either "/api/" or "/api" depending on normalization
    assert any(
        r in routes for r in ["/api/", "/api"]
    ), f"Root route not found. Routes: {routes}"

    # Should contain parameterized user route
    assert (
        "/api/users/{user_id}" in routes
    ), f"User route pattern not found. Routes: {routes}"

    # Should contain nested parameterized route
    assert (
        "/api/items/{item_id}/details" in routes
    ), f"Item details route pattern not found. Routes: {routes}"

    # Should NOT contain individual request paths (that would be high cardinality)
    # These should not appear as they would create unbounded cardinality
    assert (
        "/api/users/123" not in routes
    ), "Individual user path found - high cardinality issue!"
    assert (
        "/api/users/456" not in routes
    ), "Individual user path found - high cardinality issue!"
    assert (
        "/api/users/789" not in routes
    ), "Individual user path found - high cardinality issue!"
    assert (
        "/api/items/abc/details" not in routes
    ), "Individual item path found - high cardinality issue!"
    assert (
        "/api/items/xyz/details" not in routes
    ), "Individual item path found - high cardinality issue!"

    # Verify that multiple requests to the same pattern are grouped
    user_route_metrics = [
        m for m in api_metrics if m["route"] == "/api/users/{user_id}"
    ]
    assert (
        len(user_route_metrics) == 1
    ), "Multiple metrics entries for same route pattern - should be grouped!"

    # Optionally verify the counter value if we can parse it from the metrics endpoint
    metrics_text = httpx.get("http://127.0.0.1:9999").text
    for line in metrics_text.split("\n"):
        if "serve_num_http_requests" in line and "/api/users/{user_id}" in line:
            # Extract the value from the prometheus format line
            value_str = line.split()[-1]
            user_metric_value = float(value_str)
            assert (
                user_metric_value == 3
            ), f"Expected exactly 3 requests to user route, got {user_metric_value}"
            break

    # Verify error metrics also use route patterns
    num_errors = get_metric_dictionaries("ray_serve_http_request_latency_ms_sum")
    api_latency_metrics = [m for m in num_errors if m.get("application") == "api_app"]
    latency_routes = {m["route"] for m in api_latency_metrics}

    # Latency metrics should also use patterns
    assert (
        "/api/users/{user_id}" in latency_routes or "/api/" in latency_routes
    ), f"Latency metrics should use route patterns. Found: {latency_routes}"


<<<<<<< HEAD
def test_routing_stats_delay_metric(metrics_start_shutdown):
    """Test that routing stats delay metric is reported correctly."""

    @serve.deployment
    class Model:
        def __call__(self):
            return "hello"

    serve.run(Model.bind(), name="app")
    timeseries = PrometheusTimeseries()

    # Wait for routing stats delay metric to be reported
    # This metric is recorded when the controller polls routing stats from replicas
    def check_routing_stats_delay_metric():
        metrics = get_metric_dictionaries(
            "ray_serve_routing_stats_delay_ms_count", timeseries=timeseries
        )
        if not metrics:
            return False
        # Check that at least one metric has expected tags
        for metric in metrics:
            assert metric["deployment"] == "Model"
            assert metric["application"] == "app"
            assert "replica" in metric
            return True
        return False

    wait_for_condition(check_routing_stats_delay_metric, timeout=60)

    # Verify the metric value is greater than 0
    def check_routing_stats_delay_metric_value():
        value = get_metric_float(
            "ray_serve_routing_stats_delay_ms_count",
            timeseries=timeseries,
            expected_tags={
                "deployment": "Model",
                "application": "app",
            },
        )
        return value > 0

    wait_for_condition(check_routing_stats_delay_metric_value, timeout=60)


def test_routing_stats_error_metric(metrics_start_shutdown):
    """Test that routing stats error metric is reported on exception and timeout."""
    signal = SignalActor.remote()

    @serve.deployment(
        request_router_config=RequestRouterConfig(
            request_routing_stats_period_s=0.1, request_routing_stats_timeout_s=0.5
        )
    )
    class FailingModel:
        def __init__(self, signal_actor):
            self.should_fail = False
            self.should_hang = False
            self.signal = signal_actor

        async def record_routing_stats(self):
            if self.should_hang:
                await self.signal.wait.remote()
            if self.should_fail:
                raise Exception("Intentional failure for testing")
            return {}

        def __call__(self):
            return "hello"

        def set_should_fail(self, value: bool):
            self.should_fail = value

        def set_should_hang(self, value: bool):
            self.should_hang = value

    handle = serve.run(FailingModel.bind(signal), name="error_app")
    timeseries = PrometheusTimeseries()

    # Make a request to ensure deployment is running
    handle.remote().result()

    # Trigger exception in record_routing_stats
    handle.set_should_fail.remote(True).result()

    # Make requests to trigger routing stats collection
    for _ in range(5):
        handle.remote().result()

    # Check that error metric with error_type="exception" is reported
    def check_exception_error_metric():
        metrics = get_metric_dictionaries(
            "ray_serve_routing_stats_error_total", timeseries=timeseries
        )
        for metric in metrics:
            if (
                metric.get("deployment") == "FailingModel"
                and metric.get("application") == "error_app"
                and metric.get("error_type") == "exception"
            ):
                assert "replica" in metric
                return True
        return False

    wait_for_condition(check_exception_error_metric, timeout=30)
    print("Exception error metric verified.")

    # Now test timeout case
    handle.set_should_fail.remote(False).result()
    handle.set_should_hang.remote(True).result()

    # Make requests to trigger routing stats timeout
    for _ in range(5):
        handle.remote().result()

    # Check that error metric with error_type="timeout" is reported
    def check_timeout_error_metric():
        metrics = get_metric_dictionaries(
            "ray_serve_routing_stats_error_total", timeseries=timeseries
        )
        for metric in metrics:
            if (
                metric.get("deployment") == "FailingModel"
                and metric.get("application") == "error_app"
                and metric.get("error_type") == "timeout"
            ):
                assert "replica" in metric
                return True
        return False

    wait_for_condition(check_timeout_error_metric, timeout=30)
    print("Timeout error metric verified.")

    ray.get(signal.send.remote(clear=True))
=======
def test_deployment_and_application_status_metrics(metrics_start_shutdown):
    """Test that deployment and application status metrics are exported correctly.

    These metrics track the numeric status of deployments and applications:
    - serve_deployment_status: 0=UNKNOWN, 1=DEPLOY_FAILED, 2=UNHEALTHY,
      3=UPDATING, 4=UPSCALING, 5=DOWNSCALING, 6=HEALTHY
    - serve_application_status: 0=UNKNOWN, 1=NOT_STARTED, 2=DEPLOYING,
      3=DEPLOY_FAILED, 4=RUNNING, 5=UNHEALTHY, 6=DELETING
    """

    signal = SignalActor.remote()

    @serve.deployment(name="deployment_a")
    class DeploymentA:
        async def __init__(self):
            await signal.wait.remote()

        async def __call__(self):
            return "hello"

    @serve.deployment
    def deployment_b():
        return "world"

    # Deploy two applications with different deployments
    serve._run(DeploymentA.bind(), name="app1", route_prefix="/app1", _blocking=False)
    serve._run(deployment_b.bind(), name="app2", route_prefix="/app2", _blocking=False)

    timeseries = PrometheusTimeseries()

    # Wait for deployments to become healthy
    def check_status_metrics():
        # Check deployment status metrics
        deployment_metrics = get_metric_dictionaries(
            "ray_serve_deployment_status", timeseries=timeseries
        )
        if len(deployment_metrics) < 2:
            return False

        # Check application status metrics
        app_metrics = get_metric_dictionaries(
            "ray_serve_application_status", timeseries=timeseries
        )
        if len(app_metrics) < 2:
            return False

        return True

    wait_for_condition(check_status_metrics, timeout=30)

    wait_for_condition(
        check_metric_float_eq,
        metric="ray_serve_deployment_status",
        expected=3,  # UPDATING
        expected_tags={"deployment": "deployment_a", "application": "app1"},
        timeseries=timeseries,
    )
    wait_for_condition(
        check_metric_float_eq,
        metric="ray_serve_application_status",
        expected=5,  # DEPLOYING
        expected_tags={"application": "app1"},
        timeseries=timeseries,
    )

    wait_for_condition(
        check_metric_float_eq,
        metric="ray_serve_deployment_status",
        expected=6,
        expected_tags={"deployment": "deployment_b", "application": "app2"},
        timeseries=timeseries,
    )
    wait_for_condition(
        check_metric_float_eq,
        metric="ray_serve_application_status",
        expected=6,
        expected_tags={"application": "app2"},
        timeseries=timeseries,
    )

    ray.get(signal.send.remote())

    wait_for_condition(
        check_metric_float_eq,
        metric="ray_serve_deployment_status",
        expected=6,
        expected_tags={"deployment": "deployment_a", "application": "app1"},
        timeseries=timeseries,
    )
    wait_for_condition(
        check_metric_float_eq,
        metric="ray_serve_application_status",
        expected=6,
        expected_tags={"application": "app1"},
        timeseries=timeseries,
    )
>>>>>>> 673e83bb


def test_replica_startup_and_initialization_latency_metrics(metrics_start_shutdown):
    """Test that replica startup and initialization latency metrics are recorded."""

    @serve.deployment(num_replicas=2)
    class MyDeployment:
        def __init__(self):
            time.sleep(1)

        def __call__(self):
            return "hello"

    serve.run(MyDeployment.bind(), name="app", route_prefix="/f")
    url = get_application_url("HTTP", "app")
    assert "hello" == httpx.get(url).text

    # Verify startup latency metric count is exactly 1 (one replica started)
    wait_for_condition(
        check_metric_float_eq,
        timeout=20,
        metric="ray_serve_replica_startup_latency_ms_count",
        expected=1,
        expected_tags={"deployment": "MyDeployment", "application": "app"},
    )

    # Verify initialization latency metric count is exactly 1
    wait_for_condition(
        check_metric_float_eq,
        timeout=20,
        metric="ray_serve_replica_initialization_latency_ms_count",
        expected=1,
        expected_tags={"deployment": "MyDeployment", "application": "app"},
    )

    # Verify initialization latency metric value is greater than 500ms
    def check_initialization_latency_value():
        value = get_metric_float(
            "ray_serve_replica_initialization_latency_ms_sum",
            expected_tags={"deployment": "MyDeployment", "application": "app"},
        )
        assert (
            value > 500
        ), f"Initialization latency value is {value}, expected to be greater than 500ms"
        return True

    wait_for_condition(check_initialization_latency_value, timeout=20)

    # Assert that 2 metrics are recorded (one per replica)
    def check_metrics_count():
        metrics = get_metric_dictionaries(
            "ray_serve_replica_initialization_latency_ms_count"
        )
        assert len(metrics) == 2, f"Expected 2 metrics, got {len(metrics)}"
        # All metrics should have same deployment and application
        for metric in metrics:
            assert metric["deployment"] == "MyDeployment"
            assert metric["application"] == "app"
        # Each replica should have a unique replica tag
        replica_ids = {metric["replica"] for metric in metrics}
        assert (
            len(replica_ids) == 2
        ), f"Expected 2 unique replica IDs, got {replica_ids}"
        return True

    wait_for_condition(check_metrics_count, timeout=20)


def test_replica_reconfigure_latency_metrics(metrics_start_shutdown):
    """Test that replica reconfigure latency metrics are recorded when user_config changes."""

    @serve.deployment(version="1")
    class Configurable:
        def __init__(self):
            self.config = None

        def reconfigure(self, config):
            time.sleep(1)
            self.config = config

        def __call__(self):
            return self.config

    # Initial deployment with version specified to enable in-place reconfigure
    serve.run(
        Configurable.options(user_config={"version": 1}).bind(),
        name="app",
        route_prefix="/config",
    )
    url = get_application_url("HTTP", "app")
    assert httpx.get(url).json() == {"version": 1}

    # Update user_config to trigger in-place reconfigure (same version, different config)
    serve.run(
        Configurable.options(user_config={"version": 2}).bind(),
        name="app",
        route_prefix="/config",
    )

    # Wait for the new config to take effect
    def config_updated():
        return httpx.get(url).json() == {"version": 2}

    wait_for_condition(config_updated, timeout=20)

    # Verify reconfigure latency metric count is exactly 1 (one reconfigure happened)
    wait_for_condition(
        check_metric_float_eq,
        timeout=20,
        metric="ray_serve_replica_reconfigure_latency_ms_count",
        expected=1,
        expected_tags={"deployment": "Configurable", "application": "app"},
    )

    # Verify reconfigure latency metric value is greater than 500ms (we slept for 1s)
    def check_reconfigure_latency_value():
        value = get_metric_float(
            "ray_serve_replica_reconfigure_latency_ms_sum",
            expected_tags={"deployment": "Configurable", "application": "app"},
        )
        assert value > 500, f"Reconfigure latency value is {value}, expected > 500ms"
        return True

    wait_for_condition(check_reconfigure_latency_value, timeout=20)


def test_health_check_latency_metrics(metrics_start_shutdown):
    """Test that health check latency metrics are recorded."""

    @serve.deployment(health_check_period_s=1)
    class MyDeployment:
        def __call__(self):
            return "hello"

        def check_health(self):
            time.sleep(1)

    serve.run(MyDeployment.bind(), name="app", route_prefix="/f")
    url = get_application_url("HTTP", "app")
    assert "hello" == httpx.get(url).text

    # Wait for at least one health check to complete and verify metric is recorded
    def check_health_check_latency_metrics():
        value = get_metric_float(
            "ray_serve_health_check_latency_ms_count",
            expected_tags={"deployment": "MyDeployment", "application": "app"},
        )
        # Health check count should be at least 1
        assert value >= 1, f"Health check count is {value}, expected to be 1"
        return True

    wait_for_condition(check_health_check_latency_metrics, timeout=30)

    # Verify health check latency metric value is greater than 500ms
    def check_health_check_latency_value():
        value = get_metric_float(
            "ray_serve_health_check_latency_ms_sum",
            expected_tags={"deployment": "MyDeployment", "application": "app"},
        )
        assert (
            value > 500
        ), f"Health check latency value is {value}, expected to be greater than 500ms"
        return True

    wait_for_condition(check_health_check_latency_value, timeout=30)


def test_health_check_failures_metrics(metrics_start_shutdown):
    """Test that health check failure metrics are recorded when health checks fail."""

    @serve.deployment(health_check_period_s=1, health_check_timeout_s=2)
    class FailingHealthCheck:
        def __init__(self):
            self.should_fail = False

        async def check_health(self):
            if self.should_fail:
                raise Exception("Health check failed!")

        async def __call__(self, request):
            action = (await request.body()).decode("utf-8")
            if action == "fail":
                self.should_fail = True
            return "ok"

    serve.run(FailingHealthCheck.bind(), name="app", route_prefix="/health")
    url = get_application_url("HTTP", "app")

    # Verify deployment is healthy initially
    assert httpx.get(url).text == "ok"

    # Trigger health check failure
    httpx.request("GET", url, content=b"fail")

    # Wait for at least one health check failure to be recorded
    def check_health_check_failure_metrics():
        value = get_metric_float(
            "ray_serve_health_check_failures_total",
            expected_tags={"deployment": "FailingHealthCheck", "application": "app"},
        )
        # Should have at least 1 failure
        return value >= 1

    wait_for_condition(check_health_check_failure_metrics, timeout=30)


def test_replica_shutdown_duration_metrics(metrics_start_shutdown):
    """Test that replica shutdown duration metrics are recorded."""

    @serve.deployment
    class MyDeployment:
        def __call__(self):
            return "hello"

        def __del__(self):
            time.sleep(1)

    # Deploy the application
    serve.run(MyDeployment.bind(), name="app", route_prefix="/f")
    url = get_application_url("HTTP", "app")
    assert "hello" == httpx.get(url).text

    # Delete the application to trigger shutdown
    serve.delete("app", _blocking=True)

    # Verify shutdown duration metric count is exactly 1 (one replica stopped)
    wait_for_condition(
        check_metric_float_eq,
        timeout=30,
        metric="ray_serve_replica_shutdown_duration_ms_count",
        expected=1,
        expected_tags={"deployment": "MyDeployment", "application": "app"},
    )
    print("serve_replica_shutdown_duration_ms working as expected.")

    # Verify shutdown duration metric value is greater than 500ms
    def check_shutdown_duration_value():
        value = get_metric_float(
            "ray_serve_replica_shutdown_duration_ms_sum",
            expected_tags={"deployment": "MyDeployment", "application": "app"},
        )
        assert (
            value > 500
        ), f"Shutdown duration value is {value}, expected to be greater than 500ms"
        return True

    wait_for_condition(check_shutdown_duration_value, timeout=30)


def test_batching_metrics(metrics_start_shutdown):
    @serve.deployment
    class BatchedDeployment:
        @serve.batch(max_batch_size=4, batch_wait_timeout_s=0.5)
        async def batch_handler(self, requests: List[str]) -> List[str]:
            # Simulate some processing time
            await asyncio.sleep(0.05)
            return [f"processed:{r}" for r in requests]

        async def __call__(self, request: Request):
            data = await request.body()
            return await self.batch_handler(data.decode())

    app_name = "batched_app"
    serve.run(BatchedDeployment.bind(), name=app_name, route_prefix="/batch")

    http_url = "http://localhost:8000/batch"

    # Send multiple concurrent requests to trigger batching
    with concurrent.futures.ThreadPoolExecutor(max_workers=8) as executor:
        futures = [
            executor.submit(lambda i=i: httpx.post(http_url, content=f"req{i}"))
            for i in range(8)
        ]
        results = [f.result() for f in futures]

    # Verify all requests succeeded
    assert all(r.status_code == 200 for r in results)

    # Verify specific metric values and tags
    timeseries = PrometheusTimeseries()
    expected_tags = {
        "deployment": "BatchedDeployment",
        "application": app_name,
        "function_name": "batch_handler",
    }

    # Check batches_processed_total counter exists and has correct tags
    wait_for_condition(
        lambda: check_metric_float_eq(
            "ray_serve_batches_processed_total",
            expected=2,
            expected_tags=expected_tags,
            timeseries=timeseries,
        ),
        timeout=10,
    )

    # Check batch_wait_time_ms histogram was recorded for 2 batches
    wait_for_condition(
        lambda: check_metric_float_eq(
            "ray_serve_batch_wait_time_ms_count",
            expected=2,
            expected_tags=expected_tags,
            timeseries=timeseries,
        ),
        timeout=10,
    )

    # Check batch_execution_time_ms histogram was recorded for 2 batches
    wait_for_condition(
        lambda: check_metric_float_eq(
            "ray_serve_batch_execution_time_ms_count",
            expected=2,
            expected_tags=expected_tags,
            timeseries=timeseries,
        ),
        timeout=10,
    )

    # Check batch_utilization_percent histogram: 2 batches at 100% each = 200 sum
    wait_for_condition(
        lambda: check_metric_float_eq(
            "ray_serve_batch_utilization_percent_count",
            expected=2,
            expected_tags=expected_tags,
            timeseries=timeseries,
        ),
        timeout=10,
    )

    # Check actual_batch_size histogram: 2 batches of 4 requests each = 8 sum
    wait_for_condition(
        lambda: check_metric_float_eq(
            "ray_serve_actual_batch_size_count",
            expected=2,
            expected_tags=expected_tags,
            timeseries=timeseries,
        ),
        timeout=10,
    )

    # Check batch_queue_length gauge exists (should be 0 after processing)
    wait_for_condition(
        lambda: check_metric_float_eq(
            "ray_serve_batch_queue_length",
            expected=0,
            expected_tags=expected_tags,
            timeseries=timeseries,
        ),
        timeout=10,
    )


def test_autoscaling_metrics(metrics_start_shutdown):
    """Test that autoscaling metrics are emitted correctly.

    This tests the following metrics:
    - ray_serve_autoscaling_target_replicas: Target number of replicas
        Tags: deployment, application
    - ray_serve_autoscaling_desired_replicas: Raw decision before bounds
        Tags: deployment, application
    - ray_serve_autoscaling_total_requests: Total requests seen by autoscaler
        Tags: deployment, application
    - ray_serve_autoscaling_policy_execution_time_ms: Policy execution time
        Tags: deployment, application, policy_scope
    - ray_serve_autoscaling_replica_metrics_delay_ms: Replica metrics delay
        Tags: deployment, application, replica
    - ray_serve_autoscaling_handle_metrics_delay_ms: Handle metrics delay
        Tags: deployment, application, handle
    """
    signal = SignalActor.remote()

    @serve.deployment(
        autoscaling_config={
            "metrics_interval_s": 0.1,
            "min_replicas": 1,
            "max_replicas": 5,
            "target_ongoing_requests": 2,
            "upscale_delay_s": 0,
            "downscale_delay_s": 5,
            "look_back_period_s": 1,
        },
        max_ongoing_requests=10,
        graceful_shutdown_timeout_s=0.1,
    )
    class AutoscalingDeployment:
        async def __call__(self):
            await signal.wait.remote()

    serve.run(AutoscalingDeployment.bind(), name="autoscaling_app")

    # Send requests to trigger autoscaling
    handle = serve.get_deployment_handle("AutoscalingDeployment", "autoscaling_app")
    [handle.remote() for _ in range(10)]

    timeseries = PrometheusTimeseries()
    base_tags = {
        "deployment": "AutoscalingDeployment",
        "application": "autoscaling_app",
    }

    # Test 1: Check that target_replicas metric is 5 (10 requests / target_ongoing_requests=2)
    wait_for_condition(
        check_metric_float_eq,
        timeout=15,
        metric="ray_serve_autoscaling_target_replicas",
        expected=5,
        expected_tags=base_tags,
        timeseries=timeseries,
    )
    print("Target replicas metric verified.")

    # Test 2: Check that autoscaling decision metric is 5 (10 requests / target_ongoing_requests=2)
    wait_for_condition(
        check_metric_float_eq,
        timeout=15,
        metric="ray_serve_autoscaling_desired_replicas",
        expected=5,
        expected_tags=base_tags,
        timeseries=timeseries,
    )
    print("Autoscaling decision metric verified.")

    # Test 3: Check that total requests metric is 10
    wait_for_condition(
        check_metric_float_eq,
        timeout=15,
        metric="ray_serve_autoscaling_total_requests",
        expected=10,
        expected_tags=base_tags,
        timeseries=timeseries,
    )
    print("Total requests metric verified.")

    # Test 4: Check that policy execution time metric is emitted with policy_scope=deployment
    def check_policy_execution_time_metric():
        value = get_metric_float(
            "ray_serve_autoscaling_policy_execution_time_ms",
            expected_tags={**base_tags, "policy_scope": "deployment"},
            timeseries=timeseries,
        )
        assert value >= 0
        return True

    wait_for_condition(check_policy_execution_time_metric, timeout=15)
    print("Policy execution time metric verified.")

    # Test 5: Check that metrics delay gauges are emitted with proper tags
    def check_metrics_delay_metrics():
        # Check for handle metrics delay (depends on where metrics are collected)
        value = get_metric_float(
            "ray_serve_autoscaling_handle_metrics_delay_ms",
            expected_tags=base_tags,
            timeseries=timeseries,
        )
        if value >= 0:
            # Verify handle tag exists by checking metric dictionaries
            metrics_dicts = get_metric_dictionaries(
                "ray_serve_autoscaling_handle_metrics_delay_ms",
                timeout=5,
                timeseries=timeseries,
            )
            for m in metrics_dicts:
                if (
                    m.get("deployment") == "AutoscalingDeployment"
                    and m.get("application") == "autoscaling_app"
                ):
                    assert m.get("handle") is not None
                    print(
                        f"Handle delay metric verified with handle tag: {m.get('handle')}"
                    )
                    return True

        # Fallback: Check for replica metrics delay
        value = get_metric_float(
            "ray_serve_autoscaling_replica_metrics_delay_ms",
            expected_tags=base_tags,
            timeseries=timeseries,
        )
        if value >= 0:
            metrics_dicts = get_metric_dictionaries(
                "ray_serve_autoscaling_replica_metrics_delay_ms",
                timeout=5,
                timeseries=timeseries,
            )
            for m in metrics_dicts:
                if (
                    m.get("deployment") == "AutoscalingDeployment"
                    and m.get("application") == "autoscaling_app"
                ):
                    assert m.get("replica") is not None
                    print(
                        f"Replica delay metric verified with replica tag: {m.get('replica')}"
                    )
                    return True

        return False

    wait_for_condition(check_metrics_delay_metrics, timeout=15)
    print("Metrics delay metrics verified.")

    # Release signal to complete requests
    ray.get(signal.send.remote())


def test_user_autoscaling_stats_metrics(metrics_start_shutdown):
    """Test that user-defined autoscaling stats metrics are emitted correctly.

    This tests the following metrics:
    - ray_serve_user_autoscaling_stats_latency_ms: Time to execute user stats function
        Tags: application, deployment, replica
    - ray_serve_record_autoscaling_stats_failed_total: Failed stats collection
        Tags: application, deployment, replica, exception_name
    """

    @serve.deployment(
        autoscaling_config={
            "metrics_interval_s": 0.1,
            "min_replicas": 1,
            "max_replicas": 5,
            "target_ongoing_requests": 2,
        },
    )
    class DeploymentWithCustomStats:
        def __init__(self):
            self.call_count = 0

        async def record_autoscaling_stats(self):
            """Custom autoscaling stats function."""
            self.call_count += 1
            return {"custom_metric": self.call_count}

        def __call__(self):
            return "ok"

    serve.run(DeploymentWithCustomStats.bind(), name="custom_stats_app")

    # Make a request to ensure the deployment is running
    handle = serve.get_deployment_handle(
        "DeploymentWithCustomStats", "custom_stats_app"
    )
    handle.remote().result()

    timeseries = PrometheusTimeseries()
    base_tags = {
        "deployment": "DeploymentWithCustomStats",
        "application": "custom_stats_app",
    }

    # Test: Check that user autoscaling stats latency metric is emitted
    def check_user_stats_latency_metric():
        value = get_metric_float(
            "ray_serve_user_autoscaling_stats_latency_ms_sum",
            expected_tags=base_tags,
            timeseries=timeseries,
        )
        if value >= 0:
            # Verify replica tag exists
            metrics_dicts = get_metric_dictionaries(
                "ray_serve_user_autoscaling_stats_latency_ms_sum",
                timeout=5,
                timeseries=timeseries,
            )
            for m in metrics_dicts:
                if (
                    m.get("deployment") == "DeploymentWithCustomStats"
                    and m.get("application") == "custom_stats_app"
                ):
                    assert m.get("replica") is not None
                    print(
                        f"User stats latency metric verified with replica tag: {m.get('replica')}"
                    )
                    return True
        return False

    wait_for_condition(check_user_stats_latency_metric, timeout=15)
    print("User autoscaling stats latency metric verified.")


def test_user_autoscaling_stats_failure_metrics(metrics_start_shutdown):
    """Test that user autoscaling stats failure metrics are emitted on error."""

    @serve.deployment(
        autoscaling_config={
            "metrics_interval_s": 0.1,
            "min_replicas": 1,
            "max_replicas": 5,
            "target_ongoing_requests": 2,
        },
    )
    class DeploymentWithFailingStats:
        async def record_autoscaling_stats(self):
            """Custom autoscaling stats function that raises an error."""
            raise ValueError("Intentional error for testing")

        def __call__(self):
            return "ok"

    serve.run(DeploymentWithFailingStats.bind(), name="failing_stats_app")

    # Make a request to ensure the deployment is running
    handle = serve.get_deployment_handle(
        "DeploymentWithFailingStats", "failing_stats_app"
    )
    handle.remote().result()

    timeseries = PrometheusTimeseries()

    # Test: Check that failure counter is incremented
    def check_stats_failure_metric():
        metrics_dicts = get_metric_dictionaries(
            "ray_serve_record_autoscaling_stats_failed_total",
            timeout=5,
            timeseries=timeseries,
        )
        for m in metrics_dicts:
            if (
                m.get("deployment") == "DeploymentWithFailingStats"
                and m.get("application") == "failing_stats_app"
            ):
                assert m.get("replica") is not None
                assert m.get("exception_name") == "ValueError"
                print(
                    f"Stats failure metric verified with exception_name: {m.get('exception_name')}"
                )
                return True
        return False

    wait_for_condition(check_stats_failure_metric, timeout=15)
    print("User autoscaling stats failure metric verified.")


def test_long_poll_pending_clients_metric(metrics_start_shutdown):
    """Check that pending clients gauge is tracked correctly."""
    timeseries = PrometheusTimeseries()

    # Create a LongPollHost with a longer timeout so we can observe pending state
    host = ray.remote(LongPollHost).remote(
        listen_for_change_request_timeout_s=(5.0, 5.0)
    )

    # Write initial values
    ray.get(host.notify_changed.remote({"key_1": 100}))
    ray.get(host.notify_changed.remote({"key_2": 200}))

    # Get the current snapshot IDs
    result = ray.get(host.listen_for_change.remote({"key_1": -1, "key_2": -1}))
    key_1_snapshot_id = result["key_1"].snapshot_id
    key_2_snapshot_id = result["key_2"].snapshot_id

    # Start a listen call that will block waiting for updates
    # (since we're using up-to-date snapshot IDs)
    pending_ref = host.listen_for_change.remote(
        {"key_1": key_1_snapshot_id, "key_2": key_2_snapshot_id}
    )

    # Check that pending clients gauge shows 1 for each key
    # (wait_for_condition will retry until the metric is available)
    wait_for_condition(
        check_metric_float_eq,
        timeout=15,
        metric="ray_serve_long_poll_pending_clients",
        expected=1,
        expected_tags={"namespace": "key_1"},
        timeseries=timeseries,
    )
    wait_for_condition(
        check_metric_float_eq,
        timeout=15,
        metric="ray_serve_long_poll_pending_clients",
        expected=1,
        expected_tags={"namespace": "key_2"},
        timeseries=timeseries,
    )

    # Trigger an update for key_1
    ray.get(host.notify_changed.remote({"key_1": 101}))

    # Wait for the pending call to complete
    ray.get(pending_ref)

    # After update, pending clients for key_1 should be 0
    wait_for_condition(
        check_metric_float_eq,
        timeout=15,
        metric="ray_serve_long_poll_pending_clients",
        expected=0,
        expected_tags={"namespace": "key_1"},
        timeseries=timeseries,
    )


def test_long_poll_latency_metric(metrics_start_shutdown):
    """Check that long poll latency histogram is recorded on the client side."""
    timeseries = PrometheusTimeseries()

    # Create a LongPollHost
    host = ray.remote(LongPollHost).remote(
        listen_for_change_request_timeout_s=(0.5, 0.5)
    )

    # Write initial value so the key exists
    ray.get(host.notify_changed.remote({"test_key": "initial_value"}))

    # Track received updates
    received_updates = []
    update_event = threading.Event()

    def on_update(value):
        received_updates.append(value)
        update_event.set()

    # Create event loop for the client
    loop = asyncio.new_event_loop()

    def run_loop():
        asyncio.set_event_loop(loop)
        loop.run_forever()

    loop_thread = threading.Thread(target=run_loop, daemon=True)
    loop_thread.start()

    # Create the LongPollClient
    client = LongPollClient(
        host_actor=host,
        key_listeners={"test_key": on_update},
        call_in_event_loop=loop,
    )

    # Wait for initial update (client starts with snapshot_id -1)
    assert update_event.wait(timeout=10), "Timed out waiting for initial update"
    assert len(received_updates) == 1
    assert received_updates[0] == "initial_value"

    # Clear event and trigger another update
    update_event.clear()
    ray.get(host.notify_changed.remote({"test_key": "updated_value"}))

    # Wait for the update to be received
    assert update_event.wait(timeout=10), "Timed out waiting for update"
    assert len(received_updates) == 2
    assert received_updates[1] == "updated_value"

    # Stop the client
    client.stop()
    loop.call_soon_threadsafe(loop.stop)
    loop_thread.join(timeout=5)

    # Check that latency metric was recorded
    # The metric should have at least 2 observations (initial + update)
    def check_latency_metric_exists():
        metric_value = get_metric_float(
            "ray_serve_long_poll_latency_ms_count",
            expected_tags={"namespace": "test_key"},
            timeseries=timeseries,
        )
        # Should have at least 2 observations
        return metric_value == 2

    wait_for_condition(check_latency_metric_exists, timeout=15)

    # Verify the latency sum is positive (latency > 0)
    latency_sum = get_metric_float(
        "ray_serve_long_poll_latency_ms_sum",
        expected_tags={"namespace": "test_key"},
        timeseries=timeseries,
    )
    assert latency_sum > 0, "Latency sum should be positive"


def test_long_poll_host_sends_counted(metrics_start_shutdown):
    """Check that the transmissions by the long_poll are counted."""

    timeseries = PrometheusTimeseries()
    host = ray.remote(LongPollHost).remote(
        listen_for_change_request_timeout_s=(0.01, 0.01)
    )

    # Write a value.
    ray.get(host.notify_changed.remote({"key_1": 999}))
    object_ref = host.listen_for_change.remote({"key_1": -1})

    # Check that the result's size is reported.
    result_1: Dict[str, UpdatedObject] = ray.get(object_ref)
    wait_for_condition(
        check_metric_float_eq,
        timeout=15,
        metric="ray_serve_long_poll_host_transmission_counter_total",
        expected=1,
        expected_tags={"namespace_or_state": "key_1"},
        timeseries=timeseries,
    )

    # Write two new values.
    ray.get(host.notify_changed.remote({"key_1": 1000}))
    ray.get(host.notify_changed.remote({"key_2": 1000}))
    object_ref = host.listen_for_change.remote(
        {"key_1": result_1["key_1"].snapshot_id, "key_2": -1}
    )

    # Check that the new objects are transmitted.
    result_2: Dict[str, UpdatedObject] = ray.get(object_ref)
    wait_for_condition(
        check_metric_float_eq,
        timeout=15,
        metric="ray_serve_long_poll_host_transmission_counter_total",
        expected=1,
        expected_tags={"namespace_or_state": "key_2"},
        timeseries=timeseries,
    )
    wait_for_condition(
        check_metric_float_eq,
        timeout=15,
        metric="ray_serve_long_poll_host_transmission_counter_total",
        expected=2,
        expected_tags={"namespace_or_state": "key_1"},
        timeseries=timeseries,
    )

    # Check that a timeout result is counted.
    object_ref = host.listen_for_change.remote({"key_2": result_2["key_2"].snapshot_id})
    _ = ray.get(object_ref)
    wait_for_condition(
        check_metric_float_eq,
        timeout=15,
        metric="ray_serve_long_poll_host_transmission_counter_total",
        expected=1,
        expected_tags={"namespace_or_state": "TIMEOUT"},
        timeseries=timeseries,
    )


def test_actor_summary(serve_instance):
    @serve.deployment
    def f():
        pass

    serve.run(f.bind(), name="app")
    actors = list_actors(filters=[("state", "=", "ALIVE")])
    class_names = {actor.class_name for actor in actors}
    assert class_names.issuperset(
        {"ServeController", "ProxyActor", "ServeReplica:app:f"}
    )


if __name__ == "__main__":
    sys.exit(pytest.main(["-v", "-s", __file__]))<|MERGE_RESOLUTION|>--- conflicted
+++ resolved
@@ -1294,7 +1294,6 @@
     ), f"Latency metrics should use route patterns. Found: {latency_routes}"
 
 
-<<<<<<< HEAD
 def test_routing_stats_delay_metric(metrics_start_shutdown):
     """Test that routing stats delay metric is reported correctly."""
 
@@ -1428,7 +1427,8 @@
     print("Timeout error metric verified.")
 
     ray.get(signal.send.remote(clear=True))
-=======
+
+
 def test_deployment_and_application_status_metrics(metrics_start_shutdown):
     """Test that deployment and application status metrics are exported correctly.
 
@@ -1525,7 +1525,6 @@
         expected_tags={"application": "app1"},
         timeseries=timeseries,
     )
->>>>>>> 673e83bb
 
 
 def test_replica_startup_and_initialization_latency_metrics(metrics_start_shutdown):
