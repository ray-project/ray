#!/usr/bin/env python
import json
import yaml
import os
import sys
import pathlib
import click
import time
from typing import Tuple, List, Dict
import argparse

import ray
from ray.serve.api import Deployment, deploy_group, get_deployment_statuses
from ray.serve.config import DeploymentMode
from ray._private.utils import import_attr
from ray import serve
from ray.serve.constants import (
    DEFAULT_CHECKPOINT_PATH,
    DEFAULT_HTTP_HOST,
    DEFAULT_HTTP_PORT,
)
from ray.dashboard.modules.serve.schema import (
    ServeApplicationSchema,
    schema_to_serve_application,
    serve_application_status_to_schema,
)
from ray.dashboard.modules.dashboard_sdk import parse_runtime_env_args
from ray.dashboard.modules.serve.sdk import ServeSubmissionClient
from ray.autoscaler._private.cli_logger import cli_logger


@click.group(help="[EXPERIMENTAL] CLI for managing Serve instances on a Ray cluster.")
def cli():
    pass


<<<<<<< HEAD
@cli.command(help="Start a detached Serve instance on the Ray cluster.")
=======
def process_args_and_kwargs(
    args_and_kwargs: Tuple[str],
) -> Tuple[List[str], Dict[str, str]]:
    """
    Takes in a Tuple of strings. Any string prepended with "--" is considered a
    keyword. Keywords must be formatted as --keyword=value or --keyword value.
    All other strings are considered args. All args must come before kwargs.

    For example:

    ("argval1", "argval2", "--kwarg1", "kwval1", "--kwarg2", "kwval2",)

    becomes

    args = ["argval1", "argval2"]
    kwargs = {"kwarg1": "kwval1", "kwarg2": "kwval2"}
    """

    if args_and_kwargs is None:
        return [], {}

    class ErroringArgumentParser(argparse.ArgumentParser):
        """
        ArgumentParser prints and exits upon error. This subclass raises a
        ValueError instead.
        """

        def error(self, message):
            if message.find("unrecognized arguments") == 0:
                # Give clear message when args come between or after kwargs
                arg = message[message.find(":") + 2 :]
                raise ValueError(
                    f'Argument "{arg}" was separated from other args by '
                    "keyword arguments. Args cannot be separated by "
                    f"kwargs.\nMessage from parser: {message}"
                )
            elif message.endswith("expected one argument"):
                # Give clear message when kwargs are undefined
                kwarg = message[message.find("--") : message.rfind(":")]
                raise ValueError(
                    f'Got no value for argument "{kwarg}". All '
                    "keyword arguments specified must have a value."
                    f"\nMessage from parser: {message}"
                )
            else:
                # Raise argparse's error otherwise
                raise ValueError(message)

    parser = ErroringArgumentParser()
    parser.add_argument("args", nargs="*")
    for arg_or_kwarg in args_and_kwargs:
        if arg_or_kwarg[:2] == "--":
            parser.add_argument(arg_or_kwarg.split("=")[0])

    args_and_kwargs = vars(parser.parse_args(args_and_kwargs))
    args = args_and_kwargs["args"]
    del args_and_kwargs["args"]
    return args, args_and_kwargs


@click.group(help="[EXPERIMENTAL] CLI for managing Serve instances on a Ray cluster.")
>>>>>>> 79e8405f
@click.option(
    "--address",
    "-a",
    default=os.environ.get("RAY_ADDRESS", "auto"),
    required=False,
    type=str,
    help='Address of the running Ray cluster to connect to. Defaults to "auto".',
)
@click.option(
    "--namespace",
    "-n",
    default="serve",
    required=False,
    type=str,
    help='Ray namespace to connect to. Defaults to "serve".',
)
@click.option(
    "--runtime-env-json",
    default=r"{}",
    required=False,
    type=str,
    help=("Runtime environment dictionary to pass into ray.init. Defaults to empty."),
)
@click.option(
    "--http-host",
    default=DEFAULT_HTTP_HOST,
    required=False,
    type=str,
    help="Host for HTTP servers to listen on. " f"Defaults to {DEFAULT_HTTP_HOST}.",
)
@click.option(
    "--http-port",
    default=DEFAULT_HTTP_PORT,
    required=False,
    type=int,
    help="Port for HTTP servers to listen on. " f"Defaults to {DEFAULT_HTTP_PORT}.",
)
@click.option(
    "--http-location",
    default=DeploymentMode.HeadOnly,
    required=False,
    type=click.Choice(list(DeploymentMode)),
    help="Location of the HTTP servers. Defaults to HeadOnly.",
)
@click.option(
    "--checkpoint-path",
    default=DEFAULT_CHECKPOINT_PATH,
    required=False,
    type=str,
    hidden=True,
)
def start(
    address,
    namespace,
    runtime_env_json,
    http_host,
    http_port,
    http_location,
    checkpoint_path,
):
    ray.init(
        address=address,
        namespace=namespace,
        runtime_env=json.loads(runtime_env_json),
    )
    serve.start(
        detached=True,
        http_options=dict(
            host=http_host,
            port=http_port,
            location=http_location,
        ),
        _checkpoint_path=checkpoint_path,
    )


@cli.command(help="Shutdown the running Serve instance on the Ray cluster.")
@click.option(
    "--address",
    "-a",
    default=os.environ.get("RAY_ADDRESS", "auto"),
    required=False,
    type=str,
    help='Address of the running Ray cluster to connect to. Defaults to "auto".',
)
@click.option(
    "--namespace",
    "-n",
    default="serve",
    required=False,
    type=str,
    help='Ray namespace to connect to. Defaults to "serve".',
)
def shutdown(address: str, namespace: str):
    ray.init(
        address=address,
        namespace=namespace,
    )
    serve.api._connect()
    serve.shutdown()


@cli.command(
    help="""
[Experimental]
Create a deployment in running Serve instance. The required argument is the
import path for the deployment: ``my_module.sub_module.file.MyClass``. The
class may or may not be decorated with ``@serve.deployment``.
""",
    hidden=True,
)
@click.argument("deployment")
@click.option(
    "--address",
    "-a",
    default=os.environ.get("RAY_ADDRESS", "auto"),
    required=False,
    type=str,
    help='Address of the running Ray cluster to connect to. Defaults to "auto".',
)
@click.option(
    "--namespace",
    "-n",
    default="serve",
    required=False,
    type=str,
    help='Ray namespace to connect to. Defaults to "serve".',
)
@click.option(
    "--runtime-env-json",
    default=r"{}",
    required=False,
    type=str,
    help=("Runtime environment dictionary to pass into ray.init. Defaults to empty."),
)
@click.option(
    "--options-json",
    default=r"{}",
    required=False,
    type=str,
    help="JSON string for the deployments options",
)
def create_deployment(
    address: str,
    namespace: str,
    runtime_env_json: str,
    deployment: str,
    options_json: str,
):
    ray.init(
        address=address,
        namespace=namespace,
        runtime_env=json.loads(runtime_env_json),
    )
    deployment_cls = import_attr(deployment)
    if not isinstance(deployment_cls, Deployment):
        deployment_cls = serve.deployment(deployment_cls)
    options = json.loads(options_json)
    deployment_cls.options(**options).deploy()


@cli.command(
    short_help="[Experimental] Deploy deployments from a YAML config file.",
    help=(
        "Deploys deployment(s) from CONFIG_OR_IMPORT_PATH, which must be either a "
        "Serve YAML configuration file path or an import path to "
        "a class or function to deploy.\n\n"
        "Import paths must be of the form "
        '"module.submodule_1...submodule_n.MyClassOrFunction".\n\n'
        "Sends a nonblocking request. A successful response only indicates that the "
        "request was received successfully. It does not mean the deployments are "
        "live. Use `serve info` and `serve status` to check on them. "
    ),
)
@click.argument("config_file_name")
@click.option(
    "--address",
    "-a",
    default=os.environ.get("RAY_ADDRESS", "http://localhost:8265"),
    required=False,
    type=str,
    help='Address of the Ray dashboard to query. For example, "http://localhost:8265".',
)
def deploy(config_file_name: str, address: str):

    with open(config_file_name, "r") as config_file:
        config = yaml.safe_load(config_file)

    # Schematize config to validate format
    ServeApplicationSchema.parse_obj(config)

    ServeSubmissionClient(address).deploy_application(config)

    cli_logger.newline()
    cli_logger.success(
        "\nSent deploy request successfully!\n "
        "* Use `serve status` to check your deployments' statuses.\n "
        "* Use `serve info` to see your running Serve "
        "application's configuration.\n"
    )
    cli_logger.newline()


@cli.command(
    short_help="[Experimental] Run deployments via Serve's Python API.",
    help=(
        "Deploys deployment(s) from CONFIG_OR_IMPORT_PATH, which must be either a "
        "Serve YAML configuration file path or an import path to "
        "a class or function to deploy.\n\n"
        "Import paths must be of the form "
        '"module.submodule_1...submodule_n.MyClassOrFunction".\n\n'
        "Blocks after deploying, and logs status periodically. After being killed, "
        "this command tears down all deployments it deployed. If there are no "
        "deployments left, it also tears down the Serve application."
    ),
)
@click.argument("config_or_import_path")
<<<<<<< HEAD
@click.option(
    "--runtime-env",
    type=str,
    default=None,
    required=False,
    help="Path to a local YAML file containing a runtime_env definition. "
    "Overrides all runtime_envs specified in a config file.",
)
@click.option(
    "--runtime-env-json",
    type=str,
    default=None,
    required=False,
    help="JSON-serialized runtime_env dictionary. Overrides all runtime_envs "
    "specified in a config file.",
)
@click.option(
    "--working-dir",
    type=str,
    default=None,
    required=False,
    help=(
        "Directory containing files that your job will run in. Can be a "
        "local directory or a remote URI to a .zip file (S3, GS, HTTP). "
        "This overrides the working_dir in --runtime-env if both are "
        "specified. Overrides all working_dirs specified in a config file."
    ),
)
@click.option(
    "--cluster-address",
    "-c",
    default="auto",
    required=False,
    type=str,
    help=('Address of the Ray cluster to query. Defaults to "auto".'),
)
@click.option(
    "--dashboard-address",
    "-d",
    default="http://localhost:8265",
    required=False,
    type=str,
    help=(
        'Address of the Ray dashboard to query. Defaults to "http://localhost:8265".'
    ),
)
def run(
    config_or_import_path: str,
    runtime_env: str,
    runtime_env_json: str,
    working_dir: str,
    cluster_address: str,
    dashboard_address: str,
):
=======
@click.argument("args_and_kwargs", required=False, nargs=-1)
def run(
    config_or_import_path: str,
    args_and_kwargs: Tuple[str],
):
    """
    Deploys deployment(s) from CONFIG_OR_IMPORT_PATH, which must be either a
    Serve YAML configuration file path or an import path to
    a class or function to deploy. Import paths must be of the form
    "module.submodule_1...submodule_n.MyClassOrFunction".
    """
>>>>>>> 79e8405f

    try:
        # Check if path provided is for config or import
        deployments = []
        is_config = pathlib.Path(config_or_import_path).is_file()
<<<<<<< HEAD
        final_runtime_env, final_working_dir = None, working_dir
        if runtime_env is not None or runtime_env_json is not None:
            final_runtime_env = parse_runtime_env_args(
                runtime_env=runtime_env,
                runtime_env_json=runtime_env_json,
                working_dir=working_dir,
            )

        if is_config:
=======
        args, kwargs = process_args_and_kwargs(args_and_kwargs)

        if is_config:
            config_path = config_or_import_path
            # Delay serve.start() to catch invalid inputs without waiting
            if len(args) + len(kwargs) > 0:
                raise ValueError(
                    "ARGS_AND_KWARGS cannot be defined for a "
                    "config file deployment. Please specify the "
                    "init_args and init_kwargs inside the config file."
                )
>>>>>>> 79e8405f

            cli_logger.print(
                "Deploying application in config file at " f"{config_path}."
            )
            with open(config_path, "r") as config_file:
                config = yaml.safe_load(config_file)

            schematized_config = ServeApplicationSchema.parse_obj(config)
            deployments = schema_to_serve_application(schematized_config)

<<<<<<< HEAD
            ray.init(address=cluster_address, namespace="serve")
            serve.start()

            client = ServeSubmissionClient(dashboard_address)
            for deployment in deployments:
                client.set_up_runtime_env(
                    deployment,
                    new_runtime_env=final_runtime_env,
                    new_working_dir=final_working_dir,
                )

=======
            serve.start(detached=True)
>>>>>>> 79e8405f
            deploy_group(deployments)

            cli_logger.newline()
            cli_logger.success(
                f'\nDeployments from config file at "{config_path}" '
                "deployed successfully!\n"
            )
            cli_logger.newline()

        else:
            import_path = config_or_import_path
            cli_logger.print(
                f'Deploying function or class imported from "{import_path}".'
            )

<<<<<<< HEAD
            deployment = serve.deployment(name="run")(config_or_import_path)

            ray.init(address=cluster_address, namespace="serve")
            serve.start()

            client = ServeSubmissionClient(dashboard_address)
            client.set_up_runtime_env(
                deployment,
                new_runtime_env=final_runtime_env,
                new_working_dir=final_working_dir,
            )

            deployment.deploy()
=======
            if "." not in import_path:
                raise ValueError(
                    "Import paths must be of the form "
                    '"module.submodule_1...submodule_n.MyClassOrFunction".'
                )
            deployment_name = import_path[import_path.rfind(".") + 1 :]
            deployment = serve.deployment(name=deployment_name)(import_path)
            deployments = [deployment]

            serve.start(detached=True)
            deployment.options(
                init_args=args,
                init_kwargs=kwargs,
            ).deploy()
>>>>>>> 79e8405f

            cli_logger.newline()
            cli_logger.print(f"\nDeployed import at {import_path} successfully!\n")
            cli_logger.newline()

        while True:
            statuses = serve_application_status_to_schema(
                get_deployment_statuses()
            ).json(indent=4)
            cli_logger.newline()
            cli_logger.print(f"\n{statuses}", no_format=True)
            cli_logger.newline()
            time.sleep(10)

    except KeyboardInterrupt:
        cli_logger.print("Got SIGINT (KeyboardInterrupt). Removing deployments.")
        for deployment in deployments:
            deployment.delete()
        if len(serve.list_deployments()) == 0:
            cli_logger.print("No deployments left. Shutting down Serve.")
            serve.shutdown()
        sys.exit()


@cli.command(
    short_help="[Experimental] Get info about your Serve application's config.",
    help=(
        "Prints the configurations of all running deployments in the Serve "
        "application."
    ),
)
@click.option(
    "--address",
    "-a",
    default=os.environ.get("RAY_ADDRESS", "http://localhost:8265"),
    required=False,
    type=str,
    help='Address of the Ray dashboard to query. For example, "http://localhost:8265".',
)
@click.option(
    "--json_format",
    "-j",
    is_flag=True,
    help="Print info as json. If omitted, info is printed as YAML.",
)
def info(address: str, json_format=bool):

    app_info = ServeSubmissionClient(address).get_info()
    if app_info is not None:
        if json_format:
            print(json.dumps(app_info, indent=4))
        else:
            print(yaml.dump(app_info))


@cli.command(
    short_help="[Experimental] Get your Serve application's status.",
    help=(
        "Prints status information about all deployments in the Serve application.\n\n"
        "Deployments may be:\n\n"
        "- HEALTHY: all replicas are acting normally and passing their health checks.\n"
        "- UNHEALTHY: at least one replica is not acting normally and may not be "
        "passing its health check.\n"
        "- UPDATING: the deployment is updating."
    ),
)
@click.option(
    "--address",
    "-a",
    default=os.environ.get("RAY_ADDRESS", "http://localhost:8265"),
    required=False,
    type=str,
    help='Address of the Ray dashboard to query. For example, "http://localhost:8265".',
)
def status(address: str):

    app_status = ServeSubmissionClient(address).get_status()
    if app_status is not None:
        print(json.dumps(app_status, indent=4))


@cli.command(
    short_help=(
        "[EXPERIMENTAL] Deletes all running deployments in the Serve application."
    ),
    help="Deletes all running deployments in the Serve application.",
)
@click.option(
    "--address",
    "-a",
    default=os.environ.get("RAY_ADDRESS", "http://localhost:8265"),
    required=False,
    type=str,
    help='Address of the Ray dashboard to query. For example, "http://localhost:8265".',
)
@click.option("--yes", "-y", is_flag=True, help="Bypass confirmation prompt.")
def delete(address: str, yes: bool):

    if not yes:
        click.confirm(
            f"\nThis will shutdown the Serve application at address "
            f'"{address}" and delete all deployments there. Do you '
            "want to continue?",
            abort=True,
        )

    ServeSubmissionClient(address).delete_application()

    cli_logger.newline()
    cli_logger.success("\nSent delete request successfully!\n")
    cli_logger.newline()<|MERGE_RESOLUTION|>--- conflicted
+++ resolved
@@ -29,14 +29,6 @@
 from ray.autoscaler._private.cli_logger import cli_logger
 
 
-@click.group(help="[EXPERIMENTAL] CLI for managing Serve instances on a Ray cluster.")
-def cli():
-    pass
-
-
-<<<<<<< HEAD
-@cli.command(help="Start a detached Serve instance on the Ray cluster.")
-=======
 def process_args_and_kwargs(
     args_and_kwargs: Tuple[str],
 ) -> Tuple[List[str], Dict[str, str]]:
@@ -98,7 +90,11 @@
 
 
 @click.group(help="[EXPERIMENTAL] CLI for managing Serve instances on a Ray cluster.")
->>>>>>> 79e8405f
+def cli():
+    pass
+
+
+@cli.command(help="Start a detached Serve instance on the Ray cluster.")
 @click.option(
     "--address",
     "-a",
@@ -308,7 +304,12 @@
         "Deploys deployment(s) from CONFIG_OR_IMPORT_PATH, which must be either a "
         "Serve YAML configuration file path or an import path to "
         "a class or function to deploy.\n\n"
-        "Import paths must be of the form "
+        "The full command must be of the form:\n"
+        '"serve run [import path] [optional parameters] -- [arg-1] ... [arg-n] '
+        '[kwarg-1]=[kwval-1] ... [kwarg-n]=[kwval-n]"\n\n'
+        "Deployments via import path may also take in init_args and "
+        "init_kwargs from any ARGS_AND_KWARGS passed in. Import paths must be "
+        "of the form:\n"
         '"module.submodule_1...submodule_n.MyClassOrFunction".\n\n'
         "Blocks after deploying, and logs status periodically. After being killed, "
         "this command tears down all deployments it deployed. If there are no "
@@ -316,7 +317,7 @@
     ),
 )
 @click.argument("config_or_import_path")
-<<<<<<< HEAD
+@click.argument("args_and_kwargs", required=False, nargs=-1)
 @click.option(
     "--runtime-env",
     type=str,
@@ -365,31 +366,19 @@
 )
 def run(
     config_or_import_path: str,
+    args_and_kwargs: Tuple[str],
     runtime_env: str,
     runtime_env_json: str,
     working_dir: str,
     cluster_address: str,
     dashboard_address: str,
 ):
-=======
-@click.argument("args_and_kwargs", required=False, nargs=-1)
-def run(
-    config_or_import_path: str,
-    args_and_kwargs: Tuple[str],
-):
-    """
-    Deploys deployment(s) from CONFIG_OR_IMPORT_PATH, which must be either a
-    Serve YAML configuration file path or an import path to
-    a class or function to deploy. Import paths must be of the form
-    "module.submodule_1...submodule_n.MyClassOrFunction".
-    """
->>>>>>> 79e8405f
 
     try:
         # Check if path provided is for config or import
         deployments = []
         is_config = pathlib.Path(config_or_import_path).is_file()
-<<<<<<< HEAD
+        args, kwargs = process_args_and_kwargs(args_and_kwargs)
         final_runtime_env, final_working_dir = None, working_dir
         if runtime_env is not None or runtime_env_json is not None:
             final_runtime_env = parse_runtime_env_args(
@@ -397,10 +386,6 @@
                 runtime_env_json=runtime_env_json,
                 working_dir=working_dir,
             )
-
-        if is_config:
-=======
-        args, kwargs = process_args_and_kwargs(args_and_kwargs)
 
         if is_config:
             config_path = config_or_import_path
@@ -411,7 +396,6 @@
                     "config file deployment. Please specify the "
                     "init_args and init_kwargs inside the config file."
                 )
->>>>>>> 79e8405f
 
             cli_logger.print(
                 "Deploying application in config file at " f"{config_path}."
@@ -422,7 +406,6 @@
             schematized_config = ServeApplicationSchema.parse_obj(config)
             deployments = schema_to_serve_application(schematized_config)
 
-<<<<<<< HEAD
             ray.init(address=cluster_address, namespace="serve")
             serve.start()
 
@@ -433,10 +416,6 @@
                     new_runtime_env=final_runtime_env,
                     new_working_dir=final_working_dir,
                 )
-
-=======
-            serve.start(detached=True)
->>>>>>> 79e8405f
             deploy_group(deployments)
 
             cli_logger.newline()
@@ -452,21 +431,6 @@
                 f'Deploying function or class imported from "{import_path}".'
             )
 
-<<<<<<< HEAD
-            deployment = serve.deployment(name="run")(config_or_import_path)
-
-            ray.init(address=cluster_address, namespace="serve")
-            serve.start()
-
-            client = ServeSubmissionClient(dashboard_address)
-            client.set_up_runtime_env(
-                deployment,
-                new_runtime_env=final_runtime_env,
-                new_working_dir=final_working_dir,
-            )
-
-            deployment.deploy()
-=======
             if "." not in import_path:
                 raise ValueError(
                     "Import paths must be of the form "
@@ -476,12 +440,20 @@
             deployment = serve.deployment(name=deployment_name)(import_path)
             deployments = [deployment]
 
-            serve.start(detached=True)
+            ray.init(address=cluster_address, namespace="serve")
+            serve.start()
+
+            client = ServeSubmissionClient(dashboard_address)
+            client.set_up_runtime_env(
+                deployment,
+                new_runtime_env=final_runtime_env,
+                new_working_dir=final_working_dir,
+            )
+
             deployment.options(
                 init_args=args,
                 init_kwargs=kwargs,
             ).deploy()
->>>>>>> 79e8405f
 
             cli_logger.newline()
             cli_logger.print(f"\nDeployed import at {import_path} successfully!\n")
