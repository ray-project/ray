--- conflicted
+++ resolved
@@ -404,11 +404,6 @@
     type=str,
     help=RAY_DASHBOARD_ADDRESS_HELP_STR,
 )
-<<<<<<< HEAD
-def config(address: str):
-    app_info = ServeSubmissionClient(address).get_info()
-    if app_info is not None:
-=======
 @click.option(
     "--multi-app",
     "-m",
@@ -437,7 +432,6 @@
     # Backwards compatible single-app behavior: displays the config for default app "".
     if not multi_app and name is None:
         app_info = ServeSubmissionClient(address).get_info()
->>>>>>> a8a1ed0d
         print(yaml.safe_dump(app_info, sort_keys=False))
     # Multi-app support
     else:
