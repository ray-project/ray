#!/usr/bin/env python
import json
import os
import pathlib
import click
import time
import sys
from typing import Optional, Union
import yaml

import ray
from ray._private.utils import import_attr
from ray.serve.config import DeploymentMode
from ray import serve
from ray.serve.constants import (
    DEFAULT_CHECKPOINT_PATH,
    DEFAULT_HTTP_HOST,
    DEFAULT_HTTP_PORT,
)
from ray.serve.schema import ServeApplicationSchema
from ray.dashboard.modules.dashboard_sdk import parse_runtime_env_args
from ray.dashboard.modules.serve.sdk import ServeSubmissionClient
from ray.autoscaler._private.cli_logger import cli_logger
from ray.serve.api import (
    Application,
<<<<<<< HEAD
    DeploymentFunctionNode,
    DeploymentNode,
=======
    get_deployment_statuses,
    serve_application_status_to_schema,
>>>>>>> 071e1dd2
)
from ray.serve.deployment_graph import (
    DeploymentFunctionNode,
    DeploymentNode,
)
from ray.serve.api import build as build_app

APP_DIR_HELP_STR = (
    "Local directory to look for the IMPORT_PATH (will be inserted into "
    "PYTHONPATH). Defaults to '.', meaning that an object in ./main.py "
    "can be imported as 'main.object'. Not relevant if you're importing "
    "from an installed module."
)
RAY_INIT_ADDRESS_HELP_STR = (
    "Address to use for ray.init(). Can also be specified "
    "using the RAY_ADDRESS environment variable."
)
RAY_DASHBOARD_ADDRESS_HELP_STR = (
    "Address to use to query the Ray dashboard (defaults to "
    "http://localhost:8265). Can also be specified using the "
    "RAY_ADDRESS environment variable."
)


@click.group(help="[EXPERIMENTAL] CLI for managing Serve instances on a Ray cluster.")
def cli():
    pass


@cli.command(help="Start a detached Serve instance on the Ray cluster.")
@click.option(
    "--address",
    "-a",
    default=os.environ.get("RAY_ADDRESS", "auto"),
    required=False,
    type=str,
    help=RAY_INIT_ADDRESS_HELP_STR,
)
@click.option(
    "--namespace",
    "-n",
    default="serve",
    required=False,
    type=str,
    help='Ray namespace to connect to. Defaults to "serve".',
)
@click.option(
    "--http-host",
    default=DEFAULT_HTTP_HOST,
    required=False,
    type=str,
    help="Host for HTTP servers to listen on. " f"Defaults to {DEFAULT_HTTP_HOST}.",
)
@click.option(
    "--http-port",
    default=DEFAULT_HTTP_PORT,
    required=False,
    type=int,
    help="Port for HTTP servers to listen on. " f"Defaults to {DEFAULT_HTTP_PORT}.",
)
@click.option(
    "--http-location",
    default=DeploymentMode.HeadOnly,
    required=False,
    type=click.Choice(list(DeploymentMode)),
    help="Location of the HTTP servers. Defaults to HeadOnly.",
)
@click.option(
    "--checkpoint-path",
    default=DEFAULT_CHECKPOINT_PATH,
    required=False,
    type=str,
    hidden=True,
)
def start(
    address,
    namespace,
    http_host,
    http_port,
    http_location,
    checkpoint_path,
):
    ray.init(
        address=address,
        namespace=namespace,
    )
    serve.start(
        detached=True,
        http_options=dict(
            host=http_host,
            port=http_port,
            location=http_location,
        ),
        _checkpoint_path=checkpoint_path,
    )


@cli.command(help="Shut down the running Serve app on the Ray cluster.")
@click.option(
    "--address",
    "-a",
    default=os.environ.get("RAY_ADDRESS", "auto"),
    required=False,
    type=str,
    help=RAY_INIT_ADDRESS_HELP_STR,
)
@click.option(
    "--namespace",
    "-n",
    default="serve",
    required=False,
    type=str,
    help='Ray namespace to connect to. Defaults to "serve".',
)
def shutdown(address: str, namespace: str):
    ray.init(
        address=address,
        namespace=namespace,
    )
    serve.api._connect()
    serve.shutdown()


@cli.command(
    short_help="Deploy a Serve app from a YAML config file.",
    help=(
        "Deploys deployment(s) from a YAML config file.\n\n"
        "This call is async; a successful response only indicates that the "
        "request was sent to the Ray cluster successfully. It does not mean "
        "the the deployments have been deployed/updated.\n\n"
        "Use `serve config` to fetch the current config and `serve status` to "
        "check the status of the deployments after deploying."
    ),
    hidden=True,
)
@click.argument("config_file_name")
@click.option(
    "--address",
    "-a",
    default=os.environ.get("RAY_ADDRESS", "http://localhost:8265"),
    required=False,
    type=str,
    help=RAY_DASHBOARD_ADDRESS_HELP_STR,
)
def deploy(config_file_name: str, address: str):
    with open(config_file_name, "r") as config_file:
        config = yaml.safe_load(config_file)

    # Schematize config to validate format.
    ServeApplicationSchema.parse_obj(config)
    ServeSubmissionClient(address).deploy_application(config)

    cli_logger.newline()
    cli_logger.success(
        "\nSent deploy request successfully!\n "
        "* Use `serve status` to check deployments' statuses.\n "
        "* Use `serve config` to see the running app's config.\n"
    )
    cli_logger.newline()


@cli.command(
    short_help="Run a Serve app.",
    help=(
        "Runs the Serve app from the specified import path or YAML config.\n"
        "Any import path must lead to an Application or DeploymentNode object. "
        "By default, this will block and periodically log status. If you "
        "Ctrl-C the command, it will tear down the app."
    ),
)
@click.argument("config_or_import_path")
@click.option(
    "--runtime-env",
    type=str,
    default=None,
    required=False,
    help="Path to a local YAML file containing a runtime_env definition. "
    "This will be passed to ray.init() as the default for deployments.",
)
@click.option(
    "--runtime-env-json",
    type=str,
    default=None,
    required=False,
    help="JSON-serialized runtime_env dictionary. This will be passed to "
    "ray.init() as the default for deployments.",
)
@click.option(
    "--working-dir",
    type=str,
    default=None,
    required=False,
    help=(
        "Directory containing files that your job will run in. Can be a "
        "local directory or a remote URI to a .zip file (S3, GS, HTTP). "
        "This overrides the working_dir in --runtime-env if both are "
        "specified. This will be passed to ray.init() as the default for "
        "deployments."
    ),
)
@click.option(
    "--app-dir",
    "-d",
    default=".",
    type=str,
    help=APP_DIR_HELP_STR,
)
@click.option(
    "--address",
    "-a",
    default=os.environ.get("RAY_ADDRESS", None),
    required=False,
    type=str,
    help=RAY_INIT_ADDRESS_HELP_STR,
)
@click.option(
    "--host",
    "-h",
    default=DEFAULT_HTTP_HOST,
    required=False,
    type=str,
    help=f"Host for HTTP server to listen on. Defaults to {DEFAULT_HTTP_HOST}.",
)
@click.option(
    "--port",
    "-p",
    default=DEFAULT_HTTP_PORT,
    required=False,
    type=int,
    help=f"Port for HTTP servers to listen on. Defaults to {DEFAULT_HTTP_PORT}.",
)
@click.option(
    "--blocking/--non-blocking",
    default=True,
    help=(
        "Whether or not this command should be blocking. If blocking, it "
        "will loop and log status until Ctrl-C'd, then clean up the app."
    ),
)
def run(
    config_or_import_path: str,
    runtime_env: str,
    runtime_env_json: str,
    working_dir: str,
    app_dir: str,
    address: str,
    host: str,
    port: int,
    blocking: bool,
):
    sys.path.insert(0, app_dir)

    final_runtime_env = parse_runtime_env_args(
        runtime_env=runtime_env,
        runtime_env_json=runtime_env_json,
        working_dir=working_dir,
    )

    app_or_node = None
    if pathlib.Path(config_or_import_path).is_file():
        config_path = config_or_import_path
        cli_logger.print(f"Deploying from config file: '{config_path}'.")
        with open(config_path, "r") as config_file:
            app_or_node = Application.from_yaml(config_file)
    else:
        import_path = config_or_import_path
        cli_logger.print(f"Deploying from import path: '{import_path}'.")
        app_or_node = import_attr(import_path)

    # Setting the runtime_env here will set defaults for the deployments.
    ray.init(address=address, namespace="serve", runtime_env=final_runtime_env)

    try:
        serve.run(app_or_node, host=host, port=port)
        cli_logger.success("Deployed successfully.")

        if blocking:
            while True:
                # Block, letting Ray print logs to the terminal.
                time.sleep(10)

    except KeyboardInterrupt:
        cli_logger.info("Got KeyboardInterrupt, shutting down...")
        serve.shutdown()
        sys.exit()


@cli.command(
    help="Get the current config of the running Serve app.",
    hidden=True,
)
@click.option(
    "--address",
    "-a",
    default=os.environ.get("RAY_ADDRESS", "http://localhost:8265"),
    required=False,
    type=str,
    help=RAY_DASHBOARD_ADDRESS_HELP_STR,
)
def config(address: str):

    app_info = ServeSubmissionClient(address).get_info()
    if app_info is not None:
        print(yaml.safe_dump(app_info, sort_keys=False))


@cli.command(
    short_help="Get the current status of the running Serve app.",
    help=(
        "Prints status information about all deployments in the Serve app.\n\n"
        "Deployments may be:\n\n"
        "- HEALTHY: all replicas are acting normally and passing their "
        "health checks.\n\n"
        "- UNHEALTHY: at least one replica is not acting normally and may not be "
        "passing its health check.\n\n"
        "- UPDATING: the deployment is updating."
    ),
)
@click.option(
    "--address",
    "-a",
    default=os.environ.get("RAY_ADDRESS", "http://localhost:8265"),
    required=False,
    type=str,
    help=RAY_DASHBOARD_ADDRESS_HELP_STR,
)
def status(address: str):
    app_status = ServeSubmissionClient(address).get_status()
    if app_status is not None:
        print(json.dumps(app_status, indent=4))


@cli.command(
    help="Deletes all deployments in the Serve app.",
    hidden=True,
)
@click.option(
    "--address",
    "-a",
    default=os.environ.get("RAY_ADDRESS", "http://localhost:8265"),
    required=False,
    type=str,
    help=RAY_DASHBOARD_ADDRESS_HELP_STR,
)
@click.option("--yes", "-y", is_flag=True, help="Bypass confirmation prompt.")
def delete(address: str, yes: bool):
    if not yes:
        click.confirm(
            f"\nThis will shutdown the Serve application at address "
            f'"{address}" and delete all deployments there. Do you '
            "want to continue?",
            abort=True,
        )

    ServeSubmissionClient(address).delete_application()

    cli_logger.newline()
    cli_logger.success("\nSent delete request successfully!\n")
    cli_logger.newline()


@cli.command(
    short_help="Writes a Pipeline's config file.",
    help=(
        "Imports the DeploymentNode or DeploymentFunctionNode at IMPORT_PATH "
        "and generates a structured config for it that can be used by "
        "`serve deploy` or the REST API. "
    ),
    hidden=True,
)
@click.option(
    "--app-dir",
    "-d",
    default=".",
    type=str,
    help=APP_DIR_HELP_STR,
)
@click.option(
    "--output-path",
    "-o",
    default=None,
    type=str,
    help=(
        "Local path where the output config will be written in YAML format. "
        "If not provided, the config will be printed to STDOUT."
    ),
)
@click.argument("import_path")
def build(app_dir: str, output_path: Optional[str], import_path: str):
    sys.path.insert(0, app_dir)

    node: Union[DeploymentNode, DeploymentFunctionNode] = import_attr(import_path)
    if not isinstance(node, (DeploymentNode, DeploymentFunctionNode)):
        raise TypeError(
            f"Expected '{import_path}' to be DeploymentNode or "
            f"DeploymentFunctionNode, but got {type(node)}."
        )

    app = build_app(node)

    if output_path is not None:
        if not output_path.endswith(".yaml"):
            raise ValueError("FILE_PATH must end with '.yaml'.")

        with open(output_path, "w") as f:
            app.to_yaml(f)
    else:
        print(app.to_yaml(), end="")<|MERGE_RESOLUTION|>--- conflicted
+++ resolved
@@ -21,21 +21,12 @@
 from ray.dashboard.modules.dashboard_sdk import parse_runtime_env_args
 from ray.dashboard.modules.serve.sdk import ServeSubmissionClient
 from ray.autoscaler._private.cli_logger import cli_logger
-from ray.serve.api import (
-    Application,
-<<<<<<< HEAD
-    DeploymentFunctionNode,
-    DeploymentNode,
-=======
-    get_deployment_statuses,
-    serve_application_status_to_schema,
->>>>>>> 071e1dd2
-)
+from ray.serve.api import build as build_app
+from ray.serve.api import Application
 from ray.serve.deployment_graph import (
     DeploymentFunctionNode,
     DeploymentNode,
 )
-from ray.serve.api import build as build_app
 
 APP_DIR_HELP_STR = (
     "Local directory to look for the IMPORT_PATH (will be inserted into "
