--- conflicted
+++ resolved
@@ -122,16 +122,6 @@
     help='Ray namespace to connect to. Defaults to "serve".',
 )
 @click.option(
-<<<<<<< HEAD
-    "--runtime-env-json",
-    default=r"{}",
-    required=False,
-    type=str,
-    help=("Runtime environment dictionary to pass into ray.init. Defaults to empty."),
-)
-@click.option(
-=======
->>>>>>> 5a18802a
     "--http-host",
     default=DEFAULT_HTTP_HOST,
     required=False,
@@ -162,10 +152,6 @@
 def start(
     address,
     namespace,
-<<<<<<< HEAD
-    runtime_env_json,
-=======
->>>>>>> 5a18802a
     http_host,
     http_port,
     http_location,
@@ -174,10 +160,6 @@
     ray.init(
         address=address,
         namespace=namespace,
-<<<<<<< HEAD
-        runtime_env=json.loads(runtime_env_json),
-=======
->>>>>>> 5a18802a
     )
     serve.start(
         detached=True,
@@ -489,10 +471,6 @@
     help='Address of the Ray dashboard to query. For example, "http://localhost:8265".',
 )
 def status(address: str):
-<<<<<<< HEAD
-
-=======
->>>>>>> 5a18802a
     app_status = ServeSubmissionClient(address).get_status()
     if app_status is not None:
         print(json.dumps(app_status, indent=4))
