--- conflicted
+++ resolved
@@ -4,13 +4,9 @@
 import os
 import pathlib
 import click
-<<<<<<< HEAD
-from typing import Tuple, List, Dict, Union
-=======
 import time
 import sys
-from typing import Tuple, List, Dict
->>>>>>> 6722bf91
+from typing import Tuple, List, Dict, Union
 import argparse
 
 import ray
@@ -25,27 +21,17 @@
 from ray.dashboard.modules.dashboard_sdk import parse_runtime_env_args
 from ray.dashboard.modules.serve.sdk import ServeSubmissionClient
 from ray.autoscaler._private.cli_logger import cli_logger
-<<<<<<< HEAD
-from ray.serve.application import Application
 from ray.serve.api import Deployment, DeploymentNode, build as build_app
 from ray._private.utils import import_attr
-
-RAY_INIT_ADDRESS_HELP_STR = (
-    "Address to use for ray.init(). Can also be specified "
-    "using the RAY_ADDRESS environment variable."
-)
-RAY_DASHBOARD_ADDRESS_HELP_STR = (
-    "Address to use to query the Ray dashboard (defaults to "
-    "http://localhost:8265). Can also be specified using the "
-    "RAY_ADDRESS environment variable."
-=======
 from ray.serve.api import (
     Application,
     Deployment,
+    DeploymentNode,
+    build,
     get_deployment_statuses,
     serve_application_status_to_schema,
->>>>>>> 6722bf91
-)
+)
+build_app = build
 
 RAY_INIT_ADDRESS_HELP_STR = (
     "Address to use for ray.init(). Can also be specified "
