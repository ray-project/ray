--- conflicted
+++ resolved
@@ -297,17 +297,15 @@
 
     # Setting the runtime_env here will set defaults for the deployments.
     ray.init(address=address, namespace=SERVE_NAMESPACE, runtime_env=final_runtime_env)
-<<<<<<< HEAD
 
     if is_config:
-        client = serve.start(
+        client = _private_api.serve_start(
             detached=True, http_options={"host": config.host, "port": config.port}
         )
     else:
-        client = serve.start(detached=True, http_options={"host": host, "port": port})
-=======
-    client = _private_api.serve_start(detached=True)
->>>>>>> 5bcaf4ff
+        client = _private_api.serve_start(
+            detached=True, http_options={"host": host, "port": port}
+        )
 
     try:
         if is_config:
