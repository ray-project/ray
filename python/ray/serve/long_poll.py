import asyncio
import random
from collections import defaultdict
from dataclasses import dataclass
from typing import Any, Awaitable, Callable, DefaultDict, Dict, Set

import ray
from ray.serve.utils import logger


@dataclass
class UpdatedObject:
    object_snapshot: Any
    # The identifier for the object's version. There is not sequential relation
    # among different object's snapshot_ids.
    snapshot_id: int


# Type signature for the update state callbacks. E.g.
# async def update_state(updated_object: Any):
#     do_something(updated_object)
UpdateStateAsyncCallable = Callable[[Any], Awaitable[None]]


class LongPollerAsyncClient:
    """The asynchronous long polling client.

    Internally, it runs `await object_ref` in a `while True` loop. When a
    object notification arrived, the client will invoke callback if supplied.
    Note that this client will wait the callback to be completed before issuing
    the next poll.

    Args:
        host_actor(ray.ActorHandle): handle to actor embedding LongPollerHost.
        key_listeners(Dict[str, AsyncCallable]): a dictionary mapping keys to
          callbacks to be called on state update for the corresponding keys.
    """

    def __init__(self, host_actor,
                 key_listeners: Dict[str, UpdateStateAsyncCallable]) -> None:
        self.host_actor = host_actor
        self.key_listeners = key_listeners

        self.snapshot_ids: Dict[str, int] = {
            key: -1
            for key in key_listeners.keys()
        }
        self.object_snapshots: Dict[str, Any] = dict()

        in_async_loop = asyncio.get_event_loop().is_running
        assert in_async_loop, "The client is only available in async context."
        asyncio.get_event_loop().create_task(self._do_long_poll())

    def _poll_once(self) -> ray.ObjectRef:
        object_ref = self.host_actor.listen_for_change.remote(
            self.snapshot_ids)
        return object_ref

    def _update(self, updates: Dict[str, UpdatedObject]):
        for key, update in updates.items():
            self.object_snapshots[key] = update.object_snapshot
            self.snapshot_ids[key] = update.snapshot_id

    async def _do_long_poll(self):
        while True:
<<<<<<< HEAD
            try:
                updates: Dict[str, UpdatedObject] = await self._poll_once()
                self._update(updates)
                logger.debug(f"LongPollerClient received udpates: {updates}")
                for key, updated_object in updates.items():
                    # NOTE(simon):
                    # This blocks the loop from doing another poll. Consider
                    # use loop.create_task here or poll first then call the
                    # callbacks.
                    callback = self.key_listeners[key]
                    await callback(updated_object.object_snapshot)
            except ray.exceptions.RayActorError:
                # This can happen during shutdown where the controller is
                # intentionally killed, the client should just gracefully
                # exit.
                logger.debug("LongPollerClient failed to connect to host. "
                             "Shutting down.")
                break
=======
            updates: Dict[str, UpdatedObject] = await self._poll_once()
            self._update(updates)
            logger.debug(f"LongPollerClient received updates: {updates}")
            for key, updated_object in updates.items():
                # NOTE(simon): This blocks the loop from doing another poll.
                # Consider use loop.create_task here or poll first then call
                # the callbacks.
                callback = self.key_listeners[key]
                await callback(updated_object.object_snapshot)
>>>>>>> bdf8ad3b


class LongPollerHost:
    """The server side object that manages long pulling requests.

    The desired use case is to embed this in an Ray actor. Client will be
    expected to call actor.listen_for_change.remote(...). On the host side,
    you can call host.notify_changed(key, object) to update the state and
    potentially notify whoever is polling for these values.

    Internally, we use snapshot_ids for each object to identify client with
    outdated object and immediately return the result. If the client has the
    up-to-date verison, then the listen_for_change call will only return when
    the object is updated.
    """

    def __init__(self):
        # Map object_key -> int
        self.snapshot_ids: DefaultDict[str, int] = defaultdict(
            lambda: random.randint(0, 1_000_000))
        # Map object_key -> object
        self.object_snapshots: Dict[str, Any] = dict()
        # Map object_key -> set(asyncio.Event waiting for updates)
        self.notifier_events: DefaultDict[str, Set[
            asyncio.Event]] = defaultdict(set)

    async def listen_for_change(self, keys_to_snapshot_ids: Dict[str, int]
                                ) -> Dict[str, UpdatedObject]:
        """Listen for changed objects.

        This method will returns a dictionary of updated objects. It returns
        immediately if the snapshot_ids are outdated, otherwise it will block
        until there's one updates.
        """
        # 1. Figure out which keys do we care about
        watched_keys = set(self.snapshot_ids.keys()).intersection(
            keys_to_snapshot_ids.keys())
        if len(watched_keys) == 0:
            raise ValueError("Keys not found.")

        # 2. If there are any outdated keys (by comparing snapshot ids)
        #    return immediately.
        client_outdated_keys = {
            key: UpdatedObject(self.object_snapshots[key],
                               self.snapshot_ids[key])
            for key in watched_keys
            if self.snapshot_ids[key] != keys_to_snapshot_ids[key]
        }
        if len(client_outdated_keys) > 0:
            return client_outdated_keys

        # 3. Otherwise, register asyncio events to be waited.
        async_task_to_watched_keys = {}
        for key in watched_keys:
            # Create a new asyncio event for this key
            event = asyncio.Event()
            task = asyncio.get_event_loop().create_task(event.wait())
            async_task_to_watched_keys[task] = key

            # Make sure future caller of notify_changed will unblock this
            # asyncio Event.
            self.notifier_events[key].add(event)

        done, not_done = await asyncio.wait(
            async_task_to_watched_keys.keys(),
            return_when=asyncio.FIRST_COMPLETED)
        [task.cancel() for task in not_done]

        updated_object_key: str = async_task_to_watched_keys[done.pop()]
        return {
            updated_object_key: UpdatedObject(
                self.object_snapshots[updated_object_key],
                self.snapshot_ids[updated_object_key])
        }

    def notify_changed(self, object_key: str, updated_object: Any):
        self.snapshot_ids[object_key] += 1
        self.object_snapshots[object_key] = updated_object
        logger.debug(f"LongPollerHost: {object_key} = {updated_object}")

        if object_key in self.notifier_events:
            for event in self.notifier_events.pop(object_key):
                event.set()<|MERGE_RESOLUTION|>--- conflicted
+++ resolved
@@ -63,8 +63,7 @@
 
     async def _do_long_poll(self):
         while True:
-<<<<<<< HEAD
-            try:
+          try:
                 updates: Dict[str, UpdatedObject] = await self._poll_once()
                 self._update(updates)
                 logger.debug(f"LongPollerClient received udpates: {updates}")
@@ -82,17 +81,6 @@
                 logger.debug("LongPollerClient failed to connect to host. "
                              "Shutting down.")
                 break
-=======
-            updates: Dict[str, UpdatedObject] = await self._poll_once()
-            self._update(updates)
-            logger.debug(f"LongPollerClient received updates: {updates}")
-            for key, updated_object in updates.items():
-                # NOTE(simon): This blocks the loop from doing another poll.
-                # Consider use loop.create_task here or poll first then call
-                # the callbacks.
-                callback = self.key_listeners[key]
-                await callback(updated_object.object_snapshot)
->>>>>>> bdf8ad3b
 
 
 class LongPollerHost:
