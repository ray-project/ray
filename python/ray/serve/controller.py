--- conflicted
+++ resolved
@@ -25,12 +25,7 @@
     RESERVED_VERSION_TAG,
 )
 from ray.serve.endpoint_state import EndpointState
-<<<<<<< HEAD
-from ray.serve.kv_store import RayInternalKVStore
-=======
-from ray.serve.http_state import HTTPState
 from ray.serve.storage.kv_store import RayInternalKVStore
->>>>>>> 5ed3f0ce
 from ray.serve.long_poll import LongPollHost
 from ray.serve.utils import logger
 
@@ -305,7 +300,9 @@
             version=existing_info.version,
             backend_config=existing_info.backend_config.copy(
                 update=config_options.dict(exclude_unset=True)),
-            replica_config=existing_info.replica_config)
+            replica_config=existing_info.replica_config,
+            deployer_job_id=existing_info.deployer_job_id,
+            start_time_ms=existing_info.start_time_ms)
         goal_id, _ = self.backend_state.deploy_backend(backend_tag,
                                                        backend_info)
         return goal_id
@@ -318,7 +315,6 @@
             return await self._update_backend_config(backend_tag,
                                                      config_options)
 
-<<<<<<< HEAD
     async def _update_http_proxy_deployment(
             self,
             endpoints: Dict[EndpointTag, EndpointInfo]) -> Optional[GoalId]:
@@ -328,19 +324,6 @@
 
         return await self._update_backend_config(
             HTTP_PROXY_DEPLOYMENT_NAME, BackendConfig(user_config=endpoints))
-=======
-            backend_info = BackendInfo(
-                actor_def=existing_info.actor_def,
-                version=existing_info.version,
-                backend_config=existing_info.backend_config.copy(
-                    update=config_options.dict(exclude_unset=True)),
-                replica_config=existing_info.replica_config,
-                deployer_job_id=existing_info.deployer_job_id,
-                start_time_ms=existing_info.start_time_ms)
-            goal_id, _ = self.backend_state.deploy_backend(
-                backend_tag, backend_info)
-            return goal_id
->>>>>>> 5ed3f0ce
 
     def get_backend_config(self, backend_tag: BackendTag) -> BackendConfig:
         """Get the current config for the specified backend."""
@@ -356,13 +339,6 @@
 
             return goal_ids
 
-<<<<<<< HEAD
-    async def deploy(self, name: str, backend_config: BackendConfig,
-                     replica_config: ReplicaConfig, python_methods: List[str],
-                     version: Optional[str], prev_version: Optional[str],
-                     route_prefix: Optional[str]
-                     ) -> Tuple[List[Optional[GoalId]], bool]:
-=======
     async def deploy(self,
                      name: str,
                      backend_config: BackendConfig,
@@ -372,8 +348,7 @@
                      prev_version: Optional[str],
                      route_prefix: Optional[str],
                      deployer_job_id: "Optional[ray._raylet.JobID]" = None
-                     ) -> Tuple[Optional[GoalId], bool]:
->>>>>>> 5ed3f0ce
+                     ) -> Tuple[List[Optional[GoalId]], bool]:
         if route_prefix is not None:
             assert route_prefix.startswith("/")
 
