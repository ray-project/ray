--- conflicted
+++ resolved
@@ -12,10 +12,7 @@
 from ray.serve.deployment_state import ReplicaState, DeploymentStateManager
 from ray.serve.common import (
     DeploymentInfo,
-<<<<<<< HEAD
-=======
     DeploymentStatusInfo,
->>>>>>> 48adb6f7
     EndpointTag,
     EndpointInfo,
     NodeId,
