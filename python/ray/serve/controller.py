import asyncio
from collections import defaultdict
from itertools import chain
import os
import random
import time
from dataclasses import dataclass, field
from typing import Dict, Any, List, Optional, Tuple
from pydantic import BaseModel

import ray
import ray.cloudpickle as pickle
from ray.serve.autoscaling_policy import BasicAutoscalingPolicy
from ray.serve.backend_worker import create_backend_replica
from ray.serve.constants import ASYNC_CONCURRENCY, SERVE_PROXY_NAME
from ray.serve.http_proxy import HTTPProxyActor
from ray.serve.kv_store import RayInternalKVStore
from ray.serve.exceptions import RayServeException
from ray.serve.utils import (format_actor_name, get_random_letters, logger,
                             try_schedule_resources_on_nodes, get_all_node_ids)
from ray.serve.config import BackendConfig, ReplicaConfig
from ray.serve.long_poll import LongPollerHost
from ray.actor import ActorHandle

import numpy as np

# Used for testing purposes only. If this is set, the controller will crash
# after writing each checkpoint with the specified probability.
_CRASH_AFTER_CHECKPOINT_PROBABILITY = 0
CHECKPOINT_KEY = "serve-controller-checkpoint"

# Feature flag for controller resource checking. If true, controller will
# error if the desired replicas exceed current resource availability.
_RESOURCE_CHECK_ENABLED = True

# How often to call the control loop on the controller.
CONTROL_LOOP_PERIOD_S = 1.0

REPLICA_STARTUP_TIME_WARNING_S = 5

# TypeDefs
BackendTag = str
EndpointTag = str
ReplicaTag = str
NodeId = str


class TrafficPolicy:
    def __init__(self, traffic_dict: Dict[str, float]) -> None:
        self.traffic_dict: Dict[str, float] = dict()
        self.shadow_dict: Dict[str, float] = dict()
        self.set_traffic_dict(traffic_dict)

    def set_traffic_dict(self, traffic_dict: Dict[str, float]) -> None:
        prob = 0
        for backend, weight in traffic_dict.items():
            if weight < 0:
                raise ValueError(
                    "Attempted to assign a weight of {} to backend '{}'. "
                    "Weights cannot be negative.".format(weight, backend))
            prob += weight

        # These weights will later be plugged into np.random.choice, which
        # uses a tolerance of 1e-8.
        if not np.isclose(prob, 1, atol=1e-8):
            raise ValueError("Traffic dictionary weights must sum to 1, "
                             "currently they sum to {}".format(prob))
        self.traffic_dict = traffic_dict

    def set_shadow(self, backend: str, proportion: float):
        if proportion == 0 and backend in self.shadow_dict:
            del self.shadow_dict[backend]
        else:
            self.shadow_dict[backend] = proportion

    def __repr__(self) -> str:
        return f"<Traffic {self.traffic_dict}; Shadow {self.shadow_dict}>"


class BackendInfo(BaseModel):
    # TODO(architkulkarni): Add type hint for worker_class after upgrading
    # cloudpickle and adding types to RayServeWrappedReplica
    worker_class: Any
    backend_config: BackendConfig
    replica_config: ReplicaConfig

    class Config:
        # TODO(architkulkarni): Remove once ReplicaConfig is a pydantic
        # model
        arbitrary_types_allowed = True


@dataclass
class ConfigurationStore:
    backends: Dict[BackendTag, BackendInfo] = field(default_factory=dict)
    traffic_policies: Dict[EndpointTag, TrafficPolicy] = field(
        default_factory=dict)
    routes: Dict[BackendTag, Tuple[EndpointTag, Any]] = field(
        default_factory=dict)

    def get_backend_configs(self) -> Dict[BackendTag, BackendConfig]:
        return {
            tag: info.backend_config
            for tag, info in self.backends.items()
        }

    def get_backend(self, backend_tag: BackendTag) -> Optional[BackendInfo]:
        return self.backends.get(backend_tag)

    def add_backend(self, backend_tag: BackendTag,
                    backend_info: BackendInfo) -> None:
        self.backends[backend_tag] = backend_info


@dataclass
class ActorStateReconciler:
    controller_name: str = field(init=True)
    detached: bool = field(init=True)

    routers_cache: Dict[NodeId, ActorHandle] = field(default_factory=dict)
    backend_replicas: Dict[BackendTag, Dict[ReplicaTag, ActorHandle]] = field(
        default_factory=lambda: defaultdict(dict))
    backend_replicas_to_start: Dict[BackendTag, List[ReplicaTag]] = field(
        default_factory=lambda: defaultdict(list))
    backend_replicas_to_stop: Dict[BackendTag, List[ReplicaTag]] = field(
        default_factory=lambda: defaultdict(list))
    backends_to_remove: List[BackendTag] = field(default_factory=list)
    endpoints_to_remove: List[EndpointTag] = field(default_factory=list)

    # TODO(edoakes): consider removing this and just using the names.

    def router_handles(self) -> List[ActorHandle]:
        return list(self.routers_cache.values())

    def get_replica_handles(self) -> List[ActorHandle]:
        return list(
            chain.from_iterable([
                replica_dict.values()
                for replica_dict in self.backend_replicas.values()
            ]))

    def get_replica_tags(self) -> List[ReplicaTag]:
        return list(
            chain.from_iterable([
                replica_dict.keys()
                for replica_dict in self.backend_replicas.values()
            ]))

    def get_replica_handles_for_backend(
            self, backend_tag: BackendTag) -> List[ActorHandle]:
        return list(self.backend_replicas.get(backend_tag, {}).values())

    async def _start_pending_backend_replicas(
            self, config_store: ConfigurationStore) -> None:
        """Starts the pending backend replicas in self.backend_replicas_to_start.

        Waits for replicas to start up, then removes them from
        self.backend_replicas_to_start.
        """
        fut_to_replica_info = {}
        for backend_tag, replicas_to_create in self.backend_replicas_to_start.\
                items():
            for replica_tag in replicas_to_create:
                replica_handle = await self._start_backend_replica(
                    config_store, backend_tag, replica_tag)
                ready_future = replica_handle.ready.remote().as_future()
                fut_to_replica_info[ready_future] = (backend_tag, replica_tag,
                                                     replica_handle)

        start = time.time()
        prev_warning = start
        while fut_to_replica_info:
            if time.time() - prev_warning > REPLICA_STARTUP_TIME_WARNING_S:
                prev_warning = time.time()
                logger.warning("Waited {:.2f}s for replicas to start up. Make "
                               "sure there are enough resources to create the "
                               "replicas.".format(time.time() - start))

            done, pending = await asyncio.wait(
                list(fut_to_replica_info.keys()), timeout=1)
            for fut in done:
                (backend_tag, replica_tag,
                 replica_handle) = fut_to_replica_info.pop(fut)
                self.backend_replicas[backend_tag][
                    replica_tag] = replica_handle

        self.backend_replicas_to_start.clear()

    async def _start_backend_replica(self, config_store: ConfigurationStore,
                                     backend_tag: BackendTag,
                                     replica_tag: ReplicaTag) -> ActorHandle:
        """Start a replica and return its actor handle.

        Checks if the named actor already exists before starting a new one.

        Assumes that the backend configuration has already been registered
        in the ConfigurationStore.
        """
        # NOTE(edoakes): the replicas may already be created if we
        # failed after creating them but before writing a
        # checkpoint.
        replica_name = format_actor_name(replica_tag, self.controller_name)
        try:
            replica_handle = ray.get_actor(replica_name)
        except ValueError:
            logger.debug("Starting replica '{}' for backend '{}'.".format(
                replica_tag, backend_tag))
            backend_info = config_store.get_backend(backend_tag)

            replica_handle = ray.remote(backend_info.worker_class).options(
                name=replica_name,
                lifetime="detached" if self.detached else None,
                max_restarts=-1,
                max_task_retries=-1,
                **backend_info.replica_config.ray_actor_options).remote(
                    backend_tag, replica_tag,
                    backend_info.replica_config.actor_init_args,
                    backend_info.backend_config, self.controller_name)

        return replica_handle

    def _scale_backend_replicas(self, backends: Dict[BackendTag, BackendInfo],
                                backend_tag: BackendTag,
                                num_replicas: int) -> None:
        """Scale the given backend to the number of replicas.

        NOTE: this does not actually start or stop the replicas, but instead
        adds the intention to start/stop them to self.backend_replicas_to_start
        and self.backend_replicas_to_stop. The caller is responsible for then
        first writing a checkpoint and then actually starting/stopping the
        intended replicas. This avoids inconsistencies with starting/stopping a
        replica and then crashing before writing a checkpoint.
        """
        logger.debug("Scaling backend '{}' to {} replicas".format(
            backend_tag, num_replicas))
        assert (backend_tag in backends
                ), "Backend {} is not registered.".format(backend_tag)
        assert num_replicas >= 0, ("Number of replicas must be"
                                   " greater than or equal to 0.")

        current_num_replicas = len(self.backend_replicas[backend_tag])
        delta_num_replicas = num_replicas - current_num_replicas

        backend_info = backends[backend_tag]
        if delta_num_replicas > 0:
            can_schedule = try_schedule_resources_on_nodes(requirements=[
                backend_info.replica_config.resource_dict
                for _ in range(delta_num_replicas)
            ])

            if _RESOURCE_CHECK_ENABLED and not all(can_schedule):
                num_possible = sum(can_schedule)
                raise RayServeException(
                    "Cannot scale backend {} to {} replicas. Ray Serve tried "
                    "to add {} replicas but the resources only allows {} "
                    "to be added. To fix this, consider scaling to replica to "
                    "{} or add more resources to the cluster. You can check "
                    "avaiable resources with ray.nodes().".format(
                        backend_tag, num_replicas, delta_num_replicas,
                        num_possible, current_num_replicas + num_possible))

            logger.debug("Adding {} replicas to backend {}".format(
                delta_num_replicas, backend_tag))
            for _ in range(delta_num_replicas):
                replica_tag = "{}#{}".format(backend_tag, get_random_letters())
                self.backend_replicas_to_start[backend_tag].append(replica_tag)

        elif delta_num_replicas < 0:
            logger.debug("Removing {} replicas from backend '{}'".format(
                -delta_num_replicas, backend_tag))
            assert len(
                self.backend_replicas[backend_tag]) >= delta_num_replicas
            for _ in range(-delta_num_replicas):
                replica_tag, _ = self.backend_replicas[backend_tag].popitem()
                if len(self.backend_replicas[backend_tag]) == 0:
                    del self.backend_replicas[backend_tag]

                self.backend_replicas_to_stop[backend_tag].append(replica_tag)

    async def _stop_pending_backend_replicas(self) -> None:
        """Stops the pending backend replicas in self.backend_replicas_to_stop.

        Removes backend_replicas from the router, kills them, and clears
        self.backend_replicas_to_stop.
        """
        for backend_tag, replicas_list in self.backend_replicas_to_stop.items(
        ):
            for replica_tag in replicas_list:
                # NOTE(edoakes): the replicas may already be stopped if we
                # failed after stopping them but before writing a checkpoint.
                replica_name = format_actor_name(replica_tag,
                                                 self.controller_name)
                try:
                    replica = ray.get_actor(replica_name)
                except ValueError:
                    continue

                # TODO(edoakes): this logic isn't ideal because there may be
                # pending tasks still executing on the replica. However, if we
                # use replica.__ray_terminate__, we may send it while the
                # replica is being restarted and there's no way to tell if it
                # successfully killed the worker or not.
                ray.kill(replica, no_restart=True)

        self.backend_replicas_to_stop.clear()

    def _start_routers_if_needed(self, http_host: str, http_port: str,
                                 http_middlewares: List[Any]) -> None:
        """Start a router on every node if it doesn't already exist."""
        for node_id, node_resource in get_all_node_ids():
            if node_id in self.routers_cache:
                continue

            router_name = format_actor_name(SERVE_PROXY_NAME,
                                            self.controller_name, node_id)
            try:
                router = ray.get_actor(router_name)
            except ValueError:
                logger.info("Starting router with name '{}' on node '{}' "
                            "listening on '{}:{}'".format(
                                router_name, node_id, http_host, http_port))
                router = HTTPProxyActor.options(
                    name=router_name,
                    lifetime="detached" if self.detached else None,
                    max_concurrency=ASYNC_CONCURRENCY,
                    max_restarts=-1,
                    max_task_retries=-1,
                    resources={
                        node_resource: 0.01
                    },
                ).remote(
                    http_host,
                    http_port,
                    controller_name=self.controller_name,
                    http_middlewares=http_middlewares)

            self.routers_cache[node_id] = router

    def _stop_routers_if_needed(self) -> bool:
        """Removes router actors from any nodes that no longer exist.

        Returns whether or not any actors were removed (a checkpoint should
        be taken).
        """
        actor_stopped = False
        all_node_ids = {node_id for node_id, _ in get_all_node_ids()}
        to_stop = []
        for node_id in self.routers_cache:
            if node_id not in all_node_ids:
                logger.info(
                    "Removing router on removed node '{}'.".format(node_id))
                to_stop.append(node_id)

        for node_id in to_stop:
            router_handle = self.routers_cache.pop(node_id)
            ray.kill(router_handle, no_restart=True)
            actor_stopped = True

        return actor_stopped

    def _recover_actor_handles(self) -> None:
        # Refresh the RouterCache
        for node_id in self.routers_cache.keys():
            router_name = format_actor_name(SERVE_PROXY_NAME,
                                            self.controller_name, node_id)
            self.routers_cache[node_id] = ray.get_actor(router_name)

        # Fetch actor handles for all of the backend replicas in the system.
        # All of these backend_replicas are guaranteed to already exist because
        #  they would not be written to a checkpoint in self.backend_replicas
        # until they were created.
        for backend_tag, replica_dict in self.backend_replicas.items():
            for replica_tag in replica_dict.keys():
                replica_name = format_actor_name(replica_tag,
                                                 self.controller_name)
                self.backend_replicas[backend_tag][
                    replica_tag] = ray.get_actor(replica_name)

    async def _recover_from_checkpoint(
            self, config_store: ConfigurationStore,
            controller: "ServeController"
    ) -> Dict[BackendTag, BasicAutoscalingPolicy]:
        self._recover_actor_handles()
        autoscaling_policies = dict()

        for backend, info in config_store.backends.items():
            metadata = info.backend_config.internal_metadata
            if metadata.autoscaling_config is not None:
                autoscaling_policies[backend] = BasicAutoscalingPolicy(
                    backend, metadata.autoscaling_config)

        # Start/stop any pending backend replicas.
        await self._start_pending_backend_replicas(config_store)
        await self._stop_pending_backend_replicas()

        return autoscaling_policies


@dataclass
class Checkpoint:
    config: ConfigurationStore
    reconciler: ActorStateReconciler


@ray.remote
class ServeController:
    """Responsible for managing the state of the serving system.

    The controller implements fault tolerance by persisting its state in
    a new checkpoint each time a state change is made. If the actor crashes,
    the latest checkpoint is loaded and the state is recovered. Checkpoints
    are written/read using a provided KV-store interface.

    All hard state in the system is maintained by this actor and persisted via
    these checkpoints. Soft state required by other components is fetched by
    those actors from this actor on startup and updates are pushed out from
    this actor.

    All other actors started by the controller are named, detached actors
    so they will not fate share with the controller if it crashes.

    The following guarantees are provided for state-changing calls to the
    controller:
        - If the call succeeds, the change was made and will be reflected in
          the system even if the controller or other actors die unexpectedly.
        - If the call fails, the change may have been made but isn't guaranteed
          to have been. The client should retry in this case. Note that this
          requires all implementations here to be idempotent.
    """

    async def __init__(self,
                       controller_name: str,
                       http_host: str,
                       http_port: str,
                       http_middlewares: List[Any],
                       detached: bool = False):
        # Used to read/write checkpoints.
        self.kv_store = RayInternalKVStore(namespace=controller_name)
        # ConfigurationStore
        self.configuration_store = ConfigurationStore()
        # ActorStateReconciler
        self.actor_reconciler = ActorStateReconciler(controller_name, detached)

        # backend -> AutoscalingPolicy
        self.autoscaling_policies = dict()

        # Dictionary of backend_tag -> router_name -> most recent queue length.
        self.backend_stats = defaultdict(lambda: defaultdict(dict))

        # Used to ensure that only a single state-changing operation happens
        # at any given time.
        self.write_lock = asyncio.Lock()

        self.http_host = http_host
        self.http_port = http_port
        self.http_middlewares = http_middlewares

        # If starting the actor for the first time, starts up the other system
        # components. If recovering, fetches their actor handles.
        self.actor_reconciler._start_routers_if_needed(
            self.http_host, self.http_port, self.http_middlewares)

        # NOTE(edoakes): unfortunately, we can't completely recover from a
        # checkpoint in the constructor because we block while waiting for
        # other actors to start up, and those actors fetch soft state from
        # this actor. Because no other tasks will start executing until after
        # the constructor finishes, if we were to run this logic in the
        # constructor it could lead to deadlock between this actor and a child.
        # However we do need to guarantee that we have fully recovered from a
        # checkpoint before any other state-changing calls run. We address this
        # by acquiring the write_lock and then posting the task to recover from
        # a checkpoint to the event loop. Other state-changing calls acquire
        # this lock and will be blocked until recovering from the checkpoint
        # finishes.
        checkpoint = self.kv_store.get(CHECKPOINT_KEY)
        if checkpoint is None:
            logger.debug("No checkpoint found")
        else:
            await self.write_lock.acquire()
            asyncio.get_event_loop().create_task(
                self._recover_from_checkpoint(checkpoint))

<<<<<<< HEAD
        asyncio.get_event_loop().create_task(self.run_control_loop())

    def _start_routers_if_needed(self) -> None:
        """Start a router on every node if it doesn't already exist."""
        if self.http_host is None:
            return

        for node_id, node_resource in get_all_node_ids():
            if node_id in self.routers:
                continue

            router_name = format_actor_name(SERVE_PROXY_NAME,
                                            self.controller_name, node_id)
            try:
                router = ray.get_actor(router_name)
            except ValueError:
                logger.info("Starting router with name '{}' on node '{}' "
                            "listening on '{}:{}'".format(
                                router_name, node_id, self.http_host,
                                self.http_port))
                router = HTTPProxyActor.options(
                    name=router_name,
                    lifetime="detached" if self.detached else None,
                    max_concurrency=ASYNC_CONCURRENCY,
                    max_restarts=-1,
                    max_task_retries=-1,
                    resources={
                        node_resource: 0.01
                    },
                ).remote(
                    node_id,
                    self.http_host,
                    self.http_port,
                    controller_name=self.controller_name,
                    http_middlewares=self.http_middlewares)

            self.routers[node_id] = router
=======
        # NOTE(simon): Currently we do all-to-all broadcast. This means
        # any listeners will receive notification for all changes. This
        # can be problem at scale, e.g. updating a single backend config
        # will send over the entire configs. In the future, we should
        # optimize the logic to support subscription by key.
        self.long_poll_host = LongPollerHost()
        self.notify_backend_configs_changed()
        self.notify_replica_handles_changed()
        self.notify_traffic_policies_changed()
>>>>>>> 4afaa460

        asyncio.get_event_loop().create_task(self.run_control_loop())

    def notify_replica_handles_changed(self):
        self.long_poll_host.notify_changed(
            "worker_handles", {
                backend_tag: list(replica_dict.values())
                for backend_tag, replica_dict in
                self.actor_reconciler.backend_replicas.items()
            })

    def notify_traffic_policies_changed(self):
        self.long_poll_host.notify_changed(
            "traffic_policies", self.configuration_store.traffic_policies)

    def notify_backend_configs_changed(self):
        self.long_poll_host.notify_changed(
            "backend_configs", self.configuration_store.get_backend_configs())

    async def listen_for_change(self, keys_to_snapshot_ids: Dict[str, int]):
        """Proxy long pull client's listen request.

        Args:
            keys_to_snapshot_ids (Dict[str, int]): Snapshot IDs are used to
              determine whether or not the host should immediately return the
              data or wait for the value to be changed.
        """
        return await (
            self.long_poll_host.listen_for_change(keys_to_snapshot_ids))

    def get_routers(self) -> Dict[str, ActorHandle]:
        """Returns a dictionary of node ID to router actor handles."""
        return self.actor_reconciler.routers_cache

    def get_router_config(self) -> Dict[str, Dict[str, Tuple[str, List[str]]]]:
        """Called by the router on startup to fetch required state."""
        return self.configuration_store.routes

    def _checkpoint(self) -> None:
        """Checkpoint internal state and write it to the KV store."""
        assert self.write_lock.locked()
        logger.debug("Writing checkpoint")
        start = time.time()

        checkpoint = pickle.dumps(
            Checkpoint(self.configuration_store, self.actor_reconciler))

        self.kv_store.put(CHECKPOINT_KEY, checkpoint)
        logger.debug("Wrote checkpoint in {:.2f}".format(time.time() - start))

        if random.random(
        ) < _CRASH_AFTER_CHECKPOINT_PROBABILITY and self.detached:
            logger.warning("Intentionally crashing after checkpoint")
            os._exit(0)

    async def _recover_from_checkpoint(self, checkpoint_bytes: bytes) -> None:
        """Recover the instance state from the provided checkpoint.

        Performs the following operations:
            1) Deserializes the internal state from the checkpoint.
            2) Pushes the latest configuration to the routers
               in case we crashed before updating them.
            3) Starts/stops any replicas that are pending creation or
               deletion.

        NOTE: this requires that self.write_lock is already acquired and will
        release it before returning.
        """
        assert self.write_lock.locked()

        start = time.time()
        logger.info("Recovering from checkpoint")

        restored_checkpoint: Checkpoint = pickle.loads(checkpoint_bytes)
        # Restore ConfigurationStore
        self.configuration_store = restored_checkpoint.config

        # Restore ActorStateReconciler
        self.actor_reconciler = restored_checkpoint.reconciler

        self.autoscaling_policies = await self.actor_reconciler.\
            _recover_from_checkpoint(self.configuration_store, self)

        logger.info(
            "Recovered from checkpoint in {:.3f}s".format(time.time() - start))

        self.write_lock.release()

    async def do_autoscale(self) -> None:
        for backend, info in self.configuration_store.backends.items():
            if backend not in self.autoscaling_policies:
                continue

            new_num_replicas = self.autoscaling_policies[backend].scale(
                self.backend_stats[backend], info.backend_config.num_replicas)
            if new_num_replicas > 0:
                await self.update_backend_config(
                    backend, BackendConfig(num_replicas=new_num_replicas))

    async def run_control_loop(self) -> None:
        while True:
            await self.do_autoscale()
            async with self.write_lock:
                self.actor_reconciler._start_routers_if_needed(
                    self.http_host, self.http_port, self.http_middlewares)
                checkpoint_required = self.actor_reconciler.\
                    _stop_routers_if_needed()
                if checkpoint_required:
                    self._checkpoint()

            await asyncio.sleep(CONTROL_LOOP_PERIOD_S)

    def get_backend_configs(self) -> Dict[str, BackendConfig]:
        """Fetched by the router on startup."""
        return self.configuration_store.get_backend_configs()

    def get_traffic_policies(self) -> Dict[str, TrafficPolicy]:
        """Fetched by the router on startup."""
        return self.configuration_store.traffic_policies

    def _list_replicas(self, backend_tag: BackendTag) -> List[ReplicaTag]:
        """Used only for testing."""
        return list(self.actor_reconciler.backend_replicas[backend_tag].keys())

    def get_traffic_policy(self, endpoint: str) -> TrafficPolicy:
        """Fetched by serve handles."""
        return self.configuration_store.traffic_policies[endpoint]

    def get_all_replica_handles(self) -> Dict[str, Dict[str, ActorHandle]]:
        """Fetched by the router on startup."""
        return self.actor_reconciler.backend_replicas

    def get_all_backends(self) -> Dict[str, BackendConfig]:
        """Returns a dictionary of backend tag to backend config."""
        return self.configuration_store.get_backend_configs()

    def get_all_endpoints(self) -> Dict[str, Dict[str, Any]]:
        """Returns a dictionary of endpoint to endpoint config."""
        endpoints = {}
        for route, (endpoint,
                    methods) in self.configuration_store.routes.items():
            if endpoint in self.configuration_store.traffic_policies:
                traffic_policy = self.configuration_store.traffic_policies[
                    endpoint]
                traffic_dict = traffic_policy.traffic_dict
                shadow_dict = traffic_policy.shadow_dict
            else:
                traffic_dict = {}
                shadow_dict = {}

            endpoints[endpoint] = {
                "route": route if route.startswith("/") else None,
                "methods": methods,
                "traffic": traffic_dict,
                "shadows": shadow_dict,
            }
        return endpoints

    async def _set_traffic(self, endpoint_name: str,
                           traffic_dict: Dict[str, float]) -> None:
        if endpoint_name not in self.get_all_endpoints():
            raise ValueError("Attempted to assign traffic for an endpoint '{}'"
                             " that is not registered.".format(endpoint_name))

        assert isinstance(traffic_dict,
                          dict), "Traffic policy must be a dictionary."

        for backend in traffic_dict:
            if self.configuration_store.get_backend(backend) is None:
                raise ValueError(
                    "Attempted to assign traffic to a backend '{}' that "
                    "is not registered.".format(backend))

        traffic_policy = TrafficPolicy(traffic_dict)
        self.configuration_store.traffic_policies[
            endpoint_name] = traffic_policy

        # NOTE(edoakes): we must write a checkpoint before pushing the
        # update to avoid inconsistent state if we crash after pushing the
        # update.
        self._checkpoint()

        self.notify_traffic_policies_changed()

    async def set_traffic(self, endpoint_name: str,
                          traffic_dict: Dict[str, float]) -> None:
        """Sets the traffic policy for the specified endpoint."""
        async with self.write_lock:
            await self._set_traffic(endpoint_name, traffic_dict)

    async def shadow_traffic(self, endpoint_name: str, backend_tag: BackendTag,
                             proportion: float) -> None:
        """Shadow traffic from the endpoint to the backend."""
        async with self.write_lock:
            if endpoint_name not in self.get_all_endpoints():
                raise ValueError("Attempted to shadow traffic from an "
                                 "endpoint '{}' that is not registered."
                                 .format(endpoint_name))

            if self.configuration_store.get_backend(backend_tag) is None:
                raise ValueError(
                    "Attempted to shadow traffic to a backend '{}' that "
                    "is not registered.".format(backend_tag))

            self.configuration_store.traffic_policies[
                endpoint_name].set_shadow(backend_tag, proportion)

            # NOTE(edoakes): we must write a checkpoint before pushing the
            # update to avoid inconsistent state if we crash after pushing the
            # update.
            self._checkpoint()
            self.notify_traffic_policies_changed()

    # TODO(architkulkarni): add Optional for route after cloudpickle upgrade
    async def create_endpoint(self, endpoint: str,
                              traffic_dict: Dict[str, float], route,
                              methods) -> None:
        """Create a new endpoint with the specified route and methods.

        If the route is None, this is a "headless" endpoint that will not
        be exposed over HTTP and can only be accessed via a handle.
        """
        async with self.write_lock:
            # If this is a headless endpoint with no route, key the endpoint
            # based on its name.
            # TODO(edoakes): we should probably just store routes and endpoints
            # separately.
            if route is None:
                route = endpoint

            # TODO(edoakes): move this to client side.
            err_prefix = "Cannot create endpoint."
            if route in self.configuration_store.routes:

                # Ensures this method is idempotent
                if self.configuration_store.routes[route] == (endpoint,
                                                              methods):
                    return

                else:
                    raise ValueError(
                        "{} Route '{}' is already registered.".format(
                            err_prefix, route))

            if endpoint in self.get_all_endpoints():
                raise ValueError(
                    "{} Endpoint '{}' is already registered.".format(
                        err_prefix, endpoint))

            logger.info(
                "Registering route '{}' to endpoint '{}' with methods '{}'.".
                format(route, endpoint, methods))

            self.configuration_store.routes[route] = (endpoint, methods)

            # NOTE(edoakes): checkpoint is written in self._set_traffic.
            await self._set_traffic(endpoint, traffic_dict)
            await asyncio.gather(*[
                router.set_route_table.remote(self.configuration_store.routes)
                for router in self.actor_reconciler.router_handles()
            ])

    async def delete_endpoint(self, endpoint: str) -> None:
        """Delete the specified endpoint.

        Does not modify any corresponding backends.
        """
        logger.info("Deleting endpoint '{}'".format(endpoint))
        async with self.write_lock:
            # This method must be idempotent. We should validate that the
            # specified endpoint exists on the client.
            for route, (route_endpoint,
                        _) in self.configuration_store.routes.items():
                if route_endpoint == endpoint:
                    route_to_delete = route
                    break
            else:
                logger.info("Endpoint '{}' doesn't exist".format(endpoint))
                return

            # Remove the routing entry.
            del self.configuration_store.routes[route_to_delete]

            # Remove the traffic policy entry if it exists.
            if endpoint in self.configuration_store.traffic_policies:
                del self.configuration_store.traffic_policies[endpoint]

            self.actor_reconciler.endpoints_to_remove.append(endpoint)

            # NOTE(edoakes): we must write a checkpoint before pushing the
            # updates to the routers to avoid inconsistent state if we crash
            # after pushing the update.
            self._checkpoint()

            await asyncio.gather(*[
                router.set_route_table.remote(self.configuration_store.routes)
                for router in self.actor_reconciler.router_handles()
            ])

    async def create_backend(self, backend_tag: BackendTag,
                             backend_config: BackendConfig,
                             replica_config: ReplicaConfig) -> None:
        """Register a new backend under the specified tag."""
        async with self.write_lock:
            # Ensures this method is idempotent.
            backend_info = self.configuration_store.get_backend(backend_tag)
            if backend_info is not None:
                if (backend_info.backend_config == backend_config
                        and backend_info.replica_config == replica_config):
                    return

            backend_replica = create_backend_replica(
                replica_config.func_or_class)

            # Save creator that starts replicas, the arguments to be passed in,
            # and the configuration for the backends.
            self.configuration_store.add_backend(
                backend_tag,
                BackendInfo(
                    worker_class=backend_replica,
                    backend_config=backend_config,
                    replica_config=replica_config))
            metadata = backend_config.internal_metadata
            if metadata.autoscaling_config is not None:
                self.autoscaling_policies[
                    backend_tag] = BasicAutoscalingPolicy(
                        backend_tag, metadata.autoscaling_config)

            try:
                self.actor_reconciler._scale_backend_replicas(
                    self.configuration_store.backends, backend_tag,
                    backend_config.num_replicas)
            except RayServeException as e:
                del self.configuration_store.backends[backend_tag]
                raise e

            # NOTE(edoakes): we must write a checkpoint before starting new
            # or pushing the updated config to avoid inconsistent state if we
            # crash while making the change.
            self._checkpoint()
            await self.actor_reconciler._start_pending_backend_replicas(
                self.configuration_store)

            self.notify_replica_handles_changed()

            # Set the backend config inside the router
            # (particularly for max_concurrent_queries).
            self.notify_backend_configs_changed()
            await self.broadcast_backend_config(backend_tag)

    async def delete_backend(self, backend_tag: BackendTag) -> None:
        async with self.write_lock:
            # This method must be idempotent. We should validate that the
            # specified backend exists on the client.
            if self.configuration_store.get_backend(backend_tag) is None:
                return

            # Check that the specified backend isn't used by any endpoints.
            for endpoint, traffic_policy in self.configuration_store.\
                    traffic_policies.items():
                if (backend_tag in traffic_policy.traffic_dict
                        or backend_tag in traffic_policy.shadow_dict):
                    raise ValueError("Backend '{}' is used by endpoint '{}' "
                                     "and cannot be deleted. Please remove "
                                     "the backend from all endpoints and try "
                                     "again.".format(backend_tag, endpoint))

            # Scale its replicas down to 0. This will also remove the backend
            # from self.configuration_store.backends and
            # self.actor_reconciler.backend_replicas.
            self.actor_reconciler._scale_backend_replicas(
                self.configuration_store.backends, backend_tag, 0)

            # Remove the backend's metadata.
            del self.configuration_store.backends[backend_tag]
            if backend_tag in self.autoscaling_policies:
                del self.autoscaling_policies[backend_tag]

            # Add the intention to remove the backend from the router.
            self.actor_reconciler.backends_to_remove.append(backend_tag)

            # NOTE(edoakes): we must write a checkpoint before removing the
            # backend from the router to avoid inconsistent state if we crash
            # after pushing the update.
            self._checkpoint()
            await self.actor_reconciler._stop_pending_backend_replicas()

            self.notify_replica_handles_changed()

    async def update_backend_config(self, backend_tag: BackendTag,
                                    config_options: BackendConfig) -> None:
        """Set the config for the specified backend."""
        async with self.write_lock:
            assert (self.configuration_store.get_backend(backend_tag)
                    ), "Backend {} is not registered.".format(backend_tag)
            assert isinstance(config_options, BackendConfig)

            stored_backend_config = self.configuration_store.get_backend(
                backend_tag).backend_config
            backend_config = stored_backend_config.copy(
                update=config_options.dict(exclude_unset=True))
            backend_config._validate_complete()
            self.configuration_store.get_backend(
                backend_tag).backend_config = backend_config

            # Scale the replicas with the new configuration.
            self.actor_reconciler._scale_backend_replicas(
                self.configuration_store.backends, backend_tag,
                backend_config.num_replicas)

            # NOTE(edoakes): we must write a checkpoint before pushing the
            # update to avoid inconsistent state if we crash after pushing the
            # update.
            self._checkpoint()

            # Inform the router about change in configuration
            # (particularly for setting max_batch_size).

            await self.actor_reconciler._start_pending_backend_replicas(
                self.configuration_store)
            await self.actor_reconciler._stop_pending_backend_replicas()

            self.notify_replica_handles_changed()
            self.notify_backend_configs_changed()

            await self.broadcast_backend_config(backend_tag)

    async def broadcast_backend_config(self, backend_tag: BackendTag) -> None:
        backend_config = self.configuration_store.get_backend(
            backend_tag).backend_config
        broadcast_futures = [
            replica.update_config.remote(backend_config).as_future()
            for replica in
            self.actor_reconciler.get_replica_handles_for_backend(backend_tag)
        ]
        await asyncio.gather(*broadcast_futures)

    def get_backend_config(self, backend_tag: BackendTag) -> BackendConfig:
        """Get the current config for the specified backend."""
        assert (self.configuration_store.get_backend(backend_tag)
                ), "Backend {} is not registered.".format(backend_tag)
        return self.configuration_store.get_backend(backend_tag).backend_config

    async def shutdown(self) -> None:
        """Shuts down the serve instance completely."""
        async with self.write_lock:
            for router in self.actor_reconciler.router_handles():
                ray.kill(router, no_restart=True)
            for replica in self.actor_reconciler.get_replica_handles():
                ray.kill(replica, no_restart=True)
            self.kv_store.delete(CHECKPOINT_KEY)<|MERGE_RESOLUTION|>--- conflicted
+++ resolved
@@ -307,6 +307,9 @@
     def _start_routers_if_needed(self, http_host: str, http_port: str,
                                  http_middlewares: List[Any]) -> None:
         """Start a router on every node if it doesn't already exist."""
+        if self.http_host is None:
+            return
+
         for node_id, node_resource in get_all_node_ids():
             if node_id in self.routers_cache:
                 continue
@@ -480,45 +483,6 @@
             asyncio.get_event_loop().create_task(
                 self._recover_from_checkpoint(checkpoint))
 
-<<<<<<< HEAD
-        asyncio.get_event_loop().create_task(self.run_control_loop())
-
-    def _start_routers_if_needed(self) -> None:
-        """Start a router on every node if it doesn't already exist."""
-        if self.http_host is None:
-            return
-
-        for node_id, node_resource in get_all_node_ids():
-            if node_id in self.routers:
-                continue
-
-            router_name = format_actor_name(SERVE_PROXY_NAME,
-                                            self.controller_name, node_id)
-            try:
-                router = ray.get_actor(router_name)
-            except ValueError:
-                logger.info("Starting router with name '{}' on node '{}' "
-                            "listening on '{}:{}'".format(
-                                router_name, node_id, self.http_host,
-                                self.http_port))
-                router = HTTPProxyActor.options(
-                    name=router_name,
-                    lifetime="detached" if self.detached else None,
-                    max_concurrency=ASYNC_CONCURRENCY,
-                    max_restarts=-1,
-                    max_task_retries=-1,
-                    resources={
-                        node_resource: 0.01
-                    },
-                ).remote(
-                    node_id,
-                    self.http_host,
-                    self.http_port,
-                    controller_name=self.controller_name,
-                    http_middlewares=self.http_middlewares)
-
-            self.routers[node_id] = router
-=======
         # NOTE(simon): Currently we do all-to-all broadcast. This means
         # any listeners will receive notification for all changes. This
         # can be problem at scale, e.g. updating a single backend config
@@ -528,7 +492,6 @@
         self.notify_backend_configs_changed()
         self.notify_replica_handles_changed()
         self.notify_traffic_policies_changed()
->>>>>>> 4afaa460
 
         asyncio.get_event_loop().create_task(self.run_control_loop())
 
