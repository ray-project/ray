import asyncio
from collections import defaultdict
from itertools import chain
import os
import random
import time
from dataclasses import dataclass, field
from typing import Dict, Any, List, Optional, Tuple
from uuid import uuid4, UUID
from pydantic import BaseModel

import ray
import ray.cloudpickle as pickle
from ray.serve.autoscaling_policy import BasicAutoscalingPolicy
from ray.serve.backend_worker import create_backend_replica
from ray.serve.constants import (ASYNC_CONCURRENCY, SERVE_PROXY_NAME,
                                 LongPollKey)
from ray.serve.http_proxy import HTTPProxyActor
from ray.serve.kv_store import RayInternalKVStore
from ray.serve.exceptions import RayServeException
from ray.serve.utils import (format_actor_name, get_random_letters, logger,
                             try_schedule_resources_on_nodes, get_all_node_ids)
from ray.serve.config import BackendConfig, ReplicaConfig, HTTPConfig
from ray.serve.long_poll import LongPollHost
from ray.actor import ActorHandle

import numpy as np

# Used for testing purposes only. If this is set, the controller will crash
# after writing each checkpoint with the specified probability.
_CRASH_AFTER_CHECKPOINT_PROBABILITY = 0
CHECKPOINT_KEY = "serve-controller-checkpoint"

# Feature flag for controller resource checking. If true, controller will
# error if the desired replicas exceed current resource availability.
_RESOURCE_CHECK_ENABLED = True

# How often to call the control loop on the controller.
CONTROL_LOOP_PERIOD_S = 1.0

REPLICA_STARTUP_TIME_WARNING_S = 5

# TypeDefs
BackendTag = str
EndpointTag = str
ReplicaTag = str
NodeId = str
GoalId = int


class TrafficPolicy:
    def __init__(self, traffic_dict: Dict[str, float]) -> None:
        self.traffic_dict: Dict[str, float] = dict()
        self.shadow_dict: Dict[str, float] = dict()
        self.set_traffic_dict(traffic_dict)

    def set_traffic_dict(self, traffic_dict: Dict[str, float]) -> None:
        prob = 0
        for backend, weight in traffic_dict.items():
            if weight < 0:
                raise ValueError(
                    "Attempted to assign a weight of {} to backend '{}'. "
                    "Weights cannot be negative.".format(weight, backend))
            prob += weight

        # These weights will later be plugged into np.random.choice, which
        # uses a tolerance of 1e-8.
        if not np.isclose(prob, 1, atol=1e-8):
            raise ValueError("Traffic dictionary weights must sum to 1, "
                             "currently they sum to {}".format(prob))
        self.traffic_dict = traffic_dict

    def set_shadow(self, backend: str, proportion: float):
        if proportion == 0 and backend in self.shadow_dict:
            del self.shadow_dict[backend]
        else:
            self.shadow_dict[backend] = proportion

    def __repr__(self) -> str:
        return f"<Traffic {self.traffic_dict}; Shadow {self.shadow_dict}>"


class HTTPState:
    def __init__(self, controller_name: str, detached: bool,
                 config: HTTPConfig):
        self.controller_name = controller_name
        self.detached = detached
        self.config = config
        self.proxy_actors: Dict[NodeId, ActorHandle] = dict()

        # Will populate self.proxy_actors with existing actors.
        self._start_proxies_if_needed()

    def http_proxy_handles(self) -> List[ActorHandle]:
        return list(self.proxy_actors.values())

    def update(self):
        self._start_proxies_if_needed()
        self._stop_proxies_if_needed()

    def _start_proxies_if_needed(self) -> None:
        """Start a proxy on every node if it doesn't already exist."""
        if self.config.host is None:
            return

        for node_id, node_resource in get_all_node_ids():
            if node_id in self.proxy_actors:
                continue

            name = format_actor_name(SERVE_PROXY_NAME, self.controller_name,
                                     node_id)
            try:
                proxy = ray.get_actor(name)
            except ValueError:
                logger.info("Starting HTTP proxy with name '{}' on node '{}' "
                            "listening on '{}:{}'".format(
                                name, node_id, self.config.host,
                                self.config.port))
                proxy = HTTPProxyActor.options(
                    name=name,
                    lifetime="detached" if self.detached else None,
                    max_concurrency=ASYNC_CONCURRENCY,
                    max_restarts=-1,
                    max_task_retries=-1,
                    resources={
                        node_resource: 0.01
                    },
                ).remote(
                    self.config.host,
                    self.config.port,
                    controller_name=self.controller_name,
                    http_middlewares=self.config.middlewares)

            self.proxy_actors[node_id] = proxy

    def _stop_proxies_if_needed(self) -> bool:
        """Removes proxy actors from any nodes that no longer exist."""
        all_node_ids = {node_id for node_id, _ in get_all_node_ids()}
        to_stop = []
        for node_id in self.proxy_actors:
            if node_id not in all_node_ids:
                logger.info("Removing HTTP proxy on removed node '{}'.".format(
                    node_id))
                to_stop.append(node_id)

        for node_id in to_stop:
            proxy = self.proxy_actors.pop(node_id)
            ray.kill(proxy, no_restart=True)


class EndpointState:
    def __init__(self, checkpoint: bytes = None):
        self.routes: Dict[BackendTag, Tuple[EndpointTag, Any]] = dict()
        self.traffic_policies: Dict[EndpointTag, TrafficPolicy] = dict()

        if checkpoint is not None:
            self.routes, self.traffic_policies = pickle.loads(checkpoint)

    def checkpoint(self):
        return pickle.dumps((self.routes, self.traffic_policies))

    def get_endpoints(self) -> Dict[EndpointTag, Dict[str, Any]]:
        endpoints = {}
        for route, (endpoint, methods) in self.routes.items():
            if endpoint in self.traffic_policies:
                traffic_policy = self.traffic_policies[endpoint]
                traffic_dict = traffic_policy.traffic_dict
                shadow_dict = traffic_policy.shadow_dict
            else:
                traffic_dict = {}
                shadow_dict = {}

            endpoints[endpoint] = {
                "route": route if route.startswith("/") else None,
                "methods": methods,
                "traffic": traffic_dict,
                "shadows": shadow_dict,
            }
        return endpoints


class BackendInfo(BaseModel):
    # TODO(architkulkarni): Add type hint for worker_class after upgrading
    # cloudpickle and adding types to RayServeWrappedReplica
    worker_class: Any
    backend_config: BackendConfig
    replica_config: ReplicaConfig

    class Config:
        # TODO(architkulkarni): Remove once ReplicaConfig is a pydantic
        # model
        arbitrary_types_allowed = True


<<<<<<< HEAD
class BackendState:
    def __init__(self, checkpoint: bytes = None):
        self.backends: Dict[BackendTag, BackendInfo] = dict()

        if checkpoint is not None:
            self.backends = pickle.loads(checkpoint)

    def checkpoint(self):
        return pickle.dumps(self.backends)
=======
class EndpointState:
    def __init__(self, checkpoint: bytes = None):
        self.routes: Dict[BackendTag, Tuple[EndpointTag, Any]] = dict()
        self.traffic_policies: Dict[EndpointTag, TrafficPolicy] = dict()
>>>>>>> b52cce66

        if checkpoint is not None:
            self.routes, self.traffic_policies = pickle.loads(checkpoint)

<<<<<<< HEAD
    def add_backend(self,
                    backend_tag: BackendTag,
                    backend_info: BackendInfo,
                    goal_id: GoalId = 0) -> None:
        self.backends[backend_tag] = backend_info
=======
    def checkpoint(self):
        return pickle.dumps((self.routes, self.traffic_policies))

    def get_endpoints(self) -> Dict[EndpointTag, Dict[str, Any]]:
        endpoints = {}
        for route, (endpoint, methods) in self.routes.items():
            if endpoint in self.traffic_policies:
                traffic_policy = self.traffic_policies[endpoint]
                traffic_dict = traffic_policy.traffic_dict
                shadow_dict = traffic_policy.shadow_dict
            else:
                traffic_dict = {}
                shadow_dict = {}

            endpoints[endpoint] = {
                "route": route if route.startswith("/") else None,
                "methods": methods,
                "traffic": traffic_dict,
                "shadows": shadow_dict,
            }
        return endpoints
>>>>>>> b52cce66


class BackendState:
    def __init__(self, checkpoint: bytes = None):
        self.backends: Dict[BackendTag, BackendInfo] = dict()

        if checkpoint is not None:
            self.backends = pickle.loads(checkpoint)

    def checkpoint(self):
        return pickle.dumps(self.backends)

    def get_backend_configs(self) -> Dict[BackendTag, BackendConfig]:
        return {
            tag: info.backend_config
            for tag, info in self.backends.items()
        }

    def get_backend(self, backend_tag: BackendTag) -> Optional[BackendInfo]:
        return self.backends.get(backend_tag)

    def add_backend(self,
                    backend_tag: BackendTag,
                    backend_info: BackendInfo,
                    goal_id: GoalId = 0) -> None:
        self.backends[backend_tag] = backend_info


@dataclass
class ActorStateReconciler:
    controller_name: str = field(init=True)
    detached: bool = field(init=True)

    backend_replicas: Dict[BackendTag, Dict[ReplicaTag, ActorHandle]] = field(
        default_factory=lambda: defaultdict(dict))
    backend_replicas_to_start: Dict[BackendTag, List[ReplicaTag]] = field(
        default_factory=lambda: defaultdict(list))
    backend_replicas_to_stop: Dict[BackendTag, List[ReplicaTag]] = field(
        default_factory=lambda: defaultdict(list))
    backends_to_remove: List[BackendTag] = field(default_factory=list)

    # NOTE(ilr): These are not checkpointed, but will be recreated by
    # `_enqueue_pending_scale_changes_loop`.
    currently_starting_replicas: Dict[asyncio.Future, Tuple[
        BackendTag, ReplicaTag, ActorHandle]] = field(default_factory=dict)
    currently_stopping_replicas: Dict[asyncio.Future, Tuple[
        BackendTag, ReplicaTag]] = field(default_factory=dict)

    def __getstate__(self):
        state = self.__dict__.copy()
        del state["currently_stopping_replicas"]
        del state["currently_starting_replicas"]
        return state

    def __setstate__(self, state):
        self.__dict__.update(state)
        self.currently_stopping_replicas = {}
        self.currently_starting_replicas = {}

    # TODO(edoakes): consider removing this and just using the names.

    def get_replica_handles(self) -> List[ActorHandle]:
        return list(
            chain.from_iterable([
                replica_dict.values()
                for replica_dict in self.backend_replicas.values()
            ]))

    def get_replica_tags(self) -> List[ReplicaTag]:
        return list(
            chain.from_iterable([
                replica_dict.keys()
                for replica_dict in self.backend_replicas.values()
            ]))

    async def _start_backend_replica(self, backend_state: BackendState,
                                     backend_tag: BackendTag,
                                     replica_tag: ReplicaTag) -> ActorHandle:
        """Start a replica and return its actor handle.

        Checks if the named actor already exists before starting a new one.

        Assumes that the backend configuration is already in the Goal State.
        """
        # NOTE(edoakes): the replicas may already be created if we
        # failed after creating them but before writing a
        # checkpoint.
        replica_name = format_actor_name(replica_tag, self.controller_name)
        try:
            replica_handle = ray.get_actor(replica_name)
        except ValueError:
            logger.debug("Starting replica '{}' for backend '{}'.".format(
                replica_tag, backend_tag))
            backend_info = backend_state.get_backend(backend_tag)

            replica_handle = ray.remote(backend_info.worker_class).options(
                name=replica_name,
                lifetime="detached" if self.detached else None,
                max_restarts=-1,
                max_task_retries=-1,
                **backend_info.replica_config.ray_actor_options).remote(
                    backend_tag, replica_tag,
                    backend_info.replica_config.actor_init_args,
                    backend_info.backend_config, self.controller_name)

        return replica_handle

    def _scale_backend_replicas(self, backends: Dict[BackendTag, BackendInfo],
                                backend_tag: BackendTag,
                                num_replicas: int) -> None:
        """Scale the given backend to the number of replicas.

        NOTE: this does not actually start or stop the replicas, but instead
        adds the intention to start/stop them to self.backend_replicas_to_start
        and self.backend_replicas_to_stop. The caller is responsible for then
        first writing a checkpoint and then actually starting/stopping the
        intended replicas. This avoids inconsistencies with starting/stopping a
        replica and then crashing before writing a checkpoint.
        """

        logger.debug("Scaling backend '{}' to {} replicas".format(
            backend_tag, num_replicas))
        assert (backend_tag in backends
                ), "Backend {} is not registered.".format(backend_tag)
        assert num_replicas >= 0, ("Number of replicas must be"
                                   " greater than or equal to 0.")

        current_num_replicas = len(self.backend_replicas[backend_tag])
        delta_num_replicas = num_replicas - current_num_replicas

        backend_info = backends[backend_tag]
        if delta_num_replicas > 0:
            can_schedule = try_schedule_resources_on_nodes(requirements=[
                backend_info.replica_config.resource_dict
                for _ in range(delta_num_replicas)
            ])

            if _RESOURCE_CHECK_ENABLED and not all(can_schedule):
                num_possible = sum(can_schedule)
                raise RayServeException(
                    "Cannot scale backend {} to {} replicas. Ray Serve tried "
                    "to add {} replicas but the resources only allows {} "
                    "to be added. To fix this, consider scaling to replica to "
                    "{} or add more resources to the cluster. You can check "
                    "avaiable resources with ray.nodes().".format(
                        backend_tag, num_replicas, delta_num_replicas,
                        num_possible, current_num_replicas + num_possible))

            logger.debug("Adding {} replicas to backend {}".format(
                delta_num_replicas, backend_tag))
            for _ in range(delta_num_replicas):
                replica_tag = "{}#{}".format(backend_tag, get_random_letters())
                self.backend_replicas_to_start[backend_tag].append(replica_tag)

        elif delta_num_replicas < 0:
            logger.debug("Removing {} replicas from backend '{}'".format(
                -delta_num_replicas, backend_tag))
            assert len(
                self.backend_replicas[backend_tag]) >= delta_num_replicas
            for _ in range(-delta_num_replicas):
                replica_tag, _ = self.backend_replicas[backend_tag].popitem()
                if len(self.backend_replicas[backend_tag]) == 0:
                    del self.backend_replicas[backend_tag]

                self.backend_replicas_to_stop[backend_tag].append(replica_tag)

    async def _enqueue_pending_scale_changes_loop(self,
                                                  backend_state: BackendState):
        for backend_tag, replicas_to_create in self.backend_replicas_to_start.\
                items():
            for replica_tag in replicas_to_create:
                replica_handle = await self._start_backend_replica(
                    backend_state, backend_tag, replica_tag)
                ready_future = replica_handle.ready.remote().as_future()
                self.currently_starting_replicas[ready_future] = (
                    backend_tag, replica_tag, replica_handle)

        for backend_tag, replicas_to_stop in self.backend_replicas_to_stop.\
                items():
            for replica_tag in replicas_to_stop:
                replica_name = format_actor_name(replica_tag,
                                                 self.controller_name)

                async def kill_actor(replica_name_to_use):
                    # NOTE: the replicas may already be stopped if we failed
                    # after stopping them but before writing a checkpoint.
                    try:
                        replica = ray.get_actor(replica_name_to_use)
                    except ValueError:
                        return

                    # TODO(edoakes): this logic isn't ideal because there may
                    # be pending tasks still executing on the replica. However,
                    # if we use replica.__ray_terminate__, we may send it while
                    # the replica is being restarted and there's no way to tell
                    # if it successfully killed the worker or not.
                    ray.kill(replica, no_restart=True)

                self.currently_stopping_replicas[asyncio.ensure_future(
                    kill_actor(replica_name))] = (backend_tag, replica_tag)

    async def _check_currently_starting_replicas(self) -> bool:
        """Returns a boolean specifying if there are more replicas to start"""
        in_flight = list()

        if self.currently_starting_replicas:
            done, in_flight = await asyncio.wait(
                list(self.currently_starting_replicas.keys()), timeout=0)
            for fut in done:
                (backend_tag, replica_tag,
                 replica_handle) = self.currently_starting_replicas.pop(fut)
                self.backend_replicas[backend_tag][
                    replica_tag] = replica_handle

                backend = self.backend_replicas_to_start.get(backend_tag)
                if backend:
                    try:
                        backend.remove(replica_tag)
                    except ValueError:
                        pass
                    if len(backend) == 0:
                        del self.backend_replicas_to_start[backend_tag]
        return len(in_flight) > 0

    async def _check_currently_stopping_replicas(self) -> bool:
        """Returns a boolean specifying if there are more replicas to stop"""
        in_flight = list()
        if self.currently_stopping_replicas:
            done_stoppping, in_flight = await asyncio.wait(
                list(self.currently_stopping_replicas.keys()), timeout=0)
            for fut in done_stoppping:
                (backend_tag,
                 replica_tag) = self.currently_stopping_replicas.pop(fut)

                backend = self.backend_replicas_to_stop.get(backend_tag)

                if backend:
                    try:
                        backend.remove(replica_tag)
                    except ValueError:
                        pass
                    if len(backend) == 0:
                        del self.backend_replicas_to_stop[backend_tag]

        return len(in_flight) > 0

    async def backend_control_loop(self):
        start = time.time()
        prev_warning = start
        need_to_continue = True
        while need_to_continue:
            if time.time() - prev_warning > REPLICA_STARTUP_TIME_WARNING_S:
                prev_warning = time.time()
                logger.warning("Waited {:.2f}s for replicas to start up. Make "
                               "sure there are enough resources to create the "
                               "replicas.".format(time.time() - start))

            need_to_continue = (
                await self._check_currently_starting_replicas()
                or await self._check_currently_stopping_replicas())

            asyncio.sleep(1)

    def _recover_actor_handles(self) -> None:
        # Fetch actor handles for all of the backend replicas in the system.
        # All of these backend_replicas are guaranteed to already exist because
        #  they would not be written to a checkpoint in self.backend_replicas
        # until they were created.
        for backend_tag, replica_dict in self.backend_replicas.items():
            for replica_tag in replica_dict.keys():
                replica_name = format_actor_name(replica_tag,
                                                 self.controller_name)
                self.backend_replicas[backend_tag][
                    replica_tag] = ray.get_actor(replica_name)

    async def _recover_from_checkpoint(
            self, backend_state: BackendState, controller: "ServeController"
    ) -> Dict[BackendTag, BasicAutoscalingPolicy]:
        self._recover_actor_handles()
        autoscaling_policies = dict()

        for backend, info in backend_state.backends.items():
            metadata = info.backend_config.internal_metadata
            if metadata.autoscaling_config is not None:
                autoscaling_policies[backend] = BasicAutoscalingPolicy(
                    backend, metadata.autoscaling_config)

        # Start/stop any pending backend replicas.
        await self._enqueue_pending_scale_changes_loop(backend_state)
        await self.backend_control_loop()

        return autoscaling_policies


@dataclass
class FutureResult:
    # Goal requested when this future was created
    requested_goal: Dict[str, Any]


@dataclass
class Checkpoint:
    endpoint_state_checkpoint: bytes
    backend_state_checkpoint: bytes
    reconciler: ActorStateReconciler
    # TODO(ilr) Rename reconciler to PendingState
    inflight_reqs: Dict[uuid4, FutureResult]


@ray.remote
class ServeController:
    """Responsible for managing the state of the serving system.

    The controller implements fault tolerance by persisting its state in
    a new checkpoint each time a state change is made. If the actor crashes,
    the latest checkpoint is loaded and the state is recovered. Checkpoints
    are written/read using a provided KV-store interface.

    All hard state in the system is maintained by this actor and persisted via
    these checkpoints. Soft state required by other components is fetched by
    those actors from this actor on startup and updates are pushed out from
    this actor.

    All other actors started by the controller are named, detached actors
    so they will not fate share with the controller if it crashes.

    The following guarantees are provided for state-changing calls to the
    controller:
        - If the call succeeds, the change was made and will be reflected in
          the system even if the controller or other actors die unexpectedly.
        - If the call fails, the change may have been made but isn't guaranteed
          to have been. The client should retry in this case. Note that this
          requires all implementations here to be idempotent.
    """

    async def __init__(self,
                       controller_name: str,
                       http_config: HTTPConfig,
                       detached: bool = False):
        # Used to read/write checkpoints.
        self.kv_store = RayInternalKVStore(namespace=controller_name)
        self.actor_reconciler = ActorStateReconciler(controller_name, detached)

        # backend -> AutoscalingPolicy
        self.autoscaling_policies = dict()

        # Dictionary of backend_tag -> proxy_name -> most recent queue length.
        self.backend_stats = defaultdict(lambda: defaultdict(dict))

        # Used to ensure that only a single state-changing operation happens
        # at any given time.
        self.write_lock = asyncio.Lock()

        # Map of awaiting results
        # TODO(ilr): Checkpoint this once this becomes asynchronous
        self.inflight_results: Dict[UUID, asyncio.Event] = dict()
        self._serializable_inflight_results: Dict[UUID, FutureResult] = dict()

<<<<<<< HEAD
        # HTTP state doesn't currently require a checkpoint.
        self.http_state = HTTPState(controller_name, detached, http_config)

=======
>>>>>>> b52cce66
        checkpoint_bytes = self.kv_store.get(CHECKPOINT_KEY)
        if checkpoint_bytes is None:
            logger.debug("No checkpoint found")
            self.backend_state = BackendState()
            self.endpoint_state = EndpointState()
        else:
            checkpoint: Checkpoint = pickle.loads(checkpoint_bytes)
            self.backend_state = BackendState(
                checkpoint=checkpoint.backend_state_checkpoint)
            self.endpoint_state = EndpointState(
                checkpoint=checkpoint.endpoint_state_checkpoint)
            await self._recover_from_checkpoint(checkpoint)

        # NOTE(simon): Currently we do all-to-all broadcast. This means
        # any listeners will receive notification for all changes. This
        # can be problem at scale, e.g. updating a single backend config
        # will send over the entire configs. In the future, we should
        # optimize the logic to support subscription by key.
        self.long_poll_host = LongPollHost()

        # The configs pushed out here get updated by
        # self._recover_from_checkpoint in the failure scenario, so that must
        # be run before we notify the changes.
        self.notify_backend_configs_changed()
        self.notify_replica_handles_changed()
        self.notify_traffic_policies_changed()
        self.notify_route_table_changed()

        asyncio.get_event_loop().create_task(self.run_control_loop())

    async def wait_for_event(self, uuid: UUID) -> bool:
        if uuid not in self.inflight_results:
            return True
        event = self.inflight_results[uuid]
        await event.wait()
        self.inflight_results.pop(uuid)
        self._serializable_inflight_results.pop(uuid)
        async with self.write_lock:
            self._checkpoint()

        return True

    def _create_event_with_result(
            self,
            goal_state: Dict[str, any],
            recreation_uuid: Optional[UUID] = None) -> UUID:
        # NOTE(ilr) Must be called before checkpointing!
        event = asyncio.Event()
        event.result = FutureResult(goal_state)
        event.set()
        uuid_val = recreation_uuid or uuid4()
        self.inflight_results[uuid_val] = event
        self._serializable_inflight_results[uuid_val] = event.result
        return uuid_val

    async def _num_inflight_results(self) -> int:
        return len(self.inflight_results)

    def notify_replica_handles_changed(self):
        self.long_poll_host.notify_changed(
            LongPollKey.REPLICA_HANDLES, {
                backend_tag: list(replica_dict.values())
                for backend_tag, replica_dict in
                self.actor_reconciler.backend_replicas.items()
            })

    def notify_traffic_policies_changed(self):
        self.long_poll_host.notify_changed(
            LongPollKey.TRAFFIC_POLICIES,
            self.endpoint_state.traffic_policies,
        )

    def notify_backend_configs_changed(self):
        self.long_poll_host.notify_changed(
            LongPollKey.BACKEND_CONFIGS,
            self.backend_state.get_backend_configs())

    def notify_route_table_changed(self):
        self.long_poll_host.notify_changed(LongPollKey.ROUTE_TABLE,
                                           self.endpoint_state.routes)

    async def listen_for_change(self, keys_to_snapshot_ids: Dict[str, int]):
        """Proxy long pull client's listen request.

        Args:
            keys_to_snapshot_ids (Dict[str, int]): Snapshot IDs are used to
              determine whether or not the host should immediately return the
              data or wait for the value to be changed.
        """
        return await (
            self.long_poll_host.listen_for_change(keys_to_snapshot_ids))

    def get_http_proxies(self) -> Dict[str, ActorHandle]:
        """Returns a dictionary of node ID to http_proxy actor handles."""
        return self.http_state.proxy_actors

    def _checkpoint(self) -> None:
        """Checkpoint internal state and write it to the KV store."""
        assert self.write_lock.locked()
        logger.debug("Writing checkpoint")
        start = time.time()

        checkpoint = pickle.dumps(
            Checkpoint(self.endpoint_state.checkpoint(),
                       self.backend_state.checkpoint(), self.actor_reconciler,
                       self._serializable_inflight_results))

        self.kv_store.put(CHECKPOINT_KEY, checkpoint)
        logger.debug("Wrote checkpoint in {:.3f}s".format(time.time() - start))

        if random.random(
        ) < _CRASH_AFTER_CHECKPOINT_PROBABILITY and self.detached:
            logger.warning("Intentionally crashing after checkpoint")
            os._exit(0)

    async def _recover_from_checkpoint(self, checkpoint: Checkpoint) -> None:
        """Recover the instance state from the provided checkpoint.

        This should be called in the constructor to ensure that the internal
        state is updated before any other operations run. After running this,
        internal state will be updated and long-poll clients may be notified.

        Performs the following operations:
            1) Deserializes the internal state from the checkpoint.
            2) Starts/stops any replicas that are pending creation or
               deletion.
        """
        start = time.time()
        logger.info("Recovering from checkpoint")

        self.actor_reconciler = checkpoint.reconciler

        self._serializable_inflight_results = checkpoint.inflight_reqs
        for uuid, fut_result in self._serializable_inflight_results.items():
            self._create_event_with_result(fut_result.requested_goal, uuid)

        # NOTE(edoakes): unfortunately, we can't completely recover from a
        # checkpoint in the constructor because we block while waiting for
        # other actors to start up, and those actors fetch soft state from
        # this actor. Because no other tasks will start executing until after
        # the constructor finishes, if we were to run this logic in the
        # constructor it could lead to deadlock between this actor and a child.
        # However, we do need to guarantee that we have fully recovered from a
        # checkpoint before any other state-changing calls run. We address this
        # by acquiring the write_lock and then posting the task to recover from
        # a checkpoint to the event loop. Other state-changing calls acquire
        # this lock and will be blocked until recovering from the checkpoint
        # finishes. This can be removed once we move to the async control loop.

        async def finish_recover_from_checkpoint():
            assert self.write_lock.locked()
            self.autoscaling_policies = await self.actor_reconciler.\
                _recover_from_checkpoint(self.backend_state, self)
            self.write_lock.release()
            logger.info(
                "Recovered from checkpoint in {:.3f}s".format(time.time() -
                                                              start))

        await self.write_lock.acquire()
        asyncio.get_event_loop().create_task(finish_recover_from_checkpoint())

    async def do_autoscale(self) -> None:
        for backend, info in self.backend_state.backends.items():
            if backend not in self.autoscaling_policies:
                continue

            new_num_replicas = self.autoscaling_policies[backend].scale(
                self.backend_stats[backend], info.backend_config.num_replicas)
            if new_num_replicas > 0:
                await self.update_backend_config(
                    backend, BackendConfig(num_replicas=new_num_replicas))

    async def reconcile_current_and_goal_backends(self):
        pass

    async def run_control_loop(self) -> None:
        while True:
            await self.do_autoscale()
            async with self.write_lock:
                self.http_state.update()

            await asyncio.sleep(CONTROL_LOOP_PERIOD_S)

    def _all_replica_handles(
            self) -> Dict[BackendTag, Dict[ReplicaTag, ActorHandle]]:
        """Used for testing."""
        return self.actor_reconciler.backend_replicas

    def get_all_backends(self) -> Dict[BackendTag, BackendConfig]:
        """Returns a dictionary of backend tag to backend config."""
        return self.backend_state.get_backend_configs()

    def get_all_endpoints(self) -> Dict[EndpointTag, Dict[BackendTag, Any]]:
        """Returns a dictionary of backend tag to backend config."""
        return self.endpoint_state.get_endpoints()

    async def _set_traffic(self, endpoint_name: str,
                           traffic_dict: Dict[str, float]) -> UUID:
        if endpoint_name not in self.endpoint_state.get_endpoints():
            raise ValueError("Attempted to assign traffic for an endpoint '{}'"
                             " that is not registered.".format(endpoint_name))

        assert isinstance(traffic_dict,
                          dict), "Traffic policy must be a dictionary."

        for backend in traffic_dict:
            if self.backend_state.get_backend(backend) is None:
                raise ValueError(
                    "Attempted to assign traffic to a backend '{}' that "
                    "is not registered.".format(backend))

        traffic_policy = TrafficPolicy(traffic_dict)
        self.endpoint_state.traffic_policies[endpoint_name] = traffic_policy

        return_uuid = self._create_event_with_result({
            endpoint_name: traffic_policy
        })
        # NOTE(edoakes): we must write a checkpoint before pushing the
        # update to avoid inconsistent state if we crash after pushing the
        # update.
        self._checkpoint()
        self.notify_traffic_policies_changed()
        return return_uuid

    async def set_traffic(self, endpoint_name: str,
                          traffic_dict: Dict[str, float]) -> UUID:
        """Sets the traffic policy for the specified endpoint."""
        async with self.write_lock:
            return_uuid = await self._set_traffic(endpoint_name, traffic_dict)
        return return_uuid

    async def shadow_traffic(self, endpoint_name: str, backend_tag: BackendTag,
                             proportion: float) -> UUID:
        """Shadow traffic from the endpoint to the backend."""
        async with self.write_lock:
            if endpoint_name not in self.endpoint_state.get_endpoints():
                raise ValueError("Attempted to shadow traffic from an "
                                 "endpoint '{}' that is not registered."
                                 .format(endpoint_name))

            if self.backend_state.get_backend(backend_tag) is None:
                raise ValueError(
                    "Attempted to shadow traffic to a backend '{}' that "
                    "is not registered.".format(backend_tag))

            self.endpoint_state.traffic_policies[endpoint_name].set_shadow(
                backend_tag, proportion)

            traffic_policy = self.endpoint_state.traffic_policies[
                endpoint_name]

            return_uuid = self._create_event_with_result({
                endpoint_name: traffic_policy
            })
            # NOTE(edoakes): we must write a checkpoint before pushing the
            # update to avoid inconsistent state if we crash after pushing the
            # update.
            self._checkpoint()
            self.notify_traffic_policies_changed()
            return return_uuid

    # TODO(architkulkarni): add Optional for route after cloudpickle upgrade
    async def create_endpoint(self, endpoint: str,
                              traffic_dict: Dict[str, float], route,
                              methods) -> UUID:
        """Create a new endpoint with the specified route and methods.

        If the route is None, this is a "headless" endpoint that will not
        be exposed over HTTP and can only be accessed via a handle.
        """
        async with self.write_lock:
            # If this is a headless endpoint with no route, key the endpoint
            # based on its name.
            # TODO(edoakes): we should probably just store routes and endpoints
            # separately.
            if route is None:
                route = endpoint

            # TODO(edoakes): move this to client side.
            err_prefix = "Cannot create endpoint."
            if route in self.endpoint_state.routes:

                # Ensures this method is idempotent
                if self.endpoint_state.routes[route] == (endpoint, methods):
                    return

                else:
                    raise ValueError(
                        "{} Route '{}' is already registered.".format(
                            err_prefix, route))

            if endpoint in self.endpoint_state.get_endpoints():
                raise ValueError(
                    "{} Endpoint '{}' is already registered.".format(
                        err_prefix, endpoint))

            logger.info(
                "Registering route '{}' to endpoint '{}' with methods '{}'.".
                format(route, endpoint, methods))

            self.endpoint_state.routes[route] = (endpoint, methods)

            # NOTE(edoakes): checkpoint is written in self._set_traffic.
            return_uuid = await self._set_traffic(endpoint, traffic_dict)
            self.notify_route_table_changed()
            return return_uuid

    async def delete_endpoint(self, endpoint: str) -> UUID:
        """Delete the specified endpoint.

        Does not modify any corresponding backends.
        """
        logger.info("Deleting endpoint '{}'".format(endpoint))
        async with self.write_lock:
            # This method must be idempotent. We should validate that the
            # specified endpoint exists on the client.
            for route, (route_endpoint,
                        _) in self.endpoint_state.routes.items():
                if route_endpoint == endpoint:
                    route_to_delete = route
                    break
            else:
                logger.info("Endpoint '{}' doesn't exist".format(endpoint))
                return

            # Remove the routing entry.
            del self.endpoint_state.routes[route_to_delete]

            # Remove the traffic policy entry if it exists.
            if endpoint in self.endpoint_state.traffic_policies:
                del self.endpoint_state.traffic_policies[endpoint]

            return_uuid = self._create_event_with_result({
                route_to_delete: None,
                endpoint: None
            })
            # NOTE(edoakes): we must write a checkpoint before pushing the
            # updates to the proxies to avoid inconsistent state if we crash
            # after pushing the update.
            self._checkpoint()
            self.notify_route_table_changed()
            return return_uuid

    async def create_backend(self, backend_tag: BackendTag,
                             backend_config: BackendConfig,
                             replica_config: ReplicaConfig) -> UUID:
        """Register a new backend under the specified tag."""
        async with self.write_lock:
            # Ensures this method is idempotent.
            backend_info = self.backend_state.get_backend(backend_tag)
            if backend_info is not None:
                if (backend_info.backend_config == backend_config
                        and backend_info.replica_config == replica_config):
                    return

            backend_replica = create_backend_replica(
                replica_config.func_or_class)

            # Save creator that starts replicas, the arguments to be passed in,
            # and the configuration for the backends.
            backend_info = BackendInfo(
                worker_class=backend_replica,
                backend_config=backend_config,
                replica_config=replica_config)
            self.backend_state.add_backend(backend_tag, backend_info)
            metadata = backend_config.internal_metadata
            if metadata.autoscaling_config is not None:
                self.autoscaling_policies[
                    backend_tag] = BasicAutoscalingPolicy(
                        backend_tag, metadata.autoscaling_config)

            try:
                # This call should be to run control loop
                self.actor_reconciler._scale_backend_replicas(
                    self.backend_state.backends, backend_tag,
                    backend_config.num_replicas)
            except RayServeException as e:
                del self.backend_state.backends[backend_tag]
                raise e

            return_uuid = self._create_event_with_result({
                backend_tag: backend_info
            })
            # NOTE(edoakes): we must write a checkpoint before starting new
            # or pushing the updated config to avoid inconsistent state if we
            # crash while making the change.
            self._checkpoint()
            await self.actor_reconciler._enqueue_pending_scale_changes_loop(
                self.backend_state)
            await self.actor_reconciler.backend_control_loop()

            self.notify_replica_handles_changed()

            # Set the backend config inside routers
            # (particularly for max_concurrent_queries).
            self.notify_backend_configs_changed()
            return return_uuid

    async def delete_backend(self, backend_tag: BackendTag) -> UUID:
        async with self.write_lock:
            # This method must be idempotent. We should validate that the
            # specified backend exists on the client.
            if self.backend_state.get_backend(backend_tag) is None:
                return

            # Check that the specified backend isn't used by any endpoints.
            for endpoint, traffic_policy in self.endpoint_state.\
                    traffic_policies.items():
                if (backend_tag in traffic_policy.traffic_dict
                        or backend_tag in traffic_policy.shadow_dict):
                    raise ValueError("Backend '{}' is used by endpoint '{}' "
                                     "and cannot be deleted. Please remove "
                                     "the backend from all endpoints and try "
                                     "again.".format(backend_tag, endpoint))

            # Scale its replicas down to 0. This will also remove the backend
            # from self.backend_state.backends and
            # self.actor_reconciler.backend_replicas.

            # This should be a call to the control loop
            self.actor_reconciler._scale_backend_replicas(
                self.backend_state.backends, backend_tag, 0)

            # Remove the backend's metadata.
            del self.backend_state.backends[backend_tag]
            if backend_tag in self.autoscaling_policies:
                del self.autoscaling_policies[backend_tag]

            # Add the intention to remove the backend from the routers.
            self.actor_reconciler.backends_to_remove.append(backend_tag)

            return_uuid = self._create_event_with_result({backend_tag: None})
            # NOTE(edoakes): we must write a checkpoint before removing the
            # backend from the routers to avoid inconsistent state if we crash
            # after pushing the update.
            self._checkpoint()
            await self.actor_reconciler._enqueue_pending_scale_changes_loop(
                self.backend_state)
            await self.actor_reconciler.backend_control_loop()

            self.notify_replica_handles_changed()
            return return_uuid

    async def update_backend_config(self, backend_tag: BackendTag,
                                    config_options: BackendConfig) -> UUID:
        """Set the config for the specified backend."""
        async with self.write_lock:
            assert (self.backend_state.get_backend(backend_tag)
                    ), "Backend {} is not registered.".format(backend_tag)
            assert isinstance(config_options, BackendConfig)

            stored_backend_config = self.backend_state.get_backend(
                backend_tag).backend_config
            backend_config = stored_backend_config.copy(
                update=config_options.dict(exclude_unset=True))
            backend_config._validate_complete()
            self.backend_state.get_backend(
                backend_tag).backend_config = backend_config
            backend_info = self.backend_state.get_backend(backend_tag)

            # Scale the replicas with the new configuration.

            # This should be to run the control loop
            self.actor_reconciler._scale_backend_replicas(
                self.backend_state.backends, backend_tag,
                backend_config.num_replicas)

            return_uuid = self._create_event_with_result({
                backend_tag: backend_info
            })
            # NOTE(edoakes): we must write a checkpoint before pushing the
            # update to avoid inconsistent state if we crash after pushing the
            # update.
            self._checkpoint()

            # Inform the routers about change in configuration
            # (particularly for setting max_batch_size).

            await self.actor_reconciler._enqueue_pending_scale_changes_loop(
                self.backend_state)
            await self.actor_reconciler.backend_control_loop()

            self.notify_replica_handles_changed()
            self.notify_backend_configs_changed()
            return return_uuid

    def get_backend_config(self, backend_tag: BackendTag) -> BackendConfig:
        """Get the current config for the specified backend."""
        assert (self.backend_state.get_backend(backend_tag)
                ), "Backend {} is not registered.".format(backend_tag)
        return self.backend_state.get_backend(backend_tag).backend_config

    def get_http_config(self):
        """Return the HTTP proxy configuration."""
        return self.http_state.config

    async def shutdown(self) -> None:
        """Shuts down the serve instance completely."""
        async with self.write_lock:
            for http_proxy in self.http_state.http_proxy_handles():
                ray.kill(http_proxy, no_restart=True)
            for replica in self.actor_reconciler.get_replica_handles():
                ray.kill(replica, no_restart=True)
            self.kv_store.delete(CHECKPOINT_KEY)<|MERGE_RESOLUTION|>--- conflicted
+++ resolved
@@ -148,13 +148,49 @@
             ray.kill(proxy, no_restart=True)
 
 
+class BackendInfo(BaseModel):
+    # TODO(architkulkarni): Add type hint for worker_class after upgrading
+    # cloudpickle and adding types to RayServeWrappedReplica
+    worker_class: Any
+    backend_config: BackendConfig
+    replica_config: ReplicaConfig
+
+    class Config:
+        # TODO(architkulkarni): Remove once ReplicaConfig is a pydantic
+        # model
+        arbitrary_types_allowed = True
+
+
+class BackendState:
+    def __init__(self, checkpoint: bytes = None):
+        self.backends: Dict[BackendTag, BackendInfo] = dict()
+
+        if checkpoint is not None:
+            self.backends = pickle.loads(checkpoint)
+
+    def checkpoint(self):
+        return pickle.dumps(self.backends)
+
+    def get_backend_configs(self) -> Dict[BackendTag, BackendConfig]:
+        return {
+            tag: info.backend_config
+            for tag, info in self.backends.items()
+        }
+
+    def get_backend(self, backend_tag: BackendTag) -> Optional[BackendInfo]:
+        return self.backends.get(backend_tag)
+
+    def add_backend(self,
+                    backend_tag: BackendTag,
+                    backend_info: BackendInfo,
+                    goal_id: GoalId = 0) -> None:
+        self.backends[backend_tag] = backend_info
+
+
 class EndpointState:
     def __init__(self, checkpoint: bytes = None):
         self.routes: Dict[BackendTag, Tuple[EndpointTag, Any]] = dict()
         self.traffic_policies: Dict[EndpointTag, TrafficPolicy] = dict()
-
-        if checkpoint is not None:
-            self.routes, self.traffic_policies = pickle.loads(checkpoint)
 
     def checkpoint(self):
         return pickle.dumps((self.routes, self.traffic_policies))
@@ -177,96 +213,6 @@
                 "shadows": shadow_dict,
             }
         return endpoints
-
-
-class BackendInfo(BaseModel):
-    # TODO(architkulkarni): Add type hint for worker_class after upgrading
-    # cloudpickle and adding types to RayServeWrappedReplica
-    worker_class: Any
-    backend_config: BackendConfig
-    replica_config: ReplicaConfig
-
-    class Config:
-        # TODO(architkulkarni): Remove once ReplicaConfig is a pydantic
-        # model
-        arbitrary_types_allowed = True
-
-
-<<<<<<< HEAD
-class BackendState:
-    def __init__(self, checkpoint: bytes = None):
-        self.backends: Dict[BackendTag, BackendInfo] = dict()
-
-        if checkpoint is not None:
-            self.backends = pickle.loads(checkpoint)
-
-    def checkpoint(self):
-        return pickle.dumps(self.backends)
-=======
-class EndpointState:
-    def __init__(self, checkpoint: bytes = None):
-        self.routes: Dict[BackendTag, Tuple[EndpointTag, Any]] = dict()
-        self.traffic_policies: Dict[EndpointTag, TrafficPolicy] = dict()
->>>>>>> b52cce66
-
-        if checkpoint is not None:
-            self.routes, self.traffic_policies = pickle.loads(checkpoint)
-
-<<<<<<< HEAD
-    def add_backend(self,
-                    backend_tag: BackendTag,
-                    backend_info: BackendInfo,
-                    goal_id: GoalId = 0) -> None:
-        self.backends[backend_tag] = backend_info
-=======
-    def checkpoint(self):
-        return pickle.dumps((self.routes, self.traffic_policies))
-
-    def get_endpoints(self) -> Dict[EndpointTag, Dict[str, Any]]:
-        endpoints = {}
-        for route, (endpoint, methods) in self.routes.items():
-            if endpoint in self.traffic_policies:
-                traffic_policy = self.traffic_policies[endpoint]
-                traffic_dict = traffic_policy.traffic_dict
-                shadow_dict = traffic_policy.shadow_dict
-            else:
-                traffic_dict = {}
-                shadow_dict = {}
-
-            endpoints[endpoint] = {
-                "route": route if route.startswith("/") else None,
-                "methods": methods,
-                "traffic": traffic_dict,
-                "shadows": shadow_dict,
-            }
-        return endpoints
->>>>>>> b52cce66
-
-
-class BackendState:
-    def __init__(self, checkpoint: bytes = None):
-        self.backends: Dict[BackendTag, BackendInfo] = dict()
-
-        if checkpoint is not None:
-            self.backends = pickle.loads(checkpoint)
-
-    def checkpoint(self):
-        return pickle.dumps(self.backends)
-
-    def get_backend_configs(self) -> Dict[BackendTag, BackendConfig]:
-        return {
-            tag: info.backend_config
-            for tag, info in self.backends.items()
-        }
-
-    def get_backend(self, backend_tag: BackendTag) -> Optional[BackendInfo]:
-        return self.backends.get(backend_tag)
-
-    def add_backend(self,
-                    backend_tag: BackendTag,
-                    backend_info: BackendInfo,
-                    goal_id: GoalId = 0) -> None:
-        self.backends[backend_tag] = backend_info
 
 
 @dataclass
@@ -599,12 +545,9 @@
         self.inflight_results: Dict[UUID, asyncio.Event] = dict()
         self._serializable_inflight_results: Dict[UUID, FutureResult] = dict()
 
-<<<<<<< HEAD
         # HTTP state doesn't currently require a checkpoint.
         self.http_state = HTTPState(controller_name, detached, http_config)
 
-=======
->>>>>>> b52cce66
         checkpoint_bytes = self.kv_store.get(CHECKPOINT_KEY)
         if checkpoint_bytes is None:
             logger.debug("No checkpoint found")
