--- conflicted
+++ resolved
@@ -920,15 +920,4 @@
                 ray.kill(router, no_restart=True)
             for replica in self.actor_reconciler.get_replica_handles():
                 ray.kill(replica, no_restart=True)
-<<<<<<< HEAD
-            self.kv_store.delete(CHECKPOINT_KEY)
-
-    # CLEAN_UP, remove below
-    async def report_queue_lengths(self, router_name: str,
-                                   queue_lengths: Dict[str, int]):
-        # TODO: remove old router stats when removing them.
-        for backend, queue_length in queue_lengths.items():
-            self.backend_stats[backend][router_name] = queue_length
-=======
-            self.kv_store.delete(CHECKPOINT_KEY)
->>>>>>> a93ed458
+            self.kv_store.delete(CHECKPOINT_KEY)