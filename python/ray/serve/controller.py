import asyncio
import inspect
import json
import time
from collections import defaultdict
import os
from typing import Dict, List, Optional, Tuple, Any

import ray
from ray import cloudpickle
from ray.actor import ActorHandle
from ray.serve.async_goal_manager import AsyncGoalManager
from ray.serve.autoscaling_policy import calculate_desired_num_replicas
from ray.serve.backend_state import ReplicaState, BackendStateManager
from ray.serve.backend_worker import create_backend_replica
from ray.serve.common import (
    BackendInfo,
    BackendTag,
    EndpointTag,
    EndpointInfo,
    GoalId,
    NodeId,
    ReplicaTag,
)
<<<<<<< HEAD
from ray.serve.config import AutoscalingConfig, BackendConfig, HTTPOptions, ReplicaConfig
from ray.serve.constants import CONTROL_LOOP_PERIOD_S, SERVE_ROOT_URL_ENV_KEY
=======
from ray.serve.config import BackendConfig, HTTPOptions, ReplicaConfig
from ray.serve.constants import (CONTROL_LOOP_PERIOD_S, SERVE_ROOT_URL_ENV_KEY)
>>>>>>> 698b4eee
from ray.serve.endpoint_state import EndpointState
from ray.serve.http_state import HTTPState
from ray.serve.storage.checkpoint_path import make_kv_store
from ray.serve.long_poll import LongPollHost
from ray.serve.utils import logger
from ray.serve.autoscaling_metrics import InMemoryMetricsStore

# Used for testing purposes only. If this is set, the controller will crash
# after writing each checkpoint with the specified probability.
_CRASH_AFTER_CHECKPOINT_PROBABILITY = 0

SNAPSHOT_KEY = "serve-deployments-snapshot"


@ray.remote(num_cpus=0)
class ServeController:
    """Responsible for managing the state of the serving system.

    The controller implements fault tolerance by persisting its state in
    a new checkpoint each time a state change is made. If the actor crashes,
    the latest checkpoint is loaded and the state is recovered. Checkpoints
    are written/read using a provided KV-store interface.

    All hard state in the system is maintained by this actor and persisted via
    these checkpoints. Soft state required by other components is fetched by
    those actors from this actor on startup and updates are pushed out from
    this actor.

    All other actors started by the controller are named, detached actors
    so they will not fate share with the controller if it crashes.

    The following guarantees are provided for state-changing calls to the
    controller:
        - If the call succeeds, the change was made and will be reflected in
          the system even if the controller or other actors die unexpectedly.
        - If the call fails, the change may have been made but isn't guaranteed
          to have been. The client should retry in this case. Note that this
          requires all implementations here to be idempotent.
    """

    async def __init__(self,
                       controller_name: str,
                       http_config: HTTPOptions,
                       checkpoint_path: str,
                       detached: bool = False):
        # Used to read/write checkpoints.
        self.controller_namespace = ray.get_runtime_context().namespace
        self.controller_name = controller_name
        self.kv_store = make_kv_store(
            checkpoint_path,
            namespace=f"{self.controller_name}-{self.controller_namespace}")

        # Dictionary of backend_tag -> proxy_name -> most recent queue length.
        self.backend_stats = defaultdict(lambda: defaultdict(dict))

        # Used to ensure that only a single state-changing operation happens
        # at any given time.
        self.write_lock = asyncio.Lock()

        self.long_poll_host = LongPollHost()

        self.goal_manager = AsyncGoalManager()
        self.http_state = HTTPState(controller_name, detached, http_config)
        self.endpoint_state = EndpointState(self.kv_store, self.long_poll_host)
        # Fetch all running actors in current cluster as source of current
        # replica state for controller failure recovery
        all_current_actor_names = ray.util.list_named_actors()
        self.backend_state_manager = BackendStateManager(
            controller_name, detached, self.kv_store, self.long_poll_host,
            self.goal_manager, all_current_actor_names)

        # TODO(simon): move autoscaling related stuff into a manager.
        self.autoscaling_metrics_store = InMemoryMetricsStore()
<<<<<<< HEAD
        # self.autoscaling_manager = AutoscalingManager()
=======
>>>>>>> 698b4eee

        asyncio.get_event_loop().create_task(self.run_control_loop())

    def record_autoscaling_metrics(self, data: Dict[str, float],
                                   send_timestamp: float):
        self.autoscaling_metrics_store.add_metrics_point(data, send_timestamp)

    def _dump_autoscaling_metrics_for_testing(self):
        return self.autoscaling_metrics_store.data

    async def wait_for_goal(self, goal_id: GoalId) -> Optional[Exception]:
        return await self.goal_manager.wait_for_goal(goal_id)

    async def _num_pending_goals(self) -> int:
        return self.goal_manager.num_pending_goals()

    async def listen_for_change(self, keys_to_snapshot_ids: Dict[str, int]):
        """Proxy long pull client's listen request.

        Args:
            keys_to_snapshot_ids (Dict[str, int]): Snapshot IDs are used to
              determine whether or not the host should immediately return the
              data or wait for the value to be changed.
        """
        return await (
            self.long_poll_host.listen_for_change(keys_to_snapshot_ids))

    def get_all_endpoints(self) -> Dict[EndpointTag, Dict[BackendTag, Any]]:
        """Returns a dictionary of backend tag to backend config."""
        return self.endpoint_state.get_endpoints()

    def get_http_proxies(self) -> Dict[NodeId, ActorHandle]:
        """Returns a dictionary of node ID to http_proxy actor handles."""
        return self.http_state.get_http_proxy_handles()

    async def update_autoscaling(self) -> None:
        for deployment_name, (backend_info, route_prefix) in self.list_deployments().items():
            backend_config = backend_info.backend_config
            autoscaling_config = backend_config.autoscaling_config
            if autoscaling_config is None:
                continue
            replicas = self.backend_state_manager._backend_states[
                    deployment_name]._replicas
            running_replicas = replicas.get([ReplicaState.RUNNING])
            current_num_ongoing_requests = []
            for replica in running_replicas:
                replica_tag = replica.replica_tag
                num_ongoing_requests = self.autoscaling_metrics_store.window_average(replica_tag, time.time() - autoscaling_config.look_back_period_s)
                current_num_ongoing_requests.append(num_ongoing_requests)
            if len(current_num_ongoing_requests) == 0:
                print("length of list of num requests is zero")
                continue
            print("current ongoing num requests: ", current_num_ongoing_requests)
            new_backend_config = backend_config.copy()
            new_backend_config.num_replicas = calculate_desired_num_replicas(autoscaling_config, current_num_ongoing_requests)
            print("desired num replicas: ", new_backend_config.num_replicas)
            print("Metrics dump:  ", self._dump_autoscaling_metrics_for_testing())
            # continue #TODO: remove
            replica_config = backend_info.replica_config
            deployer_job_id = backend_info.deployer_job_id
            backend_config_proto_bytes = new_backend_config.to_proto_bytes()
            # TODO: Only allow autoscaling for versioned deployments for now
            # TODO: Weird behavior: when spamming a new deployment, the
            # num ongoing requests goes from 0, to 0.5, to 0.66, to 1, to (huge) (15-20ish)
            goal_id, updating = await self.deploy(deployment_name, backend_config_proto_bytes, replica_config, version=backend_info.version, prev_version=backend_info.version, route_prefix=route_prefix, deployer_job_id=deployer_job_id)


    async def run_control_loop(self) -> None:
        while True:
            # try:
            await self.update_autoscaling() # TODO: see if you can move inside the async lock, incase nested locking with the same lock is okay.
            #except Exception:
            #    logger.exception("Exception while running autoscaling.")
            async with self.write_lock:
                try:
                    self.http_state.update()
                except Exception:
                    logger.exception("Exception updating HTTP state.")
                try:
                    self.backend_state_manager.update()
                except Exception:
                    logger.exception("Exception updating backend state.")
            self._put_serve_snapshot()
            await asyncio.sleep(CONTROL_LOOP_PERIOD_S)

    def _put_serve_snapshot(self) -> None:
        val = dict()
        for deployment_name, (backend_info,
                              route_prefix) in self.list_deployments(
                                  include_deleted=True).items():
            entry = dict()
            entry["name"] = deployment_name
            entry["namespace"] = ray.get_runtime_context().namespace
            entry["ray_job_id"] = ("None"
                                   if backend_info.deployer_job_id is None else
                                   backend_info.deployer_job_id.hex())
            entry[
                "class_name"] = backend_info.replica_config.func_or_class_name
            entry["version"] = backend_info.version or "None"
            # TODO(architkulkarni): When we add the feature to allow
            # deployments with no HTTP route, update the below line.
            # Or refactor the route_prefix logic in the Deployment class.
            entry["http_route"] = route_prefix or f"/{deployment_name}"
            entry["start_time"] = backend_info.start_time_ms
            entry["end_time"] = backend_info.end_time_ms or 0
            entry["status"] = ("DELETED"
                               if backend_info.end_time_ms else "RUNNING")
            entry["actors"] = dict()
            if entry["status"] == "RUNNING":
                replicas = self.backend_state_manager._backend_states[
                    deployment_name]._replicas
                running_replicas = replicas.get([ReplicaState.RUNNING])
                for replica in running_replicas:
                    try:
                        actor_handle = replica.actor_handle
                    except ValueError:
                        # Actor died or hasn't yet been created.
                        continue
                    actor_id = actor_handle._ray_actor_id.hex()
                    replica_tag = replica.replica_tag
                    replica_version = ("None"
                                       if (replica.version is None
                                           or replica.version.unversioned) else
                                       replica.version.code_version)
                    entry["actors"][actor_id] = {
                        "replica_tag": replica_tag,
                        "version": replica_version
                    }

            val[deployment_name] = entry
        self.kv_store.put(SNAPSHOT_KEY, json.dumps(val).encode("utf-8"))

    def _all_replica_handles(
            self) -> Dict[BackendTag, Dict[ReplicaTag, ActorHandle]]:
        """Used for testing."""
        return self.backend_state_manager.get_running_replica_handles()

    def get_http_config(self):
        """Return the HTTP proxy configuration."""
        return self.http_state.get_config()

    def get_root_url(self):
        """Return the root url for the serve instance."""
        http_config = self.get_http_config()
        if http_config.root_url == "":
            if SERVE_ROOT_URL_ENV_KEY in os.environ:
                return os.environ[SERVE_ROOT_URL_ENV_KEY]
            else:
                return f"http://{http_config.host}:{http_config.port}"
        return http_config.root_url

    async def shutdown(self) -> List[GoalId]:
        """Shuts down the serve instance completely."""
        async with self.write_lock:
            goal_ids = self.backend_state_manager.shutdown()
            self.endpoint_state.shutdown()
            self.http_state.shutdown()

            return goal_ids

    async def deploy(self,
                     name: str,
                     backend_config_proto_bytes: bytes,
                     replica_config: ReplicaConfig,
                     version: Optional[str],
                     prev_version: Optional[str],
                     route_prefix: Optional[str],
                     deployer_job_id: "Optional[ray._raylet.JobID]" = None
                     ) -> Tuple[Optional[GoalId], bool]:
        if route_prefix is not None:
            assert route_prefix.startswith("/")

        backend_config = BackendConfig.from_proto_bytes(
            backend_config_proto_bytes)

        async with self.write_lock:
            if prev_version is not None:
                existing_backend_info = self.backend_state_manager.get_backend(
                    name)
                if (existing_backend_info is None
                        or not existing_backend_info.version):
                    raise ValueError(
                        f"prev_version '{prev_version}' is specified but "
                        "there is no existing deployment.")
                if existing_backend_info.version != prev_version:
                    raise ValueError(
                        f"prev_version '{prev_version}' "
                        "does not match with the existing "
                        f"version '{existing_backend_info.version}'.")
            backend_info = BackendInfo(
                actor_def=ray.remote(
                    create_backend_replica(
                        name, replica_config.serialized_backend_def)),
                version=version,
                backend_config=backend_config,
                replica_config=replica_config,
                deployer_job_id=deployer_job_id,
                start_time_ms=int(time.time() * 1000)) #TODO: file bug.  If prev_version and version are specified, start time will be updated on any config change(incl num replicas)

            goal_id, updating = self.backend_state_manager.deploy_backend(
                name, backend_info)
            backend_def = cloudpickle.loads(replica_config.serialized_backend_def)
            python_methods = []
            if inspect.isclass(backend_def):
                for method_name, _ in inspect.getmembers(backend_def,
                                                        inspect.isfunction):
                    python_methods.append(method_name)
            endpoint_info = EndpointInfo(
                route=route_prefix, python_methods=python_methods)
            self.endpoint_state.update_endpoint(name, endpoint_info)
            return goal_id, updating

    def delete_deployment(self, name: str) -> Optional[GoalId]:
        self.endpoint_state.delete_endpoint(name)
        return self.backend_state_manager.delete_backend(
            name, force_kill=False)

    def get_deployment_info(self, name: str) -> Tuple[BackendInfo, str]:
        """Get the current information about a deployment.

        Args:
            name(str): the name of the deployment.

        Returns:
            (BackendInfo, route)

        Raises:
            KeyError if the deployment doesn't exist.
        """
        backend_info: BackendInfo = self.backend_state_manager.get_backend(
            name)
        if backend_info is None:
            raise KeyError(f"Deployment {name} does not exist.")

        route = self.endpoint_state.get_endpoint_route(name)

        return backend_info, route

    def list_deployments(self, include_deleted: Optional[bool] = False
                         ) -> Dict[str, Tuple[BackendInfo, str]]:
        """Gets the current information about all deployments.

        Args:
            include_deleted(bool): Whether to include information about
                deployments that have been deleted.

        Returns:
            Dict(deployment_name, (BackendInfo, route))

        Raises:
            KeyError if the deployment doesn't exist.
        """
        return {
            name: (self.backend_state_manager.get_backend(
                name, include_deleted=include_deleted),
                   self.endpoint_state.get_endpoint_route(name))
            for name in self.backend_state_manager.get_backend_configs(
                include_deleted=include_deleted)
        }<|MERGE_RESOLUTION|>--- conflicted
+++ resolved
@@ -22,13 +22,8 @@
     NodeId,
     ReplicaTag,
 )
-<<<<<<< HEAD
 from ray.serve.config import AutoscalingConfig, BackendConfig, HTTPOptions, ReplicaConfig
-from ray.serve.constants import CONTROL_LOOP_PERIOD_S, SERVE_ROOT_URL_ENV_KEY
-=======
-from ray.serve.config import BackendConfig, HTTPOptions, ReplicaConfig
 from ray.serve.constants import (CONTROL_LOOP_PERIOD_S, SERVE_ROOT_URL_ENV_KEY)
->>>>>>> 698b4eee
 from ray.serve.endpoint_state import EndpointState
 from ray.serve.http_state import HTTPState
 from ray.serve.storage.checkpoint_path import make_kv_store
@@ -102,10 +97,7 @@
 
         # TODO(simon): move autoscaling related stuff into a manager.
         self.autoscaling_metrics_store = InMemoryMetricsStore()
-<<<<<<< HEAD
         # self.autoscaling_manager = AutoscalingManager()
-=======
->>>>>>> 698b4eee
 
         asyncio.get_event_loop().create_task(self.run_control_loop())
 
