--- conflicted
+++ resolved
@@ -118,19 +118,11 @@
                 try:
                     self.http_state.update()
                 except Exception:
-<<<<<<< HEAD
-                    logger.exception(f"Exception updating HTTP state")
-                try:
-                    self.backend_state_manager.update()
-                except Exception:
-                    logger.exception(f"Exception updating backend state")
-=======
                     logger.exception("Exception updating HTTP state.")
                 try:
                     self.backend_state_manager.update()
                 except Exception:
                     logger.exception("Exception updating backend state.")
->>>>>>> f0555f88
             self._put_serve_snapshot()
             await asyncio.sleep(CONTROL_LOOP_PERIOD_S)
 
