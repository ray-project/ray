--- conflicted
+++ resolved
@@ -294,20 +294,9 @@
                 self.currently_starting_replicas[ready_future] = (
                     backend_tag, replica_tag, replica_handle)
 
-<<<<<<< HEAD
         for backend_tag, replicas_to_stop in self.backend_replicas_to_stop.\
                 items():
             for replica_tag in replicas_to_stop:
-=======
-        Removes backend_replicas from the http_proxy, kills them, and clears
-        self.backend_replicas_to_stop.
-        """
-        for backend_tag, replicas_list in self.backend_replicas_to_stop.items(
-        ):
-            for replica_tag in replicas_list:
-                # NOTE(edoakes): the replicas may already be stopped if we
-                # failed after stopping them but before writing a checkpoint.
->>>>>>> 3521e74f
                 replica_name = format_actor_name(replica_tag,
                                                  self.controller_name)
 
