import asyncio
from collections import defaultdict
from typing import Any, Dict, List, Optional, Set, Tuple

import ray
from ray.actor import ActorHandle
from ray.serve.async_goal_manager import AsyncGoalManager
from ray.serve.backend_state import BackendState
from ray.serve.backend_worker import create_backend_replica
from ray.serve.common import (
    BackendInfo,
    BackendTag,
    EndpointInfo,
    EndpointTag,
    GoalId,
    ReplicaTag,
    TrafficPolicy,
)
from ray.serve.config import BackendConfig, ReplicaConfig
from ray.serve.constants import (
    ALL_HTTP_METHODS,
    HTTP_PROXY_DEPLOYMENT_NAME,
    RESERVED_VERSION_TAG,
)
from ray.serve.endpoint_state import EndpointState
from ray.serve.kv_store import RayInternalKVStore
from ray.serve.long_poll import LongPollHost
from ray.serve.utils import logger

# Used for testing purposes only. If this is set, the controller will crash
# after writing each checkpoint with the specified probability.
_CRASH_AFTER_CHECKPOINT_PROBABILITY = 0

# How often to call the control loop on the controller.
CONTROL_LOOP_PERIOD_S = 0.1


@ray.remote(num_cpus=0)
class ServeController:
    """Responsible for managing the state of the serving system.

    The controller implements fault tolerance by persisting its state in
    a new checkpoint each time a state change is made. If the actor crashes,
    the latest checkpoint is loaded and the state is recovered. Checkpoints
    are written/read using a provided KV-store interface.

    All hard state in the system is maintained by this actor and persisted via
    these checkpoints. Soft state required by other components is fetched by
    those actors from this actor on startup and updates are pushed out from
    this actor.

    All other actors started by the controller are named, detached actors
    so they will not fate share with the controller if it crashes.

    The following guarantees are provided for state-changing calls to the
    controller:
        - If the call succeeds, the change was made and will be reflected in
          the system even if the controller or other actors die unexpectedly.
        - If the call fails, the change may have been made but isn't guaranteed
          to have been. The client should retry in this case. Note that this
          requires all implementations here to be idempotent.
    """

    async def __init__(self, controller_name: str, detached: bool = False):
        # Used to read/write checkpoints.
        self.kv_store = RayInternalKVStore(namespace=controller_name)

        # Dictionary of backend_tag -> proxy_name -> most recent queue length.
        self.backend_stats = defaultdict(lambda: defaultdict(dict))

        # Used to ensure that only a single state-changing operation happens
        # at any given time.
        self.write_lock = asyncio.Lock()

        self.long_poll_host = LongPollHost()

        self.goal_manager = AsyncGoalManager()
        self.endpoint_state = EndpointState(self.kv_store, self.long_poll_host)
        self.backend_state = BackendState(controller_name, detached,
                                          self.kv_store, self.long_poll_host,
                                          self.goal_manager)

        asyncio.get_event_loop().create_task(self.run_control_loop())

    async def wait_for_goal(self, goal_id: GoalId) -> None:
        await self.goal_manager.wait_for_goal(goal_id)

    async def _num_pending_goals(self) -> int:
        return self.goal_manager.num_pending_goals()

    async def listen_for_change(self, keys_to_snapshot_ids: Dict[str, int]):
        """Proxy long pull client's listen request.

        Args:
            keys_to_snapshot_ids (Dict[str, int]): Snapshot IDs are used to
              determine whether or not the host should immediately return the
              data or wait for the value to be changed.
        """
        return await (
            self.long_poll_host.listen_for_change(keys_to_snapshot_ids))

    async def run_control_loop(self) -> None:
        while True:
            async with self.write_lock:
                try:
                    self.backend_state.update()
                except Exception as e:
                    logger.error(f"Exception updating backend state: {e}")

            await asyncio.sleep(CONTROL_LOOP_PERIOD_S)

    def _all_replica_handles(
            self) -> Dict[BackendTag, Dict[ReplicaTag, ActorHandle]]:
        """Used for testing."""
        return self.backend_state.get_running_replica_handles()

    def get_all_backends(self) -> Dict[BackendTag, BackendConfig]:
        """Returns a dictionary of backend tag to backend config."""
        return self.backend_state.get_backend_configs()

    def get_all_endpoints(self) -> Dict[EndpointTag, Dict[BackendTag, Any]]:
        """Returns a dictionary of backend tag to backend config."""
        return self.endpoint_state.get_endpoints()

    def _validate_traffic_dict(self, traffic_dict: Dict[str, float]):
        for backend in traffic_dict:
            if self.backend_state.get_backend(backend) is None:
                raise ValueError(
                    "Attempted to assign traffic to a backend '{}' that "
                    "is not registered.".format(backend))

    async def set_traffic(self, endpoint: str,
                          traffic_dict: Dict[str, float]) -> None:
        """Sets the traffic policy for the specified endpoint."""
        async with self.write_lock:
            self._validate_traffic_dict(traffic_dict)

            logger.info("Setting traffic for endpoint "
                        f"'{endpoint}' to '{traffic_dict}'.")

            self.endpoint_state.set_traffic_policy(endpoint,
                                                   TrafficPolicy(traffic_dict))

    async def shadow_traffic(self, endpoint_name: str, backend_tag: BackendTag,
                             proportion: float) -> None:
        """Shadow traffic from the endpoint to the backend."""
        async with self.write_lock:
            if self.backend_state.get_backend(backend_tag) is None:
                raise ValueError(
                    "Attempted to shadow traffic to a backend '{}' that "
                    "is not registered.".format(backend_tag))

            logger.info(
                "Shadowing '{}' of traffic to endpoint '{}' to backend '{}'.".
                format(proportion, endpoint_name, backend_tag))

            self.endpoint_state.shadow_traffic(endpoint_name, backend_tag,
                                               proportion)

    async def create_endpoint(
            self,
            endpoint: str,
            traffic_dict: Dict[str, float],
            route: Optional[str],
            methods: Set[str],
    ) -> None:
        """Create a new endpoint with the specified route and methods.

        If the route is None, this is a "headless" endpoint that will not
        be exposed over HTTP and can only be accessed via a handle.
        """
        async with self.write_lock:
            self._validate_traffic_dict(traffic_dict)

            logger.info(
                "Registering route '{}' to endpoint '{}' with methods '{}'.".
                format(route, endpoint, methods))

            endpoints = self.endpoint_state.create_endpoint(
                endpoint, EndpointInfo(methods, route=route),
                TrafficPolicy(traffic_dict))
            if endpoints is not None:
                await self._update_http_proxy_deployment(endpoints)

    async def delete_endpoint(self, endpoint: str) -> None:
        """Delete the specified endpoint.

        Does not modify any corresponding backends.
        """
        logger.info("Deleting endpoint '{}'".format(endpoint))
        async with self.write_lock:
            endpoints = self.endpoint_state.delete_endpoint(endpoint)
            if endpoints is not None:
                await self._update_http_proxy_deployment(endpoints)

    async def create_backend(
            self, backend_tag: BackendTag, backend_config: BackendConfig,
            replica_config: ReplicaConfig) -> Optional[GoalId]:
        """Register a new backend under the specified tag."""
        async with self.write_lock:
            backend_info = BackendInfo(
                actor_def=ray.remote(
                    create_backend_replica(
                        backend_tag, replica_config.serialized_backend_def)),
                version=RESERVED_VERSION_TAG,
                backend_config=backend_config,
                replica_config=replica_config)
            goal_id, _ = self.backend_state.deploy_backend(
                backend_tag, backend_info)
            return goal_id

    async def delete_backend(self,
                             backend_tag: BackendTag,
                             force_kill: bool = False) -> Optional[GoalId]:
        async with self.write_lock:
            # Check that the specified backend isn't used by any endpoints.
            for endpoint, info in self.endpoint_state.get_endpoints().items():
                if (backend_tag in info["traffic"]
                        or backend_tag in info["shadows"]):
                    raise ValueError("Backend '{}' is used by endpoint '{}' "
                                     "and cannot be deleted. Please remove "
                                     "the backend from all endpoints and try "
                                     "again.".format(backend_tag, endpoint))
            return self.backend_state.delete_backend(backend_tag, force_kill)

    async def _update_backend_config(self, backend_tag: BackendTag,
                                     config_options: BackendConfig) -> GoalId:
        existing_info = self.backend_state.get_backend(backend_tag)
        if existing_info is None:
            raise ValueError(f"Backend {backend_tag} is not registered.")

        backend_info = BackendInfo(
            worker_class=existing_info.worker_class,
            version=existing_info.version,
            backend_config=existing_info.backend_config.copy(
                update=config_options.dict(exclude_unset=True)),
            replica_config=existing_info.replica_config)
        goal_id, _ = self.backend_state.deploy_backend(backend_tag,
                                                       backend_info)
        return goal_id

    async def update_backend_config(self, backend_tag: BackendTag,
                                    config_options: BackendConfig) -> GoalId:
        """Set the config for the specified backend."""
        async with self.write_lock:
            # Call internal method that doesn't grab the lock.
            return await self._update_backend_config(backend_tag,
                                                     config_options)

<<<<<<< HEAD
    async def _update_http_proxy_deployment(
            self, endpoints: Dict[EndpointTag, EndpointInfo]):
        return await self._update_backend_config(
            HTTP_PROXY_DEPLOYMENT_NAME, BackendConfig(user_config=endpoints))
=======
            backend_info = BackendInfo(
                actor_def=existing_info.actor_def,
                version=existing_info.version,
                backend_config=existing_info.backend_config.copy(
                    update=config_options.dict(exclude_unset=True)),
                replica_config=existing_info.replica_config)
            goal_id, _ = self.backend_state.deploy_backend(
                backend_tag, backend_info)
            return goal_id
>>>>>>> 7e260edb

    def get_backend_config(self, backend_tag: BackendTag) -> BackendConfig:
        """Get the current config for the specified backend."""
        if self.backend_state.get_backend(backend_tag) is None:
            raise ValueError(f"Backend {backend_tag} is not registered.")
        return self.backend_state.get_backend(backend_tag).backend_config

    async def shutdown(self) -> None:
        """Shuts down the serve instance completely."""
        async with self.write_lock:
            self.backend_state.shutdown()
            self.endpoint_state.shutdown()

    async def deploy(self, name: str, backend_config: BackendConfig,
                     replica_config: ReplicaConfig, python_methods: List[str],
                     version: Optional[str], route_prefix: Optional[str]
                     ) -> Tuple[Optional[GoalId], bool]:
        if route_prefix is not None:
            assert route_prefix.startswith("/")

        async with self.write_lock:
            backend_info = BackendInfo(
                actor_def=ray.remote(
                    create_backend_replica(
                        name, replica_config.serialized_backend_def)),
                version=version,
                backend_config=backend_config,
                replica_config=replica_config)

            goal_id, updating = self.backend_state.deploy_backend(
                name, backend_info)
            if name != HTTP_PROXY_DEPLOYMENT_NAME:
                endpoint_info = EndpointInfo(
                    ALL_HTTP_METHODS,
                    route=route_prefix,
                    python_methods=python_methods,
                    legacy=False)
                endpoints = self.endpoint_state.update_endpoint(
                    name, endpoint_info, TrafficPolicy({
                        name: 1.0
                    }))
                if endpoints is not None:
                    await self._update_http_proxy_deployment(endpoints)
            return goal_id, updating

    async def delete_deployment(self, name: str) -> Optional[GoalId]:
        async with self.write_lock:
            endpoints = self.endpoint_state.delete_endpoint(name)
            if endpoints is not None:
                await self._update_http_proxy_deployment(endpoints)

            return self.backend_state.delete_backend(name, force_kill=False)

    def get_deployment_info(self, name: str) -> Tuple[BackendInfo, str]:
        """Get the current information about a deployment.

        Args:
            name(str): the name of the deployment.

        Returns:
            (BackendInfo, route)

        Raises:
            KeyError if the deployment doesn't exist.
        """
        backend_info: BackendInfo = self.backend_state.get_backend(name)
        if backend_info is None:
            raise KeyError(f"Deployment {name} does not exist.")

        route = self.endpoint_state.get_endpoint_route(name)

        return backend_info, route

    def list_deployments(self) -> Dict[str, Tuple[BackendInfo, str]]:
        """Gets the current information about all active deployments."""
        return {
            name: (self.backend_state.get_backend(name),
                   self.endpoint_state.get_endpoint_route(name))
            for name in self.backend_state.get_backend_configs()
        }<|MERGE_RESOLUTION|>--- conflicted
+++ resolved
@@ -230,7 +230,7 @@
             raise ValueError(f"Backend {backend_tag} is not registered.")
 
         backend_info = BackendInfo(
-            worker_class=existing_info.worker_class,
+            actor_def=existing_info.actor_def,
             version=existing_info.version,
             backend_config=existing_info.backend_config.copy(
                 update=config_options.dict(exclude_unset=True)),
@@ -247,22 +247,10 @@
             return await self._update_backend_config(backend_tag,
                                                      config_options)
 
-<<<<<<< HEAD
     async def _update_http_proxy_deployment(
             self, endpoints: Dict[EndpointTag, EndpointInfo]):
         return await self._update_backend_config(
             HTTP_PROXY_DEPLOYMENT_NAME, BackendConfig(user_config=endpoints))
-=======
-            backend_info = BackendInfo(
-                actor_def=existing_info.actor_def,
-                version=existing_info.version,
-                backend_config=existing_info.backend_config.copy(
-                    update=config_options.dict(exclude_unset=True)),
-                replica_config=existing_info.replica_config)
-            goal_id, _ = self.backend_state.deploy_backend(
-                backend_tag, backend_info)
-            return goal_id
->>>>>>> 7e260edb
 
     def get_backend_config(self, backend_tag: BackendTag) -> BackendConfig:
         """Get the current config for the specified backend."""
