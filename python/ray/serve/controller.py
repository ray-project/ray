--- conflicted
+++ resolved
@@ -449,52 +449,6 @@
             {"actor_id": ray.get_runtime_context().get_actor_id()}
         )
 
-<<<<<<< HEAD
-    def _put_serve_snapshot(self) -> None:
-        val = dict()
-        for deployment_id, (
-            deployment_info,
-            route_prefix,
-        ) in self.list_deployments_internal(include_deleted=True).items():
-            entry = dict()
-            entry["name"] = deployment_id.name
-            entry["namespace"] = ray.get_runtime_context().namespace
-            entry["ray_job_id"] = deployment_info.deployer_job_id
-            entry["class_name"] = deployment_info.replica_config.deployment_def_name
-            entry["version"] = deployment_info.version
-            entry["http_route"] = route_prefix
-            entry["start_time"] = deployment_info.start_time_ms
-            entry["end_time"] = deployment_info.end_time_ms or 0
-            entry["status"] = "DELETED" if deployment_info.end_time_ms else "RUNNING"
-            entry["actors"] = dict()
-            if entry["status"] == "RUNNING":
-                replicas = self.deployment_state_manager._deployment_states[
-                    deployment_id
-                ]._replicas
-                running_replicas = replicas.get([ReplicaState.RUNNING])
-                for replica in running_replicas:
-                    try:
-                        actor_handle = replica.actor_handle
-                    except ValueError:
-                        # Actor died or hasn't yet been created.
-                        continue
-                    actor_id = actor_handle._ray_actor_id.hex()
-                    replica_tag = replica.replica_tag
-                    replica_version = (
-                        None
-                        if (replica.version is None or replica.version.unversioned)
-                        else replica.version.code_version
-                    )
-                    entry["actors"][actor_id] = {
-                        "replica_tag": replica_tag,
-                        "version": replica_version,
-                    }
-
-            val[str(deployment_id)] = entry
-        self.snapshot_store.put(SNAPSHOT_KEY, json.dumps(val).encode("utf-8"))
-
-=======
->>>>>>> eea8e892
     def _recover_config_from_checkpoint(self):
         checkpoint = self.kv_store.get(CONFIG_CHECKPOINT_KEY)
         if checkpoint is not None:
