import asyncio
import inspect
import json
import time
from collections import defaultdict
import os
from typing import Dict, List, Optional, Tuple, Any

import ray
from ray import cloudpickle
from ray.actor import ActorHandle
from ray.serve.async_goal_manager import AsyncGoalManager
from ray.serve.autoscaling_policy import calculate_desired_num_replicas
from ray.serve.backend_state import ReplicaState, BackendStateManager
from ray.serve.backend_worker import create_backend_replica
from ray.serve.common import (
    BackendInfo,
    BackendTag,
    EndpointTag,
    EndpointInfo,
    GoalId,
    NodeId,
    ReplicaTag,
)
from ray.serve.config import (BackendConfig, HTTPOptions, ReplicaConfig)
from ray.serve.constants import (CONTROL_LOOP_PERIOD_S, SERVE_ROOT_URL_ENV_KEY)
from ray.serve.endpoint_state import EndpointState
from ray.serve.http_state import HTTPState
from ray.serve.storage.checkpoint_path import make_kv_store
from ray.serve.long_poll import LongPollHost
from ray.serve.utils import logger
from ray.serve.autoscaling_metrics import InMemoryMetricsStore

# Used for testing purposes only. If this is set, the controller will crash
# after writing each checkpoint with the specified probability.
_CRASH_AFTER_CHECKPOINT_PROBABILITY = 0

SNAPSHOT_KEY = "serve-deployments-snapshot"


@ray.remote(num_cpus=0)
class ServeController:
    """Responsible for managing the state of the serving system.

    The controller implements fault tolerance by persisting its state in
    a new checkpoint each time a state change is made. If the actor crashes,
    the latest checkpoint is loaded and the state is recovered. Checkpoints
    are written/read using a provided KV-store interface.

    All hard state in the system is maintained by this actor and persisted via
    these checkpoints. Soft state required by other components is fetched by
    those actors from this actor on startup and updates are pushed out from
    this actor.

    All other actors started by the controller are named, detached actors
    so they will not fate share with the controller if it crashes.

    The following guarantees are provided for state-changing calls to the
    controller:
        - If the call succeeds, the change was made and will be reflected in
          the system even if the controller or other actors die unexpectedly.
        - If the call fails, the change may have been made but isn't guaranteed
          to have been. The client should retry in this case. Note that this
          requires all implementations here to be idempotent.
    """

    async def __init__(self,
                       controller_name: str,
                       http_config: HTTPOptions,
                       checkpoint_path: str,
                       detached: bool = False):
        # Used to read/write checkpoints.
        self.controller_namespace = ray.get_runtime_context().namespace
        self.controller_name = controller_name
        self.kv_store = make_kv_store(
            checkpoint_path,
            namespace=f"{self.controller_name}-{self.controller_namespace}")

        # Dictionary of backend_tag -> proxy_name -> most recent queue length.
        self.backend_stats = defaultdict(lambda: defaultdict(dict))

        # Used to ensure that only a single state-changing operation happens
        # at any given time.
        self.write_lock = asyncio.Lock()

        self.long_poll_host = LongPollHost()

        self.goal_manager = AsyncGoalManager()
        self.http_state = HTTPState(controller_name, detached, http_config)
        self.endpoint_state = EndpointState(self.kv_store, self.long_poll_host)
        # Fetch all running actors in current cluster as source of current
        # replica state for controller failure recovery
        all_current_actor_names = ray.util.list_named_actors()
        self.backend_state_manager = BackendStateManager(
            controller_name, detached, self.kv_store, self.long_poll_host,
            self.goal_manager, all_current_actor_names)

        # TODO(simon): move autoscaling related stuff into a manager.
        self.autoscaling_metrics_store = InMemoryMetricsStore()

        asyncio.get_event_loop().create_task(self.run_control_loop())

    def record_autoscaling_metrics(self, data: Dict[str, float],
                                   send_timestamp: float):
        self.autoscaling_metrics_store.add_metrics_point(data, send_timestamp)

    def _dump_autoscaling_metrics_for_testing(self):
        return self.autoscaling_metrics_store.data

    def _dump_replica_states_for_testing(self, deployment_name):
        return self.backend_state_manager._backend_states[
            deployment_name]._replicas

    async def wait_for_goal(self, goal_id: GoalId) -> Optional[Exception]:
        return await self.goal_manager.wait_for_goal(goal_id)

    async def _num_pending_goals(self) -> int:
        return self.goal_manager.num_pending_goals()

    async def listen_for_change(self, keys_to_snapshot_ids: Dict[str, int]):
        """Proxy long pull client's listen request.

        Args:
            keys_to_snapshot_ids (Dict[str, int]): Snapshot IDs are used to
              determine whether or not the host should immediately return the
              data or wait for the value to be changed.
        """
        return await (
            self.long_poll_host.listen_for_change(keys_to_snapshot_ids))

    def get_all_endpoints(self) -> Dict[EndpointTag, Dict[BackendTag, Any]]:
        """Returns a dictionary of backend tag to backend config."""
        return self.endpoint_state.get_endpoints()

    def get_http_proxies(self) -> Dict[NodeId, ActorHandle]:
        """Returns a dictionary of node ID to http_proxy actor handles."""
        return self.http_state.get_http_proxy_handles()

    def autoscale(self) -> None:
        """Update autoscaling deployments with calculated num_replicas."""
        for deployment_name, (backend_info,
                              route_prefix) in self.list_deployments().items():
            backend_config = backend_info.backend_config
            autoscaling_config = backend_config.autoscaling_config

            if autoscaling_config is None:
                continue

            replicas = self.backend_state_manager._backend_states[
                deployment_name]._replicas
            running_replicas = replicas.get([ReplicaState.RUNNING])

            current_num_ongoing_requests = []
            for replica in running_replicas:
                replica_tag = replica.replica_tag
                num_ongoing_requests = (
                    self.autoscaling_metrics_store.window_average(
                        replica_tag,
                        time.time() - autoscaling_config.look_back_period_s))
                if num_ongoing_requests is not None:
                    current_num_ongoing_requests.append(num_ongoing_requests)

            if len(current_num_ongoing_requests) == 0:
                continue

            new_backend_config = backend_config.copy()
            new_backend_config.num_replicas = calculate_desired_num_replicas(
                autoscaling_config, current_num_ongoing_requests)

            replica_config = backend_info.replica_config
            deployer_job_id = backend_info.deployer_job_id
            backend_config_proto_bytes = new_backend_config.to_proto_bytes()
            goal_id, updating = self.deploy(
                deployment_name,
                backend_config_proto_bytes,
                replica_config,
                version=backend_info.version,
                prev_version=backend_info.version,
                route_prefix=route_prefix,
                deployer_job_id=deployer_job_id)

    async def run_control_loop(self) -> None:
        while True:
            try:
                self.autoscale()
            except Exception:
                logger.exception("Exception while autoscaling deployments.")
            async with self.write_lock:
                try:
                    self.http_state.update()
                except Exception:
                    logger.exception("Exception updating HTTP state.")
                try:
                    self.backend_state_manager.update()
                except Exception:
                    logger.exception("Exception updating backend state.")
            self._put_serve_snapshot()
            await asyncio.sleep(CONTROL_LOOP_PERIOD_S)

    def _put_serve_snapshot(self) -> None:
        val = dict()
        for deployment_name, (backend_info,
                              route_prefix) in self.list_deployments(
                                  include_deleted=True).items():
            entry = dict()
            entry["name"] = deployment_name
            entry["namespace"] = ray.get_runtime_context().namespace
            entry["ray_job_id"] = ("None"
                                   if backend_info.deployer_job_id is None else
                                   backend_info.deployer_job_id.hex())
            entry[
                "class_name"] = backend_info.replica_config.func_or_class_name
            entry["version"] = backend_info.version or "None"
            # TODO(architkulkarni): When we add the feature to allow
            # deployments with no HTTP route, update the below line.
            # Or refactor the route_prefix logic in the Deployment class.
            entry["http_route"] = route_prefix or f"/{deployment_name}"
            entry["start_time"] = backend_info.start_time_ms
            entry["end_time"] = backend_info.end_time_ms or 0
            entry["status"] = ("DELETED"
                               if backend_info.end_time_ms else "RUNNING")
            entry["actors"] = dict()
            if entry["status"] == "RUNNING":
                replicas = self.backend_state_manager._backend_states[
                    deployment_name]._replicas
                running_replicas = replicas.get([ReplicaState.RUNNING])
                for replica in running_replicas:
                    try:
                        actor_handle = replica.actor_handle
                    except ValueError:
                        # Actor died or hasn't yet been created.
                        continue
                    actor_id = actor_handle._ray_actor_id.hex()
                    replica_tag = replica.replica_tag
                    replica_version = ("None"
                                       if (replica.version is None
                                           or replica.version.unversioned) else
                                       replica.version.code_version)
                    entry["actors"][actor_id] = {
                        "replica_tag": replica_tag,
                        "version": replica_version
                    }

            val[deployment_name] = entry
        self.kv_store.put(SNAPSHOT_KEY, json.dumps(val).encode("utf-8"))

    def _all_replica_handles(
            self) -> Dict[BackendTag, Dict[ReplicaTag, ActorHandle]]:
        """Used for testing."""
        return self.backend_state_manager.get_running_replica_handles()

    def get_http_config(self):
        """Return the HTTP proxy configuration."""
        return self.http_state.get_config()

    def get_root_url(self):
        """Return the root url for the serve instance."""
        http_config = self.get_http_config()
        if http_config.root_url == "":
            if SERVE_ROOT_URL_ENV_KEY in os.environ:
                return os.environ[SERVE_ROOT_URL_ENV_KEY]
            else:
                return f"http://{http_config.host}:{http_config.port}"
        return http_config.root_url

    async def shutdown(self) -> List[GoalId]:
        """Shuts down the serve instance completely."""
        async with self.write_lock:
            goal_ids = self.backend_state_manager.shutdown()
            self.endpoint_state.shutdown()
            self.http_state.shutdown()

            return goal_ids

    def deploy(self,
               name: str,
               backend_config_proto_bytes: bytes,
               replica_config: ReplicaConfig,
               version: Optional[str],
               prev_version: Optional[str],
               route_prefix: Optional[str],
               deployer_job_id: "Optional[ray._raylet.JobID]" = None
               ) -> Tuple[Optional[GoalId], bool]:
        if route_prefix is not None:
            assert route_prefix.startswith("/")

        backend_config = BackendConfig.from_proto_bytes(
            backend_config_proto_bytes)

<<<<<<< HEAD
        if prev_version is not None:
            existing_backend_info = self.backend_state_manager.get_backend(
                name)
            if (existing_backend_info is None
                    or not existing_backend_info.version):
                raise ValueError(
                    f"prev_version '{prev_version}' is specified but "
                    "there is no existing deployment.")
            if existing_backend_info.version != prev_version:
                raise ValueError(f"prev_version '{prev_version}' "
                                 "does not match with the existing "
                                 f"version '{existing_backend_info.version}'.")
        backend_info = BackendInfo(
            actor_def=ray.remote(
                create_backend_replica(name,
                                       replica_config.serialized_backend_def)),
            version=version,
            backend_config=backend_config,
            replica_config=replica_config,
            deployer_job_id=deployer_job_id,
            start_time_ms=int(time.time() * 1000))
        # TODO(architkulkarni): When a deployment is redeployed, even if
        # the only change was num_replicas, the start_time_ms is refreshed.
        # This is probably not the desired behavior for an autoscaling
        # deployment, which redeploys very often to change num_replicas.

        goal_id, updating = self.backend_state_manager.deploy_backend(
            name, backend_info)
        backend_def = cloudpickle.loads(replica_config.serialized_backend_def)
        python_methods = []
        if inspect.isclass(backend_def):
            for method_name, _ in inspect.getmembers(backend_def,
                                                     inspect.isfunction):
                python_methods.append(method_name)
        endpoint_info = EndpointInfo(
            route=route_prefix, python_methods=python_methods)
        self.endpoint_state.update_endpoint(name, endpoint_info)
        return goal_id, updating
=======
        async with self.write_lock:
            if prev_version is not None:
                existing_backend_info = self.backend_state_manager.get_backend(
                    name)
                if (existing_backend_info is None
                        or not existing_backend_info.version):
                    raise ValueError(
                        f"prev_version '{prev_version}' is specified but "
                        "there is no existing deployment.")
                if existing_backend_info.version != prev_version:
                    raise ValueError(
                        f"prev_version '{prev_version}' "
                        "does not match with the existing "
                        f"version '{existing_backend_info.version}'.")
            backend_info = BackendInfo(
                actor_def=ray.remote(
                    create_backend_replica(
                        name, replica_config.serialized_backend_def)),
                version=version,
                backend_config=backend_config,
                replica_config=replica_config,
                deployer_job_id=deployer_job_id,
                start_time_ms=int(time.time() * 1000))
            # TODO(architkulkarni): When a deployment is redeployed, even if
            # the only change was num_replicas, the start_time_ms is refreshed.
            # This is probably not the desired behavior for an autoscaling
            # deployment, which redeploys very often to change num_replicas.

            goal_id, updating = self.backend_state_manager.deploy_backend(
                name, backend_info)
            endpoint_info = EndpointInfo(route=route_prefix)
            self.endpoint_state.update_endpoint(name, endpoint_info)
            return goal_id, updating
>>>>>>> f5bfba6a

    def delete_deployment(self, name: str) -> Optional[GoalId]:
        self.endpoint_state.delete_endpoint(name)
        return self.backend_state_manager.delete_backend(
            name, force_kill=False)

    def get_deployment_info(self, name: str) -> Tuple[BackendInfo, str]:
        """Get the current information about a deployment.

        Args:
            name(str): the name of the deployment.

        Returns:
            (BackendInfo, route)

        Raises:
            KeyError if the deployment doesn't exist.
        """
        backend_info: BackendInfo = self.backend_state_manager.get_backend(
            name)
        if backend_info is None:
            raise KeyError(f"Deployment {name} does not exist.")

        route = self.endpoint_state.get_endpoint_route(name)

        return backend_info, route

    def list_deployments(self, include_deleted: Optional[bool] = False
                         ) -> Dict[str, Tuple[BackendInfo, str]]:
        """Gets the current information about all deployments.

        Args:
            include_deleted(bool): Whether to include information about
                deployments that have been deleted.

        Returns:
            Dict(deployment_name, (BackendInfo, route))

        Raises:
            KeyError if the deployment doesn't exist.
        """
        return {
            name: (self.backend_state_manager.get_backend(
                name, include_deleted=include_deleted),
                   self.endpoint_state.get_endpoint_route(name))
            for name in self.backend_state_manager.get_backend_configs(
                include_deleted=include_deleted)
        }<|MERGE_RESOLUTION|>--- conflicted
+++ resolved
@@ -287,46 +287,6 @@
         backend_config = BackendConfig.from_proto_bytes(
             backend_config_proto_bytes)
 
-<<<<<<< HEAD
-        if prev_version is not None:
-            existing_backend_info = self.backend_state_manager.get_backend(
-                name)
-            if (existing_backend_info is None
-                    or not existing_backend_info.version):
-                raise ValueError(
-                    f"prev_version '{prev_version}' is specified but "
-                    "there is no existing deployment.")
-            if existing_backend_info.version != prev_version:
-                raise ValueError(f"prev_version '{prev_version}' "
-                                 "does not match with the existing "
-                                 f"version '{existing_backend_info.version}'.")
-        backend_info = BackendInfo(
-            actor_def=ray.remote(
-                create_backend_replica(name,
-                                       replica_config.serialized_backend_def)),
-            version=version,
-            backend_config=backend_config,
-            replica_config=replica_config,
-            deployer_job_id=deployer_job_id,
-            start_time_ms=int(time.time() * 1000))
-        # TODO(architkulkarni): When a deployment is redeployed, even if
-        # the only change was num_replicas, the start_time_ms is refreshed.
-        # This is probably not the desired behavior for an autoscaling
-        # deployment, which redeploys very often to change num_replicas.
-
-        goal_id, updating = self.backend_state_manager.deploy_backend(
-            name, backend_info)
-        backend_def = cloudpickle.loads(replica_config.serialized_backend_def)
-        python_methods = []
-        if inspect.isclass(backend_def):
-            for method_name, _ in inspect.getmembers(backend_def,
-                                                     inspect.isfunction):
-                python_methods.append(method_name)
-        endpoint_info = EndpointInfo(
-            route=route_prefix, python_methods=python_methods)
-        self.endpoint_state.update_endpoint(name, endpoint_info)
-        return goal_id, updating
-=======
         async with self.write_lock:
             if prev_version is not None:
                 existing_backend_info = self.backend_state_manager.get_backend(
@@ -360,7 +320,6 @@
             endpoint_info = EndpointInfo(route=route_prefix)
             self.endpoint_state.update_endpoint(name, endpoint_info)
             return goal_id, updating
->>>>>>> f5bfba6a
 
     def delete_deployment(self, name: str) -> Optional[GoalId]:
         self.endpoint_state.delete_endpoint(name)
