--- conflicted
+++ resolved
@@ -950,22 +950,6 @@
 
             await self.broadcast_backend_config(backend_tag)
 
-<<<<<<< HEAD
-    async def broadcast_backend_config(self, backend_tag: str) -> None:
-        backend_config = self.backends[backend_tag].backend_config
-        broadcast_futures = []
-        for replica_tag in self.replicas[backend_tag]:
-            try:
-                replica_name = format_actor_name(replica_tag,
-                                                 self.controller_name)
-                replica = ray.get_actor(replica_name)
-            except ValueError:
-                continue
-            future = replica.update_config.remote(backend_config).as_future()
-            broadcast_futures.append(future)
-        if len(broadcast_futures) > 0:
-            await asyncio.gather(*broadcast_futures)
-=======
     async def broadcast_backend_config(self, backend_tag: BackendTag) -> None:
         backend_config = self.configuration_store.get_backend(
             backend_tag).backend_config
@@ -974,7 +958,6 @@
             replica in self.actor_reconciler.get_replica_actors(backend_tag)
         ]
         await asyncio.gather(*broadcast_futures)
->>>>>>> 9073e650
 
     def get_backend_config(self, backend_tag: BackendTag) -> BackendConfig:
         """Get the current config for the specified backend."""
