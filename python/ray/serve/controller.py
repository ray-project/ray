--- conflicted
+++ resolved
@@ -1,9 +1,5 @@
 import asyncio
 from collections import defaultdict
-<<<<<<< HEAD
-import inspect
-=======
->>>>>>> 891648ea
 from typing import Any, Dict, List, Optional, Set, Tuple
 
 import ray
@@ -266,18 +262,9 @@
     async def shutdown(self) -> None:
         """Shuts down the serve instance completely."""
         async with self.write_lock:
-<<<<<<< HEAD
-            for proxy in self.http_state.get_http_proxy_handles().values():
-                ray.kill(proxy, no_restart=True)
-            for replicas in self.backend_state.get_running_replicas().values():
-                for replica in replicas:
-                    ray.kill(replica.actor_handle, no_restart=True)
-            self.kv_store.delete(CHECKPOINT_KEY)
-=======
             self.backend_state.shutdown()
             self.endpoint_state.shutdown()
             self.http_state.shutdown()
->>>>>>> 891648ea
 
     async def deploy(self, name: str, backend_config: BackendConfig,
                      replica_config: ReplicaConfig, python_methods: List[str],
