--- conflicted
+++ resolved
@@ -17,11 +17,8 @@
 from ray.serve.utils import (format_actor_name, get_random_letters, logger,
                              try_schedule_resources_on_nodes, get_all_node_ids)
 from ray.serve.config import BackendConfig, ReplicaConfig
-<<<<<<< HEAD
-=======
 from ray.actor import ActorHandle
 from typing import Dict, List, Any, Tuple
->>>>>>> 0d22c0b6
 
 import numpy as np
 
@@ -751,11 +748,7 @@
 
     async def create_backend(self, backend_tag: str,
                              backend_config: BackendConfig,
-<<<<<<< HEAD
-                             replica_config: ReplicaConfig):
-=======
                              replica_config: ReplicaConfig) -> None:
->>>>>>> 0d22c0b6
         """Register a new backend under the specified tag."""
         async with self.write_lock:
             # Ensures this method is idempotent.
@@ -834,14 +827,9 @@
             await self._stop_pending_replicas()
             await self._remove_pending_backends()
 
-<<<<<<< HEAD
     async def update_backend_config(
-            self, backend_tag,
-            config_options: Union[BackendConfig, Dict[str, Any]]):
-=======
-    async def update_backend_config(self, backend_tag: str,
-                                    config_options: Dict[str, Any]) -> None:
->>>>>>> 0d22c0b6
+            self, backend_tag: str,
+            config_options: Union[BackendConfig, Dict[str, Any]]) -> None:
         """Set the config for the specified backend."""
         async with self.write_lock:
             assert (backend_tag in self.backends
