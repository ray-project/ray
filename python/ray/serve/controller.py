import asyncio
import json
import logging
import os
import pickle
import time
from collections import defaultdict
from typing import Any, Dict, Iterable, List, Optional, Tuple, Union

import ray
from ray._private.utils import (
    import_attr,
    run_background_task,
)
from ray.util.scheduling_strategies import NodeAffinitySchedulingStrategy
from ray.actor import ActorHandle
from ray._raylet import GcsClient
from ray.serve._private.common import (
    DeploymentInfo,
    EndpointInfo,
    EndpointTag,
    NodeId,
    RunningReplicaInfo,
    StatusOverview,
    ServeDeployMode,
)
from ray.serve.config import HTTPOptions
from ray.serve._private.constants import (
    CONTROL_LOOP_PERIOD_S,
    SERVE_LOGGER_NAME,
    CONTROLLER_MAX_CONCURRENCY,
    SERVE_ROOT_URL_ENV_KEY,
    SERVE_NAMESPACE,
    RAY_INTERNAL_SERVE_CONTROLLER_PIN_ON_NODE,
    RECOVERING_LONG_POLL_BROADCAST_TIMEOUT_S,
    SERVE_DEFAULT_APP_NAME,
    DEPLOYMENT_NAME_PREFIX_SEPARATOR,
    MULTI_APP_MIGRATION_MESSAGE,
)
from ray.serve._private.deploy_utils import (
    deploy_args_to_deployment_info,
    get_app_code_version,
)
from ray.serve._private.deployment_state import DeploymentStateManager, ReplicaState
from ray.serve._private.endpoint_state import EndpointState
from ray.serve._private.http_state import HTTPState
from ray.serve._private.logging_utils import configure_component_logger
from ray.serve._private.long_poll import LongPollHost
from ray.serve.exceptions import RayServeException
from ray.serve.schema import (
    ServeApplicationSchema,
    ServeDeploySchema,
    ApplicationDetails,
    ServeInstanceDetails,
    HTTPOptionsSchema,
)
from ray.serve._private.storage.kv_store import RayInternalKVStore
from ray.serve._private.utils import (
    DEFAULT,
    override_runtime_envs_except_env_vars,
)
from ray.serve._private.application_state import ApplicationStateManager

logger = logging.getLogger(SERVE_LOGGER_NAME)

# Used for testing purposes only. If this is set, the controller will crash
# after writing each checkpoint with the specified probability.
_CRASH_AFTER_CHECKPOINT_PROBABILITY = 0

SNAPSHOT_KEY = "serve-deployments-snapshot"
CONFIG_CHECKPOINT_KEY = "serve-app-config-checkpoint"


@ray.remote(num_cpus=0)
class ServeController:
    """Responsible for managing the state of the serving system.

    The controller implements fault tolerance by persisting its state in
    a new checkpoint each time a state change is made. If the actor crashes,
    the latest checkpoint is loaded and the state is recovered. Checkpoints
    are written/read using a provided KV-store interface.

    All hard state in the system is maintained by this actor and persisted via
    these checkpoints. Soft state required by other components is fetched by
    those actors from this actor on startup and updates are pushed out from
    this actor.

    All other actors started by the controller are named, detached actors
    so they will not fate share with the controller if it crashes.

    The following guarantees are provided for state-changing calls to the
    controller:
        - If the call succeeds, the change was made and will be reflected in
          the system even if the controller or other actors die unexpectedly.
        - If the call fails, the change may have been made but isn't guaranteed
          to have been. The client should retry in this case. Note that this
          requires all implementations here to be idempotent.
    """

    async def __init__(
        self,
        controller_name: str,
        *,
        http_config: HTTPOptions,
        head_node_id: str,
        detached: bool = False,
        _disable_http_proxy: bool = False,
    ):
        configure_component_logger(
            component_name="controller", component_id=str(os.getpid())
        )

        # Used to read/write checkpoints.
        self.ray_worker_namespace = ray.get_runtime_context().namespace
        self.controller_name = controller_name
        gcs_client = GcsClient(address=ray.get_runtime_context().gcs_address)
        kv_store_namespace = f"{self.controller_name}-{self.ray_worker_namespace}"
        self.kv_store = RayInternalKVStore(kv_store_namespace, gcs_client)
        self.snapshot_store = RayInternalKVStore(kv_store_namespace, gcs_client)

        # Dictionary of deployment_name -> proxy_name -> queue length.
        self.deployment_stats = defaultdict(lambda: defaultdict(dict))

        self.long_poll_host = LongPollHost()
        self.done_recovering_event = asyncio.Event()

        if _disable_http_proxy:
            self.http_state = None
        else:
            self.http_state = HTTPState(
                controller_name,
                detached,
                http_config,
                head_node_id,
                gcs_client,
            )

        self.endpoint_state = EndpointState(self.kv_store, self.long_poll_host)

        # Fetch all running actors in current cluster as source of current
        # replica state for controller failure recovery
        all_current_actors = ray.util.list_named_actors(all_namespaces=True)
        all_serve_actor_names = [
            actor["name"]
            for actor in all_current_actors
            if actor["namespace"] == SERVE_NAMESPACE
        ]

        self.deployment_state_manager = DeploymentStateManager(
            controller_name,
            detached,
            self.kv_store,
            self.long_poll_host,
            all_serve_actor_names,
        )

        # Manage all applications' state
        self.application_state_manager = ApplicationStateManager(
            self.deployment_state_manager, self.endpoint_state, self.kv_store
        )

        # Keep track of single-app vs multi-app
        self.deploy_mode = ServeDeployMode.UNSET

        run_background_task(self.run_control_loop())

        self._recover_config_from_checkpoint()

    def check_alive(self) -> None:
        """No-op to check if this controller is alive."""
        return

    def get_pid(self) -> int:
        return os.getpid()

    def record_autoscaling_metrics(self, data: Dict[str, float], send_timestamp: float):
        self.deployment_state_manager.record_autoscaling_metrics(data, send_timestamp)

    def record_handle_metrics(self, data: Dict[str, float], send_timestamp: float):
        self.deployment_state_manager.record_handle_metrics(data, send_timestamp)

    def _dump_autoscaling_metrics_for_testing(self):
        return self.deployment_state_manager.get_autoscaling_metrics()

    def _dump_replica_states_for_testing(self, deployment_name):
        return self.deployment_state_manager._deployment_states[
            deployment_name
        ]._replicas

    def _stop_one_running_replica_for_testing(self, deployment_name):
        self.deployment_state_manager._deployment_states[
            deployment_name
        ]._stop_one_running_replica_for_testing()

    async def listen_for_change(self, keys_to_snapshot_ids: Dict[str, int]):
        """Proxy long pull client's listen request.

        Args:
            keys_to_snapshot_ids (Dict[str, int]): Snapshot IDs are used to
              determine whether or not the host should immediately return the
              data or wait for the value to be changed.
        """
        if not self.done_recovering_event.is_set():
            await self.done_recovering_event.wait()

        return await (self.long_poll_host.listen_for_change(keys_to_snapshot_ids))

    async def listen_for_change_java(self, keys_to_snapshot_ids_bytes: bytes):
        """Proxy long pull client's listen request.

        Args:
            keys_to_snapshot_ids_bytes (Dict[str, int]): the protobuf bytes of
              keys_to_snapshot_ids (Dict[str, int]).
        """
        if not self.done_recovering_event.is_set():
            await self.done_recovering_event.wait()

        return await (
            self.long_poll_host.listen_for_change_java(keys_to_snapshot_ids_bytes)
        )

    def get_all_endpoints(self) -> Dict[EndpointTag, Dict[str, Any]]:
        """Returns a dictionary of deployment name to config."""
        return self.endpoint_state.get_endpoints()

    def get_all_endpoints_java(self) -> bytes:
        """Returns a dictionary of deployment name to config."""
        from ray.serve.generated.serve_pb2 import (
            EndpointSet,
            EndpointInfo as EndpointInfoProto,
        )

        endpoints = self.get_all_endpoints()
        data = {
            endpoint_tag: EndpointInfoProto(route=endppint_dict["route"])
            for endpoint_tag, endppint_dict in endpoints.items()
        }
        return EndpointSet(endpoints=data).SerializeToString()

    def get_http_proxies(self) -> Dict[NodeId, ActorHandle]:
        """Returns a dictionary of node ID to http_proxy actor handles."""
        if self.http_state is None:
            return {}
        return self.http_state.get_http_proxy_handles()

    def get_http_proxy_names(self) -> bytes:
        """Returns the http_proxy actor name list serialized by protobuf."""
        if self.http_state is None:
            return None

        from ray.serve.generated.serve_pb2 import ActorNameList

        actor_name_list = ActorNameList(
            names=self.http_state.get_http_proxy_names().values()
        )
        return actor_name_list.SerializeToString()

    async def run_control_loop(self) -> None:
        # NOTE(edoakes): we catch all exceptions here and simply log them,
        # because an unhandled exception would cause the main control loop to
        # halt, which should *never* happen.
        recovering_timeout = RECOVERING_LONG_POLL_BROADCAST_TIMEOUT_S
        start_time = time.time()
        while True:
            if (
                not self.done_recovering_event.is_set()
                and time.time() - start_time > recovering_timeout
            ):
                logger.warning(
                    f"Replicas still recovering after {recovering_timeout}s, "
                    "setting done recovering event to broadcast long poll updates."
                )
                self.done_recovering_event.set()

            # Don't update http_state until after the done recovering event is set,
            # otherwise we may start a new HTTP proxy but not broadcast it any
            # info about available deployments & their replicas.
            if self.http_state and self.done_recovering_event.is_set():
                try:
                    self.http_state.update()
                except Exception:
                    logger.exception("Exception updating HTTP state.")

            try:
                any_recovering = self.deployment_state_manager.update()
                if not self.done_recovering_event.is_set() and not any_recovering:
                    self.done_recovering_event.set()
            except Exception:
                logger.exception("Exception updating deployment state.")

            try:
                self.application_state_manager.update()
            except Exception:
                logger.exception("Exception updating application state.")

            try:
                self._put_serve_snapshot()
            except Exception:
                logger.exception("Exception putting serve snapshot.")
            await asyncio.sleep(CONTROL_LOOP_PERIOD_S)

    def _put_serve_snapshot(self) -> None:
        val = dict()
        for deployment_name, (
            deployment_info,
            route_prefix,
        ) in self.list_deployments_internal(include_deleted=True).items():
            entry = dict()
            entry["name"] = deployment_name
            entry["namespace"] = ray.get_runtime_context().namespace
            entry["ray_job_id"] = deployment_info.deployer_job_id
            entry["class_name"] = deployment_info.replica_config.deployment_def_name
            entry["version"] = deployment_info.version
            entry["http_route"] = route_prefix
            entry["start_time"] = deployment_info.start_time_ms
            entry["end_time"] = deployment_info.end_time_ms or 0
            entry["status"] = "DELETED" if deployment_info.end_time_ms else "RUNNING"
            entry["actors"] = dict()
            if entry["status"] == "RUNNING":
                replicas = self.deployment_state_manager._deployment_states[
                    deployment_name
                ]._replicas
                running_replicas = replicas.get([ReplicaState.RUNNING])
                for replica in running_replicas:
                    try:
                        actor_handle = replica.actor_handle
                    except ValueError:
                        # Actor died or hasn't yet been created.
                        continue
                    actor_id = actor_handle._ray_actor_id.hex()
                    replica_tag = replica.replica_tag
                    replica_version = (
                        None
                        if (replica.version is None or replica.version.unversioned)
                        else replica.version.code_version
                    )
                    entry["actors"][actor_id] = {
                        "replica_tag": replica_tag,
                        "version": replica_version,
                    }

            val[deployment_name] = entry
        self.snapshot_store.put(SNAPSHOT_KEY, json.dumps(val).encode("utf-8"))

    def _recover_config_from_checkpoint(self):
        checkpoint = self.kv_store.get(CONFIG_CHECKPOINT_KEY)
        if checkpoint is not None:
            deployment_time, deploy_mode, config_checkpoints_dict = pickle.loads(
                checkpoint
            )
            applications = list(config_checkpoints_dict.values())
            if deploy_mode == ServeDeployMode.SINGLE_APP:
                self.deploy_apps(
                    ServeApplicationSchema.parse_obj(applications[0]),
                    deployment_time,
                )
            else:
                self.deploy_apps(
                    ServeDeploySchema.parse_obj({"applications": applications}),
                    deployment_time,
                )

    def _all_running_replicas(self) -> Dict[str, List[RunningReplicaInfo]]:
        """Used for testing.

        Returned dictionary maps deployment names to replica infos.
        """

        return self.deployment_state_manager.get_running_replica_infos()

    def get_http_config(self):
        """Return the HTTP proxy configuration."""
        if self.http_state is None:
            return None
        return self.http_state.get_config()

    def get_root_url(self):
        """Return the root url for the serve instance."""
        if self.http_state is None:
            return None
        http_config = self.get_http_config()
        if http_config.root_url == "":
            if SERVE_ROOT_URL_ENV_KEY in os.environ:
                return os.environ[SERVE_ROOT_URL_ENV_KEY]
            else:
                return (
                    f"http://{http_config.host}:{http_config.port}"
                    f"{http_config.root_path}"
                )
        return http_config.root_url

    def shutdown(self):
        """Shuts down the serve instance completely."""
        self.kv_store.delete(CONFIG_CHECKPOINT_KEY)
        self.application_state_manager.shutdown()
        self.deployment_state_manager.shutdown()
        self.endpoint_state.shutdown()
        if self.http_state:
            self.http_state.shutdown()

    def deploy(
        self,
        name: str,
        deployment_config_proto_bytes: bytes,
        replica_config_proto_bytes: bytes,
        route_prefix: Optional[str],
        deployer_job_id: Union[str, bytes],
        docs_path: Optional[str] = None,
        is_driver_deployment: Optional[bool] = False,
        app_name: str = None,
    ) -> bool:
        """Deploys a deployment."""
        if route_prefix is not None:
            assert route_prefix.startswith("/")
        if docs_path is not None:
            assert docs_path.startswith("/")

        # app_name is None for V1 API, reset it to empty string to avoid
        # breaking metrics.
        if app_name is None:
            app_name = ""

        deployment_info = deploy_args_to_deployment_info(
            deployment_name=name,
            deployment_config_proto_bytes=deployment_config_proto_bytes,
            replica_config_proto_bytes=replica_config_proto_bytes,
            deployer_job_id=deployer_job_id,
            route_prefix=route_prefix,
            is_driver_deployment=is_driver_deployment,
<<<<<<< HEAD
            route_prefix=route_prefix,
=======
            app_name=app_name,
>>>>>>> d87a2513
        )

        # TODO(architkulkarni): When a deployment is redeployed, even if
        # the only change was num_replicas, the start_time_ms is refreshed.
        # Is this the desired behaviour?
        updating = self.deployment_state_manager.deploy(name, deployment_info)

        if route_prefix is not None:
            endpoint_info = EndpointInfo(route=route_prefix, app_name=app_name)
            self.endpoint_state.update_endpoint(name, endpoint_info)
        else:
            self.endpoint_state.delete_endpoint(name)

        return updating

    def deploy_application(
        self, name: str, deployment_args_list: List[Dict]
    ) -> List[bool]:
        """
        Takes in a list of dictionaries that contain keyword arguments for the
        controller's deploy() function. Calls deploy on all the argument
        dictionaries in the list. Effectively executes an atomic deploy on a
        group of deployments.
        If same app name deployed, old application will be overwrriten.

        Args:
            name: Application name.
            deployment_args_list: List of deployment infomation, each item in the list
                contains all the information for the single deployment.

        Returns: list of deployment status to indicate whether each deployment is
            deployed successfully or not.
        """

        return self.application_state_manager.deploy_application(
            name, deployment_args_list
        )

    def deploy_apps(
        self,
        config: Union[ServeApplicationSchema, ServeDeploySchema],
        deployment_time: float = 0,
    ) -> None:
        """Kicks off a task that deploys a set of Serve applications.

        Cancels in-progress tasks that are deploying Serve applications with the same
        name as newly deployed applications.

        Args:
            config:
                [if ServeApplicationSchema]
                    name: Application name. If not provided, it is empty string.
                    import_path: Serve deployment graph's import path
                    runtime_env: runtime_env to run the deployment graph in
                    deployments: Dictionaries that contain argument-value options
                        that can be passed directly into a set_options() call. Overrides
                        deployment options set in the graph's code itself.
                [if ServeDeploySchema]
                    applications: Dictionaries of the format ServeApplicationSchema.

            deployment_time: set deployment_timestamp. If not provided, time.time() is
                used to indicate the deployment time.
        """
        # TODO (zcin): We should still support single-app mode, i.e.
        # ServeApplicationSchema. Eventually, after migration is complete, we should
        # deprecate such usage.
        if isinstance(config, ServeApplicationSchema):
            if "name" in config.dict(exclude_unset=True):
                error_msg = (
                    "Specifying the name of an application is only allowed for apps "
                    "that are listed as part of a multi-app config file. "
                ) + MULTI_APP_MIGRATION_MESSAGE
                logger.warning(error_msg)
                raise RayServeException(error_msg)

            applications = [config]
            if self.deploy_mode == ServeDeployMode.MULTI_APP:
                raise RayServeException(
                    "You are trying to deploy a single-application config, however "
                    "a multi-application config has been deployed to the current "
                    "Serve instance already. Mixing single-app and multi-app is not "
                    "allowed. Please either redeploy using the multi-application "
                    "config format `ServeDeploySchema`, or shutdown and restart Serve "
                    "to submit a single-app config of format `ServeApplicationSchema`. "
                    "If you are using the REST API, you can submit a single-app config "
                    "to the single-app API endpoint `/api/serve/deployments/`."
                )
            self.deploy_mode = ServeDeployMode.SINGLE_APP
        else:
            applications = config.applications
            if self.deploy_mode == ServeDeployMode.SINGLE_APP:
                raise RayServeException(
                    "You are trying to deploy a multi-application config, however "
                    "a single-application config has been deployed to the current "
                    "Serve instance already. Mixing single-app and multi-app is not "
                    "allowed. Please either redeploy using the single-application "
                    "config format `ServeApplicationSchema`, or shutdown and restart "
                    "Serve to submit a multi-app config of format `ServeDeploySchema`. "
                    "If you are using the REST API, you can submit a multi-app config "
                    "to the the multi-app API endpoint `/api/serve/applications/`."
                )
            self.deploy_mode = ServeDeployMode.MULTI_APP

        if not deployment_time:
            deployment_time = time.time()

        new_config_checkpoint = {}

        for app_config in applications:
            code_version = get_app_code_version(app_config)

            app_config_dict = app_config.dict(exclude_unset=True)
            new_config_checkpoint[app_config.name] = app_config_dict

            logger.info(
                "Starting deploy_serve_application "
                f"task for application {app_config.name}."
            )
            deploy_obj_ref = deploy_serve_application.options(
                runtime_env=app_config.runtime_env
            ).remote(
                app_config.import_path,
                app_config.runtime_env,
                app_config_dict.get("deployments", []),
                code_version,
                app_config_dict.get("route_prefix", DEFAULT.VALUE),
                app_config.name,
                app_config.args,
            )

            self.application_state_manager.create_application_state(
                app_config.name,
                deploy_obj_ref=deploy_obj_ref,
                deployment_time=deployment_time,
            )

        self.kv_store.put(
            CONFIG_CHECKPOINT_KEY,
            pickle.dumps((deployment_time, self.deploy_mode, new_config_checkpoint)),
        )

        # Delete live applications not listed in config
        existing_applications = set(
            self.application_state_manager._application_states.keys()
        )
        new_applications = {app_config.name for app_config in applications}
        self.delete_apps(existing_applications.difference(new_applications))

    def delete_deployment(self, name: str):
        self.endpoint_state.delete_endpoint(name)
        return self.deployment_state_manager.delete_deployment(name)

    def delete_deployments(self, names: Iterable[str]) -> None:
        for name in names:
            self.delete_deployment(name)

    def get_deployment_info(self, name: str) -> bytes:
        """Get the current information about a deployment.

        Args:
            name: the name of the deployment.

        Returns:
            DeploymentRoute's protobuf serialized bytes

        Raises:
            KeyError if the deployment doesn't exist.
        """
        deployment_info = self.deployment_state_manager.get_deployment(name)
        if deployment_info is None:
            raise KeyError(f"Deployment {name} does not exist.")

        route = self.endpoint_state.get_endpoint_route(name)

        from ray.serve.generated.serve_pb2 import DeploymentRoute

        deployment_route = DeploymentRoute(
            deployment_info=deployment_info.to_proto(), route=route
        )
        return deployment_route.SerializeToString()

    def list_deployments_internal(
        self, include_deleted: Optional[bool] = False
    ) -> Dict[str, Tuple[DeploymentInfo, str]]:
        """Gets the current information about all deployments.

        Args:
            include_deleted: Whether to include information about
                deployments that have been deleted.

        Returns:
            Dict(deployment_name, (DeploymentInfo, route))

        Raises:
            KeyError if the deployment doesn't exist.
        """
        return {
            name: (
                self.deployment_state_manager.get_deployment(
                    name, include_deleted=include_deleted
                ),
                self.endpoint_state.get_endpoint_route(name),
            )
            for name in self.deployment_state_manager.get_deployment_configs(
                include_deleted=include_deleted
            )
        }

    def list_deployments(self, include_deleted: Optional[bool] = False) -> bytes:
        """Gets the current information about all deployments.

        Args:
            include_deleted: Whether to include information about
                deployments that have been deleted.

        Returns:
            DeploymentRouteList's protobuf serialized bytes
        """
        from ray.serve.generated.serve_pb2 import DeploymentRoute, DeploymentRouteList

        deployment_route_list = DeploymentRouteList()
        for deployment_name, (
            deployment_info,
            route_prefix,
        ) in self.list_deployments_internal(include_deleted=include_deleted).items():
            deployment_info_proto = deployment_info.to_proto()
            deployment_info_proto.name = deployment_name
            deployment_route_list.deployment_routes.append(
                DeploymentRoute(
                    deployment_info=deployment_info_proto, route=route_prefix
                )
            )
        return deployment_route_list.SerializeToString()

    def get_serve_instance_details(self) -> Dict:
        """Gets details on all applications on the cluster and system-level info.

        The information includes application and deployment statuses, config options,
        error messages, etc.

        Returns:
            Dict that follows the format of the schema ServeInstanceDetails. Currently,
            there is a value set for every field at all schema levels, except for the
            route_prefix in the deployment_config for each deployment.
        """

        http_config = self.get_http_config()
        applications = {}

        for (
            app_name,
            app_status_info,
        ) in self.application_state_manager.list_app_statuses().items():
            applications[app_name] = ApplicationDetails(
                name=app_name,
                route_prefix=self.application_state_manager.get_route_prefix(app_name),
                docs_path=self.get_docs_path(app_name),
                status=app_status_info.status,
                message=app_status_info.message,
                last_deployed_time_s=app_status_info.deployment_timestamp,
                deployed_app_config=self.get_app_config(app_name),
                deployments=self.application_state_manager.list_deployment_details(
                    app_name
                ),
            )

        # NOTE(zcin): We use exclude_unset here because we explicitly and intentionally
        # fill in all info that should be shown to users. Currently, every field is set
        # except for the route_prefix in the deployment_config of each deployment, since
        # route_prefix is set instead in each application.
        # Eventually we want to remove route_prefix from DeploymentSchema.
        return ServeInstanceDetails(
            proxy_location=http_config.location,
            http_options=HTTPOptionsSchema(
                host=http_config.host,
                port=http_config.port,
            ),
            deploy_mode=self.deploy_mode,
            applications=applications,
        ).dict(exclude_unset=True)

    def get_serve_status(self, name: str = SERVE_DEFAULT_APP_NAME) -> bytes:
        """Return application status
        Args:
            name: application name. If application name doesn't exist, app_status
            is NOT_STARTED.
        """

        app_status = self.application_state_manager.get_app_status_info(name)
        deployment_statuses = self.application_state_manager.get_deployments_statuses(
            name
        )
        status_info = StatusOverview(
            name=name,
            app_status=app_status,
            deployment_statuses=deployment_statuses,
        )
        return status_info.to_proto().SerializeToString()

    def get_serve_statuses(self, names: List[str]) -> List[bytes]:
        statuses = []
        for name in names:
            statuses.append(self.get_serve_status(name))
        return statuses

    def list_serve_statuses(self) -> List[bytes]:
        statuses = []
        for name in self.application_state_manager.list_app_statuses():
            statuses.append(self.get_serve_status(name))
        return statuses

    def get_app_config(self, name: str = SERVE_DEFAULT_APP_NAME) -> Optional[Dict]:
        checkpoint = self.kv_store.get(CONFIG_CHECKPOINT_KEY)
        if checkpoint is not None:
            _, _, config_checkpoints_dict = pickle.loads(checkpoint)
            if name in config_checkpoints_dict:
                config = config_checkpoints_dict[name]
                return ServeApplicationSchema.parse_obj(config).dict(exclude_unset=True)

    def get_all_deployment_statuses(self) -> List[bytes]:
        """Gets deployment status bytes for all live deployments."""
        statuses = self.deployment_state_manager.get_deployment_statuses()
        return [status.to_proto().SerializeToString() for status in statuses]

    def get_deployment_status(self, name: str) -> Union[None, bytes]:
        """Get deployment status by deployment name"""
        status = self.deployment_state_manager.get_deployment_statuses([name])
        if not status:
            return None
        return status[0].to_proto().SerializeToString()

    def get_docs_path(self, name: str):
        """Docs path for application.

        Currently, this is the OpenAPI docs path for FastAPI-integrated applications."""
        return self.application_state_manager.get_docs_path(name)

    def delete_apps(self, names: Iterable[str]):
        """Delete applications based on names

        During deletion, the application status is DELETING
        """
        for name in names:
            self.application_state_manager.delete_application(name)


@ray.remote(num_cpus=0, max_calls=1)
def deploy_serve_application(
    import_path: str,
    runtime_env: Dict,
    deployment_override_options: List[Dict],
    code_version: str,
    route_prefix: str,
    name: str,
    args: Dict,
):
    """Deploy Serve application from a user-provided config.

    Args:
        import_path: import path to top-level bound deployment.
        runtime_env: runtime_env for the application.
        deployment_override_options: Dictionary of options that overrides
            deployment options set in the graph's code itself.
        deployment_versions: Versions of each deployment, each of which is
            the same as the last deployment if it is a config update or
            a new randomly generated version if it is a code update
        name: application name. If specified, application will be deployed
            without removing existing applications.
        route_prefix: route_prefix. Define the route path for the application.
    """
    try:
        from ray import serve
        from ray.serve.api import build
        from ray.serve._private.api import call_app_builder_with_args_if_necessary

        # Import and build the application.
        app = call_app_builder_with_args_if_necessary(import_attr(import_path), args)
        app = build(app, name)

        # Override options for each deployment listed in the config.
        for options in deployment_override_options:
            deployment_name = options["name"]
            unique_deployment_name = (
                (name + DEPLOYMENT_NAME_PREFIX_SEPARATOR) if len(name) else ""
            ) + deployment_name

            if unique_deployment_name not in app.deployments:
                raise KeyError(
                    f'There is no deployment named "{deployment_name}" in the '
                    f'application "{name}".'
                )

            # Merge app-level and deployment-level runtime_envs.
            if "ray_actor_options" in options:
                # If specified, get ray_actor_options from config
                ray_actor_options = options["ray_actor_options"] or {}
            else:
                # Otherwise, get options from application code (and default to {}
                # if the code sets options to None).
                ray_actor_options = (
                    app.deployments[unique_deployment_name].ray_actor_options or {}
                )
            deployment_env = ray_actor_options.get("runtime_env", {})
            merged_env = override_runtime_envs_except_env_vars(
                runtime_env, deployment_env
            )
            ray_actor_options.update({"runtime_env": merged_env})
            options["ray_actor_options"] = ray_actor_options
            options["name"] = unique_deployment_name
            # Update the deployment's options
            app.deployments[unique_deployment_name].set_options(
                **options, _internal=True
            )

        # Set code version for each deployment
        for deployment_name in app.deployments:
            app.deployments[deployment_name].set_options(
                version=code_version, _internal=True
            )

        # Run the application locally on the cluster.
        serve.run(app, name=name, route_prefix=route_prefix, _blocking=False)
    except KeyboardInterrupt:
        # Error is raised when this task is canceled with ray.cancel(), which
        # happens when deploy_apps() is called.
        logger.debug("Existing config deployment request terminated.")


@ray.remote(num_cpus=0)
class ServeControllerAvatar:
    """A hack that proxy the creation of async actors from Java.

    To be removed after https://github.com/ray-project/ray/pull/26037

    Java api can not support python async actor. If we use java api create
    python async actor. The async init method won't be executed. The async
    method will fail with pickle error. And the run_control_loop of controller
    actor can't be executed too. We use this proxy actor create python async
    actor to avoid the above problem.
    """

    def __init__(
        self,
        controller_name: str,
        detached: bool = False,
        dedicated_cpu: bool = False,
        http_proxy_port: int = 8000,
    ):
        try:
            self._controller = ray.get_actor(controller_name, namespace="serve")
        except ValueError:
            self._controller = None
        if self._controller is None:
            # Used for scheduling things to the head node explicitly.
            head_node_id = ray.get_runtime_context().get_node_id()
            http_config = HTTPOptions()
            http_config.port = http_proxy_port
            self._controller = ServeController.options(
                num_cpus=1 if dedicated_cpu else 0,
                name=controller_name,
                lifetime="detached" if detached else None,
                max_restarts=-1,
                max_task_retries=-1,
                # Schedule the controller on the head node with a soft constraint. This
                # prefers it to run on the head node in most cases, but allows it to be
                # restarted on other nodes in an HA cluster.
                scheduling_strategy=NodeAffinitySchedulingStrategy(
                    head_node_id, soft=True
                )
                if RAY_INTERNAL_SERVE_CONTROLLER_PIN_ON_NODE
                else None,
                namespace="serve",
                max_concurrency=CONTROLLER_MAX_CONCURRENCY,
            ).remote(
                controller_name,
                http_config=http_config,
                head_node_id=head_node_id,
                detached=detached,
            )

    def check_alive(self) -> None:
        """No-op to check if this actor is alive."""
        return<|MERGE_RESOLUTION|>--- conflicted
+++ resolved
@@ -427,11 +427,7 @@
             deployer_job_id=deployer_job_id,
             route_prefix=route_prefix,
             is_driver_deployment=is_driver_deployment,
-<<<<<<< HEAD
-            route_prefix=route_prefix,
-=======
             app_name=app_name,
->>>>>>> d87a2513
         )
 
         # TODO(architkulkarni): When a deployment is redeployed, even if
