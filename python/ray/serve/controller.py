import asyncio
import json
import logging
import os
import pickle
import time
from collections import defaultdict
from typing import Any, Dict, Iterable, List, Optional, Tuple, Union

import ray
from ray.util import metrics
from ray._private.utils import run_background_task
from ray.actor import ActorHandle
from ray._private.resource_spec import HEAD_NODE_RESOURCE_NAME
from ray._raylet import GcsClient
from ray.serve._private.common import (
    DeploymentInfo,
    EndpointInfo,
    EndpointTag,
    NodeId,
    RunningReplicaInfo,
    StatusOverview,
    ServeDeployMode,
    MultiplexedReplicaInfo,
)
from ray.serve.config import HTTPOptions
from ray.serve._private.constants import (
    CONTROL_LOOP_PERIOD_S,
    SERVE_LOGGER_NAME,
    CONTROLLER_MAX_CONCURRENCY,
    SERVE_ROOT_URL_ENV_KEY,
    SERVE_NAMESPACE,
    RECOVERING_LONG_POLL_BROADCAST_TIMEOUT_S,
    SERVE_DEFAULT_APP_NAME,
    MULTI_APP_MIGRATION_MESSAGE,
    RAY_SERVE_CONTROLLER_CALLBACK_IMPORT_PATH,
)
from ray.serve._private.deploy_utils import deploy_args_to_deployment_info
from ray.serve._private.deployment_state import DeploymentStateManager, ReplicaState
from ray.serve._private.endpoint_state import EndpointState
from ray.serve._private.http_state import HTTPProxyStateManager
from ray.serve._private.logging_utils import (
    configure_component_logger,
    get_component_logger_file_path,
)
from ray.serve._private.long_poll import LongPollHost
from ray.serve.exceptions import RayServeException
from ray.serve.schema import (
    ServeApplicationSchema,
    ServeDeploySchema,
    ApplicationDetails,
    ServeInstanceDetails,
    HTTPOptionsSchema,
    ServeActorDetails,
)
from ray.serve._private.storage.kv_store import RayInternalKVStore
from ray.serve._private.utils import (
    call_function_from_import_path,
    get_head_node_id,
    record_serve_tag,
)
from ray.serve._private.application_state import ApplicationStateManager

logger = logging.getLogger(SERVE_LOGGER_NAME)

# Used for testing purposes only. If this is set, the controller will crash
# after writing each checkpoint with the specified probability.
_CRASH_AFTER_CHECKPOINT_PROBABILITY = 0

SNAPSHOT_KEY = "serve-deployments-snapshot"
CONFIG_CHECKPOINT_KEY = "serve-app-config-checkpoint"


@ray.remote(num_cpus=0)
class ServeController:
    """Responsible for managing the state of the serving system.

    The controller implements fault tolerance by persisting its state in
    a new checkpoint each time a state change is made. If the actor crashes,
    the latest checkpoint is loaded and the state is recovered. Checkpoints
    are written/read using a provided KV-store interface.

    All hard state in the system is maintained by this actor and persisted via
    these checkpoints. Soft state required by other components is fetched by
    those actors from this actor on startup and updates are pushed out from
    this actor.

    All other actors started by the controller are named, detached actors
    so they will not fate share with the controller if it crashes.

    The following guarantees are provided for state-changing calls to the
    controller:
        - If the call succeeds, the change was made and will be reflected in
          the system even if the controller or other actors die unexpectedly.
        - If the call fails, the change may have been made but isn't guaranteed
          to have been. The client should retry in this case. Note that this
          requires all implementations here to be idempotent.
    """

    async def __init__(
        self,
        controller_name: str,
        *,
        http_config: HTTPOptions,
        detached: bool = False,
        _disable_http_proxy: bool = False,
    ):
        self._controller_node_id = ray.get_runtime_context().get_node_id()
        assert (
            self._controller_node_id == get_head_node_id()
        ), "Controller must be on the head node."

        configure_component_logger(
            component_name="controller", component_id=str(os.getpid())
        )
        if RAY_SERVE_CONTROLLER_CALLBACK_IMPORT_PATH:
            logger.info(
                "Calling user-provided callback from import path "
                f"{RAY_SERVE_CONTROLLER_CALLBACK_IMPORT_PATH}."
            )
            call_function_from_import_path(RAY_SERVE_CONTROLLER_CALLBACK_IMPORT_PATH)

        # Used to read/write checkpoints.
        self.ray_worker_namespace = ray.get_runtime_context().namespace
        self.controller_name = controller_name
        gcs_client = GcsClient(address=ray.get_runtime_context().gcs_address)
        kv_store_namespace = f"{self.controller_name}-{self.ray_worker_namespace}"
        self.kv_store = RayInternalKVStore(kv_store_namespace, gcs_client)
        self.snapshot_store = RayInternalKVStore(kv_store_namespace, gcs_client)

        # Dictionary of deployment_name -> proxy_name -> queue length.
        self.deployment_stats = defaultdict(lambda: defaultdict(dict))

        self.long_poll_host = LongPollHost()
        self.done_recovering_event = asyncio.Event()

        if _disable_http_proxy:
            self.http_proxy_state_manager = None
        else:
            self.http_proxy_state_manager = HTTPProxyStateManager(
                controller_name,
                detached,
                http_config,
                self._controller_node_id,
                gcs_client,
            )

        self.endpoint_state = EndpointState(self.kv_store, self.long_poll_host)

        # Fetch all running actors in current cluster as source of current
        # replica state for controller failure recovery
        all_current_actors = ray.util.list_named_actors(all_namespaces=True)
        all_serve_actor_names = [
            actor["name"]
            for actor in all_current_actors
            if actor["namespace"] == SERVE_NAMESPACE
        ]

        self.deployment_state_manager = DeploymentStateManager(
            controller_name,
            detached,
            self.kv_store,
            self.long_poll_host,
            all_serve_actor_names,
        )

        # Manage all applications' state
        self.application_state_manager = ApplicationStateManager(
            self.deployment_state_manager, self.endpoint_state, self.kv_store
        )

        # Keep track of single-app vs multi-app
        self.deploy_mode = ServeDeployMode.UNSET
        # Controller actor details
        self._actor_details = ServeActorDetails(
            node_id=ray.get_runtime_context().get_node_id(),
            node_ip=ray.util.get_node_ip_address(),
            actor_id=ray.get_runtime_context().get_actor_id(),
            actor_name=self.controller_name,
            worker_id=ray.get_runtime_context().get_worker_id(),
            log_file_path=get_component_logger_file_path(),
        )
        self._shutting_down = False
        self._shutdown = asyncio.Event()
        self._shutdown_start_time = None

        self._create_control_loop_metrics()
        run_background_task(self.run_control_loop())

        self._recover_config_from_checkpoint()
        # Nodes where http proxy actors should run.
        self._http_proxy_nodes = set()
        self._update_http_proxy_nodes()

    def check_alive(self) -> None:
        """No-op to check if this controller is alive."""
        return

    def get_pid(self) -> int:
        return os.getpid()

    def record_autoscaling_metrics(self, data: Dict[str, float], send_timestamp: float):
        logger.debug(
            f"Received autoscaling metrics: {data} at timestamp {send_timestamp}"
        )
        self.deployment_state_manager.record_autoscaling_metrics(data, send_timestamp)

    def record_handle_metrics(self, data: Dict[str, float], send_timestamp: float):
        self.deployment_state_manager.record_handle_metrics(data, send_timestamp)

    def _dump_autoscaling_metrics_for_testing(self):
        return self.deployment_state_manager.get_autoscaling_metrics()

    def _dump_replica_states_for_testing(self, deployment_name):
        return self.deployment_state_manager._deployment_states[
            deployment_name
        ]._replicas

    def _stop_one_running_replica_for_testing(self, deployment_name):
        self.deployment_state_manager._deployment_states[
            deployment_name
        ]._stop_one_running_replica_for_testing()

    async def listen_for_change(self, keys_to_snapshot_ids: Dict[str, int]):
        """Proxy long pull client's listen request.

        Args:
            keys_to_snapshot_ids (Dict[str, int]): Snapshot IDs are used to
              determine whether or not the host should immediately return the
              data or wait for the value to be changed.
        """
        if not self.done_recovering_event.is_set():
            await self.done_recovering_event.wait()

        return await (self.long_poll_host.listen_for_change(keys_to_snapshot_ids))

    async def listen_for_change_java(self, keys_to_snapshot_ids_bytes: bytes):
        """Proxy long pull client's listen request.

        Args:
            keys_to_snapshot_ids_bytes (Dict[str, int]): the protobuf bytes of
              keys_to_snapshot_ids (Dict[str, int]).
        """
        if not self.done_recovering_event.is_set():
            await self.done_recovering_event.wait()

        return await (
            self.long_poll_host.listen_for_change_java(keys_to_snapshot_ids_bytes)
        )

    def get_all_endpoints(self) -> Dict[EndpointTag, Dict[str, Any]]:
        """Returns a dictionary of deployment name to config."""
        return self.endpoint_state.get_endpoints()

    def get_all_endpoints_java(self) -> bytes:
        """Returns a dictionary of deployment name to config."""
        from ray.serve.generated.serve_pb2 import (
            EndpointSet,
            EndpointInfo as EndpointInfoProto,
        )

        endpoints = self.get_all_endpoints()
        data = {
            endpoint_tag: EndpointInfoProto(route=endppint_dict["route"])
            for endpoint_tag, endppint_dict in endpoints.items()
        }
        return EndpointSet(endpoints=data).SerializeToString()

    def get_http_proxies(self) -> Dict[NodeId, ActorHandle]:
        """Returns a dictionary of node ID to http_proxy actor handles."""
        if self.http_proxy_state_manager is None:
            return {}
        return self.http_proxy_state_manager.get_http_proxy_handles()

    def get_http_proxy_names(self) -> bytes:
        """Returns the http_proxy actor name list serialized by protobuf."""
        if self.http_proxy_state_manager is None:
            return None

        from ray.serve.generated.serve_pb2 import ActorNameList

        actor_name_list = ActorNameList(
            names=self.http_proxy_state_manager.get_http_proxy_names().values()
        )
        return actor_name_list.SerializeToString()

    def _update_http_proxy_nodes(self):
        """Update the nodes set where http proxy actors should run.

        Controller decides where http proxy actors should run
        (head node and nodes with deployment replicas).
        """
        new_http_proxy_nodes = self.deployment_state_manager.get_active_node_ids()
        new_http_proxy_nodes.add(self._controller_node_id)
        self._http_proxy_nodes = new_http_proxy_nodes

    async def run_control_loop(self) -> None:
        # NOTE(edoakes): we catch all exceptions here and simply log them,
        # because an unhandled exception would cause the main control loop to
        # halt, which should *never* happen.
        recovering_timeout = RECOVERING_LONG_POLL_BROADCAST_TIMEOUT_S
        start_time = time.time()
        while True:
            loop_start_time = time.time()
            if self._shutting_down:
                try:
                    self.shutdown()
                except Exception:
                    logger.exception("Exception during shutdown.")

            if (
                not self.done_recovering_event.is_set()
                and time.time() - start_time > recovering_timeout
            ):
                logger.warning(
                    f"Replicas still recovering after {recovering_timeout}s, "
                    "setting done recovering event to broadcast long poll updates."
                )
                self.done_recovering_event.set()

<<<<<<< HEAD
            # Update the active nodes set before updating the HTTP states, so they
            # are more consistent.
            node_update_start_time = time.time()
            self._update_active_nodes()
            self.node_update_duration_gauge_s.set(time.time() - node_update_start_time)

            # Don't update http_state until after the done recovering event is set,
            # otherwise we may start a new HTTP proxy but not broadcast it any
            # info about available deployments & their replicas.
            if self.http_proxy_state_manager and self.done_recovering_event.is_set():
                try:
                    proxy_update_start_time = time.time()
                    self.http_proxy_state_manager.update(
                        active_nodes=self._active_nodes
                    )
                    self.proxy_update_duration_gauge_s.set(
                        time.time() - proxy_update_start_time
                    )
                except Exception:
                    logger.exception("Exception updating HTTP state.")

=======
>>>>>>> f6da73f0
            try:
                dsm_update_start_time = time.time()
                any_recovering = self.deployment_state_manager.update()
                self.dsm_update_duration_gauge_s.set(
                    time.time() - dsm_update_start_time
                )
                if not self.done_recovering_event.is_set() and not any_recovering:
                    self.done_recovering_event.set()
            except Exception:
                logger.exception("Exception updating deployment state.")

            try:
                asm_update_start_time = time.time()
                self.application_state_manager.update()
                self.asm_update_duration_gauge_s.set(
                    time.time() - asm_update_start_time
                )
            except Exception:
                logger.exception("Exception updating application state.")

            # Update the http proxy nodes set before updating the HTTP proxy states,
            # so they are more consistent.
            self._update_http_proxy_nodes()

            # Don't update http_state until after the done recovering event is set,
            # otherwise we may start a new HTTP proxy but not broadcast it any
            # info about available deployments & their replicas.
            if self.http_proxy_state_manager and self.done_recovering_event.is_set():
                try:
                    self.http_proxy_state_manager.update(
                        http_proxy_nodes=self._http_proxy_nodes
                    )
                except Exception:
                    logger.exception("Exception updating HTTP state.")

            try:
                snapshot_start_time = time.time()
                self._put_serve_snapshot()
                self.snapshot_duration_gauge_s.set(time.time() - snapshot_start_time)
            except Exception:
                logger.exception("Exception putting serve snapshot.")
            loop_duration = time.time() - loop_start_time
            if loop_duration > 10:
                logger.warning(
                    f"The last control loop was slow (took {loop_duration}s). "
                    "This is likely caused by running a large number of "
                    "replicas in a single Ray cluster. Consider using "
                    "multiple Ray clusters."
                )
            self.control_loop_gauge_s.set(loop_duration)

            sleep_start_time = time.time()
            await asyncio.sleep(CONTROL_LOOP_PERIOD_S)
            self.sleep_duration_gauge_s.set(time.time() - sleep_start_time)

    def _create_control_loop_metrics(self):
        self.node_update_duration_gauge_s = metrics.Gauge(
            "serve_controller_node_update_duration_s",
            description="The control loop time spent on collecting active node info.",
        )
        self.proxy_update_duration_gauge_s = metrics.Gauge(
            "serve_controller_proxy_state_update_duration_s",
            description="The control loop time spent on updating proxy state.",
        )
        self.dsm_update_duration_gauge_s = metrics.Gauge(
            "serve_controller_deployment_state_update_duration_s",
            description="The control loop time spent on updating deployment state.",
        )
        self.asm_update_duration_gauge_s = metrics.Gauge(
            "serve_controller_application_state_update_duration_s",
            description="The control loop time spent on updating application state.",
        )
        self.snapshot_duration_gauge_s = metrics.Gauge(
            "serve_controller_application_state_update_duration_s",
            description="The control loop time spent on putting the Serve snapshot.",
        )
        self.sleep_duration_gauge_s = metrics.Gauge(
            "serve_controller_sleep_duration_s",
            description="The duration of the last control loop's sleep.",
        )
        self.control_loop_gauge_s = metrics.Gauge(
            "serve_controller_control_loop_duration_s",
            description="The duration of the last control loop.",
        )

    def _put_serve_snapshot(self) -> None:
        val = dict()
        for deployment_name, (
            deployment_info,
            route_prefix,
        ) in self.list_deployments_internal(include_deleted=True).items():
            entry = dict()
            entry["name"] = deployment_name
            entry["namespace"] = ray.get_runtime_context().namespace
            entry["ray_job_id"] = deployment_info.deployer_job_id
            entry["class_name"] = deployment_info.replica_config.deployment_def_name
            entry["version"] = deployment_info.version
            entry["http_route"] = route_prefix
            entry["start_time"] = deployment_info.start_time_ms
            entry["end_time"] = deployment_info.end_time_ms or 0
            entry["status"] = "DELETED" if deployment_info.end_time_ms else "RUNNING"
            entry["actors"] = dict()
            if entry["status"] == "RUNNING":
                replicas = self.deployment_state_manager._deployment_states[
                    deployment_name
                ]._replicas
                running_replicas = replicas.get([ReplicaState.RUNNING])
                for replica in running_replicas:
                    try:
                        actor_handle = replica.actor_handle
                    except ValueError:
                        # Actor died or hasn't yet been created.
                        continue
                    actor_id = actor_handle._ray_actor_id.hex()
                    replica_tag = replica.replica_tag
                    replica_version = (
                        None
                        if (replica.version is None or replica.version.unversioned)
                        else replica.version.code_version
                    )
                    entry["actors"][actor_id] = {
                        "replica_tag": replica_tag,
                        "version": replica_version,
                    }

            val[deployment_name] = entry
        self.snapshot_store.put(SNAPSHOT_KEY, json.dumps(val).encode("utf-8"))

    def _recover_config_from_checkpoint(self):
        checkpoint = self.kv_store.get(CONFIG_CHECKPOINT_KEY)
        if checkpoint is not None:
            logger.info("Recovering config from checkpoint.")
            deployment_time, deploy_mode, config_checkpoints_dict = pickle.loads(
                checkpoint
            )
            applications = list(config_checkpoints_dict.values())
            if deploy_mode == ServeDeployMode.SINGLE_APP:
                self.deploy_apps(
                    ServeApplicationSchema.parse_obj(applications[0]),
                    deployment_time,
                )
            else:
                self.deploy_apps(
                    ServeDeploySchema.parse_obj({"applications": applications}),
                    deployment_time,
                )

    def _all_running_replicas(self) -> Dict[str, List[RunningReplicaInfo]]:
        """Used for testing.

        Returned dictionary maps deployment names to replica infos.
        """

        return self.deployment_state_manager.get_running_replica_infos()

    def get_http_config(self):
        """Return the HTTP proxy configuration."""
        if self.http_proxy_state_manager is None:
            return None
        return self.http_proxy_state_manager.get_config()

    def get_root_url(self):
        """Return the root url for the serve instance."""
        if self.http_proxy_state_manager is None:
            return None
        http_config = self.get_http_config()
        if http_config.root_url == "":
            if SERVE_ROOT_URL_ENV_KEY in os.environ:
                return os.environ[SERVE_ROOT_URL_ENV_KEY]
            else:
                return (
                    f"http://{http_config.host}:{http_config.port}"
                    f"{http_config.root_path}"
                )
        return http_config.root_url

    def config_checkpoint_deleted(self) -> bool:
        """Returns whether the config checkpoint has been deleted.

        Get the config checkpoint from the kv store. If it is None, then it has been
        deleted.
        """
        return self.kv_store.get(CONFIG_CHECKPOINT_KEY) is None

    def shutdown(self):
        """Shuts down the serve instance completely.

        This method will only be triggered when `self._shutting_down` is true. It
        deletes the kv store for config checkpoints, sets application state to deleting,
        delete all deployments, and shuts down all HTTP proxies. Once all these
        resources are released, it then kills the controller actor.
        """
        if not self._shutting_down:
            return

        if self._shutdown_start_time is None:
            self._shutdown_start_time = time.time()

        logger.info("Controller shutdown started!", extra={"log_to_stderr": False})
        self.kv_store.delete(CONFIG_CHECKPOINT_KEY)
        self.application_state_manager.shutdown()
        self.deployment_state_manager.shutdown()
        self.endpoint_state.shutdown()
        if self.http_proxy_state_manager:
            self.http_proxy_state_manager.shutdown()

        config_checkpoint_deleted = self.config_checkpoint_deleted()
        application_is_shutdown = self.application_state_manager.is_ready_for_shutdown()
        deployment_is_shutdown = self.deployment_state_manager.is_ready_for_shutdown()
        endpoint_is_shutdown = self.endpoint_state.is_ready_for_shutdown()
        http_state_is_shutdown = (
            self.http_proxy_state_manager is None
            or self.http_proxy_state_manager.is_ready_for_shutdown()
        )
        if (
            config_checkpoint_deleted
            and application_is_shutdown
            and deployment_is_shutdown
            and endpoint_is_shutdown
            and http_state_is_shutdown
        ):
            logger.warning(
                "All resources have shut down, shutting down controller!",
                extra={"log_to_stderr": False},
            )
            _controller_actor = ray.get_runtime_context().current_actor
            self._shutdown.set()
            ray.kill(_controller_actor, no_restart=True)
        elif time.time() - self._shutdown_start_time > 10:
            if not config_checkpoint_deleted:
                logger.warning(
                    f"{CONFIG_CHECKPOINT_KEY} not yet deleted",
                    extra={"log_to_stderr": False},
                )
            if not application_is_shutdown:
                logger.warning(
                    "application not yet shutdown",
                    extra={"log_to_stderr": False},
                )
            if not deployment_is_shutdown:
                logger.warning(
                    "deployment not yet shutdown",
                    extra={"log_to_stderr": False},
                )
            if not endpoint_is_shutdown:
                logger.warning(
                    "endpoint not yet shutdown",
                    extra={"log_to_stderr": False},
                )
            if not http_state_is_shutdown:
                logger.warning(
                    "http_state not yet shutdown",
                    extra={"log_to_stderr": False},
                )

    def deploy(
        self,
        name: str,
        deployment_config_proto_bytes: bytes,
        replica_config_proto_bytes: bytes,
        route_prefix: Optional[str],
        deployer_job_id: Union[str, bytes],
        docs_path: Optional[str] = None,
        is_driver_deployment: Optional[bool] = False,
        app_name: str = None,
        # TODO(edoakes): this is a hack because the deployment_language doesn't seem
        # to get set properly from Java.
        is_deployed_from_python: bool = False,
    ) -> bool:
        """Deploys a deployment."""
        if route_prefix is not None:
            assert route_prefix.startswith("/")
        if docs_path is not None:
            assert docs_path.startswith("/")

        # app_name is None for V1 API, reset it to empty string to avoid
        # breaking metrics.
        if app_name is None:
            app_name = ""

        deployment_info = deploy_args_to_deployment_info(
            deployment_name=name,
            deployment_config_proto_bytes=deployment_config_proto_bytes,
            replica_config_proto_bytes=replica_config_proto_bytes,
            deployer_job_id=deployer_job_id,
            route_prefix=route_prefix,
            docs_path=docs_path,
            is_driver_deployment=is_driver_deployment,
            app_name=app_name,
        )

        # TODO(architkulkarni): When a deployment is redeployed, even if
        # the only change was num_replicas, the start_time_ms is refreshed.
        # Is this the desired behaviour?
        updating = self.deployment_state_manager.deploy(name, deployment_info)

        if route_prefix is not None:
            endpoint_info = EndpointInfo(
                route=route_prefix,
                app_name=app_name,
                app_is_cross_language=not is_deployed_from_python,
            )
            self.endpoint_state.update_endpoint(name, endpoint_info)
        else:
            self.endpoint_state.delete_endpoint(name)

        return updating

    def deploy_application(self, name: str, deployment_args_list: List[Dict]) -> None:
        """
        Takes in a list of dictionaries that contain deployment arguments.
        If same app name deployed, old application will be overwrriten.

        Args:
            name: Application name.
            deployment_args_list: List of deployment infomation, each item in the list
                contains all the information for the single deployment.
        """

        self.application_state_manager.apply_deployment_args(name, deployment_args_list)

    def deploy_apps(
        self,
        config: Union[ServeApplicationSchema, ServeDeploySchema],
        deployment_time: float = 0,
    ) -> None:
        """Kicks off a task that deploys a set of Serve applications.

        Cancels in-progress tasks that are deploying Serve applications with the same
        name as newly deployed applications.

        Args:
            config:
                [if ServeApplicationSchema]
                    name: Application name. If not provided, it is empty string.
                    import_path: Serve deployment graph's import path
                    runtime_env: runtime_env to run the deployment graph in
                    deployments: Dictionaries that contain argument-value options
                        that can be passed directly into a set_options() call. Overrides
                        deployment options set in the graph's code itself.
                [if ServeDeploySchema]
                    applications: Dictionaries of the format ServeApplicationSchema.

            deployment_time: set deployment_timestamp. If not provided, time.time() is
                used to indicate the deployment time.
        """
        record_serve_tag("SERVE_API_VERSION", "v2")
        # TODO (zcin): We should still support single-app mode, i.e.
        # ServeApplicationSchema. Eventually, after migration is complete, we should
        # deprecate such usage.
        if isinstance(config, ServeApplicationSchema):
            if "name" in config.dict(exclude_unset=True):
                error_msg = (
                    "Specifying the name of an application is only allowed for apps "
                    "that are listed as part of a multi-app config file. "
                ) + MULTI_APP_MIGRATION_MESSAGE
                logger.warning(error_msg)
                raise RayServeException(error_msg)

            applications = [config]
            if self.deploy_mode == ServeDeployMode.MULTI_APP:
                raise RayServeException(
                    "You are trying to deploy a single-application config, however "
                    "a multi-application config has been deployed to the current "
                    "Serve instance already. Mixing single-app and multi-app is not "
                    "allowed. Please either redeploy using the multi-application "
                    "config format `ServeDeploySchema`, or shutdown and restart Serve "
                    "to submit a single-app config of format `ServeApplicationSchema`. "
                    "If you are using the REST API, you can submit a single-app config "
                    "to the single-app API endpoint `/api/serve/deployments/`."
                )
            self.deploy_mode = ServeDeployMode.SINGLE_APP
        else:
            applications = config.applications
            if self.deploy_mode == ServeDeployMode.SINGLE_APP:
                raise RayServeException(
                    "You are trying to deploy a multi-application config, however "
                    "a single-application config has been deployed to the current "
                    "Serve instance already. Mixing single-app and multi-app is not "
                    "allowed. Please either redeploy using the single-application "
                    "config format `ServeApplicationSchema`, or shutdown and restart "
                    "Serve to submit a multi-app config of format `ServeDeploySchema`. "
                    "If you are using the REST API, you can submit a multi-app config "
                    "to the the multi-app API endpoint `/api/serve/applications/`."
                )
            self.deploy_mode = ServeDeployMode.MULTI_APP

        if not deployment_time:
            deployment_time = time.time()

        new_config_checkpoint = {}

        for app_config in applications:
            app_config_dict = app_config.dict(exclude_unset=True)
            new_config_checkpoint[app_config.name] = app_config_dict

            self.application_state_manager.deploy_config(
                app_config.name,
                app_config,
                deployment_time=deployment_time,
            )

        self.kv_store.put(
            CONFIG_CHECKPOINT_KEY,
            pickle.dumps((deployment_time, self.deploy_mode, new_config_checkpoint)),
        )

        # Delete live applications not listed in config
        existing_applications = set(
            self.application_state_manager._application_states.keys()
        )
        new_applications = {app_config.name for app_config in applications}
        self.delete_apps(existing_applications.difference(new_applications))

    def delete_deployment(self, name: str):
        self.endpoint_state.delete_endpoint(name)
        return self.deployment_state_manager.delete_deployment(name)

    def delete_deployments(self, names: Iterable[str]) -> None:
        for name in names:
            self.delete_deployment(name)

    def get_deployment_info(self, name: str) -> bytes:
        """Get the current information about a deployment.

        Args:
            name: the name of the deployment.

        Returns:
            DeploymentRoute's protobuf serialized bytes

        Raises:
            KeyError if the deployment doesn't exist.
        """
        deployment_info = self.deployment_state_manager.get_deployment(name)
        if deployment_info is None:
            raise KeyError(f"Deployment {name} does not exist.")

        route = self.endpoint_state.get_endpoint_route(name)

        from ray.serve.generated.serve_pb2 import DeploymentRoute

        deployment_route = DeploymentRoute(
            deployment_info=deployment_info.to_proto(), route=route
        )
        return deployment_route.SerializeToString()

    def list_deployments_internal(
        self, include_deleted: Optional[bool] = False
    ) -> Dict[str, Tuple[DeploymentInfo, str]]:
        """Gets the current information about all deployments.

        Args:
            include_deleted: Whether to include information about
                deployments that have been deleted.

        Returns:
            Dict(deployment_name, (DeploymentInfo, route))

        Raises:
            KeyError if the deployment doesn't exist.
        """
        return {
            name: (
                self.deployment_state_manager.get_deployment(
                    name, include_deleted=include_deleted
                ),
                self.endpoint_state.get_endpoint_route(name),
            )
            for name in self.deployment_state_manager.get_deployment_configs(
                include_deleted=include_deleted
            )
        }

    def list_deployments(self, include_deleted: Optional[bool] = False) -> bytes:
        """Gets the current information about all deployments.

        Args:
            include_deleted: Whether to include information about
                deployments that have been deleted.

        Returns:
            DeploymentRouteList's protobuf serialized bytes
        """
        from ray.serve.generated.serve_pb2 import DeploymentRoute, DeploymentRouteList

        deployment_route_list = DeploymentRouteList()
        for deployment_name, (
            deployment_info,
            route_prefix,
        ) in self.list_deployments_internal(include_deleted=include_deleted).items():
            deployment_info_proto = deployment_info.to_proto()
            deployment_info_proto.name = deployment_name
            deployment_route_list.deployment_routes.append(
                DeploymentRoute(
                    deployment_info=deployment_info_proto, route=route_prefix
                )
            )
        return deployment_route_list.SerializeToString()

    def get_serve_instance_details(self) -> Dict:
        """Gets details on all applications on the cluster and system-level info.

        The information includes application and deployment statuses, config options,
        error messages, etc.

        Returns:
            Dict that follows the format of the schema ServeInstanceDetails. Currently,
            there is a value set for every field at all schema levels, except for the
            route_prefix in the deployment_config for each deployment.
        """

        http_config = self.get_http_config()
        applications = {}

        for (
            app_name,
            app_status_info,
        ) in self.application_state_manager.list_app_statuses().items():
            applications[app_name] = ApplicationDetails(
                name=app_name,
                route_prefix=self.application_state_manager.get_route_prefix(app_name),
                docs_path=self.get_docs_path(app_name),
                status=app_status_info.status,
                message=app_status_info.message,
                last_deployed_time_s=app_status_info.deployment_timestamp,
                # This can be none if the app was deployed through
                # serve.run, or if the app is in deleting state
                deployed_app_config=self.get_app_config(app_name),
                deployments=self.application_state_manager.list_deployment_details(
                    app_name
                ),
            )

        # NOTE(zcin): We use exclude_unset here because we explicitly and intentionally
        # fill in all info that should be shown to users. Currently, every field is set
        # except for the route_prefix in the deployment_config of each deployment, since
        # route_prefix is set instead in each application.
        # Eventually we want to remove route_prefix from DeploymentSchema.
        return ServeInstanceDetails(
            controller_info=self._actor_details,
            proxy_location=http_config.location,
            http_options=HTTPOptionsSchema(
                host=http_config.host,
                port=http_config.port,
                request_timeout_s=http_config.request_timeout_s,
            ),
            http_proxies=self.http_proxy_state_manager.get_http_proxy_details()
            if self.http_proxy_state_manager
            else None,
            deploy_mode=self.deploy_mode,
            applications=applications,
        ).dict(exclude_unset=True)

    def get_serve_status(self, name: str = SERVE_DEFAULT_APP_NAME) -> bytes:
        """Return application status
        Args:
            name: application name. If application name doesn't exist, app_status
            is NOT_STARTED.
        """

        app_status = self.application_state_manager.get_app_status_info(name)
        deployment_statuses = self.application_state_manager.get_deployments_statuses(
            name
        )
        status_info = StatusOverview(
            name=name,
            app_status=app_status,
            deployment_statuses=deployment_statuses,
        )
        return status_info.to_proto().SerializeToString()

    def get_serve_statuses(self, names: List[str]) -> List[bytes]:
        statuses = []
        for name in names:
            statuses.append(self.get_serve_status(name))
        return statuses

    def list_serve_statuses(self) -> List[bytes]:
        statuses = []
        for name in self.application_state_manager.list_app_statuses():
            statuses.append(self.get_serve_status(name))
        return statuses

    def get_app_config(self, name: str = SERVE_DEFAULT_APP_NAME) -> Optional[Dict]:
        checkpoint = self.kv_store.get(CONFIG_CHECKPOINT_KEY)
        if checkpoint is not None:
            _, _, config_checkpoints_dict = pickle.loads(checkpoint)
            if name in config_checkpoints_dict:
                config = config_checkpoints_dict[name]
                return ServeApplicationSchema.parse_obj(config).dict(exclude_unset=True)

    def get_all_deployment_statuses(self) -> List[bytes]:
        """Gets deployment status bytes for all live deployments."""
        statuses = self.deployment_state_manager.get_deployment_statuses()
        return [status.to_proto().SerializeToString() for status in statuses]

    def get_deployment_status(self, name: str) -> Union[None, bytes]:
        """Get deployment status by deployment name"""
        status = self.deployment_state_manager.get_deployment_statuses([name])
        if not status:
            return None
        return status[0].to_proto().SerializeToString()

    def get_docs_path(self, name: str):
        """Docs path for application.

        Currently, this is the OpenAPI docs path for FastAPI-integrated applications."""
        return self.application_state_manager.get_docs_path(name)

    def delete_apps(self, names: Iterable[str]):
        """Delete applications based on names

        During deletion, the application status is DELETING
        """
        for name in names:
            self.application_state_manager.delete_application(name)

    def record_multiplexed_replica_info(self, info: MultiplexedReplicaInfo):
        """Record multiplexed model ids for a replica of deployment
        Args:
            info: MultiplexedReplicaInfo including deployment name, replica tag and
                model ids.
        """
        self.deployment_state_manager.record_multiplexed_replica_info(info)

    async def graceful_shutdown(self, wait: bool = True):
        """Set the shutting down flag on controller to signal shutdown in
        run_control_loop().

        This is used to signal to the controller that it should proceed with shutdown
        process, so it can shut down gracefully. It also waits until the shutdown
        event is triggered if wait is true.
        """
        self._shutting_down = True
        if not wait:
            return

        await self._shutdown.wait()


@ray.remote(num_cpus=0)
class ServeControllerAvatar:
    """A hack that proxy the creation of async actors from Java.

    To be removed after https://github.com/ray-project/ray/pull/26037

    Java api can not support python async actor. If we use java api create
    python async actor. The async init method won't be executed. The async
    method will fail with pickle error. And the run_control_loop of controller
    actor can't be executed too. We use this proxy actor create python async
    actor to avoid the above problem.
    """

    def __init__(
        self,
        controller_name: str,
        detached: bool = False,
        dedicated_cpu: bool = False,
        http_proxy_port: int = 8000,
    ):
        try:
            self._controller = ray.get_actor(controller_name, namespace=SERVE_NAMESPACE)
        except ValueError:
            self._controller = None
        if self._controller is None:
            http_config = HTTPOptions()
            http_config.port = http_proxy_port
            self._controller = ServeController.options(
                num_cpus=1 if dedicated_cpu else 0,
                name=controller_name,
                lifetime="detached" if detached else None,
                max_restarts=-1,
                max_task_retries=-1,
                resources={HEAD_NODE_RESOURCE_NAME: 0.001},
                namespace=SERVE_NAMESPACE,
                max_concurrency=CONTROLLER_MAX_CONCURRENCY,
            ).remote(
                controller_name,
                http_config=http_config,
                detached=detached,
            )

    def check_alive(self) -> None:
        """No-op to check if this actor is alive."""
        return<|MERGE_RESOLUTION|>--- conflicted
+++ resolved
@@ -318,11 +318,30 @@
                 )
                 self.done_recovering_event.set()
 
-<<<<<<< HEAD
-            # Update the active nodes set before updating the HTTP states, so they
-            # are more consistent.
+            try:
+                dsm_update_start_time = time.time()
+                any_recovering = self.deployment_state_manager.update()
+                self.dsm_update_duration_gauge_s.set(
+                    time.time() - dsm_update_start_time
+                )
+                if not self.done_recovering_event.is_set() and not any_recovering:
+                    self.done_recovering_event.set()
+            except Exception:
+                logger.exception("Exception updating deployment state.")
+
+            try:
+                asm_update_start_time = time.time()
+                self.application_state_manager.update()
+                self.asm_update_duration_gauge_s.set(
+                    time.time() - asm_update_start_time
+                )
+            except Exception:
+                logger.exception("Exception updating application state.")
+
+            # Update the http proxy nodes set before updating the HTTP proxy states,
+            # so they are more consistent.
             node_update_start_time = time.time()
-            self._update_active_nodes()
+            self._update_http_proxy_nodes()
             self.node_update_duration_gauge_s.set(time.time() - node_update_start_time)
 
             # Don't update http_state until after the done recovering event is set,
@@ -332,47 +351,10 @@
                 try:
                     proxy_update_start_time = time.time()
                     self.http_proxy_state_manager.update(
-                        active_nodes=self._active_nodes
+                        http_proxy_nodes=self._http_proxy_nodes
                     )
                     self.proxy_update_duration_gauge_s.set(
                         time.time() - proxy_update_start_time
-                    )
-                except Exception:
-                    logger.exception("Exception updating HTTP state.")
-
-=======
->>>>>>> f6da73f0
-            try:
-                dsm_update_start_time = time.time()
-                any_recovering = self.deployment_state_manager.update()
-                self.dsm_update_duration_gauge_s.set(
-                    time.time() - dsm_update_start_time
-                )
-                if not self.done_recovering_event.is_set() and not any_recovering:
-                    self.done_recovering_event.set()
-            except Exception:
-                logger.exception("Exception updating deployment state.")
-
-            try:
-                asm_update_start_time = time.time()
-                self.application_state_manager.update()
-                self.asm_update_duration_gauge_s.set(
-                    time.time() - asm_update_start_time
-                )
-            except Exception:
-                logger.exception("Exception updating application state.")
-
-            # Update the http proxy nodes set before updating the HTTP proxy states,
-            # so they are more consistent.
-            self._update_http_proxy_nodes()
-
-            # Don't update http_state until after the done recovering event is set,
-            # otherwise we may start a new HTTP proxy but not broadcast it any
-            # info about available deployments & their replicas.
-            if self.http_proxy_state_manager and self.done_recovering_event.is_set():
-                try:
-                    self.http_proxy_state_manager.update(
-                        http_proxy_nodes=self._http_proxy_nodes
                     )
                 except Exception:
                     logger.exception("Exception updating HTTP state.")
@@ -400,7 +382,7 @@
     def _create_control_loop_metrics(self):
         self.node_update_duration_gauge_s = metrics.Gauge(
             "serve_controller_node_update_duration_s",
-            description="The control loop time spent on collecting active node info.",
+            description="The control loop time spent on collecting proxy node info.",
         )
         self.proxy_update_duration_gauge_s = metrics.Gauge(
             "serve_controller_proxy_state_update_duration_s",
