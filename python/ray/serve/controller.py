--- conflicted
+++ resolved
@@ -258,15 +258,7 @@
             raise ValueError(f"Backend {backend_tag} is not registered.")
         return self.backend_state.get_backend(backend_tag).backend_config
 
-<<<<<<< HEAD
-    async def shutdown(self) -> None:
-=======
-    def get_http_config(self):
-        """Return the HTTP proxy configuration."""
-        return self.http_state.get_config()
-
     async def shutdown(self) -> List[GoalId]:
->>>>>>> 113ed2a0
         """Shuts down the serve instance completely."""
         async with self.write_lock:
             goal_ids = self.backend_state.shutdown()
