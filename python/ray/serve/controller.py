--- conflicted
+++ resolved
@@ -424,11 +424,6 @@
             *[self.deploy(**args) for args in deployment_args_list]
         )
 
-<<<<<<< HEAD
-    async def delete_deployment(self, name: str):
-        await self.endpoint_state.delete_endpoint(name)
-        return await self.deployment_state_manager.delete_deployment(name)
-=======
     def deploy_app(
         self,
         import_path: str,
@@ -462,7 +457,6 @@
     def delete_deployment(self, name: str):
         self.endpoint_state.delete_endpoint(name)
         return self.deployment_state_manager.delete_deployment(name)
->>>>>>> 4b9a89ad
 
     async def delete_deployments(self, names: Iterable[str]) -> None:
         for name in names:
