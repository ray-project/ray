import asyncio
from collections import defaultdict
import os
import random
import time
from typing import Union, Dict, Any, List, Tuple
from pydantic import BaseModel

import ray
import ray.cloudpickle as pickle
from ray.serve.autoscaling_policy import BasicAutoscalingPolicy
from ray.serve.backend_worker import create_backend_worker
from ray.serve.constants import ASYNC_CONCURRENCY, SERVE_PROXY_NAME
from ray.serve.http_proxy import HTTPProxyActor
from ray.serve.kv_store import RayInternalKVStore
from ray.serve.exceptions import RayServeException
from ray.serve.utils import (format_actor_name, get_random_letters, logger,
                             try_schedule_resources_on_nodes, get_all_node_ids)
from ray.serve.config import BackendConfig, ReplicaConfig
from ray.actor import ActorHandle

import numpy as np

# Used for testing purposes only. If this is set, the controller will crash
# after writing each checkpoint with the specified probability.
_CRASH_AFTER_CHECKPOINT_PROBABILITY = 0
CHECKPOINT_KEY = "serve-controller-checkpoint"

# Feature flag for controller resource checking. If true, controller will
# error if the desired replicas exceed current resource availability.
_RESOURCE_CHECK_ENABLED = True

# How often to call the control loop on the controller.
CONTROL_LOOP_PERIOD_S = 1.0


class TrafficPolicy:
    def __init__(self, traffic_dict: Dict[str, float]) -> None:
        self.traffic_dict = dict()
        self.shadow_dict = dict()
        self.set_traffic_dict(traffic_dict)

    def set_traffic_dict(self, traffic_dict: Dict[str, float]) -> None:
        prob = 0
        for backend, weight in traffic_dict.items():
            if weight < 0:
                raise ValueError(
                    "Attempted to assign a weight of {} to backend '{}'. "
                    "Weights cannot be negative.".format(weight, backend))
            prob += weight

        # These weights will later be plugged into np.random.choice, which
        # uses a tolerance of 1e-8.
        if not np.isclose(prob, 1, atol=1e-8):
            raise ValueError("Traffic dictionary weights must sum to 1, "
                             "currently they sum to {}".format(prob))
        self.traffic_dict = traffic_dict

    def set_shadow(self, backend: str, proportion: float):
        if proportion == 0 and backend in self.shadow_dict:
            del self.shadow_dict[backend]
        else:
            self.shadow_dict[backend] = proportion


class BackendInfo(BaseModel):
    # TODO(architkulkarni): Add type hint for worker_class after upgrading
    # cloudpickle and adding types to RayServeWrappedWorker
    worker_class: Any
    backend_config: BackendConfig
    replica_config: ReplicaConfig

    class Config:
        # TODO(architkulkarni): Remove once ReplicaConfig is a pydantic
        # model
        arbitrary_types_allowed = True


@ray.remote
class ServeController:
    """Responsible for managing the state of the serving system.

    The controller implements fault tolerance by persisting its state in
    a new checkpoint each time a state change is made. If the actor crashes,
    the latest checkpoint is loaded and the state is recovered. Checkpoints
    are written/read using a provided KV-store interface.

    All hard state in the system is maintained by this actor and persisted via
    these checkpoints. Soft state required by other components is fetched by
    those actors from this actor on startup and updates are pushed out from
    this actor.

    All other actors started by the controller are named, detached actors
    so they will not fate share with the controller if it crashes.

    The following guarantees are provided for state-changing calls to the
    controller:
        - If the call succeeds, the change was made and will be reflected in
          the system even if the controller or other actors die unexpectedly.
        - If the call fails, the change may have been made but isn't guaranteed
          to have been. The client should retry in this case. Note that this
          requires all implementations here to be idempotent.
    """

<<<<<<< HEAD
    async def __init__(self,
                       controller_name: str,
                       http_host: str,
                       http_port: str,
                       _http_middlewares: List[Any],
                       detached: bool = False):
        self.detached = detached
        # Name of this controller actor.
        self.controller_name = controller_name
=======
    async def __init__(self, instance_name: str, http_host: str,
                       http_port: str, http_middlewares: List[Any]) -> None:
        # Unique name of the serve instance managed by this actor. Used to
        # namespace child actors and checkpoints.
        self.instance_name = instance_name
>>>>>>> cf3875bd
        # Used to read/write checkpoints.
        self.kv_store = RayInternalKVStore(namespace=controller_name)
        # path -> (endpoint, methods).
        self.routes = dict()
        # backend -> BackendInfo.
        self.backends = dict()
        # backend -> AutoscalingPolicy
        self.autoscaling_policies = dict()
        # backend -> replica_tags.
        self.replicas = defaultdict(list)
        # replicas that should be started if recovering from a checkpoint.
        self.replicas_to_start = defaultdict(list)
        # replicas that should be stopped if recovering from a checkpoint.
        self.replicas_to_stop = defaultdict(list)
        # backends that should be removed from the router if recovering from a
        # checkpoint.
        self.backends_to_remove = list()
        # endpoints that should be removed from the router if recovering from a
        # checkpoint.
        self.endpoints_to_remove = list()
        # endpoint -> TrafficPolicy
        self.traffic_policies = dict()
        # Dictionary of backend tag to dictionaries of replica tag to worker.
        # TODO(edoakes): consider removing this and just using the names.
        self.workers = defaultdict(dict)
        # Dictionary of backend_tag -> router_name -> most recent queue length.
        self.backend_stats = defaultdict(lambda: defaultdict(dict))

        # Used to ensure that only a single state-changing operation happens
        # at any given time.
        self.write_lock = asyncio.Lock()

        # Cached handles to actors in the system.
        # node_id -> actor_handle
        self.routers = dict()

        self.http_host = http_host
        self.http_port = http_port
        self.http_middlewares = http_middlewares

        # If starting the actor for the first time, starts up the other system
        # components. If recovering, fetches their actor handles.
        self._start_routers_if_needed()

        # NOTE(edoakes): unfortunately, we can't completely recover from a
        # checkpoint in the constructor because we block while waiting for
        # other actors to start up, and those actors fetch soft state from
        # this actor. Because no other tasks will start executing until after
        # the constructor finishes, if we were to run this logic in the
        # constructor it could lead to deadlock between this actor and a child.
        # However we do need to guarantee that we have fully recovered from a
        # checkpoint before any other state-changing calls run. We address this
        # by acquiring the write_lock and then posting the task to recover from
        # a checkpoint to the event loop. Other state-changing calls acquire
        # this lock and will be blocked until recovering from the checkpoint
        # finishes.
        checkpoint = self.kv_store.get(CHECKPOINT_KEY)
        if checkpoint is None:
            logger.debug("No checkpoint found")
        else:
            await self.write_lock.acquire()
            asyncio.get_event_loop().create_task(
                self._recover_from_checkpoint(checkpoint))

        asyncio.get_event_loop().create_task(self.run_control_loop())

    def _start_routers_if_needed(self) -> None:
        """Start a router on every node if it doesn't already exist."""
        for node_id, node_resource in get_all_node_ids():
            if node_id in self.routers:
                continue

            router_name = format_actor_name(SERVE_PROXY_NAME,
                                            self.controller_name, node_id)
            try:
                router = ray.get_actor(router_name)
            except ValueError:
                logger.info("Starting router with name '{}' on node '{}' "
                            "listening on '{}:{}'".format(
                                router_name, node_id, self.http_host,
                                self.http_port))
                router = HTTPProxyActor.options(
                    name=router_name,
                    lifetime="detached" if self.detached else None,
                    max_concurrency=ASYNC_CONCURRENCY,
                    max_restarts=-1,
                    max_task_retries=-1,
                    resources={
                        node_resource: 0.01
                    },
                ).remote(
                    node_id,
                    self.http_host,
                    self.http_port,
<<<<<<< HEAD
                    controller_name=self.controller_name,
                    _http_middlewares=self._http_middlewares)
=======
                    instance_name=self.instance_name,
                    http_middlewares=self.http_middlewares)
>>>>>>> cf3875bd

            self.routers[node_id] = router

    def _stop_routers_if_needed(self) -> bool:
        """Removes router actors from any nodes that no longer exist.

        Returns whether or not any actors were removed (a checkpoint should
        be taken).
        """
        checkpoint_required = False
        all_node_ids = {node_id for node_id, _ in get_all_node_ids()}
        to_stop = []
        for node_id in self.routers:
            if node_id not in all_node_ids:
                logger.info(
                    "Removing router on removed node '{}'.".format(node_id))
                to_stop.append(node_id)

        for node_id in to_stop:
            router_handle = self.routers.pop(node_id)
            ray.kill(router_handle, no_restart=True)
            checkpoint_required = True

        return checkpoint_required

    def get_routers(self) -> Dict[str, ActorHandle]:
        """Returns a dictionary of node ID to router actor handles."""
        return self.routers

    def get_router_config(self) -> Dict[str, Dict[str, Tuple[str, List[str]]]]:
        """Called by the router on startup to fetch required state."""
        return self.routes

    def _checkpoint(self) -> None:
        """Checkpoint internal state and write it to the KV store."""
        assert self.write_lock.locked()
        logger.debug("Writing checkpoint")
        start = time.time()
        checkpoint = pickle.dumps(
            (self.routes, list(
                self.routers.keys()), self.backends, self.traffic_policies,
             self.replicas, self.replicas_to_start, self.replicas_to_stop,
             self.backends_to_remove, self.endpoints_to_remove))

        self.kv_store.put(CHECKPOINT_KEY, checkpoint)
        logger.debug("Wrote checkpoint in {:.2f}".format(time.time() - start))

        if random.random() < _CRASH_AFTER_CHECKPOINT_PROBABILITY:
            logger.warning("Intentionally crashing after checkpoint")
            os._exit(0)

    async def _recover_from_checkpoint(self, checkpoint_bytes: bytes) -> None:
        """Recover the instance state from the provided checkpoint.

        Performs the following operations:
            1) Deserializes the internal state from the checkpoint.
            2) Pushes the latest configuration to the routers
               in case we crashed before updating them.
            3) Starts/stops any worker replicas that are pending creation or
               deletion.

        NOTE: this requires that self.write_lock is already acquired and will
        release it before returning.
        """
        assert self.write_lock.locked()

        start = time.time()
        logger.info("Recovering from checkpoint")

        # Load internal state from the checkpoint data.
        (
            self.routes,
            router_node_ids,
            self.backends,
            self.traffic_policies,
            self.replicas,
            self.replicas_to_start,
            self.replicas_to_stop,
            self.backends_to_remove,
            self.endpoints_to_remove,
        ) = pickle.loads(checkpoint_bytes)

        for node_id in router_node_ids:
            router_name = format_actor_name(SERVE_PROXY_NAME,
                                            self.controller_name, node_id)
            self.routers[node_id] = ray.get_actor(router_name)

        # Fetch actor handles for all of the backend replicas in the system.
        # All of these workers are guaranteed to already exist because they
        # would not be written to a checkpoint in self.workers until they
        # were created.
        for backend_tag, replica_tags in self.replicas.items():
            for replica_tag in replica_tags:
                replica_name = format_actor_name(replica_tag,
                                                 self.controller_name)
                self.workers[backend_tag][replica_tag] = ray.get_actor(
                    replica_name)

        # Push configuration state to the router.
        # TODO(edoakes): should we make this a pull-only model for simplicity?
        for endpoint, traffic_policy in self.traffic_policies.items():
            await asyncio.gather(*[
                router.set_traffic.remote(endpoint, traffic_policy)
                for router in self.routers.values()
            ])

        for backend_tag, replica_dict in self.workers.items():
            for replica_tag, worker in replica_dict.items():
                await asyncio.gather(*[
                    router.add_new_worker.remote(backend_tag, replica_tag,
                                                 worker)
                    for router in self.routers.values()
                ])

        for backend, info in self.backends.items():
            await asyncio.gather(*[
                router.set_backend_config.remote(backend, info.backend_config)
                for router in self.routers.values()
            ])
            await self.broadcast_backend_config(backend)
            metadata = info.backend_config.internal_metadata
            if metadata.autoscaling_config is not None:
                self.autoscaling_policies[backend] = BasicAutoscalingPolicy(
                    backend, metadata.autoscaling_config)

        # Push configuration state to the routers.
        await asyncio.gather(*[
            router.set_route_table.remote(self.routes)
            for router in self.routers.values()
        ])

        # Start/stop any pending backend replicas.
        await self._start_pending_replicas()
        await self._stop_pending_replicas()

        # Remove any pending backends and endpoints.
        await self._remove_pending_backends()
        await self._remove_pending_endpoints()

        logger.info(
            "Recovered from checkpoint in {:.3f}s".format(time.time() - start))

        self.write_lock.release()

    async def do_autoscale(self) -> None:
        for backend in self.backends:
            if backend not in self.autoscaling_policies:
                continue

            new_num_replicas = self.autoscaling_policies[backend].scale(
                self.backend_stats[backend],
                self.backends[backend].backend_config.num_replicas)
            if new_num_replicas > 0:
                await self.update_backend_config(
                    backend, {"num_replicas": new_num_replicas})

    async def run_control_loop(self) -> None:
        while True:
            await self.do_autoscale()
            async with self.write_lock:
                self._start_routers_if_needed()
                checkpoint_required = self._stop_routers_if_needed()
                if checkpoint_required:
                    self._checkpoint()

            await asyncio.sleep(CONTROL_LOOP_PERIOD_S)

    def get_backend_configs(self) -> Dict[str, BackendConfig]:
        """Fetched by the router on startup."""
        backend_configs = {}
        for backend, info in self.backends.items():
            backend_configs[backend] = info.backend_config
        return backend_configs

    def get_traffic_policies(self) -> Dict[str, TrafficPolicy]:
        """Fetched by the router on startup."""
        return self.traffic_policies

    def _list_replicas(self, backend_tag: str) -> List[str]:
        """Used only for testing."""
        return self.replicas[backend_tag]

    def get_traffic_policy(self, endpoint: str) -> TrafficPolicy:
        """Fetched by serve handles."""
        return self.traffic_policies[endpoint]

    async def _start_backend_worker(self, backend_tag: str, replica_tag: str,
                                    replica_name: str) -> ActorHandle:
        """Creates a backend worker and waits for it to start up.

        Assumes that the backend configuration has already been registered
        in self.backends.
        """
        logger.debug("Starting worker '{}' for backend '{}'.".format(
            replica_tag, backend_tag))
        backend_info = self.backends[backend_tag]

        worker_handle = ray.remote(backend_info.worker_class).options(
            name=replica_name,
            lifetime="detached" if self.detached else None,
            max_restarts=-1,
            max_task_retries=-1,
            **backend_info.replica_config.ray_actor_options).remote(
                backend_tag, replica_tag,
                backend_info.replica_config.actor_init_args,
                backend_info.backend_config, self.controller_name)
        # TODO(edoakes): we should probably have a timeout here.
        await worker_handle.ready.remote()
        return worker_handle

    async def _start_replica(self, backend_tag: str, replica_tag: str) -> None:
        # NOTE(edoakes): the replicas may already be created if we
        # failed after creating them but before writing a
        # checkpoint.
        replica_name = format_actor_name(replica_tag, self.controller_name)
        try:
            worker_handle = ray.get_actor(replica_name)
        except ValueError:
            worker_handle = await self._start_backend_worker(
                backend_tag, replica_tag, replica_name)

        self.replicas[backend_tag].append(replica_tag)
        self.workers[backend_tag][replica_tag] = worker_handle

        # Register the worker with the router.
        await asyncio.gather(*[
            router.add_new_worker.remote(backend_tag, replica_tag,
                                         worker_handle)
            for router in self.routers.values()
        ])

    async def _start_pending_replicas(self) -> None:
        """Starts the pending backend replicas in self.replicas_to_start.

        Starts the worker, then pushes an update to the router to add it to
        the proper backend. If the worker has already been started, only
        updates the router.

        Clears self.replicas_to_start.
        """
        replica_started_futures = []
        for backend_tag, replicas_to_create in self.replicas_to_start.items():
            for replica_tag in replicas_to_create:
                replica_started_futures.append(
                    self._start_replica(backend_tag, replica_tag))

        # Wait on all creation task futures together.
        await asyncio.gather(*replica_started_futures)

        self.replicas_to_start.clear()

    async def _stop_pending_replicas(self) -> None:
        """Stops the pending backend replicas in self.replicas_to_stop.

        Removes workers from the router, kills them, and clears
        self.replicas_to_stop.
        """
        for backend_tag, replicas_to_stop in self.replicas_to_stop.items():
            for replica_tag in replicas_to_stop:
                # NOTE(edoakes): the replicas may already be stopped if we
                # failed after stopping them but before writing a checkpoint.
                replica_name = format_actor_name(replica_tag,
                                                 self.controller_name)
                try:
                    replica = ray.get_actor(replica_name)
                except ValueError:
                    continue

                # Remove the replica from router. This call is idempotent.
                await asyncio.gather(*[
                    router.remove_worker.remote(backend_tag, replica_tag)
                    for router in self.routers.values()
                ])

                # TODO(edoakes): this logic isn't ideal because there may be
                # pending tasks still executing on the replica. However, if we
                # use replica.__ray_terminate__, we may send it while the
                # replica is being restarted and there's no way to tell if it
                # successfully killed the worker or not.
                ray.kill(replica, no_restart=True)

        self.replicas_to_stop.clear()

    async def _remove_pending_backends(self) -> None:
        """Removes the pending backends in self.backends_to_remove.

        Clears self.backends_to_remove.
        """
        for backend_tag in self.backends_to_remove:
            await asyncio.gather(*[
                router.remove_backend.remote(backend_tag)
                for router in self.routers.values()
            ])
        self.backends_to_remove.clear()

    async def _remove_pending_endpoints(self) -> None:
        """Removes the pending endpoints in self.endpoints_to_remove.

        Clears self.endpoints_to_remove.
        """
        for endpoint_tag in self.endpoints_to_remove:
            await asyncio.gather(*[
                router.remove_endpoint.remote(endpoint_tag)
                for router in self.routers.values()
            ])
        self.endpoints_to_remove.clear()

    def _scale_replicas(self, backend_tag: str, num_replicas: int) -> None:
        """Scale the given backend to the number of replicas.

        NOTE: this does not actually start or stop the replicas, but instead
        adds the intention to start/stop them to self.workers_to_start and
        self.workers_to_stop. The caller is responsible for then first writing
        a checkpoint and then actually starting/stopping the intended replicas.
        This avoids inconsistencies with starting/stopping a worker and then
        crashing before writing a checkpoint.
        """
        logger.debug("Scaling backend '{}' to {} replicas".format(
            backend_tag, num_replicas))
        assert (backend_tag in self.backends
                ), "Backend {} is not registered.".format(backend_tag)
        assert num_replicas >= 0, ("Number of replicas must be"
                                   " greater than or equal to 0.")

        current_num_replicas = len(self.replicas[backend_tag])
        delta_num_replicas = num_replicas - current_num_replicas

        backend_info = self.backends[backend_tag]
        if delta_num_replicas > 0:
            can_schedule = try_schedule_resources_on_nodes(
                requirements=[
                    backend_info.replica_config.resource_dict
                    for _ in range(delta_num_replicas)
                ],
                ray_nodes=ray.nodes())
            if _RESOURCE_CHECK_ENABLED and not all(can_schedule):
                num_possible = sum(can_schedule)
                raise RayServeException(
                    "Cannot scale backend {} to {} replicas. Ray Serve tried "
                    "to add {} replicas but the resources only allows {} "
                    "to be added. To fix this, consider scaling to replica to "
                    "{} or add more resources to the cluster. You can check "
                    "avaiable resources with ray.nodes().".format(
                        backend_tag, num_replicas, delta_num_replicas,
                        num_possible, current_num_replicas + num_possible))

            logger.debug("Adding {} replicas to backend {}".format(
                delta_num_replicas, backend_tag))
            for _ in range(delta_num_replicas):
                replica_tag = "{}#{}".format(backend_tag, get_random_letters())
                self.replicas_to_start[backend_tag].append(replica_tag)

        elif delta_num_replicas < 0:
            logger.debug("Removing {} replicas from backend '{}'".format(
                -delta_num_replicas, backend_tag))
            assert len(self.replicas[backend_tag]) >= delta_num_replicas
            for _ in range(-delta_num_replicas):
                replica_tag = self.replicas[backend_tag].pop()
                if len(self.replicas[backend_tag]) == 0:
                    del self.replicas[backend_tag]
                del self.workers[backend_tag][replica_tag]
                if len(self.workers[backend_tag]) == 0:
                    del self.workers[backend_tag]

                self.replicas_to_stop[backend_tag].append(replica_tag)

    def get_all_worker_handles(self) -> Dict[str, Dict[str, ActorHandle]]:
        """Fetched by the router on startup."""
        return self.workers

    def get_all_backends(self) -> Dict[str, Dict[str, Any]]:
        """Returns a dictionary of backend tag to backend config dict."""
        backends = {}
        for backend_tag, backend_info in self.backends.items():
            backends[backend_tag] = backend_info.backend_config.__dict__
        return backends

    def get_all_endpoints(self) -> Dict[str, Dict[str, Any]]:
        """Returns a dictionary of endpoint to endpoint config."""
        endpoints = {}
        for route, (endpoint, methods) in self.routes.items():
            if endpoint in self.traffic_policies:
                traffic_policy = self.traffic_policies[endpoint]
                traffic_dict = traffic_policy.traffic_dict
                shadow_dict = traffic_policy.shadow_dict
            else:
                traffic_dict = {}
                shadow_dict = {}

            endpoints[endpoint] = {
                "route": route if route.startswith("/") else None,
                "methods": methods,
                "traffic": traffic_dict,
                "shadows": shadow_dict,
            }
        return endpoints

    async def _set_traffic(self, endpoint_name: str,
                           traffic_dict: Dict[str, float]) -> None:
        if endpoint_name not in self.get_all_endpoints():
            raise ValueError("Attempted to assign traffic for an endpoint '{}'"
                             " that is not registered.".format(endpoint_name))

        assert isinstance(traffic_dict,
                          dict), "Traffic policy must be a dictionary."

        for backend in traffic_dict:
            if backend not in self.backends:
                raise ValueError(
                    "Attempted to assign traffic to a backend '{}' that "
                    "is not registered.".format(backend))

        traffic_policy = TrafficPolicy(traffic_dict)
        self.traffic_policies[endpoint_name] = traffic_policy

        # NOTE(edoakes): we must write a checkpoint before pushing the
        # update to avoid inconsistent state if we crash after pushing the
        # update.
        self._checkpoint()
        await asyncio.gather(*[
            router.set_traffic.remote(endpoint_name, traffic_policy)
            for router in self.routers.values()
        ])

    async def set_traffic(self, endpoint_name: str,
                          traffic_dict: Dict[str, float]) -> None:
        """Sets the traffic policy for the specified endpoint."""
        async with self.write_lock:
            await self._set_traffic(endpoint_name, traffic_dict)

    async def shadow_traffic(self, endpoint_name: str, backend_tag: str,
                             proportion: float) -> None:
        """Shadow traffic from the endpoint to the backend."""
        async with self.write_lock:
            if endpoint_name not in self.get_all_endpoints():
                raise ValueError("Attempted to shadow traffic from an "
                                 "endpoint '{}' that is not registered."
                                 .format(endpoint_name))

            if backend_tag not in self.backends:
                raise ValueError(
                    "Attempted to shadow traffic to a backend '{}' that "
                    "is not registered.".format(backend_tag))

            self.traffic_policies[endpoint_name].set_shadow(
                backend_tag, proportion)

            # NOTE(edoakes): we must write a checkpoint before pushing the
            # update to avoid inconsistent state if we crash after pushing the
            # update.
            self._checkpoint()
            await asyncio.gather(*[
                router.set_traffic.remote(
                    endpoint_name,
                    self.traffic_policies[endpoint_name],
                ) for router in self.routers.values()
            ])

    # TODO(architkulkarni): add optional type hints after upgrading cloudpickle
    async def create_endpoint(self, endpoint: str,
                              traffic_dict: Dict[str, float], route,
                              methods) -> None:
        """Create a new endpoint with the specified route and methods.

        If the route is None, this is a "headless" endpoint that will not
        be exposed over HTTP and can only be accessed via a handle.
        """
        async with self.write_lock:
            # If this is a headless endpoint with no route, key the endpoint
            # based on its name.
            # TODO(edoakes): we should probably just store routes and endpoints
            # separately.
            if route is None:
                route = endpoint

            # TODO(edoakes): move this to client side.
            err_prefix = "Cannot create endpoint."
            if route in self.routes:

                # Ensures this method is idempotent
                if self.routes[route] == (endpoint, methods):
                    return

                else:
                    raise ValueError(
                        "{} Route '{}' is already registered.".format(
                            err_prefix, route))

            if endpoint in self.get_all_endpoints():
                raise ValueError(
                    "{} Endpoint '{}' is already registered.".format(
                        err_prefix, endpoint))

            logger.info(
                "Registering route '{}' to endpoint '{}' with methods '{}'.".
                format(route, endpoint, methods))

            self.routes[route] = (endpoint, methods)

            # NOTE(edoakes): checkpoint is written in self._set_traffic.
            await self._set_traffic(endpoint, traffic_dict)
            await asyncio.gather(*[
                router.set_route_table.remote(self.routes)
                for router in self.routers.values()
            ])

    async def delete_endpoint(self, endpoint: str) -> None:
        """Delete the specified endpoint.

        Does not modify any corresponding backends.
        """
        logger.info("Deleting endpoint '{}'".format(endpoint))
        async with self.write_lock:
            # This method must be idempotent. We should validate that the
            # specified endpoint exists on the client.
            for route, (route_endpoint, _) in self.routes.items():
                if route_endpoint == endpoint:
                    route_to_delete = route
                    break
            else:
                logger.info("Endpoint '{}' doesn't exist".format(endpoint))
                return

            # Remove the routing entry.
            del self.routes[route_to_delete]

            # Remove the traffic policy entry if it exists.
            if endpoint in self.traffic_policies:
                del self.traffic_policies[endpoint]

            self.endpoints_to_remove.append(endpoint)

            # NOTE(edoakes): we must write a checkpoint before pushing the
            # updates to the routers to avoid inconsistent state if we crash
            # after pushing the update.
            self._checkpoint()

            await asyncio.gather(*[
                router.set_route_table.remote(self.routes)
                for router in self.routers.values()
            ])
            await self._remove_pending_endpoints()

    async def create_backend(self, backend_tag: str,
                             backend_config: BackendConfig,
                             replica_config: ReplicaConfig) -> None:
        """Register a new backend under the specified tag."""
        async with self.write_lock:
            # Ensures this method is idempotent.
            if backend_tag in self.backends:
                backend_info = self.backends[backend_tag]
                if (backend_info.backend_config == backend_config
                        and backend_info.replica_config == replica_config):
                    return

            backend_worker = create_backend_worker(
                replica_config.func_or_class)

            # Save creator that starts replicas, the arguments to be passed in,
            # and the configuration for the backends.
            self.backends[backend_tag] = BackendInfo(
                worker_class=backend_worker,
                backend_config=backend_config,
                replica_config=replica_config)
            metadata = backend_config.internal_metadata
            if metadata.autoscaling_config is not None:
                self.autoscaling_policies[
                    backend_tag] = BasicAutoscalingPolicy(
                        backend_tag, metadata.autoscaling_config)

            try:
                self._scale_replicas(backend_tag, backend_config.num_replicas)
            except RayServeException as e:
                del self.backends[backend_tag]
                raise e

            # NOTE(edoakes): we must write a checkpoint before starting new
            # or pushing the updated config to avoid inconsistent state if we
            # crash while making the change.
            self._checkpoint()
            await self._start_pending_replicas()

            # Set the backend config inside the router
            # (particularly for max-batch-size).
            await asyncio.gather(*[
                router.set_backend_config.remote(backend_tag, backend_config)
                for router in self.routers.values()
            ])
            await self.broadcast_backend_config(backend_tag)

    async def delete_backend(self, backend_tag: str) -> None:
        async with self.write_lock:
            # This method must be idempotent. We should validate that the
            # specified backend exists on the client.
            if backend_tag not in self.backends:
                return

            # Check that the specified backend isn't used by any endpoints.
            for endpoint, traffic_policy in self.traffic_policies.items():
                if (backend_tag in traffic_policy.traffic_dict
                        or backend_tag in traffic_policy.shadow_dict):
                    raise ValueError("Backend '{}' is used by endpoint '{}' "
                                     "and cannot be deleted. Please remove "
                                     "the backend from all endpoints and try "
                                     "again.".format(backend_tag, endpoint))

            # Scale its replicas down to 0. This will also remove the backend
            # from self.backends and self.replicas.
            self._scale_replicas(backend_tag, 0)

            # Remove the backend's metadata.
            del self.backends[backend_tag]
            if backend_tag in self.autoscaling_policies:
                del self.autoscaling_policies[backend_tag]

            # Add the intention to remove the backend from the router.
            self.backends_to_remove.append(backend_tag)

            # NOTE(edoakes): we must write a checkpoint before removing the
            # backend from the router to avoid inconsistent state if we crash
            # after pushing the update.
            self._checkpoint()
            await self._stop_pending_replicas()
            await self._remove_pending_backends()

    async def update_backend_config(
            self, backend_tag: str,
            config_options: "Union[BackendConfig, Dict[str, Any]]") -> None:
        """Set the config for the specified backend."""
        async with self.write_lock:
            assert (backend_tag in self.backends
                    ), "Backend {} is not registered.".format(backend_tag)
            assert isinstance(config_options, BackendConfig) or isinstance(
                config_options, dict)

            if isinstance(config_options, BackendConfig):
                update_data = config_options.dict(exclude_unset=True)
            elif isinstance(config_options, dict):
                update_data = config_options

            stored_backend_config = self.backends[backend_tag].backend_config
            backend_config = stored_backend_config.copy(update=update_data)
            backend_config._validate_complete()
            self.backends[backend_tag].backend_config = backend_config

            # Scale the replicas with the new configuration.
            self._scale_replicas(backend_tag, backend_config.num_replicas)

            # NOTE(edoakes): we must write a checkpoint before pushing the
            # update to avoid inconsistent state if we crash after pushing the
            # update.
            self._checkpoint()

            # Inform the router about change in configuration
            # (particularly for setting max_batch_size).
            await asyncio.gather(*[
                router.set_backend_config.remote(backend_tag, backend_config)
                for router in self.routers.values()
            ])

            await self._start_pending_replicas()
            await self._stop_pending_replicas()

            await self.broadcast_backend_config(backend_tag)

    async def broadcast_backend_config(self, backend_tag: str) -> None:
        backend_config = self.backends[backend_tag].backend_config
        broadcast_futures = []
        for replica_tag in self.replicas[backend_tag]:
            try:
                replica = ray.get_actor(replica_tag)
            except ValueError:
                continue

            future = replica.update_config.remote(backend_config).as_future()
            broadcast_futures.append(future)
        if len(broadcast_futures) > 0:
            await asyncio.gather(*broadcast_futures)

    def get_backend_config(self, backend_tag: str) -> BackendConfig:
        """Get the current config for the specified backend."""
        assert (backend_tag in self.backends
                ), "Backend {} is not registered.".format(backend_tag)
        return self.backends[backend_tag].backend_config

    async def shutdown(self) -> None:
        """Shuts down the serve instance completely."""
        async with self.write_lock:
            for router in self.routers.values():
                ray.kill(router, no_restart=True)
            for replica_dict in self.workers.values():
                for replica in replica_dict.values():
                    ray.kill(replica, no_restart=True)
            self.kv_store.delete(CHECKPOINT_KEY)

    async def report_queue_lengths(self, router_name: str,
                                   queue_lengths: Dict[str, int]):
        # TODO: remove old router stats when removing them.
        for backend, queue_length in queue_lengths.items():
            self.backend_stats[backend][router_name] = queue_length<|MERGE_RESOLUTION|>--- conflicted
+++ resolved
@@ -102,23 +102,15 @@
           requires all implementations here to be idempotent.
     """
 
-<<<<<<< HEAD
     async def __init__(self,
                        controller_name: str,
                        http_host: str,
                        http_port: str,
-                       _http_middlewares: List[Any],
+                       http_middlewares: List[Any],
                        detached: bool = False):
         self.detached = detached
         # Name of this controller actor.
         self.controller_name = controller_name
-=======
-    async def __init__(self, instance_name: str, http_host: str,
-                       http_port: str, http_middlewares: List[Any]) -> None:
-        # Unique name of the serve instance managed by this actor. Used to
-        # namespace child actors and checkpoints.
-        self.instance_name = instance_name
->>>>>>> cf3875bd
         # Used to read/write checkpoints.
         self.kv_store = RayInternalKVStore(namespace=controller_name)
         # path -> (endpoint, methods).
@@ -213,13 +205,8 @@
                     node_id,
                     self.http_host,
                     self.http_port,
-<<<<<<< HEAD
                     controller_name=self.controller_name,
-                    _http_middlewares=self._http_middlewares)
-=======
-                    instance_name=self.instance_name,
                     http_middlewares=self.http_middlewares)
->>>>>>> cf3875bd
 
             self.routers[node_id] = router
 
