--- conflicted
+++ resolved
@@ -12,10 +12,7 @@
 from ray.serve.deployment_state import ReplicaState, DeploymentStateManager
 from ray.serve.common import (
     DeploymentInfo,
-<<<<<<< HEAD
-=======
     DeploymentStatusInfo,
->>>>>>> db5de9c3
     EndpointTag,
     EndpointInfo,
     NodeId,
