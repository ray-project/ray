import asyncio
from collections import defaultdict
from typing import Any, Dict, List, Optional, Set, Tuple

import ray
from ray.actor import ActorHandle
from ray.serve.async_goal_manager import AsyncGoalManager
from ray.serve.backend_state import BackendState
from ray.serve.backend_worker import create_backend_replica
from ray.serve.common import (
    BackendInfo,
    BackendTag,
    EndpointInfo,
    EndpointTag,
    GoalId,
    ReplicaTag,
    TrafficPolicy,
)
from ray.serve.config import BackendConfig, ReplicaConfig
from ray.serve.constants import (
    ALL_HTTP_METHODS,
    HTTP_PROXY_DEPLOYMENT_NAME,
    RESERVED_VERSION_TAG,
)
from ray.serve.endpoint_state import EndpointState
from ray.serve.kv_store import RayInternalKVStore
from ray.serve.long_poll import LongPollHost
from ray.serve.utils import logger

# Used for testing purposes only. If this is set, the controller will crash
# after writing each checkpoint with the specified probability.
_CRASH_AFTER_CHECKPOINT_PROBABILITY = 0

# How often to call the control loop on the controller.
CONTROL_LOOP_PERIOD_S = 0.1


@ray.remote(num_cpus=0)
class ServeController:
    """Responsible for managing the state of the serving system.

    The controller implements fault tolerance by persisting its state in
    a new checkpoint each time a state change is made. If the actor crashes,
    the latest checkpoint is loaded and the state is recovered. Checkpoints
    are written/read using a provided KV-store interface.

    All hard state in the system is maintained by this actor and persisted via
    these checkpoints. Soft state required by other components is fetched by
    those actors from this actor on startup and updates are pushed out from
    this actor.

    All other actors started by the controller are named, detached actors
    so they will not fate share with the controller if it crashes.

    The following guarantees are provided for state-changing calls to the
    controller:
        - If the call succeeds, the change was made and will be reflected in
          the system even if the controller or other actors die unexpectedly.
        - If the call fails, the change may have been made but isn't guaranteed
          to have been. The client should retry in this case. Note that this
          requires all implementations here to be idempotent.
    """

    async def __init__(self, controller_name: str, detached: bool = False):
        # Used to read/write checkpoints.
        self.kv_store = RayInternalKVStore(namespace=controller_name)

        # Dictionary of backend_tag -> proxy_name -> most recent queue length.
        self.backend_stats = defaultdict(lambda: defaultdict(dict))

        # Used to ensure that only a single state-changing operation happens
        # at any given time.
        self.write_lock = asyncio.Lock()

        self.long_poll_host = LongPollHost()

        self.goal_manager = AsyncGoalManager()
        self.endpoint_state = EndpointState(self.kv_store, self.long_poll_host)
        self.backend_state = BackendState(controller_name, detached,
                                          self.kv_store, self.long_poll_host,
                                          self.goal_manager)

        asyncio.get_event_loop().create_task(self.run_control_loop())

    async def wait_for_goal(self, goal_id: GoalId) -> None:
        await self.goal_manager.wait_for_goal(goal_id)

    async def _num_pending_goals(self) -> int:
        return self.goal_manager.num_pending_goals()

    async def listen_for_change(self, keys_to_snapshot_ids: Dict[str, int]):
        """Proxy long pull client's listen request.

        Args:
            keys_to_snapshot_ids (Dict[str, int]): Snapshot IDs are used to
              determine whether or not the host should immediately return the
              data or wait for the value to be changed.
        """
        return await (
            self.long_poll_host.listen_for_change(keys_to_snapshot_ids))

    async def run_control_loop(self) -> None:
        while True:
            async with self.write_lock:
                try:
                    self.backend_state.update()
                except Exception as e:
                    logger.error(f"Exception updating backend state: {e}")

            await asyncio.sleep(CONTROL_LOOP_PERIOD_S)

    def _all_replica_handles(
            self) -> Dict[BackendTag, Dict[ReplicaTag, ActorHandle]]:
        """Used for testing."""
        return self.backend_state.get_running_replica_handles()

    def get_all_backends(self) -> Dict[BackendTag, BackendConfig]:
        """Returns a dictionary of backend tag to backend config."""
        return self.backend_state.get_backend_configs()

    def get_all_endpoints(self) -> Dict[EndpointTag, Dict[BackendTag, Any]]:
        """Returns a dictionary of backend tag to backend config."""
        return self.endpoint_state.get_endpoints()

    def _validate_traffic_dict(self, traffic_dict: Dict[str, float]):
        for backend in traffic_dict:
            if self.backend_state.get_backend(backend) is None:
                raise ValueError(
                    "Attempted to assign traffic to a backend '{}' that "
                    "is not registered.".format(backend))

    async def set_traffic(self, endpoint: str,
                          traffic_dict: Dict[str, float]) -> None:
        """Sets the traffic policy for the specified endpoint."""
        async with self.write_lock:
            self._validate_traffic_dict(traffic_dict)

            logger.info("Setting traffic for endpoint "
                        f"'{endpoint}' to '{traffic_dict}'.")

            self.endpoint_state.set_traffic_policy(endpoint,
                                                   TrafficPolicy(traffic_dict))

    async def shadow_traffic(self, endpoint_name: str, backend_tag: BackendTag,
                             proportion: float) -> None:
        """Shadow traffic from the endpoint to the backend."""
        async with self.write_lock:
            if self.backend_state.get_backend(backend_tag) is None:
                raise ValueError(
                    "Attempted to shadow traffic to a backend '{}' that "
                    "is not registered.".format(backend_tag))

            logger.info(
                "Shadowing '{}' of traffic to endpoint '{}' to backend '{}'.".
                format(proportion, endpoint_name, backend_tag))

            self.endpoint_state.shadow_traffic(endpoint_name, backend_tag,
                                               proportion)

    async def create_endpoint(
            self,
            endpoint: str,
            traffic_dict: Dict[str, float],
            route: Optional[str],
            methods: Set[str],
    ) -> None:
        """Create a new endpoint with the specified route and methods.

        If the route is None, this is a "headless" endpoint that will not
        be exposed over HTTP and can only be accessed via a handle.
        """
        async with self.write_lock:
            self._validate_traffic_dict(traffic_dict)

            logger.info(
                "Registering route '{}' to endpoint '{}' with methods '{}'.".
                format(route, endpoint, methods))

            endpoints = self.endpoint_state.create_endpoint(
                endpoint, EndpointInfo(methods, route=route),
                TrafficPolicy(traffic_dict))
            if endpoints is not None:
                await self._update_http_proxy_deployment(endpoints)

        # TODO(simon): Use GoalID mechanism for this so client can check for
        # goal id and http_state complete the goal id.
        # await self.http_state.ensure_http_route_exists(
        #     endpoint, timeout_s=30)
        # XXX: fix this!

    async def delete_endpoint(self, endpoint: str) -> None:
        """Delete the specified endpoint.

        Does not modify any corresponding backends.
        """
        logger.info("Deleting endpoint '{}'".format(endpoint))
        async with self.write_lock:
            endpoints = self.endpoint_state.delete_endpoint(endpoint)
            if endpoints is not None:
                await self._update_http_proxy_deployment(endpoints)

    async def create_backend(
            self, backend_tag: BackendTag, backend_config: BackendConfig,
            replica_config: ReplicaConfig) -> Optional[GoalId]:
        """Register a new backend under the specified tag."""
        async with self.write_lock:
            backend_info = BackendInfo(
                worker_class=create_backend_replica(
                    backend_tag, replica_config.serialized_backend_def),
                version=RESERVED_VERSION_TAG,
                backend_config=backend_config,
                replica_config=replica_config)
            goal_id, _ = self.backend_state.deploy_backend(
                backend_tag, backend_info)
            return goal_id

    async def delete_backend(self,
                             backend_tag: BackendTag,
                             force_kill: bool = False) -> Optional[GoalId]:
        async with self.write_lock:
            # Check that the specified backend isn't used by any endpoints.
            for endpoint, info in self.endpoint_state.get_endpoints().items():
                if (backend_tag in info["traffic"]
                        or backend_tag in info["shadows"]):
                    raise ValueError("Backend '{}' is used by endpoint '{}' "
                                     "and cannot be deleted. Please remove "
                                     "the backend from all endpoints and try "
                                     "again.".format(backend_tag, endpoint))
            return self.backend_state.delete_backend(backend_tag, force_kill)

    async def _update_backend_config(self, backend_tag: BackendTag,
                                     config_options: BackendConfig) -> GoalId:
        existing_info = self.backend_state.get_backend(backend_tag)
        if existing_info is None:
            raise ValueError(f"Backend {backend_tag} is not registered.")

        backend_info = BackendInfo(
            worker_class=existing_info.worker_class,
            version=existing_info.version,
            backend_config=existing_info.backend_config.copy(
                update=config_options.dict(exclude_unset=True)),
            replica_config=existing_info.replica_config)
        return self.backend_state.deploy_backend(backend_tag, backend_info)

    async def update_backend_config(self, backend_tag: BackendTag,
                                    config_options: BackendConfig) -> GoalId:
        """Set the config for the specified backend."""
        async with self.write_lock:
            # Call internal method that doesn't grab the lock.
            return await self._update_backend_config(backend_tag,
                                                     config_options)

<<<<<<< HEAD
    async def _update_http_proxy_deployment(
            self, endpoints: Dict[EndpointTag, EndpointInfo]):
        return await self._update_backend_config(
            HTTP_PROXY_DEPLOYMENT_NAME, BackendConfig(user_config=endpoints))
=======
            backend_info = BackendInfo(
                worker_class=existing_info.worker_class,
                version=existing_info.version,
                backend_config=existing_info.backend_config.copy(
                    update=config_options.dict(exclude_unset=True)),
                replica_config=existing_info.replica_config)
            goal_id, _ = self.backend_state.deploy_backend(
                backend_tag, backend_info)
            return goal_id
>>>>>>> 7b1c5dbe

    def get_backend_config(self, backend_tag: BackendTag) -> BackendConfig:
        """Get the current config for the specified backend."""
        if self.backend_state.get_backend(backend_tag) is None:
            raise ValueError(f"Backend {backend_tag} is not registered.")
        return self.backend_state.get_backend(backend_tag).backend_config

    async def shutdown(self) -> None:
        """Shuts down the serve instance completely."""
        async with self.write_lock:
<<<<<<< HEAD
            for replica_dict in self.backend_state.get_running_replica_handles(
            ).values():
                for replica in replica_dict.values():
                    ray.kill(replica, no_restart=True)
            self.kv_store.delete(CHECKPOINT_KEY)
=======
            self.backend_state.shutdown()
            self.endpoint_state.shutdown()
            self.http_state.shutdown()
>>>>>>> 7b1c5dbe

    async def deploy(self, name: str, backend_config: BackendConfig,
                     replica_config: ReplicaConfig, python_methods: List[str],
                     version: Optional[str], route_prefix: Optional[str]
                     ) -> Tuple[Optional[GoalId], bool]:
        if route_prefix is not None:
            assert route_prefix.startswith("/")

        async with self.write_lock:
            backend_info = BackendInfo(
                worker_class=create_backend_replica(
                    name, replica_config.serialized_backend_def),
                version=version,
                backend_config=backend_config,
                replica_config=replica_config)

<<<<<<< HEAD
            goal_id = self.backend_state.deploy_backend(name, backend_info)
            if name != HTTP_PROXY_DEPLOYMENT_NAME:
                endpoint_info = EndpointInfo(
                    ALL_HTTP_METHODS,
                    route=route_prefix,
                    python_methods=python_methods,
                    legacy=False)
                endpoints = self.endpoint_state.update_endpoint(
                    name, endpoint_info, TrafficPolicy({
                        name: 1.0
                    }))
                if endpoints is not None:
                    await self._update_http_proxy_deployment(endpoints)

            return goal_id
=======
            goal_id, updating = self.backend_state.deploy_backend(
                name, backend_info)
            endpoint_info = EndpointInfo(
                ALL_HTTP_METHODS,
                route=route_prefix,
                python_methods=python_methods,
                legacy=False)
            self.endpoint_state.update_endpoint(name, endpoint_info,
                                                TrafficPolicy({
                                                    name: 1.0
                                                }))
            return goal_id, updating
>>>>>>> 7b1c5dbe

    async def delete_deployment(self, name: str) -> Optional[GoalId]:
        async with self.write_lock:
            endpoints = self.endpoint_state.delete_endpoint(name)
            if endpoints is not None:
                await self._update_http_proxy_deployment(endpoints)

            return self.backend_state.delete_backend(name, force_kill=False)

    def get_deployment_info(self, name: str) -> Tuple[BackendInfo, str]:
        """Get the current information about a deployment.

        Args:
            name(str): the name of the deployment.

        Returns:
            (BackendInfo, route)

        Raises:
            KeyError if the deployment doesn't exist.
        """
        backend_info: BackendInfo = self.backend_state.get_backend(name)
        if backend_info is None:
            raise KeyError(f"Deployment {name} does not exist.")

        route = self.endpoint_state.get_endpoint_route(name)

        return backend_info, route

    def list_deployments(self) -> Dict[str, Tuple[BackendInfo, str]]:
        """Gets the current information about all active deployments."""
        return {
            name: (self.backend_state.get_backend(name),
                   self.endpoint_state.get_endpoint_route(name))
            for name in self.backend_state.get_backend_configs()
        }<|MERGE_RESOLUTION|>--- conflicted
+++ resolved
@@ -182,12 +182,6 @@
             if endpoints is not None:
                 await self._update_http_proxy_deployment(endpoints)
 
-        # TODO(simon): Use GoalID mechanism for this so client can check for
-        # goal id and http_state complete the goal id.
-        # await self.http_state.ensure_http_route_exists(
-        #     endpoint, timeout_s=30)
-        # XXX: fix this!
-
     async def delete_endpoint(self, endpoint: str) -> None:
         """Delete the specified endpoint.
 
@@ -240,7 +234,9 @@
             backend_config=existing_info.backend_config.copy(
                 update=config_options.dict(exclude_unset=True)),
             replica_config=existing_info.replica_config)
-        return self.backend_state.deploy_backend(backend_tag, backend_info)
+        goal_id, _ = self.backend_state.deploy_backend(backend_tag,
+                                                       backend_info)
+        return goal_id
 
     async def update_backend_config(self, backend_tag: BackendTag,
                                     config_options: BackendConfig) -> GoalId:
@@ -250,22 +246,10 @@
             return await self._update_backend_config(backend_tag,
                                                      config_options)
 
-<<<<<<< HEAD
     async def _update_http_proxy_deployment(
             self, endpoints: Dict[EndpointTag, EndpointInfo]):
         return await self._update_backend_config(
             HTTP_PROXY_DEPLOYMENT_NAME, BackendConfig(user_config=endpoints))
-=======
-            backend_info = BackendInfo(
-                worker_class=existing_info.worker_class,
-                version=existing_info.version,
-                backend_config=existing_info.backend_config.copy(
-                    update=config_options.dict(exclude_unset=True)),
-                replica_config=existing_info.replica_config)
-            goal_id, _ = self.backend_state.deploy_backend(
-                backend_tag, backend_info)
-            return goal_id
->>>>>>> 7b1c5dbe
 
     def get_backend_config(self, backend_tag: BackendTag) -> BackendConfig:
         """Get the current config for the specified backend."""
@@ -276,17 +260,8 @@
     async def shutdown(self) -> None:
         """Shuts down the serve instance completely."""
         async with self.write_lock:
-<<<<<<< HEAD
-            for replica_dict in self.backend_state.get_running_replica_handles(
-            ).values():
-                for replica in replica_dict.values():
-                    ray.kill(replica, no_restart=True)
-            self.kv_store.delete(CHECKPOINT_KEY)
-=======
             self.backend_state.shutdown()
             self.endpoint_state.shutdown()
-            self.http_state.shutdown()
->>>>>>> 7b1c5dbe
 
     async def deploy(self, name: str, backend_config: BackendConfig,
                      replica_config: ReplicaConfig, python_methods: List[str],
@@ -303,8 +278,8 @@
                 backend_config=backend_config,
                 replica_config=replica_config)
 
-<<<<<<< HEAD
-            goal_id = self.backend_state.deploy_backend(name, backend_info)
+            goal_id, updating = self.backend_state.deploy_backend(
+                name, backend_info)
             if name != HTTP_PROXY_DEPLOYMENT_NAME:
                 endpoint_info = EndpointInfo(
                     ALL_HTTP_METHODS,
@@ -317,22 +292,7 @@
                     }))
                 if endpoints is not None:
                     await self._update_http_proxy_deployment(endpoints)
-
-            return goal_id
-=======
-            goal_id, updating = self.backend_state.deploy_backend(
-                name, backend_info)
-            endpoint_info = EndpointInfo(
-                ALL_HTTP_METHODS,
-                route=route_prefix,
-                python_methods=python_methods,
-                legacy=False)
-            self.endpoint_state.update_endpoint(name, endpoint_info,
-                                                TrafficPolicy({
-                                                    name: 1.0
-                                                }))
             return goal_id, updating
->>>>>>> 7b1c5dbe
 
     async def delete_deployment(self, name: str) -> Optional[GoalId]:
         async with self.write_lock:
