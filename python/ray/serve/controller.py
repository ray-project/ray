--- conflicted
+++ resolved
@@ -20,14 +20,10 @@
     TrafficPolicy,
 )
 from ray.serve.config import BackendConfig, HTTPOptions, ReplicaConfig
-<<<<<<< HEAD
 from ray.serve.constants import (
     ALL_HTTP_METHODS,
     CONTROL_LOOP_PERIOD_S,
-)
-=======
-from ray.serve.constants import ALL_HTTP_METHODS
->>>>>>> d47ed620
+)[]
 from ray.serve.endpoint_state import EndpointState
 from ray.serve.http_state import HTTPState
 from ray.serve.storage.kv_store import RayInternalKVStore
@@ -237,20 +233,11 @@
             endpoint_info = EndpointInfo(
                 ALL_HTTP_METHODS,
                 route=route_prefix,
-<<<<<<< HEAD
-                python_methods=python_methods,
-                legacy=False)
-            self.endpoint_state.update_endpoint(
-                name, endpoint_info, TrafficPolicy({
-                    name: 1.0
-                }))
-=======
                 python_methods=python_methods)
             self.endpoint_state.update_endpoint(name, endpoint_info,
                                                 TrafficPolicy({
                                                     name: 1.0
                                                 }))
->>>>>>> d47ed620
             return goal_id, updating
 
     def delete_deployment(self, name: str) -> Optional[GoalId]:
