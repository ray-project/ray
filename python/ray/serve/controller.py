--- conflicted
+++ resolved
@@ -318,19 +318,7 @@
 
             goal_id, updating = self.backend_state_manager.deploy_backend(
                 name, backend_info)
-<<<<<<< HEAD
-            backend_def = cloudpickle.loads(
-                replica_config.serialized_backend_def)
-            python_methods = []
-            if inspect.isclass(backend_def):
-                for method_name, _ in inspect.getmembers(
-                        backend_def, inspect.isfunction):
-                    python_methods.append(method_name)
-            endpoint_info = EndpointInfo(
-                route=route_prefix, python_methods=python_methods)
-=======
             endpoint_info = EndpointInfo(route=route_prefix)
->>>>>>> 73b8936a
             self.endpoint_state.update_endpoint(name, endpoint_info)
             return goal_id, updating
 
