import asyncio
import json
import time
from collections import defaultdict
from typing import Any, Dict, List, Optional, Set, Tuple

import ray
from ray.actor import ActorHandle
from ray.serve.async_goal_manager import AsyncGoalManager
from ray.serve.backend_state_manager import ReplicaState, BackendStateManager
from ray.serve.backend_worker import create_backend_replica
from ray.serve.common import (
    BackendInfo,
    BackendTag,
    EndpointInfo,
    EndpointTag,
    GoalId,
    NodeId,
    ReplicaTag,
    TrafficPolicy,
)
from ray.serve.config import BackendConfig, HTTPOptions, ReplicaConfig
from ray.serve.constants import (
    ALL_HTTP_METHODS,
    CONTROL_LOOP_PERIOD_S,
    RESERVED_VERSION_TAG,
)
from ray.serve.endpoint_state_manager import EndpointStateManager
from ray.serve.http_state import HTTPState
from ray.serve.storage.kv_store import RayInternalKVStore
from ray.serve.long_poll import LongPollHost
from ray.serve.utils import logger

# Used for testing purposes only. If this is set, the controller will crash
# after writing each checkpoint with the specified probability.
_CRASH_AFTER_CHECKPOINT_PROBABILITY = 0

SNAPSHOT_KEY = "serve-deployments-snapshot"


@ray.remote(num_cpus=0)
class ServeController:
    """Responsible for managing the state of the serving system.

    The controller implements fault tolerance by persisting its state in
    a new checkpoint each time a state change is made. If the actor crashes,
    the latest checkpoint is loaded and the state is recovered. Checkpoints
    are written/read using a provided KV-store interface.

    All hard state in the system is maintained by this actor and persisted via
    these checkpoints. Soft state required by other components is fetched by
    those actors from this actor on startup and updates are pushed out from
    this actor.

    All other actors started by the controller are named, detached actors
    so they will not fate share with the controller if it crashes.

    The following guarantees are provided for state-changing calls to the
    controller:
        - If the call succeeds, the change was made and will be reflected in
          the system even if the controller or other actors die unexpectedly.
        - If the call fails, the change may have been made but isn't guaranteed
          to have been. The client should retry in this case. Note that this
          requires all implementations here to be idempotent.
    """

    async def __init__(self,
                       controller_name: str,
                       http_config: HTTPOptions,
                       detached: bool = False):
        # Used to read/write checkpoints.
        self.kv_store = RayInternalKVStore(namespace=controller_name)

        # Dictionary of backend_tag -> proxy_name -> most recent queue length.
        self.backend_stats = defaultdict(lambda: defaultdict(dict))

        # Used to ensure that only a single state-changing operation happens
        # at any given time.
        self.write_lock = asyncio.Lock()

        self.long_poll_host = LongPollHost()

        self.goal_manager = AsyncGoalManager()
        self.http_state = HTTPState(controller_name, detached, http_config)
        self.endpoint_state_manager = EndpointStateManager(
            self.kv_store, self.long_poll_host)
        self.backend_state_manager = BackendStateManager(
            controller_name, detached, self.kv_store, self.long_poll_host,
            self.goal_manager)

        asyncio.get_event_loop().create_task(self.run_control_loop())

    async def wait_for_goal(self, goal_id: GoalId) -> None:
        await self.goal_manager.wait_for_goal(goal_id)

    async def _num_pending_goals(self) -> int:
        return self.goal_manager.num_pending_goals()

    async def listen_for_change(self, keys_to_snapshot_ids: Dict[str, int]):
        """Proxy long pull client's listen request.

        Args:
            keys_to_snapshot_ids (Dict[str, int]): Snapshot IDs are used to
              determine whether or not the host should immediately return the
              data or wait for the value to be changed.
        """
        return await (
            self.long_poll_host.listen_for_change(keys_to_snapshot_ids))

    def get_http_proxies(self) -> Dict[NodeId, ActorHandle]:
        """Returns a dictionary of node ID to http_proxy actor handles."""
        return self.http_state.get_http_proxy_handles()

    async def run_control_loop(self) -> None:
        while True:
            async with self.write_lock:
                try:
                    self.http_state.update()
                except Exception as e:
                    logger.error(f"Exception updating HTTP state: {e}")
                try:
                    self.backend_state_manager.update()
                except Exception as e:
                    logger.error(f"Exception updating backend state: {e}")
            self._put_serve_snapshot()
            await asyncio.sleep(CONTROL_LOOP_PERIOD_S)

    def _put_serve_snapshot(self) -> None:
        val = dict()
        for deployment_name, (backend_info,
                              route_prefix) in self.list_deployments(
                                  include_deleted=True).items():
            entry = dict()
            entry["name"] = deployment_name
            entry["namespace"] = ray.get_runtime_context().namespace
            entry["ray_job_id"] = ("None"
                                   if backend_info.deployer_job_id is None else
                                   backend_info.deployer_job_id.hex())
            entry[
                "class_name"] = backend_info.replica_config.func_or_class_name
            entry["version"] = backend_info.version or "Unversioned"
            # TODO(architkulkarni): When we add the feature to allow
            # deployments with no HTTP route, update the below line.
            # Or refactor the route_prefix logic in the Deployment class.
            entry["http_route"] = route_prefix or f"/{deployment_name}"
            entry["start_time"] = backend_info.start_time_ms
            entry["end_time"] = backend_info.end_time_ms or 0
            entry["status"] = ("DELETED"
                               if backend_info.end_time_ms else "RUNNING")
            entry["actors"] = dict()
<<<<<<< HEAD
            replica_state_container = self.backend_state_manager._replicas[
                deployment_name]
            running_replicas = replica_state_container.get(
                [ReplicaState.RUNNING])
            for replica in running_replicas:
                try:
                    actor_handle = replica.actor_handle
                except ValueError:
                    # Actor died or hasn't yet been created.
                    continue
                actor_id = actor_handle._ray_actor_id.hex()
                replica_tag = replica.replica_tag
                replica_version = replica.version.code_version
                entry["actors"][actor_id] = {
                    "replica_tag": replica_tag,
                    "version": replica_version
                }
=======
            if entry["status"] == "RUNNING":
                replica_state_container = self.backend_state._replicas[
                    deployment_name]
                running_replicas = replica_state_container.get(
                    [ReplicaState.RUNNING])
                for replica in running_replicas:
                    try:
                        actor_handle = replica.actor_handle
                    except ValueError:
                        # Actor died or hasn't yet been created.
                        continue
                    actor_id = actor_handle._ray_actor_id.hex()
                    replica_tag = replica.replica_tag
                    replica_version = replica.version.code_version
                    entry["actors"][actor_id] = {
                        "replica_tag": replica_tag,
                        "version": replica_version
                    }
>>>>>>> a2d96c51

            val[deployment_name] = entry
        self.kv_store.put(SNAPSHOT_KEY, json.dumps(val).encode("utf-8"))

    def _all_replica_handles(
            self) -> Dict[BackendTag, Dict[ReplicaTag, ActorHandle]]:
        """Used for testing."""
        return self.backend_state_manager.get_running_replica_handles()

    def get_all_backends(self) -> Dict[BackendTag, BackendConfig]:
        """Returns a dictionary of backend tag to backend config."""
        return self.backend_state_manager.get_backend_configs()

    def get_all_endpoints(self) -> Dict[EndpointTag, Dict[BackendTag, Any]]:
        """Returns a dictionary of backend tag to backend config."""
        return self.endpoint_state_manager.get_endpoints()

    def _validate_traffic_dict(self, traffic_dict: Dict[str, float]):
        for backend in traffic_dict:
            if self.backend_state_manager.get_backend(backend) is None:
                raise ValueError(
                    "Attempted to assign traffic to a backend '{}' that "
                    "is not registered.".format(backend))

    async def set_traffic(self, endpoint: str,
                          traffic_dict: Dict[str, float]) -> None:
        """Sets the traffic policy for the specified endpoint."""
        async with self.write_lock:
            self._validate_traffic_dict(traffic_dict)

            logger.info("Setting traffic for endpoint "
                        f"'{endpoint}' to '{traffic_dict}'.")

            self.endpoint_state_manager.set_traffic_policy(
                endpoint, TrafficPolicy(traffic_dict))

    async def shadow_traffic(self, endpoint_name: str, backend_tag: BackendTag,
                             proportion: float) -> None:
        """Shadow traffic from the endpoint to the backend."""
        async with self.write_lock:
            if self.backend_state_manager.get_backend(backend_tag) is None:
                raise ValueError(
                    "Attempted to shadow traffic to a backend '{}' that "
                    "is not registered.".format(backend_tag))

            logger.info(
                "Shadowing '{}' of traffic to endpoint '{}' to backend '{}'.".
                format(proportion, endpoint_name, backend_tag))

            self.endpoint_state_manager.shadow_traffic(endpoint_name,
                                                       backend_tag, proportion)

    async def create_endpoint(
            self,
            endpoint: str,
            traffic_dict: Dict[str, float],
            route: Optional[str],
            methods: Set[str],
    ) -> None:
        """Create a new endpoint with the specified route and methods.

        If the route is None, this is a "headless" endpoint that will not
        be exposed over HTTP and can only be accessed via a handle.
        """
        async with self.write_lock:
            self._validate_traffic_dict(traffic_dict)

            logger.info(
                "Registering route '{}' to endpoint '{}' with methods '{}'.".
                format(route, endpoint, methods))

            self.endpoint_state_manager.create_endpoint(
                endpoint, EndpointInfo(methods, route=route),
                TrafficPolicy(traffic_dict))

        # TODO(simon): Use GoalID mechanism for this so client can check for
        # goal id and http_state complete the goal id.
        await self.http_state.ensure_http_route_exists(endpoint, timeout_s=30)

    async def delete_endpoint(self, endpoint: str) -> None:
        """Delete the specified endpoint.

        Does not modify any corresponding backends.
        """
        logger.info("Deleting endpoint '{}'".format(endpoint))
        async with self.write_lock:
            self.endpoint_state_manager.delete_endpoint(endpoint)

    async def create_backend(
            self,
            backend_tag: BackendTag,
            backend_config: BackendConfig,
            replica_config: ReplicaConfig,
            deployer_job_id: Optional["Optional[ray._raylet.JobID]"] = None
    ) -> Optional[GoalId]:
        """Register a new backend under the specified tag."""
        async with self.write_lock:
            backend_info = BackendInfo(
                actor_def=ray.remote(
                    create_backend_replica(
                        backend_tag, replica_config.serialized_backend_def)),
                version=RESERVED_VERSION_TAG,
                backend_config=backend_config,
                replica_config=replica_config,
                start_time_ms=int(time.time() * 1000),
                deployer_job_id=deployer_job_id)
            goal_id, _ = self.backend_state_manager.deploy_backend(
                backend_tag, backend_info)
            return goal_id

    async def delete_backend(self,
                             backend_tag: BackendTag,
                             force_kill: bool = False) -> Optional[GoalId]:
        async with self.write_lock:
            # Check that the specified backend isn't used by any endpoints.
            for endpoint, info in self.endpoint_state_manager.get_endpoints(
            ).items():
                if (backend_tag in info["traffic"]
                        or backend_tag in info["shadows"]):
                    raise ValueError(f"Backend '{backend_tag}' is used by "
                                     f"endpoint '{endpoint}' and cannot be "
                                     "deleted. Please remove the backend "
                                     "from all endpoints and try again.")
            return self.backend_state_manager.delete_backend(
                backend_tag, force_kill)

    async def update_backend_config(self, backend_tag: BackendTag,
                                    config_options: BackendConfig) -> GoalId:
        """Set the config for the specified backend."""
        async with self.write_lock:
            existing_info = self.backend_state_manager.get_backend(backend_tag)
            if existing_info is None:
                raise ValueError(f"Backend {backend_tag} is not registered.")

            backend_info = BackendInfo(
                actor_def=existing_info.actor_def,
                version=existing_info.version,
                backend_config=existing_info.backend_config.copy(
                    update=config_options.dict(exclude_unset=True)),
                replica_config=existing_info.replica_config,
                deployer_job_id=existing_info.deployer_job_id,
                start_time_ms=existing_info.start_time_ms)
            goal_id, _ = self.backend_state_manager.deploy_backend(
                backend_tag, backend_info)
            return goal_id

    def get_backend_config(self, backend_tag: BackendTag) -> BackendConfig:
        """Get the current config for the specified backend."""
        if self.backend_state_manager.get_backend(backend_tag) is None:
            raise ValueError(f"Backend {backend_tag} is not registered.")
        return self.backend_state_manager.get_backend(
            backend_tag).backend_config

    def get_http_config(self):
        """Return the HTTP proxy configuration."""
        return self.http_state.get_config()

    async def shutdown(self) -> List[GoalId]:
        """Shuts down the serve instance completely."""
        async with self.write_lock:
            goal_ids = self.backend_state_manager.shutdown()
            self.endpoint_state_manager.shutdown()
            self.http_state.shutdown()

            return goal_ids

    async def deploy(self,
                     name: str,
                     backend_config: BackendConfig,
                     replica_config: ReplicaConfig,
                     python_methods: List[str],
                     version: Optional[str],
                     prev_version: Optional[str],
                     route_prefix: Optional[str],
                     deployer_job_id: "Optional[ray._raylet.JobID]" = None
                     ) -> Tuple[Optional[GoalId], bool]:
        if route_prefix is not None:
            assert route_prefix.startswith("/")

        async with self.write_lock:
            if prev_version is not None:
                existing_backend_info = self.backend_state_manager.get_backend(
                    name)
                if (existing_backend_info is None
                        or not existing_backend_info.version):
                    raise ValueError(
                        f"prev_version '{prev_version}' is specified but "
                        "there is no existing deployment.")
                if existing_backend_info.version != prev_version:
                    raise ValueError(
                        f"prev_version '{prev_version}' "
                        "does not match with the existing "
                        f"version '{existing_backend_info.version}'.")
            backend_info = BackendInfo(
                actor_def=ray.remote(
                    create_backend_replica(
                        name, replica_config.serialized_backend_def)),
                version=version,
                backend_config=backend_config,
                replica_config=replica_config,
                deployer_job_id=deployer_job_id,
                start_time_ms=int(time.time() * 1000))

            goal_id, updating = self.backend_state_manager.deploy_backend(
                name, backend_info)
            endpoint_info = EndpointInfo(
                ALL_HTTP_METHODS,
                route=route_prefix,
                python_methods=python_methods,
                legacy=False)
            self.endpoint_state_manager.update_endpoint(
                name, endpoint_info, TrafficPolicy({
                    name: 1.0
                }))
            return goal_id, updating

    def delete_deployment(self, name: str) -> Optional[GoalId]:
        self.endpoint_state_manager.delete_endpoint(name)
        return self.backend_state_manager.delete_backend(
            name, force_kill=False)

    def get_deployment_info(self, name: str) -> Tuple[BackendInfo, str]:
        """Get the current information about a deployment.

        Args:
            name(str): the name of the deployment.

        Returns:
            (BackendInfo, route)

        Raises:
            KeyError if the deployment doesn't exist.
        """
        backend_info: BackendInfo = self.backend_state_manager.get_backend(
            name)
        if backend_info is None:
            raise KeyError(f"Deployment {name} does not exist.")

        route = self.endpoint_state_manager.get_endpoint_route(name)

        return backend_info, route

    def list_deployments(self, include_deleted: Optional[bool] = False
                         ) -> Dict[str, Tuple[BackendInfo, str]]:
        """Gets the current information about all deployments.

        Args:
            include_deleted(bool): Whether to include information about
                deployments that have been deleted.

        Returns:
            Dict(deployment_name, (BackendInfo, route))

        Raises:
            KeyError if the deployment doesn't exist.
        """
        return {
<<<<<<< HEAD
            name: (self.backend_state_manager.get_backend(name),
                   self.endpoint_state_manager.get_endpoint_route(name))
            for name in self.backend_state_manager.get_backend_configs()
=======
            name: (self.backend_state.get_backend(
                name, include_deleted=include_deleted),
                   self.endpoint_state.get_endpoint_route(name))
            for name in self.backend_state.get_backend_configs(
                include_deleted=include_deleted)
>>>>>>> a2d96c51
        }<|MERGE_RESOLUTION|>--- conflicted
+++ resolved
@@ -148,27 +148,8 @@
             entry["status"] = ("DELETED"
                                if backend_info.end_time_ms else "RUNNING")
             entry["actors"] = dict()
-<<<<<<< HEAD
-            replica_state_container = self.backend_state_manager._replicas[
-                deployment_name]
-            running_replicas = replica_state_container.get(
-                [ReplicaState.RUNNING])
-            for replica in running_replicas:
-                try:
-                    actor_handle = replica.actor_handle
-                except ValueError:
-                    # Actor died or hasn't yet been created.
-                    continue
-                actor_id = actor_handle._ray_actor_id.hex()
-                replica_tag = replica.replica_tag
-                replica_version = replica.version.code_version
-                entry["actors"][actor_id] = {
-                    "replica_tag": replica_tag,
-                    "version": replica_version
-                }
-=======
             if entry["status"] == "RUNNING":
-                replica_state_container = self.backend_state._replicas[
+                replica_state_container = self.backend_state_manager._replicas[
                     deployment_name]
                 running_replicas = replica_state_container.get(
                     [ReplicaState.RUNNING])
@@ -185,7 +166,6 @@
                         "replica_tag": replica_tag,
                         "version": replica_version
                     }
->>>>>>> a2d96c51
 
             val[deployment_name] = entry
         self.kv_store.put(SNAPSHOT_KEY, json.dumps(val).encode("utf-8"))
@@ -443,15 +423,9 @@
             KeyError if the deployment doesn't exist.
         """
         return {
-<<<<<<< HEAD
-            name: (self.backend_state_manager.get_backend(name),
-                   self.endpoint_state_manager.get_endpoint_route(name))
-            for name in self.backend_state_manager.get_backend_configs()
-=======
-            name: (self.backend_state.get_backend(
+            name: (self.backend_state_manager.get_backend(
                 name, include_deleted=include_deleted),
                    self.endpoint_state.get_endpoint_route(name))
-            for name in self.backend_state.get_backend_configs(
+            for name in self.backend_state_manager.get_backend_configs(
                 include_deleted=include_deleted)
->>>>>>> a2d96c51
         }