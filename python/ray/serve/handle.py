--- conflicted
+++ resolved
@@ -4,13 +4,10 @@
 from typing import Any, Dict, Optional, Union
 from enum import Enum
 
-<<<<<<< HEAD
-=======
 from ray.serve.utils import get_random_letters
 from ray.util import metrics
 from ray.serve.router import Router
 
->>>>>>> cb771f26
 
 @dataclass(frozen=True)
 class HandleOptions:
