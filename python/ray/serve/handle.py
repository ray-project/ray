import asyncio
import concurrent.futures
from dataclasses import dataclass
from typing import Coroutine, Dict, Optional, Union
import threading

from ray.actor import ActorHandle

from ray import serve
from ray.serve.common import EndpointTag
from ray.serve.constants import (
    SERVE_HANDLE_JSON_KEY,
    ServeHandleType,
)
from ray.serve.utils import (
    get_random_letters,
    DEFAULT,
)
from ray.serve.router import Router, RequestMetadata
from ray.util import metrics
from ray import serve

_global_async_loop = None


def create_or_get_async_loop_in_thread():
    global _global_async_loop
    if _global_async_loop is None:
        _global_async_loop = asyncio.new_event_loop()
        thread = threading.Thread(
            daemon=True,
            target=_global_async_loop.run_forever,
        )
        thread.start()
    return _global_async_loop


@dataclass(frozen=True)
class HandleOptions:
    """Options for each ServeHandle instances. These fields are immutable."""

    method_name: str = "__call__"


class RayServeHandle:
    """A handle to a service deployment.

    Invoking this deployment with .remote is equivalent to pinging
    an HTTP deployment.

    Example:
       >>> handle = serve_client.get_handle("my_deployment")
       >>> handle
       RayServeSyncHandle(deployment_name="my_deployment")
       >>> handle.remote(my_request_content)
       ObjectRef(...)
       >>> ray.get(handle.remote(...))
       # result
       >>> ray.get(handle.remote(let_it_crash_request))
       # raises RayTaskError Exception

       >>> async_handle = serve_client.get_handle("my_deployment", sync=False)
       >>> async_handle
       RayServeHandle(deployment="my_deployment")
       >>> await async_handle.remote(my_request_content)
       ObjectRef(...)
       >>> ray.get(await async_handle.remote(...))
       # result
       >>> ray.get(await async_handle.remote(let_it_crash_request))
       # raises RayTaskError Exception
    """

    def __init__(
        self,
        controller_handle: ActorHandle,
        deployment_name: EndpointTag,
        handle_options: Optional[HandleOptions] = None,
        *,
        _router: Optional[Router] = None,
        _internal_pickled_http_request: bool = False,
    ):
        self.controller_handle = controller_handle
        self.deployment_name = deployment_name
        self.handle_options = handle_options or HandleOptions()
        self.handle_tag = f"{self.deployment_name}#{get_random_letters()}"
        self._pickled_http_request = _internal_pickled_http_request

        self.request_counter = metrics.Counter(
            "serve_handle_request_counter",
            description=(
                "The number of handle.remote() calls that have been "
                "made on this handle."
            ),
            tag_keys=("handle", "deployment"),
        )
        self.request_counter.set_default_tags(
            {"handle": self.handle_tag, "deployment": self.deployment_name}
        )

        self.router: Router = _router or self._make_router()

    def _make_router(self) -> Router:
        return Router(
            self.controller_handle,
            self.deployment_name,
            event_loop=asyncio.get_event_loop(),
        )

    @property
    def is_polling(self) -> bool:
        """Whether this handle is actively polling for replica updates."""
        return self.router.long_poll_client.is_running

    @property
    def is_same_loop(self) -> bool:
        """Whether the caller's asyncio loop is the same loop for handle.

        This is only useful for async handles.
        """
        return asyncio.get_event_loop() == self.router._event_loop

    def options(
        self,
        *,
        method_name: Union[str, DEFAULT] = DEFAULT.VALUE,
    ):
        """Set options for this handle.

        Args:
            method_name(str): The method to invoke.
        """
        new_options_dict = self.handle_options.__dict__.copy()
        user_modified_options_dict = {
            key: value
            for key, value in zip(["method_name"], [method_name])
            if value != DEFAULT.VALUE
        }
        new_options_dict.update(user_modified_options_dict)
        new_options = HandleOptions(**new_options_dict)

        return self.__class__(
            self.controller_handle,
            self.deployment_name,
            new_options,
            _router=self.router,
            _internal_pickled_http_request=self._pickled_http_request,
        )

    def _remote(self, deployment_name, handle_options, args, kwargs) -> Coroutine:
        request_metadata = RequestMetadata(
            get_random_letters(10),  # Used for debugging.
            deployment_name,
            call_method=handle_options.method_name,
            http_arg_is_pickled=self._pickled_http_request,
        )
        coro = self.router.assign_request(request_metadata, *args, **kwargs)
        return coro

    async def remote(self, *args, **kwargs):
        """Issue an asynchronous request to the deployment.

        Returns a Ray ObjectRef whose results can be waited for or retrieved
        using ray.wait or ray.get (or ``await object_ref``), respectively.

        Returns:
            ray.ObjectRef
        Args:
            request_data(dict, Any): If it's a dictionary, the data will be
                available in ``request.json()`` or ``request.form()``.
                Otherwise, it will be available in ``request.body()``.
            ``**kwargs``: All keyword arguments will be available in
                ``request.query_params``.
        """
        self.request_counter.inc()
        return await self._remote(
            self.deployment_name, self.handle_options, args, kwargs
        )

    def __repr__(self):
        return f"{self.__class__.__name__}" f"(deployment='{self.deployment_name}')"

    @classmethod
    def _deserialize(cls, kwargs):
        """Required for this class's __reduce__ method to be picklable."""
        return cls(**kwargs)

    def __reduce__(self):
        serialized_data = {
            "controller_handle": self.controller_handle,
            "deployment_name": self.deployment_name,
            "handle_options": self.handle_options,
            "_internal_pickled_http_request": self._pickled_http_request,
        }
        return RayServeHandle._deserialize, (serialized_data,)

    def __getattr__(self, name):
        return self.options(method_name=name)


class RayServeSyncHandle(RayServeHandle):
    @property
    def is_same_loop(self) -> bool:
        # NOTE(simon): For sync handle, the caller doesn't have to be in the
        # same loop as the handle's loop, so we always return True here.
        return True

    def _make_router(self) -> Router:
        # Delayed import because ray.serve.api depends on handles.
        return Router(
            self.controller_handle,
            self.deployment_name,
            event_loop=create_or_get_async_loop_in_thread(),
        )

    def remote(self, *args, **kwargs):
        """Issue an asynchronous request to the deployment.

        Returns a Ray ObjectRef whose results can be waited for or retrieved
        using ray.wait or ray.get (or ``await object_ref``), respectively.

        Returns:
            ray.ObjectRef
        Args:
            request_data(dict, Any): If it's a dictionary, the data will be
                available in ``request.json()`` or ``request.form()``.
                If it's a Starlette Request object, it will be passed in to the
                handler directly, unmodified. Otherwise, the data will be
                available in ``request.data``.
            ``**kwargs``: All keyword arguments will be available in
                ``request.args``.
        """
        self.request_counter.inc()
        coro = self._remote(self.deployment_name, self.handle_options, args, kwargs)
        future: concurrent.futures.Future = asyncio.run_coroutine_threadsafe(
            coro, self.router._event_loop
        )
        return future.result()

    def __reduce__(self):
        serialized_data = {
            "controller_handle": self.controller_handle,
            "deployment_name": self.deployment_name,
            "handle_options": self.handle_options,
            "_internal_pickled_http_request": self._pickled_http_request,
        }
        return RayServeSyncHandle._deserialize, (serialized_data,)


<<<<<<< HEAD
class RayServeLazySyncHandle:
    """Lazily initialized handle that only gets fulfilled upon first execution."""

    def __init__(
        self,
        deployment_name: EndpointTag,
        handle_options: Optional[HandleOptions] = None,
    ):
        self.deployment_name = deployment_name
        self.handle_options = handle_options or HandleOptions()
        # For Serve DAG we need placeholder in DAG binding and building without
        # requirement of serve.start; Thus handle is fulfilled at runtime.
        self.handle = None

    def options(self, *, method_name: Union[str, DEFAULT] = DEFAULT.VALUE):
        new_options_dict = self.handle_options.__dict__.copy()
        user_modified_options_dict = {
            key: value
            for key, value in zip(["method_name"], [method_name])
            if value != DEFAULT.VALUE
        }
        new_options_dict.update(user_modified_options_dict)
        new_options = HandleOptions(**new_options_dict)
        return self.__class__(self.deployment_name, new_options)

    def remote(self, *args, **kwargs):
        if not self.handle:
            handle = serve.get_deployment(self.deployment_name).get_handle()
            self.handle = handle.options(method_name=self.handle_options.method_name)
        # TODO (jiaodong): Polish async handles later for serve pipeline
        return self.handle.remote(*args, **kwargs)

    @classmethod
    def _deserialize(cls, kwargs):
        """Required for this class's __reduce__ method to be picklable."""
        return cls(**kwargs)

    def __reduce__(self):
        serialized_data = {
            "deployment_name": self.deployment_name,
            "handle_options": self.handle_options,
        }
        return RayServeLazySyncHandle._deserialize, (serialized_data,)

    def __getattr__(self, name):
        return self.options(method_name=name)

    def __repr__(self):
        return f"{self.__class__.__name__}" f"(deployment='{self.deployment_name}')"
=======
def serve_handle_to_json_dict(handle: RayServeHandle) -> Dict[str, str]:
    """Converts a Serve handle to a JSON-serializable dictionary.

    The dictionary can be converted back to a ServeHandle using
    serve_handle_from_json_dict.
    """
    if isinstance(handle, RayServeSyncHandle):
        handle_type = ServeHandleType.SYNC
    else:
        handle_type = ServeHandleType.ASYNC

    return {
        SERVE_HANDLE_JSON_KEY: handle_type,
        "deployment_name": handle.deployment_name,
    }


def serve_handle_from_json_dict(d: Dict[str, str]) -> RayServeHandle:
    """Converts a JSON-serializable dictionary back to a ServeHandle.

    The dictionary should be constructed using serve_handle_to_json_dict.
    """
    if SERVE_HANDLE_JSON_KEY not in d:
        raise ValueError(f"dict must contain {SERVE_HANDLE_JSON_KEY} key.")

    return serve.api.internal_get_global_client().get_handle(
        d["deployment_name"],
        sync=d[SERVE_HANDLE_JSON_KEY] == ServeHandleType.SYNC,
        missing_ok=True,
    )
>>>>>>> 04ab27dc
<|MERGE_RESOLUTION|>--- conflicted
+++ resolved
@@ -246,7 +246,6 @@
         return RayServeSyncHandle._deserialize, (serialized_data,)
 
 
-<<<<<<< HEAD
 class RayServeLazySyncHandle:
     """Lazily initialized handle that only gets fulfilled upon first execution."""
 
@@ -296,7 +295,8 @@
 
     def __repr__(self):
         return f"{self.__class__.__name__}" f"(deployment='{self.deployment_name}')"
-=======
+
+
 def serve_handle_to_json_dict(handle: RayServeHandle) -> Dict[str, str]:
     """Converts a Serve handle to a JSON-serializable dictionary.
 
@@ -326,5 +326,4 @@
         d["deployment_name"],
         sync=d[SERVE_HANDLE_JSON_KEY] == ServeHandleType.SYNC,
         missing_ok=True,
-    )
->>>>>>> 04ab27dc
+    )