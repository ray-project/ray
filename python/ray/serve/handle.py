import asyncio
import concurrent.futures
from dataclasses import dataclass
from functools import wraps
import inspect
<<<<<<< HEAD
import os
=======
from typing import Coroutine, Dict, Optional, Union
>>>>>>> 76fa694d
import threading
from typing import Coroutine, Optional, Union

import ray
from ray._private.utils import get_or_create_event_loop

from ray import serve
from ray.serve._private.common import EndpointTag
from ray.serve._private.constants import (
    RAY_SERVE_ENABLE_NEW_ROUTING,
<<<<<<< HEAD
    SYNC_HANDLE_IN_DAG_FEATURE_FLAG_ENV_KEY,
=======
    SERVE_HANDLE_JSON_KEY,
    ServeHandleType,
>>>>>>> 76fa694d
)
from ray.serve._private.utils import (
    get_random_letters,
    DEFAULT,
)
from ray.serve._private.router import Router, RequestMetadata
from ray.util import metrics
from ray.util.annotations import PublicAPI

_global_async_loop = None


def _wrap_into_async_task(async_func):
    """Wrap an async function so it returns async task instead of coroutine

    This makes the returned value awaitable more than once.
    """
    assert inspect.iscoroutinefunction(async_func)

    @wraps(async_func)
    def wrapper(*args, **kwargs):
        return asyncio.ensure_future(async_func(*args, **kwargs))

    return wrapper


def _create_or_get_async_loop_in_thread():
    global _global_async_loop
    if _global_async_loop is None:
        _global_async_loop = asyncio.new_event_loop()
        thread = threading.Thread(
            daemon=True,
            target=_global_async_loop.run_forever,
        )
        thread.start()
    return _global_async_loop


@PublicAPI(stability="beta")
@dataclass(frozen=True)
class HandleOptions:
    """Options for each ServeHandle instance.

    These fields can be changed by calling `.options()` on a handle.
    """

    method_name: str = "__call__"
    multiplexed_model_id: Optional[str] = None
    stream: bool = False

    def copy_and_update(
        self,
        method_name: Union[str, DEFAULT] = DEFAULT.VALUE,
        multiplexed_model_id: Union[str, DEFAULT] = DEFAULT.VALUE,
        stream: Union[bool, DEFAULT] = DEFAULT.VALUE,
    ) -> "HandleOptions":
        return HandleOptions(
            method_name=(
                self.method_name if method_name == DEFAULT.VALUE else method_name
            ),
            multiplexed_model_id=(
                self.multiplexed_model_id
                if multiplexed_model_id == DEFAULT.VALUE
                else multiplexed_model_id
            ),
            stream=self.stream if stream == DEFAULT.VALUE else stream,
        )


@PublicAPI(stability="beta")
class RayServeHandle:
    """A handle used to make requests from one deployment to another.

    This is used to compose multiple deployments into a single application. After
    building the application, this handle is substituted at runtime for deployments
    passed as arguments via `.bind()`.

    Example:

    .. code-block:: python

        import ray
        from ray import serve
        from ray.serve.handle import RayServeHandle, RayServeSyncHandle

        @serve.deployment
        class Downstream:
            def __init__(self, message: str):
                self._message = message

        def __call__(self, name: str) -> str:
            return self._message + name

        @serve.deployment
        class Ingress:
            def __init__(self, handle: RayServeHandle):
                self._handle = handle

            async def __call__(self, name: str) -> str:
                obj_ref: ray.ObjectRef = await self._handle.remote(name)
                return await obj_ref

        app = Ingress.bind(Downstream.bind("Hello "))
        handle: RayServeSyncHandle = serve.run(app)

        # Prints "Hello Mr. Magoo"
        print(ray.get(handle.remote("Mr. Magoo")))

    """

    def __init__(
        self,
        deployment_name: EndpointTag,
        *,
        handle_options: Optional[HandleOptions] = None,
        _router: Optional[Router] = None,
        _is_for_http_requests: bool = False,
    ):
        self.deployment_name = deployment_name
        self.handle_options = handle_options or HandleOptions()
        self._is_for_http_requests = _is_for_http_requests

        self.request_counter = metrics.Counter(
            "serve_handle_request_counter",
            description=(
                "The number of handle.remote() calls that have been "
                "made on this handle."
            ),
            tag_keys=("handle", "deployment", "route", "application"),
        )
        handle_tag = f"{self.deployment_name}#{get_random_letters()}"
        self.request_counter.set_default_tags(
            {"handle": handle_tag, "deployment": self.deployment_name}
        )

        self._router: Optional[Router] = _router

    def _get_or_create_router(self) -> Router:
        if self._router is None:
            self._router = Router(
                serve.context.get_global_client()._controller,
                self.deployment_name,
                event_loop=get_or_create_event_loop(),
                _use_new_routing=RAY_SERVE_ENABLE_NEW_ROUTING,
            )

        return self._router

    @property
    def _is_polling(self) -> bool:
        """Whether this handle is actively polling for replica updates."""
        return self._router is not None and self._router.long_poll_client.is_running

    @property
    def _is_same_loop(self) -> bool:
        """Whether the caller's asyncio loop is the same loop for handle.

        This is only useful for async handles.
        """
        return get_or_create_event_loop() == self._get_or_create_router()._event_loop

    def _options(
        self,
        *,
        method_name: Union[str, DEFAULT] = DEFAULT.VALUE,
        multiplexed_model_id: Union[str, DEFAULT] = DEFAULT.VALUE,
        stream: Union[bool, DEFAULT] = DEFAULT.VALUE,
    ):
        new_handle_options = self.handle_options.copy_and_update(
            method_name=method_name,
            multiplexed_model_id=multiplexed_model_id,
            stream=stream,
        )
        return self.__class__(
            self.deployment_name,
            handle_options=new_handle_options,
            _router=self._router,
            _is_for_http_requests=self._is_for_http_requests,
        )

    def options(
        self,
        *,
        method_name: Union[str, DEFAULT] = DEFAULT.VALUE,
        multiplexed_model_id: Union[str, DEFAULT] = DEFAULT.VALUE,
        stream: Union[bool, DEFAULT] = DEFAULT.VALUE,
    ) -> "RayServeHandle":
        """Set options for this handle and return an updated copy of it.

        Example:

        .. code-block:: python

            # The following two lines are equivalent:
            obj_ref = await handle.other_method.remote(*args)
            obj_ref = await handle.options(method_name="other_method").remote(*args)
            obj_ref = await handle.options(
                multiplexed_model_id="model:v1").remote(*args)
        """
        return self._options(
            method_name=method_name,
            multiplexed_model_id=multiplexed_model_id,
            stream=stream,
        )

    def _remote(self, deployment_name, handle_options, args, kwargs) -> Coroutine:
        _request_context = ray.serve.context._serve_request_context.get()
        request_metadata = RequestMetadata(
            _request_context.request_id,
            deployment_name,
            call_method=handle_options.method_name,
            is_http_request=self._is_for_http_requests,
            route=_request_context.route,
            app_name=_request_context.app_name,
            multiplexed_model_id=handle_options.multiplexed_model_id,
            is_streaming=handle_options.stream,
        )
        self.request_counter.inc(
            tags={
                "route": _request_context.route,
                "application": _request_context.app_name,
            }
        )
        return self._get_or_create_router().assign_request(
            request_metadata, *args, **kwargs
        )

    @_wrap_into_async_task
    async def remote(self, *args, **kwargs) -> asyncio.Task:
        """Issue an asynchronous request to the __call__ method of the deployment.

        Returns an `asyncio.Task` whose underlying result is a Ray ObjectRef that
        points to the final result of the request.

        The final result can be retrieved by awaiting the ObjectRef.

        Example:

        .. code-block:: python

            obj_ref = await handle.remote(*args)
            result = await obj_ref

        """
        return await self._remote(
            self.deployment_name, self.handle_options, args, kwargs
        )

    def __repr__(self):
        return f"{self.__class__.__name__}" f"(deployment='{self.deployment_name}')"

    @classmethod
    def _deserialize(cls, kwargs):
        """Required for this class's __reduce__ method to be picklable."""
        return cls(**kwargs)

    def __reduce__(self):
        serialized_data = {
            "deployment_name": self.deployment_name,
            "handle_options": self.handle_options,
            "_is_for_http_requests": self._is_for_http_requests,
        }
        return RayServeHandle._deserialize, (serialized_data,)

    def __getattr__(self, name):
        return self.options(method_name=name)


@PublicAPI(stability="beta")
class RayServeSyncHandle(RayServeHandle):
    """A handle used to make requests to the ingress deployment of an application.

    This is returned by `serve.run` and can be used to invoke the application from
    Python rather than over HTTP. For example:

    .. code-block:: python

        import ray
        from ray import serve
        from ray.serve.handle import RayServeSyncHandle

        @serve.deployment
        class Ingress:
            def __call__(self, name: str) -> str:
                return f"Hello {name}"

        app = Ingress.bind()
        handle: RayServeSyncHandle = serve.run(app)

        # Prints "Hello Mr. Magoo"
        print(ray.get(handle.remote("Mr. Magoo")))

    """

    @property
    def _is_same_loop(self) -> bool:
        # NOTE(simon): For sync handle, the caller doesn't have to be in the
        # same loop as the handle's loop, so we always return True here.
        return True

    def _get_or_create_router(self) -> Router:
        if self._router is None:
            self._router = Router(
                serve.context.get_global_client()._controller,
                self.deployment_name,
                event_loop=_create_or_get_async_loop_in_thread(),
                _use_new_routing=RAY_SERVE_ENABLE_NEW_ROUTING,
            )

        return self._router

    def options(
        self,
        *,
        method_name: Union[str, DEFAULT] = DEFAULT.VALUE,
        multiplexed_model_id: Union[str, DEFAULT] = DEFAULT.VALUE,
        stream: Union[bool, DEFAULT] = DEFAULT.VALUE,
    ) -> "RayServeSyncHandle":
        """Set options for this handle and return an updated copy of it.

        Example:

        .. code-block:: python

            # The following two lines are equivalent:
            obj_ref = handle.other_method.remote(*args)
            obj_ref = handle.options(method_name="other_method").remote(*args)
            obj_ref = handle.options(multiplexed_model_id="model1").remote(*args)

        """
        return self._options(
            method_name=method_name,
            multiplexed_model_id=multiplexed_model_id,
            stream=stream,
        )

    def remote(self, *args, **kwargs) -> ray.ObjectRef:
        """Issue an asynchronous request to the __call__ method of the deployment.

        Returns a Ray ObjectRef whose results can be waited for or retrieved
        using ray.wait or ray.get, respectively.

        .. code-block:: python

            obj_ref = handle.remote(*args)
            result = ray.get(obj_ref)

        """
        coro = self._remote(self.deployment_name, self.handle_options, args, kwargs)
        future: concurrent.futures.Future = asyncio.run_coroutine_threadsafe(
            coro, self._get_or_create_router()._event_loop
        )
        return future.result()

    def __reduce__(self):
        serialized_data = {
            "deployment_name": self.deployment_name,
            "handle_options": self.handle_options,
            "_is_for_http_requests": self._is_for_http_requests,
        }
<<<<<<< HEAD
        return RayServeSyncHandle._deserialize, (serialized_data,)
=======
        return RayServeSyncHandle._deserialize, (serialized_data,)


@DeveloperAPI
class RayServeDeploymentHandle:
    """Send requests to a deployment. This class should not be manually created."""

    # """Lazily initialized handle that only gets fulfilled upon first execution."""
    def __init__(
        self,
        deployment_name: str,
        handle_options: Optional[HandleOptions] = None,
    ):
        self.deployment_name = deployment_name
        self.handle_options = handle_options or HandleOptions()
        # For Serve DAG we need placeholder in DAG binding and building without
        # requirement of serve.start; Thus handle is fulfilled at runtime.
        self.handle: RayServeHandle = None

    def options(
        self,
        *,
        method_name: Union[str, DEFAULT] = DEFAULT.VALUE,
        stream: Union[bool, DEFAULT] = DEFAULT.VALUE,
    ) -> "RayServeDeploymentHandle":
        new_options_dict = self.handle_options.__dict__.copy()
        user_modified_options_dict = {
            key: value
            for key, value in [
                ("method_name", method_name),
                ("stream", stream),
            ]
            if value != DEFAULT.VALUE
        }
        new_options_dict.update(user_modified_options_dict)
        new_options = HandleOptions(**new_options_dict)
        return self.__class__(self.deployment_name, new_options)

    def remote(self, *args, _ray_cache_refs: bool = False, **kwargs) -> asyncio.Task:
        if not self.handle:
            self.handle = (
                serve._private.api.get_deployment(self.deployment_name)
                ._get_handle(sync=False)
                .options(
                    method_name=self.handle_options.method_name,
                    stream=self.handle_options.stream,
                )
            )
        return self.handle.remote(*args, **kwargs)

    @classmethod
    def _deserialize(cls, kwargs):
        """Required for this class's __reduce__ method to be picklable."""
        return cls(**kwargs)

    def __reduce__(self):
        serialized_data = {
            "deployment_name": self.deployment_name,
            "handle_options": self.handle_options,
        }
        return RayServeDeploymentHandle._deserialize, (serialized_data,)

    def __getattr__(self, name):
        return self.options(method_name=name)

    def __repr__(self):
        return f"{self.__class__.__name__}" f"(deployment='{self.deployment_name}')"


def _serve_handle_to_json_dict(handle: RayServeHandle) -> Dict[str, str]:
    """Converts a Serve handle to a JSON-serializable dictionary.

    The dictionary can be converted back to a ServeHandle using
    _serve_handle_from_json_dict.
    """
    if isinstance(handle, RayServeSyncHandle):
        handle_type = ServeHandleType.SYNC
    else:
        handle_type = ServeHandleType.ASYNC

    return {
        SERVE_HANDLE_JSON_KEY: handle_type,
        "deployment_name": handle.deployment_name,
    }


def _serve_handle_from_json_dict(d: Dict[str, str]) -> RayServeHandle:
    """Converts a JSON-serializable dictionary back to a ServeHandle.

    The dictionary should be constructed using _serve_handle_to_json_dict.
    """
    if SERVE_HANDLE_JSON_KEY not in d:
        raise ValueError(f"dict must contain {SERVE_HANDLE_JSON_KEY} key.")

    return serve.context.get_global_client().get_handle(
        d["deployment_name"],
        sync=d[SERVE_HANDLE_JSON_KEY] == ServeHandleType.SYNC,
        missing_ok=True,
    )
>>>>>>> 76fa694d
<|MERGE_RESOLUTION|>--- conflicted
+++ resolved
@@ -3,11 +3,7 @@
 from dataclasses import dataclass
 from functools import wraps
 import inspect
-<<<<<<< HEAD
-import os
-=======
 from typing import Coroutine, Dict, Optional, Union
->>>>>>> 76fa694d
 import threading
 from typing import Coroutine, Optional, Union
 
@@ -18,12 +14,8 @@
 from ray.serve._private.common import EndpointTag
 from ray.serve._private.constants import (
     RAY_SERVE_ENABLE_NEW_ROUTING,
-<<<<<<< HEAD
-    SYNC_HANDLE_IN_DAG_FEATURE_FLAG_ENV_KEY,
-=======
     SERVE_HANDLE_JSON_KEY,
     ServeHandleType,
->>>>>>> 76fa694d
 )
 from ray.serve._private.utils import (
     get_random_letters,
@@ -384,106 +376,4 @@
             "handle_options": self.handle_options,
             "_is_for_http_requests": self._is_for_http_requests,
         }
-<<<<<<< HEAD
-        return RayServeSyncHandle._deserialize, (serialized_data,)
-=======
-        return RayServeSyncHandle._deserialize, (serialized_data,)
-
-
-@DeveloperAPI
-class RayServeDeploymentHandle:
-    """Send requests to a deployment. This class should not be manually created."""
-
-    # """Lazily initialized handle that only gets fulfilled upon first execution."""
-    def __init__(
-        self,
-        deployment_name: str,
-        handle_options: Optional[HandleOptions] = None,
-    ):
-        self.deployment_name = deployment_name
-        self.handle_options = handle_options or HandleOptions()
-        # For Serve DAG we need placeholder in DAG binding and building without
-        # requirement of serve.start; Thus handle is fulfilled at runtime.
-        self.handle: RayServeHandle = None
-
-    def options(
-        self,
-        *,
-        method_name: Union[str, DEFAULT] = DEFAULT.VALUE,
-        stream: Union[bool, DEFAULT] = DEFAULT.VALUE,
-    ) -> "RayServeDeploymentHandle":
-        new_options_dict = self.handle_options.__dict__.copy()
-        user_modified_options_dict = {
-            key: value
-            for key, value in [
-                ("method_name", method_name),
-                ("stream", stream),
-            ]
-            if value != DEFAULT.VALUE
-        }
-        new_options_dict.update(user_modified_options_dict)
-        new_options = HandleOptions(**new_options_dict)
-        return self.__class__(self.deployment_name, new_options)
-
-    def remote(self, *args, _ray_cache_refs: bool = False, **kwargs) -> asyncio.Task:
-        if not self.handle:
-            self.handle = (
-                serve._private.api.get_deployment(self.deployment_name)
-                ._get_handle(sync=False)
-                .options(
-                    method_name=self.handle_options.method_name,
-                    stream=self.handle_options.stream,
-                )
-            )
-        return self.handle.remote(*args, **kwargs)
-
-    @classmethod
-    def _deserialize(cls, kwargs):
-        """Required for this class's __reduce__ method to be picklable."""
-        return cls(**kwargs)
-
-    def __reduce__(self):
-        serialized_data = {
-            "deployment_name": self.deployment_name,
-            "handle_options": self.handle_options,
-        }
-        return RayServeDeploymentHandle._deserialize, (serialized_data,)
-
-    def __getattr__(self, name):
-        return self.options(method_name=name)
-
-    def __repr__(self):
-        return f"{self.__class__.__name__}" f"(deployment='{self.deployment_name}')"
-
-
-def _serve_handle_to_json_dict(handle: RayServeHandle) -> Dict[str, str]:
-    """Converts a Serve handle to a JSON-serializable dictionary.
-
-    The dictionary can be converted back to a ServeHandle using
-    _serve_handle_from_json_dict.
-    """
-    if isinstance(handle, RayServeSyncHandle):
-        handle_type = ServeHandleType.SYNC
-    else:
-        handle_type = ServeHandleType.ASYNC
-
-    return {
-        SERVE_HANDLE_JSON_KEY: handle_type,
-        "deployment_name": handle.deployment_name,
-    }
-
-
-def _serve_handle_from_json_dict(d: Dict[str, str]) -> RayServeHandle:
-    """Converts a JSON-serializable dictionary back to a ServeHandle.
-
-    The dictionary should be constructed using _serve_handle_to_json_dict.
-    """
-    if SERVE_HANDLE_JSON_KEY not in d:
-        raise ValueError(f"dict must contain {SERVE_HANDLE_JSON_KEY} key.")
-
-    return serve.context.get_global_client().get_handle(
-        d["deployment_name"],
-        sync=d[SERVE_HANDLE_JSON_KEY] == ServeHandleType.SYNC,
-        missing_ok=True,
-    )
->>>>>>> 76fa694d
+        return RayServeSyncHandle._deserialize, (serialized_data,)