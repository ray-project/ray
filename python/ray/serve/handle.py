import asyncio
import concurrent.futures
from dataclasses import dataclass, field
from typing import Any, Dict, Optional, Union
from enum import Enum

<<<<<<< HEAD
from ray.serve.utils import get_random_letters
from ray.util import metrics
=======
from ray.serve.router import Router
>>>>>>> b01b0f80


@dataclass(frozen=True)
class HandleOptions:
    """Options for each ServeHandle instances. These fields are immutable."""
    method_name: str = "__call__"
    shard_key: Optional[str] = None
    http_method: str = "GET"
    http_headers: Dict[str, str] = field(default_factory=dict)


# Use a global singleton enum to emulate default options. We cannot use None
# for those option because None is a valid new value.
class DEFAULT(Enum):
    VALUE = 1


class RayServeHandle:
    """A handle to a service endpoint.

    Invoking this endpoint with .remote is equivalent to pinging
    an HTTP endpoint.

    Example:
       >>> handle = serve_client.get_handle("my_endpoint")
       >>> handle
       RayServeHandle(endpoint="my_endpoint")
       >>> await handle.remote(my_request_content)
       ObjectRef(...)
       >>> ray.get(await handle.remote(...))
       # result
       >>> ray.get(await handle.remote(let_it_crash_request))
       # raises RayTaskError Exception
    """

    def __init__(self,
                 router: Router,
                 endpoint_name,
                 handle_options: Optional[HandleOptions] = None):
        self.router = router
        self.endpoint_name = endpoint_name
        self.handle_options = handle_options or HandleOptions()
        self.handle_tag = f"{self.endpoint_name}#{get_random_letters()}"

        self.request_counter = metrics.Count(
            "serve_handle_request_counter",
            description=("The number of handle.remote() calls that have been "
                         "made on this handle."),
            tag_keys=("handle", "endpoint"))
        self.request_counter.set_default_tags({
            "handle": self.handle_tag,
            "endpoint": self.endpoint_name
        })

    def options(self,
                *,
                method_name: Union[str, DEFAULT] = DEFAULT.VALUE,
                shard_key: Union[str, DEFAULT] = DEFAULT.VALUE,
                http_method: Union[str, DEFAULT] = DEFAULT.VALUE,
                http_headers: Union[Dict[str, str], DEFAULT] = DEFAULT.VALUE):
        """Set options for this handle.

        Args:
            method_name(str): The method to invoke on the backend.
            http_method(str): The HTTP method to use for the request.
            shard_key(str): A string to use to deterministically map this
                request to a backend if there are multiple for this endpoint.
        """
        new_options_dict = self.handle_options.__dict__.copy()
        user_modified_options_dict = {
            key: value
            for key, value in
            zip(["method_name", "shard_key", "http_method", "http_headers"],
                [method_name, shard_key, http_method, http_headers])
            if value != DEFAULT.VALUE
        }
        new_options_dict.update(user_modified_options_dict)
        new_options = HandleOptions(**new_options_dict)

        return self.__class__(self.router, self.endpoint_name, new_options)

    async def remote(self,
                     request_data: Optional[Union[Dict, Any]] = None,
                     **kwargs):
        """Issue an asynchrounous request to the endpoint.

        Returns a Ray ObjectRef whose results can be waited for or retrieved
        using ray.wait or ray.get (or ``await object_ref``), respectively.

        Returns:
            ray.ObjectRef
        Args:
            request_data(dict, Any): If it's a dictionary, the data will be
                available in ``request.json()`` or ``request.form()``.
                Otherwise, it will be available in ``request.body()``.
            ``**kwargs``: All keyword arguments will be available in
                ``request.query_params``.
        """
        self.request_counter.record(1)
        return await self.router._remote(
            self.endpoint_name, self.handle_options, request_data, kwargs)

    def __repr__(self):
        return f"{self.__class__.__name__}(endpoint='{self.endpoint_name}')"


class RayServeSyncHandle(RayServeHandle):
    def remote(self, request_data: Optional[Union[Dict, Any]] = None,
               **kwargs):
        """Issue an asynchronous request to the endpoint.

        Returns a Ray ObjectRef whose results can be waited for or retrieved
        using ray.wait or ray.get (or ``await object_ref``), respectively.

        Returns:
            ray.ObjectRef
        Args:
            request_data(dict, Any): If it's a dictionary, the data will be
                available in ``request.json()`` or ``request.form()``.
                If it's a Starlette Request object, it will be passed in to the
                backend directly, unmodified. Otherwise, the data will be
                available in ``request.data``.
            ``**kwargs``: All keyword arguments will be available in
                ``request.args``.
        """
        self.request_counter.record(1)
        coro = self.router._remote(self.endpoint_name, self.handle_options,
                                   request_data, kwargs)
        future: concurrent.futures.Future = asyncio.run_coroutine_threadsafe(
            coro, self.router.async_loop)
        return future.result()<|MERGE_RESOLUTION|>--- conflicted
+++ resolved
@@ -4,12 +4,9 @@
 from typing import Any, Dict, Optional, Union
 from enum import Enum
 
-<<<<<<< HEAD
 from ray.serve.utils import get_random_letters
 from ray.util import metrics
-=======
 from ray.serve.router import Router
->>>>>>> b01b0f80
 
 
 @dataclass(frozen=True)
