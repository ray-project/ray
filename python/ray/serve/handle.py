import asyncio
import concurrent.futures
from dataclasses import dataclass, asdict
from functools import wraps
import inspect
import threading
from typing import Coroutine, Optional, Union

import ray
from ray._private.utils import get_or_create_event_loop

from ray import serve
from ray.serve._private.common import EndpointTag, RequestProtocol
from ray.serve._private.constants import (
    RAY_SERVE_ENABLE_NEW_ROUTING,
)
from ray.serve._private.utils import (
    get_random_letters,
    DEFAULT,
)
from ray.serve._private.router import Router, RequestMetadata
from ray.util import metrics
from ray.util.annotations import Deprecated, PublicAPI

_global_async_loop = None


def _wrap_into_async_task(async_func):
    """Wrap an async function so it returns async task instead of coroutine

    This makes the returned value awaitable more than once.
    """
    assert inspect.iscoroutinefunction(async_func)

    @wraps(async_func)
    def wrapper(*args, **kwargs):
        return asyncio.ensure_future(async_func(*args, **kwargs))

    return wrapper


def _create_or_get_async_loop_in_thread():
    global _global_async_loop
    if _global_async_loop is None:
        _global_async_loop = asyncio.new_event_loop()
        thread = threading.Thread(
            daemon=True,
            target=_global_async_loop.run_forever,
        )
        thread.start()
    return _global_async_loop


@dataclass(frozen=True)
class _HandleOptions:
    """Options for each ServeHandle instance.

    These fields can be changed by calling `.options()` on a handle.
    """

    method_name: str = "__call__"
    multiplexed_model_id: str = ""
    stream: bool = False
    _router_cls: str = ""
    _request_protocol: str = RequestProtocol.UNDEFINED

    def copy_and_update(
        self,
        method_name: Union[str, DEFAULT] = DEFAULT.VALUE,
        multiplexed_model_id: Union[str, DEFAULT] = DEFAULT.VALUE,
        stream: Union[bool, DEFAULT] = DEFAULT.VALUE,
        _router_cls: Union[str, DEFAULT] = DEFAULT.VALUE,
    ) -> "_HandleOptions":
        return _HandleOptions(
            method_name=(
                self.method_name if method_name == DEFAULT.VALUE else method_name
            ),
            multiplexed_model_id=(
                self.multiplexed_model_id
                if multiplexed_model_id == DEFAULT.VALUE
                else multiplexed_model_id
            ),
            stream=self.stream if stream == DEFAULT.VALUE else stream,
            _router_cls=self._router_cls
            if _router_cls == DEFAULT.VALUE
            else _router_cls,
            _request_protocol=self._request_protocol,
        )


@PublicAPI(stability="beta")
class RayServeHandle:
    """A handle used to make requests from one deployment to another.

    This is used to compose multiple deployments into a single application. After
    building the application, this handle is substituted at runtime for deployments
    passed as arguments via `.bind()`.

    Example:

    .. code-block:: python

        import ray
        from ray import serve
        from ray.serve.handle import RayServeHandle, RayServeSyncHandle

        @serve.deployment
        class Downstream:
            def __init__(self, message: str):
                self._message = message

        def __call__(self, name: str) -> str:
            return self._message + name

        @serve.deployment
        class Ingress:
            def __init__(self, handle: RayServeHandle):
                self._handle = handle

            async def __call__(self, name: str) -> str:
                obj_ref: ray.ObjectRef = await self._handle.remote(name)
                return await obj_ref

        app = Ingress.bind(Downstream.bind("Hello "))
        handle: RayServeSyncHandle = serve.run(app)

        # Prints "Hello Mr. Magoo"
        print(ray.get(handle.remote("Mr. Magoo")))

    """

    def __init__(
        self,
        deployment_name: EndpointTag,
        *,
        handle_options: Optional[_HandleOptions] = None,
        _router: Optional[Router] = None,
        _request_counter: Optional[metrics.Counter] = None,
    ):
        self.deployment_name = deployment_name
<<<<<<< HEAD
        self.handle_options = handle_options or HandleOptions()
=======
        self.handle_options = handle_options or _HandleOptions()
        self._is_for_http_requests = _is_for_http_requests
>>>>>>> 120d8928

        self.request_counter = _request_counter or metrics.Counter(
            "serve_handle_request_counter",
            description=(
                "The number of handle.remote() calls that have been "
                "made on this handle."
            ),
            tag_keys=("handle", "deployment", "route", "application"),
        )
        handle_tag = f"{self.deployment_name}#{get_random_letters()}"
        self.request_counter.set_default_tags(
            {"handle": handle_tag, "deployment": self.deployment_name}
        )

        self._router: Optional[Router] = _router

    def _set_request_protocol(self, request_protocol: RequestProtocol):
        self.handle_options = HandleOptions(
            **{**asdict(self.handle_options), **{"_request_protocol": request_protocol}}
        )

    def _get_or_create_router(self) -> Router:
        if self._router is None:
            self._router = Router(
                serve.context.get_global_client()._controller,
                self.deployment_name,
                event_loop=get_or_create_event_loop(),
                _use_new_routing=RAY_SERVE_ENABLE_NEW_ROUTING,
                _router_cls=self.handle_options._router_cls,
            )

        return self._router

    @property
    def _is_same_loop(self) -> bool:
        """Whether the caller's asyncio loop is the same loop for handle.

        This is only useful for async handles.
        """
        return get_or_create_event_loop() == self._get_or_create_router()._event_loop

    def _options(
        self,
        *,
        method_name: Union[str, DEFAULT] = DEFAULT.VALUE,
        multiplexed_model_id: Union[str, DEFAULT] = DEFAULT.VALUE,
        stream: Union[bool, DEFAULT] = DEFAULT.VALUE,
        _router_cls: Union[str, DEFAULT] = DEFAULT.VALUE,
    ):
        new_handle_options = self.handle_options.copy_and_update(
            method_name=method_name,
            multiplexed_model_id=multiplexed_model_id,
            stream=stream,
            _router_cls=_router_cls,
        )

        if self._router is None and _router_cls == DEFAULT.VALUE:
            self._get_or_create_router()

        return self.__class__(
            self.deployment_name,
            handle_options=new_handle_options,
            _router=None if _router_cls != DEFAULT.VALUE else self._router,
            _request_counter=self.request_counter,
        )

    def options(
        self,
        *,
        method_name: Union[str, DEFAULT] = DEFAULT.VALUE,
        multiplexed_model_id: Union[str, DEFAULT] = DEFAULT.VALUE,
        stream: Union[bool, DEFAULT] = DEFAULT.VALUE,
        _router_cls: Union[str, DEFAULT] = DEFAULT.VALUE,
    ) -> "RayServeHandle":
        """Set options for this handle and return an updated copy of it.

        Example:

        .. code-block:: python

            # The following two lines are equivalent:
            obj_ref = await handle.other_method.remote(*args)
            obj_ref = await handle.options(method_name="other_method").remote(*args)
            obj_ref = await handle.options(
                multiplexed_model_id="model:v1").remote(*args)
        """
        return self._options(
            method_name=method_name,
            multiplexed_model_id=multiplexed_model_id,
            stream=stream,
            _router_cls=_router_cls,
        )

    def _remote(self, deployment_name, handle_options, args, kwargs) -> Coroutine:
        _request_context = ray.serve.context._serve_request_context.get()
        request_metadata = RequestMetadata(
            _request_context.request_id,
            deployment_name,
            call_method=handle_options.method_name,
            route=_request_context.route,
            app_name=_request_context.app_name,
            multiplexed_model_id=handle_options.multiplexed_model_id,
            is_streaming=handle_options.stream,
            _request_protocol=handle_options._request_protocol,
        )
        self.request_counter.inc(
            tags={
                "route": _request_context.route,
                "application": _request_context.app_name,
            }
        )
        return self._get_or_create_router().assign_request(
            request_metadata, *args, **kwargs
        )

    @_wrap_into_async_task
    async def remote(self, *args, **kwargs) -> asyncio.Task:
        """Issue an asynchronous request to the __call__ method of the deployment.

        Returns an `asyncio.Task` whose underlying result is a Ray ObjectRef that
        points to the final result of the request.

        The final result can be retrieved by awaiting the ObjectRef.

        Example:

        .. code-block:: python

            obj_ref = await handle.remote(*args)
            result = await obj_ref

        """
        return await self._remote(
            self.deployment_name, self.handle_options, args, kwargs
        )

    def __repr__(self):
        return f"{self.__class__.__name__}" f"(deployment='{self.deployment_name}')"

    @classmethod
    def _deserialize(cls, kwargs):
        """Required for this class's __reduce__ method to be picklable."""
        return cls(**kwargs)

    def __reduce__(self):
        serialized_data = {
            "deployment_name": self.deployment_name,
            "handle_options": self.handle_options,
        }
        return RayServeHandle._deserialize, (serialized_data,)

    def __getattr__(self, name):
        return self.options(method_name=name)

    def shutdown(self):
        if self._router:
            self._router.shutdown()


@PublicAPI(stability="beta")
class RayServeSyncHandle(RayServeHandle):
    """A handle used to make requests to the ingress deployment of an application.

    This is returned by `serve.run` and can be used to invoke the application from
    Python rather than over HTTP. For example:

    .. code-block:: python

        import ray
        from ray import serve
        from ray.serve.handle import RayServeSyncHandle

        @serve.deployment
        class Ingress:
            def __call__(self, name: str) -> str:
                return f"Hello {name}"

        app = Ingress.bind()
        handle: RayServeSyncHandle = serve.run(app)

        # Prints "Hello Mr. Magoo"
        print(ray.get(handle.remote("Mr. Magoo")))

    """

    @property
    def _is_same_loop(self) -> bool:
        # NOTE(simon): For sync handle, the caller doesn't have to be in the
        # same loop as the handle's loop, so we always return True here.
        return True

    def _get_or_create_router(self) -> Router:
        if self._router is None:
            self._router = Router(
                serve.context.get_global_client()._controller,
                self.deployment_name,
                event_loop=_create_or_get_async_loop_in_thread(),
                _use_new_routing=RAY_SERVE_ENABLE_NEW_ROUTING,
                _router_cls=self.handle_options._router_cls,
            )

        return self._router

    def options(
        self,
        *,
        method_name: Union[str, DEFAULT] = DEFAULT.VALUE,
        multiplexed_model_id: Union[str, DEFAULT] = DEFAULT.VALUE,
        stream: Union[bool, DEFAULT] = DEFAULT.VALUE,
        _router_cls: Union[str, DEFAULT] = DEFAULT.VALUE,
    ) -> "RayServeSyncHandle":
        """Set options for this handle and return an updated copy of it.

        Example:

        .. code-block:: python

            # The following two lines are equivalent:
            obj_ref = handle.other_method.remote(*args)
            obj_ref = handle.options(method_name="other_method").remote(*args)
            obj_ref = handle.options(multiplexed_model_id="model1").remote(*args)

        """
        return self._options(
            method_name=method_name,
            multiplexed_model_id=multiplexed_model_id,
            stream=stream,
            _router_cls=_router_cls,
        )

    def remote(self, *args, **kwargs) -> ray.ObjectRef:
        """Issue an asynchronous request to the __call__ method of the deployment.

        Returns a Ray ObjectRef whose results can be waited for or retrieved
        using ray.wait or ray.get, respectively.

        .. code-block:: python

            obj_ref = handle.remote(*args)
            result = ray.get(obj_ref)

        """
        coro = self._remote(self.deployment_name, self.handle_options, args, kwargs)
        future: concurrent.futures.Future = asyncio.run_coroutine_threadsafe(
            coro, self._get_or_create_router()._event_loop
        )
        return future.result()

    def __reduce__(self):
        serialized_data = {
            "deployment_name": self.deployment_name,
            "handle_options": self.handle_options,
        }
        return RayServeSyncHandle._deserialize, (serialized_data,)


@Deprecated(
    message="RayServeDeploymentHandle is no longer used, use RayServeHandle instead."
)
class RayServeDeploymentHandle(RayServeHandle):
    # We had some examples using this class for type hinting. To avoid breakig them,
    # leave this as an alias.
    pass<|MERGE_RESOLUTION|>--- conflicted
+++ resolved
@@ -138,12 +138,8 @@
         _request_counter: Optional[metrics.Counter] = None,
     ):
         self.deployment_name = deployment_name
-<<<<<<< HEAD
-        self.handle_options = handle_options or HandleOptions()
-=======
         self.handle_options = handle_options or _HandleOptions()
         self._is_for_http_requests = _is_for_http_requests
->>>>>>> 120d8928
 
         self.request_counter = _request_counter or metrics.Counter(
             "serve_handle_request_counter",
