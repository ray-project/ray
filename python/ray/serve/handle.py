--- conflicted
+++ resolved
@@ -136,13 +136,8 @@
         _router: Optional[Router] = None,
         _is_for_http_requests: bool = False,
     ):
-<<<<<<< HEAD
         self.deployment_id = EndpointTag(deployment_name, app_name)
-        self.handle_options = handle_options or HandleOptions()
-=======
-        self.deployment_name = deployment_name
         self.handle_options = handle_options or _HandleOptions()
->>>>>>> 8aae2a36
         self._is_for_http_requests = _is_for_http_requests
 
         self.request_counter = metrics.Counter(
