import asyncio
import concurrent.futures
import logging
import time
import warnings
from typing import Any, AsyncIterator, Callable, Dict, Iterator, Optional, Tuple, Union

import ray
from ray import serve
from ray._raylet import ObjectRefGenerator
from ray.serve._private.common import (
    DeploymentHandleSource,
    DeploymentID,
    RequestMetadata,
)
from ray.serve._private.constants import SERVE_LOGGER_NAME
from ray.serve._private.default_impl import (
    CreateRouterCallable,
    create_dynamic_handle_options,
    create_init_handle_options,
    create_router,
)
from ray.serve._private.handle_options import (
    DynamicHandleOptionsBase,
    InitHandleOptionsBase,
)
from ray.serve._private.replica_result import ReplicaResult
from ray.serve._private.router import Router
from ray.serve._private.usage import ServeUsageTag
from ray.serve._private.utils import (
    DEFAULT,
    calculate_remaining_timeout,
    get_random_string,
    inside_ray_client_context,
    is_running_in_asyncio_loop,
)
from ray.serve.exceptions import RayServeException, RequestCancelledError
from ray.util import metrics
from ray.util.annotations import DeveloperAPI, PublicAPI

logger = logging.getLogger(SERVE_LOGGER_NAME)


class _DeploymentHandleBase:
    def __init__(
        self,
        deployment_name: str,
        app_name: str,
        *,
        init_options: Optional[InitHandleOptionsBase] = None,
        handle_options: Optional[DynamicHandleOptionsBase] = None,
        _router: Optional[Router] = None,
        _create_router: Optional[CreateRouterCallable] = None,
        _request_counter: Optional[metrics.Counter] = None,
        _handle_id: Optional[str] = None,
    ):
        self.deployment_id = DeploymentID(name=deployment_name, app_name=app_name)
        self.init_options: Optional[InitHandleOptionsBase] = init_options
        self.handle_options: DynamicHandleOptionsBase = (
            handle_options or create_dynamic_handle_options()
        )

        # Handle ID is shared among handles that are returned by
        # `handle.options` or `handle.method`
        self.handle_id = _handle_id or get_random_string()
        self.request_counter = _request_counter or self._create_request_counter(
            app_name, deployment_name, self.handle_id
        )

        self._router: Optional[Router] = _router
        if _create_router is None:
            self._create_router = create_router
        else:
            self._create_router = _create_router

    @staticmethod
    def _gen_handle_tag(app_name: str, deployment_name: str, handle_id: str):
        if app_name:
            return f"{app_name}#{deployment_name}#{handle_id}"
        else:
            return f"{deployment_name}#{handle_id}"

    @classmethod
    def _create_request_counter(
        cls, app_name: str, deployment_name: str, handle_id: str
    ):
        return metrics.Counter(
            "serve_handle_request_counter",
            description=(
                "The number of handle.remote() calls that have been "
                "made on this handle."
            ),
            tag_keys=("handle", "deployment", "route", "application"),
        ).set_default_tags(
            {
                "handle": cls._gen_handle_tag(
                    app_name, deployment_name, handle_id=handle_id
                ),
                "deployment": deployment_name,
                "application": app_name,
            }
        )

    def running_replicas_populated(self) -> bool:
        if self._router is None:
            return False

        return self._router.running_replicas_populated()

    @property
    def deployment_name(self) -> str:
        return self.deployment_id.name

    @property
    def app_name(self) -> str:
        return self.deployment_id.app_name

    @property
    def is_initialized(self) -> bool:
        return self._router is not None

    def _init(self, **kwargs):
        """Initialize this handle with arguments.

        A handle can only be initialized once. A handle is implicitly
        initialized when `.options()` or `.remote()` is called. Therefore
        to initialize a handle with custom init options, you must do it
        before calling `.options()` or `.remote()`.
        """
        if self._router is not None:
            raise RuntimeError(
                "Handle has already been initialized. Note that a handle is implicitly "
                "initialized when you call `.options()` or `.remote()`. You either "
                "tried to call `._init()` twice or called `._init()` after calling "
                "`.options()` or `.remote()`. If you want to modify the init options, "
                "please do so before calling `.options()` or `.remote()`. This handle "
                f"was initialized with {self.init_options}."
            )

        init_options = create_init_handle_options(**kwargs)
        self._router = self._create_router(
            handle_id=self.handle_id,
            deployment_id=self.deployment_id,
            handle_options=init_options,
            # replica_scheduler=replica_scheduler # Where do I get this from?
        )
        self.init_options = init_options

        logger.info(
            f"Initialized DeploymentHandle {self.handle_id} for {self.deployment_id}.",
            extra={"log_to_stderr": False},
        )

        # Record handle api telemetry when not in the proxy
        if (
            self.init_options._source != DeploymentHandleSource.PROXY
            and self.__class__ == DeploymentHandle
        ):
            ServeUsageTag.DEPLOYMENT_HANDLE_API_USED.record("1")

    def _options(self, _prefer_local_routing=DEFAULT.VALUE, **kwargs):
        if kwargs.get("stream") is True and inside_ray_client_context():
            raise RuntimeError(
                "Streaming DeploymentHandles are not currently supported when "
                "connected to a remote Ray cluster using Ray Client."
            )

        new_handle_options = self.handle_options.copy_and_update(**kwargs)

        # TODO(zcin): remove when _prefer_local_routing is removed from options() path
        if _prefer_local_routing != DEFAULT.VALUE:
            self._init(_prefer_local_routing=_prefer_local_routing)

        if not self.is_initialized:
            self._init()

<<<<<<< HEAD
        # Beginning of injected code
        new_replica_scheduler_cls = kwargs.get("replica_scheduler")
        print(f"DeploymentHandle: _options: new_replica_scheduler_cls: {new_replica_scheduler_cls}")
        if new_replica_scheduler_cls is not DEFAULT.VALUE and new_replica_scheduler_cls is not None:
            print(f"DeploymentHandle: _options: creating new router with replica_scheduler: {new_replica_scheduler_cls}")
=======
        if not self._router.same_scheduler_class(new_handle_options.replica_scheduler):
            # print("recreating router")
>>>>>>> d1dd98b5
            self._router = self._create_router(
                handle_id=self.handle_id,
                deployment_id=self.deployment_id,
                handle_options=self.init_options,
<<<<<<< HEAD
                replica_scheduler=new_replica_scheduler_cls,
            )
        # End of injected code
=======
                replica_scheduler_class=new_handle_options.replica_scheduler,
            )
>>>>>>> d1dd98b5

        return DeploymentHandle(
            self.deployment_name,
            self.app_name,
            init_options=self.init_options,
            handle_options=new_handle_options,
            _router=self._router,
            _create_router=self._create_router,
            _request_counter=self.request_counter,
            _handle_id=self.handle_id,
        )

    def _remote(
        self,
        args: Tuple[Any],
        kwargs: Dict[str, Any],
    ) -> Tuple[concurrent.futures.Future, RequestMetadata]:
        if not self.is_initialized:
            self._init()

        metadata = serve._private.default_impl.get_request_metadata(
            self.init_options, self.handle_options
        )

        self.request_counter.inc(
            tags={
                "route": metadata.route,
                "application": metadata.app_name,
            }
        )

        return (
            self._router.assign_request(metadata, *args, **kwargs),
            metadata,
        )

    def __getattr__(self, name):
        return self.options(method_name=name)

    def shutdown(self):
        if self._router:
            shutdown_future = self._router.shutdown()
            shutdown_future.result()

    async def shutdown_async(self):
        if self._router:
            shutdown_future = self._router.shutdown()
            await asyncio.wrap_future(shutdown_future)

    def __repr__(self):
        return f"{self.__class__.__name__}" f"(deployment='{self.deployment_name}')"

    @classmethod
    def _deserialize(cls, kwargs):
        """Required for this class's __reduce__ method to be picklable."""
        return cls(**kwargs)

    def __reduce__(self):
        serialized_constructor_args = {
            "deployment_name": self.deployment_name,
            "app_name": self.app_name,
            "handle_options": self.handle_options,
        }
        return self.__class__._deserialize, (serialized_constructor_args,)


class _DeploymentResponseBase:
    def __init__(
        self,
        replica_result_future: concurrent.futures.Future[ReplicaResult],
        request_metadata: RequestMetadata,
    ):
        self._cancelled = False
        self._replica_result_future = replica_result_future
        self._replica_result: Optional[ReplicaResult] = None
        self._request_metadata: RequestMetadata = request_metadata

    @property
    def request_id(self) -> str:
        return self._request_metadata.request_id

    def _fetch_future_result_sync(
        self, _timeout_s: Optional[float] = None
    ) -> ReplicaResult:
        """Synchronously fetch the replica result.

        The result is cached in `self._replica_result`.
        """

        if self._replica_result is None:
            try:
                self._replica_result = self._replica_result_future.result(
                    timeout=_timeout_s
                )
            except concurrent.futures.TimeoutError:
                raise TimeoutError("Timed out resolving to ObjectRef.") from None
            except concurrent.futures.CancelledError:
                raise RequestCancelledError(self.request_id) from None

        return self._replica_result

    async def _fetch_future_result_async(self) -> ReplicaResult:
        """Asynchronously fetch replica result.

        The result is cached in `self._replica_result`..
        """

        if self._replica_result is None:
            # Use `asyncio.wrap_future` so `self._replica_result_future` can be awaited
            # safely from any asyncio loop.
            try:
                self._replica_result = await asyncio.wrap_future(
                    self._replica_result_future
                )
            except asyncio.CancelledError:
                if self._cancelled:
                    raise RequestCancelledError(self.request_id) from None
                else:
                    raise asyncio.CancelledError from None

        return self._replica_result

    def cancel(self):
        """Attempt to cancel the `DeploymentHandle` call.

        This is best effort.

        - If the request hasn't been assigned to a replica, the assignment will be
          cancelled.
        - If the request has been assigned to a replica, `ray.cancel` will be
          called on the object ref, attempting to cancel the request and any downstream
          requests it makes.

        If the request is successfully cancelled, subsequent operations on the ref will
        raise an exception:

            - If the request was cancelled before assignment, they'll raise
              `asyncio.CancelledError` (or a `concurrent.futures.CancelledError` for
              synchronous methods like `.result()`.).
            - If the request was cancelled after assignment, they'll raise
              `ray.exceptions.TaskCancelledError`.
        """
        if self._cancelled:
            return

        self._cancelled = True
        self._replica_result_future.cancel()
        try:
            # try to fetch the results synchronously. if it succeeds,
            # we will explicitly cancel the replica result. if it fails,
            # the request is already cancelled and we can return early.
            self._fetch_future_result_sync()
        except RequestCancelledError:
            # request is already cancelled nothing to do here
            return
        self._replica_result.cancel()

    @DeveloperAPI
    def cancelled(self) -> bool:
        """Whether or not the request has been cancelled.

        This is `True` if `.cancel()` is called, but the request may actually have run
        to completion.
        """
        return self._cancelled


@PublicAPI(stability="stable")
class DeploymentResponse(_DeploymentResponseBase):
    """A future-like object wrapping the result of a unary deployment handle call.

    From inside a deployment, a `DeploymentResponse` can be awaited to retrieve the
    output of the call without blocking the asyncio event loop.

    From outside a deployment, `.result()` can be used to retrieve the output in a
    blocking manner.

    Example:

    .. code-block:: python

        from ray import serve
        from ray.serve.handle import DeploymentHandle

        @serve.deployment
        class Downstream:
            def say_hi(self, message: str) -> str:
                return f"Hello {message}!"

        @serve.deployment
        class Caller:
            def __init__(self, handle: DeploymentHandle):
                self._downstream_handle = handle

        async def __call__(self, message: str) -> str:
            # Inside a deployment: `await` the result to enable concurrency.
            response = self._downstream_handle.say_hi.remote(message)
            return await response

        app = Caller.bind(Downstream.bind())
        handle: DeploymentHandle = serve.run(app)

        # Outside a deployment: call `.result()` to get output.
        response = handle.remote("world")
        assert response.result() == "Hello world!"

    A `DeploymentResponse` can be passed directly to another `DeploymentHandle` call
    without fetching the result to enable composing multiple deployments together.

    Example:

    .. code-block:: python

        from ray import serve
        from ray.serve.handle import DeploymentHandle

        @serve.deployment
        class Adder:
            def add(self, val: int) -> int:
                return val + 1

        @serve.deployment
        class Caller:
            def __init__(self, handle: DeploymentHandle):
                self._adder_handle = handle

        async def __call__(self, start: int) -> int:
            return await self._adder_handle.add.remote(
                # Pass the response directly to another handle call without awaiting.
                self._adder_handle.add.remote(start)
            )

        app = Caller.bind(Adder.bind())
        handle: DeploymentHandle = serve.run(app)
        assert handle.remote(0).result() == 2
    """

    def __await__(self):
        """Yields the final result of the deployment handle call."""
        replica_result = yield from self._fetch_future_result_async().__await__()
        result = yield from replica_result.get_async().__await__()
        return result

    def __reduce__(self):
        raise RayServeException(
            "`DeploymentResponse` is not serializable. If you are passing the "
            "`DeploymentResponse` in a nested object (e.g. a list or dictionary) to a "
            "downstream deployment handle call, that is no longer supported. Please "
            "only pass `DeploymentResponse` objects as top level arguments."
        )

    def result(
        self,
        *,
        timeout_s: Optional[float] = None,
        _skip_asyncio_check: bool = False,
    ) -> Any:
        """Fetch the result of the handle call synchronously.

        This should *not* be used from within a deployment as it runs in an asyncio
        event loop. For model composition, `await` the response instead.

        If `timeout_s` is provided and the result is not available before the timeout,
        a `TimeoutError` is raised.
        """

        if not _skip_asyncio_check and is_running_in_asyncio_loop():
            raise RuntimeError(
                "Sync methods should not be called from within an `asyncio` event "
                "loop. Use `await response` instead."
            )

        start_time_s = time.time()
        replica_result = self._fetch_future_result_sync(timeout_s)

        remaining_timeout_s = calculate_remaining_timeout(
            timeout_s=timeout_s, start_time_s=start_time_s, curr_time_s=time.time()
        )
        return replica_result.get(remaining_timeout_s)

    @DeveloperAPI
    async def _to_object_ref(self) -> ray.ObjectRef:
        """Advanced API to convert the response to a Ray `ObjectRef`.

        This is used to pass the output of a `DeploymentHandle` call to a Ray task or
        actor method call.

        This method is `async def` because it will block until the handle call has been
        assigned to a replica. If there are many requests in flight and all
        replicas' queues are full, this may be a slow operation.
        """

        ServeUsageTag.DEPLOYMENT_HANDLE_TO_OBJECT_REF_API_USED.record("1")

        replica_result = await self._fetch_future_result_async()
        return await replica_result.to_object_ref_async()

    @DeveloperAPI
    def _to_object_ref_sync(
        self,
        _timeout_s: Optional[float] = None,
        _allow_running_in_asyncio_loop: bool = False,
    ) -> ray.ObjectRef:
        """Advanced API to convert the response to a Ray `ObjectRef`.

        This is used to pass the output of a `DeploymentHandle` call to a Ray task or
        actor method call.

        This method is a *blocking* call because it will block until the handle call has
        been assigned to a replica. If there are many requests in flight and all
        replicas' queues are full, this may be a slow operation.

        From inside a deployment, `_to_object_ref` should be used instead to avoid
        blocking the asyncio event loop.
        """

        ServeUsageTag.DEPLOYMENT_HANDLE_TO_OBJECT_REF_API_USED.record("1")

        if not _allow_running_in_asyncio_loop and is_running_in_asyncio_loop():
            raise RuntimeError(
                "Sync methods should not be called from within an `asyncio` event "
                "loop. Use `await response._to_object_ref()` instead."
            )

        # First, fetch the result of the future
        start_time_s = time.time()
        replica_result = self._fetch_future_result_sync(_timeout_s)

        # Then, if necessary, resolve generator to ref
        remaining_timeout_s = calculate_remaining_timeout(
            timeout_s=_timeout_s,
            start_time_s=start_time_s,
            curr_time_s=time.time(),
        )
        return replica_result.to_object_ref(timeout_s=remaining_timeout_s)


@PublicAPI(stability="stable")
class DeploymentResponseGenerator(_DeploymentResponseBase):
    """A future-like object wrapping the result of a streaming deployment handle call.

    This is returned when using `handle.options(stream=True)` and calling a generator
    deployment method.

    `DeploymentResponseGenerator` is both a synchronous and asynchronous iterator.

    When iterating over results from inside a deployment, `async for` should be used to
    avoid blocking the asyncio event loop.

    When iterating over results from outside a deployment, use a standard `for` loop.

    Example:

    .. code-block:: python

        from typing import AsyncGenerator, Generator

        from ray import serve
        from ray.serve.handle import DeploymentHandle

        @serve.deployment
        class Streamer:
            def generate_numbers(self, limit: int) -> Generator[int]:
                for i in range(limit):
                    yield i

        @serve.deployment
        class Caller:
            def __init__(self, handle: DeploymentHandle):
                # Set `stream=True` on the handle to enable streaming calls.
                self._streaming_handle = handle.options(stream=True)

        async def __call__(self, limit: int) -> AsyncIterator[int]:
            gen: DeploymentResponseGenerator = (
                self._streaming_handle.generate_numbers.remote(limit)
            )

            # Inside a deployment: use `async for` to enable concurrency.
            async for i in gen:
                yield i

        app = Caller.bind(Streamer.bind())
        handle: DeploymentHandle = serve.run(app)

        # Outside a deployment: use a standard `for` loop.
        gen: DeploymentResponseGenerator = handle.options(stream=True).remote(10)
        assert [i for i in gen] == list(range(10))

    A `DeploymentResponseGenerator` *cannot* currently be passed to another
    `DeploymentHandle` call.
    """

    def __await__(self):
        raise TypeError(
            "`DeploymentResponseGenerator` cannot be awaited directly. Use `async for` "
            "or `await response.__anext__() instead`."
        )

    def __aiter__(self) -> AsyncIterator[Any]:
        return self

    async def __anext__(self) -> Any:
        replica_result = await self._fetch_future_result_async()
        return await replica_result.__anext__()

    def __iter__(self) -> Iterator[Any]:
        return self

    def __next__(self) -> Any:
        if is_running_in_asyncio_loop():
            raise RuntimeError(
                "Sync methods should not be called from within an `asyncio` event "
                "loop. Use `async for` or `await response.__anext__()` instead."
            )

        replica_result = self._fetch_future_result_sync()
        return replica_result.__next__()

    @DeveloperAPI
    async def _to_object_ref_gen(self) -> ObjectRefGenerator:
        """Advanced API to convert the generator to a Ray `ObjectRefGenerator`.

        This method is `async def` because it will block until the handle call has been
        assigned to a replica. If there are many requests in flight and all
        replicas' queues are full, this may be a slow operation.
        """

        ServeUsageTag.DEPLOYMENT_HANDLE_TO_OBJECT_REF_API_USED.record("1")

        replica_result = await self._fetch_future_result_async()
        return replica_result.to_object_ref_gen()

    @DeveloperAPI
    def _to_object_ref_gen_sync(
        self,
        _timeout_s: Optional[float] = None,
        _allow_running_in_asyncio_loop: bool = False,
    ) -> ObjectRefGenerator:
        """Advanced API to convert the generator to a Ray `ObjectRefGenerator`.

        This method is a *blocking* call because it will block until the handle call has
        been assigned to a replica. If there are many requests in flight and all
        replicas' queues are full, this may be a slow operation.

        From inside a deployment, `_to_object_ref_gen` should be used instead to avoid
        blocking the asyncio event loop.
        """

        ServeUsageTag.DEPLOYMENT_HANDLE_TO_OBJECT_REF_API_USED.record("1")

        if not _allow_running_in_asyncio_loop and is_running_in_asyncio_loop():
            raise RuntimeError(
                "Sync methods should not be called from within an `asyncio` event "
                "loop. Use `await response._to_object_ref()` instead."
            )

        replica_result = self._fetch_future_result_sync(_timeout_s)
        return replica_result.to_object_ref_gen()


@PublicAPI(stability="stable")
class DeploymentHandle(_DeploymentHandleBase):
    """A handle used to make requests to a deployment at runtime.

    This is primarily used to compose multiple deployments within a single application.
    It can also be used to make calls to the ingress deployment of an application (e.g.,
    for programmatic testing).

    Example:


    .. code-block:: python

        import ray
        from ray import serve
        from ray.serve.handle import DeploymentHandle, DeploymentResponse

        @serve.deployment
        class Downstream:
            def say_hi(self, message: str):
                return f"Hello {message}!"
                self._message = message

        @serve.deployment
        class Ingress:
            def __init__(self, handle: DeploymentHandle):
                self._downstream_handle = handle

            async def __call__(self, name: str) -> str:
                response = self._handle.say_hi.remote(name)
                return await response

        app = Ingress.bind(Downstream.bind())
        handle: DeploymentHandle = serve.run(app)
        response = handle.remote("world")
        assert response.result() == "Hello world!"
    """

    def options(
        self,
        *,
        method_name: Union[str, DEFAULT] = DEFAULT.VALUE,
        multiplexed_model_id: Union[str, DEFAULT] = DEFAULT.VALUE,
        stream: Union[bool, DEFAULT] = DEFAULT.VALUE,
        use_new_handle_api: Union[bool, DEFAULT] = DEFAULT.VALUE,
        _prefer_local_routing: Union[bool, DEFAULT] = DEFAULT.VALUE,
<<<<<<< HEAD
        replica_scheduler = None
=======
        replica_scheduler: Union[str, Callable, DEFAULT] = DEFAULT.VALUE,
>>>>>>> d1dd98b5
    ) -> "DeploymentHandle":
        """Set options for this handle and return an updated copy of it.

        Example:

        .. code-block:: python

            response: DeploymentResponse = handle.options(
                method_name="other_method",
                multiplexed_model_id="model:v1",
            ).remote()
        """
        if use_new_handle_api is not DEFAULT.VALUE:
            warnings.warn(
                "Setting `use_new_handle_api` no longer has any effect. "
                "This argument will be removed in a future version."
            )

        if _prefer_local_routing is not DEFAULT.VALUE:
            warnings.warn(
                "Modifying `_prefer_local_routing` with `options()` is "
                "deprecated. Please use `init()` instead."
            )
        print(f"DeploymentHandle: options: replica_scheduler: {replica_scheduler}")

        return self._options(
            method_name=method_name,
            multiplexed_model_id=multiplexed_model_id,
            stream=stream,
            _prefer_local_routing=_prefer_local_routing,
<<<<<<< HEAD
            replica_scheduler=replica_scheduler
=======
            replica_scheduler=replica_scheduler,
>>>>>>> d1dd98b5
        )

    def remote(
        self, *args, **kwargs
    ) -> Union[DeploymentResponse, DeploymentResponseGenerator]:
        """Issue a remote call to a method of the deployment.

        By default, the result is a `DeploymentResponse` that can be awaited to fetch
        the result of the call or passed to another `.remote()` call to compose multiple
        deployments.

        If `handle.options(stream=True)` is set and a generator method is called, this
        returns a `DeploymentResponseGenerator` instead.

        Example:

        .. code-block:: python

            # Fetch the result directly.
            response = handle.remote()
            result = await response

            # Pass the result to another handle call.
            composed_response = handle2.remote(handle1.remote())
            composed_result = await composed_response

        Args:
            *args: Positional arguments to be serialized and passed to the
                remote method call.
            **kwargs: Keyword arguments to be serialized and passed to the
                remote method call.
        """
        future, request_metadata = self._remote(args, kwargs)
        print(f"[remote] future: {future}, request_metadata: {request_metadata}, self.handle_options.stream: {self.handle_options.stream}")
        if self.handle_options.stream:
            response_cls = DeploymentResponseGenerator
        else:
            response_cls = DeploymentResponse

        return response_cls(future, request_metadata)<|MERGE_RESOLUTION|>--- conflicted
+++ resolved
@@ -174,28 +174,14 @@
         if not self.is_initialized:
             self._init()
 
-<<<<<<< HEAD
-        # Beginning of injected code
-        new_replica_scheduler_cls = kwargs.get("replica_scheduler")
-        print(f"DeploymentHandle: _options: new_replica_scheduler_cls: {new_replica_scheduler_cls}")
-        if new_replica_scheduler_cls is not DEFAULT.VALUE and new_replica_scheduler_cls is not None:
-            print(f"DeploymentHandle: _options: creating new router with replica_scheduler: {new_replica_scheduler_cls}")
-=======
         if not self._router.same_scheduler_class(new_handle_options.replica_scheduler):
             # print("recreating router")
->>>>>>> d1dd98b5
             self._router = self._create_router(
                 handle_id=self.handle_id,
                 deployment_id=self.deployment_id,
                 handle_options=self.init_options,
-<<<<<<< HEAD
-                replica_scheduler=new_replica_scheduler_cls,
-            )
-        # End of injected code
-=======
                 replica_scheduler_class=new_handle_options.replica_scheduler,
             )
->>>>>>> d1dd98b5
 
         return DeploymentHandle(
             self.deployment_name,
@@ -702,11 +688,7 @@
         stream: Union[bool, DEFAULT] = DEFAULT.VALUE,
         use_new_handle_api: Union[bool, DEFAULT] = DEFAULT.VALUE,
         _prefer_local_routing: Union[bool, DEFAULT] = DEFAULT.VALUE,
-<<<<<<< HEAD
-        replica_scheduler = None
-=======
         replica_scheduler: Union[str, Callable, DEFAULT] = DEFAULT.VALUE,
->>>>>>> d1dd98b5
     ) -> "DeploymentHandle":
         """Set options for this handle and return an updated copy of it.
 
@@ -737,11 +719,7 @@
             multiplexed_model_id=multiplexed_model_id,
             stream=stream,
             _prefer_local_routing=_prefer_local_routing,
-<<<<<<< HEAD
-            replica_scheduler=replica_scheduler
-=======
             replica_scheduler=replica_scheduler,
->>>>>>> d1dd98b5
         )
 
     def remote(
