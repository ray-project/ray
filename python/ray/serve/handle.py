--- conflicted
+++ resolved
@@ -122,11 +122,6 @@
         # Block until the result is ready.
         return future.result()
 
-<<<<<<< HEAD
-    async def _remote_async(self, request_data, **kwargs) -> ray.ObjectRef:
-        """Experimental API for enqueueing a request in async context."""
-        assert not self.sync, "_remote_async must be called inside async loop."
-=======
     async def remote_async(self,
                            request_data: Optional[Union[Dict, Any]] = None,
                            **kwargs) -> ray.ObjectRef:
@@ -134,7 +129,6 @@
         if not asyncio.get_event_loop().is_running():
             raise RayServeException(
                 "remote_async must be called from a running event loop.")
->>>>>>> ea122807
         return await self._remote(request_data, kwargs)
 
     def options(self,
