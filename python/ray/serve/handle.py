--- conflicted
+++ resolved
@@ -328,29 +328,7 @@
             _router_cls=_router_cls,
         )
 
-<<<<<<< HEAD
-    def _remote(self, deployment_id, handle_options, args, kwargs) -> Coroutine:
-        _request_context = ray.serve.context._serve_request_context.get()
-        request_metadata = RequestMetadata(
-            _request_context.request_id,
-            deployment_id.name,
-            call_method=handle_options.method_name,
-            route=_request_context.route,
-            app_name=_request_context.app_name,
-            multiplexed_model_id=handle_options.multiplexed_model_id,
-            is_streaming=handle_options.stream,
-            _request_protocol=handle_options._request_protocol,
-        )
-        self.request_counter.inc(tags={"route": _request_context.route})
-        return self._get_or_create_router().assign_request(
-            request_metadata, *args, **kwargs
-        )
-
-    @_wrap_into_async_task
-    async def remote(self, *args, **kwargs) -> asyncio.Task:
-=======
     def remote(self, *args, **kwargs) -> asyncio.Task:
->>>>>>> 6c1824ce
         """Issue an asynchronous request to the __call__ method of the deployment.
 
         Returns an `asyncio.Task` whose underlying result is a Ray ObjectRef that
