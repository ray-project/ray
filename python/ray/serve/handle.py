--- conflicted
+++ resolved
@@ -211,7 +211,6 @@
             _internal_pickled_http_request=self._pickled_http_request,
         )
 
-<<<<<<< HEAD
     async def _craft_and_assign_request(
         self, deployment_name, handle_options, args, kwargs
     ) -> Tuple[ray.ObjectRef, ReplicaTag]:
@@ -222,10 +221,7 @@
                 1. A Ray object ref pointing to the result
                 2. The replica tag of the replica that was assigned the request
         """
-=======
-    def _remote(self, deployment_name, handle_options, args, kwargs) -> Coroutine:
         _request_context = ray.serve.context._serve_request_context.get()
->>>>>>> fa6953b0
         request_metadata = RequestMetadata(
             _request_context.request_id,
             deployment_name,
@@ -233,8 +229,8 @@
             http_arg_is_pickled=self._pickled_http_request,
             route=_request_context.route,
         )
-<<<<<<< HEAD
-
+
+        self.request_counter.inc(tags={"route": _request_context.route})
         result_ref, replica_tag = await self.router.assign_request(
             request_metadata, *args, **kwargs
         )
@@ -255,15 +251,9 @@
             final_result = await(ray_object_ref)
         """
 
-        self.request_counter.inc()
         return await self._craft_and_assign_request(
             self.deployment_name, self.handle_options, args, kwargs
         )
-=======
-        self.request_counter.inc(tags={"route": _request_context.route})
-        coro = self.router.assign_request(request_metadata, *args, **kwargs)
-        return coro
->>>>>>> fa6953b0
 
     @_wrap_into_async_task
     async def remote(self, *args, **kwargs):
@@ -278,7 +268,6 @@
             ``**kwargs``: All keyword arguments will be available in
                 ``request.query_params``.
         """
-<<<<<<< HEAD
 
         result_ref, _ = await self._internal_remote(*args, **kwargs)
         return result_ref
@@ -287,11 +276,6 @@
         """Temporarily stop sending requests to replica_tag replica."""
 
         self.router.embargo_replica(replica_tag)
-=======
-        return await self._remote(
-            self.deployment_name, self.handle_options, args, kwargs
-        )
->>>>>>> fa6953b0
 
     def __repr__(self):
         return f"{self.__class__.__name__}" f"(deployment='{self.deployment_name}')"
@@ -345,14 +329,11 @@
             ``**kwargs``: All keyword arguments will be available in
                 ``request.args``.
         """
-<<<<<<< HEAD
+        
         self.request_counter.inc()
         coro = self._craft_and_assign_request(
             self.deployment_name, self.handle_options, args, kwargs
         )
-=======
-        coro = self._remote(self.deployment_name, self.handle_options, args, kwargs)
->>>>>>> fa6953b0
         future: concurrent.futures.Future = asyncio.run_coroutine_threadsafe(
             coro, self.router._event_loop
         )
