--- conflicted
+++ resolved
@@ -167,12 +167,7 @@
                 self.deployment_id,
                 node_id,
                 availability_zone,
-<<<<<<< HEAD
                 event_loop=_create_or_get_global_asyncio_event_loop_in_thread(),
-                _use_new_routing=RAY_SERVE_ENABLE_NEW_ROUTING,
-=======
-                event_loop=event_loop,
->>>>>>> 08a5102d
                 _prefer_local_node_routing=self.handle_options._prefer_local_routing,
                 _router_cls=self.handle_options._router_cls,
             )
