import asyncio
import concurrent.futures
from dataclasses import dataclass, field
from typing import Any, Dict, Optional, Union
from enum import Enum


@dataclass(frozen=True)
class HandleOptions:
    """Options for each ServeHandle instances. These fields are immutable."""
    method_name: str = "__call__"
    shard_key: Optional[str] = None
    http_method: str = "GET"
    http_headers: Dict[str, str] = field(default_factory=dict)


# Use a global singleton enum to emulate default options. We cannot use None
# for those option because None is a valid new value.
class DEFAULT(Enum):
    VALUE = 1


class RayServeHandle:
    """A handle to a service endpoint.

    Invoking this endpoint with .remote is equivalent to pinging
    an HTTP endpoint.

    Example:
       >>> handle = serve_client.get_handle("my_endpoint")
       >>> handle
       RayServeHandle(endpoint="my_endpoint")
       >>> await handle.remote(my_request_content)
       ObjectRef(...)
       >>> ray.get(await handle.remote(...))
       # result
       >>> ray.get(await handle.remote(let_it_crash_request))
       # raises RayTaskError Exception
    """

    def __init__(self,
                 router,
                 endpoint_name,
                 handle_options: Optional[HandleOptions] = None):
        self.router = router
        self.endpoint_name = endpoint_name
        self.handle_options = handle_options or HandleOptions()

    def options(self,
                *,
                method_name: Union[str, DEFAULT] = DEFAULT.VALUE,
                shard_key: Union[str, DEFAULT] = DEFAULT.VALUE,
                http_method: Union[str, DEFAULT] = DEFAULT.VALUE,
                http_headers: Union[Dict[str, str], DEFAULT] = DEFAULT.VALUE):
        """Set options for this handle.

<<<<<<< HEAD
        Args:
            method_name(str): The method to invoke on the backend.
            http_method(str): The HTTP method to use for the request.
            shard_key(str): A string to use to deterministically map this
                request to a backend if there are multiple for this endpoint.
        """
        new_options_dict = self.handle_options.__dict__.copy()
        user_modified_options_dict = {
            key: value
            for key, value in
            zip(["method_name", "shard_key", "http_method", "http_headers"],
                [method_name, shard_key, http_method, http_headers])
            if value != DEFAULT.VALUE
        }
        new_options_dict.update(user_modified_options_dict)
        new_options = HandleOptions(**new_options_dict)

        return self.__class__(self.router, self.endpoint_name, new_options)

    async def remote(self,
                     request_data: Optional[Union[Dict, Any]] = None,
                     **kwargs):
        """Issue an asynchrounous request to the endpoint.
=======
    def remote(self, request_data: Optional[Union[Dict, Any]] = None,
               **kwargs):
        """Issue an asynchronous request to the endpoint.
>>>>>>> 015a0f99

        Returns a Ray ObjectRef whose results can be waited for or retrieved
        using ray.wait or ray.get (or ``await object_ref``), respectively.

        Returns:
            ray.ObjectRef
        Args:
            request_data(dict, Any): If it's a dictionary, the data will be
                available in ``request.json()`` or ``request.form()``.
                Otherwise, it will be available in ``request.body()``.
            ``**kwargs``: All keyword arguments will be available in
                ``request.query_params``.
        """
        return await self.router._remote(
            self.endpoint_name, self.handle_options, request_data, kwargs)

    def __repr__(self):
        return f"{self.__class__.__name__}(endpoint='{self.endpoint_name}')"


class RayServeSyncHandle(RayServeHandle):
    def remote(self, request_data: Optional[Union[Dict, Any]] = None,
               **kwargs):
        """Issue an asynchrounous request to the endpoint.

        Returns a Ray ObjectRef whose results can be waited for or retrieved
        using ray.wait or ray.get (or ``await object_ref``), respectively.

        Returns:
            ray.ObjectRef
        Args:
            request_data(dict, Any): If it's a dictionary, the data will be
                available in ``request.json()`` or ``request.form()``.
                Otherwise, it will be available in ``request.data``.
            ``**kwargs``: All keyword arguments will be available in
                ``request.args``.
        """
        coro = self.router._remote(self.endpoint_name, self.handle_options,
                                   request_data, kwargs)
        future: concurrent.futures.Future = asyncio.run_coroutine_threadsafe(
            coro, self.router.async_loop)
        return future.result()<|MERGE_RESOLUTION|>--- conflicted
+++ resolved
@@ -54,7 +54,6 @@
                 http_headers: Union[Dict[str, str], DEFAULT] = DEFAULT.VALUE):
         """Set options for this handle.
 
-<<<<<<< HEAD
         Args:
             method_name(str): The method to invoke on the backend.
             http_method(str): The HTTP method to use for the request.
@@ -78,11 +77,6 @@
                      request_data: Optional[Union[Dict, Any]] = None,
                      **kwargs):
         """Issue an asynchrounous request to the endpoint.
-=======
-    def remote(self, request_data: Optional[Union[Dict, Any]] = None,
-               **kwargs):
-        """Issue an asynchronous request to the endpoint.
->>>>>>> 015a0f99
 
         Returns a Ray ObjectRef whose results can be waited for or retrieved
         using ray.wait or ray.get (or ``await object_ref``), respectively.
