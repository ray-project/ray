--- conflicted
+++ resolved
@@ -68,16 +68,8 @@
        >>> ray.get(await async_handle.remote(let_it_crash_request))
        # raises RayTaskError Exception
     """
+
     def __init__(
-<<<<<<< HEAD
-        self,
-        controller_handle: ActorHandle,
-        endpoint_name: EndpointTag,
-        handle_options: Optional[HandleOptions] = None,
-        *,
-        known_python_methods: List[str] = [],
-        _router: Optional[EndpointRouter] = None,
-=======
             self,
             controller_handle: ActorHandle,
             endpoint_name: EndpointTag,
@@ -86,7 +78,6 @@
             known_python_methods: List[str] = [],
             _router: Optional[EndpointRouter] = None,
             _internal_use_serve_request: Optional[bool] = True,
->>>>>>> aaa14d63
     ):
         self.controller_handle = controller_handle
         self.endpoint_name = endpoint_name
@@ -139,19 +130,12 @@
         new_options_dict.update(user_modified_options_dict)
         new_options = HandleOptions(**new_options_dict)
 
-<<<<<<< HEAD
-        return self.__class__(self.controller_handle,
-                              self.endpoint_name,
-                              new_options,
-                              _router=self.router)
-=======
         return self.__class__(
             self.controller_handle,
             self.endpoint_name,
             new_options,
             _router=self.router,
             _internal_use_serve_request=self._use_serve_request)
->>>>>>> aaa14d63
 
     def _remote(self, endpoint_name, handle_options, args,
                 kwargs) -> Coroutine:
@@ -222,13 +206,7 @@
             create_or_get_async_loop_in_thread(),
         )
 
-<<<<<<< HEAD
-    def remote(self,
-               request_data: Optional[Union[Dict, Any]] = None,
-               **kwargs):
-=======
     def remote(self, *args, **kwargs):
->>>>>>> aaa14d63
         """Issue an asynchronous request to the endpoint.
 
         Returns a Ray ObjectRef whose results can be waited for or retrieved
