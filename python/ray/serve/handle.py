import asyncio
import concurrent.futures
from dataclasses import dataclass
import threading
from typing import Any, AsyncIterator, Coroutine, Iterator, Optional, Union

import ray
from ray._private.utils import get_or_create_event_loop
from ray._raylet import StreamingObjectRefGenerator

from ray import serve
from ray.serve._private.common import EndpointTag
from ray.serve._private.constants import (
    RAY_SERVE_ENABLE_NEW_ROUTING,
)
from ray.serve._private.utils import (
    get_random_letters,
    DEFAULT,
)
from ray.serve._private.router import Router, RequestMetadata
from ray.util import metrics
from ray.util.annotations import Deprecated, PublicAPI

_global_async_loop = None


def _create_or_get_async_loop_in_thread():
    global _global_async_loop
    if _global_async_loop is None:
        _global_async_loop = asyncio.new_event_loop()
        thread = threading.Thread(
            daemon=True,
            target=_global_async_loop.run_forever,
        )
        thread.start()
    return _global_async_loop


@PublicAPI(stability="beta")
@dataclass(frozen=True)
class HandleOptions:
    """Options for each ServeHandle instance.

    These fields can be changed by calling `.options()` on a handle.
    """

    method_name: str = "__call__"
    multiplexed_model_id: str = ""
    stream: bool = False
    _router_cls: str = ""

    def copy_and_update(
        self,
        method_name: Union[str, DEFAULT] = DEFAULT.VALUE,
        multiplexed_model_id: Union[str, DEFAULT] = DEFAULT.VALUE,
        stream: Union[bool, DEFAULT] = DEFAULT.VALUE,
        _router_cls: Union[str, DEFAULT] = DEFAULT.VALUE,
    ) -> "HandleOptions":
        return HandleOptions(
            method_name=(
                self.method_name if method_name == DEFAULT.VALUE else method_name
            ),
            multiplexed_model_id=(
                self.multiplexed_model_id
                if multiplexed_model_id == DEFAULT.VALUE
                else multiplexed_model_id
            ),
            stream=self.stream if stream == DEFAULT.VALUE else stream,
            _router_cls=self._router_cls
            if _router_cls == DEFAULT.VALUE
            else _router_cls,
        )


class DeploymentHandleBase:
    def __init__(
        self,
        deployment_name: EndpointTag,
        *,
        handle_options: Optional[HandleOptions] = None,
        _router: Optional[Router] = None,
        _is_for_http_requests: bool = False,
        _is_for_sync_context: bool = False,
    ):
        self.deployment_name = deployment_name
        self.handle_options = handle_options or HandleOptions()
        self._is_for_http_requests = _is_for_http_requests
        self._is_for_sync_context = _is_for_sync_context

        self.request_counter = metrics.Counter(
            "serve_handle_request_counter",
            description=(
                "The number of handle.remote() calls that have been "
                "made on this handle."
            ),
            tag_keys=("handle", "deployment", "route", "application"),
        )
        handle_tag = f"{self.deployment_name}#{get_random_letters()}"
        self.request_counter.set_default_tags(
            {"handle": handle_tag, "deployment": self.deployment_name}
        )

        self._router: Optional[Router] = _router

    def _get_or_create_router(self) -> Router:
        if self._router is None:
            if self._is_for_sync_context:
                event_loop = _create_or_get_async_loop_in_thread()
            else:
                event_loop = get_or_create_event_loop()

            self._router = Router(
                serve.context.get_global_client()._controller,
                self.deployment_name,
                event_loop=event_loop,
                _use_new_routing=RAY_SERVE_ENABLE_NEW_ROUTING,
                _router_cls=self.handle_options._router_cls,
            )

        return self._router

    @property
    def _is_same_loop(self) -> bool:
        """Whether the caller's asyncio loop is the same loop for handle.

        This is only useful for async handles.
        """
        if self._is_for_sync_context:
            return True

        return get_or_create_event_loop() == self._get_or_create_router()._event_loop

    def _options(
        self,
        *,
        method_name: Union[str, DEFAULT] = DEFAULT.VALUE,
        multiplexed_model_id: Union[str, DEFAULT] = DEFAULT.VALUE,
        stream: Union[bool, DEFAULT] = DEFAULT.VALUE,
<<<<<<< HEAD
        use_new_handle_api: Union[bool, DEFAULT] = DEFAULT.VALUE,
=======
        _router_cls: Union[str, DEFAULT] = DEFAULT.VALUE,
>>>>>>> 5259fff1
    ):
        new_handle_options = self.handle_options.copy_and_update(
            method_name=method_name,
            multiplexed_model_id=multiplexed_model_id,
            stream=stream,
            _router_cls=_router_cls,
        )

<<<<<<< HEAD
        if use_new_handle_api is True:
            cls = DeploymentHandle
        else:
            cls = self.__class__

        return cls(
=======
        if self._router is None and _router_cls == DEFAULT.VALUE:
            self._get_or_create_router()

        return self.__class__(
>>>>>>> 5259fff1
            self.deployment_name,
            handle_options=new_handle_options,
            _router=None if _router_cls != DEFAULT.VALUE else self._router,
            _is_for_http_requests=self._is_for_http_requests,
            _is_for_sync_context=self._is_for_sync_context,
        )

    def _remote(self, deployment_name, handle_options, args, kwargs) -> Coroutine:
        _request_context = ray.serve.context._serve_request_context.get()
        request_metadata = RequestMetadata(
            _request_context.request_id,
            deployment_name,
            call_method=handle_options.method_name,
            is_http_request=self._is_for_http_requests,
            route=_request_context.route,
            app_name=_request_context.app_name,
            multiplexed_model_id=handle_options.multiplexed_model_id,
            is_streaming=handle_options.stream,
        )
        self.request_counter.inc(
            tags={
                "route": _request_context.route,
                "application": _request_context.app_name,
            }
        )
        return self._get_or_create_router().assign_request(
            request_metadata, *args, **kwargs
        )

    def __getattr__(self, name):
        return self.options(method_name=name)

    def shutdown(self):
        if self._router:
            self._router.shutdown()

    def __repr__(self):
        return f"{self.__class__.__name__}" f"(deployment='{self.deployment_name}')"

    @classmethod
    def _deserialize(cls, kwargs):
        """Required for this class's __reduce__ method to be picklable."""
        return cls(**kwargs)

    def __reduce__(self):
        serialized_constructor_args = {
            "deployment_name": self.deployment_name,
            "handle_options": self.handle_options,
            "_is_for_http_requests": self._is_for_http_requests,
            "_is_for_sync_context": self._is_for_sync_context,
        }
        return self.__class__._deserialize, (serialized_constructor_args,)


@PublicAPI(stability="beta")
class RayServeHandle(DeploymentHandleBase):
    """A handle used to make requests from one deployment to another.

    This is used to compose multiple deployments into a single application. After
    building the application, this handle is substituted at runtime for deployments
    passed as arguments via `.bind()`.

    Example:

    .. code-block:: python

        import ray
        from ray import serve
        from ray.serve.handle import RayServeHandle, RayServeSyncHandle

        @serve.deployment
        class Downstream:
            def __init__(self, message: str):
                self._message = message

        def __call__(self, name: str) -> str:
            return self._message + name

        @serve.deployment
        class Ingress:
            def __init__(self, handle: RayServeHandle):
                self._handle = handle

            async def __call__(self, name: str) -> str:
                obj_ref: ray.ObjectRef = await self._handle.remote(name)
                return await obj_ref

        app = Ingress.bind(Downstream.bind("Hello "))
        handle: RayServeSyncHandle = serve.run(app)

        # Prints "Hello Mr. Magoo"
        print(ray.get(handle.remote("Mr. Magoo")))

    """

    def options(
        self,
        *,
        method_name: Union[str, DEFAULT] = DEFAULT.VALUE,
        multiplexed_model_id: Union[str, DEFAULT] = DEFAULT.VALUE,
        stream: Union[bool, DEFAULT] = DEFAULT.VALUE,
<<<<<<< HEAD
        use_new_handle_api: Union[bool, DEFAULT] = DEFAULT.VALUE,
=======
        _router_cls: Union[str, DEFAULT] = DEFAULT.VALUE,
>>>>>>> 5259fff1
    ) -> "RayServeHandle":
        """Set options for this handle and return an updated copy of it.

        Example:

        .. code-block:: python

            # The following two lines are equivalent:
            obj_ref = await handle.other_method.remote(*args)
            obj_ref = await handle.options(method_name="other_method").remote(*args)
            obj_ref = await handle.options(
                multiplexed_model_id="model:v1").remote(*args)
        """
        return self._options(
            method_name=method_name,
            multiplexed_model_id=multiplexed_model_id,
            stream=stream,
<<<<<<< HEAD
            use_new_handle_api=use_new_handle_api,
=======
            _router_cls=_router_cls,
>>>>>>> 5259fff1
        )

    def remote(self, *args, **kwargs) -> asyncio.Task:
        """Issue an asynchronous request to the __call__ method of the deployment.

        Returns an `asyncio.Task` whose underlying result is a Ray ObjectRef that
        points to the final result of the request.

        The final result can be retrieved by awaiting the ObjectRef.

        Example:

        .. code-block:: python

            obj_ref = await handle.remote(*args)
            result = await obj_ref

        """
        loop = self._get_or_create_router()._event_loop
        result_coro = self._remote(
            self.deployment_name, self.handle_options, args, kwargs
        )
        return asyncio.ensure_future(result_coro, loop=loop)


@PublicAPI(stability="beta")
class RayServeSyncHandle(DeploymentHandleBase):
    """A handle used to make requests to the ingress deployment of an application.

    This is returned by `serve.run` and can be used to invoke the application from
    Python rather than over HTTP. For example:

    .. code-block:: python

        import ray
        from ray import serve
        from ray.serve.handle import RayServeSyncHandle

        @serve.deployment
        class Ingress:
            def __call__(self, name: str) -> str:
                return f"Hello {name}"

        app = Ingress.bind()
        handle: RayServeSyncHandle = serve.run(app)

        # Prints "Hello Mr. Magoo"
        print(ray.get(handle.remote("Mr. Magoo")))

    """

<<<<<<< HEAD
=======
    @property
    def _is_same_loop(self) -> bool:
        # NOTE(simon): For sync handle, the caller doesn't have to be in the
        # same loop as the handle's loop, so we always return True here.
        return True

    def _get_or_create_router(self) -> Router:
        if self._router is None:
            self._router = Router(
                serve.context.get_global_client()._controller,
                self.deployment_name,
                event_loop=_create_or_get_async_loop_in_thread(),
                _use_new_routing=RAY_SERVE_ENABLE_NEW_ROUTING,
                _router_cls=self.handle_options._router_cls,
            )

        return self._router

>>>>>>> 5259fff1
    def options(
        self,
        *,
        method_name: Union[str, DEFAULT] = DEFAULT.VALUE,
        multiplexed_model_id: Union[str, DEFAULT] = DEFAULT.VALUE,
        stream: Union[bool, DEFAULT] = DEFAULT.VALUE,
<<<<<<< HEAD
        use_new_handle_api: Union[bool, DEFAULT] = DEFAULT.VALUE,
=======
        _router_cls: Union[str, DEFAULT] = DEFAULT.VALUE,
>>>>>>> 5259fff1
    ) -> "RayServeSyncHandle":
        """Set options for this handle and return an updated copy of it.

        Example:

        .. code-block:: python

            # The following two lines are equivalent:
            obj_ref = handle.other_method.remote(*args)
            obj_ref = handle.options(method_name="other_method").remote(*args)
            obj_ref = handle.options(multiplexed_model_id="model1").remote(*args)

        """
        return self._options(
            method_name=method_name,
            multiplexed_model_id=multiplexed_model_id,
            stream=stream,
<<<<<<< HEAD
            use_new_handle_api=use_new_handle_api,
=======
            _router_cls=_router_cls,
>>>>>>> 5259fff1
        )

    def remote(self, *args, **kwargs) -> ray.ObjectRef:
        """Issue an asynchronous request to the __call__ method of the deployment.

        Returns a Ray ObjectRef whose results can be waited for or retrieved
        using ray.wait or ray.get, respectively.

        .. code-block:: python

            obj_ref = handle.remote(*args)
            result = ray.get(obj_ref)

        """
        coro = self._remote(self.deployment_name, self.handle_options, args, kwargs)
        future: concurrent.futures.Future = asyncio.run_coroutine_threadsafe(
            coro, self._get_or_create_router()._event_loop
        )
        return future.result()


@Deprecated(
    message="RayServeDeploymentHandle is no longer used, use RayServeHandle instead."
)
class RayServeDeploymentHandle(RayServeHandle):
    # We had some examples using this class for type hinting. To avoid breaking them,
    # leave this as an alias.
    pass


class DeploymentHandleResultBase:
    def __init__(
        self,
        assign_request_coro: Coroutine,
        loop: asyncio.AbstractEventLoop,
    ):
        self._assign_request_task = loop.create_task(assign_request_coro)

    async def _to_obj_ref_or_gen(
        self,
    ) -> Union[ray.ObjectRef, StreamingObjectRefGenerator]:
        return await self._assign_request_task

    def _to_obj_ref_or_gen_sync(
        self,
    ) -> Union[ray.ObjectRef, StreamingObjectRefGenerator]:
        future: concurrent.futures.Future = asyncio.run_coroutine_threadsafe(
            self._to_obj_ref_or_gen(), self._loop
        )
        return future.result()


class DeploymentHandleRef(DeploymentHandleResultBase):
    def __await__(self):
        obj_ref = yield from self._assign_request_task.__await__()
        result = yield from obj_ref.__await__()
        return result

    async def to_obj_ref(self) -> ray.ObjectRef:
        return await self._to_obj_ref_or_gen()

    def to_obj_ref_sync(self) -> ray.ObjectRef:
        return self._to_obj_ref_or_gen_sync()

    def result(self, timeout_s: Optional[float] = None) -> Any:
        return ray.get(self.to_obj_ref_sync(), timeout=timeout_s)


class DeploymentHandleGenerator(DeploymentHandleResultBase):
    def __init__(
        self,
        assign_request_coro: Coroutine,
        loop: Optional[asyncio.AbstractEventLoop] = None,
    ):
        super().__init__(assign_request_coro, loop=loop)
        self._obj_ref_gen: Optional[StreamingObjectRefGenerator] = None

    async def to_obj_ref_gen(self) -> StreamingObjectRefGenerator:
        return await self._to_obj_ref_or_gen()

    def __aiter__(self) -> AsyncIterator[Any]:
        return self

    async def __anext__(self) -> Any:
        if self._obj_ref_gen is None:
            self._obj_ref_gen = await self.to_obj_ref_gen()

        next_obj_ref = await self._obj_ref_gen.__anext__()
        return await next_obj_ref

    def to_obj_ref_gen_sync(self) -> StreamingObjectRefGenerator:
        return self._to_obj_ref_or_gen_sync()

    def __iter__(self) -> Iterator[Any]:
        return self

    def __next__(self) -> Any:
        if self._obj_ref_gen is None:
            self._obj_ref_gen = self.to_obj_ref_gen_sync()

        next_obj_ref = self._obj_ref_gen.__next__()
        return ray.get(next_obj_ref)


@PublicAPI(stability="beta")
class DeploymentHandle(DeploymentHandleBase):
    """A handle used to make requests to a deployment at runtime.

    This is used to compose multiple deployments into a single application. After
    building the application, this handle is substituted at runtime for deployments
    passed as arguments via `.bind()`.

    Example:

    .. code-block:: python

        import ray
        from ray import serve
        from ray.serve.handle import DeploymentHandle

        @serve.deployment
        class Downstream:
            def __init__(self, message: str):
                self._message = message

        def __call__(self, name: str) -> str:
            return self._message + name

        @serve.deployment
        class Ingress:
            def __init__(self, handle: RayServeHandle):
                self._handle = handle

            async def __call__(self, name: str) -> str:
                return await self._handle.remote(name)

        app = Ingress.bind(Downstream.bind("Hello "))
        handle: DeploymentHandle = serve.run(app)

        # Prints "Hello Mr. Magoo"
        print(handle.remote("Mr. Magoo").get())

    """

    def options(
        self,
        *,
        method_name: Union[str, DEFAULT] = DEFAULT.VALUE,
        multiplexed_model_id: Union[str, DEFAULT] = DEFAULT.VALUE,
        stream: Union[bool, DEFAULT] = DEFAULT.VALUE,
        use_new_handle_api: Union[bool, DEFAULT] = DEFAULT.VALUE,
    ) -> "DeploymentHandle":
        """Set options for this handle and return an updated copy of it.

        Example:

        .. code-block:: python

            # The following two lines are equivalent:
            result = await handle.other_method.remote(*args)
            result = await handle.options(method_name="other_method").remote(*args)
            result = await handle.options(
                multiplexed_model_id="model:v1").remote(*args)
        """
        return self._options(
            method_name=method_name,
            multiplexed_model_id=multiplexed_model_id,
            stream=stream,
            use_new_handle_api=use_new_handle_api,
        )

    def remote(
        self, *args, **kwargs
    ) -> Union[DeploymentHandleRef, DeploymentHandleGenerator]:
        """Issue an asynchronous request to the __call__ method of the deployment.

        Returns an `asyncio.Task` whose underlying result is a Ray ObjectRef that
        points to the final result of the request.

        The final result can be retrieved by awaiting the ObjectRef.

        Example:

        .. code-block:: python

            obj_ref = await handle.remote(*args)
            result = await obj_ref

        """
        loop = self._get_or_create_router()._event_loop
        result_coro = self._remote(
            self.deployment_name, self.handle_options, args, kwargs
        )
        if self.handle_options.stream:
            return DeploymentHandleGenerator(result_coro, loop=loop)
        else:
            return DeploymentHandleRef(result_coro, loop=loop)<|MERGE_RESOLUTION|>--- conflicted
+++ resolved
@@ -136,11 +136,8 @@
         method_name: Union[str, DEFAULT] = DEFAULT.VALUE,
         multiplexed_model_id: Union[str, DEFAULT] = DEFAULT.VALUE,
         stream: Union[bool, DEFAULT] = DEFAULT.VALUE,
-<<<<<<< HEAD
         use_new_handle_api: Union[bool, DEFAULT] = DEFAULT.VALUE,
-=======
         _router_cls: Union[str, DEFAULT] = DEFAULT.VALUE,
->>>>>>> 5259fff1
     ):
         new_handle_options = self.handle_options.copy_and_update(
             method_name=method_name,
@@ -149,19 +146,15 @@
             _router_cls=_router_cls,
         )
 
-<<<<<<< HEAD
+        if self._router is None and _router_cls == DEFAULT.VALUE:
+            self._get_or_create_router()
+
         if use_new_handle_api is True:
             cls = DeploymentHandle
         else:
             cls = self.__class__
 
         return cls(
-=======
-        if self._router is None and _router_cls == DEFAULT.VALUE:
-            self._get_or_create_router()
-
-        return self.__class__(
->>>>>>> 5259fff1
             self.deployment_name,
             handle_options=new_handle_options,
             _router=None if _router_cls != DEFAULT.VALUE else self._router,
@@ -263,11 +256,8 @@
         method_name: Union[str, DEFAULT] = DEFAULT.VALUE,
         multiplexed_model_id: Union[str, DEFAULT] = DEFAULT.VALUE,
         stream: Union[bool, DEFAULT] = DEFAULT.VALUE,
-<<<<<<< HEAD
         use_new_handle_api: Union[bool, DEFAULT] = DEFAULT.VALUE,
-=======
         _router_cls: Union[str, DEFAULT] = DEFAULT.VALUE,
->>>>>>> 5259fff1
     ) -> "RayServeHandle":
         """Set options for this handle and return an updated copy of it.
 
@@ -285,11 +275,8 @@
             method_name=method_name,
             multiplexed_model_id=multiplexed_model_id,
             stream=stream,
-<<<<<<< HEAD
             use_new_handle_api=use_new_handle_api,
-=======
             _router_cls=_router_cls,
->>>>>>> 5259fff1
         )
 
     def remote(self, *args, **kwargs) -> asyncio.Task:
@@ -341,38 +328,14 @@
 
     """
 
-<<<<<<< HEAD
-=======
-    @property
-    def _is_same_loop(self) -> bool:
-        # NOTE(simon): For sync handle, the caller doesn't have to be in the
-        # same loop as the handle's loop, so we always return True here.
-        return True
-
-    def _get_or_create_router(self) -> Router:
-        if self._router is None:
-            self._router = Router(
-                serve.context.get_global_client()._controller,
-                self.deployment_name,
-                event_loop=_create_or_get_async_loop_in_thread(),
-                _use_new_routing=RAY_SERVE_ENABLE_NEW_ROUTING,
-                _router_cls=self.handle_options._router_cls,
-            )
-
-        return self._router
-
->>>>>>> 5259fff1
     def options(
         self,
         *,
         method_name: Union[str, DEFAULT] = DEFAULT.VALUE,
         multiplexed_model_id: Union[str, DEFAULT] = DEFAULT.VALUE,
         stream: Union[bool, DEFAULT] = DEFAULT.VALUE,
-<<<<<<< HEAD
         use_new_handle_api: Union[bool, DEFAULT] = DEFAULT.VALUE,
-=======
         _router_cls: Union[str, DEFAULT] = DEFAULT.VALUE,
->>>>>>> 5259fff1
     ) -> "RayServeSyncHandle":
         """Set options for this handle and return an updated copy of it.
 
@@ -390,11 +353,8 @@
             method_name=method_name,
             multiplexed_model_id=multiplexed_model_id,
             stream=stream,
-<<<<<<< HEAD
             use_new_handle_api=use_new_handle_api,
-=======
             _router_cls=_router_cls,
->>>>>>> 5259fff1
         )
 
     def remote(self, *args, **kwargs) -> ray.ObjectRef:
