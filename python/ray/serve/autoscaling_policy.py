--- conflicted
+++ resolved
@@ -2,10 +2,10 @@
 import math
 from typing import Any, Dict, Optional, Tuple
 
-<<<<<<< HEAD
 import ray
 from ray.serve._private.constants import (
     CONTROL_LOOP_INTERVAL_S,
+    SERVE_AUTOSCALING_DECISION_COUNTERS_KEY,
     SERVE_LOGGER_NAME,
     SERVE_NAMESPACE,
 )
@@ -13,12 +13,6 @@
     QUEUE_MONITOR_ACTOR_PREFIX,
     QueueMonitorConfig,
     create_queue_monitor_actor,
-=======
-from ray.serve._private.constants import (
-    CONTROL_LOOP_INTERVAL_S,
-    SERVE_AUTOSCALING_DECISION_COUNTERS_KEY,
-    SERVE_LOGGER_NAME,
->>>>>>> aee82905
 )
 from ray.serve.config import AutoscalingConfig, AutoscalingContext
 from ray.util.annotations import PublicAPI
@@ -148,6 +142,7 @@
     )
 
     policy_state["decision_counter"] = decision_counter
+    policy_state[SERVE_AUTOSCALING_DECISION_COUNTERS_KEY] = decision_counter
     return decision_num_replicas, policy_state
 
 
@@ -204,21 +199,23 @@
 
     try:
         queue_length = ray.get(
-            queue_monitor_actor.get_queue_length.remote(),
-            timeout=5.0
+            queue_monitor_actor.get_queue_length.remote(), timeout=5.0
         )
 
         # Store config in policy_state if not already stored (for future recovery)
         if "queue_monitor_config" not in policy_state:
             try:
                 config_dict = ray.get(
-                    queue_monitor_actor.get_config.remote(),
-                    timeout=5.0
+                    queue_monitor_actor.get_config.remote(), timeout=5.0
                 )
                 policy_state["queue_monitor_config"] = config_dict
-                logger.info(f"[{ctx.deployment_name}] Stored QueueMonitor config in policy_state for recovery")
+                logger.info(
+                    f"[{ctx.deployment_name}] Stored QueueMonitor config in policy_state for recovery"
+                )
             except Exception as e:
-                logger.warning(f"[{ctx.deployment_name}] Failed to store config in policy_state: {e}")
+                logger.warning(
+                    f"[{ctx.deployment_name}] Failed to store config in policy_state: {e}"
+                )
 
     except Exception as e:
         # Error querying actor - maintain current replicas
@@ -260,6 +257,7 @@
     # Update policy state
     policy_state["decision_counter"] = decision_counter
 
+    policy_state[SERVE_AUTOSCALING_DECISION_COUNTERS_KEY] = decision_counter
     return decision_num_replicas, policy_state
 
 
@@ -281,8 +279,6 @@
         decision_counter: Counter tracking consecutive scaling decisions.
             Positive = consecutive scale-up decisions, negative = scale-down.
         config: Autoscaling configuration containing delay settings.
-        deployment_name: Optional deployment name for logging.
-        log_context: Optional string with extra context for logging (e.g., "queue_length=10").
 
     Returns:
         Tuple of (decision_num_replicas, updated_decision_counter).
@@ -324,7 +320,6 @@
     else:
         decision_counter = 0
 
-<<<<<<< HEAD
     return decision_num_replicas, decision_counter
 
 
@@ -350,17 +345,23 @@
 
     # Try to get existing actor
     try:
-        queue_monitor_actor = ray.get_actor(queue_monitor_actor_name, namespace=SERVE_NAMESPACE)
+        queue_monitor_actor = ray.get_actor(
+            queue_monitor_actor_name, namespace=SERVE_NAMESPACE
+        )
         actor_found = True
     except ValueError:
         # Actor not found - try to recover from policy_state
-        logger.warning(f"[{deployment_name}] QueueMonitor actor not found, checking policy_state for recovery")
+        logger.warning(
+            f"[{deployment_name}] QueueMonitor actor not found, checking policy_state for recovery"
+        )
 
         stored_config = policy_state.get("queue_monitor_config")
         if stored_config is not None:
             # Attempt to recreate actor from stored config
             try:
-                logger.info(f"[{deployment_name}] Attempting to recreate QueueMonitor actor from stored config")
+                logger.info(
+                    f"[{deployment_name}] Attempting to recreate QueueMonitor actor from stored config"
+                )
                 queue_config = QueueMonitorConfig(
                     broker_url=stored_config["broker_url"],
                     queue_name=stored_config["queue_name"],
@@ -370,9 +371,13 @@
                     config=queue_config,
                 )
                 actor_found = True
-                logger.info(f"[{deployment_name}] Successfully recreated QueueMonitor actor")
+                logger.info(
+                    f"[{deployment_name}] Successfully recreated QueueMonitor actor"
+                )
             except Exception as e:
-                logger.error(f"[{deployment_name}] Failed to recreate QueueMonitor actor: {e}")
+                logger.error(
+                    f"[{deployment_name}] Failed to recreate QueueMonitor actor: {e}"
+                )
         else:
             logger.warning(
                 f"[{deployment_name}] No stored config in policy_state, "
@@ -381,10 +386,6 @@
 
     return queue_monitor_actor, actor_found
 
-=======
-    policy_state[SERVE_AUTOSCALING_DECISION_COUNTERS_KEY] = decision_counter
-    return decision_num_replicas, policy_state
->>>>>>> aee82905
 
 default_autoscaling_policy = replica_queue_length_autoscaling_policy
 
