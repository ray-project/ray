--- conflicted
+++ resolved
@@ -1,16 +1,11 @@
 import logging
 import math
-<<<<<<< HEAD
 import os
 import time
 from typing import List, Optional
 
 import requests
 
-=======
-from typing import Any, Dict, List, Optional
-
->>>>>>> 455b5f3a
 from ray.serve._private.constants import CONTROL_LOOP_PERIOD_S, SERVE_LOGGER_NAME
 from ray.serve.config import AutoscalingConfig
 from ray.util.annotations import DeveloperAPI, PublicAPI
@@ -100,7 +95,6 @@
 
 
 @PublicAPI(stability="alpha")
-<<<<<<< HEAD
 class AutoscalingContext:
     """Contains the context for an autoscaling policy.
 
@@ -118,7 +112,7 @@
         self.current_handle_queued_queries = 0.0
         self.capacity_adjusted_min_replicas = None
         self.capacity_adjusted_max_replicas = None
-        self.decision_counter = 0
+        self.policy_state = {}
         self.last_scale_time = None
         self.app_name = None
         self.deployment_name = None
@@ -161,17 +155,6 @@
 
 @PublicAPI(stability="alpha")
 def replica_queue_length_autoscaling_policy(context: AutoscalingContext) -> int:
-=======
-def replica_queue_length_autoscaling_policy(
-    curr_target_num_replicas: int,
-    current_num_ongoing_requests: List[float],
-    current_handle_queued_queries: float,
-    config: Optional[AutoscalingConfig],
-    capacity_adjusted_min_replicas: int,
-    capacity_adjusted_max_replicas: int,
-    policy_state: Dict[str, Any],
-) -> int:
->>>>>>> 455b5f3a
     """The default autoscaling policy based on basic thresholds for scaling.
     There is a minimum threshold for the average queue length in the cluster
     to scale up and a maximum threshold to scale down. Each period, a 'scale
@@ -181,17 +164,8 @@
     `get_decision_num_replicas` is called once every CONTROL_LOOP_PERIOD_S
     seconds.
     """
-    decision_counter = policy_state.get("decision_counter", 0)
-    if len(current_num_ongoing_requests) == 0:
-        # When 0 replicas and queries are queued, scale up the replicas
-        if current_handle_queued_queries > 0:
-            return max(
-                math.ceil(1 * config.get_upscale_smoothing_factor()),
-                curr_target_num_replicas,
-            )
-        return curr_target_num_replicas
-
-<<<<<<< HEAD
+
+    decision_counter = context.policy_state.get("decision_counter", 0)
     if len(context.current_num_ongoing_requests) == 0:
         # When 0 replicas and queries are queued, scale up the replicas
         if context.current_handle_queued_queries > 0:
@@ -214,38 +188,39 @@
         # If the previous decision was to scale down (the counter was
         # negative), we reset it and then increment it (set to 1).
         # Otherwise, just increment.
-        if context.decision_counter < 0:
-            context.decision_counter = 0
-        context.decision_counter += 1
+        if decision_counter < 0:
+            decision_counter = 0
+        decision_counter += 1
 
         # Only actually scale the replicas if we've made this decision for
         # 'scale_up_consecutive_periods' in a row.
-        if context.decision_counter > int(
+        if decision_counter > int(
             context.config.upscale_delay_s / CONTROL_LOOP_PERIOD_S
         ):
-            context.decision_counter = 0
+            decision_counter = 0
             decision_num_replicas = desired_num_replicas
 
     # Scale down.
     elif desired_num_replicas < context.curr_target_num_replicas:
         # If the previous decision was to scale up (the counter was
         # positive), reset it to zero before decrementing.
-        if context.decision_counter > 0:
-            context.decision_counter = 0
-        context.decision_counter -= 1
+        if decision_counter > 0:
+            decision_counter = 0
+        decision_counter -= 1
 
         # Only actually scale the replicas if we've made this decision for
         # 'scale_down_consecutive_periods' in a row.
-        if context.decision_counter < -int(
+        if decision_counter < -int(
             context.config.downscale_delay_s / CONTROL_LOOP_PERIOD_S
         ):
-            context.decision_counter = 0
+            decision_counter = 0
             decision_num_replicas = desired_num_replicas
 
     # Do nothing.
     else:
-        context.decision_counter = 0
-
+        decision_counter = 0
+
+    context.policy_state["decision_counter"] = decision_counter
     return decision_num_replicas
 
 
@@ -332,51 +307,6 @@
         return context.curr_target_num_replicas - 1
     else:
         return context.curr_target_num_replicas
-=======
-    decision_num_replicas = curr_target_num_replicas
-
-    desired_num_replicas = _calculate_desired_num_replicas(
-        config,
-        current_num_ongoing_requests,
-        override_min_replicas=capacity_adjusted_min_replicas,
-        override_max_replicas=capacity_adjusted_max_replicas,
-    )
-    # Scale up.
-    if desired_num_replicas > curr_target_num_replicas:
-        # If the previous decision was to scale down (the counter was
-        # negative), we reset it and then increment it (set to 1).
-        # Otherwise, just increment.
-        if decision_counter < 0:
-            decision_counter = 0
-        decision_counter += 1
-
-        # Only actually scale the replicas if we've made this decision for
-        # 'scale_up_consecutive_periods' in a row.
-        if decision_counter > int(config.upscale_delay_s / CONTROL_LOOP_PERIOD_S):
-            decision_counter = 0
-            decision_num_replicas = desired_num_replicas
-
-    # Scale down.
-    elif desired_num_replicas < curr_target_num_replicas:
-        # If the previous decision was to scale up (the counter was
-        # positive), reset it to zero before decrementing.
-        if decision_counter > 0:
-            decision_counter = 0
-        decision_counter -= 1
-
-        # Only actually scale the replicas if we've made this decision for
-        # 'scale_down_consecutive_periods' in a row.
-        if decision_counter < -int(config.downscale_delay_s / CONTROL_LOOP_PERIOD_S):
-            decision_counter = 0
-            decision_num_replicas = desired_num_replicas
-
-    # Do nothing.
-    else:
-        decision_counter = 0
-
-    policy_state["decision_counter"] = decision_counter
-    return decision_num_replicas
->>>>>>> 455b5f3a
 
 
 default_autoscaling_policy = replica_queue_length_autoscaling_policy