--- conflicted
+++ resolved
@@ -678,11 +678,6 @@
         inconsistencies with starting/stopping a replica and then crashing
         before writing a checkpoint.
         """
-<<<<<<< HEAD
-        logger.debug("Scaling backend '{}' to {} replicas".format(
-            backend_tag, target_replicas))
-=======
->>>>>>> ce184270
         assert (backend_tag in self._backend_metadata
                 ), "Backend {} is not registered.".format(backend_tag)
         assert target_replicas >= 0, ("Number of replicas must be"
@@ -706,7 +701,6 @@
         if delta_replicas == 0:
             return False
 
-<<<<<<< HEAD
         elif delta_replicas > 0:
             # Don't ever exceed target_replicas.
             stopping_replicas = self._replicas[backend_tag].count(states=[
@@ -718,16 +712,6 @@
                 logger.info(f"Adding {to_add} replicas "
                             f"to backend '{backend_tag}'.")
             for _ in range(to_add):
-=======
-        logger.debug(
-            f"Scaling backend '{backend_tag}' from {current_num_replicas} "
-            f"to {num_replicas} replicas")
-
-        if delta_num_replicas > 0:
-            logger.debug("Adding {} replicas to backend {}".format(
-                delta_num_replicas, backend_tag))
-            for _ in range(delta_num_replicas):
->>>>>>> ce184270
                 replica_tag = "{}#{}".format(backend_tag, get_random_letters())
                 self._replicas[backend_tag].add(
                     ReplicaState.SHOULD_START,
@@ -819,7 +803,7 @@
                 replicas.add(ReplicaState.STARTING, replica)
 
             for replica in replicas.pop(states=[ReplicaState.SHOULD_STOP]):
-                transition_triggered = True
+                transitioned_backend_tags.add(backend_tag)
                 replica.stop()
                 replicas.add(ReplicaState.STOPPING, replica)
 
@@ -831,23 +815,12 @@
                     replicas.add(ReplicaState.STARTING, replica)
 
             for replica in replicas.pop(states=[ReplicaState.STOPPING]):
-<<<<<<< HEAD
                 if not replica.check_stopped():
-=======
-                if replica.check_stopped():
-                    transitioned_backend_tags.add(backend_tag)
-                else:
->>>>>>> ce184270
                     replicas.add(ReplicaState.STOPPING, replica)
 
         if len(transitioned_backend_tags) > 0:
             self._checkpoint()
-<<<<<<< HEAD
-            self._notify_replica_handles_changed()
-        logger.debug(f"Finished update loop in {1000*(time.time()-start)}ms.")
-=======
             [
                 self._notify_replica_handles_changed(tag)
                 for tag in transitioned_backend_tags
-            ]
->>>>>>> ce184270
+            ]