import math
import time
from collections import defaultdict, OrderedDict
from enum import Enum
import os
from typing import Any, Callable, Dict, List, Optional, Tuple

import ray
from ray import cloudpickle, ObjectRef
from ray.actor import ActorHandle
from ray.serve.async_goal_manager import AsyncGoalManager
from ray.serve.common import (BackendInfo, BackendTag, Duration, GoalId,
                              ReplicaTag, ReplicaName, RunningReplicaInfo)
from ray.serve.config import DeploymentConfig
from ray.serve.constants import (
    CONTROLLER_STARTUP_GRACE_PERIOD_S, SERVE_CONTROLLER_NAME, SERVE_PROXY_NAME,
    MAX_DEPLOYMENT_CONSTRUCTOR_RETRY_COUNT, MAX_NUM_DELETED_DEPLOYMENTS)
from ray.serve.storage.kv_store import KVStoreBase
from ray.serve.long_poll import LongPollHost, LongPollNamespace
from ray.serve.utils import format_actor_name, get_random_letters, logger
from ray.serve.version import DeploymentVersion, VersionedReplica
from ray.util.placement_group import PlacementGroup


class ReplicaState(Enum):
    STARTING = 1
    UPDATING = 2
    RECOVERING = 3
    RUNNING = 4
    STOPPING = 5


class ReplicaStartupStatus(Enum):
    PENDING_ALLOCATION = 1
    PENDING_INITIALIZATION = 2
    SUCCEEDED = 3
    FAILED = 4


class GoalStatus(Enum):
    NONE = 1
    PENDING = 2
    SUCCEEDED = 3
    SUCCESSFULLY_DELETED = 4
    FAILED = 5


CHECKPOINT_KEY = "serve-backend-state-checkpoint"
SLOW_STARTUP_WARNING_S = 30
SLOW_STARTUP_WARNING_PERIOD_S = 30

ALL_REPLICA_STATES = list(ReplicaState)
USE_PLACEMENT_GROUP = os.environ.get("SERVE_USE_PLACEMENT_GROUP", "1") != "0"


class ActorReplicaWrapper:
    """Wraps a Ray actor for a backend replica.

    This is primarily defined so that we can mock out actual Ray operations
    for unit testing.

    *All Ray API calls should be made here, not in BackendState.*
    """

    def __init__(self, actor_name: str, detached: bool, controller_name: str,
                 replica_tag: ReplicaTag, backend_tag: BackendTag):
        self._actor_name = actor_name
        self._placement_group_name = self._actor_name + "_placement_group"
        self._detached = detached
        self._controller_name = controller_name
        self._controller_namespace = ray.serve.api._get_controller_namespace(
            detached)

        self._replica_tag = replica_tag
        self._backend_tag = backend_tag

        # Populated in either self.start() or self.recover()
        self._allocated_obj_ref: ObjectRef = None
        self._ready_obj_ref: ObjectRef = None

        self._actor_resources: Dict[str, float] = None
        self._max_concurrent_queries: int = None
        self._graceful_shutdown_timeout_s: float = 0.0
        self._health_check_ref: ObjectRef = None
        # NOTE: storing these is necessary to keep the actor and PG alive in
        # the non-detached case.
        self._actor_handle: ActorHandle = None
        self._placement_group: PlacementGroup = None

        # Populated in self.stop().
        self._graceful_shutdown_ref: ObjectRef = None

    def __get_state__(self) -> Dict[Any, Any]:
        clean_dict = self.__dict__.copy()
        del clean_dict["_ready_obj_ref"]
        del clean_dict["_graceful_shutdown_ref"]
        return clean_dict

    def __set_state__(self, d: Dict[Any, Any]) -> None:
        self.__dict__ = d
        self._ready_obj_ref = None
        self._graceful_shutdown_ref = None

    @property
    def replica_tag(self) -> str:
        return self._replica_tag

    @property
    def backend_tag(self) -> str:
        return self._backend_tag

    @property
    def actor_handle(self) -> Optional[ActorHandle]:
        if not self._actor_handle:
            try:
                self._actor_handle = ray.get_actor(
                    self._actor_name, namespace=self._controller_namespace)
            except ValueError:
                self._actor_handle = None

        return self._actor_handle

    @property
    def max_concurrent_queries(self) -> int:
        return self._max_concurrent_queries

    def create_placement_group(self, placement_group_name: str,
                               actor_resources: dict) -> PlacementGroup:
        # Only need one placement group per actor
        if self._placement_group:
            return self._placement_group

        logger.debug("Creating placement group '{}' for deployment '{}'".
                     format(placement_group_name, self.backend_tag) +
                     f" component=serve deployment={self.backend_tag}")

        self._placement_group = ray.util.placement_group(
            [actor_resources],
            lifetime="detached" if self._detached else None,
            name=placement_group_name)

        return self._placement_group

    def get_placement_group(self,
                            placement_group_name) -> Optional[PlacementGroup]:
        if not self._placement_group:
            try:
                self._placement_group = ray.util.get_placement_group(
                    placement_group_name)
            except ValueError:
                self._placement_group = None

        return self._placement_group

    def start(self, backend_info: BackendInfo, version: DeploymentVersion):
        """
        Start a new actor for current BackendReplica instance.
        """
        self._actor_resources = backend_info.replica_config.resource_dict
        self._max_concurrent_queries = (
            backend_info.deployment_config.max_concurrent_queries)
        self._graceful_shutdown_timeout_s = (
            backend_info.deployment_config.graceful_shutdown_timeout_s)
        if USE_PLACEMENT_GROUP:
            self._placement_group = self.create_placement_group(
                self._placement_group_name, self._actor_resources)

        logger.debug(f"Starting replica {self.replica_tag} for deployment "
                     f"{self.backend_tag} component=serve deployment="
                     f"{self.backend_tag} replica={self.replica_tag}")

        self._actor_handle = backend_info.actor_def.options(
            name=self._actor_name,
            namespace=self._controller_namespace,
            lifetime="detached" if self._detached else None,
            placement_group=self._placement_group,
            placement_group_capture_child_tasks=False,
            **backend_info.replica_config.ray_actor_options).remote(
                self.backend_tag, self.replica_tag,
                backend_info.replica_config.init_args,
                backend_info.replica_config.init_kwargs,
                backend_info.deployment_config.to_proto_bytes(), version,
                self._controller_name, self._detached)

        self._allocated_obj_ref = self._actor_handle.is_allocated.remote()
        self._ready_obj_ref = self._actor_handle.reconfigure.remote(
            backend_info.deployment_config.user_config)

    def update_user_config(self, user_config: Any):
        """
        Update user config of existing actor behind current
        BackendReplica instance.
        """
        logger.debug(f"Updating replica {self.replica_tag} for deployment "
                     f"{self.backend_tag} component=serve deployment="
                     f"{self.backend_tag} replica={self.replica_tag} "
                     f"with user_config {user_config}")

        self._ready_obj_ref = self._actor_handle.reconfigure.remote(
            user_config)

    def recover(self):
        """
        Recover states in BackendReplica instance by fetching running actor
        status
        """
        logger.debug(f"Recovering replica {self.replica_tag} for deployment "
                     f"{self.backend_tag} component=serve deployment="
                     f"{self.backend_tag} replica={self.replica_tag}")

        self._actor_handle = self.actor_handle
        if USE_PLACEMENT_GROUP:
            self._placement_group = self.get_placement_group(
                self._placement_group_name)

        # Re-fetch initialization proof
        self._allocated_obj_ref = self._actor_handle.is_allocated.remote()

        # Running actor handle already has all info needed, thus successful
        # starting simply means retrieving replica version hash from actor
        self._ready_obj_ref = self._actor_handle.get_metadata.remote()

    def check_ready(
            self) -> Tuple[ReplicaStartupStatus, Optional[DeploymentVersion]]:
        """
        Check if current replica has started by making ray API calls on
        relevant actor / object ref.

        Returns:
            state (ReplicaStartupStatus):
                PENDING_ALLOCATION:
                    - replica is waiting for a worker to start
                PENDING_INITIALIZATION
                    - replica reconfigure() haven't returned.
                FAILED:
                    - replica __init__() failed.
                SUCCEEDED:
                    - replica __init__() and reconfigure() succeeded.
            version (DeploymentVersion):
                None:
                    - replica reconfigure() haven't returned OR
                    - replica __init__() failed.
                version:
                    - replica __init__() and reconfigure() succeeded.
        """

        # check whether the replica has been allocated
        ready, _ = ray.wait([self._allocated_obj_ref], timeout=0)
        if len(ready) == 0:
            return ReplicaStartupStatus.PENDING_ALLOCATION, None

        # check whether relica initialization has completed
        ready, _ = ray.wait([self._ready_obj_ref], timeout=0)
        # In case of deployment constructor failure, ray.get will help to
        # surface exception to each update() cycle.
        if len(ready) == 0:
            return ReplicaStartupStatus.PENDING_INITIALIZATION, None
        elif len(ready) > 0:
            try:
                deployment_config, version = ray.get(ready)[0]
                self._max_concurrent_queries = (
                    deployment_config.max_concurrent_queries)
                self._graceful_shutdown_timeout_s = (
                    deployment_config.graceful_shutdown_timeout_s)
            except Exception:
                return ReplicaStartupStatus.FAILED, None

        return ReplicaStartupStatus.SUCCEEDED, version

    @property
    def actor_resources(self) -> Dict[str, float]:
        return self._actor_resources

    @property
    def available_resources(self) -> Dict[str, float]:
        return ray.available_resources()

    def graceful_stop(self) -> Duration:
        """Request the actor to exit gracefully.

        Returns the timeout after which to kill the actor.
        """
        try:
            handle = ray.get_actor(self._actor_name)
            self._graceful_shutdown_ref = handle.prepare_for_shutdown.remote()
        except ValueError:
            pass

        return self._graceful_shutdown_timeout_s

    def check_stopped(self) -> bool:
        """Check if the actor has exited."""
        try:
            handle = ray.get_actor(self._actor_name)
            ready, _ = ray.wait([self._graceful_shutdown_ref], timeout=0)
            stopped = len(ready) == 1
            if stopped:
                ray.kill(handle, no_restart=True)
        except ValueError:
            stopped = True

        return stopped

    def check_health(self) -> bool:
        """Check if the actor is healthy."""
        if self._health_check_ref is None:
            self._health_check_ref = self._actor_handle.run_forever.remote()

        ready, _ = ray.wait([self._health_check_ref], timeout=0)

        return len(ready) == 0

    def force_stop(self):
        """Force the actor to exit without shutting down gracefully."""
        try:
            ray.kill(ray.get_actor(self._actor_name))
        except ValueError:
            pass

    def cleanup(self):
        """Clean up any remaining resources after the actor has exited.

        Currently, this just removes the placement group.
        """
        if not USE_PLACEMENT_GROUP:
            return

        try:
            if self._placement_group is not None:
                ray.util.remove_placement_group(self._placement_group)
        except ValueError:
            pass


class BackendReplica(VersionedReplica):
    """Manages state transitions for backend replicas.

    This is basically a checkpointable lightweight state machine.
    """

    def __init__(self, controller_name: str, detached: bool,
                 replica_tag: ReplicaTag, backend_tag: BackendTag,
                 version: DeploymentVersion):
        self._actor = ActorReplicaWrapper(
            format_actor_name(replica_tag), detached, controller_name,
            replica_tag, backend_tag)
        self._controller_name = controller_name
        self._backend_tag = backend_tag
        self._replica_tag = replica_tag
        self._version = version
        self._start_time = None
        self._prev_slow_startup_warning_time = None

    def __get_state__(self) -> Dict[Any, Any]:
        return self.__dict__.copy()

    def __set_state__(self, d: Dict[Any, Any]) -> None:
        self.__dict__ = d

    def get_running_replica_info(self) -> RunningReplicaInfo:
        return RunningReplicaInfo(
            backend_tag=self._backend_tag,
            replica_tag=self._replica_tag,
            actor_handle=self._actor.actor_handle,
            max_concurrent_queries=self._actor.max_concurrent_queries,
        )
        return self._actor.get_running_replica_info()

    @property
    def replica_tag(self) -> ReplicaTag:
        return self._replica_tag

    @property
    def backend_tag(self) -> BackendTag:
        return self._backend_tag

    @property
    def version(self):
        return self._version

    @property
    def actor_handle(self) -> ActorHandle:
        return self._actor.actor_handle

    def start(self, backend_info: BackendInfo, version: DeploymentVersion):
        """
        Start a new actor for current BackendReplica instance.
        """
        self._actor.start(backend_info, version)
        self._start_time = time.time()
        self._prev_slow_startup_warning_time = time.time()
        self._version = version

    def update_user_config(self, user_config: Any):
        """
        Update user config of existing actor behind current
        BackendReplica instance.
        """
        self._actor.update_user_config(user_config)
        self._version = DeploymentVersion(
            self._version.code_version, user_config=user_config)

    def recover(self):
        """
        Recover states in BackendReplica instance by fetching running actor
        status
        """
        self._actor.recover()
        self._start_time = time.time()
        # Replica version is fetched from recovered replica dynamically in
        # check_started() below

    def check_started(self) -> ReplicaStartupStatus:
        """Check if the replica has started. If so, transition to RUNNING.

        Should handle the case where the replica has already stopped.

        Returns:
            status (ReplicaStartupStatus): Most recent state of replica by
                querying actor obj ref
        """
        status, version = self._actor.check_ready()

<<<<<<< HEAD
        if status == ReplicaStartupStatus.SUCCEEDED:
            # Re-assign BackendVersion if start / update / recover succeeded
=======
        if status == ReplicaStartupStatus.PENDING:
            if time.time() - self._start_time > SLOW_STARTUP_WARNING_S:
                status = ReplicaStartupStatus.PENDING_SLOW_START
        elif status == ReplicaStartupStatus.SUCCEEDED:
            # Re-assign DeploymentVersion if start / update / recover succeeded
>>>>>>> 0b308719
            # by reading re-computed version in RayServeReplica
            if version is not None:
                self._version = version

        return status

    def stop(self, graceful: bool = True) -> None:
        """Stop the replica.

        Should handle the case where the replica is already stopped.
        """
        timeout_s = self._actor.graceful_stop()
        if not graceful:
            timeout_s = 0
        self._shutdown_deadline = time.time() + timeout_s

    def check_stopped(self) -> bool:
        """Check if the replica has finished stopping."""
        if self._actor.check_stopped():
            # Clean up any associated resources (e.g., placement group).
            self._actor.cleanup()
            return True

        timeout_passed = time.time() > self._shutdown_deadline
        if timeout_passed:
            # Graceful period passed, kill it forcefully.
            # This will be called repeatedly until the replica shuts down.
            logger.debug(
                f"Replica {self.replica_tag} did not shut down after grace "
                "period, force-killing it. "
                f"component=serve deployment={self.backend_tag} "
                f"replica={self.replica_tag}")

            self._actor.force_stop()
        return False

    def check_health(self) -> bool:
        """Check if the replica is still alive.

        Returns `True` if the replica is healthy, else `False`.
        """
        return self._actor.check_health()

    def resource_requirements(
            self) -> Tuple[Dict[str, float], Dict[str, float]]:
        """Returns required and currently available resources.

        Only resources with nonzero requirements will be included in the
        required dict and only resources in the required dict will be
        included in the available dict (filtered for relevance).
        """
        required = {
            k: v
            for k, v in self._actor.actor_resources.items() if v > 0
        }
        available = {
            k: v
            for k, v in self._actor.available_resources.items()
            if k in required
        }
        return required, available


class ReplicaStateContainer:
    """Container for mapping ReplicaStates to lists of BackendReplicas."""

    def __init__(self):
        self._replicas: Dict[ReplicaState, List[BackendReplica]] = defaultdict(
            list)

    def add(self, state: ReplicaState, replica: VersionedReplica):
        """Add the provided replica under the provided state.

        Args:
            state (ReplicaState): state to add the replica under.
            replica (VersionedReplica): replica to add.
        """
        assert isinstance(state, ReplicaState)
        assert isinstance(replica, VersionedReplica)
        self._replicas[state].append(replica)

    def get(self, states: Optional[List[ReplicaState]] = None
            ) -> List[BackendReplica]:
        """Get all replicas of the given states.

        This does not remove them from the container. Replicas are returned
        in order of state as passed in.

        Args:
            states (str): states to consider. If not specified, all replicas
                are considered.
        """
        if states is None:
            states = ALL_REPLICA_STATES

        assert isinstance(states, list)

        return sum((self._replicas[state] for state in states), [])

    def pop(self,
            exclude_version: Optional[DeploymentVersion] = None,
            states: Optional[List[ReplicaState]] = None,
            max_replicas: Optional[int] = math.inf) -> List[VersionedReplica]:
        """Get and remove all replicas of the given states.

        This removes the replicas from the container. Replicas are returned
        in order of state as passed in.

        Args:
            exclude_version (DeploymentVersion): if specified, replicas of the
                provided version will *not* be removed.
            states (str): states to consider. If not specified, all replicas
                are considered.
            max_replicas (int): max number of replicas to return. If not
                specified, will pop all replicas matching the criteria.
        """
        if states is None:
            states = ALL_REPLICA_STATES

        assert (exclude_version is None
                or isinstance(exclude_version, DeploymentVersion))
        assert isinstance(states, list)

        replicas = []
        for state in states:
            popped = []
            remaining = []
            for replica in self._replicas[state]:
                if len(replicas) + len(popped) == max_replicas:
                    remaining.append(replica)
                elif (exclude_version is not None
                      and replica.version == exclude_version):
                    remaining.append(replica)
                else:
                    popped.append(replica)
            self._replicas[state] = remaining
            replicas.extend(popped)

        return replicas

    def count(self,
              exclude_version: Optional[DeploymentVersion] = None,
              version: Optional[DeploymentVersion] = None,
              states: Optional[List[ReplicaState]] = None):
        """Get the total count of replicas of the given states.

        Args:
            exclude_version(DeploymentVersion): version to exclude. If not
                specified, all versions are considered.
            version(DeploymentVersion): version to filter to. If not specified,
                all versions are considered.
            states (str): states to consider. If not specified, all replicas
                are considered.
        """
        if states is None:
            states = ALL_REPLICA_STATES
        assert isinstance(states, list)
        assert (exclude_version is None
                or isinstance(exclude_version, DeploymentVersion))
        assert version is None or isinstance(version, DeploymentVersion)
        if exclude_version is None and version is None:
            return sum(len(self._replicas[state]) for state in states)
        elif exclude_version is None and version is not None:
            return sum(
                len(
                    list(
                        filter(lambda r: r.version == version, self._replicas[
                            state]))) for state in states)
        elif exclude_version is not None and version is None:
            return sum(
                len(
                    list(
                        filter(lambda r: r.version != exclude_version,
                               self._replicas[state]))) for state in states)
        else:
            raise ValueError(
                "Only one of `version` or `exclude_version` may be provided.")

    def __str__(self):
        return str(self._replicas)

    def __repr__(self):
        return repr(self._replicas)


class BackendState:
    """Manages the target state and replicas for a single backend."""

    def __init__(self, name: str, controller_name: str, detached: bool,
                 long_poll_host: LongPollHost, goal_manager: AsyncGoalManager,
                 _save_checkpoint_func: Callable):

        self._name = name
        self._controller_name: str = controller_name
        self._detached: bool = detached
        self._long_poll_host: LongPollHost = long_poll_host
        self._goal_manager: AsyncGoalManager = goal_manager
        self._save_checkpoint_func = _save_checkpoint_func

        # Each time we set a new backend goal, we're trying to save new
        # BackendInfo and bring current deployment to meet new status.
        # In case the new backend goal failed to complete, we keep track of
        # previous BackendInfo and rollback to it.
        self._target_info: BackendInfo = None
        self._rollback_info: BackendInfo = None
        self._target_replicas: int = -1
        self._curr_goal: Optional[GoalId] = None
        self._target_version: DeploymentVersion = None
        self._prev_startup_warning: float = time.time()
        self._replica_constructor_retry_counter: int = 0
        self._replicas: ReplicaStateContainer = ReplicaStateContainer()

    def get_target_state_checkpoint_data(self):
        """
        Return deployment's target state submitted by user's deployment call.
        Should be persisted and outlive current ray cluster.
        """
        return (self._target_info, self._target_replicas, self._target_version)

    def get_current_state_checkpoint_data(self):
        """
        Return deployment's current state specific to the ray cluster it's
        running in. Might be lost or re-constructed upon ray cluster failure.
        """
        return (self._rollback_info, self._curr_goal,
                self._prev_startup_warning,
                self._replica_constructor_retry_counter, self._replicas)

    def get_checkpoint_data(self):
        return (self.get_target_state_checkpoint_data(),
                self.get_current_state_checkpoint_data())

    def recover_target_state_from_checkpoint(self, target_state_checkpoint):
        logger.info("Recovering target state for deployment "
                    f"{self._name} from checkpoint..")
        (self._target_info, self._target_replicas,
         self._target_version) = target_state_checkpoint

    def recover_current_state_from_checkpoint(self, current_state_checkpoint):
        logger.info("Recovering current state for deployment "
                    f"{self._name} from checkpoint..")
        (self._rollback_info, self._curr_goal, self._prev_startup_warning,
         self._replica_constructor_retry_counter,
         self._replicas) = current_state_checkpoint

        if self._curr_goal is not None:
            self._goal_manager.create_goal(self._curr_goal)

        self._notify_running_replicas_changed()

    def recover_current_state_from_replica_actor_names(
            self, replica_actor_names: List[str]):
        assert (
            self._target_info is not None and self._target_replicas != -1
            and self._target_version is not None), (
                "Target state should be recovered successfully first before "
                "recovering current state from replica actor names.")

        logger.info("Recovering current state for deployment "
                    f"{self._name} from {len(replica_actor_names)} actors in "
                    "current ray cluster..")
        # All current states use default value, only attach running replicas.
        for replica_actor_name in replica_actor_names:
            replica_name: ReplicaName = ReplicaName.from_str(
                replica_actor_name)
            new_backend_replica = BackendReplica(
                self._controller_name, self._detached,
                replica_name.replica_tag, replica_name.deployment_tag, None)
            new_backend_replica.recover()
            self._replicas.add(ReplicaState.RECOVERING, new_backend_replica)
            logger.debug(
                "Adding RECOVERING to replica_tag: "
                f"{new_backend_replica.replica_tag}, backend_tag: {self._name}"
            )

        # Blocking grace period to avoid controller thrashing when cover
        # from replica actor names
        time.sleep(CONTROLLER_STARTUP_GRACE_PERIOD_S)
        # This halts all traffic in cluster.
        self._notify_running_replicas_changed()

    @property
    def target_info(self) -> BackendInfo:
        return self._target_info

    @property
    def curr_goal(self) -> Optional[GoalId]:
        return self._curr_goal

    def get_running_replica_infos(self) -> List[RunningReplicaInfo]:
        return [
            replica.get_running_replica_info()
            for replica in self._replicas.get([ReplicaState.RUNNING])
        ]

    def _notify_running_replicas_changed(self):
        self._long_poll_host.notify_changed(
            (LongPollNamespace.RUNNING_REPLICAS, self._name),
            self.get_running_replica_infos(),
        )

    def _set_backend_goal(self, backend_info: Optional[BackendInfo]) -> None:
        """
        Set desirable state for a given backend, identified by tag.

        Args:
            backend_info (Optional[BackendInfo]): Contains backend and
                replica config, if passed in as None, we're marking
                target backend as shutting down.
        """
        existing_goal_id = self._curr_goal
        new_goal_id = self._goal_manager.create_goal()

        if backend_info is not None:
            self._target_info = backend_info
            self._target_replicas = backend_info.deployment_config.num_replicas

            self._target_version = DeploymentVersion(
                backend_info.version,
                user_config=backend_info.deployment_config.user_config)

        else:
            self._target_replicas = 0

        self._curr_goal = new_goal_id
        logger.debug(
            f"Set backend goal for {self._name} with version "
            f"{backend_info if backend_info is None else backend_info.version}"
        )
        return new_goal_id, existing_goal_id

    def deploy(self,
               backend_info: BackendInfo) -> Tuple[Optional[GoalId], bool]:
        """Deploy the backend.

        If the backend already exists with the same version and config,
        this is a no-op and returns the GoalId corresponding to the existing
        update if there is one.

        Returns:
            GoalId, bool: The GoalId for the client to wait for and whether or
            not the backend is being updated.
        """
        # Ensures this method is idempotent.
        existing_info = self._target_info
        if existing_info is not None:
            # Redeploying should not reset the deployment's start time.
            backend_info.start_time_ms = existing_info.start_time_ms

            if (existing_info.deployment_config ==
                    backend_info.deployment_config
                    and backend_info.version is not None
                    and existing_info.version == backend_info.version):
                return self._curr_goal, False

        # Keep a copy of previous backend info in case goal failed to
        # complete to initiate rollback.
        self._rollback_info = self._target_info

        # Reset constructor retry counter.
        self._replica_constructor_retry_counter = 0

        new_goal_id, existing_goal_id = self._set_backend_goal(backend_info)

        # NOTE(edoakes): we must write a checkpoint before starting new
        # or pushing the updated config to avoid inconsistent state if we
        # crash while making the change.
        self._save_checkpoint_func()

        if existing_goal_id is not None:
            self._goal_manager.complete_goal(existing_goal_id)
        return new_goal_id, True

    def delete(self) -> Optional[GoalId]:
        new_goal_id, existing_goal_id = self._set_backend_goal(None)

        self._save_checkpoint_func()
        if existing_goal_id is not None:
            self._goal_manager.complete_goal(existing_goal_id)
        return new_goal_id

    def _stop_wrong_version_replicas(self) -> bool:
        """Stops replicas with outdated versions to implement rolling updates.

        This includes both explicit code version updates and changes to the
        user_config.

        Returns whether any replicas were stopped.
        """
        # Short circuit if target replicas is 0 (the backend is being deleted)
        # because this will be handled in the main loop.
        if self._target_replicas == 0:
            return False

        # We include STARTING and UPDATING replicas here
        # because if there are replicas still pending startup, we may as well
        # terminate them and start new version replicas instead.
        old_running_replicas = self._replicas.count(
            exclude_version=self._target_version,
            states=[
                ReplicaState.STARTING, ReplicaState.UPDATING,
                ReplicaState.RUNNING
            ])
        old_stopping_replicas = self._replicas.count(
            exclude_version=self._target_version,
            states=[ReplicaState.STOPPING])
        new_running_replicas = self._replicas.count(
            version=self._target_version, states=[ReplicaState.RUNNING])

        # If the backend is currently scaling down, let the scale down
        # complete before doing a rolling update.
        if (self._target_replicas <
                old_running_replicas + old_stopping_replicas):
            return 0

        # The number of replicas that are currently in transition between
        # an old version and the new version. Note that we cannot directly
        # count the number of stopping replicas because once replicas finish
        # stopping, they are removed from the data structure.
        pending_replicas = (self._target_replicas - new_running_replicas -
                            old_running_replicas)

        # Maximum number of replicas that can be updating at any given time.
        # There should never be more than rollout_size old replicas stopping
        # or rollout_size new replicas starting.
        rollout_size = max(int(0.2 * self._target_replicas), 1)
        max_to_stop = max(rollout_size - pending_replicas, 0)

        replicas_to_update = self._replicas.pop(
            exclude_version=self._target_version,
            states=[ReplicaState.STARTING, ReplicaState.RUNNING],
            max_replicas=max_to_stop)

        replicas_stopped = False
        code_version_changes = 0
        user_config_changes = 0
        for replica in replicas_to_update:
            # If the code version is a mismatch, we stop the replica. A new one
            # with the correct version will be started later as part of the
            # normal scale-up process.
            if (replica.version.code_version !=
                    self._target_version.code_version):
                code_version_changes += 1
                replica.stop()
                self._replicas.add(ReplicaState.STOPPING, replica)
                replicas_stopped = True
            # If only the user_config is a mismatch, we update it dynamically
            # without restarting the replica.
            elif (replica.version.user_config_hash !=
                  self._target_version.user_config_hash):
                user_config_changes += 1
                replica.update_user_config(self._target_version.user_config)
                self._replicas.add(ReplicaState.UPDATING, replica)
                logger.debug(
                    "Adding UPDATING to replica_tag: "
                    f"{replica.replica_tag}, backend_tag: {self._name}")
            else:
                assert False, "Update must be code version or user config."

        if code_version_changes > 0:
            logger.info(f"Stopping {code_version_changes} replicas of "
                        f"deployment '{self._name}' with outdated versions. "
                        f"component=serve deployment={self._name}")

        if user_config_changes > 0:
            logger.info(f"Updating {user_config_changes} replicas of "
                        f"deployment '{self._name}' with outdated "
                        f"user_configs. component=serve "
                        f"deployment={self._name}")

        return replicas_stopped

    def _scale_backend_replicas(self) -> bool:
        """Scale the given backend to the number of replicas."""

        assert self._target_replicas >= 0, ("Number of replicas must be"
                                            " greater than or equal to 0.")

        replicas_stopped = self._stop_wrong_version_replicas()

        current_replicas = self._replicas.count(states=[
            ReplicaState.STARTING, ReplicaState.UPDATING, ReplicaState.RUNNING
        ])
        recovering_replicas = self._replicas.count(
            states=[ReplicaState.RECOVERING])

        delta_replicas = (
            self._target_replicas - current_replicas - recovering_replicas)
        if delta_replicas == 0:
            return False

        elif delta_replicas > 0:
            # Don't ever exceed self._target_replicas.
            stopping_replicas = self._replicas.count(states=[
                ReplicaState.STOPPING,
            ])
            to_add = max(delta_replicas - stopping_replicas, 0)
            if to_add > 0:
                logger.info(f"Adding {to_add} replicas to deployment "
                            f"'{self._name}'. component=serve "
                            f"deployment={self._name}")
            for _ in range(to_add):
                replica_name = ReplicaName(self._name, get_random_letters())
                new_backend_replica = BackendReplica(
                    self._controller_name, self._detached,
                    replica_name.replica_tag, replica_name.deployment_tag,
                    self._target_version)
                new_backend_replica.start(self._target_info,
                                          self._target_version)

                self._replicas.add(ReplicaState.STARTING, new_backend_replica)
                logger.debug("Adding STARTING to replica_tag: "
                             f"{replica_name}, backend_tag: {self._name}")

        elif delta_replicas < 0:
            replicas_stopped = True
            to_remove = -delta_replicas
            logger.info(f"Removing {to_remove} replicas from deployment "
                        f"'{self._name}'. component=serve "
                        f"deployment={self._name}")
            replicas_to_stop = self._replicas.pop(
                states=[
                    ReplicaState.STARTING, ReplicaState.UPDATING,
                    ReplicaState.RECOVERING, ReplicaState.RUNNING
                ],
                max_replicas=to_remove)

            for replica in replicas_to_stop:
                logger.debug(f"Adding STOPPING to replica_tag: {replica}, "
                             f"backend_tag: {self._name}")
                replica.stop()
                self._replicas.add(ReplicaState.STOPPING, replica)

        return replicas_stopped

    def _check_curr_goal_status(self) -> GoalStatus:
        """
        In each update() cycle, upon finished calling _scale_all_backends(),
        check difference between target vs. running relica count for each
        backend and return whether or not the current goal is complete.

        Returns:
            AsyncGoalStatus
        """

        if self._curr_goal is None:
            return GoalStatus.NONE

        target_version = self._target_version
        target_replica_count = self._target_replicas

        all_running_replica_cnt = self._replicas.count(
            states=[ReplicaState.RUNNING])
        running_at_target_version_replica_cnt = self._replicas.count(
            states=[ReplicaState.RUNNING], version=target_version)

        failed_to_start_count = self._replica_constructor_retry_counter
        failed_to_start_threshold = min(MAX_DEPLOYMENT_CONSTRUCTOR_RETRY_COUNT,
                                        target_replica_count * 3)

        # Got to make a call to complete current deploy() goal after
        # start failure threshold reached, while we might still have
        # pending replicas in current goal.
        if (failed_to_start_count >= failed_to_start_threshold
                and failed_to_start_threshold != 0):
            if running_at_target_version_replica_cnt > 0:
                # At least one RUNNING replica at target state, partial
                # success; We can stop tracking constructor failures and
                # leave it to the controller to fully scale to target
                # number of replicas and only return as completed once
                # reached target replica count
                self._replica_constructor_retry_counter = -1
            else:
                return GoalStatus.FAILED

        # If we have pending ops, the current goal is *not* ready.
        if (self._replicas.count(states=[
                ReplicaState.STARTING,
                ReplicaState.UPDATING,
                ReplicaState.RECOVERING,
                ReplicaState.STOPPING,
        ]) == 0):
            # Check for deleting.
            if target_replica_count == 0 and all_running_replica_cnt == 0:
                return GoalStatus.SUCCESSFULLY_DELETED

            # Check for a non-zero number of backends.
            elif target_replica_count == running_at_target_version_replica_cnt:
                return GoalStatus.SUCCEEDED

        return GoalStatus.PENDING

    def _check_startup_replicas(
            self, original_state: ReplicaState, stop_on_slow=False
    ) -> Tuple[List[Tuple[BackendReplica, ReplicaStartupStatus]], bool]:
        """
        Common helper function for startup actions tracking and status
        transition: STARTING, UPDATING and RECOVERING.

        Args:
            stop_on_slow: If we consider a replica failed upon observing it's
                slow to reach running state.
        """
        slow_replicas = []
        transitioned_to_running = False
        for replica in self._replicas.pop(states=[original_state]):
            start_status = replica.check_started()
            if start_status == ReplicaStartupStatus.SUCCEEDED:
                # This replica should be now be added to handle's replica
                # set.
                self._replicas.add(ReplicaState.RUNNING, replica)
                transitioned_to_running = True
            elif start_status == ReplicaStartupStatus.FAILED:
                # Replica reconfigure (deploy / upgrade) failed
                if self._replica_constructor_retry_counter >= 0:
                    # Increase startup failure counter if we're tracking it
                    self._replica_constructor_retry_counter += 1

                replica.stop(graceful=False)
                self._replicas.add(ReplicaState.STOPPING, replica)
            elif start_status in [
                    ReplicaStartupStatus.PENDING_ALLOCATION,
                    ReplicaStartupStatus.PENDING_INITIALIZATION,
            ]:

                is_slow = time.time(
                ) - replica._start_time > SLOW_STARTUP_WARNING_S

                if is_slow:
                    slow_replicas.append((replica, start_status))

                # Does it make sense to stop replicas in PENDING_ALLOCATION
                # state?
                if is_slow and stop_on_slow:
                    replica.stop(graceful=False)
                    self._replicas.add(ReplicaState.STOPPING, replica)
                else:
                    self._replicas.add(original_state, replica)

        return slow_replicas, transitioned_to_running

    def _check_and_update_replicas(self) -> bool:
        """
        Check current state of all BackendReplica being tracked, and compare
        with state container from previous update() cycle to see if any state
        transition happened.

        Returns if any running replicas transitioned to another state.
        """
        running_replicas_changed = False
        for replica in self._replicas.pop(states=[ReplicaState.RUNNING]):
            if replica.check_health():
                self._replicas.add(ReplicaState.RUNNING, replica)
            else:
                running_replicas_changed = True
                logger.warning(
                    f"Replica {replica.replica_tag} of deployment "
                    f"{self._name} failed health check, stopping it. "
                    f"component=serve deployment={self._name} "
                    f"replica={replica.replica_tag}")
                replica.stop(graceful=False)
                self._replicas.add(ReplicaState.STOPPING, replica)

        slow_start_replicas = []
        slow_start, starting_to_running = self._check_startup_replicas(
            ReplicaState.STARTING)
        slow_update, updating_to_running = self._check_startup_replicas(
            ReplicaState.UPDATING)
        slow_recover, recovering_to_running = self._check_startup_replicas(
            ReplicaState.RECOVERING, stop_on_slow=True)

        slow_start_replicas = slow_start + slow_update + slow_recover
        running_replicas_changed = (running_replicas_changed
                                    or starting_to_running
                                    or updating_to_running
                                    or recovering_to_running)

        if (len(slow_start_replicas)
                and time.time() - self._prev_startup_warning >
                SLOW_STARTUP_WARNING_PERIOD_S):

            pending_allocation = []
            pending_initialization = []

            for replica, startup_status in slow_start_replicas:
                if startup_status == ReplicaStartupStatus.PENDING_ALLOCATION:
                    pending_allocation.append(replica)
                if startup_status \
                        == ReplicaStartupStatus.PENDING_INITIALIZATION:
                    pending_initialization.append(replica)

            if len(pending_allocation) > 0:
                required, available = slow_start_replicas[0][
                    0].resource_requirements()
                logger.warning(
                    f"Deployment '{self._name}' has "
                    f"{len(pending_allocation)} replicas that have taken "
                    f"more than {SLOW_STARTUP_WARNING_S}s to be scheduled. "
                    f"This may be caused by waiting for the cluster to "
                    f"auto-scale, or waiting for a runtime environment "
                    f"to install. "
                    f"Resources required for each replica: {required}, "
                    f"resources available: {available}. "
                    f"component=serve deployment={self._name}")

            if len(pending_initialization) > 0:
                logger.warning(
                    f"Deployment '{self._name}' has "
                    f"{len(pending_initialization)} replicas that have taken "
                    f"more than {SLOW_STARTUP_WARNING_S}s to initialize. This "
                    f"may be caused by a slow __init__ or reconfigure method."
                    f"component=serve deployment={self._name}")

            self._prev_startup_warning = time.time()

        for replica in self._replicas.pop(states=[ReplicaState.STOPPING]):
            stopped = replica.check_stopped()
            if not stopped:
                self._replicas.add(ReplicaState.STOPPING, replica)

        return running_replicas_changed

    def update(self) -> bool:
        """Updates the state of all backends to match their goal state."""
        # Add or remove BackendReplica instances in self._replicas.
        # This should be the only place we adjust total number of replicas
        # we manage.
        running_replicas_changed = self._scale_backend_replicas()

        # Check the state of existing replicas and transition if necessary.
        running_replicas_changed |= self._check_and_update_replicas()

        if running_replicas_changed:
            self._notify_running_replicas_changed()

        status = self._check_curr_goal_status()
        if status == GoalStatus.SUCCEEDED:
            # Deployment successul, complete the goal and clear the
            # backup backend_info.
            self._goal_manager.complete_goal(self._curr_goal)
            self._rollback_info = None
        elif status == GoalStatus.FAILED:
            # Roll back or delete the deployment if it failed.
            if self._rollback_info is None:
                # No info to roll back to, delete it.
                self._goal_manager.complete_goal(
                    self._curr_goal,
                    RuntimeError(f"Deployment '{self._name}' failed, "
                                 "deleting it asynchronously."))
                self.delete()
            else:
                # Roll back to the previous version.
                rollback_info = self._rollback_info
                self._goal_manager.complete_goal(
                    self._curr_goal,
                    RuntimeError(
                        f"Deployment '{self._name}' failed, rolling back to "
                        f"version {rollback_info.version} asynchronously."))

                self._curr_goal = None
                self._rollback_info = None
                self.deploy(rollback_info)
        elif status == GoalStatus.SUCCESSFULLY_DELETED:
            self._goal_manager.complete_goal(self._curr_goal)

        return status == GoalStatus.SUCCESSFULLY_DELETED


class BackendStateManager:
    """Manages all state for backends in the system.

    This class is *not* thread safe, so any state-modifying methods should be
    called with a lock held.
    """

    def __init__(self, controller_name: str, detached: bool,
                 kv_store: KVStoreBase, long_poll_host: LongPollHost,
                 goal_manager: AsyncGoalManager,
                 all_current_actor_names: List[str]):

        self._controller_name = controller_name
        self._detached = detached
        self._kv_store = kv_store
        self._long_poll_host = long_poll_host
        self._goal_manager = goal_manager
        self._create_backend_state: Callable = lambda name: BackendState(
            name, controller_name, detached,
            long_poll_host, goal_manager, self._save_checkpoint_func)
        self._backend_states: Dict[BackendTag, BackendState] = dict()
        self._deleted_backend_metadata: Dict[BackendTag,
                                             BackendInfo] = OrderedDict()

        self._recover_from_checkpoint(all_current_actor_names)

    def _map_actor_names_to_deployment(self, all_current_actor_names: List[str]
                                       ) -> Dict[BackendTag, List[str]]:
        """
        Given a list of all actor names queried from current ray cluster,
        map them to corresponding deployments.

        Example:
            Args:
                [A#zxc123, B#xcv234, A#qwe234]
            Returns:
                {
                    A: [A#zxc123, A#qwe234]
                    B: [B#xcv234]
                }
        """
        all_replica_names = [
            actor_name for actor_name in all_current_actor_names
            if (SERVE_CONTROLLER_NAME not in actor_name
                and SERVE_PROXY_NAME not in actor_name)
        ]
        deployment_to_current_replicas = defaultdict(list)
        if len(all_replica_names) > 0:
            # Each replica tag is formatted as "backend_tag#random_letter"
            for replica_name in all_replica_names:
                replica_tag = ReplicaName.from_str(replica_name)
                deployment_to_current_replicas[
                    replica_tag.deployment_tag].append(replica_name)

        return deployment_to_current_replicas

    def _recover_from_checkpoint(self,
                                 all_current_actor_names: List[str]) -> None:
        """
        Recover from checkpoint upon controller failure with all actor names
        found in current cluster.

        Each deployment resumes target state from checkpoint if available.

        For current state it will prioritize reconstructing from current
        actor names found that matches deployment tag if applicable.
        """
        deployment_to_current_replicas = self._map_actor_names_to_deployment(
            all_current_actor_names)
        checkpoint = self._kv_store.get(CHECKPOINT_KEY)
        if checkpoint is not None:
            (backend_state_info,
             self._deleted_backend_metadata) = cloudpickle.loads(checkpoint)

            for deployment_tag, checkpoint_data in backend_state_info.items():
                backend_state: BackendState = self._create_backend_state(
                    deployment_tag)
                (target_state_checkpoint,
                 current_state_checkpoint) = checkpoint_data

                backend_state.recover_target_state_from_checkpoint(
                    target_state_checkpoint)
                if len(deployment_to_current_replicas[deployment_tag]) > 0:
                    backend_state.recover_current_state_from_replica_actor_names(  # noqa: E501
                        deployment_to_current_replicas[deployment_tag])
                else:
                    backend_state.recover_current_state_from_checkpoint(
                        current_state_checkpoint)
                self._backend_states[deployment_tag] = backend_state

    def shutdown(self) -> List[GoalId]:
        """
        Shutdown all running replicas by notifying the controller, and leave
        it to the controller event loop to take actions afterwards.

        Once shutdown signal is received, it will also prevent any new
        deployments or replicas from being created.

        One can send multiple shutdown signals but won't effectively make any
        difference compare to calling it once.
        """

        shutdown_goals = []
        for backend_state in self._backend_states.values():
            goal = backend_state.delete()
            if goal is not None:
                shutdown_goals.append(goal)

        # TODO(jiaodong): This might not be 100% safe since we deleted
        # everything without ensuring all shutdown goals are completed
        # yet. Need to address in follow-up PRs.
        self._kv_store.delete(CHECKPOINT_KEY)

        # TODO(jiaodong): Need to add some logic to prevent new replicas
        # from being created once shutdown signal is sent.
        return shutdown_goals

    def _save_checkpoint_func(self) -> None:
        backend_state_info = {
            backend_tag: backend_state.get_checkpoint_data()
            for backend_tag, backend_state in self._backend_states.items()
        }
        self._kv_store.put(
            CHECKPOINT_KEY,
            cloudpickle.dumps((backend_state_info,
                               self._deleted_backend_metadata)))

    def get_running_replica_infos(
            self,
            filter_tag: Optional[BackendTag] = None,
    ) -> Dict[BackendTag, List[RunningReplicaInfo]]:
        replicas = {}
        for backend_tag, backend_state in self._backend_states.items():
            if filter_tag is None or backend_tag == filter_tag:
                replicas[
                    backend_tag] = backend_state.get_running_replica_infos()

        return replicas

    def get_deployment_configs(self,
                               filter_tag: Optional[BackendTag] = None,
                               include_deleted: Optional[bool] = False
                               ) -> Dict[BackendTag, DeploymentConfig]:
        configs: Dict[BackendTag, DeploymentConfig] = {}
        for backend_tag, backend_state in self._backend_states.items():
            if filter_tag is None or backend_tag == filter_tag:
                configs[
                    backend_tag] = backend_state.target_info.deployment_config

        if include_deleted:
            for backend_tag, info in self._deleted_backend_metadata.items():
                if filter_tag is None or backend_tag == filter_tag:
                    configs[backend_tag] = info.deployment_config

        return configs

    def get_backend(self,
                    backend_tag: BackendTag,
                    include_deleted: Optional[bool] = False
                    ) -> Optional[BackendInfo]:
        if backend_tag in self._backend_states:
            return self._backend_states[backend_tag].target_info
        elif include_deleted and backend_tag in self._deleted_backend_metadata:
            return self._deleted_backend_metadata[backend_tag]
        else:
            return None

    def deploy_backend(self, backend_tag: BackendTag, backend_info: BackendInfo
                       ) -> Tuple[Optional[GoalId], bool]:
        """Deploy the backend.

        If the backend already exists with the same version and config,
        this is a no-op and returns the GoalId corresponding to the existing
        update if there is one.

        Returns:
            GoalId, bool: The GoalId for the client to wait for and whether or
            not the backend is being updated.
        """
        if backend_tag in self._deleted_backend_metadata:
            del self._deleted_backend_metadata[backend_tag]

        if backend_tag not in self._backend_states:
            self._backend_states[backend_tag] = self._create_backend_state(
                backend_tag)

        return self._backend_states[backend_tag].deploy(backend_info)

    def delete_backend(self, backend_tag: BackendTag) -> Optional[GoalId]:
        # This method must be idempotent. We should validate that the
        # specified backend exists on the client.
        if backend_tag not in self._backend_states:
            return None

        backend_state = self._backend_states[backend_tag]
        return backend_state.delete()

    def update(self) -> bool:
        """Updates the state of all backends to match their goal state."""
        deleted_tags = []
        for backend_tag, backend_state in self._backend_states.items():
            deleted = backend_state.update()
            if deleted:
                deleted_tags.append(backend_tag)
                backend_info = backend_state.target_info
                backend_info.end_time_ms = int(time.time() * 1000)
                if (len(self._deleted_backend_metadata) >
                        MAX_NUM_DELETED_DEPLOYMENTS):
                    self._deleted_backend_metadata.popitem(last=False)
                self._deleted_backend_metadata[backend_tag] = backend_info

        for tag in deleted_tags:
            del self._backend_states[tag]<|MERGE_RESOLUTION|>--- conflicted
+++ resolved
@@ -421,16 +421,8 @@
         """
         status, version = self._actor.check_ready()
 
-<<<<<<< HEAD
         if status == ReplicaStartupStatus.SUCCEEDED:
             # Re-assign BackendVersion if start / update / recover succeeded
-=======
-        if status == ReplicaStartupStatus.PENDING:
-            if time.time() - self._start_time > SLOW_STARTUP_WARNING_S:
-                status = ReplicaStartupStatus.PENDING_SLOW_START
-        elif status == ReplicaStartupStatus.SUCCEEDED:
-            # Re-assign DeploymentVersion if start / update / recover succeeded
->>>>>>> 0b308719
             # by reading re-computed version in RayServeReplica
             if version is not None:
                 self._version = version
