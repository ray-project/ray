import asyncio
from collections import defaultdict
from enum import Enum
import time
from typing import Dict, List, Optional, Tuple

import ray
import ray.cloudpickle as pickle
from ray.actor import ActorHandle
from ray.serve.async_goal_manager import AsyncGoalManager
from ray.serve.backend_worker import create_backend_replica
from ray.serve.common import (
    BackendInfo,
    BackendTag,
    Duration,
    GoalId,
    ReplicaTag,
)
from ray.serve.config import BackendConfig, ReplicaConfig
from ray.serve.constants import LongPollKey
from ray.serve.kv_store import RayInternalKVStore
from ray.serve.long_poll import LongPollHost
from ray.serve.utils import (format_actor_name, get_random_letters, logger,
                             try_schedule_resources_on_nodes)

CHECKPOINT_KEY = "serve-backend-state-checkpoint"

# Feature flag for controller resource checking. If true, controller will
# error if the desired replicas exceed current resource availability.
_RESOURCE_CHECK_ENABLED = True


class ReplicaState(Enum):
    SHOULD_START = 1
    STARTING = 2
    RUNNING = 3
    SHOULD_STOP = 4
    STOPPING = 5
    STOPPED = 6


class BackendReplica:
    def __init__(self, controller_name: str, detached: bool,
                 replica_tag: ReplicaTag, backend_tag: BackendTag):
        self._actor_name = format_actor_name(replica_tag, controller_name)
        self._controller_name = controller_name
        self._detached = detached
        self._replica_tag = replica_tag
        self._backend_tag = backend_tag
        self._actor_handle = None
        self._startup_obj_ref = None
        self._drain_obj_ref = None
        self._state = ReplicaState.SHOULD_START

    def __get_state__(self):
        clean_dict = self.__dict__.copy()
        del clean_dict["_actor_handle"]
        del clean_dict["_startup_obj_ref"]
        del clean_dict["_drain_obj_ref"]
        return clean_dict

    def __set_state__(self, d):
        self.__dict__ = d
        self._actor_handle = None
        self._startup_obj_ref = None
        self._drain_obj_ref = None
        self._recover_from_checkpoint()

    def _recover_from_checkpoint(self):
        if self._state == ReplicaState.STARTING:
            # We do not need to pass in the class here because the actor
            # creation has already been started if this class was checkpointed
            # in the STARTING state.
            self.start()
        elif self._state == ReplicaState.RUNNING:
            # Fetch actor handles for all backend replicas in the system.
            # The actors must exist if this class was checkpointed in the
            # RUNNING state.
            self._actor_handle = ray.get_actor(self._actor_name)
        elif self._state == ReplicaState.STOPPING:
            self.stop()

    def start(self, backend_info: Optional[BackendInfo]):
        assert self._state in {
            ReplicaState.SHOULD_START, ReplicaState.STARTING
        }, (f"State must be {ReplicaState.SHOULD_START} or "
            f"{ReplicaState.STARTING}, *not* {self._state}")
        try:
            self._actor_handle = ray.get_actor(self._actor_name)
        except ValueError:
            logger.debug("Starting replica '{}' for backend '{}'.".format(
                self._replica_tag, self._backend_tag))
            self._actor_handle = ray.remote(backend_info.worker_class).options(
                name=self._actor_name,
                lifetime="detached" if self._detached else None,
                max_restarts=-1,
                max_task_retries=-1,
                **backend_info.replica_config.ray_actor_options).remote(
                    self._backend_tag, self._replica_tag,
                    backend_info.replica_config.init_args,
                    backend_info.backend_config, self._controller_name)
        self._startup_obj_ref = self._actor_handle.ready.remote()
        self._state = ReplicaState.STARTING

    def check_started(self):
        if self._state == ReplicaState.RUNNING:
            return True
        assert self._state == ReplicaState.STARTING, (
            f"State must be {ReplicaState.STARTING}, *not* {self._state}")
        ready, _ = ray.wait([self._startup_obj_ref], timeout=0)
        if len(ready) == 1:
            self._state = ReplicaState.RUNNING
            return True
        return False

    def set_should_stop(self, graceful_shutdown_timeout_s: Duration):
        self._state = ReplicaState.SHOULD_STOP
        self._graceful_shutdown_timeout_s = graceful_shutdown_timeout_s

    def stop(self):
        # We need to handle transitions from:
        #  SHOULD_START -> SHOULD_STOP -> STOPPING
        # This means that the replica_handle may not have been created.

        assert self._state in {
            ReplicaState.SHOULD_STOP, ReplicaState.STOPPING
        }, (f"State must be {ReplicaState.SHOULD_STOP} or "
            f"{ReplicaState.STOPPING}, *not* {self._state}")

        def drain_actor(actor_name):
            # NOTE: the replicas may already be stopped if we failed
            # after stopping them but before writing a checkpoint.
            try:
                replica = ray.get_actor(actor_name)
            except ValueError:
                return None
            return replica.drain_pending_queries.remote()

        self._state = ReplicaState.STOPPING
        self._drain_obj_ref = drain_actor(self._actor_name)
        self._shutdown_deadline = time.time(
        ) + self._graceful_shutdown_timeout_s

    def check_stopped(self):
        if self._state == ReplicaState.STOPPED:
            return True
        assert self._state == ReplicaState.STOPPING, (
            f"State must be {ReplicaState.STOPPING}, *not* {self._state}")

        try:
            replica = ray.get_actor(self._actor_name)
        except ValueError:
            self._state = ReplicaState.STOPPED
            return True

        ready, _ = ray.wait([self._drain_obj_ref], timeout=0)
        timeout_passed = time.time() > self._shutdown_deadline

        if len(ready) == 1 or timeout_passed:
            if timeout_passed:
                # Graceful period passed, kill it forcefully.
                logger.debug(
                    f"{self._actor_name} did not shutdown after "
                    f"{self._graceful_shutdown_timeout_s}s, force-killing.")

            ray.kill(replica, no_restart=True)
            self._state = ReplicaState.STOPPED
            return True
        return False

    def get_actor_handle(self):
        assert self._state == ReplicaState.RUNNING, (
            f"State must be {ReplicaState.RUNNING}, *not* {self._state}")
        return self._actor_handle


class BackendState:
    """Manages all state for backends in the system.

    This class is *not* thread safe, so any state-modifying methods should be
    called with a lock held.
    """

    def __init__(self, controller_name: str, detached: bool,
                 kv_store: RayInternalKVStore, long_poll_host: LongPollHost,
                 goal_manager: AsyncGoalManager):
        self._controller_name = controller_name
        self._detached = detached
        self._kv_store = kv_store
        self._long_poll_host = long_poll_host
        self._goal_manager = goal_manager

        self._replicas: Dict[BackendTag, Dict[ReplicaState, List[
            BackendReplica]]] = defaultdict(lambda: defaultdict(list))
        self._backend_metadata: Dict[BackendTag, BackendInfo] = dict()
        self._target_replicas: Dict[BackendTag, int] = defaultdict(int)
        self.backend_goals: Dict[BackendTag, GoalId] = dict()

        # Un-Checkpointed state.
        self.pending_goals: Dict[GoalId, asyncio.Event] = dict()

        checkpoint = self._kv_store.get(CHECKPOINT_KEY)
        if checkpoint is not None:
            (self._replicas, self._backend_metadata, self._target_replicas,
             self.backend_goals, pending_goal_ids) = pickle.loads(checkpoint)

            for goal_id in pending_goal_ids:
                self._goal_manager.create_goal(goal_id)

        self._notify_backend_configs_changed()
        self._notify_replica_handles_changed()

    def _checkpoint(self) -> None:
        self._kv_store.put(
            CHECKPOINT_KEY,
            pickle.dumps((self._replicas, self._backend_metadata,
                          self._target_replicas, self.backend_goals,
                          self._goal_manager.get_pending_goal_ids())))

    def _notify_backend_configs_changed(self) -> None:
        self._long_poll_host.notify_changed(LongPollKey.BACKEND_CONFIGS,
                                            self.get_backend_configs())

    def get_running_replica_handles(
            self) -> Dict[BackendTag, Dict[ReplicaTag, ActorHandle]]:
        return {
            backend_tag: {
                backend_replica._replica_tag:
                backend_replica.get_actor_handle()
                for backend_replica in state_to_replica_dict[
                    ReplicaState.RUNNING]
            }
            for backend_tag, state_to_replica_dict in self._replicas.items()
        }

    def _notify_replica_handles_changed(self) -> None:
        self._long_poll_host.notify_changed(
            LongPollKey.REPLICA_HANDLES, {
                backend_tag: list(replica_dict.values())
                for backend_tag, replica_dict in
                self.get_running_replica_handles().items()
            })

    def get_backend_configs(self) -> Dict[BackendTag, BackendConfig]:
        return {
            tag: info.backend_config
            for tag, info in self._backend_metadata.items()
        }

    def get_backend(self, backend_tag: BackendTag) -> Optional[BackendInfo]:
        return self._backend_metadata.get(backend_tag)

    def _set_backend_goal(self, backend_tag: BackendTag,
                          backend_info: BackendInfo) -> None:
        existing_goal_id = self.backend_goals.get(backend_tag)
        new_goal_id = self._goal_manager.create_goal()

        if backend_info is not None:
            self._backend_metadata[backend_tag] = backend_info
            self._target_replicas[
                backend_tag] = backend_info.backend_config.num_replicas
        else:
            self._target_replicas[backend_tag] = 0

        self.backend_goals[backend_tag] = new_goal_id

        return new_goal_id, existing_goal_id

    def create_backend(self, backend_tag: BackendTag,
                       backend_config: BackendConfig,
                       replica_config: ReplicaConfig) -> Optional[GoalId]:
        # Ensures this method is idempotent.
        backend_info = self._backend_metadata.get(backend_tag)
        if backend_info is not None:
            if (backend_info.backend_config == backend_config
                    and backend_info.replica_config == replica_config):
                return None

        backend_replica_class = create_backend_replica(
            replica_config.backend_def)

        # Save creator that starts replicas, the arguments to be passed in,
        # and the configuration for the backends.
        backend_info = BackendInfo(
            worker_class=backend_replica_class,
            backend_config=backend_config,
            replica_config=replica_config)

        new_goal_id, existing_goal_id = self._set_backend_goal(
            backend_tag, backend_info)

        # NOTE(edoakes): we must write a checkpoint before starting new
        # or pushing the updated config to avoid inconsistent state if we
        # crash while making the change.
        self._checkpoint()
        self._notify_backend_configs_changed()

        if existing_goal_id is not None:
            self._goal_manager.complete_goal(existing_goal_id)
        return new_goal_id

    def delete_backend(self, backend_tag: BackendTag,
                       force_kill: bool = False) -> Optional[GoalId]:
        # This method must be idempotent. We should validate that the
        # specified backend exists on the client.
        if backend_tag not in self._backend_metadata:
            return None

        new_goal_id, existing_goal_id = self._set_backend_goal(
            backend_tag, None)
        if force_kill:
            self._backend_metadata[
                backend_tag].backend_config.\
                    experimental_graceful_shutdown_timeout_s = 0

        self._checkpoint()
        if existing_goal_id is not None:
            self._goal_manager.complete_goal(existing_goal_id)
        return new_goal_id

    def update_backend_config(self, backend_tag: BackendTag,
                              config_options: BackendConfig):
        if backend_tag not in self._backend_metadata:
            raise ValueError(f"Backend {backend_tag} is not registered")

        stored_backend_config = self._backend_metadata[
            backend_tag].backend_config
        updated_config = stored_backend_config.copy(
            update=config_options.dict(exclude_unset=True))
        updated_config._validate_complete()
        self._backend_metadata[backend_tag].backend_config = updated_config

        new_goal_id, existing_goal_id = self._set_backend_goal(
            backend_tag, self._backend_metadata[backend_tag])

        # NOTE(edoakes): we must write a checkpoint before pushing the
        # update to avoid inconsistent state if we crash after pushing the
        # update.
        self._checkpoint()
        if existing_goal_id is not None:
            self._goal_manager.complete_goal(existing_goal_id)

        # Inform the routers and backend replicas about config changes.
        # TODO(edoakes): this should only happen if we change something other
        # than num_replicas.
        self._notify_backend_configs_changed()

        return new_goal_id

<<<<<<< HEAD
    def _start_backend_replica(self, backend_tag: BackendTag,
                               replica_tag: ReplicaTag) -> ActorHandle:
        """Start a replica and return its actor handle.

        Checks if the named actor already exists before starting a new one.

        Assumes that the backend configuration is already in the Goal State.
        """
        # NOTE(edoakes): the replicas may already be created if we
        # failed after creating them but before writing a
        # checkpoint.
        replica_name = format_actor_name(replica_tag, self._controller_name)
        try:
            replica_handle = ray.get_actor(replica_name)
        except ValueError:
            logger.debug("Starting replica '{}' for backend '{}'.".format(
                replica_tag, backend_tag))
            backend_info = self.get_backend(backend_tag)

            replica_handle = ray.remote(backend_info.worker_class).options(
                name=replica_name,
                lifetime="detached" if self._detached else None,
                max_restarts=-1,
                max_task_retries=-1,
                **backend_info.replica_config.ray_actor_options).remote(
                    backend_tag, replica_tag,
                    backend_info.replica_config.init_args,
                    backend_info.backend_config, self._controller_name)

        return replica_handle

    def scale_backend_replicas(
=======
    def _scale_backend_replicas(
>>>>>>> 407302f9
            self,
            backend_tag: BackendTag,
            num_replicas: int,
    ) -> bool:
        """Scale the given backend to the number of replicas.

        NOTE: this does not actually start or stop the replicas, but instead
        adds them to ReplicaState.SHOULD_START or ReplicaState.SHOULD_STOP.
        The caller is responsible for then first writing a checkpoint and then
        actually starting/stopping the intended replicas. This avoids
        inconsistencies with starting/stopping a replica and then crashing
        before writing a checkpoint.
        """
        logger.debug("Scaling backend '{}' to {} replicas".format(
            backend_tag, num_replicas))
        assert (backend_tag in self._backend_metadata
                ), "Backend {} is not registered.".format(backend_tag)
        assert num_replicas >= 0, ("Number of replicas must be"
                                   " greater than or equal to 0.")

        current_num_replicas = sum([
            len(self._replicas[backend_tag][ReplicaState.SHOULD_START]),
            len(self._replicas[backend_tag][ReplicaState.STARTING]),
            len(self._replicas[backend_tag][ReplicaState.RUNNING]),
        ])

        delta_num_replicas = num_replicas - current_num_replicas

        backend_info: BackendInfo = self._backend_metadata[backend_tag]
        if delta_num_replicas == 0:
            return False

        elif delta_num_replicas > 0:
            can_schedule = try_schedule_resources_on_nodes(requirements=[
                backend_info.replica_config.resource_dict
                for _ in range(delta_num_replicas)
            ])

            if _RESOURCE_CHECK_ENABLED and not all(can_schedule):
                num_possible = sum(can_schedule)
                logger.error(
                    "Cannot scale backend {} to {} replicas. Ray Serve tried "
                    "to add {} replicas but the resources only allows {} "
                    "to be added. This is not a problem if the cluster is "
                    "autoscaling. To fix this, consider scaling to replica to "
                    "{} or add more resources to the cluster. You can check "
                    "avaiable resources with ray.nodes().".format(
                        backend_tag, num_replicas, delta_num_replicas,
                        num_possible, current_num_replicas + num_possible))

            logger.debug("Adding {} replicas to backend {}".format(
                delta_num_replicas, backend_tag))
            for _ in range(delta_num_replicas):
                replica_tag = "{}#{}".format(backend_tag, get_random_letters())
                self._replicas[backend_tag][ReplicaState.SHOULD_START].append(
                    BackendReplica(self._controller_name, self._detached,
                                   replica_tag, backend_tag))

        elif delta_num_replicas < 0:
            logger.debug("Removing {} replicas from backend '{}'".format(
                -delta_num_replicas, backend_tag))
            assert self._target_replicas[backend_tag] >= delta_num_replicas

            for _ in range(-delta_num_replicas):
                replica_state_dict = self._replicas[backend_tag]
                list_to_use = replica_state_dict[ReplicaState.SHOULD_START] \
                    or replica_state_dict[ReplicaState.STARTING] \
                    or replica_state_dict[ReplicaState.RUNNING]

                assert len(list_to_use), replica_state_dict
                replica_to_stop = list_to_use.pop()

                graceful_timeout_s = (backend_info.backend_config.
                                      experimental_graceful_shutdown_timeout_s)

                replica_to_stop.set_should_stop(graceful_timeout_s)
                self._replicas[backend_tag][ReplicaState.SHOULD_STOP].append(
                    replica_to_stop)

        return True

    def _scale_all_backends(self):
        checkpoint_needed = False
        for backend_tag, num_replicas in list(self._target_replicas.items()):
            checkpoint_needed |= self._scale_backend_replicas(
                backend_tag, num_replicas)
            if num_replicas == 0:
                del self._backend_metadata[backend_tag]
                del self._target_replicas[backend_tag]

        if checkpoint_needed:
            self._checkpoint()

    def _pop_replicas_of_state(self, state: ReplicaState
                               ) -> List[Tuple[ReplicaState, BackendTag]]:
        replicas = []
        for backend_tag, state_to_replica_dict in self._replicas.items():
            if state in state_to_replica_dict:
                replicas.extend(
                    (replica, backend_tag)
                    for replica in state_to_replica_dict.pop(state))

        return replicas

    def _completed_goals(self) -> List[GoalId]:
        completed_goals = []
        all_tags = set(self._replicas.keys()).union(
            set(self._backend_metadata.keys()))

        for backend_tag in all_tags:
            desired_num_replicas = self._target_replicas.get(backend_tag)
            state_dict = self._replicas.get(backend_tag, {})
            existing_info = state_dict.get(ReplicaState.RUNNING, [])

            # If we have pending ops, the current goal is *not* ready
            if (state_dict.get(ReplicaState.SHOULD_START)
                    or state_dict.get(ReplicaState.STARTING)
                    or state_dict.get(ReplicaState.SHOULD_STOP)
                    or state_dict.get(ReplicaState.STOPPING)):
                continue

            # Check for deleting.
            if (not desired_num_replicas or
                    desired_num_replicas == 0) and \
                    (not existing_info or len(existing_info) == 0):
                completed_goals.append(
                    self.backend_goals.pop(backend_tag, None))

            # Check for a non-zero number of backends.
            if (desired_num_replicas and existing_info) \
                    and desired_num_replicas == len(existing_info):
                completed_goals.append(
                    self.backend_goals.pop(backend_tag, None))
        return [goal for goal in completed_goals if goal]

    def update(self) -> bool:
        """Updates the state of all running replicas to match the goal state.
        """
        self._scale_all_backends()

        for goal_id in self._completed_goals():
            self._goal_manager.complete_goal(goal_id)

        for replica_state, backend_tag in self._pop_replicas_of_state(
                ReplicaState.SHOULD_START):
            replica_state.start(self._backend_metadata[backend_tag])
            self._replicas[backend_tag][ReplicaState.STARTING].append(
                replica_state)

        for replica_state, backend_tag in self._pop_replicas_of_state(
                ReplicaState.SHOULD_STOP):
            replica_state.stop()
            self._replicas[backend_tag][ReplicaState.STOPPING].append(
                replica_state)

        transition_triggered = False

        for replica_state, backend_tag in self._pop_replicas_of_state(
                ReplicaState.STARTING):
            if replica_state.check_started():
                self._replicas[backend_tag][ReplicaState.RUNNING].append(
                    replica_state)
                transition_triggered = True
            else:
                self._replicas[backend_tag][ReplicaState.STARTING].append(
                    replica_state)

        for replica_state, backend_tag in self._pop_replicas_of_state(
                ReplicaState.STOPPING):
            if replica_state.check_stopped():
                transition_triggered = True
            else:
                self._replicas[backend_tag][ReplicaState.STOPPING].append(
                    replica_state)

        for backend_tag in list(self._replicas.keys()):
            if not any(self._replicas[backend_tag]):
                del self._replicas[backend_tag]
                del self._backend_metadata[backend_tag]
                del self._target_replicas[backend_tag]

        if transition_triggered:
            self._checkpoint()
            self._notify_replica_handles_changed()<|MERGE_RESOLUTION|>--- conflicted
+++ resolved
@@ -347,42 +347,7 @@
 
         return new_goal_id
 
-<<<<<<< HEAD
-    def _start_backend_replica(self, backend_tag: BackendTag,
-                               replica_tag: ReplicaTag) -> ActorHandle:
-        """Start a replica and return its actor handle.
-
-        Checks if the named actor already exists before starting a new one.
-
-        Assumes that the backend configuration is already in the Goal State.
-        """
-        # NOTE(edoakes): the replicas may already be created if we
-        # failed after creating them but before writing a
-        # checkpoint.
-        replica_name = format_actor_name(replica_tag, self._controller_name)
-        try:
-            replica_handle = ray.get_actor(replica_name)
-        except ValueError:
-            logger.debug("Starting replica '{}' for backend '{}'.".format(
-                replica_tag, backend_tag))
-            backend_info = self.get_backend(backend_tag)
-
-            replica_handle = ray.remote(backend_info.worker_class).options(
-                name=replica_name,
-                lifetime="detached" if self._detached else None,
-                max_restarts=-1,
-                max_task_retries=-1,
-                **backend_info.replica_config.ray_actor_options).remote(
-                    backend_tag, replica_tag,
-                    backend_info.replica_config.init_args,
-                    backend_info.backend_config, self._controller_name)
-
-        return replica_handle
-
-    def scale_backend_replicas(
-=======
     def _scale_backend_replicas(
->>>>>>> 407302f9
             self,
             backend_tag: BackendTag,
             num_replicas: int,
