import asyncio
from asyncio.futures import Future
from collections import defaultdict
from typing import Dict, Any, List, Optional, Set, Tuple

import ray
import ray.cloudpickle as pickle
from ray.actor import ActorHandle
from ray.serve.async_goal_manager import AsyncGoalManager
from ray.serve.backend_worker import create_backend_replica
from ray.serve.common import (
    BackendInfo,
    BackendTag,
    Duration,
    GoalId,
    ReplicaTag,
)
from ray.serve.config import BackendConfig, ReplicaConfig
from ray.serve.constants import LongPollKey
from ray.serve.exceptions import RayServeException
from ray.serve.kv_store import RayInternalKVStore
from ray.serve.long_poll import LongPollHost
from ray.serve.utils import (format_actor_name, get_random_letters, logger,
                             try_schedule_resources_on_nodes)

CHECKPOINT_KEY = "serve-backend-state-checkpoint"

# Feature flag for controller resource checking. If true, controller will
# error if the desired replicas exceed current resource availability.
_RESOURCE_CHECK_ENABLED = True


class BackendState:
    """Manages all state for backends in the system.

    This class is *not* thread safe, so any state-modifying methods should be
    called with a lock held.
    """

    def __init__(self, controller_name: str, detached: bool,
                 kv_store: RayInternalKVStore, long_poll_host: LongPollHost,
                 goal_manager: AsyncGoalManager):
        self._controller_name = controller_name
        self._detached = detached
        self._kv_store = kv_store
        self._long_poll_host = long_poll_host
        self._goal_manager = goal_manager

        # Non-checkpointed state.
        self.currently_starting_replicas: Dict[asyncio.Future, Tuple[
            BackendTag, ReplicaTag, ActorHandle]] = dict()
        self.currently_stopping_replicas: Dict[asyncio.Future, Tuple[
            BackendTag, ReplicaTag]] = dict()

        # Checkpointed state.
        self.backends: Dict[BackendTag, BackendInfo] = dict()
        self.backend_replicas: Dict[BackendTag, Dict[
            ReplicaTag, ActorHandle]] = defaultdict(dict)
        self.backend_goals: Dict[BackendTag, GoalId] = dict()
        self.backend_replicas_to_start: Dict[BackendTag, List[
            ReplicaTag]] = defaultdict(list)
        self.backend_replicas_to_stop: Dict[BackendTag, List[Tuple[
            ReplicaTag, Duration]]] = defaultdict(list)
        self.backends_to_remove: List[BackendTag] = list()

        checkpoint = self._kv_store.get(CHECKPOINT_KEY)
        if checkpoint is not None:
            (self.backends, self.backend_replicas, self.backend_goals,
             self.backend_replicas_to_start, self.backend_replicas_to_stop,
             self.backend_to_remove,
             pending_goal_ids) = pickle.loads(checkpoint)

            for goal_id in pending_goal_ids:
                self._goal_manager.create_goal(goal_id)

            # Fetch actor handles for all backend replicas in the system.
            # All of these backend_replicas are guaranteed to already exist
            # because they would not be written to a checkpoint in
            # self.backend_replicas until they were created.
            for backend_tag, replica_dict in self.backend_replicas.items():
                for replica_tag in replica_dict.keys():
                    replica_name = format_actor_name(replica_tag,
                                                     self._controller_name)
                    self.backend_replicas[backend_tag][
                        replica_tag] = ray.get_actor(replica_name)

        self._notify_backend_configs_changed()
        self._notify_replica_handles_changed()

    def _checkpoint(self) -> None:
        self._kv_store.put(
            CHECKPOINT_KEY,
            pickle.dumps(
                (self.backends, self.backend_replicas, self.backend_goals,
                 self.backend_replicas_to_start, self.backend_replicas_to_stop,
                 self.backends_to_remove,
                 self._goal_manager.get_pending_goal_ids())))

    def _notify_backend_configs_changed(self) -> None:
        self._long_poll_host.notify_changed(LongPollKey.BACKEND_CONFIGS,
                                            self.get_backend_configs())

    def _notify_replica_handles_changed(self) -> None:
        self._long_poll_host.notify_changed(
            LongPollKey.REPLICA_HANDLES, {
                backend_tag: list(replica_dict.values())
                for backend_tag, replica_dict in self.backend_replicas.items()
            })

    def get_backend_configs(self) -> Dict[BackendTag, BackendConfig]:
        return {
            tag: info.backend_config
            for tag, info in self.backends.items()
        }

    def get_replica_handles(
            self) -> Dict[BackendTag, Dict[ReplicaTag, ActorHandle]]:
        return self.backend_replicas

    def get_backend(self, backend_tag: BackendTag) -> Optional[BackendInfo]:
        return self.backends.get(backend_tag)

<<<<<<< HEAD
=======
    def num_pending_goals(self) -> int:
        return len(self.pending_goals)

    async def wait_for_goal(self, goal_id: GoalId) -> bool:
        start = time.time()
        if goal_id not in self.pending_goals:
            logger.debug(f"Goal {goal_id} not found")
            return True
        event = self.pending_goals[goal_id]
        await event.wait()
        logger.debug(
            f"Waiting for goal {goal_id} took {time.time() - start} seconds")
        return True

    def _complete_goal(self, goal_id: GoalId) -> None:
        logger.debug(f"Completing goal {goal_id}")
        event = self.pending_goals.pop(goal_id, None)
        if event:
            event.set()

    def _create_goal(self, goal_id: Optional[GoalId] = None) -> GoalId:
        if goal_id is None:
            goal_id = uuid4()
        event = asyncio.Event()
        self.pending_goals[goal_id] = event
        return goal_id

>>>>>>> 4d830039
    def _set_backend_goal(self, backend_tag: BackendTag,
                          backend_info: BackendInfo) -> None:
        existing_goal_id = self.backend_goals.get(backend_tag)
        new_goal_id = self._goal_manager.create_goal()

        if backend_info is not None:
            self.backends[backend_tag] = backend_info

        self.backend_goals[backend_tag] = new_goal_id

        return new_goal_id, existing_goal_id

    def create_backend(self, backend_tag: BackendTag,
                       backend_config: BackendConfig,
                       replica_config: ReplicaConfig) -> Optional[GoalId]:
        # Ensures this method is idempotent.
        backend_info = self.backends.get(backend_tag)
        if backend_info is not None:
            if (backend_info.backend_config == backend_config
                    and backend_info.replica_config == replica_config):
                return None

        backend_replica = create_backend_replica(replica_config.func_or_class)

        # Save creator that starts replicas, the arguments to be passed in,
        # and the configuration for the backends.
        backend_info = BackendInfo(
            worker_class=backend_replica,
            backend_config=backend_config,
            replica_config=replica_config)

        new_goal_id, existing_goal_id = self._set_backend_goal(
            backend_tag, backend_info)

        try:
            self.scale_backend_replicas(backend_tag,
                                        backend_config.num_replicas)
        except RayServeException as e:
            del self.backends[backend_tag]
            raise e

        # NOTE(edoakes): we must write a checkpoint before starting new
        # or pushing the updated config to avoid inconsistent state if we
        # crash while making the change.
        self._checkpoint()
        self._notify_backend_configs_changed()

        if existing_goal_id is not None:
            self._goal_manager.complete_goal(existing_goal_id)
        return new_goal_id

    def delete_backend(self, backend_tag: BackendTag,
                       force_kill: bool = False) -> Optional[GoalId]:
        # This method must be idempotent. We should validate that the
        # specified backend exists on the client.
        if backend_tag not in self.backends:
            return None

        # Scale its replicas down to 0.
        self.scale_backend_replicas(backend_tag, 0, force_kill)

        # Remove the backend's metadata.
        del self.backends[backend_tag]

        # Add the intention to remove the backend from the routers.
        self.backends_to_remove.append(backend_tag)

        new_goal_id, existing_goal_id = self._set_backend_goal(
            backend_tag, None)

        self._checkpoint()
        if existing_goal_id is not None:
            self._goal_manager.complete_goal(existing_goal_id)
        return new_goal_id

    def update_backend_config(self, backend_tag: BackendTag,
                              config_options: BackendConfig):
        if backend_tag not in self.backends:
            raise ValueError(f"Backend {backend_tag} is not registered")

        stored_backend_config = self.backends[backend_tag].backend_config
        updated_config = stored_backend_config.copy(
            update=config_options.dict(exclude_unset=True))
        updated_config._validate_complete()
        self.backends[backend_tag].backend_config = updated_config

        new_goal_id, existing_goal_id = self._set_backend_goal(
            backend_tag, self.backends[backend_tag])

        # Scale the replicas with the new configuration.
        self.scale_backend_replicas(backend_tag, updated_config.num_replicas)

        # NOTE(edoakes): we must write a checkpoint before pushing the
        # update to avoid inconsistent state if we crash after pushing the
        # update.
        self._checkpoint()
        if existing_goal_id is not None:
            self._goal_manager.complete_goal(existing_goal_id)

        # Inform the routers and backend replicas about config changes.
        # TODO(edoakes): this should only happen if we change something other
        # than num_replicas.
        self._notify_backend_configs_changed()

        return new_goal_id

    def _start_backend_replica(self, backend_tag: BackendTag,
                               replica_tag: ReplicaTag) -> ActorHandle:
        """Start a replica and return its actor handle.

        Checks if the named actor already exists before starting a new one.

        Assumes that the backend configuration is already in the Goal State.
        """
        # NOTE(edoakes): the replicas may already be created if we
        # failed after creating them but before writing a
        # checkpoint.
        replica_name = format_actor_name(replica_tag, self._controller_name)
        try:
            replica_handle = ray.get_actor(replica_name)
        except ValueError:
            logger.debug("Starting replica '{}' for backend '{}'.".format(
                replica_tag, backend_tag))
            backend_info = self.get_backend(backend_tag)

            replica_handle = ray.remote(backend_info.worker_class).options(
                name=replica_name,
                lifetime="detached" if self._detached else None,
                max_restarts=-1,
                max_task_retries=-1,
                **backend_info.replica_config.ray_actor_options).remote(
                    backend_tag, replica_tag,
                    backend_info.replica_config.actor_init_args,
                    backend_info.backend_config, self._controller_name)

        return replica_handle

    def scale_backend_replicas(
            self,
            backend_tag: BackendTag,
            num_replicas: int,
            force_kill: bool = False,
    ) -> None:
        """Scale the given backend to the number of replicas.

        NOTE: this does not actually start or stop the replicas, but instead
        adds the intention to start/stop them to self.backend_replicas_to_start
        and self.backend_replicas_to_stop. The caller is responsible for then
        first writing a checkpoint and then actually starting/stopping the
        intended replicas. This avoids inconsistencies with starting/stopping a
        replica and then crashing before writing a checkpoint.
        """

        logger.debug("Scaling backend '{}' to {} replicas".format(
            backend_tag, num_replicas))
        assert (backend_tag in self.backends
                ), "Backend {} is not registered.".format(backend_tag)
        assert num_replicas >= 0, ("Number of replicas must be"
                                   " greater than or equal to 0.")

        current_num_replicas = len(self.backend_replicas[backend_tag])
        delta_num_replicas = num_replicas - current_num_replicas

        backend_info: BackendInfo = self.backends[backend_tag]
        if delta_num_replicas > 0:
            can_schedule = try_schedule_resources_on_nodes(requirements=[
                backend_info.replica_config.resource_dict
                for _ in range(delta_num_replicas)
            ])

            if _RESOURCE_CHECK_ENABLED and not all(can_schedule):
                num_possible = sum(can_schedule)
                raise RayServeException(
                    "Cannot scale backend {} to {} replicas. Ray Serve tried "
                    "to add {} replicas but the resources only allows {} "
                    "to be added. To fix this, consider scaling to replica to "
                    "{} or add more resources to the cluster. You can check "
                    "avaiable resources with ray.nodes().".format(
                        backend_tag, num_replicas, delta_num_replicas,
                        num_possible, current_num_replicas + num_possible))

            logger.debug("Adding {} replicas to backend {}".format(
                delta_num_replicas, backend_tag))
            for _ in range(delta_num_replicas):
                replica_tag = "{}#{}".format(backend_tag, get_random_letters())
                self.backend_replicas_to_start[backend_tag].append(replica_tag)

        elif delta_num_replicas < 0:
            logger.debug("Removing {} replicas from backend '{}'".format(
                -delta_num_replicas, backend_tag))
            assert len(
                self.backend_replicas[backend_tag]) >= delta_num_replicas
            replicas_copy = self.backend_replicas.copy()
            for _ in range(-delta_num_replicas):
                replica_tag, _ = replicas_copy[backend_tag].popitem()

                graceful_timeout_s = (backend_info.backend_config.
                                      experimental_graceful_shutdown_timeout_s)
                if force_kill:
                    graceful_timeout_s = 0
                self.backend_replicas_to_stop[backend_tag].append((
                    replica_tag,
                    graceful_timeout_s,
                ))

    def _start_pending_replicas(self):
        for backend_tag, replicas_to_create in self.backend_replicas_to_start.\
                items():
            for replica_tag in replicas_to_create:
                replica_handle = self._start_backend_replica(
                    backend_tag, replica_tag)
                ready_future = replica_handle.ready.remote().as_future()
                self.currently_starting_replicas[ready_future] = (
                    backend_tag, replica_tag, replica_handle)

    def _stop_pending_replicas(self):
        for backend_tag, replicas_to_stop in (
                self.backend_replicas_to_stop.items()):
            for replica_tag, shutdown_timeout in replicas_to_stop:
                replica_name = format_actor_name(replica_tag,
                                                 self._controller_name)

                async def kill_actor(replica_name_to_use):
                    # NOTE: the replicas may already be stopped if we failed
                    # after stopping them but before writing a checkpoint.
                    try:
                        replica = ray.get_actor(replica_name_to_use)
                    except ValueError:
                        return

                    try:
                        await asyncio.wait_for(
                            replica.drain_pending_queries.remote(),
                            timeout=shutdown_timeout)
                    except asyncio.TimeoutError:
                        # Graceful period passed, kill it forcefully.
                        logger.debug(
                            f"{replica_name_to_use} did not shutdown after "
                            f"{shutdown_timeout}s, killing.")
                    finally:
                        ray.kill(replica, no_restart=True)

                self.currently_stopping_replicas[asyncio.ensure_future(
                    kill_actor(replica_name))] = (backend_tag, replica_tag)

    async def _check_currently_starting_replicas(self) -> int:
        """Returns the number of pending replicas waiting to start"""
        in_flight: Set[Future[Any]] = set()

        if self.currently_starting_replicas:
            done, in_flight = await asyncio.wait(
                list(self.currently_starting_replicas.keys()), timeout=0)
            for fut in done:
                (backend_tag, replica_tag,
                 replica_handle) = self.currently_starting_replicas.pop(fut)
                self.backend_replicas[backend_tag][
                    replica_tag] = replica_handle

                backend = self.backend_replicas_to_start.get(backend_tag)
                if backend:
                    try:
                        backend.remove(replica_tag)
                    except ValueError:
                        pass
                    if len(backend) == 0:
                        del self.backend_replicas_to_start[backend_tag]

    async def _check_currently_stopping_replicas(self) -> int:
        """Returns the number of replicas waiting to stop"""
        in_flight: Set[Future[Any]] = set()

        if self.currently_stopping_replicas:
            done_stopping, in_flight = await asyncio.wait(
                list(self.currently_stopping_replicas.keys()), timeout=0)
            for fut in done_stopping:
                (backend_tag,
                 replica_tag) = self.currently_stopping_replicas.pop(fut)

                backend_to_stop = self.backend_replicas_to_stop.get(
                    backend_tag)

                if backend_to_stop:
                    try:
                        backend_to_stop.remove(replica_tag)
                    except ValueError:
                        pass
                    if len(backend_to_stop) == 0:
                        del self.backend_replicas_to_stop[backend_tag]

                backend = self.backend_replicas.get(backend_tag)
                if backend:
                    try:
                        del backend[replica_tag]
                    except KeyError:
                        pass

                    if len(self.backend_replicas[backend_tag]) == 0:
                        del self.backend_replicas[backend_tag]

    def _completed_goals(self) -> List[GoalId]:
        completed_goals = []
        all_tags = set(self.backend_replicas.keys()).union(
            set(self.backends.keys()))

        for backend_tag in all_tags:
            desired_info = self.backends.get(backend_tag)
            existing_info = self.backend_replicas.get(backend_tag)
            # Check for deleting
            if (not desired_info or
                    desired_info.backend_config.num_replicas == 0) and \
                    (not existing_info or len(existing_info) == 0):
<<<<<<< HEAD
                completed_goals.append(self.backend_goals[backend_tag])
=======
                completed_goals.append(self.goals.get(backend_tag))
>>>>>>> 4d830039

            # Check for a non-zero number of backends
            if desired_info and existing_info and desired_info.backend_config.\
                    num_replicas == len(existing_info):
<<<<<<< HEAD
                completed_goals.append(self.backend_goals[backend_tag])
        return completed_goals
=======
                completed_goals.append(self.goals.get(backend_tag))
        return [goal for goal in completed_goals if goal]
>>>>>>> 4d830039

    async def update(self) -> bool:
        for goal_id in self._completed_goals():
            self._goal_manager.complete_goal(goal_id)

        self._start_pending_replicas()
        self._stop_pending_replicas()

        num_starting = len(self.currently_starting_replicas)
        num_stopping = len(self.currently_stopping_replicas)

        await self._check_currently_starting_replicas()
        await self._check_currently_stopping_replicas()

        if (len(self.currently_starting_replicas) != num_starting) or \
           (len(self.currently_stopping_replicas) != num_stopping):
            self._checkpoint()
            self._notify_replica_handles_changed()<|MERGE_RESOLUTION|>--- conflicted
+++ resolved
@@ -120,48 +120,6 @@
     def get_backend(self, backend_tag: BackendTag) -> Optional[BackendInfo]:
         return self.backends.get(backend_tag)
 
-<<<<<<< HEAD
-=======
-    def num_pending_goals(self) -> int:
-        return len(self.pending_goals)
-
-    async def wait_for_goal(self, goal_id: GoalId) -> bool:
-        start = time.time()
-        if goal_id not in self.pending_goals:
-            logger.debug(f"Goal {goal_id} not found")
-            return True
-        event = self.pending_goals[goal_id]
-        await event.wait()
-        logger.debug(
-            f"Waiting for goal {goal_id} took {time.time() - start} seconds")
-        return True
-
-    def _complete_goal(self, goal_id: GoalId) -> None:
-        logger.debug(f"Completing goal {goal_id}")
-        event = self.pending_goals.pop(goal_id, None)
-        if event:
-            event.set()
-
-    def _create_goal(self, goal_id: Optional[GoalId] = None) -> GoalId:
-        if goal_id is None:
-            goal_id = uuid4()
-        event = asyncio.Event()
-        self.pending_goals[goal_id] = event
-        return goal_id
-
->>>>>>> 4d830039
-    def _set_backend_goal(self, backend_tag: BackendTag,
-                          backend_info: BackendInfo) -> None:
-        existing_goal_id = self.backend_goals.get(backend_tag)
-        new_goal_id = self._goal_manager.create_goal()
-
-        if backend_info is not None:
-            self.backends[backend_tag] = backend_info
-
-        self.backend_goals[backend_tag] = new_goal_id
-
-        return new_goal_id, existing_goal_id
-
     def create_backend(self, backend_tag: BackendTag,
                        backend_config: BackendConfig,
                        replica_config: ReplicaConfig) -> Optional[GoalId]:
@@ -461,22 +419,13 @@
             if (not desired_info or
                     desired_info.backend_config.num_replicas == 0) and \
                     (not existing_info or len(existing_info) == 0):
-<<<<<<< HEAD
-                completed_goals.append(self.backend_goals[backend_tag])
-=======
                 completed_goals.append(self.goals.get(backend_tag))
->>>>>>> 4d830039
 
             # Check for a non-zero number of backends
             if desired_info and existing_info and desired_info.backend_config.\
                     num_replicas == len(existing_info):
-<<<<<<< HEAD
-                completed_goals.append(self.backend_goals[backend_tag])
-        return completed_goals
-=======
                 completed_goals.append(self.goals.get(backend_tag))
         return [goal for goal in completed_goals if goal]
->>>>>>> 4d830039
 
     async def update(self) -> bool:
         for goal_id in self._completed_goals():
