import math
import time
from collections import defaultdict, OrderedDict
from enum import Enum
import os
from typing import Any, Callable, Dict, List, Optional, Tuple

import ray
from ray import cloudpickle, ObjectRef
from ray.actor import ActorHandle
from ray.serve.async_goal_manager import AsyncGoalManager
from ray.serve.common import (BackendInfo, BackendTag, Duration, GoalId,
                              ReplicaTag, ReplicaName, RunningReplicaInfo)
from ray.serve.config import BackendConfig
from ray.serve.constants import (
    CONTROLLER_STARTUP_GRACE_PERIOD_S, SERVE_CONTROLLER_NAME, SERVE_PROXY_NAME,
    MAX_DEPLOYMENT_CONSTRUCTOR_RETRY_COUNT, MAX_NUM_DELETED_DEPLOYMENTS)
from ray.serve.storage.kv_store import KVStoreBase
from ray.serve.long_poll import LongPollHost, LongPollNamespace
from ray.serve.utils import format_actor_name, get_random_letters, logger
from ray.serve.version import BackendVersion, VersionedReplica
from ray.util.placement_group import PlacementGroup


class ReplicaState(Enum):
    STARTING = 1
    UPDATING = 2
    RECOVERING = 3
    RUNNING = 4
    STOPPING = 5


class ReplicaStartupStatus(Enum):
    PENDING = 1
    PENDING_SLOW_START = 2
    SUCCEEDED = 3
    FAILED = 4


class GoalStatus(Enum):
    NONE = 1
    PENDING = 2
    SUCCEEDED = 3
    SUCCESSFULLY_DELETED = 4
    FAILED = 5


CHECKPOINT_KEY = "serve-backend-state-checkpoint"
SLOW_STARTUP_WARNING_S = 30
SLOW_STARTUP_WARNING_PERIOD_S = 30

ALL_REPLICA_STATES = list(ReplicaState)
USE_PLACEMENT_GROUP = os.environ.get("SERVE_USE_PLACEMENT_GROUP", "1") != "0"


class ActorReplicaWrapper:
    """Wraps a Ray actor for a backend replica.

    This is primarily defined so that we can mock out actual Ray operations
    for unit testing.

    *All Ray API calls should be made here, not in BackendState.*
    """

    def __init__(self, actor_name: str, detached: bool, controller_name: str,
                 replica_tag: ReplicaTag, backend_tag: BackendTag):
        self._actor_name = actor_name
        self._placement_group_name = self._actor_name + "_placement_group"
        self._detached = detached
        self._controller_name = controller_name
        self._controller_namespace = ray.serve.api._get_controller_namespace(
            detached)

        self._replica_tag = replica_tag
        self._backend_tag = backend_tag

<<<<<<< HEAD
        # Populated in self.start().
        self._ready_obj_ref: ObjectRef = None
        self._actor_resources: Dict[str, float] = None
        self._max_concurrent_queries: int = None
        self._health_check_ref: ObjectRef = None
        # NOTE: storing these is necessary to keep the actor and PG alive in
=======
        self._ready_obj_ref = None
        self._graceful_shutdown_ref = None
        self._graceful_shutdown_timeout_s = None
        self._actor_resources = None
        self._health_check_ref = None

        # Storing the handles is necessary to keep the actor and PG alive in
>>>>>>> b7b80f0d
        # the non-detached case.
        self._actor_handle: ActorHandle = None
        self._placement_group: PlacementGroup = None

        # Populated in self.stop().
        self._graceful_shutdown_ref: ObjectRef = None

    def __get_state__(self) -> Dict[Any, Any]:
        clean_dict = self.__dict__.copy()
        del clean_dict["_ready_obj_ref"]
        del clean_dict["_graceful_shutdown_ref"]
        return clean_dict

    def __set_state__(self, d: Dict[Any, Any]) -> None:
        self.__dict__ = d
        self._ready_obj_ref = None
        self._graceful_shutdown_ref = None

    def get_running_replica_info(self) -> RunningReplicaInfo:
        assert self._actor_handle is not None, "Replica must be running!"
        return RunningReplicaInfo(
            backend_tag=self._backend_tag,
            replica_tag=self._replica_tag,
            actor_handle=self._actor_handle,
            max_concurrent_queries=self._max_concurrent_queries,
        )

    @property
    def replica_tag(self) -> str:
        return self._replica_tag

    @property
    def backend_tag(self) -> str:
        return self._backend_tag

    @property
    def actor_handle(self) -> Optional[ActorHandle]:
        if not self._actor_handle:
            try:
                self._actor_handle = ray.get_actor(
                    self._actor_name, namespace=self._controller_namespace)
            except ValueError:
                self._actor_handle = None

        return self._actor_handle

    def create_placement_group(self, placement_group_name: str,
                               actor_resources: dict) -> PlacementGroup:
        # Only need one placement group per actor
        if self._placement_group:
            return self._placement_group

        logger.debug("Creating placement group '{}' for deployment '{}'".
                     format(placement_group_name, self.backend_tag) +
                     f" component=serve deployment={self.backend_tag}")

        self._placement_group = ray.util.placement_group(
            [actor_resources],
            lifetime="detached" if self._detached else None,
            name=placement_group_name)

        return self._placement_group

    def get_placement_group(self,
                            placement_group_name) -> Optional[PlacementGroup]:
        if not self._placement_group:
            try:
                self._placement_group = ray.util.get_placement_group(
                    placement_group_name)
            except ValueError:
                self._placement_group = None

        return self._placement_group

    def start(self, backend_info: BackendInfo, version: BackendVersion):
        """
        Start a new actor for current BackendReplica instance.
        """
        self._actor_resources = backend_info.replica_config.resource_dict
<<<<<<< HEAD
        self._max_concurrent_queries = (
            backend_info.backend_config.max_concurrent_queries)
=======
        self._graceful_shutdown_timeout_s = (
            backend_info.backend_config.graceful_shutdown_timeout_s)
>>>>>>> b7b80f0d
        if USE_PLACEMENT_GROUP:
            self._placement_group = self.create_placement_group(
                self._placement_group_name, self._actor_resources)

        logger.debug(f"Starting replica {self.replica_tag} for deployment "
                     f"{self.backend_tag} component=serve deployment="
                     f"{self.backend_tag} replica={self.replica_tag}")

        self._actor_handle = backend_info.actor_def.options(
            name=self._actor_name,
            namespace=self._controller_namespace,
            lifetime="detached" if self._detached else None,
            placement_group=self._placement_group,
            placement_group_capture_child_tasks=False,
            **backend_info.replica_config.ray_actor_options).remote(
                self.backend_tag, self.replica_tag,
                backend_info.replica_config.init_args,
                backend_info.replica_config.init_kwargs,
                backend_info.backend_config.to_proto_bytes(), version,
                self._controller_name, self._detached)

        self._ready_obj_ref = self._actor_handle.reconfigure.remote(
            backend_info.backend_config.user_config)

    def update_user_config(self, user_config: Any):
        """
        Update user config of existing actor behind current
        BackendReplica instance.
        """
        logger.debug(f"Updating replica {self.replica_tag} for deployment "
                     f"{self.backend_tag} component=serve deployment="
                     f"{self.backend_tag} replica={self.replica_tag} "
                     f"with user_config {user_config}")

        self._ready_obj_ref = self._actor_handle.reconfigure.remote(
            user_config)

    def recover(self):
        """
        Recover states in BackendReplica instance by fetching running actor
        status
        """
        logger.debug(f"Recovering replica {self.replica_tag} for deployment "
                     f"{self.backend_tag} component=serve deployment="
                     f"{self.backend_tag} replica={self.replica_tag}")

        self._actor_handle = self.actor_handle
        if USE_PLACEMENT_GROUP:
            self._placement_group = self.get_placement_group(
                self._placement_group_name)

        # Running actor handle already has all info needed, thus successful
        # starting simply means retrieving replica version hash from actor
        self._ready_obj_ref = self._actor_handle.get_version.remote()

    def check_ready(
            self) -> Tuple[ReplicaStartupStatus, Optional[BackendVersion]]:
        """
        Check if current replica has started by making ray API calls on
        relevant actor / object ref.

        Returns:
            state (ReplicaStartupStatus):
                PENDING:
                    - replica reconfigure() haven't returned.
                FAILED:
                    - replica __init__() failed.
                SUCCEEDED:
                    - replica __init__() and reconfigure() succeeded.
            version (BackendVersion):
                None:
                    - replica reconfigure() haven't returned OR
                    - replica __init__() failed.
                version:
                    - replica __init__() and reconfigure() succeeded.
        """
        ready, _ = ray.wait([self._ready_obj_ref], timeout=0)
        # In case of deployment constructor failure, ray.get will help to
        # surface exception to each update() cycle.
        if len(ready) == 0:
            return ReplicaStartupStatus.PENDING, None
        elif len(ready) > 0:
            try:
                version = ray.get(ready)[0]
            except Exception:
                return ReplicaStartupStatus.FAILED, None

        return ReplicaStartupStatus.SUCCEEDED, version

    @property
    def actor_resources(self) -> Dict[str, float]:
        return self._actor_resources

    @property
    def available_resources(self) -> Dict[str, float]:
        return ray.available_resources()

    def graceful_stop(self) -> Duration:
        """Request the actor to exit gracefully.

        Returns the timeout after which to kill the actor.
        """
        try:
            handle = ray.get_actor(self._actor_name)
            self._graceful_shutdown_ref = handle.prepare_for_shutdown.remote()
        except ValueError:
            pass

        return self._graceful_shutdown_timeout_s

    def check_stopped(self) -> bool:
        """Check if the actor has exited."""
        try:
            handle = ray.get_actor(self._actor_name)
            ready, _ = ray.wait([self._graceful_shutdown_ref], timeout=0)
            stopped = len(ready) == 1
            if stopped:
                ray.kill(handle, no_restart=True)
        except ValueError:
            stopped = True

        return stopped

    def check_health(self) -> bool:
        """Check if the actor is healthy."""
        if self._health_check_ref is None:
            self._health_check_ref = self._actor_handle.run_forever.remote()

        ready, _ = ray.wait([self._health_check_ref], timeout=0)

        return len(ready) == 0

    def force_stop(self):
        """Force the actor to exit without shutting down gracefully."""
        try:
            ray.kill(ray.get_actor(self._actor_name))
        except ValueError:
            pass

    def cleanup(self):
        """Clean up any remaining resources after the actor has exited.

        Currently, this just removes the placement group.
        """
        if not USE_PLACEMENT_GROUP:
            return

        try:
            if self._placement_group is not None:
                ray.util.remove_placement_group(self._placement_group)
        except ValueError:
            pass


class BackendReplica(VersionedReplica):
    """Manages state transitions for backend replicas.

    This is basically a checkpointable lightweight state machine.
    """

    def __init__(self, controller_name: str, detached: bool,
                 replica_tag: ReplicaTag, backend_tag: BackendTag,
                 version: BackendVersion):
        self._actor = ActorReplicaWrapper(
            format_actor_name(replica_tag), detached, controller_name,
            replica_tag, backend_tag)
        self._controller_name = controller_name
        self._replica_tag = replica_tag
        self._backend_tag = backend_tag
        self._version = version
        self._start_time = None
        self._prev_slow_startup_warning_time = None

    def __get_state__(self) -> Dict[Any, Any]:
        return self.__dict__.copy()

    def __set_state__(self, d: Dict[Any, Any]) -> None:
        self.__dict__ = d

    def get_running_replica_info(self) -> RunningReplicaInfo:
        return self._actor.get_running_replica_info()

    @property
    def replica_tag(self) -> ReplicaTag:
        return self._replica_tag

    @property
    def backend_tag(self) -> BackendTag:
        return self._backend_tag

    @property
    def version(self):
        return self._version

    @property
    def actor_handle(self) -> ActorHandle:
        return self._actor.actor_handle

    def start(self, backend_info: BackendInfo, version: BackendVersion):
        """
        Start a new actor for current BackendReplica instance.
        """
        self._actor.start(backend_info, version)
        self._start_time = time.time()
        self._prev_slow_startup_warning_time = time.time()
        self._version = version

    def update_user_config(self, user_config: Any):
        """
        Update user config of existing actor behind current
        BackendReplica instance.
        """
        self._actor.update_user_config(user_config)
        self._version = BackendVersion(
            self._version.code_version, user_config=user_config)

    def recover(self):
        """
        Recover states in BackendReplica instance by fetching running actor
        status
        """
        self._actor.recover()
        self._start_time = time.time()
        # Replica version is fetched from recovered replica dynamically in
        # check_started() below

    def check_started(self) -> ReplicaStartupStatus:
        """Check if the replica has started. If so, transition to RUNNING.

        Should handle the case where the replica has already stopped.

        Returns:
            status (ReplicaStartupStatus): Most recent state of replica by
                querying actor obj ref
        """
        status, version = self._actor.check_ready()

        if status == ReplicaStartupStatus.PENDING:
            if time.time() - self._start_time > SLOW_STARTUP_WARNING_S:
                status = ReplicaStartupStatus.PENDING_SLOW_START
        elif status == ReplicaStartupStatus.SUCCEEDED:
            # Re-assign BackendVersion if start / update / recover succeeded
            # by reading re-computed version in RayServeReplica
            if version is not None:
                self._version = version

        return status

    def stop(self, force: bool = False) -> None:
        """Stop the replica.

        Should handle the case where the replica is already stopped.
        """
        timeout_s = self._actor.graceful_stop()
        if force:
            timeout_s = 0
        self._shutdown_deadline = time.time() + timeout_s

    def check_stopped(self) -> bool:
        """Check if the replica has finished stopping."""
        if self._actor.check_stopped():
            # Clean up any associated resources (e.g., placement group).
            self._actor.cleanup()
            return True

        timeout_passed = time.time() > self._shutdown_deadline
        if timeout_passed:
            # Graceful period passed, kill it forcefully.
            # This will be called repeatedly until the replica shuts down.
            logger.debug(
                f"Replica {self.replica_tag} did not shut down after grace "
                "period, force-killing it. "
                f"component=serve deployment={self.backend_tag} "
                f"replica={self.replica_tag}")

            self._actor.force_stop()
        return False

    def check_health(self) -> bool:
        """Check if the replica is still alive.

        Returns `True` if the replica is healthy, else `False`.
        """
        return self._actor.check_health()

    def resource_requirements(
            self) -> Tuple[Dict[str, float], Dict[str, float]]:
        """Returns required and currently available resources.

        Only resources with nonzero requirements will be included in the
        required dict and only resources in the required dict will be
        included in the available dict (filtered for relevance).
        """
        required = {
            k: v
            for k, v in self._actor.actor_resources.items() if v > 0
        }
        available = {
            k: v
            for k, v in self._actor.available_resources.items()
            if k in required
        }
        return required, available


class ReplicaStateContainer:
    """Container for mapping ReplicaStates to lists of BackendReplicas."""

    def __init__(self):
        self._replicas: Dict[ReplicaState, List[BackendReplica]] = defaultdict(
            list)

    def add(self, state: ReplicaState, replica: VersionedReplica):
        """Add the provided replica under the provided state.

        Args:
            state (ReplicaState): state to add the replica under.
            replica (VersionedReplica): replica to add.
        """
        assert isinstance(state, ReplicaState)
        assert isinstance(replica, VersionedReplica)
        self._replicas[state].append(replica)

    def get(self, states: Optional[List[ReplicaState]] = None
            ) -> List[BackendReplica]:
        """Get all replicas of the given states.

        This does not remove them from the container. Replicas are returned
        in order of state as passed in.

        Args:
            states (str): states to consider. If not specified, all replicas
                are considered.
        """
        if states is None:
            states = ALL_REPLICA_STATES

        assert isinstance(states, list)

        return sum((self._replicas[state] for state in states), [])

    def pop(self,
            exclude_version: Optional[BackendVersion] = None,
            states: Optional[List[ReplicaState]] = None,
            max_replicas: Optional[int] = math.inf) -> List[VersionedReplica]:
        """Get and remove all replicas of the given states.

        This removes the replicas from the container. Replicas are returned
        in order of state as passed in.

        Args:
            exclude_version (BackendVersion): if specified, replicas of the
                provided version will *not* be removed.
            states (str): states to consider. If not specified, all replicas
                are considered.
            max_replicas (int): max number of replicas to return. If not
                specified, will pop all replicas matching the criteria.
        """
        if states is None:
            states = ALL_REPLICA_STATES

        assert (exclude_version is None
                or isinstance(exclude_version, BackendVersion))
        assert isinstance(states, list)

        replicas = []
        for state in states:
            popped = []
            remaining = []
            for replica in self._replicas[state]:
                if len(replicas) + len(popped) == max_replicas:
                    remaining.append(replica)
                elif (exclude_version is not None
                      and replica.version == exclude_version):
                    remaining.append(replica)
                else:
                    popped.append(replica)
            self._replicas[state] = remaining
            replicas.extend(popped)

        return replicas

    def count(self,
              exclude_version: Optional[BackendVersion] = None,
              version: Optional[BackendVersion] = None,
              states: Optional[List[ReplicaState]] = None):
        """Get the total count of replicas of the given states.

        Args:
            exclude_version(BackendVersion): version to exclude. If not
                specified, all versions are considered.
            version(BackendVersion): version to filter to. If not specified,
                all versions are considered.
            states (str): states to consider. If not specified, all replicas
                are considered.
        """
        if states is None:
            states = ALL_REPLICA_STATES
        assert isinstance(states, list)
        assert (exclude_version is None
                or isinstance(exclude_version, BackendVersion))
        assert version is None or isinstance(version, BackendVersion)
        if exclude_version is None and version is None:
            return sum(len(self._replicas[state]) for state in states)
        elif exclude_version is None and version is not None:
            return sum(
                len(
                    list(
                        filter(lambda r: r.version == version, self._replicas[
                            state]))) for state in states)
        elif exclude_version is not None and version is None:
            return sum(
                len(
                    list(
                        filter(lambda r: r.version != exclude_version,
                               self._replicas[state]))) for state in states)
        else:
            raise ValueError(
                "Only one of `version` or `exclude_version` may be provided.")

    def __str__(self):
        return str(self._replicas)

    def __repr__(self):
        return repr(self._replicas)


class BackendState:
    """Manages the target state and replicas for a single backend."""

    def __init__(self, name: str, controller_name: str, detached: bool,
                 long_poll_host: LongPollHost, goal_manager: AsyncGoalManager,
                 _save_checkpoint_func: Callable):

        self._name = name
        self._controller_name: str = controller_name
        self._detached: bool = detached
        self._long_poll_host: LongPollHost = long_poll_host
        self._goal_manager: AsyncGoalManager = goal_manager
        self._save_checkpoint_func = _save_checkpoint_func

        # Each time we set a new backend goal, we're trying to save new
        # BackendInfo and bring current deployment to meet new status.
        # In case the new backend goal failed to complete, we keep track of
        # previous BackendInfo and rollback to it.
        self._target_info: BackendInfo = None
        self._rollback_info: BackendInfo = None
        self._target_replicas: int = -1
        self._curr_goal: Optional[GoalId] = None
        self._target_version: BackendVersion = None
        self._prev_startup_warning: float = time.time()
        self._replica_constructor_retry_counter: int = 0
        self._replicas: ReplicaStateContainer = ReplicaStateContainer()

    def get_target_state_checkpoint_data(self):
        """
        Return deployment's target state submitted by user's deployment call.
        Should be persisted and outlive current ray cluster.
        """
        return (self._target_info, self._target_replicas, self._target_version)

    def get_current_state_checkpoint_data(self):
        """
        Return deployment's current state specific to the ray cluster it's
        running in. Might be lost or re-constructed upon ray cluster failure.
        """
        return (self._rollback_info, self._curr_goal,
                self._prev_startup_warning,
                self._replica_constructor_retry_counter, self._replicas)

    def get_checkpoint_data(self):
        return (self.get_target_state_checkpoint_data(),
                self.get_current_state_checkpoint_data())

    def recover_target_state_from_checkpoint(self, target_state_checkpoint):
        logger.info("Recovering target state for deployment "
                    f"{self._name} from checkpoint..")
        (self._target_info, self._target_replicas,
         self._target_version) = target_state_checkpoint

    def recover_current_state_from_checkpoint(self, current_state_checkpoint):
        logger.info("Recovering current state for deployment "
                    f"{self._name} from checkpoint..")
        (self._rollback_info, self._curr_goal, self._prev_startup_warning,
         self._replica_constructor_retry_counter,
         self._replicas) = current_state_checkpoint

        if self._curr_goal is not None:
            self._goal_manager.create_goal(self._curr_goal)

        self._notify_replica_handles_changed()

    def recover_current_state_from_replica_actor_names(
            self, replica_actor_names: List[str]):
        assert (
            self._target_info is not None and self._target_replicas != -1
            and self._target_version is not None), (
                "Target state should be recovered successfully first before "
                "recovering current state from replica actor names.")

        logger.info("Recovering current state for deployment "
                    f"{self._name} from {len(replica_actor_names)} actors in "
                    "current ray cluster..")
        # All current states use default value, only attach running replicas.
        for replica_actor_name in replica_actor_names:
            replica_name: ReplicaName = ReplicaName.from_str(
                replica_actor_name)
            new_backend_replica = BackendReplica(
                self._controller_name, self._detached,
                replica_name.replica_tag, replica_name.deployment_tag, None)
            new_backend_replica.recover()
            self._replicas.add(ReplicaState.RECOVERING, new_backend_replica)
            logger.debug(
                "Adding RECOVERING to replica_tag: "
                f"{new_backend_replica.replica_tag}, backend_tag: {self._name}"
            )

        # Blocking grace period to avoid controller thrashing when cover
        # from replica actor names
        time.sleep(CONTROLLER_STARTUP_GRACE_PERIOD_S)
        # This halts all traffic in cluster.
        self._notify_running_replicas_changed()

    @property
    def target_info(self) -> BackendInfo:
        return self._target_info

    @property
    def curr_goal(self) -> Optional[GoalId]:
        return self._curr_goal

    def get_running_replica_infos(self) -> List[RunningReplicaInfo]:
        return [
            replica.get_running_replica_info()
            for replica in self._replicas.get([ReplicaState.RUNNING])
        ]

    def _notify_running_replicas_changed(self):
        self._long_poll_host.notify_changed(
            (LongPollNamespace.RUNNING_REPLICAS, self._name),
            self.get_running_replica_infos(),
        )

    def _set_backend_goal(self, backend_info: Optional[BackendInfo]) -> None:
        """
        Set desirable state for a given backend, identified by tag.

        Args:
            backend_info (Optional[BackendInfo]): Contains backend and
                replica config, if passed in as None, we're marking
                target backend as shutting down.
        """
        existing_goal_id = self._curr_goal
        new_goal_id = self._goal_manager.create_goal()

        if backend_info is not None:
            self._target_info = backend_info
            self._target_replicas = backend_info.backend_config.num_replicas
            self._target_version = BackendVersion(
                backend_info.version,
                user_config=backend_info.backend_config.user_config)

        else:
            self._target_replicas = 0

        self._curr_goal = new_goal_id
        logger.debug(
            f"Set backend goal for {self._name} with version "
            f"{backend_info if backend_info is None else backend_info.version}"
        )
        return new_goal_id, existing_goal_id

    def deploy(self,
               backend_info: BackendInfo) -> Tuple[Optional[GoalId], bool]:
        """Deploy the backend.

        If the backend already exists with the same version and BackendConfig,
        this is a no-op and returns the GoalId corresponding to the existing
        update if there is one.

        Returns:
            GoalId, bool: The GoalId for the client to wait for and whether or
            not the backend is being updated.
        """
        # Ensures this method is idempotent.
        existing_info = self._target_info
        if existing_info is not None:
            # Redeploying should not reset the deployment's start time.
            backend_info.start_time_ms = existing_info.start_time_ms

            if (existing_info.backend_config == backend_info.backend_config
                    and backend_info.version is not None
                    and existing_info.version == backend_info.version):
                return self._curr_goal, False

        # Keep a copy of previous backend info in case goal failed to
        # complete to initiate rollback.
        self._rollback_info = self._target_info

        # Reset constructor retry counter.
        self._replica_constructor_retry_counter = 0

        new_goal_id, existing_goal_id = self._set_backend_goal(backend_info)

        # NOTE(edoakes): we must write a checkpoint before starting new
        # or pushing the updated config to avoid inconsistent state if we
        # crash while making the change.
        self._save_checkpoint_func()

        if existing_goal_id is not None:
            self._goal_manager.complete_goal(existing_goal_id)
        return new_goal_id, True

    def delete(self) -> Optional[GoalId]:
        new_goal_id, existing_goal_id = self._set_backend_goal(None)

        self._save_checkpoint_func()
        if existing_goal_id is not None:
            self._goal_manager.complete_goal(existing_goal_id)
        return new_goal_id

    def _stop_wrong_version_replicas(self) -> int:
        """Stops replicas with outdated versions to implement rolling updates.

        This includes both explicit code version updates and changes to the
        user_config.
        """
        # Short circuit if target replicas is 0 (the backend is being deleted)
        # because this will be handled in the main loop.
        if self._target_replicas == 0:
            return 0

        # We include STARTING and UPDATING replicas here
        # because if there are replicas still pending startup, we may as well
        # terminate them and start new version replicas instead.
        old_running_replicas = self._replicas.count(
            exclude_version=self._target_version,
            states=[
                ReplicaState.STARTING, ReplicaState.UPDATING,
                ReplicaState.RUNNING
            ])
        old_stopping_replicas = self._replicas.count(
            exclude_version=self._target_version,
            states=[ReplicaState.STOPPING])
        new_running_replicas = self._replicas.count(
            version=self._target_version, states=[ReplicaState.RUNNING])

        # If the backend is currently scaling down, let the scale down
        # complete before doing a rolling update.
        if (self._target_replicas <
                old_running_replicas + old_stopping_replicas):
            return 0

        # The number of replicas that are currently in transition between
        # an old version and the new version. Note that we cannot directly
        # count the number of stopping replicas because once replicas finish
        # stopping, they are removed from the data structure.
        pending_replicas = (self._target_replicas - new_running_replicas -
                            old_running_replicas)

        # Maximum number of replicas that can be updating at any given time.
        # There should never be more than rollout_size old replicas stopping
        # or rollout_size new replicas starting.
        rollout_size = max(int(0.2 * self._target_replicas), 1)
        max_to_stop = max(rollout_size - pending_replicas, 0)

        replicas_to_update = self._replicas.pop(
            exclude_version=self._target_version,
            states=[ReplicaState.STARTING, ReplicaState.RUNNING],
            max_replicas=max_to_stop)

        code_version_changes = 0
        user_config_changes = 0
        for replica in replicas_to_update:
            # If the code version is a mismatch, we stop the replica. A new one
            # with the correct version will be started later as part of the
            # normal scale-up process.
            if (replica.version.code_version !=
                    self._target_version.code_version):
                code_version_changes += 1
                replica.stop()
                self._replicas.add(ReplicaState.STOPPING, replica)
            # If only the user_config is a mismatch, we update it dynamically
            # without restarting the replica.
            elif (replica.version.user_config_hash !=
                  self._target_version.user_config_hash):
                user_config_changes += 1
                replica.update_user_config(self._target_version.user_config)
                self._replicas.add(ReplicaState.UPDATING, replica)
                logger.debug(
                    "Adding UPDATING to replica_tag: "
                    f"{replica.replica_tag}, backend_tag: {self._name}")
            else:
                assert False, "Update must be code version or user config."

        if code_version_changes > 0:
            logger.info(f"Stopping {code_version_changes} replicas of "
                        f"deployment '{self._name}' with outdated versions. "
                        f"component=serve deployment={self._name}")

        if user_config_changes > 0:
            logger.info(f"Updating {user_config_changes} replicas of "
                        f"deployment '{self._name}' with outdated "
                        f"user_configs. component=serve "
                        f"deployment={self._name}")

        return len(replicas_to_update)

    def _scale_backend_replicas(self) -> bool:
        """Scale the given backend to the number of replicas."""

        assert self._target_replicas >= 0, ("Number of replicas must be"
                                            " greater than or equal to 0.")

        self._stop_wrong_version_replicas()

        current_replicas = self._replicas.count(states=[
            ReplicaState.STARTING, ReplicaState.UPDATING, ReplicaState.RUNNING
        ])
        recovering_replicas = self._replicas.count(
            states=[ReplicaState.RECOVERING])

        delta_replicas = (
            self._target_replicas - current_replicas - recovering_replicas)
        if delta_replicas == 0:
            return False

        elif delta_replicas > 0:
            # Don't ever exceed self._target_replicas.
            stopping_replicas = self._replicas.count(states=[
                ReplicaState.STOPPING,
            ])
            to_add = max(delta_replicas - stopping_replicas, 0)
            if to_add > 0:
                logger.info(f"Adding {to_add} replicas to deployment "
                            f"'{self._name}'. component=serve "
                            f"deployment={self._name}")
            for _ in range(to_add):
                replica_name = ReplicaName(self._name, get_random_letters())
                new_backend_replica = BackendReplica(
                    self._controller_name, self._detached,
                    replica_name.replica_tag, replica_name.deployment_tag,
                    self._target_version)
                new_backend_replica.start(self._target_info,
                                          self._target_version)

                self._replicas.add(ReplicaState.STARTING, new_backend_replica)
                logger.debug("Adding STARTING to replica_tag: "
                             f"{replica_name}, backend_tag: {self._name}")

        elif delta_replicas < 0:
            to_remove = -delta_replicas
            logger.info(f"Removing {to_remove} replicas from deployment "
                        f"'{self._name}'. component=serve "
                        f"deployment={self._name}")
            replicas_to_stop = self._replicas.pop(
                states=[
                    ReplicaState.STARTING, ReplicaState.UPDATING,
                    ReplicaState.RECOVERING, ReplicaState.RUNNING
                ],
                max_replicas=to_remove)

            for replica in replicas_to_stop:
                logger.debug(f"Adding STOPPING to replica_tag: {replica}, "
                             f"backend_tag: {self._name}")
                replica.stop()
                self._replicas.add(ReplicaState.STOPPING, replica)

        return True

    def _check_curr_goal_status(self) -> GoalStatus:
        """
        In each update() cycle, upon finished calling _scale_all_backends(),
        check difference between target vs. running relica count for each
        backend and return whether or not the current goal is complete.

        Returns:
            AsyncGoalStatus
        """

        if self._curr_goal is None:
            return GoalStatus.NONE

        target_version = self._target_version
        target_replica_count = self._target_replicas

        all_running_replica_cnt = self._replicas.count(
            states=[ReplicaState.RUNNING])
        running_at_target_version_replica_cnt = self._replicas.count(
            states=[ReplicaState.RUNNING], version=target_version)

        failed_to_start_count = self._replica_constructor_retry_counter
        failed_to_start_threshold = min(MAX_DEPLOYMENT_CONSTRUCTOR_RETRY_COUNT,
                                        target_replica_count * 3)

        # Got to make a call to complete current deploy() goal after
        # start failure threshold reached, while we might still have
        # pending replicas in current goal.
        if (failed_to_start_count >= failed_to_start_threshold
                and failed_to_start_threshold != 0):
            if running_at_target_version_replica_cnt > 0:
                # At least one RUNNING replica at target state, partial
                # success; We can stop tracking constructor failures and
                # leave it to the controller to fully scale to target
                # number of replicas and only return as completed once
                # reached target replica count
                self._replica_constructor_retry_counter = -1
            else:
                return GoalStatus.FAILED

        # If we have pending ops, the current goal is *not* ready.
        if (self._replicas.count(states=[
                ReplicaState.STARTING,
                ReplicaState.UPDATING,
                ReplicaState.RECOVERING,
                ReplicaState.STOPPING,
        ]) == 0):
            # Check for deleting.
            if target_replica_count == 0 and all_running_replica_cnt == 0:
                return GoalStatus.SUCCESSFULLY_DELETED

            # Check for a non-zero number of backends.
            elif target_replica_count == running_at_target_version_replica_cnt:
                return GoalStatus.SUCCEEDED

        return GoalStatus.PENDING

    def _check_startup_replicas(self,
                                original_state: ReplicaState,
                                stop_on_slow=False
                                ) -> Tuple[List[BackendReplica], bool]:
        """
        Common helper function for startup actions tracking and status
        transition: STARTING, UPDATING and RECOVERING.

        Args:
            stop_on_slow: If we consider a replica failed upon observing it's
                slow to reach running state.
        """
        slow_replicas = []
        transitioned_to_running = False
        for replica in self._replicas.pop(states=[original_state]):
            start_status = replica.check_started()
            if start_status == ReplicaStartupStatus.SUCCEEDED:
                # This replica should be now be added to handle's replica
                # set.
                self._replicas.add(ReplicaState.RUNNING, replica)
                transitioned_to_running = True
            elif start_status == ReplicaStartupStatus.FAILED:
                # Replica reconfigure (deploy / upgrade) failed
                if self._replica_constructor_retry_counter >= 0:
                    # Increase startup failure counter if we're tracking it
                    self._replica_constructor_retry_counter += 1

                replica.stop(force=True)
                self._replicas.add(ReplicaState.STOPPING, replica)
            elif start_status == ReplicaStartupStatus.PENDING:
                # Not done yet, remain at same state
                self._replicas.add(original_state, replica)
            else:
                # Slow start, remain at same state but also add to
                # slow start replicas.
                if not stop_on_slow:
                    self._replicas.add(original_state, replica)
                else:
                    replica.stop(force=True)
                    self._replicas.add(ReplicaState.STOPPING, replica)
                slow_replicas.append(replica)

        return slow_replicas, transitioned_to_running

    def _check_and_update_replicas(self):
        """
        Check current state of all BackendReplica being tracked, and compare
        with state container from previous update() cycle to see if any state
        transition happened.
        """
        running_replicas_changed = False
        for replica in self._replicas.pop(states=[ReplicaState.RUNNING]):
            if replica.check_health():
                self._replicas.add(ReplicaState.RUNNING, replica)
            else:
                running_replicas_changed = True
                logger.warning(
                    f"Replica {replica.replica_tag} of deployment "
                    f"{self._name} failed health check, stopping it. "
                    f"component=serve deployment={self._name} "
                    f"replica={replica.replica_tag}")
                replica.stop(force=True)
                self._replicas.add(ReplicaState.STOPPING, replica)

        slow_start_replicas = []
        slow_start, starting_to_running = self._check_startup_replicas(
            ReplicaState.STARTING)
        slow_update, updating_to_running = self._check_startup_replicas(
            ReplicaState.UPDATING)
        slow_recover, recovering_to_running = self._check_startup_replicas(
            ReplicaState.RECOVERING, stop_on_slow=True)

        slow_start_replicas = slow_start + slow_update + slow_recover
        running_replicas_changed = (running_replicas_changed
                                    or starting_to_running
                                    or updating_to_running
                                    or recovering_to_running)

        if running_replicas_changed:
            self._notify_running_replicas_changed()

        if (len(slow_start_replicas)
                and time.time() - self._prev_startup_warning >
                SLOW_STARTUP_WARNING_PERIOD_S):
            required, available = slow_start_replicas[
                0].resource_requirements()
            logger.warning(
                f"Deployment '{self._name}' has "
                f"{len(slow_start_replicas)} replicas that have taken "
                f"more than {SLOW_STARTUP_WARNING_S}s to start up. This "
                "may be caused by waiting for the cluster to auto-scale, "
                "waiting for a runtime environment to install, or a slow "
                "constructor. Resources required "
                f"for each replica: {required}, resources available: "
                f"{available}. component=serve deployment={self._name}")

            self._prev_startup_warning = time.time()

        for replica in self._replicas.pop(states=[ReplicaState.STOPPING]):
            stopped = replica.check_stopped()
            if not stopped:
                self._replicas.add(ReplicaState.STOPPING, replica)

    def update(self) -> bool:
        """Updates the state of all backends to match their goal state."""
        # Add or remove BackendReplica instances in self._replicas.
        # This should be the only place we adjust total number of replicas
        # we manage.
        self._scale_backend_replicas()

        # Check the state of existing replicas and transition if necessary.
        self._check_and_update_replicas()

        status = self._check_curr_goal_status()
        if status == GoalStatus.SUCCEEDED:
            # Deployment successul, complete the goal and clear the
            # backup backend_info.
            self._goal_manager.complete_goal(self._curr_goal)
            self._rollback_info = None
        elif status == GoalStatus.FAILED:
            # Roll back or delete the deployment if it failed.
            if self._rollback_info is None:
                # No info to roll back to, delete it.
                self._goal_manager.complete_goal(
                    self._curr_goal,
                    RuntimeError(f"Deployment '{self._name}' failed, "
                                 "deleting it asynchronously."))
                self.delete()
            else:
                # Roll back to the previous version.
                rollback_info = self._rollback_info
                self._goal_manager.complete_goal(
                    self._curr_goal,
                    RuntimeError(
                        f"Deployment '{self._name}' failed, rolling back to "
                        f"version {rollback_info.version} asynchronously."))

                self._curr_goal = None
                self._rollback_info = None
                self.deploy(rollback_info)
        elif status == GoalStatus.SUCCESSFULLY_DELETED:
            self._goal_manager.complete_goal(self._curr_goal)

        return status == GoalStatus.SUCCESSFULLY_DELETED


class BackendStateManager:
    """Manages all state for backends in the system.

    This class is *not* thread safe, so any state-modifying methods should be
    called with a lock held.
    """

    def __init__(self, controller_name: str, detached: bool,
                 kv_store: KVStoreBase, long_poll_host: LongPollHost,
                 goal_manager: AsyncGoalManager,
                 all_current_actor_names: List[str]):

        self._controller_name = controller_name
        self._detached = detached
        self._kv_store = kv_store
        self._long_poll_host = long_poll_host
        self._goal_manager = goal_manager
        self._create_backend_state: Callable = lambda name: BackendState(
            name, controller_name, detached,
            long_poll_host, goal_manager, self._save_checkpoint_func)
        self._backend_states: Dict[BackendTag, BackendState] = dict()
        self._deleted_backend_metadata: Dict[BackendTag,
                                             BackendInfo] = OrderedDict()

        self._recover_from_checkpoint(all_current_actor_names)

    def _map_actor_names_to_deployment(self, all_current_actor_names: List[str]
                                       ) -> Dict[BackendTag, List[str]]:
        """
        Given a list of all actor names queried from current ray cluster,
        map them to corresponding deployments.

        Example:
            Args:
                [A#zxc123, B#xcv234, A#qwe234]
            Returns:
                {
                    A: [A#zxc123, A#qwe234]
                    B: [B#xcv234]
                }
        """
        all_replica_names = [
            actor_name for actor_name in all_current_actor_names
            if (SERVE_CONTROLLER_NAME not in actor_name
                and SERVE_PROXY_NAME not in actor_name)
        ]
        deployment_to_current_replicas = defaultdict(list)
        if len(all_replica_names) > 0:
            # Each replica tag is formatted as "backend_tag#random_letter"
            for replica_name in all_replica_names:
                replica_tag = ReplicaName.from_str(replica_name)
                deployment_to_current_replicas[
                    replica_tag.deployment_tag].append(replica_name)

        return deployment_to_current_replicas

    def _recover_from_checkpoint(self,
                                 all_current_actor_names: List[str]) -> None:
        """
        Recover from checkpoint upon controller failure with all actor names
        found in current cluster.

        Each deployment resumes target state from checkpoint if available.

        For current state it will prioritize reconstructing from current
        actor names found that matches deployment tag if applicable.
        """
        deployment_to_current_replicas = self._map_actor_names_to_deployment(
            all_current_actor_names)
        checkpoint = self._kv_store.get(CHECKPOINT_KEY)
        if checkpoint is not None:
            (backend_state_info,
             self._deleted_backend_metadata) = cloudpickle.loads(checkpoint)

            for deployment_tag, checkpoint_data in backend_state_info.items():
                backend_state: BackendState = self._create_backend_state(
                    deployment_tag)
                (target_state_checkpoint,
                 current_state_checkpoint) = checkpoint_data

                backend_state.recover_target_state_from_checkpoint(
                    target_state_checkpoint)
                if len(deployment_to_current_replicas[deployment_tag]) > 0:
                    backend_state.recover_current_state_from_replica_actor_names(  # noqa: E501
                        deployment_to_current_replicas[deployment_tag])
                else:
                    backend_state.recover_current_state_from_checkpoint(
                        current_state_checkpoint)
                self._backend_states[deployment_tag] = backend_state

    def shutdown(self) -> List[GoalId]:
        """
        Shutdown all running replicas by notifying the controller, and leave
        it to the controller event loop to take actions afterwards.

        Once shutdown signal is received, it will also prevent any new
        deployments or replicas from being created.

        One can send multiple shutdown signals but won't effectively make any
        difference compare to calling it once.
        """

        shutdown_goals = []
        for backend_state in self._backend_states.values():
            goal = backend_state.delete()
            if goal is not None:
                shutdown_goals.append(goal)

        # TODO(jiaodong): This might not be 100% safe since we deleted
        # everything without ensuring all shutdown goals are completed
        # yet. Need to address in follow-up PRs.
        self._kv_store.delete(CHECKPOINT_KEY)

        # TODO(jiaodong): Need to add some logic to prevent new replicas
        # from being created once shutdown signal is sent.
        return shutdown_goals

    def _save_checkpoint_func(self) -> None:
        backend_state_info = {
            backend_tag: backend_state.get_checkpoint_data()
            for backend_tag, backend_state in self._backend_states.items()
        }
        self._kv_store.put(
            CHECKPOINT_KEY,
            cloudpickle.dumps((backend_state_info,
                               self._deleted_backend_metadata)))

    def get_running_replica_infos(
            self,
            filter_tag: Optional[BackendTag] = None,
    ) -> Dict[BackendTag, List[RunningReplicaInfo]]:
        replicas = {}
        for backend_tag, backend_state in self._backend_states.items():
            if filter_tag is None or backend_tag == filter_tag:
                replicas[
                    backend_tag] = backend_state.get_running_replica_infos()

        return replicas

    def get_backend_configs(self,
                            filter_tag: Optional[BackendTag] = None,
                            include_deleted: Optional[bool] = False
                            ) -> Dict[BackendTag, BackendConfig]:
        configs: Dict[BackendTag, BackendConfig] = {}
        for backend_tag, backend_state in self._backend_states.items():
            if filter_tag is None or backend_tag == filter_tag:
                configs[backend_tag] = backend_state.target_info.backend_config

        if include_deleted:
            for backend_tag, info in self._deleted_backend_metadata.items():
                if filter_tag is None or backend_tag == filter_tag:
                    configs[backend_tag] = info.backend_config

        return configs

    def get_backend(self,
                    backend_tag: BackendTag,
                    include_deleted: Optional[bool] = False
                    ) -> Optional[BackendInfo]:
        if backend_tag in self._backend_states:
            return self._backend_states[backend_tag].target_info
        elif include_deleted and backend_tag in self._deleted_backend_metadata:
            return self._deleted_backend_metadata[backend_tag]
        else:
            return None

    def deploy_backend(self, backend_tag: BackendTag, backend_info: BackendInfo
                       ) -> Tuple[Optional[GoalId], bool]:
        """Deploy the backend.

        If the backend already exists with the same version and BackendConfig,
        this is a no-op and returns the GoalId corresponding to the existing
        update if there is one.

        Returns:
            GoalId, bool: The GoalId for the client to wait for and whether or
            not the backend is being updated.
        """
        if backend_tag in self._deleted_backend_metadata:
            del self._deleted_backend_metadata[backend_tag]

        if backend_tag not in self._backend_states:
            self._backend_states[backend_tag] = self._create_backend_state(
                backend_tag)

        return self._backend_states[backend_tag].deploy(backend_info)

    def delete_backend(self, backend_tag: BackendTag) -> Optional[GoalId]:
        # This method must be idempotent. We should validate that the
        # specified backend exists on the client.
        if backend_tag not in self._backend_states:
            return None

        backend_state = self._backend_states[backend_tag]
        return backend_state.delete()

    def update(self) -> bool:
        """Updates the state of all backends to match their goal state."""
        deleted_tags = []
        for backend_tag, backend_state in self._backend_states.items():
            deleted = backend_state.update()
            if deleted:
                deleted_tags.append(backend_tag)
                backend_info = backend_state.target_info
                backend_info.end_time_ms = int(time.time() * 1000)
                if (len(self._deleted_backend_metadata) >
                        MAX_NUM_DELETED_DEPLOYMENTS):
                    self._deleted_backend_metadata.popitem(last=False)
                self._deleted_backend_metadata[backend_tag] = backend_info

        for tag in deleted_tags:
            del self._backend_states[tag]<|MERGE_RESOLUTION|>--- conflicted
+++ resolved
@@ -74,22 +74,13 @@
         self._replica_tag = replica_tag
         self._backend_tag = backend_tag
 
-<<<<<<< HEAD
         # Populated in self.start().
         self._ready_obj_ref: ObjectRef = None
         self._actor_resources: Dict[str, float] = None
         self._max_concurrent_queries: int = None
+        self._graceful_shutdown_timeout_s = None
         self._health_check_ref: ObjectRef = None
         # NOTE: storing these is necessary to keep the actor and PG alive in
-=======
-        self._ready_obj_ref = None
-        self._graceful_shutdown_ref = None
-        self._graceful_shutdown_timeout_s = None
-        self._actor_resources = None
-        self._health_check_ref = None
-
-        # Storing the handles is necessary to keep the actor and PG alive in
->>>>>>> b7b80f0d
         # the non-detached case.
         self._actor_handle: ActorHandle = None
         self._placement_group: PlacementGroup = None
@@ -169,13 +160,10 @@
         Start a new actor for current BackendReplica instance.
         """
         self._actor_resources = backend_info.replica_config.resource_dict
-<<<<<<< HEAD
         self._max_concurrent_queries = (
             backend_info.backend_config.max_concurrent_queries)
-=======
         self._graceful_shutdown_timeout_s = (
             backend_info.backend_config.graceful_shutdown_timeout_s)
->>>>>>> b7b80f0d
         if USE_PLACEMENT_GROUP:
             self._placement_group = self.create_placement_group(
                 self._placement_group_name, self._actor_resources)
