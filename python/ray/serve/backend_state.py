import math
import time
from collections import defaultdict, OrderedDict
from enum import Enum
import os
from typing import Any, Callable, Dict, List, Optional, Tuple

import ray
from ray import cloudpickle
from ray.actor import ActorHandle
from ray.serve.async_goal_manager import AsyncGoalManager
from ray.serve.common import (BackendInfo, BackendTag, Duration, GoalId,
                              ReplicaTag, ReplicaName)
from ray.serve.config import BackendConfig
from ray.serve.constants import (
    CONTROLLER_STARTUP_GRACE_PERIOD_S, SERVE_CONTROLLER_NAME, SERVE_PROXY_NAME,
    MAX_DEPLOYMENT_CONSTRUCTOR_RETRY_COUNT, MAX_NUM_DELETED_DEPLOYMENTS)
from ray.serve.storage.kv_store import RayInternalKVStore
from ray.serve.long_poll import LongPollHost, LongPollNamespace
from ray.serve.utils import format_actor_name, get_random_letters, logger
from ray.serve.version import BackendVersion, VersionedReplica
from ray.util.placement_group import PlacementGroup


class ReplicaState(Enum):
    STARTING = 1
    UPDATING = 2
    RECOVERING = 3
    RUNNING = 4
    STOPPING = 5


class ReplicaStartupStatus(Enum):
    PENDING = 1
    PENDING_SLOW_START = 2
    SUCCEEDED = 3
    FAILED = 4


class GoalStatus(Enum):
    NONE = 1
    PENDING = 2
    SUCCEEDED = 3
    SUCCESSFULLY_DELETED = 4
    FAILED = 5


CHECKPOINT_KEY = "serve-backend-state-checkpoint"
SLOW_STARTUP_WARNING_S = 30
SLOW_STARTUP_WARNING_PERIOD_S = 30

ALL_REPLICA_STATES = list(ReplicaState)
USE_PLACEMENT_GROUP = os.environ.get("SERVE_USE_PLACEMENT_GROUP", "1") != "0"


class ActorReplicaWrapper:
    """Wraps a Ray actor for a backend replica.

    This is primarily defined so that we can mock out actual Ray operations
    for unit testing.

    *All Ray API calls should be made here, not in BackendState.*
    """

    def __init__(self, actor_name: str, detached: bool, controller_name: str,
                 replica_tag: ReplicaTag, backend_tag: BackendTag):
        self._actor_name = actor_name
        self._placement_group_name = self._actor_name + "_placement_group"
        self._detached = detached
        self._controller_name = controller_name
        self._controller_namespace = ray.serve.api._get_controller_namespace(
            detached)

        self._replica_tag = replica_tag
        self._backend_tag = backend_tag

        self._ready_obj_ref = None
        self._drain_obj_ref = None
        self._actor_resources = None
        self._health_check_ref = None

        # Storing the handles is necessary to keep the actor and PG alive in
        # the non-detached case.
        self._actor_handle = None
        self._placement_group = None

    def __get_state__(self) -> Dict[Any, Any]:
        clean_dict = self.__dict__.copy()
        del clean_dict["_ready_obj_ref"]
        del clean_dict["_drain_obj_ref"]
        return clean_dict

    def __set_state__(self, d: Dict[Any, Any]) -> None:
        self.__dict__ = d
        self._ready_obj_ref = None
        self._drain_obj_ref = None

    @property
    def replica_tag(self) -> str:
        return self._replica_tag

    @property
    def backend_tag(self) -> str:
        return self._backend_tag

    @property
    def actor_handle(self) -> Optional[ActorHandle]:
        if not self._actor_handle:
            try:
                self._actor_handle = ray.get_actor(
                    self._actor_name, namespace=self._controller_namespace)
            except ValueError:
                self._actor_handle = None

        return self._actor_handle

    def create_placement_group(self, placement_group_name: str,
                               actor_resources: dict) -> PlacementGroup:
        # Only need one placement group per actor
        if self._placement_group:
            return self._placement_group

        logger.debug("Creating placement group '{}' for deployment '{}'".
                     format(placement_group_name, self.backend_tag) +
                     f" component=serve deployment={self.backend_tag}")

        self._placement_group = ray.util.placement_group(
            [actor_resources],
            lifetime="detached" if self._detached else None,
            name=placement_group_name)

        return self._placement_group

    def get_placement_group(self,
                            placement_group_name) -> Optional[PlacementGroup]:
        if not self._placement_group:
            try:
                self._placement_group = ray.util.get_placement_group(
                    placement_group_name)
            except ValueError:
                self._placement_group = None

        return self._placement_group

<<<<<<< HEAD
        try:
            self._actor_handle = ray.get_actor(self._actor_name)
        except ValueError:
            self._actor_handle = None

        if self._actor_handle is None:
            logger.debug("Starting replica '{}' for deployment '{}'.".format(
                self._replica_tag, self._backend_tag) +
                         f" component=serve deployment={self._backend_tag} "
                         f"replica={self._replica_tag}")

            self._actor_handle = backend_info.actor_def.options(
                name=self._actor_name,
                lifetime="detached" if self._detached else None,
                placement_group=self._placement_group,
                placement_group_capture_child_tasks=False,
                **backend_info.replica_config.ray_actor_options).remote(
                    self._backend_tag, self._replica_tag,
                    backend_info.replica_config.init_args,
                    backend_info.backend_config.to_proto_bytes(),
                    self._controller_name, self._detached)
=======
    def start(self, backend_info: BackendInfo, version: BackendVersion):
        """
        Start a new actor for current BackendReplica instance.
        """
        self._actor_resources = backend_info.replica_config.resource_dict
        if USE_PLACEMENT_GROUP:
            self._placement_group = self.create_placement_group(
                self._placement_group_name, self._actor_resources)

        logger.debug(f"Starting replica {self.replica_tag} for deployment "
                     f"{self.backend_tag} component=serve deployment="
                     f"{self.backend_tag} replica={self.replica_tag}")

        self._actor_handle = backend_info.actor_def.options(
            name=self._actor_name,
            namespace=self._controller_namespace,
            lifetime="detached" if self._detached else None,
            placement_group=self._placement_group,
            placement_group_capture_child_tasks=False,
            **backend_info.replica_config.ray_actor_options).remote(
                self.backend_tag, self.replica_tag,
                backend_info.replica_config.init_args,
                backend_info.backend_config, version, self._controller_name,
                self._detached)
>>>>>>> 8a72824c

        self._ready_obj_ref = self._actor_handle.reconfigure.remote(
            backend_info.backend_config.user_config)

    def update_user_config(self, user_config: Any):
        """
        Update user config of existing actor behind current
        BackendReplica instance.
        """
        logger.debug(f"Updating replica {self.replica_tag} for deployment "
                     f"{self.backend_tag} component=serve deployment="
                     f"{self.backend_tag} replica={self.replica_tag} "
                     f"with user_config {user_config}")

        self._ready_obj_ref = self._actor_handle.reconfigure.remote(
            user_config)

    def recover(self):
        """
        Recover states in BackendReplica instance by fetching running actor
        status
        """
        logger.debug(f"Recovering replica {self.replica_tag} for deployment "
                     f"{self.backend_tag} component=serve deployment="
                     f"{self.backend_tag} replica={self.replica_tag}")

        self._actor_handle = self.actor_handle
        if USE_PLACEMENT_GROUP:
            self._placement_group = self.get_placement_group(
                self._placement_group_name)

        # Running actor handle already has all info needed, thus successful
        # starting simply means retrieving replica version hash from actor
        self._ready_obj_ref = self._actor_handle.get_version.remote()

    def check_ready(
            self) -> Tuple[ReplicaStartupStatus, Optional[BackendVersion]]:
        """
        Check if current replica has started by making ray API calls on
        relevant actor / object ref.

        Returns:
            state (ReplicaStartupStatus):
                PENDING:
                    - replica reconfigure() haven't returned.
                FAILED:
                    - replica __init__() failed.
                SUCCEEDED:
                    - replica __init__() and reconfigure() succeeded.
            version (BackendVersion):
                None:
                    - replica reconfigure() haven't returned OR
                    - replica __init__() failed.
                version:
                    - replica __init__() and reconfigure() succeeded.
        """
        ready, _ = ray.wait([self._ready_obj_ref], timeout=0)
        # In case of deployment constructor failure, ray.get will help to
        # surface exception to each update() cycle.
        if len(ready) == 0:
            return ReplicaStartupStatus.PENDING, None
        elif len(ready) > 0:
            try:
                version = ray.get(ready)[0]
            except Exception:
                return ReplicaStartupStatus.FAILED, None

        return ReplicaStartupStatus.SUCCEEDED, version

    @property
    def actor_resources(self) -> Dict[str, float]:
        return self._actor_resources

    @property
    def available_resources(self) -> Dict[str, float]:
        return ray.available_resources()

    def graceful_stop(self) -> None:
        """Request the actor to exit gracefully."""
        try:
            handle = ray.get_actor(self._actor_name)
            self._drain_obj_ref = handle.drain_pending_queries.remote()
        except ValueError:
            pass

    def check_stopped(self) -> bool:
        """Check if the actor has exited."""
        try:
            handle = ray.get_actor(self._actor_name)
            ready, _ = ray.wait([self._drain_obj_ref], timeout=0)
            stopped = len(ready) == 1
            if stopped:
                ray.kill(handle, no_restart=True)
        except ValueError:
            stopped = True

        return stopped

    def check_health(self) -> bool:
        """Check if the actor is healthy."""
        if self._health_check_ref is None:
            self._health_check_ref = self._actor_handle.run_forever.remote()

        ready, _ = ray.wait([self._health_check_ref], timeout=0)

        return len(ready) == 0

    def force_stop(self):
        """Force the actor to exit without shutting down gracefully."""
        try:
            ray.kill(ray.get_actor(self._actor_name))
        except ValueError:
            pass

    def cleanup(self):
        """Clean up any remaining resources after the actor has exited.

        Currently, this just removes the placement group.
        """
        if not USE_PLACEMENT_GROUP:
            return

        try:
            if self._placement_group is not None:
                ray.util.remove_placement_group(self._placement_group)
        except ValueError:
            pass


class BackendReplica(VersionedReplica):
    """Manages state transitions for backend replicas.

    This is basically a checkpointable lightweight state machine.
    """

    def __init__(self, controller_name: str, detached: bool,
                 replica_tag: ReplicaTag, backend_tag: BackendTag,
                 version: BackendVersion):
        self._actor = ActorReplicaWrapper(
            format_actor_name(replica_tag), detached, controller_name,
            replica_tag, backend_tag)
        self._controller_name = controller_name
        self._replica_tag = replica_tag
        self._backend_tag = backend_tag
        self._version = version
        self._start_time = None
        self._prev_slow_startup_warning_time = None

    def __get_state__(self) -> Dict[Any, Any]:
        return self.__dict__.copy()

    def __set_state__(self, d: Dict[Any, Any]) -> None:
        self.__dict__ = d

    @property
    def replica_tag(self) -> ReplicaTag:
        return self._replica_tag

    @property
    def backend_tag(self) -> BackendTag:
        return self._backend_tag

    @property
    def version(self):
        return self._version

    @property
    def actor_handle(self) -> ActorHandle:
        return self._actor.actor_handle

    def start(self, backend_info: BackendInfo, version: BackendVersion):
        """
        Start a new actor for current BackendReplica instance.
        """
        self._actor.start(backend_info, version)
        self._start_time = time.time()
        self._prev_slow_startup_warning_time = time.time()
        self._version = version

    def update_user_config(self, user_config: Any):
        """
        Update user config of existing actor behind current
        BackendReplica instance.
        """
        self._actor.update_user_config(user_config)
        self._version = BackendVersion(
            self._version.code_version, user_config=user_config)

    def recover(self):
        """
        Recover states in BackendReplica instance by fetching running actor
        status
        """
        self._actor.recover()
        self._start_time = time.time()
        # Replica version is fetched from recovered replica dynamically in
        # check_started() below

    def check_started(self) -> ReplicaStartupStatus:
        """Check if the replica has started. If so, transition to RUNNING.

        Should handle the case where the replica has already stopped.

        Returns:
            status (ReplicaStartupStatus): Most recent state of replica by
                querying actor obj ref
        """
        status, version = self._actor.check_ready()

        if status == ReplicaStartupStatus.PENDING:
            if time.time() - self._start_time > SLOW_STARTUP_WARNING_S:
                status = ReplicaStartupStatus.PENDING_SLOW_START
        elif status == ReplicaStartupStatus.SUCCEEDED:
            # Re-assign BackendVersion if start / update / recover succeeded
            # by reading re-computed version in RayServeReplica
            if version is not None:
                self._version = version

        return status

    def stop(self, graceful_shutdown_timeout_s: Duration = 0) -> None:
        """Stop the replica.

        Should handle the case where the replica is already stopped.
        """
        self._actor.graceful_stop()
        self._graceful_shutdown_timeout_s = graceful_shutdown_timeout_s
        self._shutdown_deadline = time.time() + graceful_shutdown_timeout_s

    def check_stopped(self) -> bool:
        """Check if the replica has finished stopping."""
        if self._actor.check_stopped():
            # Clean up any associated resources (e.g., placement group).
            self._actor.cleanup()
            return True

        timeout_passed = time.time() >= self._shutdown_deadline

        if timeout_passed:
            # Graceful period passed, kill it forcefully.
            # This will be called repeatedly until the replica shuts down.
            logger.debug(
                f"Replica {self.replica_tag} did not shutdown after "
                f"{self._graceful_shutdown_timeout_s}s, force-killing. "
                f"component=serve deployment={self.backend_tag} "
                f"replica={self.replica_tag}")

            self._actor.force_stop()
        return False

    def check_health(self) -> bool:
        """Check if the replica is still alive.

        Returns `True` if the replica is healthy, else `False`.
        """
        return self._actor.check_health()

    def resource_requirements(
            self) -> Tuple[Dict[str, float], Dict[str, float]]:
        """Returns required and currently available resources.

        Only resources with nonzero requirements will be included in the
        required dict and only resources in the required dict will be
        included in the available dict (filtered for relevance).
        """
        required = {
            k: v
            for k, v in self._actor.actor_resources.items() if v > 0
        }
        available = {
            k: v
            for k, v in self._actor.available_resources.items()
            if k in required
        }
        return required, available


class ReplicaStateContainer:
    """Container for mapping ReplicaStates to lists of BackendReplicas."""

    def __init__(self):
        self._replicas: Dict[ReplicaState, List[BackendReplica]] = defaultdict(
            list)

    def add(self, state: ReplicaState, replica: VersionedReplica):
        """Add the provided replica under the provided state.

        Args:
            state (ReplicaState): state to add the replica under.
            replica (VersionedReplica): replica to add.
        """
        assert isinstance(state, ReplicaState)
        assert isinstance(replica, VersionedReplica)
        self._replicas[state].append(replica)

    def get(self, states: Optional[List[ReplicaState]] = None
            ) -> List[BackendReplica]:
        """Get all replicas of the given states.

        This does not remove them from the container. Replicas are returned
        in order of state as passed in.

        Args:
            states (str): states to consider. If not specified, all replicas
                are considered.
        """
        if states is None:
            states = ALL_REPLICA_STATES

        assert isinstance(states, list)

        return sum((self._replicas[state] for state in states), [])

    def pop(self,
            exclude_version: Optional[BackendVersion] = None,
            states: Optional[List[ReplicaState]] = None,
            max_replicas: Optional[int] = math.inf) -> List[VersionedReplica]:
        """Get and remove all replicas of the given states.

        This removes the replicas from the container. Replicas are returned
        in order of state as passed in.

        Args:
            exclude_version (BackendVersion): if specified, replicas of the
                provided version will *not* be removed.
            states (str): states to consider. If not specified, all replicas
                are considered.
            max_replicas (int): max number of replicas to return. If not
                specified, will pop all replicas matching the criteria.
        """
        if states is None:
            states = ALL_REPLICA_STATES

        assert (exclude_version is None
                or isinstance(exclude_version, BackendVersion))
        assert isinstance(states, list)

        replicas = []
        for state in states:
            popped = []
            remaining = []
            for replica in self._replicas[state]:
                if len(replicas) + len(popped) == max_replicas:
                    remaining.append(replica)
                elif (exclude_version is not None
                      and replica.version == exclude_version):
                    remaining.append(replica)
                else:
                    popped.append(replica)
            self._replicas[state] = remaining
            replicas.extend(popped)

        return replicas

    def count(self,
              exclude_version: Optional[BackendVersion] = None,
              version: Optional[BackendVersion] = None,
              states: Optional[List[ReplicaState]] = None):
        """Get the total count of replicas of the given states.

        Args:
            exclude_version(BackendVersion): version to exclude. If not
                specified, all versions are considered.
            version(BackendVersion): version to filter to. If not specified,
                all versions are considered.
            states (str): states to consider. If not specified, all replicas
                are considered.
        """
        if states is None:
            states = ALL_REPLICA_STATES
        assert isinstance(states, list)
        assert (exclude_version is None
                or isinstance(exclude_version, BackendVersion))
        assert version is None or isinstance(version, BackendVersion)
        if exclude_version is None and version is None:
            return sum(len(self._replicas[state]) for state in states)
        elif exclude_version is None and version is not None:
            return sum(
                len(
                    list(
                        filter(lambda r: r.version == version, self._replicas[
                            state]))) for state in states)
        elif exclude_version is not None and version is None:
            return sum(
                len(
                    list(
                        filter(lambda r: r.version != exclude_version,
                               self._replicas[state]))) for state in states)
        else:
            raise ValueError(
                "Only one of `version` or `exclude_version` may be provided.")

    def __str__(self):
        return str(self._replicas)

    def __repr__(self):
        return repr(self._replicas)


class BackendState:
    """Manages the target state and replicas for a single backend."""

    def __init__(self, name: str, controller_name: str, detached: bool,
                 long_poll_host: LongPollHost, goal_manager: AsyncGoalManager,
                 _save_checkpoint_func: Callable):

        self._name = name
        self._controller_name: str = controller_name
        self._detached: bool = detached
        self._long_poll_host: LongPollHost = long_poll_host
        self._goal_manager: AsyncGoalManager = goal_manager
        self._save_checkpoint_func = _save_checkpoint_func

        # Each time we set a new backend goal, we're trying to save new
        # BackendInfo and bring current deployment to meet new status.
        # In case the new backend goal failed to complete, we keep track of
        # previous BackendInfo and rollback to it.
        self._target_info: BackendInfo = None
        self._rollback_info: BackendInfo = None
        self._target_replicas: int = -1
        self._curr_goal: Optional[GoalId] = None
        self._target_version: BackendVersion = None
        self._prev_startup_warning: float = time.time()
        self._replica_constructor_retry_counter: int = 0
        self._replicas: ReplicaStateContainer = ReplicaStateContainer()

    def get_target_state_checkpoint_data(self):
        """
        Return deployment's target state submitted by user's deployment call.
        Should be persisted and outlive current ray cluster.
        """
        return (self._target_info, self._target_replicas, self._target_version)

    def get_current_state_checkpoint_data(self):
        """
        Return deployment's current state specific to the ray cluster it's
        running in. Might be lost or re-constructed upon ray cluster failure.
        """
        return (self._rollback_info, self._curr_goal,
                self._prev_startup_warning,
                self._replica_constructor_retry_counter, self._replicas)

    def get_checkpoint_data(self):
        return (self.get_target_state_checkpoint_data(),
                self.get_current_state_checkpoint_data())

    def recover_target_state_from_checkpoint(self, target_state_checkpoint):
        logger.info("Recovering target state for deployment "
                    f"{self._name} from checkpoint..")
        (self._target_info, self._target_replicas,
         self._target_version) = target_state_checkpoint

    def recover_current_state_from_checkpoint(self, current_state_checkpoint):
        logger.info("Recovering current state for deployment "
                    f"{self._name} from checkpoint..")
        (self._rollback_info, self._curr_goal, self._prev_startup_warning,
         self._replica_constructor_retry_counter,
         self._replicas) = current_state_checkpoint

        if self._curr_goal is not None:
            self._goal_manager.create_goal(self._curr_goal)

        self._notify_backend_configs_changed()
        self._notify_replica_handles_changed()

    def recover_current_state_from_replica_actor_names(
            self, replica_actor_names: List[str]):
        assert (
            self._target_info is not None and self._target_replicas != -1
            and self._target_version is not None), (
                "Target state should be recovered successfully first before "
                "recovering current state from replica actor names.")

        logger.info("Recovering current state for deployment "
                    f"{self._name} from {len(replica_actor_names)} actors in "
                    "current ray cluster..")
        # All current states use default value, only attach running replicas.
        for replica_actor_name in replica_actor_names:
            replica_name: ReplicaName = ReplicaName.from_str(
                replica_actor_name)
            new_backend_replica = BackendReplica(
                self._controller_name, self._detached,
                replica_name.replica_tag, replica_name.deployment_tag, None)
            new_backend_replica.recover()
            self._replicas.add(ReplicaState.RECOVERING, new_backend_replica)
            logger.debug(
                "Adding RECOVERING to replica_tag: "
                f"{new_backend_replica.replica_tag}, backend_tag: {self._name}"
            )

        self._notify_backend_configs_changed()
        # Blocking grace period to avoid controller thrashing when cover
        # from replica actor names
        time.sleep(CONTROLLER_STARTUP_GRACE_PERIOD_S)
        # This halts all traffic in cluster.
        self._notify_replica_handles_changed()

    @property
    def target_info(self) -> BackendInfo:
        return self._target_info

    @property
    def curr_goal(self) -> Optional[GoalId]:
        return self._curr_goal

    def get_running_replica_handles(self) -> Dict[ReplicaTag, ActorHandle]:
        return {
            replica.replica_tag: replica.actor_handle
            for replica in self._replicas.get([ReplicaState.RUNNING])
        }

    def _notify_replica_handles_changed(self):
        self._long_poll_host.notify_changed(
            (LongPollNamespace.REPLICA_HANDLES, self._name),
            list(self.get_running_replica_handles().values()),
        )

    def _notify_backend_configs_changed(self) -> None:
        self._long_poll_host.notify_changed(
            (LongPollNamespace.BACKEND_CONFIGS, self._name),
            self._target_info.backend_config.to_proto_bytes(),
        )

    def _set_backend_goal(self, backend_info: Optional[BackendInfo]) -> None:
        """
        Set desirable state for a given backend, identified by tag.

        Args:
            backend_info (Optional[BackendInfo]): Contains backend and
                replica config, if passed in as None, we're marking
                target backend as shutting down.
        """
        existing_goal_id = self._curr_goal
        new_goal_id = self._goal_manager.create_goal()

        if backend_info is not None:
            self._target_info = backend_info
            self._target_replicas = backend_info.backend_config.num_replicas
            self._target_version = BackendVersion(
                backend_info.version,
                user_config=backend_info.backend_config.user_config)

        else:
            self._target_replicas = 0

        self._curr_goal = new_goal_id
        logger.debug(
            f"Set backend goal for {self._name} with version "
            f"{backend_info if backend_info is None else backend_info.version}"
        )
        return new_goal_id, existing_goal_id

    def deploy(self,
               backend_info: BackendInfo) -> Tuple[Optional[GoalId], bool]:
        """Deploy the backend.

        If the backend already exists with the same version, this is a no-op
        and returns the GoalId corresponding to the existing update if there
        is one.

        Returns:
            GoalId, bool: The GoalId for the client to wait for and whether or
            not the backend is being updated.
        """
        # Ensures this method is idempotent.
        existing_info = self._target_info
        if existing_info is not None:
            # Redeploying should not reset the deployment's start time.
            backend_info.start_time_ms = existing_info.start_time_ms

            if (existing_info.backend_config == backend_info.backend_config
                    and backend_info.version is not None
                    and existing_info.version == backend_info.version):
                return self._curr_goal, False

        # Keep a copy of previous backend info in case goal failed to
        # complete to initiate rollback.
        self._rollback_info = self._target_info

        # Reset constructor retry counter.
        self._replica_constructor_retry_counter = 0

        new_goal_id, existing_goal_id = self._set_backend_goal(backend_info)

        # NOTE(edoakes): we must write a checkpoint before starting new
        # or pushing the updated config to avoid inconsistent state if we
        # crash while making the change.
        self._save_checkpoint_func()
        self._notify_backend_configs_changed()

        if existing_goal_id is not None:
            self._goal_manager.complete_goal(existing_goal_id)
        return new_goal_id, True

    def delete(self, force_kill: bool = False) -> Optional[GoalId]:
        new_goal_id, existing_goal_id = self._set_backend_goal(None)
        if force_kill:
            self._target_info.backend_config.\
                experimental_graceful_shutdown_timeout_s = 0

        self._save_checkpoint_func()
        self._notify_backend_configs_changed()
        if existing_goal_id is not None:
            self._goal_manager.complete_goal(existing_goal_id)
        return new_goal_id

    def _stop_wrong_version_replicas(self) -> int:
        """Stops replicas with outdated versions to implement rolling updates.

        This includes both explicit code version updates and changes to the
        user_config.
        """
        # Short circuit if target replicas is 0 (the backend is being deleted)
        # because this will be handled in the main loop.
        if self._target_replicas == 0:
            return 0

        # We include STARTING and UPDATING replicas here
        # because if there are replicas still pending startup, we may as well
        # terminate them and start new version replicas instead.
        old_running_replicas = self._replicas.count(
            exclude_version=self._target_version,
            states=[
                ReplicaState.STARTING, ReplicaState.UPDATING,
                ReplicaState.RUNNING
            ])
        old_stopping_replicas = self._replicas.count(
            exclude_version=self._target_version,
            states=[ReplicaState.STOPPING])
        new_running_replicas = self._replicas.count(
            version=self._target_version, states=[ReplicaState.RUNNING])

        # If the backend is currently scaling down, let the scale down
        # complete before doing a rolling update.
        if (self._target_replicas <
                old_running_replicas + old_stopping_replicas):
            return 0

        # The number of replicas that are currently in transition between
        # an old version and the new version. Note that we cannot directly
        # count the number of stopping replicas because once replicas finish
        # stopping, they are removed from the data structure.
        pending_replicas = (self._target_replicas - new_running_replicas -
                            old_running_replicas)

        # Maximum number of replicas that can be updating at any given time.
        # There should never be more than rollout_size old replicas stopping
        # or rollout_size new replicas starting.
        rollout_size = max(int(0.2 * self._target_replicas), 1)
        max_to_stop = max(rollout_size - pending_replicas, 0)

        replicas_to_update = self._replicas.pop(
            exclude_version=self._target_version,
            states=[ReplicaState.STARTING, ReplicaState.RUNNING],
            max_replicas=max_to_stop)

        graceful_shutdown_timeout_s = (
            self._target_info.backend_config.
            experimental_graceful_shutdown_timeout_s)
        code_version_changes = 0
        user_config_changes = 0
        for replica in replicas_to_update:
            # If the code version is a mismatch, we stop the replica. A new one
            # with the correct version will be started later as part of the
            # normal scale-up process.
            if (replica.version.code_version !=
                    self._target_version.code_version):
                code_version_changes += 1
                replica.stop(
                    graceful_shutdown_timeout_s=graceful_shutdown_timeout_s)
                self._replicas.add(ReplicaState.STOPPING, replica)
            # If only the user_config is a mismatch, we update it dynamically
            # without restarting the replica.
            elif (replica.version.user_config_hash !=
                  self._target_version.user_config_hash):
                user_config_changes += 1
                replica.update_user_config(self._target_version.user_config)
                self._replicas.add(ReplicaState.UPDATING, replica)
                logger.debug(
                    "Adding UPDATING to replica_tag: "
                    f"{replica.replica_tag}, backend_tag: {self._name}")
            else:
                assert False, "Update must be code version or user config."

        if code_version_changes > 0:
            logger.info(f"Stopping {code_version_changes} replicas of "
                        f"deployment '{self._name}' with outdated versions. "
                        f"component=serve deployment={self._name}")

        if user_config_changes > 0:
            logger.info(f"Updating {user_config_changes} replicas of "
                        f"deployment '{self._name}' with outdated "
                        f"user_configs. component=serve "
                        f"deployment={self._name}")

        return len(replicas_to_update)

    def _scale_backend_replicas(self) -> bool:
        """Scale the given backend to the number of replicas."""

        assert self._target_replicas >= 0, ("Number of replicas must be"
                                            " greater than or equal to 0.")

        graceful_shutdown_timeout_s = (
            self._target_info.backend_config.
            experimental_graceful_shutdown_timeout_s)

        self._stop_wrong_version_replicas()

        current_replicas = self._replicas.count(states=[
            ReplicaState.STARTING, ReplicaState.UPDATING, ReplicaState.RUNNING
        ])
        recovering_replicas = self._replicas.count(
            states=[ReplicaState.RECOVERING])

        delta_replicas = (
            self._target_replicas - current_replicas - recovering_replicas)
        if delta_replicas == 0:
            return False

        elif delta_replicas > 0:
            # Don't ever exceed self._target_replicas.
            stopping_replicas = self._replicas.count(states=[
                ReplicaState.STOPPING,
            ])
            to_add = max(delta_replicas - stopping_replicas, 0)
            if to_add > 0:
                logger.info(f"Adding {to_add} replicas to deployment "
                            f"'{self._name}'. component=serve "
                            f"deployment={self._name}")
            for _ in range(to_add):
                replica_name = ReplicaName(self._name, get_random_letters())
                new_backend_replica = BackendReplica(
                    self._controller_name, self._detached,
                    replica_name.replica_tag, replica_name.deployment_tag,
                    self._target_version)
                new_backend_replica.start(self._target_info,
                                          self._target_version)

                self._replicas.add(ReplicaState.STARTING, new_backend_replica)
                logger.debug("Adding STARTING to replica_tag: "
                             f"{replica_name}, backend_tag: {self._name}")

        elif delta_replicas < 0:
            to_remove = -delta_replicas
            logger.info(f"Removing {to_remove} replicas from deployment "
                        f"'{self._name}'. component=serve "
                        f"deployment={self._name}")
            replicas_to_stop = self._replicas.pop(
                states=[
                    ReplicaState.STARTING, ReplicaState.UPDATING,
                    ReplicaState.RECOVERING, ReplicaState.RUNNING
                ],
                max_replicas=to_remove)

            for replica in replicas_to_stop:
                logger.debug(f"Adding STOPPING to replica_tag: {replica}, "
                             f"backend_tag: {self._name}")
                replica.stop(
                    graceful_shutdown_timeout_s=graceful_shutdown_timeout_s)
                self._replicas.add(ReplicaState.STOPPING, replica)

        return True

    def _check_curr_goal_status(self) -> GoalStatus:
        """
        In each update() cycle, upon finished calling _scale_all_backends(),
        check difference between target vs. running relica count for each
        backend and return whether or not the current goal is complete.

        Returns:
            AsyncGoalStatus
        """

        if self._curr_goal is None:
            return GoalStatus.NONE

        target_version = self._target_version
        target_replica_count = self._target_replicas

        all_running_replica_cnt = self._replicas.count(
            states=[ReplicaState.RUNNING])
        running_at_target_version_replica_cnt = self._replicas.count(
            states=[ReplicaState.RUNNING], version=target_version)

        failed_to_start_count = self._replica_constructor_retry_counter
        failed_to_start_threshold = min(MAX_DEPLOYMENT_CONSTRUCTOR_RETRY_COUNT,
                                        target_replica_count * 3)

        # Got to make a call to complete current deploy() goal after
        # start failure threshold reached, while we might still have
        # pending replicas in current goal.
        if (failed_to_start_count >= failed_to_start_threshold
                and failed_to_start_threshold != 0):
            if running_at_target_version_replica_cnt > 0:
                # At least one RUNNING replica at target state, partial
                # success; We can stop tracking constructor failures and
                # leave it to the controller to fully scale to target
                # number of replicas and only return as completed once
                # reached target replica count
                self._replica_constructor_retry_counter = -1
            else:
                return GoalStatus.FAILED

        # If we have pending ops, the current goal is *not* ready.
        if (self._replicas.count(states=[
                ReplicaState.STARTING,
                ReplicaState.UPDATING,
                ReplicaState.RECOVERING,
                ReplicaState.STOPPING,
        ]) == 0):
            # Check for deleting.
            if target_replica_count == 0 and all_running_replica_cnt == 0:
                return GoalStatus.SUCCESSFULLY_DELETED

            # Check for a non-zero number of backends.
            elif target_replica_count == running_at_target_version_replica_cnt:
                return GoalStatus.SUCCEEDED

        return GoalStatus.PENDING

    def _check_startup_replicas(self,
                                original_state: ReplicaState,
                                stop_on_slow=False
                                ) -> Tuple[List[BackendReplica], bool]:
        """
        Common helper function for startup actions tracking and status
        transition: STARTING, UPDATING and RECOVERING.

        Args:
            stop_on_slow: If we consider a replica failed upon observing it's
                slow to reach running state.
        """
        slow_replicas = []
        transitioned = False
        for replica in self._replicas.pop(states=[original_state]):
            start_status = replica.check_started()
            if start_status == ReplicaStartupStatus.SUCCEEDED:
                # This replica should be now be added to handle's replica
                # set.
                self._replicas.add(ReplicaState.RUNNING, replica)
                transitioned = True
            elif start_status == ReplicaStartupStatus.FAILED:
                # Replica reconfigure (deploy / upgrade) failed
                if self._replica_constructor_retry_counter >= 0:
                    # Increase startup failure counter if we're tracking it
                    self._replica_constructor_retry_counter += 1

                replica.stop(graceful_shutdown_timeout_s=0)
                self._replicas.add(ReplicaState.STOPPING, replica)
                transitioned = True
            elif start_status == ReplicaStartupStatus.PENDING:
                # Not done yet, remain at same state
                self._replicas.add(original_state, replica)
            else:
                # Slow start, remain at same state but also add to
                # slow start replicas.
                if not stop_on_slow:
                    self._replicas.add(original_state, replica)
                else:
                    replica.stop(graceful_shutdown_timeout_s=0)
                    self._replicas.add(ReplicaState.STOPPING, replica)
                    transitioned = True
                slow_replicas.append(replica)

        return slow_replicas, transitioned

    def _check_and_update_replicas(self) -> bool:
        """
        Check current state of all BackendReplica being tracked, and compare
        with state container from previous update() cycle to see if any state
        transition happened.
        """
        transitioned = False
        for replica in self._replicas.pop(states=[ReplicaState.RUNNING]):
            if replica.check_health():
                self._replicas.add(ReplicaState.RUNNING, replica)
            else:
                logger.warning(
                    f"Replica {replica.replica_tag} of deployment "
                    f"{self._name} failed health check, stopping it. "
                    f"component=serve deployment={self._name} "
                    f"replica={replica.replica_tag}")
                replica.stop(graceful_shutdown_timeout_s=0)
                self._replicas.add(ReplicaState.STOPPING, replica)

        slow_start_replicas = []
        slow_start, start_transitioned = self._check_startup_replicas(
            ReplicaState.STARTING)
        slow_update, update_transitioned = self._check_startup_replicas(
            ReplicaState.UPDATING)
        slow_recover, recover_transitioned = self._check_startup_replicas(
            ReplicaState.RECOVERING, stop_on_slow=True)

        slow_start_replicas = slow_start + slow_update + slow_recover
        transitioned = (start_transitioned or update_transitioned
                        or recover_transitioned)

        if (len(slow_start_replicas)
                and time.time() - self._prev_startup_warning >
                SLOW_STARTUP_WARNING_PERIOD_S):
            required, available = slow_start_replicas[
                0].resource_requirements()
            logger.warning(
                f"Deployment '{self._name}' has "
                f"{len(slow_start_replicas)} replicas that have taken "
                f"more than {SLOW_STARTUP_WARNING_S}s to start up. This "
                "may be caused by waiting for the cluster to auto-scale "
                "or because the constructor is slow. Resources required "
                f"for each replica: {required}, resources available: "
                f"{available}. component=serve deployment={self._name}")

            self._prev_startup_warning = time.time()

        for replica in self._replicas.pop(states=[ReplicaState.STOPPING]):
            transitioned = True
            stopped = replica.check_stopped()
            if not stopped:
                self._replicas.add(ReplicaState.STOPPING, replica)

        return transitioned

    def update(self) -> bool:
        """Updates the state of all backends to match their goal state."""
        # Add or remove BackendReplica instances in self._replicas.
        # This should be the only place we adjust total number of replicas
        # we manage.
        self._scale_backend_replicas()

        transitioned = self._check_and_update_replicas()
        if transitioned:
            self._notify_replica_handles_changed()

        status = self._check_curr_goal_status()
        if status == GoalStatus.SUCCEEDED:
            # Deployment successul, complete the goal and clear the
            # backup backend_info.
            self._goal_manager.complete_goal(self._curr_goal)
            self._rollback_info = None
        elif status == GoalStatus.FAILED:
            # Roll back or delete the deployment if it failed.
            if self._rollback_info is None:
                # No info to roll back to, delete it.
                self._goal_manager.complete_goal(
                    self._curr_goal,
                    RuntimeError(f"Deployment '{self._name}' failed, "
                                 "deleting it asynchronously."))
                self.delete()
            else:
                # Roll back to the previous version.
                rollback_info = self._rollback_info
                self._goal_manager.complete_goal(
                    self._curr_goal,
                    RuntimeError(
                        f"Deployment '{self._name}' failed, rolling back to "
                        f"version {rollback_info.version} asynchronously."))

                self._curr_goal = None
                self._rollback_info = None
                self.deploy(rollback_info)
        elif status == GoalStatus.SUCCESSFULLY_DELETED:
            self._goal_manager.complete_goal(self._curr_goal)

        return status == GoalStatus.SUCCESSFULLY_DELETED


class BackendStateManager:
    """Manages all state for backends in the system.

    This class is *not* thread safe, so any state-modifying methods should be
    called with a lock held.
    """

    def __init__(self, controller_name: str, detached: bool,
                 kv_store: RayInternalKVStore, long_poll_host: LongPollHost,
                 goal_manager: AsyncGoalManager,
                 all_current_actor_names: List[str]):

        self._controller_name = controller_name
        self._detached = detached
        self._kv_store = kv_store
        self._long_poll_host = long_poll_host
        self._goal_manager = goal_manager
        self._create_backend_state: Callable = lambda name: BackendState(
            name, controller_name, detached,
            long_poll_host, goal_manager, self._save_checkpoint_func)
        self._backend_states: Dict[BackendTag, BackendState] = dict()
        self._deleted_backend_metadata: Dict[BackendTag,
                                             BackendInfo] = OrderedDict()

        self._recover_from_checkpoint(all_current_actor_names)

    def _map_actor_names_to_deployment(self, all_current_actor_names: List[str]
                                       ) -> Dict[BackendTag, List[str]]:
        """
        Given a list of all actor names queried from current ray cluster,
        map them to corresponding deployments.

        Example:
            Args:
                [A#zxc123, B#xcv234, A#qwe234]
            Returns:
                {
                    A: [A#zxc123, A#qwe234]
                    B: [B#xcv234]
                }
        """
        all_replica_names = [
            actor_name for actor_name in all_current_actor_names
            if (SERVE_CONTROLLER_NAME not in actor_name
                and SERVE_PROXY_NAME not in actor_name)
        ]
        deployment_to_current_replicas = defaultdict(list)
        if len(all_replica_names) > 0:
            # Each replica tag is formatted as "backend_tag#random_letter"
            for replica_name in all_replica_names:
                replica_tag = ReplicaName.from_str(replica_name)
                deployment_to_current_replicas[
                    replica_tag.deployment_tag].append(replica_name)

        return deployment_to_current_replicas

    def _recover_from_checkpoint(self,
                                 all_current_actor_names: List[str]) -> None:
        """
        Recover from checkpoint upon controller failure with all actor names
        found in current cluster.

        Each deployment resumes target state from checkpoint if available.

        For current state it will prioritize reconstructing from current
        actor names found that matches deployment tag if applicable.
        """
        deployment_to_current_replicas = self._map_actor_names_to_deployment(
            all_current_actor_names)
        checkpoint = self._kv_store.get(CHECKPOINT_KEY)
        if checkpoint is not None:
            (backend_state_info,
             self._deleted_backend_metadata) = cloudpickle.loads(checkpoint)

            for deployment_tag, checkpoint_data in backend_state_info.items():
                backend_state: BackendState = self._create_backend_state(
                    deployment_tag)
                (target_state_checkpoint,
                 current_state_checkpoint) = checkpoint_data

                backend_state.recover_target_state_from_checkpoint(
                    target_state_checkpoint)
                if len(deployment_to_current_replicas[deployment_tag]) > 0:
                    backend_state.recover_current_state_from_replica_actor_names(  # noqa: E501
                        deployment_to_current_replicas[deployment_tag])
                else:
                    backend_state.recover_current_state_from_checkpoint(
                        current_state_checkpoint)
                self._backend_states[deployment_tag] = backend_state

    def shutdown(self) -> List[GoalId]:
        """
        Shutdown all running replicas by notifying the controller, and leave
        it to the controller event loop to take actions afterwards.

        Once shutdown signal is received, it will also prevent any new
        deployments or replicas from being created.

        One can send multiple shutdown signals but won't effectively make any
        difference compare to calling it once.
        """

        shutdown_goals = []
        for backend_state in self._backend_states.values():
            goal = backend_state.delete(force_kill=True)
            if goal is not None:
                shutdown_goals.append(goal)

        # TODO(jiaodong): This might not be 100% safe since we deleted
        # everything without ensuring all shutdown goals are completed
        # yet. Need to address in follow-up PRs.
        self._kv_store.delete(CHECKPOINT_KEY)

        # TODO(jiaodong): Need to add some logic to prevent new replicas
        # from being created once shutdown signal is sent.
        return shutdown_goals

    def _save_checkpoint_func(self) -> None:
        backend_state_info = {
            backend_tag: backend_state.get_checkpoint_data()
            for backend_tag, backend_state in self._backend_states.items()
        }
        self._kv_store.put(
            CHECKPOINT_KEY,
            cloudpickle.dumps((backend_state_info,
                               self._deleted_backend_metadata)))

    def get_running_replica_handles(
            self,
            filter_tag: Optional[BackendTag] = None,
    ) -> Dict[BackendTag, Dict[ReplicaTag, ActorHandle]]:
        replicas = {}
        for backend_tag, backend_state in self._backend_states.items():
            if filter_tag is None or backend_tag == filter_tag:
                replicas[
                    backend_tag] = backend_state.get_running_replica_handles()

        return replicas

    def get_backend_configs(self,
                            filter_tag: Optional[BackendTag] = None,
                            include_deleted: Optional[bool] = False
                            ) -> Dict[BackendTag, BackendConfig]:
        configs: Dict[BackendTag, BackendConfig] = {}
        for backend_tag, backend_state in self._backend_states.items():
            if filter_tag is None or backend_tag == filter_tag:
                configs[backend_tag] = backend_state.target_info.backend_config

        if include_deleted:
            for backend_tag, info in self._deleted_backend_metadata.items():
                if filter_tag is None or backend_tag == filter_tag:
                    configs[backend_tag] = info.backend_config

        return configs

    def get_backend(self,
                    backend_tag: BackendTag,
                    include_deleted: Optional[bool] = False
                    ) -> Optional[BackendInfo]:
        if backend_tag in self._backend_states:
            return self._backend_states[backend_tag].target_info
        elif include_deleted and backend_tag in self._deleted_backend_metadata:
            return self._deleted_backend_metadata[backend_tag]
        else:
            return None

    def deploy_backend(self, backend_tag: BackendTag, backend_info: BackendInfo
                       ) -> Tuple[Optional[GoalId], bool]:
        """Deploy the backend.

        If the backend already exists with the same version, this is a no-op
        and returns the GoalId corresponding to the existing update if there
        is one.

        Returns:
            GoalId, bool: The GoalId for the client to wait for and whether or
            not the backend is being updated.
        """
        if backend_tag in self._deleted_backend_metadata:
            del self._deleted_backend_metadata[backend_tag]

        if backend_tag not in self._backend_states:
            self._backend_states[backend_tag] = self._create_backend_state(
                backend_tag)

        return self._backend_states[backend_tag].deploy(backend_info)

    def delete_backend(self, backend_tag: BackendTag,
                       force_kill: bool = False) -> Optional[GoalId]:
        # This method must be idempotent. We should validate that the
        # specified backend exists on the client.
        if backend_tag not in self._backend_states:
            return None

        backend_state = self._backend_states[backend_tag]
        return backend_state.delete(force_kill=force_kill)

    def update(self) -> bool:
        """Updates the state of all backends to match their goal state."""
        deleted_tags = []
        for backend_tag, backend_state in self._backend_states.items():
            deleted = backend_state.update()
            if deleted:
                deleted_tags.append(backend_tag)
                backend_info = backend_state.target_info
                backend_info.end_time_ms = int(time.time() * 1000)
                if (len(self._deleted_backend_metadata) >
                        MAX_NUM_DELETED_DEPLOYMENTS):
                    self._deleted_backend_metadata.popitem(last=False)
                self._deleted_backend_metadata[backend_tag] = backend_info

        for tag in deleted_tags:
            del self._backend_states[tag]<|MERGE_RESOLUTION|>--- conflicted
+++ resolved
@@ -142,29 +142,6 @@
 
         return self._placement_group
 
-<<<<<<< HEAD
-        try:
-            self._actor_handle = ray.get_actor(self._actor_name)
-        except ValueError:
-            self._actor_handle = None
-
-        if self._actor_handle is None:
-            logger.debug("Starting replica '{}' for deployment '{}'.".format(
-                self._replica_tag, self._backend_tag) +
-                         f" component=serve deployment={self._backend_tag} "
-                         f"replica={self._replica_tag}")
-
-            self._actor_handle = backend_info.actor_def.options(
-                name=self._actor_name,
-                lifetime="detached" if self._detached else None,
-                placement_group=self._placement_group,
-                placement_group_capture_child_tasks=False,
-                **backend_info.replica_config.ray_actor_options).remote(
-                    self._backend_tag, self._replica_tag,
-                    backend_info.replica_config.init_args,
-                    backend_info.backend_config.to_proto_bytes(),
-                    self._controller_name, self._detached)
-=======
     def start(self, backend_info: BackendInfo, version: BackendVersion):
         """
         Start a new actor for current BackendReplica instance.
@@ -187,9 +164,8 @@
             **backend_info.replica_config.ray_actor_options).remote(
                 self.backend_tag, self.replica_tag,
                 backend_info.replica_config.init_args,
-                backend_info.backend_config, version, self._controller_name,
-                self._detached)
->>>>>>> 8a72824c
+                backend_info.backend_config.to_proto_bytes(), version,
+                self._controller_name, self._detached)
 
         self._ready_obj_ref = self._actor_handle.reconfigure.remote(
             backend_info.backend_config.user_config)
