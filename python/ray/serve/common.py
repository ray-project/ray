--- conflicted
+++ resolved
@@ -1,11 +1,5 @@
-<<<<<<< HEAD
-from dataclasses import dataclass
-from typing import Any, Dict, Optional
-=======
 from dataclasses import dataclass, field
-from pydantic import BaseModel
 from typing import Any, Dict, List, Optional
->>>>>>> fbe510cd
 from uuid import UUID
 
 from pydantic import BaseModel
@@ -23,20 +17,19 @@
 Duration = float
 
 
-<<<<<<< HEAD
+@dataclass
+class EndpointInfo:
+    http_methods: List[str]
+    python_methods: Optional[List[str]] = field(default_factory=list)
+    route: Optional[str] = None
+
+
 @dataclass(frozen=True)
 class Replica:
     replica_tag: ReplicaTag
     version: str
     actor_handle: ActorHandle
     runtime_metadata: Any
-=======
-@dataclass
-class EndpointInfo:
-    http_methods: List[str]
-    python_methods: Optional[List[str]] = field(default_factory=list)
-    route: Optional[str] = None
->>>>>>> fbe510cd
 
 
 class BackendInfo(BaseModel):
