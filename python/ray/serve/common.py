from dataclasses import dataclass
from typing import Optional
from uuid import UUID

<<<<<<< HEAD
from ray.actor import ActorHandle
=======
import ray
from ray.actor import ActorClass, ActorHandle
>>>>>>> fca851ee
from ray.serve.config import DeploymentConfig, ReplicaConfig
from ray.serve.autoscaling_policy import AutoscalingPolicy
from ray.serve.utils import cached_property

str = str
EndpointTag = str
ReplicaTag = str
NodeId = str
GoalId = UUID
Duration = float


@dataclass
class EndpointInfo:
    route: Optional[str] = None


class DeploymentInfo:
    def __init__(self,
                 deployment_config: DeploymentConfig,
                 replica_config: ReplicaConfig,
                 start_time_ms: int,
                 actor_name: Optional[str] = None,
                 serialized_deployment_def: Optional[bytes] = None,
                 version: Optional[str] = None,
                 deployer_job_id: "Optional[ray._raylet.JobID]" = None,
                 end_time_ms: Optional[int] = None,
                 autoscaling_policy: Optional[AutoscalingPolicy] = None):
        self.deployment_config = deployment_config
        self.replica_config = replica_config
        # The time when .deploy() was first called for this deployment.
        self.start_time_ms = start_time_ms
        self.actor_name = actor_name
        self.serialized_deployment_def = serialized_deployment_def
        self.version = version
        self.deployer_job_id = deployer_job_id
        # The time when this deployment was deleted.
        self.end_time_ms = end_time_ms
        self.autoscaling_policy = autoscaling_policy

    # We don't want to serialize the actor class.
    @cached_property
    def actor_def(self):
        # Delayed import as replica depends on this file.
        from ray.serve.replica import create_replica_wrapper
        assert self.actor_name is not None
        assert self.serialized_deployment_def is not None
        return ray.remote(
            create_replica_wrapper(self.actor_name,
                                   self.serialized_deployment_def))


@dataclass
class ReplicaName:
    deployment_tag: str
    replica_suffix: str
    replica_tag: ReplicaTag = ""
    delimiter: str = "#"
    prefix: str = "SERVE_REPLICA::"

    def __init__(self, deployment_tag: str, replica_suffix: str):
        self.deployment_tag = deployment_tag
        self.replica_suffix = replica_suffix
        self.replica_tag = f"{deployment_tag}{self.delimiter}{replica_suffix}"

    @staticmethod
    def is_replica_name(actor_name: str) -> bool:
        return actor_name.startswith(ReplicaName.prefix)

    @classmethod
    def from_str(cls, actor_name):
        assert ReplicaName.is_replica_name(actor_name)
        # TODO(simon): this currently conforms the tag and suffix logic. We
        # can try to keep the internal name always hard coded with the prefix.
        replica_name = actor_name.replace(cls.prefix, "")
        parsed = replica_name.split(cls.delimiter)
        assert len(parsed) == 2, (
            f"Given replica name {replica_name} didn't match pattern, please "
            f"ensure it has exactly two fields with delimiter {cls.delimiter}")
        return cls(deployment_tag=parsed[0], replica_suffix=parsed[1])

    def __str__(self):
        return self.replica_tag


@dataclass(frozen=True)
class RunningReplicaInfo:
    deployment_name: str
    replica_tag: ReplicaTag
    actor_handle: ActorHandle
    max_concurrent_queries: int<|MERGE_RESOLUTION|>--- conflicted
+++ resolved
@@ -2,12 +2,7 @@
 from typing import Optional
 from uuid import UUID
 
-<<<<<<< HEAD
 from ray.actor import ActorHandle
-=======
-import ray
-from ray.actor import ActorClass, ActorHandle
->>>>>>> fca851ee
 from ray.serve.config import DeploymentConfig, ReplicaConfig
 from ray.serve.autoscaling_policy import AutoscalingPolicy
 from ray.serve.utils import cached_property
