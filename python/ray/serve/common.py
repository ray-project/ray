from dataclasses import dataclass, field
<<<<<<< HEAD
from typing import Any, Dict, List, Optional
=======
from pydantic import BaseModel
from typing import Dict, List, Optional
>>>>>>> 891648ea
from uuid import UUID

from pydantic import BaseModel

import numpy as np

<<<<<<< HEAD
from ray.actor import ActorHandle
=======
from ray.actor import ActorClass
>>>>>>> 891648ea
from ray.serve.config import BackendConfig, ReplicaConfig

BackendTag = str
EndpointTag = str
ReplicaTag = str
NodeId = str
GoalId = UUID
Duration = float


@dataclass
class EndpointInfo:
    http_methods: List[str]
    python_methods: Optional[List[str]] = field(default_factory=list)
    route: Optional[str] = None
    legacy: Optional[bool] = True


@dataclass(frozen=True)
class Replica:
    replica_tag: ReplicaTag
    version: str
    actor_handle: ActorHandle
    runtime_metadata: Any


class BackendInfo(BaseModel):
    actor_def: Optional[ActorClass]
    version: Optional[str]
    backend_config: BackendConfig
    replica_config: ReplicaConfig

    class Config:
        # TODO(architkulkarni): Remove once ReplicaConfig is a pydantic
        # model
        arbitrary_types_allowed = True


class TrafficPolicy:
    def __init__(self, traffic_dict: Dict[str, float]) -> None:
        self.traffic_dict: Dict[str, float] = dict()
        self.shadow_dict: Dict[str, float] = dict()
        self.set_traffic_dict(traffic_dict)

    @property
    def backend_tags(self):
        return set(self.traffic_dict.keys()).union(
            set(self.shadow_dict.keys()))

    def set_traffic_dict(self, traffic_dict: Dict[str, float]) -> None:
        prob = 0
        for backend, weight in traffic_dict.items():
            if weight < 0:
                raise ValueError(
                    "Attempted to assign a weight of {} to backend '{}'. "
                    "Weights cannot be negative.".format(weight, backend))
            prob += weight

        # These weights will later be plugged into np.random.choice, which
        # uses a tolerance of 1e-8.
        if not np.isclose(prob, 1, atol=1e-8):
            raise ValueError("Traffic dictionary weights must sum to 1, "
                             "currently they sum to {}".format(prob))
        self.traffic_dict = traffic_dict

    def set_shadow(self, backend: str, proportion: float):
        if proportion == 0 and backend in self.shadow_dict:
            del self.shadow_dict[backend]
        else:
            self.shadow_dict[backend] = proportion

    def __repr__(self) -> str:
        return f"<Traffic {self.traffic_dict}; Shadow {self.shadow_dict}>"<|MERGE_RESOLUTION|>--- conflicted
+++ resolved
@@ -1,21 +1,12 @@
 from dataclasses import dataclass, field
-<<<<<<< HEAD
 from typing import Any, Dict, List, Optional
-=======
-from pydantic import BaseModel
-from typing import Dict, List, Optional
->>>>>>> 891648ea
 from uuid import UUID
 
 from pydantic import BaseModel
 
 import numpy as np
 
-<<<<<<< HEAD
-from ray.actor import ActorHandle
-=======
-from ray.actor import ActorClass
->>>>>>> 891648ea
+from ray.actor import ActorClass, ActorHandle
 from ray.serve.config import BackendConfig, ReplicaConfig
 
 BackendTag = str
