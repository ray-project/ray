import asyncio
import socket
from typing import List

import uvicorn
import starlette.responses

import ray
from ray.exceptions import RayTaskError
from ray.serve.constants import LongPollKey
from ray.util import metrics
from ray.serve.utils import _get_logger
from ray.serve.http_util import Response, build_starlette_request
from ray.serve.long_poll import LongPollAsyncClient
from ray.serve.router import Router
from ray.serve.handle import DEFAULT

logger = _get_logger()


class HTTPProxy:
    """This class is meant to be instantiated and run by an ASGI HTTP server.

    >>> import uvicorn
    >>> uvicorn.run(HTTPProxy(controller_name))
    """

    def __init__(self, controller_name):
        # Set the controller name so that serve.connect() will connect to the
        # controller instance this proxy is running in.
<<<<<<< HEAD
        ray.serve.api._set_internal_controller_name(controller_name)
=======
        ray.serve.api._set_internal_replica_context(None, None,
                                                    controller_name)
>>>>>>> d811d659
        self.client = ray.serve.connect()

        controller = ray.get_actor(controller_name)
        self.route_table = {}  # Should be updated via long polling.
        self.router = Router(controller)
        self.long_poll_client = LongPollAsyncClient(controller, {
            LongPollKey.ROUTE_TABLE: self._update_route_table,
        })

        self.request_counter = metrics.Count(
            "serve_num_http_requests",
            description="The number of HTTP requests processed.",
            tag_keys=("route", ))

    async def setup(self):
        await self.router.setup_in_async_loop()

    async def _update_route_table(self, route_table):
        logger.debug(f"HTTP Proxy: Get updated route table: {route_table}.")
        self.route_table = route_table

    async def receive_http_body(self, scope, receive, send):
        body_buffer = []
        more_body = True
        while more_body:
            message = await receive()
            assert message["type"] == "http.request"

            more_body = message["more_body"]
            body_buffer.append(message["body"])

        return b"".join(body_buffer)

    def _make_error_sender(self, scope, receive, send):
        async def sender(error_message, status_code):
            response = Response(error_message, status_code=status_code)
            await response.send(scope, receive, send)

        return sender

    async def _handle_system_request(self, scope, receive, send):
        current_path = scope["path"]
        if current_path == "/-/routes":
            await Response(self.route_table).send(scope, receive, send)
        else:
            await Response(
                "System path {} not found".format(current_path),
                status_code=404).send(scope, receive, send)

    async def __call__(self, scope, receive, send):
        """Implements the ASGI protocol.

        See details at:
            https://asgi.readthedocs.io/en/latest/specs/index.html.
        """

        error_sender = self._make_error_sender(scope, receive, send)

        assert self.route_table is not None, (
            "Route table must be set via set_route_table.")
        assert scope["type"] == "http"
        current_path = scope["path"]

        self.request_counter.record(1, tags={"route": current_path})

        if current_path.startswith("/-/"):
            await self._handle_system_request(scope, receive, send)
            return

        try:
            endpoint_name, methods_allowed = self.route_table[current_path]
        except KeyError:
            error_message = (
                "Path {} not found. "
                "Please ping http://.../-/routes for routing table"
            ).format(current_path)
            await error_sender(error_message, 404)
            return

        if scope["method"] not in methods_allowed:
            error_message = ("Methods {} not allowed. "
                             "Available HTTP methods are {}.").format(
                                 scope["method"], methods_allowed)
            await error_sender(error_message, 405)
            return

        http_body_bytes = await self.receive_http_body(scope, receive, send)

        headers = {k.decode(): v.decode() for k, v in scope["headers"]}

        handle = self.client.get_handle(
            endpoint_name, sync=False).options(
                method_name=headers.get("X-SERVE-CALL-METHOD".lower(),
                                        DEFAULT.VALUE),
                shard_key=headers.get("X-SERVE-SHARD-KEY".lower(),
                                      DEFAULT.VALUE),
                http_method=scope["method"].upper(),
                http_headers=headers)

        request = build_starlette_request(scope, http_body_bytes)
        object_ref = await handle.remote(request)
        result = await object_ref

        if isinstance(result, RayTaskError):
            error_message = "Task Error. Traceback: {}.".format(result)
            await error_sender(error_message, 500)
        elif isinstance(result, starlette.responses.Response):
            if isinstance(result, starlette.responses.StreamingResponse):
                raise TypeError("Starlette StreamingResponse returned by "
                                f"backend for endpoint {endpoint_name}. "
                                "StreamingResponse is unserializable and not "
                                "supported by Ray Serve.  Consider using "
                                "another Starlette response type such as "
                                "Response, HTMLResponse, PlainTextResponse, "
                                "or JSONResponse.  If support for "
                                "StreamingResponse is desired, please let "
                                "the Ray team know by making a Github issue!")
            await result(scope, receive, send)
        else:
            await Response(result).send(scope, receive, send)


@ray.remote
class HTTPProxyActor:
    async def __init__(
            self,
            host,
            port,
            controller_name,
            http_middlewares: List[
                "starlette.middleware.Middleware"] = []):  # noqa: F821
        self.host = host
        self.port = port

        self.app = HTTPProxy(controller_name)
        await self.app.setup()

        self.wrapped_app = self.app
        for middleware in http_middlewares:
            self.wrapped_app = middleware.cls(self.wrapped_app,
                                              **middleware.options)

        # Start running the HTTP server on the event loop.
        asyncio.get_event_loop().create_task(self.run())

    def ready(self):
        return True

    async def run(self):
        sock = socket.socket()
        # These two socket options will allow multiple process to bind the the
        # same port. Kernel will evenly load balance among the port listeners.
        # Note: this will only work on Linux.
        sock.setsockopt(socket.SOL_SOCKET, socket.SO_REUSEADDR, 1)
        if hasattr(socket, "SO_REUSEPORT"):
            sock.setsockopt(socket.SOL_SOCKET, socket.SO_REUSEPORT, 1)
        sock.bind((self.host, self.port))

        # Note(simon): we have to use lower level uvicorn Config and Server
        # class because we want to run the server as a coroutine. The only
        # alternative is to call uvicorn.run which is blocking.
        config = uvicorn.Config(
            self.wrapped_app,
            host=self.host,
            port=self.port,
            lifespan="off",
            access_log=False)
        server = uvicorn.Server(config=config)
        # TODO(edoakes): we need to override install_signal_handlers here
        # because the existing implementation fails if it isn't running in
        # the main thread and uvicorn doesn't expose a way to configure it.
        server.install_signal_handlers = lambda: None
        await server.serve(sockets=[sock])<|MERGE_RESOLUTION|>--- conflicted
+++ resolved
@@ -28,12 +28,9 @@
     def __init__(self, controller_name):
         # Set the controller name so that serve.connect() will connect to the
         # controller instance this proxy is running in.
-<<<<<<< HEAD
-        ray.serve.api._set_internal_controller_name(controller_name)
-=======
+
         ray.serve.api._set_internal_replica_context(None, None,
                                                     controller_name)
->>>>>>> d811d659
         self.client = ray.serve.connect()
 
         controller = ray.get_actor(controller_name)
