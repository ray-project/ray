--- conflicted
+++ resolved
@@ -52,35 +52,23 @@
 
         headers = {k.decode(): v.decode() for k, v in scope["headers"]}
 
-<<<<<<< HEAD
         # Modify the path and root path so that reverse lookups and redirection
         # work as expected. We do this here instead of in replicas so it can be
         # changed without restarting the replicas.
         scope["path"] = scope["path"].replace(self.path_prefix, "", 1)
         scope["root_path"] = self.path_prefix
-
-        object_ref = await self.handle.options(
+        starlette_request = build_starlette_request(scope, http_body_bytes)
+        handle = self.handle.options(
             method_name=headers.get("X-SERVE-CALL-METHOD".lower(),
                                     DEFAULT.VALUE),
             shard_key=headers.get("X-SERVE-SHARD-KEY".lower(), DEFAULT.VALUE),
             http_method=scope["method"].upper(),
-            http_headers=headers).remote(
-                build_starlette_request(scope, http_body_bytes))
-
-        result = await object_ref
-=======
+            http_headers=headers)
+
         retries = 0
         backoff_time_s = 0.05
         while retries < MAX_ACTOR_FAILURE_RETRIES:
-            object_ref = await self.handle.options(
-                method_name=headers.get("X-SERVE-CALL-METHOD".lower(),
-                                        DEFAULT.VALUE),
-                shard_key=headers.get("X-SERVE-SHARD-KEY".lower(),
-                                      DEFAULT.VALUE),
-                http_method=scope["method"].upper(),
-                http_headers=headers).remote(
-                    build_starlette_request(scope, http_body_bytes))
-
+            object_ref = await handle.remote(starlette_request)
             try:
                 result = await object_ref
                 break
@@ -92,7 +80,6 @@
                 await asyncio.sleep(backoff_time_s)
                 backoff_time_s *= 2
                 retries += 1
->>>>>>> 64cc0929
 
         if isinstance(result, RayTaskError):
             error_message = "Task Error. Traceback: {}.".format(result)
