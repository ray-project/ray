--- conflicted
+++ resolved
@@ -304,18 +304,4 @@
     srcs = glob(["examples/doc/*.py"]),
     tags = ["exclusive"],
     deps = [":serve_lib"]
-<<<<<<< HEAD
-)
-=======
-)
-
-# Disable the deployment tutorial test because it requires
-# ray start --head in the background
-# py_test(
-    #name = "tutorial_deploy",
-    #size = "small",
-    #srcs = glob(["examples/doc/*.py"]),
-    #tags = ["exclusive"],
-    #deps = [":serve_lib"]
-# )
->>>>>>> aa96e59f
+)