--- conflicted
+++ resolved
@@ -722,11 +722,15 @@
 )
 
 py_test(
-<<<<<<< HEAD
+    name = "test_proxy",
+    size = "small",
+    srcs = serve_tests_srcs,
+    tags = ["exclusive", "team:serve"],
+    deps = [":serve_lib"],
+)
+
+py_test(
     name = "test_proxy_request_response",
-=======
-    name = "test_proxy",
->>>>>>> ae85e826
     size = "small",
     srcs = serve_tests_srcs,
     tags = ["exclusive", "team:serve"],
