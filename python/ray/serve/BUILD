# This is a dummy test dependency that causes the above tests to be
# re-run if any of these files changes.
py_library(
    name = "serve_lib",
    srcs = glob(["**/*.py"], exclude=["tests/**/*.py"]),
    visibility = [
        "//python/ray/serve:__pkg__",
        "//python/ray/serve:__subpackages__",
        "//release:__pkg__"
    ],
)

serve_tests_srcs = glob(["tests/**/*.py"])

py_test(
    name = "test_api",
    size = "medium",
    srcs = serve_tests_srcs,
    tags = ["exclusive", "team:serve"],
    deps = [":serve_lib"],
)

py_test(
    name = "test_application",
    size = "medium",
    srcs = serve_tests_srcs,
    tags = ["exclusive", "team:serve"],
    deps = [":serve_lib"],
)

py_test(
    name = "test_deploy",
    size = "large",
    srcs = serve_tests_srcs,
    tags = ["exclusive", "team:serve"],
    deps = [":serve_lib"],
)

py_test(
    name = "test_deploy_2",
    size = "large",
    srcs = serve_tests_srcs,
    tags = ["exclusive", "team:serve"],
    deps = [":serve_lib"],
)

py_test(
    name = "test_healthcheck",
    size = "medium",
    srcs = serve_tests_srcs,
    tags = ["exclusive", "team:serve"],
    deps = [":serve_lib"],
)

py_test(
    name = "test_get_deployment",
    size = "medium",
    srcs = serve_tests_srcs,
    tags = ["exclusive", "team:serve"],
    deps = [":serve_lib"],
)

py_test(
    name = "test_http_prefix_matching",
    size = "small",
    srcs = serve_tests_srcs,
    tags = ["exclusive", "team:serve"],
    deps = [":serve_lib"],
)

py_test(
    name = "test_http_routes",
    size = "medium",
    srcs = serve_tests_srcs,
    tags = ["exclusive", "team:serve"],
    deps = [":serve_lib"],
)

py_test(
    name = "test_http_state",
    size = "small",
    srcs = serve_tests_srcs,
    tags = ["exclusive", "team:serve"],
    deps = [":serve_lib"],
)

py_test(
    name = "test_advanced",
    size = "small",
    srcs = serve_tests_srcs,
    tags = ["exclusive", "team:serve"],
    deps = [":serve_lib"],
)

py_test(
    name = "test_autoscaling_metrics",
    size = "small",
    srcs = serve_tests_srcs,
    tags = ["exclusive", "team:serve"],
    deps = [":serve_lib"],
)

py_test(
    name = "test_metrics",
    size = "medium",
    srcs = serve_tests_srcs,
    tags = ["exclusive", "team:serve"],
    deps = [":serve_lib"],
)

py_test(
    name = "test_batching",
    size = "small",
    srcs = serve_tests_srcs,
    tags = ["exclusive", "team:serve"],
    deps = [":serve_lib"],
)

py_test(
    name = "test_controller",
    size = "small",
    srcs = serve_tests_srcs,
    tags = ["exclusive", "team:serve"],
    deps = [":serve_lib"],
)

py_test(
    name = "test_constructor_failure",
    size = "medium",
    srcs = serve_tests_srcs,
    tags = ["exclusive", "team:serve"],
    deps = [":serve_lib"],
)

py_test(
    name = "test_ray_client",
    size = "medium",
    srcs = serve_tests_srcs,
    tags = ["exclusive", "team:serverless"],
    deps = [":serve_lib"],
)

py_test(
    name = "test_deployment_state",
    size = "small",
    srcs = serve_tests_srcs,
    tags = ["exclusive", "team:serve"],
    deps = [":serve_lib"],
)

py_test(
    name = "test_deployment_version",
    size = "small",
    srcs = serve_tests_srcs,
    tags = ["exclusive", "team:serve"],
    deps = [":serve_lib"],
)


py_test(
    name = "test_config",
    size = "small",
    srcs = serve_tests_srcs,
    tags = ["exclusive", "team:serve"],
    deps = [":serve_lib"],
)


py_test(
    name = "test_failure",
    size = "medium",
    srcs = serve_tests_srcs,
    tags = ["exclusive", "team:serve"],
    deps = [":serve_lib"],
)


py_test(
    name = "test_handle",
    size = "medium",
    srcs = serve_tests_srcs,
    tags = ["exclusive", "team:serve"],
    deps = [":serve_lib"],
)


py_test(
    name = "test_kv_store",
    size = "small",
    srcs = serve_tests_srcs,
    tags = ["exclusive", "team:serve"],
    deps = [":serve_lib"],
)


py_test(
    name = "test_persistence",
    size = "small",
    srcs = serve_tests_srcs,
    tags = ["exclusive", "team:serve"],
    deps = [":serve_lib"],
)


py_test(
    name = "test_router",
    size = "small",
    srcs = serve_tests_srcs,
    tags = ["exclusive", "team:serve"],
    deps = [":serve_lib"],
)

py_test(
    name = "test_regression",
    size = "medium",
    srcs = serve_tests_srcs,
    tags = ["exclusive", "team:serve"],
    deps = [":serve_lib"],
)

py_test(
    name = "test_long_poll",
    size = "small",
    srcs = serve_tests_srcs,
    tags = ["exclusive", "team:serve"],
    deps = [":serve_lib"],
)

py_test(
    name = "test_schema",
    size = "medium",
    srcs = serve_tests_srcs,
    tags = ["exclusive", "team:serve"],
    deps = [":serve_lib"],
)

py_test(
    name = "test_standalone",
    size = "large",
    srcs = serve_tests_srcs,
    tags = ["exclusive", "team:serve"],
    deps = [":serve_lib"],
)

py_test(
    name = "test_standalone2",
    size = "medium",
    srcs = serve_tests_srcs,
    tags = ["exclusive", "team:serve"],
    deps = [":serve_lib"],
)

py_test(
    name = "test_cluster",
    size = "medium",
    srcs = serve_tests_srcs,
    tags = ["exclusive", "team:serve"],
    deps = [":serve_lib"],
)

py_test(
    name = "test_util",
    size = "small",
    srcs = serve_tests_srcs,
    tags = ["exclusive", "team:serve"],
    deps = [":serve_lib"],
)

py_test(
    name = "test_logs",
    size = "small",
    srcs = serve_tests_srcs,
    tags = ["exclusive", "team:serve"],
    deps = [":serve_lib"],
)


py_test(
    name = "test_fastapi",
    size = "medium",
    srcs = serve_tests_srcs,
    tags = ["exclusive", "team:serve"],
    deps = [":serve_lib"],
)

py_test(
    name = "test_runtime_env",
    size = "large",
    srcs = serve_tests_srcs,
    tags = ["exclusive", "post_wheel_build", "team:serve"],
    deps = [":serve_lib"],
)

py_test(
    name = "test_cli",
    size = "large",
    srcs = serve_tests_srcs,
    tags = ["exclusive", "team:serve"],
    deps = [":serve_lib"],
)

py_test(
    name = "test_autoscaling_policy",
    size = "medium",
    srcs = serve_tests_srcs,
    tags = ["exclusive", "team:serve"],
    deps = [":serve_lib"],
)

py_test(
    name = "test_cross_language",
    size = "medium",
    srcs = serve_tests_srcs,
    tags = ["exclusive", "team:serve"],
    deps = [":serve_lib"],
)

py_test(
    name = "test_model_wrappers",
    size = "small",
    srcs = serve_tests_srcs,
    tags = ["exclusive", "team:serve"],
    deps = [":serve_lib"],
)

py_test(
    name = "test_http_adapters",
    size = "small",
    srcs = serve_tests_srcs,
    tags = ["exclusive", "team:serve"],
    deps = [":serve_lib"],
)

py_test(
    name = "test_pipeline_dag",
    size = "medium",
    srcs = serve_tests_srcs,
    tags = ["exclusive", "team:serve"],
    deps = [":serve_lib"],
)

py_test(
<<<<<<< HEAD
    name = "test_pipeline_ingress_deployment",
    size = "medium",
=======
    name = "test_pipeline_deployment_config",
    size = "small",
>>>>>>> 49e0ab2f
    srcs = serve_tests_srcs,
    tags = ["exclusive", "team:serve"],
    deps = [":serve_lib"],
)


py_test(
    name = "test_pipeline_handle_serde",
    size = "small",
    srcs = serve_tests_srcs,
    tags = ["exclusive", "team:serve"],
    deps = [":serve_lib"],
)
# Runs test_api and test_failure with injected failures in the controller.
py_test(
   name = "test_controller_crashes",
   size = "large",
   srcs = glob(["tests/test_controller_crashes.py",
               "tests/test_api.py",
               "tests/test_failure.py",
               "**/conftest.py"]),
   tags = ["exclusive", "team:serve"],
   deps = [":serve_lib"],
)

py_test(
    name = "test_controller_recovery",
    size = "medium",
    srcs = serve_tests_srcs,
    tags = ["exclusive", "team:serve"],
    deps = [":serve_lib"],
)

# Make sure the example showing in doc is tested
py_test(
    name = "quickstart_class",
    size = "small",
    srcs = glob(["examples/doc/*.py"]),
    tags = ["exclusive", "team:serve"],
    deps = [":serve_lib"]
)

py_test(
    name = "quickstart_function",
    size = "small",
    srcs = glob(["examples/doc/*.py"]),
    tags = ["exclusive", "team:serve"],
    deps = [":serve_lib"]
)

py_test(
    name = "tutorial_tensorflow",
    size = "small",
    srcs = glob(["examples/doc/*.py"]),
    tags = ["exclusive", "team:serve"],
    deps = [":serve_lib"]
)

py_test(
    name = "tutorial_pytorch",
    size = "small",
    srcs = glob(["examples/doc/*.py"]),
    tags = ["exclusive", "team:serve"],
    deps = [":serve_lib"]
)

py_test(
    name = "tutorial_sklearn",
    size = "small",
    srcs = glob(["examples/doc/*.py"]),
    tags = ["exclusive", "team:serve"],
    deps = [":serve_lib"]
)

py_test(
    name = "tutorial_sklearn_ray_overview",
    size = "small",
    main = "quick_start.py",
    srcs = ["//doc/source/serve/doc_code:serve_doc_code"],
    tags = ["exclusive", "team:serve"],
)

py_test(
    name = "tutorial_rllib",
    size = "small",
    srcs = serve_tests_srcs,
    main = "test_myst_doc.py",
    args = ["--path", "doc/source/serve/tutorials/rllib.md"],
    data = ["//doc/source/serve/tutorials:markdowns"],
    tags = ["exclusive", "team:serve"],
)

py_test(
    name = "snippet_model_composition",
    size = "small",
    srcs = glob(["examples/doc/*.py"]),
    tags = ["exclusive", "team:serve"],
    deps = [":serve_lib"]
)

py_test(
    name = "conda_env",
    size = "medium",
    srcs = glob(["examples/doc/*.py"]),
    tags = ["exclusive", "post_wheel_build", "team:serve"],
    deps = [":serve_lib"]
)

pipeline_tests_srcs = glob(["pipeline/tests/**/*.py"])

py_test(
    name = "test_deployment_node",
    size = "medium",
    srcs = pipeline_tests_srcs,
    tags = ["exclusive", "team:serve"],
    deps = [":serve_lib"],
)

py_test(
    name = "test_generate",
    size = "medium",
    srcs = pipeline_tests_srcs,
    tags = ["exclusive", "team:serve"],
    deps = [":serve_lib"],
)

py_test(
    name = "test_json_serde",
    size = "medium",
    srcs = pipeline_tests_srcs,
    tags = ["exclusive", "team:serve"],
    deps = [":serve_lib"],
)<|MERGE_RESOLUTION|>--- conflicted
+++ resolved
@@ -340,18 +340,20 @@
 )
 
 py_test(
-<<<<<<< HEAD
     name = "test_pipeline_ingress_deployment",
     size = "medium",
-=======
+    srcs = serve_tests_srcs,
+    tags = ["exclusive", "team:serve"],
+    deps = [":serve_lib"],
+)
+
+py_test(
     name = "test_pipeline_deployment_config",
     size = "small",
->>>>>>> 49e0ab2f
-    srcs = serve_tests_srcs,
-    tags = ["exclusive", "team:serve"],
-    deps = [":serve_lib"],
-)
-
+    srcs = serve_tests_srcs,
+    tags = ["exclusive", "team:serve"],
+    deps = [":serve_lib"],
+)
 
 py_test(
     name = "test_pipeline_handle_serde",
