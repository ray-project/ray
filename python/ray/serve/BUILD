--- conflicted
+++ resolved
@@ -300,7 +300,6 @@
 )
 
 py_test(
-<<<<<<< HEAD
     name = "test_model_wrappers",
     size = "small",
     srcs = serve_tests_srcs,
@@ -309,8 +308,6 @@
 )
 
 py_test(
-=======
->>>>>>> 135cd121
     name = "test_http_adapters",
     size = "small",
     srcs = serve_tests_srcs,
