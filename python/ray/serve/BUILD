--- conflicted
+++ resolved
@@ -21,14 +21,6 @@
 )
 
 py_test(
-    name = "test_application",
-    size = "medium",
-    srcs = serve_tests_srcs,
-    tags = ["exclusive", "team:serve"],
-    deps = [":serve_lib"],
-)
-
-py_test(
     name = "test_deploy",
     size = "large",
     srcs = serve_tests_srcs,
@@ -37,14 +29,6 @@
 )
 
 py_test(
-    name = "test_deploy_2",
-    size = "large",
-    srcs = serve_tests_srcs,
-    tags = ["exclusive", "team:serve"],
-    deps = [":serve_lib"],
-)
-
-py_test(
     name = "test_healthcheck",
     size = "medium",
     srcs = serve_tests_srcs,
@@ -221,14 +205,6 @@
 py_test(
     name = "test_long_poll",
     size = "small",
-    srcs = serve_tests_srcs,
-    tags = ["exclusive", "team:serve"],
-    deps = [":serve_lib"],
-)
-
-py_test(
-    name = "test_schema",
-    size = "medium",
     srcs = serve_tests_srcs,
     tags = ["exclusive", "team:serve"],
     deps = [":serve_lib"],
@@ -293,7 +269,7 @@
 
 py_test(
     name = "test_cli",
-    size = "large",
+    size = "medium",
     srcs = serve_tests_srcs,
     tags = ["exclusive", "team:serve"],
     deps = [":serve_lib"],
@@ -314,23 +290,6 @@
     tags = ["exclusive", "team:serve"],
     deps = [":serve_lib"],
 )
-
-py_test(
-    name = "test_model_wrappers",
-    size = "small",
-    srcs = serve_tests_srcs,
-    tags = ["exclusive", "team:serve"],
-    deps = [":serve_lib"],
-)
-
-py_test(
-    name = "test_http_adapters",
-    size = "small",
-    srcs = serve_tests_srcs,
-    tags = ["exclusive", "team:serve"],
-    deps = [":serve_lib"],
-)
-
 
 # Runs test_api and test_failure with injected failures in the controller.
 py_test(
@@ -470,13 +429,14 @@
 )
 
 py_test(
-<<<<<<< HEAD
     name = "snippet_model_ensemble",
     size = "small",
     srcs = glob(["examples/doc/*.py"]),
     tags = ["exclusive", "team:serve"],
     deps = [":serve_lib"]
-=======
+)
+
+py_test(
     name = "test_json_serde",
     size = "medium",
     srcs = pipeline_tests_srcs,
@@ -490,5 +450,4 @@
     srcs = pipeline_tests_srcs,
     tags = ["exclusive", "team:serve"],
     deps = [":serve_lib"],
->>>>>>> 9f275c9b
 )