import asyncio
import traceback
import inspect
from collections.abc import Iterable
from collections import defaultdict
from itertools import groupby
from operator import attrgetter
import time

import ray
from ray.async_compat import sync_to_async

from ray import serve
from ray.serve import context as serve_context
from ray.serve.context import FakeFlaskRequest
from ray.serve.utils import (parse_request_item, _get_logger,
                             retry_actor_failures, chain_future, unpack_future)
from ray.serve.exceptions import RayServeException
from ray.serve.metric import MetricClient
from ray.serve.config import BackendConfig
from ray.serve.router import Query

logger = _get_logger()


class WaitableQueue(asyncio.Queue):
    async def wait_for_batch(self, num_items: int, timeout_s: float):
        """Wait up to num_items in the queue given timeout_s.

        This method will block indefinitely for the first item. Therefore, it
        guarantees to return at least one item.
        """

        assert num_items >= 1
        # Wait for the first value without timeout. We will return at least
        # one item. Additionally this help the caller context switch on empty
        # queue.
        start_waiting = time.time()
        batch = [
            await self.get(),
        ]

        # Adjust the timeout to account for the time waiting for first item.
        time_remaining = timeout_s - (time.time() - start_waiting)
        time_remaining = max(0, time_remaining)

        # Wait for the remaining batch with the timeout
        if num_items > 1:
            done_set, not_done_set = await asyncio.wait(
                [self.get() for _ in range(num_items - 1)],
                timeout=time_remaining)
            for task in done_set:
                batch.append(task.result())
            for task in not_done_set:
                task.cancel()
        return batch


def create_backend_worker(func_or_class):
    """Creates a worker class wrapping the provided function or class."""

    if inspect.isfunction(func_or_class):
        is_function = True
    elif inspect.isclass(func_or_class):
        is_function = False
    else:
        assert False, "func_or_class must be function or class."

    class RayServeWrappedWorker(object):
        def __init__(self,
                     backend_tag,
                     replica_tag,
                     init_args,
<<<<<<< HEAD
                     backend_config: BackendConfig,
                     cluster_name=None):
            serve.init(cluster_name=cluster_name)
=======
                     instance_name=None):
            serve.init(name=instance_name)
>>>>>>> e372c062
            if is_function:
                _callable = func_or_class
            else:
                _callable = func_or_class(*init_args)

            master = serve.api._get_master_actor()
            [metric_exporter] = retry_actor_failures(
                master.get_metric_exporter)
            metric_client = MetricClient(
                metric_exporter, default_labels={"backend": backend_tag})
            self.backend = RayServeWorker(backend_tag, replica_tag, _callable,
                                          backend_config, is_function,
                                          metric_client)

        async def handle_request(self, request):
            return await self.backend.handle_request(request)

        def update_config(self, new_config: BackendConfig):
            return self.backend.update_config(new_config)

        def ready(self):
            pass

    RayServeWrappedWorker.__name__ = "RayServeWorker_" + func_or_class.__name__
    return RayServeWrappedWorker


def wrap_to_ray_error(exception):
    """Utility method to wrap exceptions in user code."""

    try:
        # Raise and catch so we can access traceback.format_exc()
        raise exception
    except Exception as e:
        traceback_str = ray.utils.format_error_message(traceback.format_exc())
        return ray.exceptions.RayTaskError(str(e), traceback_str, e.__class__)


def ensure_async(func):
    if inspect.iscoroutinefunction(func):
        return func
    else:
        return sync_to_async(func)


class RayServeWorker:
    """Handles requests with the provided callable."""

    def __init__(self, name, replica_tag, _callable,
                 backend_config: BackendConfig, is_function, metric_client):
        self.name = name
        self.replica_tag = replica_tag
        self.callable = _callable
        self.is_function = is_function

        self.config = backend_config
        self.query_queue = WaitableQueue()

        self.metric_client = metric_client
        self.request_counter = self.metric_client.new_counter(
            "backend_request_counter",
            description=("Number of queries that have been "
                         "processed in this replica"),
        )
        self.error_counter = self.metric_client.new_counter(
            "backend_error_counter",
            description=("Number of exceptions that have "
                         "occurred in the backend"),
        )
        self.restart_counter = self.metric_client.new_counter(
            "backend_worker_starts",
            description=("The number of time this replica workers "
                         "has been restarted due to failure."),
            label_names=("replica_tag", ))

        self.restart_counter.labels(replica_tag=self.replica_tag).add()

        self.loop_task = asyncio.get_event_loop().create_task(self.main_loop())
        self.config_updated = asyncio.Event()

    def get_runner_method(self, request_item):
        method_name = request_item.call_method
        if not hasattr(self.callable, method_name):
            raise RayServeException("Backend doesn't have method {} "
                                    "which is specified in the request. "
                                    "The available methods are {}".format(
                                        method_name, dir(self.callable)))
        return getattr(self.callable, method_name)

    def has_positional_args(self, f):
        # NOTE:
        # In the case of simple functions, not actors, the f will be
        # function.__call__, but we need to inspect the function itself.
        if self.is_function:
            f = self.callable

        signature = inspect.signature(f)
        for param in signature.parameters.values():
            if (param.kind == param.POSITIONAL_OR_KEYWORD
                    and param.default is param.empty):
                return True
        return False

    def _reset_context(self):
        # NOTE(simon): context management won't work in async mode because
        # many concurrent queries might be running at the same time.
        serve_context.web = None
        serve_context.batch_size = None

    async def invoke_single(self, request_item):
        args, kwargs, is_web_context = parse_request_item(request_item)
        serve_context.web = is_web_context

        method_to_call = self.get_runner_method(request_item)
        args = args if self.has_positional_args(method_to_call) else []
        method_to_call = ensure_async(method_to_call)
        try:
            result = await method_to_call(*args, **kwargs)
            self.request_counter.add()
        except Exception as e:
            result = wrap_to_ray_error(e)
            self.error_counter.add()
        finally:
            self._reset_context()

        return result

    async def invoke_batch(self, request_item_list):
        arg_list = []
        kwargs_list = defaultdict(list)
        context_flags = set()
        batch_size = len(request_item_list)
        call_methods = set()

        for item in request_item_list:
            args, kwargs, is_web_context = parse_request_item(item)
            context_flags.add(is_web_context)

            call_method = self.get_runner_method(item)
            call_methods.add(call_method)

            if is_web_context:
                # Python context only have kwargs
                flask_request = args[0]
                arg_list.append(flask_request)
            else:
                # Web context only have one positional argument
                for k, v in kwargs.items():
                    kwargs_list[k].append(v)

                # Set the flask request as a list to conform
                # with batching semantics: when in batching
                # mode, each argument is turned into list.
                if self.has_positional_args(call_method):
                    arg_list.append(FakeFlaskRequest())

        try:
            # Check mixing of query context (unified context needed).
            if len(context_flags) != 1:
                raise RayServeException(
                    "Batched queries contain mixed context. Please only send "
                    "the same type of requests in batching mode.")
            serve_context.web = context_flags.pop()

            if len(call_methods) != 1:
                raise RayServeException(
                    "Queries contain mixed calling methods. Please only send "
                    "the same type of requests in batching mode.")
            call_method = ensure_async(call_methods.pop())

            serve_context.batch_size = batch_size
            # Flask requests are passed to __call__ as a list
            arg_list = [arg_list]

            self.request_counter.add(batch_size)
            result_list = await call_method(*arg_list, **kwargs_list)

            if not isinstance(result_list, Iterable) or isinstance(
                    result_list, (dict, set)):
                error_message = ("RayServe expects an ordered iterable object "
                                 "but the worker returned a {}".format(
                                     type(result_list)))
                raise RayServeException(error_message)

            # Normalize the result into a list type. This operation is fast
            # in Python because it doesn't copy anything.
            result_list = list(result_list)

            if (len(result_list) != batch_size):
                error_message = ("Worker doesn't preserve batch size. The "
                                 "input has length {} but the returned list "
                                 "has length {}. Please return a list of "
                                 "results with length equal to the batch size"
                                 ".".format(batch_size, len(result_list)))
                raise RayServeException(error_message)
            self._reset_context()
            return result_list
        except Exception as e:
            wrapped_exception = wrap_to_ray_error(e)
            self.error_counter.add()
            self._reset_context()
            return [wrapped_exception for _ in range(batch_size)]

    async def main_loop(self):
        while True:
            # NOTE(simon): There's an issue when user updated batch size and
            # batch wait timeout during the execution, these values will not be
            # updated until after the current iteration.
            batch = await self.query_queue.wait_for_batch(
                num_items=self.config.max_batch_size or 1,
                timeout_s=self.config.batch_wait_timeout)

            all_evaluated_futures = []

            if not self.config.accepts_batches:
                query = batch[0]
                evaluated = asyncio.ensure_future(self.invoke_single(query))
                all_evaluated_futures = [evaluated]
                chain_future(evaluated, query.async_future)
            else:
                get_call_method = attrgetter("call_method")
                sorted_batch = sorted(batch, key=get_call_method)
                for _, group in groupby(sorted_batch, key=get_call_method):
                    group = list(sorted(group))
                    evaluated = asyncio.ensure_future(self.invoke_batch(group))
                    all_evaluated_futures.append(evaluated)
                    result_futures = [q.async_future for q in group]
                    chain_future(
                        unpack_future(evaluated, len(group)), result_futures)

            if self.config.is_blocking:
                # We use asyncio.wait here so if the result is exception,
                # it will not be raised.
                await asyncio.wait(all_evaluated_futures)

    def update_config(self, new_config: BackendConfig):
        self.config = new_config
        self.config_updated.set()

    async def handle_request(self, request: Query):
        assert not isinstance(request, list)
        logger.debug("Worker {} got request {}".format(self.name, request))
        request.async_future = asyncio.get_event_loop().create_future()
        await self.query_queue.put(request)
        return await request.async_future<|MERGE_RESOLUTION|>--- conflicted
+++ resolved
@@ -71,14 +71,10 @@
                      backend_tag,
                      replica_tag,
                      init_args,
-<<<<<<< HEAD
                      backend_config: BackendConfig,
-                     cluster_name=None):
-            serve.init(cluster_name=cluster_name)
-=======
                      instance_name=None):
             serve.init(name=instance_name)
->>>>>>> e372c062
+
             if is_function:
                 _callable = func_or_class
             else:
