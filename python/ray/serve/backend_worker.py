import asyncio
import logging
import pickle
import traceback
import inspect
from typing import Any, Callable
import time

import starlette.responses

import ray
from ray import cloudpickle
from ray.actor import ActorHandle
from ray._private.async_compat import sync_to_async

from ray.serve.http_util import ASGIHTTPSender
from ray.serve.utils import parse_request_item, _get_logger
from ray.serve.exceptions import RayServeException
from ray.util import metrics
from ray._private.utils import import_attr
from ray.serve.config import BackendConfig
from ray.serve.long_poll import LongPollClient, LongPollNamespace
from ray.serve.router import Query, RequestMetadata
from ray.serve.constants import (
    BACKEND_RECONFIGURE_METHOD,
    DEFAULT_LATENCY_BUCKET_MS,
)
from ray.exceptions import RayTaskError

logger = _get_logger()


def create_backend_replica(name: str, serialized_backend_def: bytes):
    """Creates a replica class wrapping the provided function or class.

    This approach is picked over inheritance to avoid conflict between user
    provided class and the RayServeReplica class.
    """
    serialized_backend_def = serialized_backend_def

    # TODO(architkulkarni): Add type hints after upgrading cloudpickle
    class RayServeWrappedReplica(object):
        async def __init__(self, backend_tag, replica_tag, init_args,
                           backend_config: BackendConfig,
                           controller_name: str):
            backend_def = cloudpickle.loads(serialized_backend_def)
            if isinstance(backend_def, str):
                backend = import_attr(backend_def)
            else:
                backend = backend_def

            if inspect.isfunction(backend):
                is_function = True
            elif inspect.isclass(backend):
                is_function = False
            else:
                assert False, ("backend_def must be function, class, or "
                               "corresponding import path.")

            # Set the controller name so that serve.connect() in the user's
            # backend code will connect to the instance that this backend is
            # running in.
            ray.serve.api._set_internal_replica_context(
                backend_tag,
                replica_tag,
                controller_name,
                servable_object=None)
            if is_function:
                _callable = backend
            else:
                # This allows backends to define an async __init__ method
                # (required for FastAPI backend definition).
                _callable = backend.__new__(backend)
                await sync_to_async(_callable.__init__)(*init_args)
            # Setting the context again to update the servable_object.
            ray.serve.api._set_internal_replica_context(
                backend_tag,
                replica_tag,
                controller_name,
                servable_object=_callable)

            assert controller_name, "Must provide a valid controller_name"
            controller_handle = ray.get_actor(controller_name)
            self.backend = RayServeReplica(_callable, backend_config,
                                           is_function, controller_handle)

        @ray.method(num_returns=2)
        async def handle_request(
                self,
                pickled_request_metadata: bytes,
                *request_args,
                **request_kwargs,
        ):
            # The request metadata should be pickled for performance.
            request_metadata: RequestMetadata = pickle.loads(
                pickled_request_metadata)

            # Directly receive input because it might contain an ObjectRef.
            query = Query(request_args, request_kwargs, request_metadata)
            return await self.backend.handle_request(query)

        async def reconfigure(self, user_config: Any) -> None:
            await self.backend.reconfigure(user_config)

        async def drain_pending_queries(self):
            return await self.backend.drain_pending_queries()

        async def run_forever(self):
            while True:
                await asyncio.sleep(10000)

    RayServeWrappedReplica.__name__ = name
    return RayServeWrappedReplica


def wrap_to_ray_error(function_name: str,
                      exception: Exception) -> RayTaskError:
    """Utility method to wrap exceptions in user code."""

    try:
        # Raise and catch so we can access traceback.format_exc()
        raise exception
    except Exception as e:
        traceback_str = ray._private.utils.format_error_message(
            traceback.format_exc())
        return ray.exceptions.RayTaskError(function_name, traceback_str, e)


class RayServeReplica:
    """Handles requests with the provided callable."""

    def __init__(self, _callable: Callable, backend_config: BackendConfig,
                 is_function: bool, controller_handle: ActorHandle) -> None:
        self.backend_tag = ray.serve.api.get_replica_context().deployment
        self.replica_tag = ray.serve.api.get_replica_context().replica_tag
        self.callable = _callable
        self.is_function = is_function

        self.config = backend_config

        self.num_ongoing_requests = 0

        self.request_counter = metrics.Counter(
            "serve_deployment_request_counter",
            description=("The number of queries that have been "
                         "processed in this replica."),
<<<<<<< HEAD
            tag_keys=("backend", "replica"))
        self.request_counter.set_default_tags({
            "backend": self.backend_tag,
            "replica": self.replica_tag
        })
=======
            tag_keys=("deployment", ))
        self.request_counter.set_default_tags({"deployment": self.backend_tag})
>>>>>>> e4cf26ea

        self.loop = asyncio.get_event_loop()
        self.long_poll_client = LongPollClient(
            controller_handle,
            {
                (LongPollNamespace.BACKEND_CONFIGS, self.backend_tag): self.
                _update_backend_configs,
            },
            call_in_event_loop=self.loop,
        )

        self.error_counter = metrics.Counter(
            "serve_deployment_error_counter",
            description=("The number of exceptions that have "
<<<<<<< HEAD
                         "occurred in this replica."),
            tag_keys=("backend", "replica"))
        self.error_counter.set_default_tags({
            "backend": self.backend_tag,
            "replica": self.replica_tag
        })
=======
                         "occurred in the deployment."),
            tag_keys=("deployment", ))
        self.error_counter.set_default_tags({"deployment": self.backend_tag})
>>>>>>> e4cf26ea

        self.restart_counter = metrics.Counter(
            "serve_deployment_replica_starts",
            description=("The number of times this replica "
                         "has been restarted due to failure."),
            tag_keys=("deployment", "replica"))
        self.restart_counter.set_default_tags({
            "deployment": self.backend_tag,
            "replica": self.replica_tag
        })

        self.processing_latency_tracker = metrics.Histogram(
            "serve_deployment_processing_latency_ms",
            description="The latency for queries to be processed.",
            boundaries=DEFAULT_LATENCY_BUCKET_MS,
            tag_keys=("deployment", "replica"))
        self.processing_latency_tracker.set_default_tags({
            "deployment": self.backend_tag,
            "replica": self.replica_tag
        })

        self.num_processing_items = metrics.Gauge(
            "serve_replica_processing_queries",
            description="The current number of queries being processed.",
            tag_keys=("deployment", "replica"))
        self.num_processing_items.set_default_tags({
            "deployment": self.backend_tag,
            "replica": self.replica_tag
        })

        self.restart_counter.inc()

        ray_logger = logging.getLogger("ray")
        for handler in ray_logger.handlers:
            handler.setFormatter(
                logging.Formatter(
                    handler.formatter._fmt +
                    f" component=serve deployment={self.backend_tag} "
                    f"replica={self.replica_tag}"))

    def get_runner_method(self, request_item: Query) -> Callable:
        method_name = request_item.metadata.call_method
        if not hasattr(self.callable, method_name):
            raise RayServeException("Backend doesn't have method {} "
                                    "which is specified in the request. "
                                    "The available methods are {}".format(
                                        method_name, dir(self.callable)))
        if self.is_function:
            return self.callable
        return getattr(self.callable, method_name)

    async def ensure_serializable_response(self, response: Any) -> Any:
        if isinstance(response, starlette.responses.StreamingResponse):

            async def mock_receive():
                # This is called in a tight loop in response() just to check
                # for an http disconnect.  So rather than return immediately
                # we should suspend execution to avoid wasting CPU cycles.
                never_set_event = asyncio.Event()
                await never_set_event.wait()

            sender = ASGIHTTPSender()
            await response(scope=None, receive=mock_receive, send=sender)
            return sender.build_starlette_response()
        return response

    async def invoke_single(self, request_item: Query) -> Any:
        logger.debug("Replica {} started executing request {}".format(
            self.replica_tag, request_item.metadata.request_id))
        args, kwargs = parse_request_item(request_item)

        start = time.time()
        method_to_call = None
        try:
            method_to_call = sync_to_async(
                self.get_runner_method(request_item))
            result = await method_to_call(*args, **kwargs)

            result = await self.ensure_serializable_response(result)
            self.request_counter.inc()
        except Exception as e:
            import os
            if "RAY_PDB" in os.environ:
                ray.util.pdb.post_mortem()
            function_name = "unknown"
            if method_to_call is not None:
                function_name = method_to_call.__name__
            result = wrap_to_ray_error(function_name, e)
            self.error_counter.inc()

        latency_ms = (time.time() - start) * 1000
        self.processing_latency_tracker.observe(latency_ms)

        return result

    async def reconfigure(self, user_config) -> None:
        if user_config:
            if self.is_function:
                raise ValueError(
                    "backend_def must be a class to use user_config")
            elif not hasattr(self.callable, BACKEND_RECONFIGURE_METHOD):
                raise RayServeException("user_config specified but backend " +
                                        self.backend_tag + " missing " +
                                        BACKEND_RECONFIGURE_METHOD + " method")
            reconfigure_method = sync_to_async(
                getattr(self.callable, BACKEND_RECONFIGURE_METHOD))
            await reconfigure_method(user_config)

    def _update_backend_configs(self, new_config: BackendConfig) -> None:
        self.config = new_config

    async def handle_request(self, request: Query) -> asyncio.Future:
        request.tick_enter_replica = time.time()
        logger.debug("Replica {} received request {}".format(
            self.replica_tag, request.metadata.request_id))

        self.num_ongoing_requests += 1
        self.num_processing_items.set(self.num_ongoing_requests)
        result = await self.invoke_single(request)
        self.num_ongoing_requests -= 1
        request_time_ms = (time.time() - request.tick_enter_replica) * 1000
        logger.debug("Replica {} finished request {} in {:.2f}ms".format(
            self.replica_tag, request.metadata.request_id, request_time_ms))

        # Returns a small object for router to track request status.
        return b"", result

    async def drain_pending_queries(self):
        """Perform graceful shutdown.

        Trigger a graceful shutdown protocol that will wait for all the queued
        tasks to be completed and return to the controller.
        """
        sleep_time = self.config.experimental_graceful_shutdown_wait_loop_s
        while True:
            # Sleep first because we want to make sure all the routers receive
            # the notification to remove this replica first.
            await asyncio.sleep(sleep_time)
            if self.num_ongoing_requests == 0:
                break
            else:
                logger.info(
                    f"Waiting for an additional {sleep_time}s to shut down "
                    f"because there are {self.num_ongoing_requests} "
                    "ongoing requests.")<|MERGE_RESOLUTION|>--- conflicted
+++ resolved
@@ -144,16 +144,11 @@
             "serve_deployment_request_counter",
             description=("The number of queries that have been "
                          "processed in this replica."),
-<<<<<<< HEAD
             tag_keys=("backend", "replica"))
         self.request_counter.set_default_tags({
-            "backend": self.backend_tag,
-            "replica": self.replica_tag
-        })
-=======
-            tag_keys=("deployment", ))
-        self.request_counter.set_default_tags({"deployment": self.backend_tag})
->>>>>>> e4cf26ea
+            "deployment": self.backend_tag,
+            "replica": self.replica_tag
+        })
 
         self.loop = asyncio.get_event_loop()
         self.long_poll_client = LongPollClient(
@@ -168,18 +163,12 @@
         self.error_counter = metrics.Counter(
             "serve_deployment_error_counter",
             description=("The number of exceptions that have "
-<<<<<<< HEAD
                          "occurred in this replica."),
-            tag_keys=("backend", "replica"))
+            tag_keys=("deployment", "replica"))
         self.error_counter.set_default_tags({
-            "backend": self.backend_tag,
-            "replica": self.replica_tag
-        })
-=======
-                         "occurred in the deployment."),
-            tag_keys=("deployment", ))
-        self.error_counter.set_default_tags({"deployment": self.backend_tag})
->>>>>>> e4cf26ea
+            "deployment": self.backend_tag,
+            "replica": self.replica_tag
+        })
 
         self.restart_counter = metrics.Counter(
             "serve_deployment_replica_starts",
