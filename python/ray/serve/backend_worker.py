import asyncio
import logging
import pickle
import traceback
import inspect
from typing import Any, Callable, Optional
import time

import starlette.responses

import ray
from ray import cloudpickle
from ray.actor import ActorHandle
from ray._private.async_compat import sync_to_async

from ray.serve.common import BackendTag, ReplicaTag
from ray.serve.http_util import ASGIHTTPSender
from ray.serve.utils import parse_request_item, _get_logger
from ray.serve.exceptions import RayServeException
from ray.util import metrics
from ray.serve.config import BackendConfig
from ray.serve.long_poll import LongPollClient, LongPollNamespace
from ray.serve.router import Query, RequestMetadata
from ray.serve.constants import (
    BACKEND_RECONFIGURE_METHOD,
    DEFAULT_LATENCY_BUCKET_MS,
)
from ray.serve.version import BackendVersion
from ray.exceptions import RayTaskError

logger = _get_logger()


def create_backend_replica(name: str, serialized_backend_def: bytes):
    """Creates a replica class wrapping the provided function or class.

    This approach is picked over inheritance to avoid conflict between user
    provided class and the RayServeReplica class.
    """
    serialized_backend_def = serialized_backend_def

    # TODO(architkulkarni): Add type hints after upgrading cloudpickle
    class RayServeWrappedReplica(object):
        async def __init__(self, backend_tag, replica_tag, init_args,
                           backend_config: BackendConfig,
                           version: BackendVersion, controller_name: str,
                           detached: bool):
            backend = cloudpickle.loads(serialized_backend_def)

            if inspect.isfunction(backend):
                is_function = True
            elif inspect.isclass(backend):
                is_function = False
            else:
                assert False, ("backend_def must be function, class, or "
                               "corresponding import path.")

            # Set the controller name so that serve.connect() in the user's
            # backend code will connect to the instance that this backend is
            # running in.
            ray.serve.api._set_internal_replica_context(
                backend_tag,
                replica_tag,
                controller_name,
                servable_object=None)
            if is_function:
                _callable = backend
            else:
                # This allows backends to define an async __init__ method
                # (required for FastAPI backend definition).
                _callable = backend.__new__(backend)
                await sync_to_async(_callable.__init__)(*init_args)
            # Setting the context again to update the servable_object.
            ray.serve.api._set_internal_replica_context(
                backend_tag,
                replica_tag,
                controller_name,
                servable_object=_callable)

            assert controller_name, "Must provide a valid controller_name"
            controller_namespace = ray.serve.api._get_controller_namespace(
                detached)
            controller_handle = ray.get_actor(
                controller_name, namespace=controller_namespace)
            self.backend = RayServeReplica(_callable, backend_tag, replica_tag,
                                           backend_config,
                                           backend_config.user_config, version,
                                           is_function, controller_handle)

        @ray.method(num_returns=2)
        async def handle_request(
                self,
                pickled_request_metadata: bytes,
                *request_args,
                **request_kwargs,
        ):
            # The request metadata should be pickled for performance.
            request_metadata: RequestMetadata = pickle.loads(
                pickled_request_metadata)

            # Directly receive input because it might contain an ObjectRef.
            query = Query(request_args, request_kwargs, request_metadata)
            return await self.backend.handle_request(query)

        async def reconfigure(self, user_config: Optional[Any] = None) -> None:
            await self.backend.reconfigure(user_config)

<<<<<<< HEAD
        async def prepare_for_shutdown(self):
            return await self.backend.prepare_for_shutdown()
=======
        def get_version(self) -> BackendVersion:
            return self.backend.version

        async def drain_pending_queries(self):
            return await self.backend.drain_pending_queries()
>>>>>>> ed04ab71

        async def run_forever(self):
            while True:
                await asyncio.sleep(10000)

    RayServeWrappedReplica.__name__ = name
    return RayServeWrappedReplica


def wrap_to_ray_error(function_name: str,
                      exception: Exception) -> RayTaskError:
    """Utility method to wrap exceptions in user code."""

    try:
        # Raise and catch so we can access traceback.format_exc()
        raise exception
    except Exception as e:
        traceback_str = ray._private.utils.format_error_message(
            traceback.format_exc())
        return ray.exceptions.RayTaskError(function_name, traceback_str, e)


class RayServeReplica:
    """Handles requests with the provided callable."""

    def __init__(self, _callable: Callable, backend_tag: BackendTag,
                 replica_tag: ReplicaTag, backend_config: BackendConfig,
                 user_config: Any, version: BackendVersion, is_function: bool,
                 controller_handle: ActorHandle) -> None:
        self.backend_tag = backend_tag
        self.replica_tag = replica_tag
        self.callable = _callable
        self.is_function = is_function

        self.backend_config = backend_config
        self.user_config = user_config
        self.version = version

        self.num_ongoing_requests = 0

        self.request_counter = metrics.Counter(
            "serve_deployment_request_counter",
            description=("The number of queries that have been "
                         "processed in this replica."),
            tag_keys=("deployment", "replica"))
        self.request_counter.set_default_tags({
            "deployment": self.backend_tag,
            "replica": self.replica_tag
        })

        self.loop = asyncio.get_event_loop()
        self.long_poll_client = LongPollClient(
            controller_handle,
            {
                (LongPollNamespace.BACKEND_CONFIGS, self.backend_tag): self.
                _update_backend_configs,
            },
            call_in_event_loop=self.loop,
        )

        self.error_counter = metrics.Counter(
            "serve_deployment_error_counter",
            description=("The number of exceptions that have "
                         "occurred in this replica."),
            tag_keys=("deployment", "replica"))
        self.error_counter.set_default_tags({
            "deployment": self.backend_tag,
            "replica": self.replica_tag
        })

        self.restart_counter = metrics.Counter(
            "serve_deployment_replica_starts",
            description=("The number of times this replica "
                         "has been restarted due to failure."),
            tag_keys=("deployment", "replica"))
        self.restart_counter.set_default_tags({
            "deployment": self.backend_tag,
            "replica": self.replica_tag
        })

        self.processing_latency_tracker = metrics.Histogram(
            "serve_deployment_processing_latency_ms",
            description="The latency for queries to be processed.",
            boundaries=DEFAULT_LATENCY_BUCKET_MS,
            tag_keys=("deployment", "replica"))
        self.processing_latency_tracker.set_default_tags({
            "deployment": self.backend_tag,
            "replica": self.replica_tag
        })

        self.num_processing_items = metrics.Gauge(
            "serve_replica_processing_queries",
            description="The current number of queries being processed.",
            tag_keys=("deployment", "replica"))
        self.num_processing_items.set_default_tags({
            "deployment": self.backend_tag,
            "replica": self.replica_tag
        })

        self.restart_counter.inc()

        ray_logger = logging.getLogger("ray")
        for handler in ray_logger.handlers:
            handler.setFormatter(
                logging.Formatter(
                    handler.formatter._fmt +
                    f" component=serve deployment={self.backend_tag} "
                    f"replica={self.replica_tag}"))

    def get_runner_method(self, request_item: Query) -> Callable:
        method_name = request_item.metadata.call_method
        if not hasattr(self.callable, method_name):
            raise RayServeException("Backend doesn't have method {} "
                                    "which is specified in the request. "
                                    "The available methods are {}".format(
                                        method_name, dir(self.callable)))
        if self.is_function:
            return self.callable
        return getattr(self.callable, method_name)

    async def ensure_serializable_response(self, response: Any) -> Any:
        if isinstance(response, starlette.responses.StreamingResponse):

            async def mock_receive():
                # This is called in a tight loop in response() just to check
                # for an http disconnect.  So rather than return immediately
                # we should suspend execution to avoid wasting CPU cycles.
                never_set_event = asyncio.Event()
                await never_set_event.wait()

            sender = ASGIHTTPSender()
            await response(scope=None, receive=mock_receive, send=sender)
            return sender.build_starlette_response()
        return response

    async def invoke_single(self, request_item: Query) -> Any:
        logger.debug("Replica {} started executing request {}".format(
            self.replica_tag, request_item.metadata.request_id))
        args, kwargs = parse_request_item(request_item)

        start = time.time()
        method_to_call = None
        try:
            method_to_call = sync_to_async(
                self.get_runner_method(request_item))
            result = await method_to_call(*args, **kwargs)

            result = await self.ensure_serializable_response(result)
            self.request_counter.inc()
        except Exception as e:
            import os
            if "RAY_PDB" in os.environ:
                ray.util.pdb.post_mortem()
            function_name = "unknown"
            if method_to_call is not None:
                function_name = method_to_call.__name__
            result = wrap_to_ray_error(function_name, e)
            self.error_counter.inc()

        latency_ms = (time.time() - start) * 1000
        self.processing_latency_tracker.observe(latency_ms)

        return result

    async def reconfigure(self,
                          user_config: Optional[Any] = None) -> BackendVersion:
        if user_config:
            self.user_config = user_config
            self.version = BackendVersion(
                self.version.code_version, user_config=user_config)
            if self.is_function:
                raise ValueError(
                    "backend_def must be a class to use user_config")
            elif not hasattr(self.callable, BACKEND_RECONFIGURE_METHOD):
                raise RayServeException("user_config specified but backend " +
                                        self.backend_tag + " missing " +
                                        BACKEND_RECONFIGURE_METHOD + " method")
            reconfigure_method = sync_to_async(
                getattr(self.callable, BACKEND_RECONFIGURE_METHOD))
            await reconfigure_method(user_config)

    def _update_backend_configs(self, new_config: BackendConfig) -> None:
        self.backend_config = new_config

    async def handle_request(self, request: Query) -> asyncio.Future:
        request.tick_enter_replica = time.time()
        logger.debug("Replica {} received request {}".format(
            self.replica_tag, request.metadata.request_id))

        self.num_ongoing_requests += 1
        self.num_processing_items.set(self.num_ongoing_requests)
        result = await self.invoke_single(request)
        self.num_ongoing_requests -= 1
        request_time_ms = (time.time() - request.tick_enter_replica) * 1000
        logger.debug("Replica {} finished request {} in {:.2f}ms".format(
            self.replica_tag, request.metadata.request_id, request_time_ms))

        # Returns a small object for router to track request status.
        return b"", result

    async def prepare_for_shutdown(self):
        """Perform graceful shutdown.

        Trigger a graceful shutdown protocol that will wait for all the queued
        tasks to be completed and return to the controller.
        """
        sleep_time = self.backend_config.experimental_graceful_shutdown_wait_loop_s  # noqa: E501
        while True:
            # Sleep first because we want to make sure all the routers receive
            # the notification to remove this replica first.
            await asyncio.sleep(sleep_time)
            if self.num_ongoing_requests == 0:
                break
            else:
                logger.info(
                    f"Waiting for an additional {sleep_time}s to shut down "
                    f"because there are {self.num_ongoing_requests} "
                    "ongoing requests.")

        # Explicitly call the del method to trigger clean up.
        # We set the del method to noop after succssifully calling it so the
        # destructor is called only once.
        try:
            self.callable.__del__()
        except Exception:
            logger.exception("Exception during graceful shutdown of replica.")
        finally:
            self.callable.__del__ = lambda _self: None<|MERGE_RESOLUTION|>--- conflicted
+++ resolved
@@ -105,16 +105,11 @@
         async def reconfigure(self, user_config: Optional[Any] = None) -> None:
             await self.backend.reconfigure(user_config)
 
-<<<<<<< HEAD
+        def get_version(self) -> BackendVersion:
+            return self.backend.version
+
         async def prepare_for_shutdown(self):
             return await self.backend.prepare_for_shutdown()
-=======
-        def get_version(self) -> BackendVersion:
-            return self.backend.version
-
-        async def drain_pending_queries(self):
-            return await self.backend.drain_pending_queries()
->>>>>>> ed04ab71
 
         async def run_forever(self):
             while True:
