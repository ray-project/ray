--- conflicted
+++ resolved
@@ -109,12 +109,8 @@
             # Set the controller name so that serve.connect() in the user's
             # backend code will connect to the instance that this backend is
             # running in.
-<<<<<<< HEAD
-            ray.serve.api._set_internal_controller_name(controller_name)
-=======
             ray.serve.api._set_internal_replica_context(
                 backend_tag, replica_tag, controller_name)
->>>>>>> d811d659
             if is_function:
                 _callable = func_or_class
             else:
@@ -221,15 +217,9 @@
         })
 
         self.num_queued_items = metrics.Gauge(
-<<<<<<< HEAD
-            "replica_queued_queries",
-            description=("Current number of queries queued in the "
-                         "the backend replicas"),
-=======
             "serve_replica_queued_queries",
             description=("The current number of queries queued in "
                          "the backend replicas."),
->>>>>>> d811d659
             tag_keys=("backend", "replica"))
         self.num_queued_items.set_default_tags({
             "backend": self.backend_tag,
@@ -237,13 +227,8 @@
         })
 
         self.num_processing_items = metrics.Gauge(
-<<<<<<< HEAD
-            "replica_processing_queries",
-            description="Current number of queries being processed",
-=======
             "serve_replica_processing_queries",
             description="The current number of queries being processed.",
->>>>>>> d811d659
             tag_keys=("backend", "replica"))
         self.num_processing_items.set_default_tags({
             "backend": self.backend_tag,
