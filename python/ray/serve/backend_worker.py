--- conflicted
+++ resolved
@@ -28,7 +28,6 @@
 logger = _get_logger()
 
 
-<<<<<<< HEAD
 def sync_to_async(func):
     if inspect.iscoroutinefunction(func):
         return func
@@ -39,10 +38,7 @@
     return wrapper
 
 
-def create_backend_replica(backend_def: Union[Callable, Type[Callable], str]):
-=======
 def create_backend_replica(name: str, serialized_backend_def: bytes):
->>>>>>> 891648ea
     """Creates a replica class wrapping the provided function or class.
 
     This approach is picked over inheritance to avoid conflict between user
