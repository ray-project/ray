--- conflicted
+++ resolved
@@ -119,23 +119,18 @@
 
 
 @_ensure_connected
-<<<<<<< HEAD
 def shutdown():
     global master_actor
-    retry_actor_failures(master_actor.shutdown)
+    ray.get(master_actor.shutdown.remote())
     ray.kill(master_actor, no_restart=True)
     master_actor = None
 
 
-@_ensure_connected
-def create_endpoint(endpoint_name, route=None, methods=["GET"]):
-=======
 def create_endpoint(endpoint_name,
                     *,
                     backend=None,
                     route=None,
                     methods=["GET"]):
->>>>>>> 67c857a0
     """Create a service endpoint given route_expression.
 
     Args:
