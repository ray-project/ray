import asyncio
import atexit
import collections
from copy import copy
import inspect
import logging
import random
import re
import time
import yaml
from dataclasses import dataclass
from functools import wraps
from typing import (
    Any,
    Callable,
    Dict,
    Optional,
    TextIO,
    Tuple,
    Type,
    Union,
    List,
    overload,
)

from fastapi import APIRouter, FastAPI
from ray.experimental.dag.class_node import ClassNode
from ray.serve.pipeline.pipeline_input_node import PipelineInputNode
from starlette.requests import Request
from uvicorn.config import Config
from uvicorn.lifespan.on import LifespanOn

from ray.actor import ActorHandle
from ray.serve.common import (
    DeploymentInfo,
    DeploymentStatus,
    DeploymentStatusInfo,
    ReplicaTag,
)
from ray.serve.config import (
    AutoscalingConfig,
    DeploymentConfig,
    HTTPOptions,
    ReplicaConfig,
)
from ray.serve.constants import (
    DEFAULT_CHECKPOINT_PATH,
    HTTP_PROXY_TIMEOUT,
    SERVE_CONTROLLER_NAME,
    MAX_CACHED_HANDLES,
    CONTROLLER_MAX_CONCURRENCY,
    DEFAULT_HTTP_HOST,
    DEFAULT_HTTP_PORT,
)
from ray.serve.controller import ServeController
from ray.serve.exceptions import RayServeException
from ray.experimental.dag import DAGNode
from ray.serve.handle import RayServeHandle, RayServeSyncHandle
from ray.serve.http_util import ASGIHTTPSender, make_fastapi_class_based_view
from ray.serve.utils import (
    LoggingContext,
    ensure_serialization_context,
    format_actor_name,
    get_current_node_resource_key,
    get_random_letters,
    logger,
    DEFAULT,
)
from ray.util.annotations import PublicAPI
import ray
from ray import cloudpickle
from ray.serve.schema import (
    RayActorOptionsSchema,
    DeploymentSchema,
    DeploymentStatusSchema,
    ServeApplicationSchema,
    ServeApplicationStatusSchema,
)


_INTERNAL_REPLICA_CONTEXT = None
_global_client = None

_UUID_RE = re.compile(
    "[a-f0-9]{8}-[a-f0-9]{4}-4[a-f0-9]{3}-[89aAbB][a-f0-9]{3}-[a-f0-9]{12}"
)

# The polling interval for serve client to wait to deployment state
_CLIENT_POLLING_INTERVAL_S: float = 1


def _get_controller_namespace(detached):
    controller_namespace = ray.get_runtime_context().namespace

    if not detached:
        return controller_namespace

    # Start controller in "serve" namespace if detached and currently
    # in anonymous namespace.
    if _UUID_RE.fullmatch(controller_namespace) is not None:
        controller_namespace = "serve"
    return controller_namespace


def internal_get_global_client():
    if _global_client is not None:
        return _global_client

    return _connect()


def _set_global_client(client):
    global _global_client
    _global_client = client


@dataclass
class ReplicaContext:
    """Stores data for Serve API calls from within deployments."""

    deployment: str
    replica_tag: ReplicaTag
    _internal_controller_name: str
    _internal_controller_namespace: str
    servable_object: Callable


def _set_internal_replica_context(
    deployment: str,
    replica_tag: ReplicaTag,
    controller_name: str,
    controller_namespace: str,
    servable_object: Callable,
):
    global _INTERNAL_REPLICA_CONTEXT
    _INTERNAL_REPLICA_CONTEXT = ReplicaContext(
        deployment, replica_tag, controller_name, controller_namespace, servable_object
    )


def _ensure_connected(f: Callable) -> Callable:
    @wraps(f)
    def check(self, *args, **kwargs):
        if self._shutdown:
            raise RayServeException("Client has already been shut down.")
        return f(self, *args, **kwargs)

    return check


class Client:
    def __init__(
        self, controller: ActorHandle, controller_name: str, detached: bool = False
    ):
        self._controller: ServeController = controller
        self._controller_name = controller_name
        self._detached = detached
        self._shutdown = False
        self._http_config: HTTPOptions = ray.get(controller.get_http_config.remote())
        self._root_url = ray.get(controller.get_root_url.remote())
        self._checkpoint_path = ray.get(controller.get_checkpoint_path.remote())

        # Each handle has the overhead of long poll client, therefore cached.
        self.handle_cache = dict()
        self._evicted_handle_keys = set()

        # NOTE(edoakes): Need this because the shutdown order isn't guaranteed
        # when the interpreter is exiting so we can't rely on __del__ (it
        # throws a nasty stacktrace).
        if not self._detached:

            def shutdown_serve_client():
                self.shutdown()

            atexit.register(shutdown_serve_client)

    @property
    def root_url(self):
        return self._root_url

    @property
    def http_config(self):
        return self._http_config

    @property
    def checkpoint_path(self):
        return self._checkpoint_path

    def __del__(self):
        if not self._detached:
            logger.debug(
                "Shutting down Ray Serve because client went out of "
                "scope. To prevent this, either keep a reference to "
                "the client or use serve.start(detached=True)."
            )
            self.shutdown()

    def __reduce__(self):
        raise RayServeException(("Ray Serve client cannot be serialized."))

    def shutdown(self) -> None:
        """Completely shut down the connected Serve instance.

        Shuts down all processes and deletes all state associated with the
        instance.
        """
        if ray.is_initialized() and not self._shutdown:
            ray.get(self._controller.shutdown.remote())
            self._wait_for_deployments_shutdown()

            ray.kill(self._controller, no_restart=True)

            # Wait for the named actor entry gets removed as well.
            started = time.time()
            while True:
                try:
                    controller_namespace = _get_controller_namespace(self._detached)
                    ray.get_actor(self._controller_name, namespace=controller_namespace)
                    if time.time() - started > 5:
                        logger.warning(
                            "Waited 5s for Serve to shutdown gracefully but "
                            "the controller is still not cleaned up. "
                            "You can ignore this warning if you are shutting "
                            "down the Ray cluster."
                        )
                        break
                except ValueError:  # actor name is removed
                    break

            self._shutdown = True

    def _wait_for_deployments_shutdown(self, timeout_s: int = 60):
        """Waits for all deployments to be shut down and deleted.

        Raises TimeoutError if this doesn't happen before timeout_s.
        """
        start = time.time()
        while time.time() - start < timeout_s:
            statuses = ray.get(self._controller.get_deployment_statuses.remote())
            if len(statuses) == 0:
                break
            else:
                logger.debug(
                    f"Waiting for shutdown, {len(statuses)} deployments still alive."
                )
            time.sleep(_CLIENT_POLLING_INTERVAL_S)
        else:
            live_names = list(statuses.keys())
            raise TimeoutError(
                f"Shutdown didn't complete after {timeout_s}s. "
                f"Deployments still alive: {live_names}."
            )

    def _wait_for_deployment_healthy(self, name: str, timeout_s: int = -1):
        """Waits for the named deployment to enter "HEALTHY" status.

        Raises RuntimeError if the deployment enters the "UNHEALTHY" status
        instead.

        Raises TimeoutError if this doesn't happen before timeout_s.
        """
        start = time.time()
        while time.time() - start < timeout_s or timeout_s < 0:
            statuses = ray.get(self._controller.get_deployment_statuses.remote())
            try:
                status = statuses[name]
            except KeyError:
                raise RuntimeError(
                    f"Waiting for deployment {name} to be HEALTHY, "
                    "but deployment doesn't exist."
                ) from None

            if status.status == DeploymentStatus.HEALTHY:
                break
            elif status.status == DeploymentStatus.UNHEALTHY:
                raise RuntimeError(f"Deployment {name} is UNHEALTHY: {status.message}")
            else:
                # Guard against new unhandled statuses being added.
                assert status.status == DeploymentStatus.UPDATING

            logger.debug(
                f"Waiting for {name} to be healthy, current status: {status.status}."
            )
            time.sleep(_CLIENT_POLLING_INTERVAL_S)
        else:
            raise TimeoutError(
                f"Deployment {name} did not become HEALTHY after {timeout_s}s."
            )

    def _wait_for_deployment_deleted(self, name: str, timeout_s: int = 60):
        """Waits for the named deployment to be shut down and deleted.

        Raises TimeoutError if this doesn't happen before timeout_s.
        """
        start = time.time()
        while time.time() - start < timeout_s:
            statuses = ray.get(self._controller.get_deployment_statuses.remote())
            if name not in statuses:
                break
            else:
                curr_status = statuses[name].status
                logger.debug(
                    f"Waiting for {name} to be deleted, current status: {curr_status}."
                )
            time.sleep(_CLIENT_POLLING_INTERVAL_S)
        else:
            raise TimeoutError(f"Deployment {name} wasn't deleted after {timeout_s}s.")

    @_ensure_connected
    def deploy(
        self,
        name: str,
        deployment_def: Union[Callable, Type[Callable], str],
        init_args: Tuple[Any],
        init_kwargs: Dict[Any, Any],
        ray_actor_options: Optional[Dict] = None,
        config: Optional[Union[DeploymentConfig, Dict[str, Any]]] = None,
        version: Optional[str] = None,
        prev_version: Optional[str] = None,
        route_prefix: Optional[str] = None,
        url: Optional[str] = None,
        _blocking: Optional[bool] = True,
    ):

        controller_deploy_args = self.get_deploy_args(
            name=name,
            deployment_def=deployment_def,
            init_args=init_args,
            init_kwargs=init_kwargs,
            ray_actor_options=ray_actor_options,
            config=config,
            version=version,
            prev_version=prev_version,
            route_prefix=route_prefix,
        )

        updating = ray.get(self._controller.deploy.remote(**controller_deploy_args))

        tag = self.log_deployment_update_status(name, version, updating)

        if _blocking:
            self._wait_for_deployment_healthy(name)
            self.log_deployment_ready(name, version, url, tag)

    @_ensure_connected
    def deploy_group(self, deployments: List[Dict], _blocking: bool = True):
        deployment_args_list = []
        for deployment in deployments:
            deployment_args_list.append(
                self.get_deploy_args(
                    deployment["name"],
                    deployment["func_or_class"],
                    deployment["init_args"],
                    deployment["init_kwargs"],
                    ray_actor_options=deployment["ray_actor_options"],
                    config=deployment["config"],
                    version=deployment["version"],
                    prev_version=deployment["prev_version"],
                    route_prefix=deployment["route_prefix"],
                )
            )

        updating_list = ray.get(
            self._controller.deploy_group.remote(deployment_args_list)
        )

        tags = []
        for i, updating in enumerate(updating_list):
            deployment = deployments[i]
            name, version = deployment["name"], deployment["version"]

            tags.append(self.log_deployment_update_status(name, version, updating))

        for i, deployment in enumerate(deployments):
            name = deployment["name"]
            url = deployment["url"]

            if _blocking:
                self._wait_for_deployment_healthy(name)
                self.log_deployment_ready(name, version, url, tags[i])

    @_ensure_connected
    def delete_deployment(self, name: str) -> None:
        ray.get(self._controller.delete_deployment.remote(name))
        self._wait_for_deployment_deleted(name)

    @_ensure_connected
    def get_deployment_info(self, name: str) -> Tuple[DeploymentInfo, str]:
        return ray.get(self._controller.get_deployment_info.remote(name))

    @_ensure_connected
    def list_deployments(self) -> Dict[str, Tuple[DeploymentInfo, str]]:
        return ray.get(self._controller.list_deployments.remote())

    @_ensure_connected
    def get_deployment_statuses(self) -> Dict[str, DeploymentStatusInfo]:
        return ray.get(self._controller.get_deployment_statuses.remote())

    @_ensure_connected
    def get_handle(
        self,
        deployment_name: str,
        missing_ok: Optional[bool] = False,
        sync: bool = True,
        _internal_pickled_http_request: bool = False,
    ) -> Union[RayServeHandle, RayServeSyncHandle]:
        """Retrieve RayServeHandle for service deployment to invoke it from Python.

        Args:
            deployment_name (str): A registered service deployment.
            missing_ok (bool): If true, then Serve won't check the deployment
                is registered. False by default.
            sync (bool): If true, then Serve will return a ServeHandle that
                works everywhere. Otherwise, Serve will return a ServeHandle
                that's only usable in asyncio loop.

        Returns:
            RayServeHandle
        """
        cache_key = (deployment_name, missing_ok, sync)
        if cache_key in self.handle_cache:
            cached_handle = self.handle_cache[cache_key]
            if cached_handle.is_polling and cached_handle.is_same_loop:
                return cached_handle

        all_endpoints = ray.get(self._controller.get_all_endpoints.remote())
        if not missing_ok and deployment_name not in all_endpoints:
            raise KeyError(f"Deployment '{deployment_name}' does not exist.")

        try:
            asyncio_loop_running = asyncio.get_event_loop().is_running()
        except RuntimeError as ex:
            if "There is no current event loop in thread" in str(ex):
                asyncio_loop_running = False
            else:
                raise ex

        if asyncio_loop_running and sync:
            logger.warning(
                "You are retrieving a sync handle inside an asyncio loop. "
                "Try getting client.get_handle(.., sync=False) to get better "
                "performance. Learn more at https://docs.ray.io/en/master/"
                "serve/http-servehandle.html#sync-and-async-handles"
            )

        if not asyncio_loop_running and not sync:
            logger.warning(
                "You are retrieving an async handle outside an asyncio loop. "
                "You should make sure client.get_handle is called inside a "
                "running event loop. Or call client.get_handle(.., sync=True) "
                "to create sync handle. Learn more at https://docs.ray.io/en/"
                "master/serve/http-servehandle.html#sync-and-async-handles"
            )

        if sync:
            handle = RayServeSyncHandle(
                self._controller,
                deployment_name,
                _internal_pickled_http_request=_internal_pickled_http_request,
            )
        else:
            handle = RayServeHandle(
                self._controller,
                deployment_name,
                _internal_pickled_http_request=_internal_pickled_http_request,
            )

        self.handle_cache[cache_key] = handle
        if cache_key in self._evicted_handle_keys:
            logger.warning(
                "You just got a ServeHandle that was evicted from internal "
                "cache. This means you are getting too many ServeHandles in "
                "the same process, this will bring down Serve's performance. "
                "Please post a github issue at "
                "https://github.com/ray-project/ray/issues to let the Serve "
                "team to find workaround for your use case."
            )

        if len(self.handle_cache) > MAX_CACHED_HANDLES:
            # Perform random eviction to keep the handle cache from growing
            # infinitely. We used use WeakValueDictionary but hit
            # https://github.com/ray-project/ray/issues/18980.
            evict_key = random.choice(list(self.handle_cache.keys()))
            self._evicted_handle_keys.add(evict_key)
            self.handle_cache.pop(evict_key)

        return handle

    @_ensure_connected
    def get_deploy_args(
        self,
        name: str,
        deployment_def: Union[Callable, Type[Callable], str],
        init_args: Tuple[Any],
        init_kwargs: Dict[Any, Any],
        ray_actor_options: Optional[Dict] = None,
        config: Optional[Union[DeploymentConfig, Dict[str, Any]]] = None,
        version: Optional[str] = None,
        prev_version: Optional[str] = None,
        route_prefix: Optional[str] = None,
    ) -> Dict:
        """
        Takes a deployment's configuration, and returns the arguments needed
        for the controller to deploy it.
        """

        if config is None:
            config = {}
        if ray_actor_options is None:
            ray_actor_options = {}

        curr_job_env = ray.get_runtime_context().runtime_env
        if "runtime_env" in ray_actor_options:
            # It is illegal to set field working_dir to None.
            if curr_job_env.get("working_dir") is not None:
                ray_actor_options["runtime_env"].setdefault(
                    "working_dir", curr_job_env.get("working_dir")
                )
        else:
            ray_actor_options["runtime_env"] = curr_job_env

        replica_config = ReplicaConfig(
            deployment_def,
            init_args=init_args,
            init_kwargs=init_kwargs,
            ray_actor_options=ray_actor_options,
        )

        if isinstance(config, dict):
            deployment_config = DeploymentConfig.parse_obj(config)
        elif isinstance(config, DeploymentConfig):
            deployment_config = config
        else:
            raise TypeError("config must be a DeploymentConfig or a dictionary.")

        if (
            deployment_config.autoscaling_config is not None
            and deployment_config.max_concurrent_queries
            < deployment_config.autoscaling_config.target_num_ongoing_requests_per_replica  # noqa: E501
        ):
            logger.warning(
                "Autoscaling will never happen, "
                "because 'max_concurrent_queries' is less than "
                "'target_num_ongoing_requests_per_replica' now."
            )

        controller_deploy_args = {
            "name": name,
            "deployment_config_proto_bytes": deployment_config.to_proto_bytes(),
            "replica_config": replica_config,
            "version": version,
            "prev_version": prev_version,
            "route_prefix": route_prefix,
            "deployer_job_id": ray.get_runtime_context().job_id,
        }

        return controller_deploy_args

    @_ensure_connected
    def log_deployment_update_status(
        self, name: str, version: str, updating: bool
    ) -> str:
        tag = f"component=serve deployment={name}"

        if updating:
            msg = f"Updating deployment '{name}'"
            if version is not None:
                msg += f" to version '{version}'"
            logger.info(f"{msg}. {tag}")
        else:
            logger.info(
                f"Deployment '{name}' is already at version "
                f"'{version}', not updating. {tag}"
            )

        return tag

    @_ensure_connected
    def log_deployment_ready(self, name: str, version: str, url: str, tag: str) -> None:
        if url is not None:
            url_part = f" at `{url}`"
        else:
            url_part = ""
        logger.info(
            f"Deployment '{name}{':'+version if version else ''}' is ready"
            f"{url_part}. {tag}"
        )


def _check_http_and_checkpoint_options(
    client: Client,
    http_options: Union[dict, HTTPOptions],
    checkpoint_path: str,
) -> None:
    if checkpoint_path and checkpoint_path != client.checkpoint_path:
        logger.warning(
            f"The new client checkpoint path '{checkpoint_path}' "
            f"is different from the existing one '{client.checkpoint_path}'. "
            "The new checkpoint path is ignored."
        )

    if http_options:
        client_http_options = client.http_config
        new_http_options = (
            http_options
            if isinstance(http_options, HTTPOptions)
            else HTTPOptions.parse_obj(http_options)
        )
        different_fields = []
        all_http_option_fields = new_http_options.__dict__
        for field in all_http_option_fields:
            if getattr(new_http_options, field) != getattr(client_http_options, field):
                different_fields.append(field)

        if len(different_fields):
            logger.warning(
                "The new client HTTP config differs from the existing one "
                f"in the following fields: {different_fields}. "
                "The new HTTP config is ignored."
            )


@PublicAPI(stability="beta")
def start(
    detached: bool = False,
    http_options: Optional[Union[dict, HTTPOptions]] = None,
    dedicated_cpu: bool = False,
    _checkpoint_path: str = DEFAULT_CHECKPOINT_PATH,
    **kwargs,
) -> Client:
    """Initialize a serve instance.

    By default, the instance will be scoped to the lifetime of the returned
    Client object (or when the script exits). If detached is set to True, the
    instance will instead persist until serve.shutdown() is called. This is
    only relevant if connecting to a long-running Ray cluster (e.g., with
    ray.init(address="auto") or ray.init("ray://<remote_addr>")).

    Args:
        detached (bool): Whether not the instance should be detached from this
          script. If set, the instance will live on the Ray cluster until it is
          explicitly stopped with serve.shutdown().
        http_options (Optional[Dict, serve.HTTPOptions]): Configuration options
          for HTTP proxy. You can pass in a dictionary or HTTPOptions object
          with fields:

            - host(str, None): Host for HTTP servers to listen on. Defaults to
              "127.0.0.1". To expose Serve publicly, you probably want to set
              this to "0.0.0.0".
            - port(int): Port for HTTP server. Defaults to 8000.
            - root_path(str): Root path to mount the serve application
              (for example, "/serve"). All deployment routes will be prefixed
              with this path. Defaults to "".
            - middlewares(list): A list of Starlette middlewares that will be
              applied to the HTTP servers in the cluster. Defaults to [].
            - location(str, serve.config.DeploymentMode): The deployment
              location of HTTP servers:

                - "HeadOnly": start one HTTP server on the head node. Serve
                  assumes the head node is the node you executed serve.start
                  on. This is the default.
                - "EveryNode": start one HTTP server per node.
                - "NoServer" or None: disable HTTP server.
            - num_cpus (int): The number of CPU cores to reserve for each
              internal Serve HTTP proxy actor.  Defaults to 0.
        dedicated_cpu (bool): Whether to reserve a CPU core for the internal
          Serve controller actor.  Defaults to False.
    """
    http_deprecated_args = ["http_host", "http_port", "http_middlewares"]
    for key in http_deprecated_args:
        if key in kwargs:
            raise ValueError(
                f"{key} is deprecated, please use serve.start(http_options="
                f'{{"{key}": {kwargs[key]}}}) instead.'
            )
    # Initialize ray if needed.
    ray.worker.global_worker.filter_logs_by_job = False
    if not ray.is_initialized():
        ray.init(namespace="serve")

    controller_namespace = _get_controller_namespace(detached)

    try:
        client = internal_get_global_client()
        logger.info(
            "Connecting to existing Serve instance in namespace "
            f"'{controller_namespace}'."
        )

        _check_http_and_checkpoint_options(client, http_options, _checkpoint_path)
        return client
    except RayServeException:
        pass

    if detached:
        controller_name = SERVE_CONTROLLER_NAME
    else:
        controller_name = format_actor_name(get_random_letters(), SERVE_CONTROLLER_NAME)

    if isinstance(http_options, dict):
        http_options = HTTPOptions.parse_obj(http_options)
    if http_options is None:
        http_options = HTTPOptions()

    controller = ServeController.options(
        num_cpus=1 if dedicated_cpu else 0,
        name=controller_name,
        lifetime="detached" if detached else None,
        max_restarts=-1,
        max_task_retries=-1,
        # Pin Serve controller on the head node.
        resources={get_current_node_resource_key(): 0.01},
        namespace=controller_namespace,
        max_concurrency=CONTROLLER_MAX_CONCURRENCY,
    ).remote(
        controller_name,
        http_options,
        _checkpoint_path,
        detached=detached,
    )

    proxy_handles = ray.get(controller.get_http_proxies.remote())
    if len(proxy_handles) > 0:
        try:
            ray.get(
                [handle.ready.remote() for handle in proxy_handles.values()],
                timeout=HTTP_PROXY_TIMEOUT,
            )
        except ray.exceptions.GetTimeoutError:
            raise TimeoutError(
                "HTTP proxies not available after {HTTP_PROXY_TIMEOUT}s."
            )

    client = Client(controller, controller_name, detached=detached)
    _set_global_client(client)
    logger.info(
        f"Started{' detached ' if detached else ' '}Serve instance in "
        f"namespace '{controller_namespace}'."
    )
    return client


def _connect() -> Client:
    """Connect to an existing Serve instance on this Ray cluster.

    If calling from the driver program, the Serve instance on this Ray cluster
    must first have been initialized using `serve.start(detached=True)`.

    If called from within a replica, this will connect to the same Serve
    instance that the replica is running in.
    """

    # Initialize ray if needed.
    ray.worker.global_worker.filter_logs_by_job = False
    if not ray.is_initialized():
        ray.init(namespace="serve")

    # When running inside of a replica, _INTERNAL_REPLICA_CONTEXT is set to
    # ensure that the correct instance is connected to.
    if _INTERNAL_REPLICA_CONTEXT is None:
        controller_name = SERVE_CONTROLLER_NAME
        controller_namespace = _get_controller_namespace(detached=True)
    else:
        controller_name = _INTERNAL_REPLICA_CONTEXT._internal_controller_name
        controller_namespace = _INTERNAL_REPLICA_CONTEXT._internal_controller_namespace

    # Try to get serve controller if it exists
    try:
        controller = ray.get_actor(controller_name, namespace=controller_namespace)
    except ValueError:
        raise RayServeException(
            "There is no "
            "instance running on this Ray cluster. Please "
            "call `serve.start(detached=True) to start "
            "one."
        )

    client = Client(controller, controller_name, detached=True)
    _set_global_client(client)
    return client


@PublicAPI
def shutdown() -> None:
    """Completely shut down the connected Serve instance.

    Shuts down all processes and deletes all state associated with the
    instance.
    """
    if _global_client is None:
        return

    internal_get_global_client().shutdown()
    _set_global_client(None)


@PublicAPI
def get_replica_context() -> ReplicaContext:
    """If called from a deployment, returns the deployment and replica tag.

    A replica tag uniquely identifies a single replica for a Ray Serve
    deployment at runtime.  Replica tags are of the form
    `<deployment_name>#<random letters>`.

    Raises:
        RayServeException: if not called from within a Ray Serve deployment.
    Example:
        >>> serve.get_replica_context().deployment # deployment_name
        >>> serve.get_replica_context().replica_tag # deployment_name#krcwoa
    """
    if _INTERNAL_REPLICA_CONTEXT is None:
        raise RayServeException(
            "`serve.get_replica_context()` "
            "may only be called from within a "
            "Ray Serve deployment."
        )
    return _INTERNAL_REPLICA_CONTEXT


@PublicAPI(stability="beta")
def ingress(app: Union["FastAPI", "APIRouter", Callable]):
    """Mark an ASGI application ingress for Serve.

    Args:
        app (FastAPI,APIRouter,Starlette,etc): the app or router object serve
            as ingress for this deployment. It can be any ASGI compatible
            object.

    Example:
    >>> app = FastAPI()
    >>> @serve.deployment
        @serve.ingress(app)
        class App:
            pass
    >>> App.deploy()
    """

    def decorator(cls):
        if not inspect.isclass(cls):
            raise ValueError("@serve.ingress must be used with a class.")

        if issubclass(cls, collections.abc.Callable):
            raise ValueError(
                "Class passed to @serve.ingress may not have __call__ method."
            )

        # Sometimes there are decorators on the methods. We want to fix
        # the fast api routes here.
        if isinstance(app, (FastAPI, APIRouter)):
            make_fastapi_class_based_view(app, cls)

        # Free the state of the app so subsequent modification won't affect
        # this ingress deployment. We don't use copy.copy here to avoid
        # recursion issue.
        ensure_serialization_context()
        frozen_app = cloudpickle.loads(cloudpickle.dumps(app))

        class ASGIAppWrapper(cls):
            async def __init__(self, *args, **kwargs):
                super().__init__(*args, **kwargs)

                self._serve_app = frozen_app

                # Use uvicorn's lifespan handling code to properly deal with
                # startup and shutdown event.
                self._serve_asgi_lifespan = LifespanOn(
                    Config(self._serve_app, lifespan="on")
                )
                # Replace uvicorn logger with our own.
                self._serve_asgi_lifespan.logger = logger
                # LifespanOn's logger logs in INFO level thus becomes spammy
                # Within this block we temporarily uplevel for cleaner logging
                with LoggingContext(
                    self._serve_asgi_lifespan.logger, level=logging.WARNING
                ):
                    await self._serve_asgi_lifespan.startup()

            async def __call__(self, request: Request):
                sender = ASGIHTTPSender()
                await self._serve_app(
                    request.scope,
                    request.receive,
                    sender,
                )
                return sender.build_asgi_response()

            # NOTE: __del__ must be async so that we can run asgi shutdown
            # in the same event loop.
            async def __del__(self):
                # LifespanOn's logger logs in INFO level thus becomes spammy
                # Within this block we temporarily uplevel for cleaner logging
                with LoggingContext(
                    self._serve_asgi_lifespan.logger, level=logging.WARNING
                ):
                    await self._serve_asgi_lifespan.shutdown()

                # Make sure to call user's del method as well.
                super_cls = super()
                if hasattr(super_cls, "__del__"):
                    super_cls.__del__()

        ASGIAppWrapper.__name__ = cls.__name__
        return ASGIAppWrapper

    return decorator


@PublicAPI(stability="alpha")
class DAGHandle:
    """Resolved from a DeploymentMethodNode at runtime.

    This can be used to call the DAG from a driver deployment to efficiently
    orchestrate a multi-deployment pipeline.
    """

    def __init__(self, serialized_dag_json: str):
        raise NotImplementedError()

    def remote(self, *args, **kwargs) -> ray.ObjectRef:
        """Call the DAG."""
        raise NotImplementedError()


@PublicAPI(stability="alpha")
class DeploymentMethodNode(DAGNode):
    """Represents a method call on a bound deployment node.

    These method calls can be composed into an optimized call DAG and passed
    to a "driver" deployment that will orchestrate the calls at runtime.

    This class cannot be called directly. Instead, when it is bound to a
    deployment node, it will be resolved to a DeployedCallGraph at runtime.
    """

    def __init__(self):
        raise NotImplementedError()


@PublicAPI(stability="alpha")
class DeploymentNode(ClassNode):
    """Represents a deployment with its bound config options and arguments.

    The bound deployment can be run, deployed, or built to a production config
    using serve.run, serve.deploy, and serve.build, respectively.

    A bound deployment can be passed as an argument to other bound deployments
    to build a multi-deployment application. When the application is deployed, the
    bound deployments passed into a constructor will be converted to
    RayServeHandles that can be used to send requests.

    Calling deployment.method.bind() will return a DeploymentMethodNode
    that can be used to compose an optimized call graph.
    """

    pass


@PublicAPI
class Deployment:
    def __init__(
        self,
        func_or_class: Union[Callable, str],
        name: str,
        config: DeploymentConfig,
        version: Optional[str] = None,
        prev_version: Optional[str] = None,
        init_args: Optional[Tuple[Any]] = None,
        init_kwargs: Optional[Tuple[Any]] = None,
        route_prefix: Union[str, None, DEFAULT] = DEFAULT.VALUE,
        ray_actor_options: Optional[Dict] = None,
        _internal=False,
    ) -> None:
        """Construct a Deployment. CONSTRUCTOR SHOULDN'T BE USED DIRECTLY.

        Deployments should be created, retrieved, and updated using
        `@serve.deployment`, `serve.get_deployment`, and `Deployment.options`,
        respectively.
        """

        if not _internal:
            raise RuntimeError(
                "The Deployment constructor should not be called "
                "directly. Use `@serve.deployment` instead."
            )
        if not callable(func_or_class) and not isinstance(func_or_class, str):
            raise TypeError("@serve.deployment must be called on a class or function.")
        if not isinstance(name, str):
            raise TypeError("name must be a string.")
        if not (version is None or isinstance(version, str)):
            raise TypeError("version must be a string.")
        if not (prev_version is None or isinstance(prev_version, str)):
            raise TypeError("prev_version must be a string.")
        if not (init_args is None or isinstance(init_args, (tuple, list))):
            raise TypeError("init_args must be a tuple.")
        if not (init_kwargs is None or isinstance(init_kwargs, dict)):
            raise TypeError("init_kwargs must be a dict.")
        if route_prefix is not DEFAULT.VALUE and route_prefix is not None:
            if not isinstance(route_prefix, str):
                raise TypeError("route_prefix must be a string.")
            if not route_prefix.startswith("/"):
                raise ValueError("route_prefix must start with '/'.")
            if route_prefix != "/" and route_prefix.endswith("/"):
                raise ValueError(
                    "route_prefix must not end with '/' unless it's the root."
                )
            if "{" in route_prefix or "}" in route_prefix:
                raise ValueError("route_prefix may not contain wildcards.")
        if not (ray_actor_options is None or isinstance(ray_actor_options, dict)):
            raise TypeError("ray_actor_options must be a dict.")

        if init_args is None:
            init_args = ()
        if init_kwargs is None:
            init_kwargs = {}

        # TODO(architkulkarni): Enforce that autoscaling_config and
        # user-provided num_replicas should be mutually exclusive.
        if version is None and config.autoscaling_config is not None:
            # TODO(architkulkarni): Remove this restriction.
            raise ValueError(
                "Currently autoscaling is only supported for "
                "versioned deployments. Try @serve.deployment(version=...)."
            )

        self._func_or_class = func_or_class
        self._name = name
        self._version = version
        self._prev_version = prev_version
        self._config = config
        self._init_args = init_args
        self._init_kwargs = init_kwargs
        self._route_prefix = route_prefix
        self._ray_actor_options = ray_actor_options

    @property
    def name(self) -> str:
        """Unique name of this deployment."""
        return self._name

    @property
    def version(self) -> Optional[str]:
        """Version of this deployment.

        If None, will be redeployed every time `.deploy()` is called.
        """
        return self._version

    @property
    def prev_version(self) -> Optional[str]:
        """Existing version of deployment to target.

        If prev_version does not match with existing deployment
        version, the deployment will fail to be deployed.
        """
        return self._prev_version

    @property
    def func_or_class(self) -> Union[Callable, str]:
        """Underlying class or function that this deployment wraps."""
        return self._func_or_class

    @property
    def num_replicas(self) -> int:
        """Current target number of replicas."""
        return self._config.num_replicas

    @property
    def user_config(self) -> Any:
        """Current dynamic user-provided config options."""
        return self._config.user_config

    @property
    def max_concurrent_queries(self) -> int:
        """Current max outstanding queries from each handle."""
        return self._config.max_concurrent_queries

    @property
    def route_prefix(self) -> Optional[str]:
        """HTTP route prefix that this deployment is exposed under."""
        if self._route_prefix is DEFAULT.VALUE:
            return f"/{self._name}"
        return self._route_prefix

    @property
    def ray_actor_options(self) -> Optional[Dict]:
        """Actor options such as resources required for each replica."""
        return self._ray_actor_options

    @property
    def init_args(self) -> Tuple[Any]:
        """Positional args passed to the underlying class's constructor."""
        return self._init_args

    @property
    def init_kwargs(self) -> Tuple[Any]:
        """Keyword args passed to the underlying class's constructor."""
        return self._init_kwargs

    @property
    def url(self) -> Optional[str]:
        """Full HTTP url for this deployment."""
        if self._route_prefix is None:
            # this deployment is not exposed over HTTP
            return None

        return internal_get_global_client().root_url + self.route_prefix

    def __call__(self):
        raise RuntimeError(
            "Deployments cannot be constructed directly. "
            "Use `deployment.deploy() instead.`"
        )

    @PublicAPI(stability="alpha")
    def bind(self, *args, **kwargs) -> DeploymentNode:
        """Bind the provided arguments and return a DeploymentNode.

        The returned bound deployment can be deployed or bound to other
        deployments to create a multi-deployment application.
        """
        return DeploymentNode(
            self._func_or_class,
            args,
            kwargs,
            cls_options=self._ray_actor_options or dict(),
            other_args_to_resolve={
                "deployment_self": copy(self),
                "is_from_serve_deployment": True,
            },
        )

    @PublicAPI
    def deploy(self, *init_args, _blocking=True, **init_kwargs):
        """Deploy or update this deployment.

        Args:
            init_args (optional): args to pass to the class __init__
                method. Not valid if this deployment wraps a function.
            init_kwargs (optional): kwargs to pass to the class __init__
                method. Not valid if this deployment wraps a function.
        """
        if len(init_args) == 0 and self._init_args is not None:
            init_args = self._init_args
        if len(init_kwargs) == 0 and self._init_kwargs is not None:
            init_kwargs = self._init_kwargs

        return internal_get_global_client().deploy(
            self._name,
            self._func_or_class,
            init_args,
            init_kwargs,
            ray_actor_options=self._ray_actor_options,
            config=self._config,
            version=self._version,
            prev_version=self._prev_version,
            route_prefix=self.route_prefix,
            url=self.url,
            _blocking=_blocking,
        )

    @PublicAPI
    def delete(self):
        """Delete this deployment."""
        return internal_get_global_client().delete_deployment(self._name)

    @PublicAPI
    def get_handle(
        self, sync: Optional[bool] = True
    ) -> Union[RayServeHandle, RayServeSyncHandle]:
        """Get a ServeHandle to this deployment to invoke it from Python.

        Args:
            sync (bool): If true, then Serve will return a ServeHandle that
                works everywhere. Otherwise, Serve will return an
                asyncio-optimized ServeHandle that's only usable in an asyncio
                loop.

        Returns:
            ServeHandle
        """
        return internal_get_global_client().get_handle(
            self._name, missing_ok=True, sync=sync
        )

    @PublicAPI
    def options(
        self,
        func_or_class: Optional[Callable] = None,
        name: Optional[str] = None,
        version: Optional[str] = None,
        prev_version: Optional[str] = None,
        init_args: Optional[Tuple[Any]] = None,
        init_kwargs: Optional[Dict[Any, Any]] = None,
        route_prefix: Union[str, None, DEFAULT] = DEFAULT.VALUE,
        num_replicas: Optional[int] = None,
        ray_actor_options: Optional[Dict] = None,
        user_config: Optional[Any] = None,
        max_concurrent_queries: Optional[int] = None,
        _autoscaling_config: Optional[Union[Dict, AutoscalingConfig]] = None,
        _graceful_shutdown_wait_loop_s: Optional[float] = None,
        _graceful_shutdown_timeout_s: Optional[float] = None,
        _health_check_period_s: Optional[float] = None,
        _health_check_timeout_s: Optional[float] = None,
    ) -> "Deployment":
        """Return a copy of this deployment with updated options.

        Only those options passed in will be updated, all others will remain
        unchanged from the existing deployment.
        """
        new_config = self._config.copy()
        if num_replicas is not None:
            new_config.num_replicas = num_replicas
        if user_config is not None:
            new_config.user_config = user_config
        if max_concurrent_queries is not None:
            new_config.max_concurrent_queries = max_concurrent_queries

        if func_or_class is None:
            func_or_class = self._func_or_class

        if name is None:
            name = self._name

        if version is None:
            version = self._version

        if init_args is None:
            init_args = self._init_args

        if init_kwargs is None:
            init_kwargs = self._init_kwargs

        if route_prefix is DEFAULT.VALUE:
            # Default is to keep the previous value
            route_prefix = self._route_prefix

        if ray_actor_options is None:
            ray_actor_options = self._ray_actor_options

        if _autoscaling_config is not None:
            new_config.autoscaling_config = _autoscaling_config

        if _graceful_shutdown_wait_loop_s is not None:
            new_config.graceful_shutdown_wait_loop_s = _graceful_shutdown_wait_loop_s

        if _graceful_shutdown_timeout_s is not None:
            new_config.graceful_shutdown_timeout_s = _graceful_shutdown_timeout_s

        if _health_check_period_s is not None:
            new_config.health_check_period_s = _health_check_period_s

        if _health_check_timeout_s is not None:
            new_config.health_check_timeout_s = _health_check_timeout_s

        return Deployment(
            func_or_class,
            name,
            new_config,
            version=version,
            prev_version=prev_version,
            init_args=init_args,
            init_kwargs=init_kwargs,
            route_prefix=route_prefix,
            ray_actor_options=ray_actor_options,
            _internal=True,
        )

    def __eq__(self, other):
        return all(
            [
                self._name == other._name,
                self._version == other._version,
                self._config == other._config,
                self._init_args == other._init_args,
                self._init_kwargs == other._init_kwargs,
                # compare route prefix with default value resolved
                self.route_prefix == other.route_prefix,
                self._ray_actor_options == self._ray_actor_options,
            ]
        )

    def __str__(self):
        return (
            f"Deployment(name={self._name},"
            f"version={self._version},"
            f"route_prefix={self.route_prefix})"
        )

    def __repr__(self):
        return str(self)


@overload
def deployment(func_or_class: Callable) -> Deployment:
    pass


@overload
def deployment(
    name: Optional[str] = None,
    version: Optional[str] = None,
    prev_version: Optional[str] = None,
    num_replicas: Optional[int] = None,
    init_args: Optional[Tuple[Any]] = None,
    init_kwargs: Optional[Dict[Any, Any]] = None,
    route_prefix: Union[str, None, DEFAULT] = DEFAULT.VALUE,
    ray_actor_options: Optional[Dict] = None,
    user_config: Optional[Any] = None,
    max_concurrent_queries: Optional[int] = None,
    _autoscaling_config: Optional[Union[Dict, AutoscalingConfig]] = None,
    _graceful_shutdown_wait_loop_s: Optional[float] = None,
    _graceful_shutdown_timeout_s: Optional[float] = None,
    _health_check_period_s: Optional[float] = None,
    _health_check_timeout_s: Optional[float] = None,
) -> Callable[[Callable], Deployment]:
    pass


@PublicAPI
def deployment(
    _func_or_class: Optional[Callable] = None,
    name: Optional[str] = None,
    version: Optional[str] = None,
    prev_version: Optional[str] = None,
    num_replicas: Optional[int] = None,
    init_args: Optional[Tuple[Any]] = None,
    init_kwargs: Optional[Dict[Any, Any]] = None,
    route_prefix: Union[str, None, DEFAULT] = DEFAULT.VALUE,
    ray_actor_options: Optional[Dict] = None,
    user_config: Optional[Any] = None,
    max_concurrent_queries: Optional[int] = None,
    _autoscaling_config: Optional[Union[Dict, AutoscalingConfig]] = None,
    _graceful_shutdown_wait_loop_s: Optional[float] = None,
    _graceful_shutdown_timeout_s: Optional[float] = None,
    _health_check_period_s: Optional[float] = None,
    _health_check_timeout_s: Optional[float] = None,
) -> Callable[[Callable], Deployment]:
    """Define a Serve deployment.

    Args:
        name (Optional[str]): Globally-unique name identifying this deployment.
            If not provided, the name of the class or function will be used.
        version (Optional[str]): Version of the deployment. This is used to
            indicate a code change for the deployment; when it is re-deployed
            with a version change, a rolling update of the replicas will be
            performed. If not provided, every deployment will be treated as a
            new version.
        prev_version (Optional[str]): Version of the existing deployment which
            is used as a precondition for the next deployment. If prev_version
            does not match with the existing deployment's version, the
            deployment will fail. If not provided, deployment procedure will
            not check the existing deployment's version.
        num_replicas (Optional[int]): The number of processes to start up that
            will handle requests to this deployment. Defaults to 1.
        init_args (Optional[Tuple]): Positional args to be passed to the class
            constructor when starting up deployment replicas. These can also be
            passed when you call `.deploy()` on the returned Deployment.
        init_kwargs (Optional[Dict]): Keyword args to be passed to the class
            constructor when starting up deployment replicas. These can also be
            passed when you call `.deploy()` on the returned Deployment.
        route_prefix (Optional[str]): Requests to paths under this HTTP path
            prefix will be routed to this deployment. Defaults to '/{name}'.
            When set to 'None', no HTTP endpoint will be created.
            Routing is done based on longest-prefix match, so if you have
            deployment A with a prefix of '/a' and deployment B with a prefix
            of '/a/b', requests to '/a', '/a/', and '/a/c' go to A and requests
            to '/a/b', '/a/b/', and '/a/b/c' go to B. Routes must not end with
            a '/' unless they're the root (just '/'), which acts as a
            catch-all.
        ray_actor_options (dict): Options to be passed to the Ray actor
            constructor such as resource requirements.
        user_config (Optional[Any]): [experimental] Config to pass to the
            reconfigure method of the deployment. This can be updated
            dynamically without changing the version of the deployment and
            restarting its replicas. The user_config needs to be hashable to
            keep track of updates, so it must only contain hashable types, or
            hashable types nested in lists and dictionaries.
        max_concurrent_queries (Optional[int]): The maximum number of queries
            that will be sent to a replica of this deployment without receiving
            a response. Defaults to 100.

    Example:

    >>> @serve.deployment(name="deployment1", version="v1")
        class MyDeployment:
            pass

    >>> MyDeployment.deploy(*init_args)
    >>> MyDeployment.options(num_replicas=2, init_args=init_args).deploy()

    Returns:
        Deployment
    """

    if num_replicas is not None and _autoscaling_config is not None:
        raise ValueError(
            "Manually setting num_replicas is not allowed when "
            "_autoscaling_config is provided."
        )

    config = DeploymentConfig()
    if num_replicas is not None:
        config.num_replicas = num_replicas

    if user_config is not None:
        config.user_config = user_config

    if max_concurrent_queries is not None:
        config.max_concurrent_queries = max_concurrent_queries

    if _autoscaling_config is not None:
        config.autoscaling_config = _autoscaling_config

    if _graceful_shutdown_wait_loop_s is not None:
        config.graceful_shutdown_wait_loop_s = _graceful_shutdown_wait_loop_s

    if _graceful_shutdown_timeout_s is not None:
        config.graceful_shutdown_timeout_s = _graceful_shutdown_timeout_s

    if _health_check_period_s is not None:
        config.health_check_period_s = _health_check_period_s

    if _health_check_timeout_s is not None:
        config.health_check_timeout_s = _health_check_timeout_s

    def decorator(_func_or_class):
        return Deployment(
            _func_or_class,
            name if name is not None else _func_or_class.__name__,
            config,
            version=version,
            prev_version=prev_version,
            init_args=init_args,
            init_kwargs=init_kwargs,
            route_prefix=route_prefix,
            ray_actor_options=ray_actor_options,
            _internal=True,
        )

    # This handles both parametrized and non-parametrized usage of the
    # decorator. See the @serve.batch code for more details.
    return decorator(_func_or_class) if callable(_func_or_class) else decorator


@PublicAPI
def get_deployment(name: str) -> Deployment:
    """Dynamically fetch a handle to a Deployment object.

    This can be used to update and redeploy a deployment without access to
    the original definition.

    Example:

    >>> MyDeployment = serve.get_deployment("name")
    >>> MyDeployment.options(num_replicas=10).deploy()

    Args:
        name(str): name of the deployment. This must have already been
        deployed.

    Returns:
        Deployment
    """
    try:
        (
            deployment_info,
            route_prefix,
        ) = internal_get_global_client().get_deployment_info(name)
    except KeyError:
        raise KeyError(
            f"Deployment {name} was not found. " "Did you call Deployment.deploy()?"
        )
    return Deployment(
        cloudpickle.loads(deployment_info.replica_config.serialized_deployment_def),
        name,
        deployment_info.deployment_config,
        version=deployment_info.version,
        init_args=deployment_info.replica_config.init_args,
        init_kwargs=deployment_info.replica_config.init_kwargs,
        route_prefix=route_prefix,
        ray_actor_options=deployment_info.replica_config.ray_actor_options,
        _internal=True,
    )


@PublicAPI
def list_deployments() -> Dict[str, Deployment]:
    """Returns a dictionary of all active deployments.

    Dictionary maps deployment name to Deployment objects.
    """
    infos = internal_get_global_client().list_deployments()

    deployments = {}
    for name, (deployment_info, route_prefix) in infos.items():
        deployments[name] = Deployment(
            cloudpickle.loads(deployment_info.replica_config.serialized_deployment_def),
            name,
            deployment_info.deployment_config,
            version=deployment_info.version,
            init_args=deployment_info.replica_config.init_args,
            init_kwargs=deployment_info.replica_config.init_kwargs,
            route_prefix=route_prefix,
            ray_actor_options=deployment_info.replica_config.ray_actor_options,
            _internal=True,
        )

    return deployments


def get_deployment_statuses() -> Dict[str, DeploymentStatusInfo]:
    """Returns a dictionary of deployment statuses.

    A deployment's status is one of {UPDATING, UNHEALTHY, and HEALTHY}.

    Example:

    >>> statuses = get_deployment_statuses()
    >>> status_info = statuses["deployment_name"]
    >>> status = status_info.status
    >>> message = status_info.message

    Returns:
            Dict[str, DeploymentStatus]: This dictionary maps the running
                deployment's name to a DeploymentStatus object containing its
                status and a message explaining the status.
    """

    return internal_get_global_client().get_deployment_statuses()


class ImmutableDeploymentDict(dict):
    def __init__(self, deployments: Dict[str, Deployment]):
        super().__init__()
        self.update(deployments)

    def __setitem__(self, *args):
        """Not allowed. Modify deployment options using set_options instead."""
        raise RuntimeError(
            "Setting deployments in a built app is not allowed. Modify the "
            'options using app.deployments["deployment"].set_options instead.'
        )


class Application:
    """A static, pre-built Serve application.

    An application consists of a number of Serve deployments that can send
    requests to each other. One of the deployments acts as the "ingress,"
    meaning that it receives external traffic and is the entrypoint to the
    application.

    The ingress deployment can be accessed via app.ingress and a dictionary of
    all deployments can be accessed via app.deployments.

    The config options of each deployment can be modified using set_options:
    app.deployments["name"].set_options(...).

    This application object can be written to a config file and later deployed
    to production using the Serve CLI or REST API.
    """

    def __init__(self, deployments: List[Deployment], ingress: Deployment = None):

        # TODO (shrekris-anyscale): validate ingress
        self._ingress = ingress

        deployments = deployments or []

        self._deployments: Dict[str, Deployment] = dict()
        for d in deployments:

            if not isinstance(d, Deployment):
                raise TypeError(f"Got {type(d)}. Expected deployment.")
            elif d.name in self._deployments:
                raise ValueError(f'App got multiple deployments named "{d.name}".')

            self._deployments[d.name] = d

    @property
    def ingress(self) -> Deployment:
        return self._ingress

    @property
    def deployments(self) -> ImmutableDeploymentDict:
        return ImmutableDeploymentDict(self._deployments)

    def to_dict(self) -> Dict:
        """Returns this Application's deployments as a dictionary.

        This dictionary adheres to the Serve REST API schema. It can be deployed
        via the Serve REST API.

        Returns:
            Dict: The Application's deployments formatted in a dictionary.
        """

        return serve_application_to_schema(self._deployments.values()).dict()

    @classmethod
    def from_dict(cls, d: Dict) -> "Application":
        """Converts a dictionary of deployment data to an application.

        Takes in a dictionary matching the Serve REST API schema and converts
        it to an application containing those deployments.

        Args:
            d (Dict): A dictionary containing the deployments' data that matches
                the Serve REST API schema.

        Returns:
            Application: a new application object containing the deployments.
        """

        schema = ServeApplicationSchema.parse_obj(d)
        return cls(schema_to_serve_application(schema))

    def to_yaml(self, f: Optional[TextIO] = None) -> Optional[str]:
        """Returns this application's deployments as a YAML string.

        Optionally writes the YAML string to a file as well. To write to a
        file, use this pattern:

        with open("file_name.txt", "w") as f:
            app.to_yaml(f=f)

        This file is formatted as a Serve YAML config file. It can be deployed
        via the Serve CLI.

        Args:
            f (Optional[TextIO]): A pointer to the file where the YAML should
                be written.

        Returns:
            Optional[String]: The deployments' YAML string. The output is from
                yaml.safe_dump(). Returned only if no file pointer is passed in.
        """

        deployment_dict = serve_application_to_schema(self._deployments.values()).dict()

        if f:
            yaml.safe_dump(deployment_dict, f, default_flow_style=False)
        return yaml.safe_dump(deployment_dict, default_flow_style=False)

    @classmethod
    def from_yaml(cls, str_or_file: Union[str, TextIO]) -> "Application":
        """Converts YAML data to deployments for an application.

        Takes in a string or a file pointer to a file containing deployment
        definitions in YAML. These definitions are converted to a new
        application object containing the deployments.

        To read from a file, use the following pattern:

        with open("file_name.txt", "w") as f:
            app = app.from_yaml(str_or_file)

        Args:
            str_or_file (Union[String, TextIO]): Either a string containing
                YAML deployment definitions or a pointer to a file containing
                YAML deployment definitions. The YAML format must adhere to the
                ServeApplicationSchema JSON Schema defined in
                ray.serve.schema. This function works with
                Serve YAML config files.

        Returns:
            Application: a new Application object containing the deployments.
        """

        deployments_json = yaml.safe_load(str_or_file)
        schema = ServeApplicationSchema.parse_obj(deployments_json)
        return cls(schema_to_serve_application(schema))


def _get_deployments_from_node(node: DeploymentNode) -> List[Deployment]:
    """Generate a list of deployment objects from a root node.

    Returns:
        deployment_list(List[Deployment]): the list of Deployment objects. The
          last element correspond to the node passed in to this function.
    """
    from ray.serve.pipeline.api import build as pipeline_build

    with PipelineInputNode() as input_node:
        root = node.__call__.bind(input_node)
    deployments = pipeline_build(root, inject_ingress=False)

    return deployments


@PublicAPI(stability="alpha")
def run(
    target: Union[DeploymentNode, Application],
    *,
    host: str = DEFAULT_HTTP_HOST,
    port: int = DEFAULT_HTTP_PORT,
) -> RayServeHandle:
    """Run a Serve application and return a ServeHandle to the ingress.

    Either a DeploymentNode or a pre-built application can be passed in.
    If a DeploymentNode is passed in, all of the deployments it depends on
    will be deployed.
    """

<<<<<<< HEAD
    deployments = _get_deployments_from_target(target)

    # TODO (shrekris-anyscale): validate ingress

    start(detached=True, http_options={"host": host, "port": port})
    deploy_group(deployments, blocking=True)

    # TODO (shrekris-anyscale): return handle to ingress deployment


def deploy_group(deployments: List[Deployment], *, blocking=True) -> RayServeHandle:
    """Atomically deploys a group of deployments."""

    if len(deployments) == 0:
        return

    parameter_group = []

    for deployment in deployments:

        deployment_parameters = {
            "name": deployment._name,
            "func_or_class": deployment._func_or_class,
            "init_args": deployment.init_args,
            "init_kwargs": deployment.init_kwargs,
            "ray_actor_options": deployment._ray_actor_options,
            "config": deployment._config,
            "version": deployment._version,
            "prev_version": deployment._prev_version,
            "route_prefix": deployment.route_prefix,
            "url": deployment.url,
        }

        parameter_group.append(deployment_parameters)

    internal_get_global_client().deploy_group(parameter_group, _blocking=blocking)
=======
    if isinstance(target, DeploymentNode):
        deployments = _get_deployments_from_node(target)
    else:
        raise NotImplementedError()

    for d in deployments:
        logger.debug(f"Deploying {d}")
        d.deploy()

    return deployments[-1].get_handle()
>>>>>>> d8de5a44


@PublicAPI(stability="alpha")
def build(target: DeploymentNode) -> Application:
    """Builds a Serve application into a static configuration.

    Takes in a DeploymentNode and converts it to a Serve application
    consisting of one or more deployments. This is intended to be used for
    production scenarios and deployed via the Serve REST API or CLI, so there
    are some restrictions placed on the deployments:
        1) All of the deployments must be importable. That is, they cannot be
           defined in __main__ or inline defined. The deployments will be
           imported in production using the same import path they were here.
        2) All arguments bound to the deployment must be JSON-serializable.

    The returned Application object can be exported to a dictionary or YAML
    config.
    """
    # TODO(edoakes): this should accept host and port, but we don't
    # currently support them in the REST API.
    raise NotImplementedError()


def _get_deployments_from_target(
    target: Union[DeploymentNode, Application]
) -> List[Deployment]:
    """Validates target and gets its deployments."""

    if isinstance(target, Application):
        return target.deployments.values()
    elif isinstance(target, DeploymentNode):
        return []
        # return extract_deployments_from_serve_dag(target)
    else:
        raise TypeError(
            "Expected a DeploymentNode or "
            "Application as target. Got unexpected type "
            f'"{type(target)}" instead.'
        )


def deployment_to_schema(d: Deployment) -> DeploymentSchema:
    if d.ray_actor_options is not None:
        ray_actor_options_schema = RayActorOptionsSchema.parse_obj(d.ray_actor_options)
    else:
        ray_actor_options_schema = None

    return DeploymentSchema(
        name=d.name,
        import_path=d.func_or_class,
        init_args=d.init_args,
        init_kwargs=d.init_kwargs,
        num_replicas=d.num_replicas,
        route_prefix=d.route_prefix,
        max_concurrent_queries=d.max_concurrent_queries,
        user_config=d.user_config,
        autoscaling_config=d._config.autoscaling_config,
        graceful_shutdown_wait_loop_s=d._config.graceful_shutdown_wait_loop_s,
        graceful_shutdown_timeout_s=d._config.graceful_shutdown_timeout_s,
        health_check_period_s=d._config.health_check_period_s,
        health_check_timeout_s=d._config.health_check_timeout_s,
        ray_actor_options=ray_actor_options_schema,
    )


def schema_to_deployment(s: DeploymentSchema) -> Deployment:
    if s.ray_actor_options is None:
        ray_actor_options = None
    else:
        ray_actor_options = s.ray_actor_options.dict(exclude_unset=True)

    return deployment(
        name=s.name,
        num_replicas=s.num_replicas,
        init_args=s.init_args,
        init_kwargs=s.init_kwargs,
        route_prefix=s.route_prefix,
        ray_actor_options=ray_actor_options,
        max_concurrent_queries=s.max_concurrent_queries,
        _autoscaling_config=s.autoscaling_config,
        _graceful_shutdown_wait_loop_s=s.graceful_shutdown_wait_loop_s,
        _graceful_shutdown_timeout_s=s.graceful_shutdown_timeout_s,
        _health_check_period_s=s.health_check_period_s,
        _health_check_timeout_s=s.health_check_timeout_s,
    )(s.import_path)


def serve_application_to_schema(
    deployments: List[Deployment],
) -> ServeApplicationSchema:
    schemas = [deployment_to_schema(d) for d in deployments]
    return ServeApplicationSchema(deployments=schemas)


def schema_to_serve_application(schema: ServeApplicationSchema) -> List[Deployment]:
    return [schema_to_deployment(s) for s in schema.deployments]


def status_info_to_schema(
    deployment_name: str, status_info: Union[DeploymentStatusInfo, Dict]
) -> DeploymentStatusSchema:
    if isinstance(status_info, DeploymentStatusInfo):
        return DeploymentStatusSchema(
            name=deployment_name, status=status_info.status, message=status_info.message
        )
    elif isinstance(status_info, dict):
        return DeploymentStatusSchema(
            name=deployment_name,
            status=status_info["status"],
            message=status_info["message"],
        )
    else:
        raise TypeError(
            f"Got {type(status_info)} as status_info's "
            "type. Expected status_info to be either a "
            "DeploymentStatusInfo or a dictionary."
        )


def serve_application_status_to_schema(
    status_infos: Dict[str, Union[DeploymentStatusInfo, Dict]]
) -> ServeApplicationStatusSchema:
    schemas = [
        status_info_to_schema(deployment_name, status_info)
        for deployment_name, status_info in status_infos.items()
    ]
    return ServeApplicationStatusSchema(statuses=schemas)<|MERGE_RESOLUTION|>--- conflicted
+++ resolved
@@ -63,6 +63,7 @@
     format_actor_name,
     get_current_node_resource_key,
     get_random_letters,
+    get_deployment_import_path,
     logger,
     DEFAULT,
 )
@@ -1702,8 +1703,18 @@
     will be deployed.
     """
 
-<<<<<<< HEAD
     deployments = _get_deployments_from_target(target)
+
+    # if isinstance(target, DeploymentNode):
+    #     deployments = _get_deployments_from_node(target)
+    # else:
+    #     raise NotImplementedError()
+
+    # for d in deployments:
+    #     logger.debug(f"Deploying {d}")
+    #     d.deploy()
+
+    # return deployments[-1].get_handle()
 
     # TODO (shrekris-anyscale): validate ingress
 
@@ -1739,18 +1750,6 @@
         parameter_group.append(deployment_parameters)
 
     internal_get_global_client().deploy_group(parameter_group, _blocking=blocking)
-=======
-    if isinstance(target, DeploymentNode):
-        deployments = _get_deployments_from_node(target)
-    else:
-        raise NotImplementedError()
-
-    for d in deployments:
-        logger.debug(f"Deploying {d}")
-        d.deploy()
-
-    return deployments[-1].get_handle()
->>>>>>> d8de5a44
 
 
 @PublicAPI(stability="alpha")
@@ -1800,7 +1799,7 @@
 
     return DeploymentSchema(
         name=d.name,
-        import_path=d.func_or_class,
+        import_path=get_deployment_import_path(d),
         init_args=d.init_args,
         init_kwargs=d.init_kwargs,
         num_replicas=d.num_replicas,
