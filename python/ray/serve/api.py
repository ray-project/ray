--- conflicted
+++ resolved
@@ -284,15 +284,7 @@
         route_prefix: Optional[str] = None,
         url: Optional[str] = None,
         _blocking: Optional[bool] = True,
-<<<<<<< HEAD
     ):
-        if config is None:
-            config = {}
-        if ray_actor_options is None:
-            ray_actor_options = {}
-=======
-    ) -> Optional[GoalId]:
->>>>>>> a61d974d
 
         controller_deploy_args = self.get_deploy_args(
             name=name,
@@ -306,17 +298,15 @@
             route_prefix=route_prefix,
         )
 
-        goal_id, updating = ray.get(
+        updating = ray.get(
             self._controller.deploy.remote(**controller_deploy_args)
         )
 
         tag = self.log_deployment_update_status(name, version, updating)
 
         if _blocking:
-            self._wait_for_goal(goal_id)
+            self._wait_for_deployment_running(name)
             self.log_deployment_ready(name, version, url, tag)
-        else:
-            return goal_id
 
     @_ensure_connected
     def deploy_group(
@@ -338,71 +328,22 @@
                 )
             )
 
-<<<<<<< HEAD
-        updating = ray.get(
-            self._controller.deploy.remote(
-                name,
-                deployment_config.to_proto_bytes(),
-                replica_config,
-                version,
-                prev_version,
-                route_prefix,
-                ray.get_runtime_context().job_id,
-            )
-=======
-        update_goals = ray.get(
-            self._controller.deploy_group.remote(deployment_args_list)
->>>>>>> a61d974d
-        )
-
-        tags = []
-        for i in range(len(deployments)):
+        updating_list = ray.get(self._controller.deploy_group.remote(deployment_args_list))
+        for i, updated in enumerate(updating_list):
             deployment = deployments[i]
             name, version = deployment["name"], deployment["version"]
-            updating = update_goals[i][1]
-
-<<<<<<< HEAD
-        if updating:
-            msg = f"Updating deployment '{name}'"
-            if version is not None:
-                msg += f" to version '{version}'"
-            logger.info(f"{msg}. {tag}")
+
+            tags.append(self.log_deployment_update_status(name, version, updating))
+
+        tags = []
+        for i, deployment in enumerate(deployments):
+            name = deployment["name"]
+            url = deployment["url"]
 
             if _blocking:
                 self._wait_for_deployment_running(name)
-
-                if url is not None:
-                    url_part = f" at `{url}`"
-                else:
-                    url_part = ""
-                logger.info(
-                    f"Deployment '{name}{':'+version if version else ''}' is ready"
-                    f"{url_part}. {tag}"
-                )
-        else:
-            logger.info(
-                f"Deployment '{name}' is already at version "
-                f"'{version}', not updating. {tag}"
-            )
-
-=======
-            tags.append(self.log_deployment_update_status(name, version, updating))
-
-        nonblocking_goal_ids = []
-        for i in range(len(deployments)):
-            deployment = deployments[i]
-            url = deployment["url"]
-            goal_id = update_goals[i][0]
-
-            if _blocking:
-                self._wait_for_goal(goal_id)
                 self.log_deployment_ready(name, version, url, tags[i])
-            else:
-                nonblocking_goal_ids.append(goal_id)
-
-        return nonblocking_goal_ids
-
->>>>>>> a61d974d
+
     @_ensure_connected
     def delete_deployment(self, name: str) -> None:
         ray.get(self._controller.delete_deployment.remote(name))
