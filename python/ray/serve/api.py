import asyncio
import atexit
import time
from functools import wraps
import os
from uuid import UUID
import threading
from typing import Any, Callable, Coroutine, Dict, List, Optional, Type, Union
from dataclasses import dataclass
from warnings import warn

import ray
from ray.serve.constants import (DEFAULT_HTTP_HOST, DEFAULT_HTTP_PORT,
                                 SERVE_CONTROLLER_NAME, HTTP_PROXY_TIMEOUT)
from ray.serve.controller import ServeController, BackendTag, ReplicaTag
from ray.serve.handle import RayServeHandle, RayServeSyncHandle
from ray.serve.utils import (block_until_http_ready, format_actor_name,
                             get_random_letters, logger,
                             get_current_node_resource_key)
from ray.serve.exceptions import RayServeException
from ray.serve.config import (BackendConfig, ReplicaConfig, BackendMetadata,
                              HTTPOptions)
from ray.serve.router import RequestMetadata, Router
from ray.actor import ActorHandle

_INTERNAL_REPLICA_CONTEXT = None
global_async_loop = None


@dataclass
class ReplicaContext:
    """Stores data for Serve API calls from within the user's backend code."""
    backend_tag: BackendTag
    replica_tag: ReplicaTag
    _internal_controller_name: str


def create_or_get_async_loop_in_thread():
    global global_async_loop
    if global_async_loop is None:
        global_async_loop = asyncio.new_event_loop()
        thread = threading.Thread(
            daemon=True,
            target=global_async_loop.run_forever,
        )
        thread.start()
    return global_async_loop


def _set_internal_replica_context(backend_tag, replica_tag, controller_name):
    global _INTERNAL_REPLICA_CONTEXT
    _INTERNAL_REPLICA_CONTEXT = ReplicaContext(backend_tag, replica_tag,
                                               controller_name)


def _ensure_connected(f: Callable) -> Callable:
    @wraps(f)
    def check(self, *args, **kwargs):
        if self._shutdown:
            raise RayServeException("Client has already been shut down.")
        return f(self, *args, **kwargs)

    return check


class ThreadProxiedRouter:
    def __init__(self, controller_handle, sync: bool):
        self.controller_handle = controller_handle
        self.sync = sync
        self.router = Router(controller_handle)

        if sync:
            self.async_loop = create_or_get_async_loop_in_thread()
            asyncio.run_coroutine_threadsafe(
                self.router.setup_in_async_loop(),
                self.async_loop,
            )
        else:
            self.async_loop = asyncio.get_event_loop()
            self.async_loop.create_task(self.router.setup_in_async_loop())

    def _remote(self, endpoint_name, handle_options, request_data,
                kwargs) -> Coroutine:
        request_metadata = RequestMetadata(
            get_random_letters(10),  # Used for debugging.
            endpoint_name,
            call_method=handle_options.method_name,
            shard_key=handle_options.shard_key,
            http_method=handle_options.http_method,
            http_headers=handle_options.http_headers,
        )
        coro = self.router.assign_request(request_metadata, request_data,
                                          **kwargs)
        return coro

    def __reduce__(self):
        deserializer = ThreadProxiedRouter
        serialized_data = (self.controller_handle, self.sync)
        return deserializer, serialized_data


class Client:
    def __init__(self,
                 controller: ActorHandle,
                 controller_name: str,
                 detached: bool = False):
        self._controller = controller
        self._controller_name = controller_name
        self._detached = detached
        self._shutdown = False
        self._http_config = ray.get(controller.get_http_config.remote())

        self._sync_proxied_router = None
        self._async_proxied_router = None

        # NOTE(edoakes): Need this because the shutdown order isn't guaranteed
        # when the interpreter is exiting so we can't rely on __del__ (it
        # throws a nasty stacktrace).
        if not self._detached:

            def shutdown_serve_client():
                self.shutdown()

            atexit.register(shutdown_serve_client)

    def _get_proxied_router(self, sync: bool):
        if sync:
            if self._sync_proxied_router is None:
                self._sync_proxied_router = ThreadProxiedRouter(
                    self._controller, sync=True)
            return self._sync_proxied_router
        else:
            if self._async_proxied_router is None:
                self._async_proxied_router = ThreadProxiedRouter(
                    self._controller, sync=False)
            return self._async_proxied_router

    def __del__(self):
        if not self._detached:
            logger.debug("Shutting down Ray Serve because client went out of "
                         "scope. To prevent this, either keep a reference to "
                         "the client or use serve.start(detached=True).")
            self.shutdown()

    def __reduce__(self):
        raise RayServeException(
            ("Ray Serve client cannot be serialized. Please use "
             "serve.connect() to get a client from within a backend."))

    def shutdown(self) -> None:
        """Completely shut down the connected Serve instance.

        Shuts down all processes and deletes all state associated with the
        instance.
        """
        if (not self._shutdown) and ray.is_initialized():
            ray.get(self._controller.shutdown.remote())
            ray.kill(self._controller, no_restart=True)

            # Wait for the named actor entry gets removed as well.
            started = time.time()
            while True:
                try:
                    ray.get_actor(self._controller_name)
                    if time.time() - started > 5:
                        logger.warning(
                            "Waited 5s for Serve to shutdown gracefully but "
                            "the controller is still not cleaned up. "
                            "You can ignore this warning if you are shutting "
                            "down the Ray cluster.")
                        break
                except ValueError:  # actor name is removed
                    break

            self._shutdown = True

    @_ensure_connected
    def _wait_for_goal(self, result_object_id: ray.ObjectRef) -> bool:
        goal_id: Optional[UUID] = ray.get(result_object_id)
        if goal_id is not None:
            ray.get(self._controller.wait_for_goal.remote(goal_id))
            logger.debug(f"Goal {goal_id} completed.")

    @_ensure_connected
    def create_endpoint(self,
                        endpoint_name: str,
                        *,
                        backend: str = None,
                        route: Optional[str] = None,
                        methods: List[str] = ["GET"]) -> None:
        """Create a service endpoint given route_expression.

        Args:
            endpoint_name (str): A name to associate to with the endpoint.
            backend (str, required): The backend that will serve requests to
                this endpoint. To change this or split traffic among backends,
                use `serve.set_traffic`.
            route (str, optional): A string begin with "/". HTTP server will
                use the string to match the path.
            methods(List[str], optional): The HTTP methods that are valid for
                this endpoint.
        """
        if backend is None:
            raise TypeError("backend must be specified when creating "
                            "an endpoint.")
        elif not isinstance(backend, str):
            raise TypeError("backend must be a string, got {}.".format(
                type(backend)))

        if route is not None:
            if not isinstance(route, str) or not route.startswith("/"):
                raise TypeError("route must be a string starting with '/'.")

        if not isinstance(methods, list):
            raise TypeError(
                "methods must be a list of strings, but got type {}".format(
                    type(methods)))

        endpoints = self.list_endpoints()
        if endpoint_name in endpoints:
            methods_old = endpoints[endpoint_name]["methods"]
            route_old = endpoints[endpoint_name]["route"]
            if sorted(methods_old) == sorted(methods) and route_old == route:
                raise ValueError(
                    "Route '{}' is already registered to endpoint '{}' "
                    "with methods '{}'.  To set the backend for this "
                    "endpoint, please use serve.set_traffic().".format(
                        route, endpoint_name, methods))

        upper_methods = []
        for method in methods:
            if not isinstance(method, str):
                raise TypeError(
                    "methods must be a list of strings, but contained "
                    "an element of type {}".format(type(method)))
            upper_methods.append(method.upper())

        self._wait_for_goal(
            self._controller.create_endpoint.remote(
                endpoint_name, {backend: 1.0}, route, upper_methods))

        # Block until the route table has been propagated to all HTTP proxies.
        if route is not None:

            def check_ready(http_response):
                return route in http_response.json()

            futures = []
            for node_id in ray.state.node_ids():
                future = block_until_http_ready.options(
                    num_cpus=0, resources={
                        node_id: 0.01
                    }).remote(
                        "http://{}:{}/-/routes".format(self._http_config.host,
                                                       self._http_config.port),
                        check_ready=check_ready,
                        timeout=HTTP_PROXY_TIMEOUT)
                futures.append(future)
            try:
                ray.get(futures)
            except ray.exceptions.RayTaskError:
                raise TimeoutError("Route not available at HTTP proxies "
                                   "after {HTTP_PROXY_TIMEOUT}s.")

    @_ensure_connected
    def delete_endpoint(self, endpoint: str) -> None:
        """Delete the given endpoint.

        Does not delete any associated backends.
        """
        ray.get(self._controller.delete_endpoint.remote(endpoint))

    @_ensure_connected
    def list_endpoints(self) -> Dict[str, Dict[str, Any]]:
        """Returns a dictionary of all registered endpoints.

        The dictionary keys are endpoint names and values are dictionaries
        of the form: {"methods": List[str], "traffic": Dict[str, float]}.
        """
        return ray.get(self._controller.get_all_endpoints.remote())

    @_ensure_connected
    def update_backend_config(
            self, backend_tag: str,
            config_options: Union[BackendConfig, Dict[str, Any]]) -> None:
        """Update a backend configuration for a backend tag.

        Keys not specified in the passed will be left unchanged.

        Args:
            backend_tag(str): A registered backend.
            config_options(dict, serve.BackendConfig): Backend config options
                to update. Either a BackendConfig object or a dict mapping
                strings to values for the following supported options:
                - "num_replicas": number of processes to start up that
                will handle requests to this backend.
                - "max_batch_size": the maximum number of requests that will
                be processed in one batch by this backend.
                - "batch_wait_timeout": time in seconds that backend replicas
                will wait for a full batch of requests before
                processing a partial batch.
                - "max_concurrent_queries": the maximum number of queries
                that will be sent to a replica of this backend
                without receiving a response.
                - "user_config" (experimental): Arguments to pass to the
                reconfigure method of the backend. The reconfigure method is
                called if "user_config" is not None.
        """

        if not isinstance(config_options, (BackendConfig, dict)):
            raise TypeError(
                "config_options must be a BackendConfig or dictionary.")
        if isinstance(config_options, dict):
            config_options = BackendConfig.parse_obj(config_options)
        self._wait_for_goal(
            self._controller.update_backend_config.remote(
                backend_tag, config_options))

    @_ensure_connected
    def get_backend_config(self, backend_tag: str) -> BackendConfig:
        """Get the backend configuration for a backend tag.

        Args:
            backend_tag(str): A registered backend.
        """
        return ray.get(self._controller.get_backend_config.remote(backend_tag))

    @_ensure_connected
    def create_backend(
            self,
            backend_tag: str,
            backend_def: Union[Callable, Type[Callable], str],
            *init_args: Any,
            ray_actor_options: Optional[Dict] = None,
            config: Optional[Union[BackendConfig, Dict[str, Any]]] = None
    ) -> None:
        """Create a backend with the provided tag.

        Args:
            backend_tag (str): a unique tag assign to identify this backend.
            backend_def (callable, class, str): a function or class
                implementing __call__ and returning a JSON-serializable object
                or a Starlette Response object. A string import path can also
                be provided (e.g., "my_module.MyClass"), in which case the
                underlying function or class will be imported dynamically in
                the worker replicas.
            *init_args (optional): the arguments to pass to the class
                initialization method. Not valid if backend_def is a function.
            ray_actor_options (optional): options to be passed into the
                @ray.remote decorator for the backend actor.
            config (dict, serve.BackendConfig, optional): configuration options
                for this backend. Either a BackendConfig, or a dictionary
                mapping strings to values for the following supported options:
                - "num_replicas": number of processes to start up that
                will handle requests to this backend.
                - "max_batch_size": the maximum number of requests that will
                be processed in one batch by this backend.
                - "batch_wait_timeout": time in seconds that backend replicas
                will wait for a full batch of requests before processing a
                partial batch.
                - "max_concurrent_queries": the maximum number of queries that
                will be sent to a replica of this backend without receiving a
                response.
                - "user_config" (experimental): Arguments to pass to the
                reconfigure method of the backend. The reconfigure method is
                called if "user_config" is not None.
        """
        if backend_tag in self.list_backends().keys():
            raise ValueError(
                "Cannot create backend. "
                "Backend '{}' is already registered.".format(backend_tag))

        if config is None:
            config = {}
        if ray_actor_options is None:
            ray_actor_options = {}

        # If conda is activated and a conda env is not specified in runtime_env
        # in ray_actor_options, default to conda env of this process (client).
        # Without this code, the backend would run in the controller's conda
        # env, which is likely different from that of the client.
<<<<<<< HEAD
        if ray_actor_options.get("runtime_env") is None:
            ray_actor_options["runtime_env"] = {}
        if ray_actor_options["runtime_env"].get("conda") is None:
            current_env = os.environ.get("CONDA_DEFAULT_ENV")
            if current_env is not None and current_env != "":
                ray_actor_options["runtime_env"]["conda"] = current_env
=======
        # If using Ray client, skip this convenience feature because the local
        # client env doesn't create the Ray cluster (so the client env is
        # likely not present on the cluster.)
        if not ray.util.client.ray.is_connected():
            if ray_actor_options.get("runtime_env") is None:
                ray_actor_options["runtime_env"] = {}
            if ray_actor_options["runtime_env"].get("conda_env") is None:
                current_env = os.environ.get("CONDA_DEFAULT_ENV")
                if current_env is not None and current_env != "":
                    ray_actor_options["runtime_env"]["conda_env"] = current_env
>>>>>>> ae2c20c1

        replica_config = ReplicaConfig(
            backend_def, *init_args, ray_actor_options=ray_actor_options)
        metadata = BackendMetadata(
            accepts_batches=replica_config.accepts_batches,
            is_blocking=replica_config.is_blocking)

        if isinstance(config, dict):
            backend_config = BackendConfig.parse_obj({
                **config, "internal_metadata": metadata
            })
        elif isinstance(config, BackendConfig):
            backend_config = config.copy(
                update={"internal_metadata": metadata})
        else:
            raise TypeError("config must be a BackendConfig or a dictionary.")

        backend_config._validate_complete()
        self._wait_for_goal(
            self._controller.create_backend.remote(backend_tag, backend_config,
                                                   replica_config))

    @_ensure_connected
    def list_backends(self) -> Dict[str, BackendConfig]:
        """Returns a dictionary of all registered backends.

        Dictionary maps backend tags to backend config objects.
        """
        return ray.get(self._controller.get_all_backends.remote())

    @_ensure_connected
    def delete_backend(self, backend_tag: str, force: bool = False) -> None:
        """Delete the given backend.

        The backend must not currently be used by any endpoints.

        Args:
            backend_tag (str): The backend tag to be deleted.
            force (bool): Whether or not to force the deletion, without waiting
              for graceful shutdown. Default to false.
        """
        self._wait_for_goal(
            self._controller.delete_backend.remote(backend_tag, force))

    @_ensure_connected
    def set_traffic(self, endpoint_name: str,
                    traffic_policy_dictionary: Dict[str, float]) -> None:
        """Associate a service endpoint with traffic policy.

        Example:

        >>> serve.set_traffic("service-name", {
            "backend:v1": 0.5,
            "backend:v2": 0.5
        })

        Args:
            endpoint_name (str): A registered service endpoint.
            traffic_policy_dictionary (dict): a dictionary maps backend names
                to their traffic weights. The weights must sum to 1.
        """
        ray.get(
            self._controller.set_traffic.remote(endpoint_name,
                                                traffic_policy_dictionary))

    @_ensure_connected
    def shadow_traffic(self, endpoint_name: str, backend_tag: str,
                       proportion: float) -> None:
        """Shadow traffic from an endpoint to a backend.

        The specified proportion of requests will be duplicated and sent to the
        backend. Responses of the duplicated traffic will be ignored.
        The backend must not already be in use.

        To stop shadowing traffic to a backend, call `shadow_traffic` with
        proportion equal to 0.

        Args:
            endpoint_name (str): A registered service endpoint.
            backend_tag (str): A registered backend.
            proportion (float): The proportion of traffic from 0 to 1.
        """

        if not isinstance(proportion,
                          (float, int)) or not 0 <= proportion <= 1:
            raise TypeError("proportion must be a float from 0 to 1.")

        ray.get(
            self._controller.shadow_traffic.remote(endpoint_name, backend_tag,
                                                   proportion))

    @_ensure_connected
    def get_handle(
            self,
            endpoint_name: str,
            missing_ok: Optional[bool] = False,
            sync: bool = True) -> Union[RayServeHandle, RayServeSyncHandle]:
        """Retrieve RayServeHandle for service endpoint to invoke it from Python.

        Args:
            endpoint_name (str): A registered service endpoint.
            missing_ok (bool): If true, then Serve won't check the endpoint is
                registered. False by default.
            sync (bool): If true, then Serve will return a ServeHandle that
                works everywhere. Otherwise, Serve will return a ServeHandle
                that's only usable in asyncio loop.

        Returns:
            RayServeHandle
        """
        if not missing_ok and endpoint_name not in ray.get(
                self._controller.get_all_endpoints.remote()):
            raise KeyError(f"Endpoint '{endpoint_name}' does not exist.")

        if asyncio.get_event_loop().is_running() and sync:
            logger.warning(
                "You are retrieving a sync handle inside an asyncio loop. "
                "Try getting client.get_handle(.., sync=False) to get better "
                "performance. Learn more at https://docs.ray.io/en/master/"
                "serve/advanced.html#sync-and-async-handles")

        if not asyncio.get_event_loop().is_running() and not sync:
            logger.warning(
                "You are retrieving an async handle outside an asyncio loop. "
                "You should make sure client.get_handle is called inside a "
                "running event loop. Or call client.get_handle(.., sync=True) "
                "to create sync handle. Learn more at https://docs.ray.io/en/"
                "master/serve/advanced.html#sync-and-async-handles")

        if sync:
            handle = RayServeSyncHandle(
                self._get_proxied_router(sync=sync), endpoint_name)
        else:
            handle = RayServeHandle(
                self._get_proxied_router(sync=sync), endpoint_name)
        return handle


def start(
        detached: bool = False,
        http_host: Optional[str] = DEFAULT_HTTP_HOST,
        http_port: int = DEFAULT_HTTP_PORT,
        http_middlewares: List[Any] = [],
        http_options: Optional[Union[dict, HTTPOptions]] = None,
) -> Client:
    """Initialize a serve instance.

    By default, the instance will be scoped to the lifetime of the returned
    Client object (or when the script exits). If detached is set to True, the
    instance will instead persist until client.shutdown() is called and clients
    to it can be connected using serve.connect(). This is only relevant if
    connecting to a long-running Ray cluster (e.g., with address="auto").

    Args:
        detached (bool): Whether not the instance should be detached from this
          script.
        http_host (Optional[str]): Deprecated, use http_options instead.
        http_port (int): Deprecated, use http_options instead.
        http_middlewares (list): Deprecated, use http_options instead.
        http_options (Optional[Dict, serve.HTTPOptions]): Configuration options
          for HTTP proxy. You can pass in a dictionary or HTTPOptions object
          with fields:

            - host(str, None): Host for HTTP servers to listen on. Defaults to
              "127.0.0.1". To expose Serve publicly, you probably want to set
              this to "0.0.0.0".
            - port(int): Port for HTTP server. Defaults to 8000.
            - middlewares(list): A list of Starlette middlewares that will be
              applied to the HTTP servers in the cluster.
            - location(str, serve.config.DeploymentMode): The deployment
              location of HTTP servers:

                - "HeadOnly": start one HTTP server on the head node. Serve
                  assumes the head node is the node you executed serve.start
                  on. This is the default.
                - "EveryNode": start one HTTP server per node.
                - "NoServer" or None: disable HTTP server.
    """
    if ((http_host != DEFAULT_HTTP_HOST) or (http_port != DEFAULT_HTTP_PORT)
            or (len(http_middlewares) != 0)):
        if http_options is not None:
            raise ValueError(
                "You cannot specify both `http_options` and any of the "
                "`http_host`, `http_port`, and `http_middlewares` arguments. "
                "`http_options` is preferred.")
        else:
            warn(
                "`http_host`, `http_port`, `http_middlewares` are deprecated. "
                "Please use serve.start(http_options={'host': ..., "
                "'port': ..., middlewares': ...}) instead.",
                DeprecationWarning,
            )

    # Initialize ray if needed.
    if not ray.is_initialized():
        ray.init()

    # Try to get serve controller if it exists
    if detached:
        controller_name = SERVE_CONTROLLER_NAME
        try:
            ray.get_actor(controller_name)
            raise RayServeException("Called serve.start(detached=True) but a "
                                    "detached instance is already running. "
                                    "Please use serve.connect() to connect to "
                                    "the running instance instead.")
        except ValueError:
            pass
    else:
        controller_name = format_actor_name(SERVE_CONTROLLER_NAME,
                                            get_random_letters())

    if isinstance(http_options, dict):
        http_options = HTTPOptions.parse_obj(http_options)
    if http_options is None:
        http_options = HTTPOptions(
            host=http_host, port=http_port, middlewares=http_middlewares)

    controller = ServeController.options(
        name=controller_name,
        lifetime="detached" if detached else None,
        max_restarts=-1,
        max_task_retries=-1,
        # Pin Serve controller on the head node.
        resources={
            get_current_node_resource_key(): 0.01
        },
    ).remote(
        controller_name,
        http_options,
        detached=detached,
    )

    proxy_handles = ray.get(controller.get_http_proxies.remote())
    if len(proxy_handles) > 0:
        try:
            ray.get(
                [handle.ready.remote() for handle in proxy_handles.values()],
                timeout=HTTP_PROXY_TIMEOUT,
            )
        except ray.exceptions.GetTimeoutError:
            raise TimeoutError(
                "HTTP proxies not available after {HTTP_PROXY_TIMEOUT}s.")

    return Client(controller, controller_name, detached=detached)


def connect() -> Client:
    """Connect to an existing Serve instance on this Ray cluster.

    If calling from the driver program, the Serve instance on this Ray cluster
    must first have been initialized using `serve.start(detached=True)`.

    If called from within a backend, will connect to the same Serve instance
    that the backend is running in.
    """

    # Initialize ray if needed.
    if not ray.is_initialized():
        ray.init()

    # When running inside of a backend, _INTERNAL_REPLICA_CONTEXT is set to
    # ensure that the correct instance is connected to.
    if _INTERNAL_REPLICA_CONTEXT is None:
        controller_name = SERVE_CONTROLLER_NAME
    else:
        controller_name = _INTERNAL_REPLICA_CONTEXT._internal_controller_name

    # Try to get serve controller if it exists
    try:
        controller = ray.get_actor(controller_name)
    except ValueError:
        raise RayServeException("Called `serve.connect()` but there is no "
                                "instance running on this Ray cluster. Please "
                                "call `serve.start(detached=True) to start "
                                "one.")

    return Client(controller, controller_name, detached=True)


def get_replica_context() -> ReplicaContext:
    """When called from a backend, returns the backend tag and replica tag.

    When not called from a backend, returns None.

    A replica tag uniquely identifies a single replica for a Ray Serve
    backend at runtime.  Replica tags are of the form
    `<backend tag>#<random letters>`.

    Raises:
        RayServeException: if not called from within a Ray Serve backend
    Example:
        >>> serve.get_replica_context().backend_tag # my_backend
        >>> serve.get_replica_context().replica_tag # my_backend#krcwoa
    """
    if _INTERNAL_REPLICA_CONTEXT is None:
        raise RayServeException("`serve.get_replica_context()` "
                                "may only be called from within a "
                                "Ray Serve backend.")
    return _INTERNAL_REPLICA_CONTEXT


def accept_batch(f: Callable) -> Callable:
    """Annotation to mark that a serving function accepts batches of requests.

    In order to accept batches of requests as input, the implementation must
    handle a list of requests being passed in rather than just a single
    request.

    This must be set on any backend implementation that will have
    max_batch_size set to greater than 1.

    Example:

    >>> @serve.accept_batch
        def serving_func(requests):
            assert isinstance(requests, list)
            ...

    >>> class ServingActor:
            @serve.accept_batch
            def __call__(self, requests):
                assert isinstance(requests, list)
    """
    f._serve_accept_batch = True
    return f<|MERGE_RESOLUTION|>--- conflicted
+++ resolved
@@ -379,25 +379,16 @@
         # in ray_actor_options, default to conda env of this process (client).
         # Without this code, the backend would run in the controller's conda
         # env, which is likely different from that of the client.
-<<<<<<< HEAD
-        if ray_actor_options.get("runtime_env") is None:
-            ray_actor_options["runtime_env"] = {}
-        if ray_actor_options["runtime_env"].get("conda") is None:
-            current_env = os.environ.get("CONDA_DEFAULT_ENV")
-            if current_env is not None and current_env != "":
-                ray_actor_options["runtime_env"]["conda"] = current_env
-=======
         # If using Ray client, skip this convenience feature because the local
         # client env doesn't create the Ray cluster (so the client env is
         # likely not present on the cluster.)
         if not ray.util.client.ray.is_connected():
             if ray_actor_options.get("runtime_env") is None:
                 ray_actor_options["runtime_env"] = {}
-            if ray_actor_options["runtime_env"].get("conda_env") is None:
+            if ray_actor_options["runtime_env"].get("conda") is None:
                 current_env = os.environ.get("CONDA_DEFAULT_ENV")
                 if current_env is not None and current_env != "":
-                    ray_actor_options["runtime_env"]["conda_env"] = current_env
->>>>>>> ae2c20c1
+                    ray_actor_options["runtime_env"]["conda"] = current_env
 
         replica_config = ReplicaConfig(
             backend_def, *init_args, ray_actor_options=ray_actor_options)
