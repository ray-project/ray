--- conflicted
+++ resolved
@@ -14,13 +14,11 @@
 from ray.serve.config import (BackendConfig, BackendMetadata, HTTPOptions,
                               ReplicaConfig)
 from ray.serve.constants import (DEFAULT_HTTP_HOST, DEFAULT_HTTP_PORT,
-<<<<<<< HEAD
                                  HTTP_PROXY_TIMEOUT, SERVE_CONTROLLER_NAME)
 from ray.serve.controller import BackendTag, ReplicaTag, ServeController
 from ray.serve.env import CondaEnv
 from ray.serve.exceptions import RayServeException
 from ray.serve.handle import RayServeHandle, RayServeSyncHandle
-=======
                                  SERVE_CONTROLLER_NAME, HTTP_PROXY_TIMEOUT)
 from ray.serve.controller import ServeController, BackendTag, ReplicaTag
 from ray.serve.handle import RayServeHandle, RayServeSyncHandle
@@ -30,7 +28,6 @@
 from ray.serve.exceptions import RayServeException
 from ray.serve.config import (BackendConfig, ReplicaConfig, BackendMetadata,
                               HTTPOptions)
->>>>>>> c1c96496
 from ray.serve.router import RequestMetadata, Router
 from ray.serve.utils import (block_until_http_ready, format_actor_name,
                              get_conda_env_dir, get_current_node_resource_key,
