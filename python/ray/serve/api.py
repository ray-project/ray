import collections
import inspect
import logging
import warnings
from functools import wraps
from typing import Any, Callable, Dict, List, Optional, Tuple, Union

from fastapi import APIRouter, FastAPI

import ray
from ray import cloudpickle
from ray.dag import DAGNode
from ray.util.annotations import Deprecated, PublicAPI, DeveloperAPI

from ray.serve.built_application import BuiltApplication
from ray.serve.config import (
    AutoscalingConfig,
    DeploymentConfig,
<<<<<<< HEAD
    DeploymentMode,
=======
    gRPCOptions,
>>>>>>> cc0b7196
    ReplicaConfig,
    HTTPOptions,
)
from ray.serve._private.constants import (
    DEFAULT_HTTP_HOST,
    DEFAULT_HTTP_PORT,
    SERVE_DEFAULT_APP_NAME,
    MIGRATION_MESSAGE,
)
from ray.serve.context import (
    ReplicaContext,
    get_global_client,
    get_internal_replica_context,
    _set_global_client,
)
from ray.serve.deployment import Application, Deployment
from ray.serve.multiplex import _ModelMultiplexWrapper
from ray.serve._private.deployment_graph_build import build as pipeline_build
from ray.serve._private.deployment_graph_build import (
    get_and_validate_ingress_deployment,
)
from ray.serve.exceptions import RayServeException
from ray.serve.handle import DeploymentHandle, RayServeSyncHandle
from ray.serve._private.http_util import (
    ASGIAppReplicaWrapper,
    make_fastapi_class_based_view,
)
from ray.serve._private.usage import ServeUsageTag
from ray.serve._private.utils import (
    DEFAULT,
    Default,
    ensure_serialization_context,
    in_interactive_shell,
    install_serve_encoders_to_fastapi,
    guarded_deprecation_warning,
    get_random_letters,
    extract_self_if_method_call,
)
from ray.serve.schema import ServeInstanceDetails, ServeStatus

from ray.serve._private import api as _private_api


logger = logging.getLogger(__file__)


@PublicAPI(stability="beta")
def start(
    detached: bool = True,
    proxy_location: Optional[Union[str, DeploymentMode]] = None,
    http_options: Optional[Union[dict, HTTPOptions]] = None,
    dedicated_cpu: bool = False,
    grpc_options: Optional[gRPCOptions] = None,
    **kwargs,
):
    """Start Serve on the cluster.

    Used to set cluster-scoped configurations such as HTTP options. In most cases, this
    does not need to be called manually and Serve will be started when an application is
    first deployed to the cluster.

    These cluster-scoped options cannot be updated dynamically. To update them, start a
    new cluster or shut down Serve on the cluster and start it again.

    These options can also be set in the config file deployed via REST API.

    Args:
        detached: [DEPRECATED: in the future, this will always be `True`]
          Whether or not the instance should be detached from this
          script. If set, the instance will live on the Ray cluster until it is
          explicitly stopped with serve.shutdown().
        proxy_location: Where to run proxies that handle ingress traffic to the
          cluster. Defaults to `EveryNode`. Supported options are:

            - "EveryNode": run one proxy on every node in the cluster (default).
            - "HeadOnly": run only one proxy on the head node of the cluster.
            - "NoServer" or None: disable the proxies entirely.

        http_options: HTTP-related configuration options for the cluster. These can
          be passed as an unstructured dictionary or the structured `HTTPOptions` class.
          Supported options:

            - host: Host that the proxies will listen for HTTP on. Defaults to
              "127.0.0.1". To expose Serve publicly, you probably want to set
              this to "0.0.0.0".
            - port: Port that the proxies will listen for HTTP on. Defaults to 8000.
            - root_path: An optional root path to mount the serve application
              (for example, "/prefix"). All deployment routes will be prefixed
              with this path.
            - request_timeout_s: End-to-end timeout for HTTP requests.
            - keep_alive_timeout_s: Duration to keep idle connections alive when no
              requests are ongoing.

            - location: [DEPRECATED: use `proxy_location` field instead] The deployment
              location of HTTP servers:

                - "HeadOnly": start one HTTP server on the head node. Serve
                  assumes the head node is the node you executed serve.start
                  on. This is the default.
                - "EveryNode": start one HTTP server per node.
<<<<<<< HEAD
                - "NoServer": disable HTTP server.

            - num_cpus: [DEPRECATED] The number of CPU cores to reserve for each
              internal Serve HTTP proxy actor.
        dedicated_cpu: [DEPRECATED] Whether to reserve a CPU core for the
          Serve controller actor.
    """
    if not detached:
        warnings.warn(
            "Setting `detached=False` in `serve.start` is deprecated and will be "
            "removed in a future version."
        )
=======
                - "NoServer" or None: disable HTTP server.
            - num_cpus: The number of CPU cores to reserve for each
              internal Serve HTTP proxy actor.  Defaults to 0.
        dedicated_cpu: Whether to reserve a CPU core for the internal
          Serve controller actor.  Defaults to False.
        grpc_options: [Experimental] Configuration options for gRPC proxy. You can pass
          in a gRPCOptions object with fields:

            - grpc_servicer_functions: List of import paths for gRPC
              `add_servicer_to_server` functions to add to Serve's gRPC proxy. Default
              empty list, meaning not to start the gRPC server.
            - port: Port for gRPC server. Defaults to 9000.
    """
    client = _private_api.serve_start(
        detached=detached,
        http_options=http_options,
        dedicated_cpu=dedicated_cpu,
        grpc_options=grpc_options,
        **kwargs,
    )
>>>>>>> cc0b7196

    if dedicated_cpu:
        warnings.warn(
            "Setting `dedicated_cpu=True` in `serve.start` is deprecated and will be "
            "removed in a future version."
        )

    if proxy_location is None:
        if http_options is None:
            http_options = HTTPOptions(location=DeploymentMode.EveryNode)
    else:
        if http_options is None:
            http_options = HTTPOptions()
        elif isinstance(http_options, dict):
            http_options = HTTPOptions(**http_options)

        if isinstance(proxy_location, str):
            proxy_location = DeploymentMode(proxy_location)

        http_options.location = proxy_location

    _private_api.serve_start(detached, http_options, dedicated_cpu, **kwargs)


@PublicAPI(stability="stable")
def shutdown():
    """Completely shut down Serve on the cluster.

    Deletes all applications and shuts down Serve system actors.
    """

    try:
        client = get_global_client()
    except RayServeException:
        logger.info(
            "Nothing to shut down. There's no Serve application "
            "running on this Ray cluster."
        )
        return

    client.shutdown()
    _set_global_client(None)


@PublicAPI(stability="beta")
def get_replica_context() -> ReplicaContext:
    """Returns the deployment and replica tag from within a replica at runtime.

    A replica tag uniquely identifies a single replica for a Ray Serve
    deployment.

    Raises:
        RayServeException: if not called from within a Ray Serve deployment.

    Example:

        .. code-block:: python

            from ray import serve
            @serve.deployment
            class MyDeployment:
                def __init__(self):
                    # Prints "MyDeployment"
                    print(serve.get_replica_context().deployment)

                    # Prints "MyDeployment#<replica_tag>"
                    print(serve.get_replica_context().replica_tag)

    """
    internal_replica_context = get_internal_replica_context()
    if internal_replica_context is None:
        raise RayServeException(
            "`serve.get_replica_context()` "
            "may only be called from within a "
            "Ray Serve deployment."
        )
    return internal_replica_context


@PublicAPI(stability="beta")
def ingress(app: Union["FastAPI", "APIRouter", Callable]) -> Callable:
    """Wrap a deployment class with a FastAPI application for HTTP request parsing.

    Example:

        .. code-block:: python

            from ray import serve
            from fastapi import FastAPI

            app = FastAPI()

            @serve.deployment
            @serve.ingress(app)
            class MyFastAPIDeployment:
                @app.get("/hi")
                def say_hi(self) -> str:
                    return "Hello world!"

            app = MyFastAPIDeployment.bind()

    Args:
        app: the FastAPI app or router object to wrap this class with.
            Can be any ASGI-compatible callable.
    """

    def decorator(cls):
        if not inspect.isclass(cls):
            raise ValueError("@serve.ingress must be used with a class.")

        if issubclass(cls, collections.abc.Callable):
            raise ValueError(
                "Class passed to @serve.ingress may not have __call__ method."
            )

        # Sometimes there are decorators on the methods. We want to fix
        # the fast api routes here.
        if isinstance(app, (FastAPI, APIRouter)):
            make_fastapi_class_based_view(app, cls)

        # Free the state of the app so subsequent modification won't affect
        # this ingress deployment. We don't use copy.copy here to avoid
        # recursion issue.
        ensure_serialization_context()
        frozen_app = cloudpickle.loads(cloudpickle.dumps(app))

        class ASGIIngressWrapper(cls, ASGIAppReplicaWrapper):
            def __init__(self, *args, **kwargs):
                # Call user-defined constructor.
                cls.__init__(self, *args, **kwargs)

                ServeUsageTag.FASTAPI_USED.record("1")
                install_serve_encoders_to_fastapi()
                ASGIAppReplicaWrapper.__init__(self, frozen_app)

            async def __del__(self):
                await ASGIAppReplicaWrapper.__del__(self)

                # Call user-defined destructor if defined.
                if hasattr(cls, "__del__"):
                    cls.__del__(self)

        ASGIIngressWrapper.__name__ = cls.__name__
        if hasattr(frozen_app, "docs_url"):
            ASGIIngressWrapper.__fastapi_docs_path__ = frozen_app.docs_url

        return ASGIIngressWrapper

    return decorator


@PublicAPI(stability="beta")
def deployment(
    _func_or_class: Optional[Callable] = None,
    name: Default[str] = DEFAULT.VALUE,
    version: Default[str] = DEFAULT.VALUE,
    num_replicas: Default[Optional[int]] = DEFAULT.VALUE,
    init_args: Default[Tuple[Any]] = DEFAULT.VALUE,
    init_kwargs: Default[Dict[Any, Any]] = DEFAULT.VALUE,
    route_prefix: Default[Union[str, None]] = DEFAULT.VALUE,
    ray_actor_options: Default[Dict] = DEFAULT.VALUE,
    placement_group_bundles: Optional[List[Dict[str, float]]] = DEFAULT.VALUE,
    placement_group_strategy: Optional[str] = DEFAULT.VALUE,
    user_config: Default[Optional[Any]] = DEFAULT.VALUE,
    max_concurrent_queries: Default[int] = DEFAULT.VALUE,
    autoscaling_config: Default[Union[Dict, AutoscalingConfig, None]] = DEFAULT.VALUE,
    graceful_shutdown_wait_loop_s: Default[float] = DEFAULT.VALUE,
    graceful_shutdown_timeout_s: Default[float] = DEFAULT.VALUE,
    health_check_period_s: Default[float] = DEFAULT.VALUE,
    health_check_timeout_s: Default[float] = DEFAULT.VALUE,
    is_driver_deployment: Optional[bool] = DEFAULT.VALUE,
) -> Callable[[Callable], Deployment]:
    """Decorator that converts a Python class to a `Deployment`.

    Example:

    .. code-block:: python

        from ray import serve

        @serve.deployment(num_replicas=2)
        class MyDeployment:
            pass

        app = MyDeployment.bind()

    Args:
        name: Name uniquely identifying this deployment within the application.
            If not provided, the name of the class or function is used.
        num_replicas: Number of replicas to run that handle requests to
            this deployment. Defaults to 1.
        autoscaling_config: Parameters to configure autoscaling behavior. If this
            is set, `num_replicas` cannot be set.
        init_args: [DEPRECATED] These should be passed to `.bind()` instead.
        init_kwargs: [DEPRECATED] These should be passed to `.bind()` instead.
        route_prefix: [DEPRECATED] Route prefix should be set per-application
            through `serve.run()`.
        ray_actor_options: Options to pass to the Ray Actor decorator, such as
            resource requirements. Valid options are: `accelerator_type`, `memory`,
            `num_cpus`, `num_gpus`, `object_store_memory`, `resources`,
            and `runtime_env`.
        placement_group_bundles: Defines a set of placement group bundles to be
            scheduled *for each replica* of this deployment. The replica actor will
            be scheduled in the first bundle provided, so the resources specified in
            `ray_actor_options` must be a subset of the first bundle's resources. All
            actors and tasks created by the replica actor will be scheduled in the
            placement group by default (`placement_group_capture_child_tasks` is set
            to True).
        placement_group_strategy: Strategy to use for the replica placement group
            specified via `placement_group_bundles`. Defaults to `PACK`.
        user_config: Config to pass to the reconfigure method of the deployment. This
            can be updated dynamically without restarting the replicas of the
            deployment. The user_config must be fully JSON-serializable.
        max_concurrent_queries: Maximum number of queries that are sent to a
            replica of this deployment without receiving a response. Defaults to 100.
        health_check_period_s: Duration between health check calls for the replica.
            Defaults to 10s. The health check is by default a no-op Actor call to the
            replica, but you can define your own health check using the "check_health"
            method in your deployment that raises an exception when unhealthy.
        health_check_timeout_s: Duration in seconds, that replicas wait for a health
            check method to return before considering it as failed. Defaults to 30s.
        graceful_shutdown_wait_loop_s: Duration that replicas wait until there is
            no more work to be done before shutting down. Defaults to 2s.
        graceful_shutdown_timeout_s: Duration to wait for a replica to gracefully
            shut down before being forcefully killed. Defaults to 20s.
        is_driver_deployment: [EXPERIMENTAL] when set, exactly one replica of this
            deployment runs on every node (like a daemon set).

    Returns:
        `Deployment`
    """

    # NOTE: The user_configured_option_names should be the first thing that's
    # defined in this function. It depends on the locals() dictionary storing
    # only the function args/kwargs.
    # Create list of all user-configured options from keyword args
    user_configured_option_names = [
        option
        for option, value in locals().items()
        if option != "_func_or_class" and value is not DEFAULT.VALUE
    ]

    # Num of replicas should not be 0.
    # TODO(Sihan) seperate num_replicas attribute from internal and api
    if num_replicas == 0:
        raise ValueError("num_replicas is expected to larger than 0")

    if num_replicas not in [DEFAULT.VALUE, None] and autoscaling_config not in [
        DEFAULT.VALUE,
        None,
    ]:
        raise ValueError(
            "Manually setting num_replicas is not allowed when "
            "autoscaling_config is provided."
        )

    if version is not DEFAULT.VALUE:
        logger.warning(
            "DeprecationWarning: `version` in `@serve.deployment` has been deprecated. "
            "Explicitly specifying version will raise an error in the future!"
        )

    if route_prefix is not DEFAULT.VALUE:
        logger.warning(
            "DeprecationWarning: `route_prefix` in `@serve.deployment` has been "
            "deprecated. To specify a route prefix for an application, pass it into "
            "`serve.run` instead."
        )

    if is_driver_deployment is DEFAULT.VALUE:
        is_driver_deployment = False

    deployment_config = DeploymentConfig.from_default(
        num_replicas=num_replicas if num_replicas is not None else 1,
        user_config=user_config,
        max_concurrent_queries=max_concurrent_queries,
        autoscaling_config=autoscaling_config,
        graceful_shutdown_wait_loop_s=graceful_shutdown_wait_loop_s,
        graceful_shutdown_timeout_s=graceful_shutdown_timeout_s,
        health_check_period_s=health_check_period_s,
        health_check_timeout_s=health_check_timeout_s,
    )
    deployment_config.user_configured_option_names = set(user_configured_option_names)

    def decorator(_func_or_class):
        replica_config = ReplicaConfig.create(
            _func_or_class,
            init_args=(init_args if init_args is not DEFAULT.VALUE else None),
            init_kwargs=(init_kwargs if init_kwargs is not DEFAULT.VALUE else None),
            ray_actor_options=(
                ray_actor_options if ray_actor_options is not DEFAULT.VALUE else None
            ),
            placement_group_bundles=(
                placement_group_bundles
                if placement_group_bundles is not DEFAULT.VALUE
                else None
            ),
            placement_group_strategy=(
                placement_group_strategy
                if placement_group_strategy is not DEFAULT.VALUE
                else None
            ),
        )

        return Deployment(
            name if name is not DEFAULT.VALUE else _func_or_class.__name__,
            deployment_config,
            replica_config,
            version=(version if version is not DEFAULT.VALUE else None),
            route_prefix=route_prefix,
            is_driver_deployment=is_driver_deployment,
            _internal=True,
        )

    # This handles both parametrized and non-parametrized usage of the
    # decorator. See the @serve.batch code for more details.
    return decorator(_func_or_class) if callable(_func_or_class) else decorator


@guarded_deprecation_warning(instructions=MIGRATION_MESSAGE)
@Deprecated(message=MIGRATION_MESSAGE)
def get_deployment(name: str) -> Deployment:
    """Dynamically fetch a handle to a Deployment object.

    This can be used to update and redeploy a deployment without access to
    the original definition. This should only be used to fetch deployments
    that were deployed using 1.x API.

    Example:
    >>> from ray import serve
    >>> MyDeployment = serve.get_deployment("name")  # doctest: +SKIP
    >>> MyDeployment.options(num_replicas=10).deploy()  # doctest: +SKIP

    Args:
        name: name of the deployment. This must have already been
        deployed.

    Returns:
        Deployment
    """
    ServeUsageTag.API_VERSION.record("v1")
    return _private_api.get_deployment(name)


@guarded_deprecation_warning(instructions=MIGRATION_MESSAGE)
@Deprecated(message=MIGRATION_MESSAGE)
def list_deployments() -> Dict[str, Deployment]:
    """Returns a dictionary of all active deployments.

    Dictionary maps deployment name to Deployment objects.
    """
    ServeUsageTag.API_VERSION.record("v1")
    return _private_api.list_deployments()


@PublicAPI(stability="beta")
def run(
    target: Application,
    _blocking: bool = True,
    host: str = DEFAULT_HTTP_HOST,
    port: int = DEFAULT_HTTP_PORT,
    name: str = SERVE_DEFAULT_APP_NAME,
    route_prefix: str = DEFAULT.VALUE,
) -> Optional[RayServeSyncHandle]:
    """Run an application and return a handle to its ingress deployment.

    The application is returned by `Deployment.bind()`. Example:

    .. code-block:: python

        handle = serve.run(MyDeployment.bind())
        ray.get(handle.remote())

    Args:
        target:
            A Serve application returned by `Deployment.bind()`.
        host: [DEPRECATED: use `serve.start` to set HTTP options]
            Host for HTTP servers to listen on. Defaults to
            "127.0.0.1". To expose Serve publicly, you probably want to set
            this to "0.0.0.0".
        port: [DEPRECATED: use `serve.start` to set HTTP options]
            Port for HTTP server. Defaults to 8000.
        name: Application name. If not provided, this will be the only
            application running on the cluster (it will delete all others).
        route_prefix: Route prefix for HTTP requests. If not provided, it will use
            route_prefix of the ingress deployment. If specified neither as an argument
            nor in the ingress deployment, the route prefix will default to '/'.

    Returns:
        RayServeSyncHandle: A handle that can be used to call the application.
    """
    if len(name) == 0:
        raise RayServeException("Application name must a non-empty string.")

    if host != DEFAULT_HTTP_HOST or port != DEFAULT_HTTP_PORT:
        warnings.warn(
            "Specifying host and port in `serve.run` is deprecated and will be "
            "removed in a future version. To specify custom HTTP options, use "
            "`serve.start`."
        )

    client = _private_api.serve_start(
        detached=True,
        http_options={"host": host, "port": port, "location": "EveryNode"},
    )

    # Record after Ray has been started.
    ServeUsageTag.API_VERSION.record("v2")

    if isinstance(target, Application):
        deployments = pipeline_build(target._get_internal_dag_node(), name)
        ingress = get_and_validate_ingress_deployment(deployments)
    elif isinstance(target, BuiltApplication):
        deployments = list(target.deployments.values())
        ingress = target.ingress
    else:
        msg = (
            "`serve.run` expects an `Application` returned by `Deployment.bind()` "
            "or a static `BuiltApplication` returned by `serve.build`."
        )
        if isinstance(target, DAGNode):
            msg += (
                " If you are using the DAG API, you must bind the DAG node to a "
                "deployment like: `app = Deployment.bind(my_dag_output)`. "
            )
        raise TypeError(msg)

    parameter_group = []

    for deployment in deployments:
        # Overwrite route prefix
        if route_prefix is not DEFAULT.VALUE and deployment._route_prefix is not None:
            if route_prefix is not None and not route_prefix.startswith("/"):
                raise ValueError(
                    "The route_prefix must start with a forward slash ('/')"
                )

            deployment._route_prefix = route_prefix
        deployment_parameters = {
            "name": deployment._name,
            "replica_config": deployment._replica_config,
            "deployment_config": deployment._deployment_config,
            "version": deployment._version or get_random_letters(),
            "route_prefix": deployment.route_prefix,
            "url": deployment.url,
            "is_driver_deployment": deployment._is_driver_deployment,
            "docs_path": deployment._docs_path,
            "ingress": deployment._name == ingress._name,
        }
        parameter_group.append(deployment_parameters)
    client.deploy_application(
        name,
        parameter_group,
        _blocking=_blocking,
    )

    if ingress is not None:
        # The deployment state is not guaranteed to be created after
        # deploy_application returns; the application state manager will
        # need another reconcile iteration to create it.
        client._wait_for_deployment_created(ingress.name, name)
        handle = client.get_handle(ingress.name, name, missing_ok=True)
        return handle


@PublicAPI(stability="alpha")
def build(target: Application, name: str = None) -> BuiltApplication:
    """Builds a Serve application into a static, built application.

    Resolves the provided Application object into a list of deployments.
    This can be converted to a Serve config file that can be deployed via
    the Serve REST API or CLI.

    All of the deployments must be importable. That is, they cannot be
    defined in __main__ or inline defined. The deployments will be
    imported in the config file using the same import path they were here.

    Args:
        target: The Serve application to run consisting of one or more
            deployments.
        name: The name of the Serve application. When name is not provided, the
        deployment name won't be updated. (SINGLE_APP use case.)

    Returns:
        The static built Serve application.
    """
    if in_interactive_shell():
        raise RuntimeError(
            "build cannot be called from an interactive shell like "
            "IPython or Jupyter because it requires all deployments to be "
            "importable to run the app after building."
        )

    # If application is built using pipeline_build, ingress deployment
    # is the last deployment since Ray DAG traversal is done bottom-up.
    deployments = pipeline_build(target._get_internal_dag_node(), name)
    ingress = deployments[-1].name

    # TODO(edoakes): this should accept host and port, but we don't
    # currently support them in the REST API.
    return BuiltApplication(deployments, ingress)


@PublicAPI(stability="alpha")
def delete(name: str, _blocking: bool = True):
    """Delete an application by its name.

    Deletes the app with all corresponding deployments.
    """
    client = get_global_client()
    client.delete_apps([name], blocking=_blocking)


@PublicAPI(stability="alpha")
def multiplexed(
    func: Optional[Callable[..., Any]] = None, max_num_models_per_replica: int = 3
):
    """Defines a function or method used to load multiplexed
    models in a replica (experimental).

    The function can be standalone function or a method of a class. The
    function must have exactly one argument, the model id of type `str` for the
    model to be loaded.

    It is required to define the function with `async def` and the function must be
    an async function. It is recommended to define coroutines for long running
    IO tasks in the function to avoid blocking the event loop.

    The multiplexed function is called to load a model with the given model ID when
    necessary.

    When the number of models in one replica is larger than max_num_models_per_replica,
    the models will be unloaded using an LRU policy.

    If you want to release resources after the model is loaded, you can define
    a `__del__` method in your model class. The `__del__` method will be called when
    the model is unloaded.

    Example:

    .. code-block:: python

            from ray import serve

            @serve.deployment
            class MultiplexedDeployment:

                def __init__(self):
                    # Define s3 base path to load models.
                    self.s3_base_path = "s3://my_bucket/my_models"

                @serve.multiplexed(max_num_models_per_replica=5)
                async def load_model(self, model_id: str) -> Any:
                    # Load model with the given tag
                    # You can use any model loading library here
                    # and return the loaded model. load_from_s3 is
                    # a placeholder function.
                    return load_from_s3(model_id)

                async def __call__(self, request):
                    # Get the model_id from the request context.
                    model_id = serve.get_multiplexed_model_id()
                    # Load the model for the requested model_id.
                    # If the model is already cached locally,
                    # this will just be a dictionary lookup.
                    model = await self.load_model(model_id)
                    return model(request)


    Args:
        max_num_models_per_replica: the maximum number of models
        to be loaded on each replica. By default, it is 3, which
        means that each replica can cache up to 3 models. You can
        set it to a larger number if you have enough memory on
        the node resource, in opposite, you can set it to a smaller
        number if you want to save memory on the node resource.
    """

    if func is not None:
        if not callable(func):
            raise TypeError(
                "The `multiplexed` decorator must be used with a function or method."
            )

        # TODO(Sihan): Make the API accept the sync function as well.
        # https://github.com/ray-project/ray/issues/35356
        if not inspect.iscoroutinefunction(func):
            raise TypeError(
                "@serve.multiplexed can only be used to decorate async "
                "functions or methods."
            )
        signature = inspect.signature(func)
        if len(signature.parameters) == 0 or len(signature.parameters) > 2:
            raise TypeError(
                "@serve.multiplexed can only be used to decorate functions or methods "
                "with at least one 'model_id: str' argument."
            )

    if type(max_num_models_per_replica) is not int:
        raise TypeError("max_num_models_per_replica must be an integer.")

    if max_num_models_per_replica != -1 and max_num_models_per_replica <= 0:
        raise ValueError("max_num_models_per_replica must be positive.")

    def _multiplex_decorator(func: Callable):
        @wraps(func)
        async def _multiplex_wrapper(*args):
            args_check_error_msg = (
                "Functions decorated with `@serve.multiplexed` must take exactly one"
                "the multiplexed model ID (str), but got {}"
            )
            if not args:
                raise TypeError(
                    args_check_error_msg.format("no arguments are provided.")
                )
            self = extract_self_if_method_call(args, func)

            # User defined multiplexed function can be a standalone function or a
            # method of a class. If it is a method of a class, the first argument
            # is self.
            if self is None:
                if len(args) != 1:
                    raise TypeError(
                        args_check_error_msg.format("more than one arguments.")
                    )
                multiplex_object = func
                model_id = args[0]
            else:
                # count self as an argument
                if len(args) != 2:
                    raise TypeError(
                        args_check_error_msg.format("more than one arguments.")
                    )
                multiplex_object = self
                model_id = args[1]
            multiplex_attr = "__serve_multiplex_wrapper"
            # If the multiplexed function is called for the first time,
            # create a model multiplex wrapper and cache it in the multiplex object.
            if not hasattr(multiplex_object, multiplex_attr):
                model_multiplex_wrapper = _ModelMultiplexWrapper(
                    func, self, max_num_models_per_replica
                )
                setattr(multiplex_object, multiplex_attr, model_multiplex_wrapper)
            else:
                model_multiplex_wrapper = getattr(multiplex_object, multiplex_attr)
            return await model_multiplex_wrapper.load_model(model_id)

        return _multiplex_wrapper

    return _multiplex_decorator(func) if callable(func) else _multiplex_decorator


@PublicAPI(stability="alpha")
def get_multiplexed_model_id() -> str:
    """Get the multiplexed model ID for the current request (experimental).

    This is used with a function decorated with `@serve.multiplexed`
    to retrieve the model ID for the current request.

    .. code-block:: python

            import ray
            from ray import serve
            import requests

            # Set the multiplexed model id with the key
            # "ray_serve_multiplexed_model_id" in the request
            # headers when sending requests to the http proxy.
            requests.get("http://localhost:8000",
                headers={"ray_serve_multiplexed_model_id": "model_1"})
            # This can also be set when using `RayServeHandle`.
            handle.options(multiplexed_model_id="model_1").remote("blablabla")

            # In your deployment code, you can retrieve the model id from
            # `get_multiplexed_model_id()`.
            @serve.deployment
            def my_deployment_function(request):
                assert serve.get_multiplexed_model_id() == "model_1"
    """
    _request_context = ray.serve.context._serve_request_context.get()
    return _request_context.multiplexed_model_id


@PublicAPI(stability="alpha")
def status() -> ServeStatus:
    """Get status of Serve on the cluster.

    Includes status of all HTTP Proxies, all active applications, and
    their deployments.

    .. code-block:: python

            @serve.deployment(num_replicas=2)
            class MyDeployment:
                pass

            serve.run(MyDeployment.bind())
            status = serve.status()
            assert status.applications["default"].status == "RUNNING"
    """

    client = get_global_client(raise_if_no_controller_running=False)
    if client is None:
        # Serve has not started yet
        return ServeStatus()

    ServeUsageTag.SERVE_STATUS_API_USED.record("1")
    details = ServeInstanceDetails(**client.get_serve_details())
    return details._get_status()


@PublicAPI(stability="alpha")
def get_app_handle(
    name: str,
) -> DeploymentHandle:
    """Get a handle to the application's ingress deployment by name.

    Args:
        name: Name of application to get a handle to.

    Raises:
        RayServeException: If no Serve controller is running, or if the
            application does not exist.

    .. code-block:: python

            import ray
            from ray import serve

            @serve.deployment
            def f(val: int) -> int:
                return val * 2

            serve.run(f.bind(), name="my_app")
            handle = serve.get_app_handle("my_app")
            assert handle.remote(3).result() == 6
    """

    client = get_global_client()
    ingress = ray.get(client._controller.get_ingress_deployment_name.remote(name))
    if ingress is None:
        raise RayServeException(f"Application '{name}' does not exist.")

    ServeUsageTag.SERVE_GET_APP_HANDLE_API_USED.record("1")
    # Default to async within a deployment and sync outside a deployment.
    sync = get_internal_replica_context() is None
    return client.get_handle(ingress, name, sync=sync).options(
        use_new_handle_api=True,
    )


@DeveloperAPI
def get_deployment_handle(
    deployment_name: str,
    app_name: Optional[str] = None,
) -> DeploymentHandle:
    """Get a handle to the named deployment.

    This is a developer API and is for advanced Ray users and library developers.

    Args:
        deployment_name: Name of deployment to get a handle to.
        app_name: Application in which deployment resides. If calling
            from inside a Serve application and `app_name` is not
            specified, this will default to the application from which
            this API is called.

    Raises:
        RayServeException: If no Serve controller is running, or if
            calling from outside a Serve application and no application
            name is specified.
    """

    client = get_global_client()

    internal_replica_context = get_internal_replica_context()
    if app_name is None:
        if internal_replica_context is None:
            raise RayServeException(
                "Please specify an application name when getting a deployment handle "
                "outside of a Serve application."
            )
        else:
            app_name = internal_replica_context.app_name

    ServeUsageTag.SERVE_GET_DEPLOYMENT_HANDLE_API_USED.record("1")
    # Default to async within a deployment and sync outside a deployment.
    sync = internal_replica_context is None
    return client.get_handle(deployment_name, app_name, sync=sync).options(
        use_new_handle_api=True
    )<|MERGE_RESOLUTION|>--- conflicted
+++ resolved
@@ -14,13 +14,10 @@
 
 from ray.serve.built_application import BuiltApplication
 from ray.serve.config import (
+    gRPCOptions,
     AutoscalingConfig,
     DeploymentConfig,
-<<<<<<< HEAD
     DeploymentMode,
-=======
-    gRPCOptions,
->>>>>>> cc0b7196
     ReplicaConfig,
     HTTPOptions,
 )
@@ -121,41 +118,25 @@
                   assumes the head node is the node you executed serve.start
                   on. This is the default.
                 - "EveryNode": start one HTTP server per node.
-<<<<<<< HEAD
                 - "NoServer": disable HTTP server.
 
             - num_cpus: [DEPRECATED] The number of CPU cores to reserve for each
               internal Serve HTTP proxy actor.
         dedicated_cpu: [DEPRECATED] Whether to reserve a CPU core for the
           Serve controller actor.
+        grpc_options: [Experimental] Configuration options for gRPC proxy. You can pass
+          in a gRPCOptions object with fields:
+
+            - grpc_servicer_functions: List of import paths for gRPC
+              `add_servicer_to_server` functions to add to Serve's gRPC proxy. Default
+              empty list, meaning not to start the gRPC server.
+            - port: Port for gRPC server. Defaults to 9000.
     """
     if not detached:
         warnings.warn(
             "Setting `detached=False` in `serve.start` is deprecated and will be "
             "removed in a future version."
         )
-=======
-                - "NoServer" or None: disable HTTP server.
-            - num_cpus: The number of CPU cores to reserve for each
-              internal Serve HTTP proxy actor.  Defaults to 0.
-        dedicated_cpu: Whether to reserve a CPU core for the internal
-          Serve controller actor.  Defaults to False.
-        grpc_options: [Experimental] Configuration options for gRPC proxy. You can pass
-          in a gRPCOptions object with fields:
-
-            - grpc_servicer_functions: List of import paths for gRPC
-              `add_servicer_to_server` functions to add to Serve's gRPC proxy. Default
-              empty list, meaning not to start the gRPC server.
-            - port: Port for gRPC server. Defaults to 9000.
-    """
-    client = _private_api.serve_start(
-        detached=detached,
-        http_options=http_options,
-        dedicated_cpu=dedicated_cpu,
-        grpc_options=grpc_options,
-        **kwargs,
-    )
->>>>>>> cc0b7196
 
     if dedicated_cpu:
         warnings.warn(
@@ -177,7 +158,13 @@
 
         http_options.location = proxy_location
 
-    _private_api.serve_start(detached, http_options, dedicated_cpu, **kwargs)
+    _private_api.serve_start(
+        detached=detached,
+        http_options=http_options,
+        dedicated_cpu=dedicated_cpu,
+        grpc_options=grpc_options,
+        **kwargs,
+    )
 
 
 @PublicAPI(stability="stable")
