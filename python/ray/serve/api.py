import collections
import inspect
import logging
from typing import Any, Callable, Dict, List, Optional, Tuple, Union
from functools import wraps

from fastapi import APIRouter, FastAPI
from ray._private.usage.usage_lib import TagKey, record_extra_usage_tag

import ray
from ray import cloudpickle
from ray.dag import DAGNode
from ray.util.annotations import Deprecated, PublicAPI, DeveloperAPI

from ray.serve.built_application import BuiltApplication
from ray.serve._private.client import ServeControllerClient
from ray.serve.config import (
    AutoscalingConfig,
    DeploymentConfig,
<<<<<<< HEAD
    gRPCOptions,
=======
    ReplicaConfig,
>>>>>>> 4c4abc9f
    HTTPOptions,
)
from ray.serve._private.constants import (
    DEFAULT_HTTP_HOST,
    DEFAULT_HTTP_PORT,
    SERVE_DEFAULT_APP_NAME,
    MIGRATION_MESSAGE,
)
from ray.serve.context import (
    ReplicaContext,
    get_global_client,
    get_internal_replica_context,
    _set_global_client,
)
from ray.serve.deployment import Application, Deployment
from ray.serve.multiplex import _ModelMultiplexWrapper
from ray.serve._private.deployment_graph_build import build as pipeline_build
from ray.serve._private.deployment_graph_build import (
    get_and_validate_ingress_deployment,
)
from ray.serve.exceptions import RayServeException
from ray.serve.handle import RayServeHandle, RayServeSyncHandle
from ray.serve._private.http_util import (
    ASGIAppReplicaWrapper,
    make_fastapi_class_based_view,
)
from ray.serve._private.utils import (
    DEFAULT,
    Default,
    ensure_serialization_context,
    in_interactive_shell,
    install_serve_encoders_to_fastapi,
    guarded_deprecation_warning,
    record_serve_tag,
    get_random_letters,
    extract_self_if_method_call,
)
from ray.serve.schema import ServeInstanceDetails, ServeStatus

from ray.serve._private import api as _private_api


logger = logging.getLogger(__file__)


@guarded_deprecation_warning(instructions=MIGRATION_MESSAGE)
@Deprecated(message=MIGRATION_MESSAGE)
def start(
    detached: bool = False,
    http_options: Optional[Union[dict, HTTPOptions]] = None,
    dedicated_cpu: bool = False,
    grpc_options: Optional[Union[dict, gRPCOptions]] = None,
    **kwargs,
) -> ServeControllerClient:
    """Start Serve on the cluster.

    By default, the instance will be scoped to the lifetime of the returned
    Client object (or when the script exits). If detached is set to True, the
    instance will instead persist until serve.shutdown() is called. This is
    only relevant if connecting to a long-running Ray cluster (e.g., with
    ray.init(address="auto") or ray.init("ray://<remote_addr>")).

    Args:
        detached: Whether not the instance should be detached from this
          script. If set, the instance will live on the Ray cluster until it is
          explicitly stopped with serve.shutdown().
        http_options: Configuration options
          for HTTP proxy. You can pass in a dictionary or HTTPOptions object
          with fields:

            - host: Host for HTTP servers to listen on. Defaults to
              "127.0.0.1". To expose Serve publicly, you probably want to set
              this to "0.0.0.0".
            - port: Port for HTTP server. Defaults to 8000.
            - root_path: Root path to mount the serve application
              (for example, "/serve"). All deployment routes will be prefixed
              with this path. Defaults to "".
            - middlewares: A list of Starlette middlewares that will be
              applied to the HTTP servers in the cluster. Defaults to [].
            - location(str, serve.config.DeploymentMode): The deployment
              location of HTTP servers:

                - "HeadOnly": start one HTTP server on the head node. Serve
                  assumes the head node is the node you executed serve.start
                  on. This is the default.
                - "EveryNode": start one HTTP server per node.
                - "NoServer" or None: disable HTTP server.
            - num_cpus: The number of CPU cores to reserve for each
              internal Serve HTTP proxy actor.  Defaults to 0.
        dedicated_cpu: Whether to reserve a CPU core for the internal
          Serve controller actor.  Defaults to False.
        grpc_options: Configuration options for gRPC proxy. You can pass in a dictionary
          or gRPCOptions object with fields:

            - grpc_servicer_functions: List of gRPC `add_servicer_to_server`
              functions to add to Serve's gRPC proxy. Default empty, meaning not to
              start the gRPC server.
            - port: Port for gRPC server. Defaults to 9000.
    """
    client = _private_api.serve_start(
        detached=detached,
        http_options=http_options,
        dedicated_cpu=dedicated_cpu,
        grpc_options=grpc_options,
        **kwargs,
    )

    # Record after Ray has been started.
    record_extra_usage_tag(TagKey.SERVE_API_VERSION, "v1")

    return client


@PublicAPI(stability="stable")
def shutdown() -> None:
    """Completely shut down Serve on the cluster.

    Deletes all applications and shuts down Serve system actors.
    """

    try:
        client = get_global_client()
    except RayServeException:
        logger.info(
            "Nothing to shut down. There's no Serve application "
            "running on this Ray cluster."
        )
        return

    client.shutdown()
    _set_global_client(None)


@PublicAPI(stability="beta")
def get_replica_context() -> ReplicaContext:
    """Returns the deployment and replica tag from within a replica at runtime.

    A replica tag uniquely identifies a single replica for a Ray Serve
    deployment.

    Raises:
        RayServeException: if not called from within a Ray Serve deployment.

    Example:

        .. code-block:: python

            from ray import serve
            @serve.deployment
            class MyDeployment:
                def __init__(self):
                    # Prints "MyDeployment"
                    print(serve.get_replica_context().deployment)

                    # Prints "MyDeployment#<replica_tag>"
                    print(serve.get_replica_context().replica_tag)

    """
    internal_replica_context = get_internal_replica_context()
    if internal_replica_context is None:
        raise RayServeException(
            "`serve.get_replica_context()` "
            "may only be called from within a "
            "Ray Serve deployment."
        )
    return internal_replica_context


@PublicAPI(stability="beta")
def ingress(app: Union["FastAPI", "APIRouter", Callable]) -> Callable:
    """Wrap a deployment class with a FastAPI application for HTTP request parsing.

    Example:

        .. code-block:: python

            from ray import serve
            from fastapi import FastAPI

            app = FastAPI()

            @serve.deployment
            @serve.ingress(app)
            class MyFastAPIDeployment:
                @app.get("/hi")
                def say_hi(self) -> str:
                    return "Hello world!"

            app = MyFastAPIDeployment.bind()

    Args:
        app: the FastAPI app or router object to wrap this class with.
            Can be any ASGI-compatible callable.
    """

    def decorator(cls):
        if not inspect.isclass(cls):
            raise ValueError("@serve.ingress must be used with a class.")

        if issubclass(cls, collections.abc.Callable):
            raise ValueError(
                "Class passed to @serve.ingress may not have __call__ method."
            )

        # Sometimes there are decorators on the methods. We want to fix
        # the fast api routes here.
        if isinstance(app, (FastAPI, APIRouter)):
            make_fastapi_class_based_view(app, cls)

        # Free the state of the app so subsequent modification won't affect
        # this ingress deployment. We don't use copy.copy here to avoid
        # recursion issue.
        ensure_serialization_context()
        frozen_app = cloudpickle.loads(cloudpickle.dumps(app))

        class ASGIIngressWrapper(cls, ASGIAppReplicaWrapper):
            def __init__(self, *args, **kwargs):
                # Call user-defined constructor.
                cls.__init__(self, *args, **kwargs)

                record_serve_tag("SERVE_FASTAPI_USED", "1")
                install_serve_encoders_to_fastapi()
                ASGIAppReplicaWrapper.__init__(self, frozen_app)

            async def __del__(self):
                await ASGIAppReplicaWrapper.__del__(self)

                # Call user-defined destructor if defined.
                if hasattr(cls, "__del__"):
                    cls.__del__(self)

        ASGIIngressWrapper.__name__ = cls.__name__
        if hasattr(frozen_app, "docs_url"):
            ASGIIngressWrapper.__fastapi_docs_path__ = frozen_app.docs_url

        return ASGIIngressWrapper

    return decorator


@PublicAPI(stability="beta")
def deployment(
    _func_or_class: Optional[Callable] = None,
    name: Default[str] = DEFAULT.VALUE,
    version: Default[str] = DEFAULT.VALUE,
    num_replicas: Default[Optional[int]] = DEFAULT.VALUE,
    init_args: Default[Tuple[Any]] = DEFAULT.VALUE,
    init_kwargs: Default[Dict[Any, Any]] = DEFAULT.VALUE,
    route_prefix: Default[Union[str, None]] = DEFAULT.VALUE,
    ray_actor_options: Default[Dict] = DEFAULT.VALUE,
    placement_group_bundles: Optional[List[Dict[str, float]]] = DEFAULT.VALUE,
    placement_group_strategy: Optional[str] = DEFAULT.VALUE,
    user_config: Default[Optional[Any]] = DEFAULT.VALUE,
    max_concurrent_queries: Default[int] = DEFAULT.VALUE,
    autoscaling_config: Default[Union[Dict, AutoscalingConfig, None]] = DEFAULT.VALUE,
    graceful_shutdown_wait_loop_s: Default[float] = DEFAULT.VALUE,
    graceful_shutdown_timeout_s: Default[float] = DEFAULT.VALUE,
    health_check_period_s: Default[float] = DEFAULT.VALUE,
    health_check_timeout_s: Default[float] = DEFAULT.VALUE,
    is_driver_deployment: Optional[bool] = DEFAULT.VALUE,
) -> Callable[[Callable], Deployment]:
    """Decorator that converts a Python class to a `Deployment`.

    Example:

    .. code-block:: python

        from ray import serve

        @serve.deployment(num_replicas=2)
        class MyDeployment:
            pass

        app = MyDeployment.bind()

    Args:
        name: Name uniquely identifying this deployment within the application.
            If not provided, the name of the class or function is used.
        num_replicas: Number of replicas to run that handle requests to
            this deployment. Defaults to 1.
        autoscaling_config: Parameters to configure autoscaling behavior. If this
            is set, `num_replicas` cannot be set.
        init_args: [DEPRECATED] These should be passed to `.bind()` instead.
        init_kwargs: [DEPRECATED] These should be passed to `.bind()` instead.
        route_prefix: Requests to paths under this HTTP path prefix are routed
            to this deployment. Defaults to '/'. This can only be set for the
            ingress (top-level) deployment of an application.
        ray_actor_options: Options to pass to the Ray Actor decorator, such as
            resource requirements. Valid options are: `accelerator_type`, `memory`,
            `num_cpus`, `num_gpus`, `object_store_memory`, `resources`,
            and `runtime_env`.
        placement_group_bundles: Defines a set of placement group bundles to be
            scheduled *for each replica* of this deployment. The replica actor will
            be scheduled in the first bundle provided, so the resources specified in
            `ray_actor_options` must be a subset of the first bundle's resources. All
            actors and tasks created by the replica actor will be scheduled in the
            placement group by default (`placement_group_capture_child_tasks` is set
            to True).
        placement_group_strategy: Strategy to use for the replica placement group
            specified via `placement_group_bundles`. Defaults to `PACK`.
        user_config: Config to pass to the reconfigure method of the deployment. This
            can be updated dynamically without restarting the replicas of the
            deployment. The user_config must be fully JSON-serializable.
        max_concurrent_queries: Maximum number of queries that are sent to a
            replica of this deployment without receiving a response. Defaults to 100.
        health_check_period_s: Duration between health check calls for the replica.
            Defaults to 10s. The health check is by default a no-op Actor call to the
            replica, but you can define your own health check using the "check_health"
            method in your deployment that raises an exception when unhealthy.
        health_check_timeout_s: Duration in seconds, that replicas wait for a health
            check method to return before considering it as failed. Defaults to 30s.
        graceful_shutdown_wait_loop_s: Duration that replicas wait until there is
            no more work to be done before shutting down. Defaults to 2s.
        graceful_shutdown_timeout_s: Duration to wait for a replica to gracefully
            shut down before being forcefully killed. Defaults to 20s.
        is_driver_deployment: [EXPERIMENTAL] when set, exactly one replica of this
            deployment runs on every node (like a daemon set).

    Returns:
        `Deployment`
    """

    # NOTE: The user_configured_option_names should be the first thing that's
    # defined in this function. It depends on the locals() dictionary storing
    # only the function args/kwargs.
    # Create list of all user-configured options from keyword args
    user_configured_option_names = [
        option
        for option, value in locals().items()
        if option != "_func_or_class" and value is not DEFAULT.VALUE
    ]

    # Num of replicas should not be 0.
    # TODO(Sihan) seperate num_replicas attribute from internal and api
    if num_replicas == 0:
        raise ValueError("num_replicas is expected to larger than 0")

    if num_replicas not in [DEFAULT.VALUE, None] and autoscaling_config not in [
        DEFAULT.VALUE,
        None,
    ]:
        raise ValueError(
            "Manually setting num_replicas is not allowed when "
            "autoscaling_config is provided."
        )

    if version is not DEFAULT.VALUE:
        logger.warning(
            "DeprecationWarning: `version` in `@serve.deployment` has been deprecated. "
            "Explicitly specifying version will raise an error in the future!"
        )

    if is_driver_deployment is DEFAULT.VALUE:
        is_driver_deployment = False

    deployment_config = DeploymentConfig.from_default(
        num_replicas=num_replicas if num_replicas is not None else 1,
        user_config=user_config,
        max_concurrent_queries=max_concurrent_queries,
        autoscaling_config=autoscaling_config,
        graceful_shutdown_wait_loop_s=graceful_shutdown_wait_loop_s,
        graceful_shutdown_timeout_s=graceful_shutdown_timeout_s,
        health_check_period_s=health_check_period_s,
        health_check_timeout_s=health_check_timeout_s,
    )
    deployment_config.user_configured_option_names = set(user_configured_option_names)

    def decorator(_func_or_class):
        replica_config = ReplicaConfig.create(
            _func_or_class,
            init_args=(init_args if init_args is not DEFAULT.VALUE else None),
            init_kwargs=(init_kwargs if init_kwargs is not DEFAULT.VALUE else None),
            ray_actor_options=(
                ray_actor_options if ray_actor_options is not DEFAULT.VALUE else None
            ),
            placement_group_bundles=(
                placement_group_bundles
                if placement_group_bundles is not DEFAULT.VALUE
                else None
            ),
            placement_group_strategy=(
                placement_group_strategy
                if placement_group_strategy is not DEFAULT.VALUE
                else None
            ),
        )

        return Deployment(
            name if name is not DEFAULT.VALUE else _func_or_class.__name__,
            deployment_config,
            replica_config,
            version=(version if version is not DEFAULT.VALUE else None),
            route_prefix=route_prefix,
            is_driver_deployment=is_driver_deployment,
            _internal=True,
        )

    # This handles both parametrized and non-parametrized usage of the
    # decorator. See the @serve.batch code for more details.
    return decorator(_func_or_class) if callable(_func_or_class) else decorator


@guarded_deprecation_warning(instructions=MIGRATION_MESSAGE)
@Deprecated(message=MIGRATION_MESSAGE)
def get_deployment(name: str) -> Deployment:
    """Dynamically fetch a handle to a Deployment object.

    This can be used to update and redeploy a deployment without access to
    the original definition. This should only be used to fetch deployments
    that were deployed using 1.x API.

    Example:
    >>> from ray import serve
    >>> MyDeployment = serve.get_deployment("name")  # doctest: +SKIP
    >>> MyDeployment.options(num_replicas=10).deploy()  # doctest: +SKIP

    Args:
        name: name of the deployment. This must have already been
        deployed.

    Returns:
        Deployment
    """
    record_extra_usage_tag(TagKey.SERVE_API_VERSION, "v1")
    return _private_api.get_deployment(name)


@guarded_deprecation_warning(instructions=MIGRATION_MESSAGE)
@Deprecated(message=MIGRATION_MESSAGE)
def list_deployments() -> Dict[str, Deployment]:
    """Returns a dictionary of all active deployments.

    Dictionary maps deployment name to Deployment objects.
    """
    record_extra_usage_tag(TagKey.SERVE_API_VERSION, "v1")
    return _private_api.list_deployments()


@PublicAPI(stability="beta")
def run(
    target: Application,
    _blocking: bool = True,
    host: str = DEFAULT_HTTP_HOST,
    port: int = DEFAULT_HTTP_PORT,
    name: str = SERVE_DEFAULT_APP_NAME,
    route_prefix: str = DEFAULT.VALUE,
) -> Optional[RayServeSyncHandle]:
    """Run an application and return a handle to its ingress deployment.

    The application is returned by `Deployment.bind()`. Example:

    .. code-block:: python

        handle = serve.run(MyDeployment.bind())
        ray.get(handle.remote())

    Args:
        target:
            A Serve application returned by `Deployment.bind()`.
        host: Host for HTTP servers to listen on. Defaults to
            "127.0.0.1". To expose Serve publicly, you probably want to set
            this to "0.0.0.0".
        port: Port for HTTP server. Defaults to 8000.
        name: Application name. If not provided, this will be the only
            application running on the cluster (it will delete all others).
        route_prefix: Route prefix for HTTP requests. If not provided, it will use
            route_prefix of the ingress deployment. If specified neither as an argument
            nor in the ingress deployment, the route prefix will default to '/'.

    Returns:
        RayServeSyncHandle: A handle that can be used to call the application.
    """
    client = _private_api.serve_start(
        detached=True,
        http_options={"host": host, "port": port, "location": "EveryNode"},
    )

    # Record after Ray has been started.
    record_extra_usage_tag(TagKey.SERVE_API_VERSION, "v2")

    if isinstance(target, Application):
        deployments = pipeline_build(target._get_internal_dag_node(), name)
        ingress = get_and_validate_ingress_deployment(deployments)
    elif isinstance(target, BuiltApplication):
        deployments = list(target.deployments.values())
        ingress = target.ingress
    else:
        msg = (
            "`serve.run` expects an `Application` returned by `Deployment.bind()` "
            "or a static `BuiltApplication` returned by `serve.build`."
        )
        if isinstance(target, DAGNode):
            msg += (
                " If you are using the DAG API, you must bind the DAG node to a "
                "deployment like: `app = Deployment.bind(my_dag_output)`. "
            )
        raise TypeError(msg)

    parameter_group = []

    for deployment in deployments:
        # Overwrite route prefix
        if route_prefix is not DEFAULT.VALUE and deployment._route_prefix is not None:
            if route_prefix is not None and not route_prefix.startswith("/"):
                raise ValueError(
                    "The route_prefix must start with a forward slash ('/')"
                )

            deployment._route_prefix = route_prefix
        deployment_parameters = {
            "name": deployment._name,
            "replica_config": deployment._replica_config,
            "deployment_config": deployment._deployment_config,
            "version": deployment._version or get_random_letters(),
            "route_prefix": deployment.route_prefix,
            "url": deployment.url,
            "is_driver_deployment": deployment._is_driver_deployment,
            "docs_path": deployment._docs_path,
            "ingress": deployment._name == ingress._name,
        }
        parameter_group.append(deployment_parameters)
    client.deploy_application(
        name,
        parameter_group,
        _blocking=_blocking,
    )

    if ingress is not None:
        # The deployment state is not guaranteed to be created after
        # deploy_application returns; the application state manager will
        # need another reconcile iteration to create it.
        client._wait_for_deployment_created(ingress.name, name)
        handle = client.get_handle(ingress.name, name, missing_ok=True)
        return handle


@PublicAPI(stability="alpha")
def build(target: Application, name: str = None) -> BuiltApplication:
    """Builds a Serve application into a static, built application.

    Resolves the provided Application object into a list of deployments.
    This can be converted to a Serve config file that can be deployed via
    the Serve REST API or CLI.

    All of the deployments must be importable. That is, they cannot be
    defined in __main__ or inline defined. The deployments will be
    imported in the config file using the same import path they were here.

    Args:
        target: The Serve application to run consisting of one or more
            deployments.
        name: The name of the Serve application. When name is not provided, the
        deployment name won't be updated. (SINGLE_APP use case.)

    Returns:
        The static built Serve application.
    """
    if in_interactive_shell():
        raise RuntimeError(
            "build cannot be called from an interactive shell like "
            "IPython or Jupyter because it requires all deployments to be "
            "importable to run the app after building."
        )

    # If application is built using pipeline_build, ingress deployment
    # is the last deployment since Ray DAG traversal is done bottom-up.
    deployments = pipeline_build(target._get_internal_dag_node(), name)
    ingress = deployments[-1].name

    # TODO(edoakes): this should accept host and port, but we don't
    # currently support them in the REST API.
    return BuiltApplication(deployments, ingress)


@PublicAPI(stability="alpha")
def delete(name: str, _blocking: bool = True):
    """Delete an application by its name.

    Deletes the app with all corresponding deployments.
    """
    client = get_global_client()
    client.delete_apps([name], blocking=_blocking)


@PublicAPI(stability="alpha")
def multiplexed(
    func: Optional[Callable[..., Any]] = None, max_num_models_per_replica: int = 3
):
    """Defines a function or method used to load multiplexed
    models in a replica (experimental).

    The function can be standalone function or a method of a class. The
    function must have exactly one argument, the model id of type `str` for the
    model to be loaded.

    It is required to define the function with `async def` and the function must be
    an async function. It is recommended to define coroutines for long running
    IO tasks in the function to avoid blocking the event loop.

    The multiplexed function is called to load a model with the given model ID when
    necessary.

    When the number of models in one replica is larger than max_num_models_per_replica,
    the models will be unloaded using an LRU policy.

    If you want to release resources after the model is loaded, you can define
    a `__del__` method in your model class. The `__del__` method will be called when
    the model is unloaded.

    Example:

    .. code-block:: python

            from ray import serve

            @serve.deployment
            class MultiplexedDeployment:

                def __init__(self):
                    # Define s3 base path to load models.
                    self.s3_base_path = "s3://my_bucket/my_models"

                @serve.multiplexed(max_num_models_per_replica=5)
                async def load_model(self, model_id: str) -> Any:
                    # Load model with the given tag
                    # You can use any model loading library here
                    # and return the loaded model. load_from_s3 is
                    # a placeholder function.
                    return load_from_s3(model_id)

                async def __call__(self, request):
                    # Get the model_id from the request context.
                    model_id = serve.get_multiplexed_model_id()
                    # Load the model for the requested model_id.
                    # If the model is already cached locally,
                    # this will just be a dictionary lookup.
                    model = await self.load_model(model_id)
                    return model(request)


    Args:
        max_num_models_per_replica: the maximum number of models
        to be loaded on each replica. By default, it is 3, which
        means that each replica can cache up to 3 models. You can
        set it to a larger number if you have enough memory on
        the node resource, in opposite, you can set it to a smaller
        number if you want to save memory on the node resource.
    """

    if func is not None:
        if not callable(func):
            raise TypeError(
                "The `multiplexed` decorator must be used with a function or method."
            )

        # TODO(Sihan): Make the API accept the sync function as well.
        # https://github.com/ray-project/ray/issues/35356
        if not inspect.iscoroutinefunction(func):
            raise TypeError(
                "@serve.multiplexed can only be used to decorate async "
                "functions or methods."
            )
        signature = inspect.signature(func)
        if len(signature.parameters) == 0 or len(signature.parameters) > 2:
            raise TypeError(
                "@serve.multiplexed can only be used to decorate functions or methods "
                "with at least one 'model_id: str' argument."
            )

    if type(max_num_models_per_replica) is not int:
        raise TypeError("max_num_models_per_replica must be an integer.")

    if max_num_models_per_replica != -1 and max_num_models_per_replica <= 0:
        raise ValueError("max_num_models_per_replica must be positive.")

    def _multiplex_decorator(func: Callable):
        @wraps(func)
        async def _multiplex_wrapper(*args):
            args_check_error_msg = (
                "Functions decorated with `@serve.multiplexed` must take exactly one"
                "the multiplexed model ID (str), but got {}"
            )
            if not args:
                raise TypeError(
                    args_check_error_msg.format("no arguments are provided.")
                )
            self = extract_self_if_method_call(args, func)

            # User defined multiplexed function can be a standalone function or a
            # method of a class. If it is a method of a class, the first argument
            # is self.
            if self is None:
                if len(args) != 1:
                    raise TypeError(
                        args_check_error_msg.format("more than one arguments.")
                    )
                multiplex_object = func
                model_id = args[0]
            else:
                # count self as an argument
                if len(args) != 2:
                    raise TypeError(
                        args_check_error_msg.format("more than one arguments.")
                    )
                multiplex_object = self
                model_id = args[1]
            multiplex_attr = "__serve_multiplex_wrapper"
            # If the multiplexed function is called for the first time,
            # create a model multiplex wrapper and cache it in the multiplex object.
            if not hasattr(multiplex_object, multiplex_attr):
                model_multiplex_wrapper = _ModelMultiplexWrapper(
                    func, self, max_num_models_per_replica
                )
                setattr(multiplex_object, multiplex_attr, model_multiplex_wrapper)
            else:
                model_multiplex_wrapper = getattr(multiplex_object, multiplex_attr)
            return await model_multiplex_wrapper.load_model(model_id)

        return _multiplex_wrapper

    return _multiplex_decorator(func) if callable(func) else _multiplex_decorator


@PublicAPI(stability="alpha")
def get_multiplexed_model_id() -> str:
    """Get the multiplexed model ID for the current request (experimental).

    This is used with a function decorated with `@serve.multiplexed`
    to retrieve the model ID for the current request.

    .. code-block:: python

            import ray
            from ray import serve
            import requests

            # Set the multiplexed model id with the key
            # "ray_serve_multiplexed_model_id" in the request
            # headers when sending requests to the http proxy.
            requests.get("http://localhost:8000",
                headers={"ray_serve_multiplexed_model_id": "model_1"})
            # This can also be set when using `RayServeHandle`.
            handle.options(multiplexed_model_id="model_1").remote("blablabla")

            # In your deployment code, you can retrieve the model id from
            # `get_multiplexed_model_id()`.
            @serve.deployment
            def my_deployment_function(request):
                assert serve.get_multiplexed_model_id() == "model_1"
    """
    _request_context = ray.serve.context._serve_request_context.get()
    return _request_context.multiplexed_model_id


@PublicAPI(stability="alpha")
def status() -> ServeStatus:
    """Get status of Serve on the cluster.

    Includes status of all HTTP Proxies, all active applications, and
    their deployments.

    .. code-block:: python

            @serve.deployment(num_replicas=2)
            class MyDeployment:
                pass

            serve.run(MyDeployment.bind())
            status = serve.status()
            assert status.applications["default"].status == "RUNNING"
    """

    client = get_global_client(raise_if_no_controller_running=False)
    if client is None:
        # Serve has not started yet
        return ServeStatus()

    details = ServeInstanceDetails(**client.get_serve_details())
    return details._get_status()


@PublicAPI(stability="alpha")
def get_app_handle(
    name: str, sync: Optional[bool] = None
) -> Optional[Union[RayServeHandle, RayServeSyncHandle]]:
    """Get a handle to the application's ingress deployment by name.

    When called from within a deployment `sync` will default to `False`.
    When called from outside a deployment `sync` will default to `True`.

    Args:
        name: Name of application to get a handle to.
        sync: If false, then returns a RayServeHandle, which is
            asynchronous. If true, then returns a RayServeSyncHandle,
            which is synchronous.

    Raises:
        RayServeException: If no Serve controller is running, or if the
            application does not exist.

    .. code-block:: python

            import ray
            from ray import serve

            @serve.deployment
            def f(val: int) -> int:
                return val * 2

            serve.run(f.bind(), name="my_app")
            handle = serve.get_app_handle("my_app")
            assert ray.get(handle.remote(3)) == 6
    """

    client = get_global_client()
    ingress = ray.get(client._controller.get_ingress_deployment_name.remote(name))
    if ingress is None:
        raise RayServeException(f"Application '{name}' does not exist.")

    internal_replica_context = get_internal_replica_context()
    if sync is None:
        # If sync is unspecified, default to async within a deployment
        # and default to sync outside a deployment
        sync = internal_replica_context is None

    return client.get_handle(ingress, name, sync=sync)


@DeveloperAPI
def get_deployment_handle(
    deployment_name: str, app_name: Optional[str] = None, sync: Optional[bool] = None
) -> Union[RayServeHandle, RayServeSyncHandle]:
    """Get a handle to the named deployment.

    When called from within a deployment `sync` will default to `False`.
    When called from outside a deployment `sync` will default to `True`.

    Args:
        deployment_name: Name of deployment to get a handle to.
        app_name: Application in which deployment resides. If calling
            from inside a Serve application and `app_name` is not
            specified, this will default to the application from which
            this API is called.
        sync: If false, then returns a RayServeHandle, which is
            asynchronous. If true, then returns a RayServeSyncHandle,
            which is synchronous.

    Raises:
        RayServeException: If no Serve controller is running, or if
            calling from outside a Serve application and no application
            name is specified.
    """

    client = get_global_client()

    internal_replica_context = get_internal_replica_context()
    if app_name is None:
        if internal_replica_context is None:
            raise RayServeException(
                "Please specify an application name when getting a deployment handle "
                "outside of a Serve application."
            )
        else:
            app_name = internal_replica_context.app_name

    if sync is None:
        # If sync is unspecified, default to async within a deployment
        # and default to sync outside a deployment
        sync = internal_replica_context is None

    return client.get_handle(deployment_name, app_name, sync=sync)<|MERGE_RESOLUTION|>--- conflicted
+++ resolved
@@ -17,11 +17,8 @@
 from ray.serve.config import (
     AutoscalingConfig,
     DeploymentConfig,
-<<<<<<< HEAD
     gRPCOptions,
-=======
     ReplicaConfig,
->>>>>>> 4c4abc9f
     HTTPOptions,
 )
 from ray.serve._private.constants import (
